# Changelog

All notable changes to this project will be documented in this file.

The format is based on [Keep a Changelog](http://keepachangelog.com/en/1.0.0/).


## [unreleased.Bugfixes] - YYYY-MM-DD

### Added


### Changed

- Increased TPU check timeout from 20s to 100s ([#5598](https://github.com/PyTorchLightning/pytorch-lightning/pull/5598))


- Ignored `step` param in Neptune logger's log_metric method ([#5510](https://github.com/PyTorchLightning/pytorch-lightning/pull/5510))


### Deprecated


### Removed


### Fixed

- Fixed `toggle_optimizer` to reset `requieres_grad` state  ([#5574](https://github.com/PyTorchLightning/pytorch-lightning/pull/5574))


- Fixed an error when logging a progress bar metric with a reserved name ([#5620](https://github.com/PyTorchLightning/pytorch-lightning/pull/5620))


<<<<<<< HEAD
- Fixed filtering of pytorch warning "Was asked to gather along dimension 0, but all input tensors were scalars ..." when using DP ([#5622](https://github.com/PyTorchLightning/pytorch-lightning/pull/5622))
=======
- Fixed `Metric`'s `state_dict` not included when child modules ([#5614](https://github.com/PyTorchLightning/pytorch-lightning/pull/5614))
>>>>>>> eee3b1a2


## [1.1.5] - 2021-01-19

### Fixed

- Fixed a visual bug in the progress bar display initialization ([#4579](https://github.com/PyTorchLightning/pytorch-lightning/pull/4579))
- Fixed logging `on_train_batch_end` in a callback with multiple optimizers ([#5521](https://github.com/PyTorchLightning/pytorch-lightning/pull/5521))
- Fixed `reinit_scheduler_properties` with correct optimizer ([#5519](https://github.com/PyTorchLightning/pytorch-lightning/pull/5519))
- Fixed `val_check_interval` with `fast_dev_run` ([#5540](https://github.com/PyTorchLightning/pytorch-lightning/pull/5540))


- Fixed duplicate logs appearing in console when using the python logging module ([#5509](https://github.com/PyTorchLightning/pytorch-lightning/pull/5509))


## [1.1.4] - 2021-01-12

### Added

- Add automatic optimization property setter to lightning module ([#5169](https://github.com/PyTorchLightning/pytorch-lightning/pull/5169))

### Changed

- Changed deprecated `enable_pl_optimizer=True` ([#5244](https://github.com/PyTorchLightning/pytorch-lightning/pull/5244))

### Fixed

- Fixed `transfer_batch_to_device` for DDP with `len(devices_ids) == 1` ([#5195](https://github.com/PyTorchLightning/pytorch-lightning/pull/5195))
- Logging only on `not should_accumulate()` during training ([#5417](https://github.com/PyTorchLightning/pytorch-lightning/pull/5417))
- Resolve interpolation bug with Hydra ([#5406](https://github.com/PyTorchLightning/pytorch-lightning/pull/5406))
- Check environ before selecting a seed to prevent warning message ([#4743](https://github.com/PyTorchLightning/pytorch-lightning/pull/4743))
- Fixed signature mismatch in `model_to_device` of `DDPCPUHPCAccelerator` ([#5505](https://github.com/PyTorchLightning/pytorch-lightning/pull/5505))

## [1.1.3] - 2021-01-05

### Added

- Added a check for optimizer attached to `lr_scheduler` ([#5338](https://github.com/PyTorchLightning/pytorch-lightning/pull/5338))
- Added support for passing non-existing filepaths to `resume_from_checkpoint` ([#4402](https://github.com/PyTorchLightning/pytorch-lightning/pull/4402))

### Changed

- Skip restore from `resume_from_checkpoint` while `testing` ([#5161](https://github.com/PyTorchLightning/pytorch-lightning/pull/5161))
- Allowed `log_momentum` for adaptive optimizers in `LearningRateMonitor` ([#5333](https://github.com/PyTorchLightning/pytorch-lightning/pull/5333))
- Disabled checkpointing, earlystopping and logging with `fast_dev_run` ([#5277](https://github.com/PyTorchLightning/pytorch-lightning/pull/5277))
- Distributed group defaults to `WORLD` if `None` ([#5125](https://github.com/PyTorchLightning/pytorch-lightning/pull/5125))

### Fixed

- Fixed `trainer.test` returning non-test metrics ([#5214](https://github.com/PyTorchLightning/pytorch-lightning/pull/5214))
- Fixed metric state reset ([#5273](https://github.com/PyTorchLightning/pytorch-lightning/pull/5273))
- Fixed `--num-nodes` on `DDPSequentialPlugin` ([#5327](https://github.com/PyTorchLightning/pytorch-lightning/pull/5327))
- Fixed invalid value for `weights_summary` ([#5296](https://github.com/PyTorchLightning/pytorch-lightning/pull/5296))
- Fixed `Trainer.test` not using the latest `best_model_path` ([#5161](https://github.com/PyTorchLightning/pytorch-lightning/pull/5161))
- Fixed existence check for hparams not using underlying filesystem ([#5250](https://github.com/PyTorchLightning/pytorch-lightning/pull/5250))
- Fixed `LightningOptimizer` AMP bug ([#5191](https://github.com/PyTorchLightning/pytorch-lightning/pull/5191))
- Fixed casted key to string in `_flatten_dict` ([#5354](https://github.com/PyTorchLightning/pytorch-lightning/pull/5354))


## [1.1.2] - 2020-12-23

### Added

- Support number for logging with `sync_dist=True` ([#5080](https://github.com/PyTorchLightning/pytorch-lightning/pull/5080))
- Added offset logging step when resuming for Wandb logger ([#5050](https://github.com/PyTorchLightning/pytorch-lightning/pull/5050))

### Removed

- `enable_pl_optimizer=False` by default to temporarily fix AMP issues ([#5163](https://github.com/PyTorchLightning/pytorch-lightning/pull/5163))

### Fixed

- Metric reduction with Logging ([#5150](https://github.com/PyTorchLightning/pytorch-lightning/pull/5150))
- Remove nan loss in manual optimization ([#5121](https://github.com/PyTorchLightning/pytorch-lightning/pull/5121))
- Un-balanced logging properly supported ([#5119](https://github.com/PyTorchLightning/pytorch-lightning/pull/5119))
- Fix hanging in DDP HPC accelerators ([#5157](https://github.com/PyTorchLightning/pytorch-lightning/pull/5157))
- Fix saved filename in `ModelCheckpoint` if it already exists ([#4861](https://github.com/PyTorchLightning/pytorch-lightning/pull/4861))
- Fix reset `TensorRunningAccum` ([#5106](https://github.com/PyTorchLightning/pytorch-lightning/pull/5106))
- Updated `DALIClassificationLoader` to not use deprecated arguments ([#4925](https://github.com/PyTorchLightning/pytorch-lightning/pull/4925))
- Corrected call to `torch.no_grad` ([#5124](https://github.com/PyTorchLightning/pytorch-lightning/pull/5124))


## [1.1.1] - 2020-12-15

### Added

- Add a notebook example to reach a quick baseline of ~94% accuracy on CIFAR10 using Resnet in Lightning ([#4818](https://github.com/PyTorchLightning/pytorch-lightning/pull/4818))

### Changed

- Simplify accelerator steps ([#5015](https://github.com/PyTorchLightning/pytorch-lightning/pull/5015))
- Refactor load in checkpoint connector ([#4593](https://github.com/PyTorchLightning/pytorch-lightning/pull/4593))
- Fixed the saved filename in `ModelCheckpoint` when it already exists ([#4861](https://github.com/PyTorchLightning/pytorch-lightning/pull/4861))

### Removed

- Drop duplicate metrics ([#5014](https://github.com/PyTorchLightning/pytorch-lightning/pull/5014))
- Remove beta arg from F1 class and functional ([#5076](https://github.com/PyTorchLightning/pytorch-lightning/pull/5076))

### Fixed

- Fixed trainer by default `None` in `DDPAccelerator` ([#4915](https://github.com/PyTorchLightning/pytorch-lightning/pull/4915))
- Fixed `LightningOptimizer` to expose optimizer attributes ([#5095](https://github.com/PyTorchLightning/pytorch-lightning/pull/5095))
- Do not warn when the `name` key is used in the `lr_scheduler` dict ([#5057](https://github.com/PyTorchLightning/pytorch-lightning/pull/5057))
- Check if optimizer supports closure ([#4981](https://github.com/PyTorchLightning/pytorch-lightning/pull/4981))
- Extend LightningOptimizer to exposure underlying Optimizer attributes + update doc ([#5095](https://github.com/PyTorchLightning/pytorch-lightning/pull/5095))
- Add deprecated metric utility functions back to functional (
    [#5067](https://github.com/PyTorchLightning/pytorch-lightning/pull/5067),
    [#5068](https://github.com/PyTorchLightning/pytorch-lightning/pull/5068))
- Allow any input in `to_onnx` and `to_torchscript` ([#4378](https://github.com/PyTorchLightning/pytorch-lightning/pull/4378))
- Do not warn when the name key is used in the `lr_scheduler` dict ([#5057](https://github.com/PyTorchLightning/pytorch-lightning/pull/5057))

- Fixed `DDPHPCAccelerator` hangs in DDP construction by calling `init_device` ([#5157](https://github.com/PyTorchLightning/pytorch-lightning/pull/5157))


## [1.1.0] - 2020-12-09

### Added

- Added "monitor" key to saved `ModelCheckpoints` ([#4383](https://github.com/PyTorchLightning/pytorch-lightning/pull/4383))
- Added `ConfusionMatrix` class interface ([#4348](https://github.com/PyTorchLightning/pytorch-lightning/pull/4348))
- Added multiclass AUROC metric ([#4236](https://github.com/PyTorchLightning/pytorch-lightning/pull/4236))
- Added global step indexing to the checkpoint name for a better sub-epoch checkpointing experience ([#3807](https://github.com/PyTorchLightning/pytorch-lightning/pull/3807))
- Added optimizer hooks in callbacks ([#4379](https://github.com/PyTorchLightning/pytorch-lightning/pull/4379))
- Added option to log momentum ([#4384](https://github.com/PyTorchLightning/pytorch-lightning/pull/4384))
- Added `current_score` to `ModelCheckpoint.on_save_checkpoint` ([#4721](https://github.com/PyTorchLightning/pytorch-lightning/pull/4721))
- Added logging using `self.log` in train and evaluation for epoch end hooks (
    [#4552](https://github.com/PyTorchLightning/pytorch-lightning/pull/4552),
    [#4495](https://github.com/PyTorchLightning/pytorch-lightning/pull/4495),
    [#4439](https://github.com/PyTorchLightning/pytorch-lightning/pull/4439),
    [#4684](https://github.com/PyTorchLightning/pytorch-lightning/pull/4684),
    [#4913](https://github.com/PyTorchLightning/pytorch-lightning/pull/4913))
- Added ability for DDP plugin to modify optimizer state saving ([#4675](https://github.com/PyTorchLightning/pytorch-lightning/pull/4675))
- Added casting to python types for numpy scalars when logging hparams ([#4647](https://github.com/PyTorchLightning/pytorch-lightning/pull/4647))
- Added `prefix` argument in loggers ([#4557](https://github.com/PyTorchLightning/pytorch-lightning/pull/4557))
- Added printing of total num of params, trainable and non-trainable params in ModelSummary ([#4521](https://github.com/PyTorchLightning/pytorch-lightning/pull/4521))
- Added `PrecisionRecallCurve, ROC, AveragePrecision` class metric ([#4549](https://github.com/PyTorchLightning/pytorch-lightning/pull/4549))
- Added custom `Apex` and `NativeAMP` as `Precision plugins` ([#4355](https://github.com/PyTorchLightning/pytorch-lightning/pull/4355))
- Added `DALI MNIST` example ([#3721](https://github.com/PyTorchLightning/pytorch-lightning/pull/3721))
- Added `sharded plugin` for DDP for multi-gpu training memory optimizations (
    [#4639](https://github.com/PyTorchLightning/pytorch-lightning/pull/4639),
    [#4686](https://github.com/PyTorchLightning/pytorch-lightning/pull/4686),
    [#4675](https://github.com/PyTorchLightning/pytorch-lightning/pull/4675),
    [#4737](https://github.com/PyTorchLightning/pytorch-lightning/pull/4737),
    [#4773](https://github.com/PyTorchLightning/pytorch-lightning/pull/4773))
- Added `experiment_id` to the NeptuneLogger ([#3462](https://github.com/PyTorchLightning/pytorch-lightning/pull/3462))
- Added `Pytorch Geometric` integration example with Lightning ([#4568](https://github.com/PyTorchLightning/pytorch-lightning/pull/4568))
- Added `all_gather` method to `LightningModule` which allows gradient based tensor synchronizations for use-cases such as negative sampling. ([#5012](https://github.com/PyTorchLightning/pytorch-lightning/pull/5012))
- Enabled `self.log` in most functions ([#4969](https://github.com/PyTorchLightning/pytorch-lightning/pull/4969))
- Added changeable extension variable for `ModelCheckpoint` ([#4977](https://github.com/PyTorchLightning/pytorch-lightning/pull/4977))


### Changed

- Tuner algorithms will be skipped if `fast_dev_run=True` ([#3903](https://github.com/PyTorchLightning/pytorch-lightning/pull/3903))
- `WandbLogger` does not force wandb `reinit` arg to True anymore and creates a run only when needed ([#4648](https://github.com/PyTorchLightning/pytorch-lightning/pull/4648))
- Changed `automatic_optimization` to be a model attribute ([#4602](https://github.com/PyTorchLightning/pytorch-lightning/pull/4602))
- Changed `Simple Profiler` report to order by percentage time spent + num calls ([#4880](https://github.com/PyTorchLightning/pytorch-lightning/pull/4880))
- Simplify optimization Logic ([#4984](https://github.com/PyTorchLightning/pytorch-lightning/pull/4984))
- Classification metrics overhaul ([#4837](https://github.com/PyTorchLightning/pytorch-lightning/pull/4837))
- Updated `fast_dev_run` to accept integer representing num_batches ([#4629](https://github.com/PyTorchLightning/pytorch-lightning/pull/4629))
- Refactored optimizer ([#4658](https://github.com/PyTorchLightning/pytorch-lightning/pull/4658))


### Deprecated

- Deprecated `prefix` argument in `ModelCheckpoint` ([#4765](https://github.com/PyTorchLightning/pytorch-lightning/pull/4765))
- Deprecated the old way of assigning hyper-parameters through `self.hparams = ...` ([#4813](https://github.com/PyTorchLightning/pytorch-lightning/pull/4813))
- Deprecated `mode='auto'` from `ModelCheckpoint` and `EarlyStopping` ([#4695](https://github.com/PyTorchLightning/pytorch-lightning/pull/4695))

### Removed

- Removed `reorder` parameter of the `auc` metric ([#5004](https://github.com/PyTorchLightning/pytorch-lightning/pull/5004))
- Removed `multiclass_roc` and `multiclass_precision_recall_curve`, use `roc` and `precision_recall_curve` instead ([#4549](https://github.com/PyTorchLightning/pytorch-lightning/pull/4549))

### Fixed

- Added feature to move tensors to CPU before saving ([#4309](https://github.com/PyTorchLightning/pytorch-lightning/pull/4309))
- Fixed `LoggerConnector` to have logged metrics on root device in DP ([#4138](https://github.com/PyTorchLightning/pytorch-lightning/pull/4138))
- Auto convert tensors to contiguous format when `gather_all` ([#4907](https://github.com/PyTorchLightning/pytorch-lightning/pull/4907))
- Fixed `PYTHONPATH` for ddp test model ([#4528](https://github.com/PyTorchLightning/pytorch-lightning/pull/4528))
- Fixed allowing logger to support indexing ([#4595](https://github.com/PyTorchLightning/pytorch-lightning/pull/4595))
- Fixed DDP and manual_optimization ([#4976](https://github.com/PyTorchLightning/pytorch-lightning/pull/4976))


## [1.0.8] - 2020-11-24

### Added

- Added casting to python types for numpy scalars when logging `hparams` ([#4647](https://github.com/PyTorchLightning/pytorch-lightning/pull/4647))
- Added warning when progress bar refresh rate is less than 20 on Google Colab to prevent crashing ([#4654](https://github.com/PyTorchLightning/pytorch-lightning/pull/4654))
- Added `F1` class metric ([#4656](https://github.com/PyTorchLightning/pytorch-lightning/pull/4656))

### Changed

- Consistently use `step=trainer.global_step` in `LearningRateMonitor` independently of `logging_interval` ([#4376](https://github.com/PyTorchLightning/pytorch-lightning/pull/4376))
- Metric states are no longer as default added to `state_dict` ([#4685](https://github.com/PyTorchLightning/pytorch-lightning/pull/4685))
- Renamed class metric `Fbeta` >> `FBeta` ([#4656](https://github.com/PyTorchLightning/pytorch-lightning/pull/4656))
- Model summary: add 1 decimal place ([#4745](https://github.com/PyTorchLightning/pytorch-lightning/pull/4745))
- Do not override `PYTHONWARNINGS` ([#4700](https://github.com/PyTorchLightning/pytorch-lightning/pull/4700))
- Changed `init_ddp_connection` moved from `DDP` to `DDPPlugin` ([#4407](https://github.com/PyTorchLightning/pytorch-lightning/pull/4407))


### Fixed

- Fixed checkpoint `hparams` dict casting when `omegaconf` is available ([#4770](https://github.com/PyTorchLightning/pytorch-lightning/pull/4770))
- Fixed incomplete progress bars when total batches not divisible by refresh rate ([#4577](https://github.com/PyTorchLightning/pytorch-lightning/pull/4577))
- Updated SSIM metric (#4566)([#4656](https://github.com/PyTorchLightning/pytorch-lightning/pull/4656))
- Fixed batch_arg_name - add `batch_arg_name` to all calls to `_adjust_batch_size`bug ([#4812](https://github.com/PyTorchLightning/pytorch-lightning/pull/4812))
- Fixed `torchtext` data to GPU ([#4785](https://github.com/PyTorchLightning/pytorch-lightning/pull/4785))
- Fixed a crash bug in MLFlow logger ([#4716](https://github.com/PyTorchLightning/pytorch-lightning/pull/4716))

## [1.0.7] - 2020-11-17

### Added

- Added lambda closure to `manual_optimizer_step` ([#4618](https://github.com/PyTorchLightning/pytorch-lightning/pull/4618))

### Changed

- Change Metrics `persistent` default mode to `False` ([#4685](https://github.com/PyTorchLightning/pytorch-lightning/pull/4685))
- LoggerConnector log_metrics will use `total_batch_idx` instead of `global_step` when logging on `training step` ([#4738](https://github.com/PyTorchLightning/pytorch-lightning/pull/4738))


### Fixed

- Prevent crash if `sync_dist=True` on CPU ([#4626](https://github.com/PyTorchLightning/pytorch-lightning/pull/4626))
- Fixed average pbar Metrics ([#4534](https://github.com/PyTorchLightning/pytorch-lightning/pull/4534))
- Fixed `setup` callback hook to correctly pass the LightningModule through ([#4608](https://github.com/PyTorchLightning/pytorch-lightning/pull/4608))
- Allowing decorate model init with saving `hparams` inside ([#4662](https://github.com/PyTorchLightning/pytorch-lightning/pull/4662))
- Fixed `split_idx` set by `LoggerConnector` in `on_trainer_init` to `Trainer`  ([#4697](https://github.com/PyTorchLightning/pytorch-lightning/pull/4697))


## [1.0.6] - 2020-11-11

### Added

- Added metrics aggregation in Horovod and fixed early stopping ([#3775](https://github.com/PyTorchLightning/pytorch-lightning/pull/3775))
- Added `manual_optimizer_step` which work with `AMP Native` and `accumulated_grad_batches` ([#4485](https://github.com/PyTorchLightning/pytorch-lightning/pull/4485))
- Added `persistent(mode)` method to metrics, to enable and disable metric states being added to `state_dict` ([#4482](https://github.com/PyTorchLightning/pytorch-lightning/pull/4482))
- Added congratulations at the end of our notebooks ([#4555](https://github.com/PyTorchLightning/pytorch-lightning/pull/4555))
- Added parameters `move_metrics_to_cpu` in Trainer to disable gpu leak ([#4592](https://github.com/PyTorchLightning/pytorch-lightning/pull/4592))


### Changed

- Changed `fsspec` to tuner ([#4458](https://github.com/PyTorchLightning/pytorch-lightning/pull/4458))
- Unify SLURM/TorchElastic under backend plugin ([#4578](https://github.com/PyTorchLightning/pytorch-lightning/pull/4578),
        [#4580](https://github.com/PyTorchLightning/pytorch-lightning/pull/4580),
        [#4581](https://github.com/PyTorchLightning/pytorch-lightning/pull/4581),
        [#4582](https://github.com/PyTorchLightning/pytorch-lightning/pull/4582),
        [#4583](https://github.com/PyTorchLightning/pytorch-lightning/pull/4583))

### Fixed

- Fixed feature-lack in `hpc_load` ([#4526](https://github.com/PyTorchLightning/pytorch-lightning/pull/4526))
- Fixed metrics states being overridden in DDP mode ([#4482](https://github.com/PyTorchLightning/pytorch-lightning/pull/4482))
- Fixed `lightning_getattr`, `lightning_hasattr` not finding the correct attributes in datamodule ([#4347](https://github.com/PyTorchLightning/pytorch-lightning/pull/4347))
- Fixed automatic optimization AMP by `manual_optimization_step` ([#4485](https://github.com/PyTorchLightning/pytorch-lightning/pull/4485))
- Replace `MisconfigurationException` with warning in `ModelCheckpoint` Callback ([#4560](https://github.com/PyTorchLightning/pytorch-lightning/pull/4560))
- Fixed logged keys in mlflow logger ([#4412](https://github.com/PyTorchLightning/pytorch-lightning/pull/4412))
- Fixed `is_picklable` by catching `AttributeError` ([#4508](https://github.com/PyTorchLightning/pytorch-lightning/pull/4508))
- Fixed multi test dataloaders dict `AttributeError` error ([#4480](https://github.com/PyTorchLightning/pytorch-lightning/pull/4480))
- Fixed show progress bar only for `progress_rank 0` on `DDP_SLURM` ([#4437](https://github.com/PyTorchLightning/pytorch-lightning/pull/4437))

## [1.0.5] - 2020-11-03

### Added

- Added PyTorch 1.7 Stable support ([#3821](https://github.com/PyTorchLightning/pytorch-lightning/pull/3821))
- Added timeout for `tpu_device_exists` to ensure process does not hang indefinitely ([#4340](https://github.com/PyTorchLightning/pytorch-lightning/pull/4340))

### Changed

- W&B log in sync with `Trainer` step ([#4405](https://github.com/PyTorchLightning/pytorch-lightning/pull/4405))
- Hook `on_after_backward` is called only when `optimizer_step` is being called ([#4439](https://github.com/PyTorchLightning/pytorch-lightning/pull/4439))
- Moved `track_and_norm_grad` into `training loop` and called only when `optimizer_step` is being called ([#4439](https://github.com/PyTorchLightning/pytorch-lightning/pull/4439))
- Changed type checker with explicit cast of `ref_model` object ([#4457](https://github.com/PyTorchLightning/pytorch-lightning/pull/4457))
- Changed `distributed_backend` -> `accelerator` ([#4429](https://github.com/PyTorchLightning/pytorch-lightning/pull/4429))

### Deprecated

- Deprecated passing `ModelCheckpoint` instance to `checkpoint_callback` Trainer argument ([#4336](https://github.com/PyTorchLightning/pytorch-lightning/pull/4336))

### Fixed

- Disable saving checkpoints if not trained ([#4372](https://github.com/PyTorchLightning/pytorch-lightning/pull/4372))
- Fixed error using `auto_select_gpus=True` with `gpus=-1` ([#4209](https://github.com/PyTorchLightning/pytorch-lightning/pull/4209))
- Disabled training when `limit_train_batches=0` ([#4371](https://github.com/PyTorchLightning/pytorch-lightning/pull/4371))
- Fixed that metrics do not store computational graph for all seen data ([#4313](https://github.com/PyTorchLightning/pytorch-lightning/pull/4313))
- Fixed AMP unscale for `on_after_backward` ([#4439](https://github.com/PyTorchLightning/pytorch-lightning/pull/4439))
- Fixed TorchScript export when module includes Metrics ([#4428](https://github.com/PyTorchLightning/pytorch-lightning/pull/4428))
- Fixed TorchScript trace method's data to device and docstring ([#4360](https://github.com/PyTorchLightning/pytorch-lightning/pull/4360))
- Fixed CSV logger warning ([#4419](https://github.com/PyTorchLightning/pytorch-lightning/pull/4419))
- Fixed skip DDP parameter sync ([#4301](https://github.com/PyTorchLightning/pytorch-lightning/pull/4301))
- Fixed `WandbLogger` _sanitize_callable function ([#4422](https://github.com/PyTorchLightning/pytorch-lightning/pull/4422))
- Fixed `AMP Native` `_unscale` gradient ([#4441](https://github.com/PyTorchLightning/pytorch-lightning/pull/4441))


## [1.0.4] - 2020-10-27

### Added

- Added `dirpath` and `filename` parameter in `ModelCheckpoint` ([#4213](https://github.com/PyTorchLightning/pytorch-lightning/pull/4213))
- Added plugins docs and DDPPlugin to customize ddp across all accelerators ([#4258](https://github.com/PyTorchLightning/pytorch-lightning/pull/4285))
- Added `strict` option to the scheduler dictionary ([#3586](https://github.com/PyTorchLightning/pytorch-lightning/pull/3586))
- Added `fsspec` support for profilers ([#4162](https://github.com/PyTorchLightning/pytorch-lightning/pull/4162))
- Added autogenerated helptext to `Trainer.add_argparse_args` ([#4344](https://github.com/PyTorchLightning/pytorch-lightning/pull/4344))
- Added support for string values in `Trainer`'s `profiler` parameter ([#3656](https://github.com/PyTorchLightning/pytorch-lightning/pull/3656))
- Added support for string values in `Trainer`'s `profiler` parameter ([#3656](https://github.com/PyTorchLightning/pytorch-lightning/pull/3656))
- Added `optimizer_closure` to `optimizer.step` when supported ([#4190](https://github.com/PyTorchLightning/pytorch-lightning/pull/4190))
- Added unification of regression metrics ([#4166](https://github.com/PyTorchLightning/pytorch-lightning/pull/4166))
- Added checkpoint load from Bytes ([#4314](https://github.com/PyTorchLightning/pytorch-lightning/pull/4314))

### Changed

- Improved error messages for invalid `configure_optimizers` returns ([#3587](https://github.com/PyTorchLightning/pytorch-lightning/pull/3587))
- Allow changing the logged step value in `validation_step` ([#4130](https://github.com/PyTorchLightning/pytorch-lightning/pull/4130))
- Allow setting `replace_sampler_ddp=True` with a distributed sampler already added ([#4273](https://github.com/PyTorchLightning/pytorch-lightning/pull/4273))
- Fixed santized parameters for `WandbLogger.log_hyperparams` ([#4320](https://github.com/PyTorchLightning/pytorch-lightning/pull/4320))

### Deprecated

- Deprecated `filepath` in `ModelCheckpoint` ([#4213](https://github.com/PyTorchLightning/pytorch-lightning/pull/4213))
- Deprecated `reorder` parameter of the `auc` metric ([#4237](https://github.com/PyTorchLightning/pytorch-lightning/pull/4237))
- Deprecated bool values in `Trainer`'s `profiler` parameter ([#3656](https://github.com/PyTorchLightning/pytorch-lightning/pull/3656))

### Fixed

- Fixed setting device ids in DDP ([#4297](https://github.com/PyTorchLightning/pytorch-lightning/pull/4297))
- Fixed synchronization of best model path in `ddp_accelerator` ([#4323](https://github.com/PyTorchLightning/pytorch-lightning/pull/4323))
- Fixed `WandbLogger` not uploading checkpoint artifacts at the end of training ([#4341](https://github.com/PyTorchLightning/pytorch-lightning/pull/4341))
- Fixed `FBeta` computation ([#4183](https://github.com/PyTorchLightning/pytorch-lightning/pull/4183))
- Fixed `accumulation across batches` has completed `before breaking training loop` ([#4278](https://github.com/PyTorchLightning/pytorch-lightning/pull/4278))
- Fixed `ModelCheckpoint` don't increase current_epoch and global_step when not training ([#4291](https://github.com/PyTorchLightning/pytorch-lightning/pull/4291))
- Fixed `COMET_EXPERIMENT_KEY` environment variable usage in comet logger ([#4230](https://github.com/PyTorchLightning/pytorch-lightning/pull/4230))

## [1.0.3] - 2020-10-20

### Added

- Added persistent flag to `Metric.add_state` ([#4195](https://github.com/PyTorchLightning/pytorch-lightning/pull/4195))

### Changed

- Used `checkpoint_connector.hpc_save` in SLURM ([#4217](https://github.com/PyTorchLightning/pytorch-lightning/pull/4217))
- Moved base req. to root ([#4219](https://github.com/PyTorchLightning/pytorch-lightning/pull/4219))

### Fixed

- Fixed `hparams` assign in init ([#4189](https://github.com/PyTorchLightning/pytorch-lightning/pull/4189))
- Fixed overwrite check for model hooks ([#4010](https://github.com/PyTorchLightning/pytorch-lightning/pull/4010))


## [1.0.2] - 2020-10-15

### Added

- Added trace functionality to the function `to_torchscript` ([#4142](https://github.com/PyTorchLightning/pytorch-lightning/pull/4142))

### Changed

- Called `on_load_checkpoint` before loading `state_dict` ([#4057](https://github.com/PyTorchLightning/pytorch-lightning/pull/4057))

### Removed

- Removed duplicate metric vs step log for train loop ([#4173](https://github.com/PyTorchLightning/pytorch-lightning/pull/4173))

### Fixed

- Fixed the `self.log` problem in `validation_step()` ([#4169](https://github.com/PyTorchLightning/pytorch-lightning/pull/4169))
- Fixed `hparams` saving - save the state when `save_hyperparameters()` is called [in `__init__`] ([#4163](https://github.com/PyTorchLightning/pytorch-lightning/pull/4163))
- Fixed runtime failure while exporting `hparams` to yaml ([#4158](https://github.com/PyTorchLightning/pytorch-lightning/pull/4158))


## [1.0.1] - 2020-10-14

### Added

- Added getstate/setstate method for torch.save serialization ([#4127](https://github.com/PyTorchLightning/pytorch-lightning/pull/4127))


## [1.0.0] - 2020-10-13

### Added

- Added Explained Variance Metric + metric fix ([#4013](https://github.com/PyTorchLightning/pytorch-lightning/pull/4013))
- Added Metric <-> Lightning Module integration tests ([#4008](https://github.com/PyTorchLightning/pytorch-lightning/pull/4008))
- Added parsing OS env vars in `Trainer` ([#4022](https://github.com/PyTorchLightning/pytorch-lightning/pull/4022))
- Added classification metrics ([#4043](https://github.com/PyTorchLightning/pytorch-lightning/pull/4043))
- Updated explained variance metric ([#4024](https://github.com/PyTorchLightning/pytorch-lightning/pull/4024))
- Enabled plugins ([#4041](https://github.com/PyTorchLightning/pytorch-lightning/pull/4041))
- Enabled custom clusters ([#4048](https://github.com/PyTorchLightning/pytorch-lightning/pull/4048))
- Enabled passing in custom accelerators ([#4050](https://github.com/PyTorchLightning/pytorch-lightning/pull/4050))
- Added `LightningModule.toggle_optimizer` ([#4058](https://github.com/PyTorchLightning/pytorch-lightning/pull/4058))
- Added `LightningModule.manual_backward` ([#4063](https://github.com/PyTorchLightning/pytorch-lightning/pull/4063))
- Added `output` argument to `*_batch_end` hooks ([#3965](https://github.com/PyTorchLightning/pytorch-lightning/pull/3965),
    [#3966](https://github.com/PyTorchLightning/pytorch-lightning/pull/3966))
- Added `output` argument to `*_epoch_end` hooks ([#3967](https://github.com/PyTorchLightning/pytorch-lightning/pull/3967))

### Changed

- Integrated metrics API with self.log ([#3961](https://github.com/PyTorchLightning/pytorch-lightning/pull/3961))
- Decoupled Apex ([#4052](https://github.com/PyTorchLightning/pytorch-lightning/pull/4052),
        [#4054](https://github.com/PyTorchLightning/pytorch-lightning/pull/4054),
        [#4055](https://github.com/PyTorchLightning/pytorch-lightning/pull/4055),
        [#4056](https://github.com/PyTorchLightning/pytorch-lightning/pull/4056),
        [#4058](https://github.com/PyTorchLightning/pytorch-lightning/pull/4058),
        [#4060](https://github.com/PyTorchLightning/pytorch-lightning/pull/4060),
        [#4061](https://github.com/PyTorchLightning/pytorch-lightning/pull/4061),
        [#4062](https://github.com/PyTorchLightning/pytorch-lightning/pull/4062),
        [#4063](https://github.com/PyTorchLightning/pytorch-lightning/pull/4063),
        [#4064](https://github.com/PyTorchLightning/pytorch-lightning/pull/4064),
        [#4065](https://github.com/PyTorchLightning/pytorch-lightning/pull/4065))
- Renamed all backends to `Accelerator` ([#4066](https://github.com/PyTorchLightning/pytorch-lightning/pull/4066))
- Enabled manual returns ([#4089](https://github.com/PyTorchLightning/pytorch-lightning/pull/4089))

### Removed

- Removed support for EvalResult and TrainResult ([#3968](https://github.com/PyTorchLightning/pytorch-lightning/pull/3968))
- Removed deprecated trainer flags: `overfit_pct`, `log_save_interval`, `row_log_interval` ([#3969](https://github.com/PyTorchLightning/pytorch-lightning/pull/3969))
- Removed deprecated early_stop_callback ([#3982](https://github.com/PyTorchLightning/pytorch-lightning/pull/3982))
- Removed deprecated model hooks ([#3980](https://github.com/PyTorchLightning/pytorch-lightning/pull/3980))
- Removed deprecated callbacks ([#3979](https://github.com/PyTorchLightning/pytorch-lightning/pull/3979))
- Removed `trainer` argument in `LightningModule.backward` [#4056](https://github.com/PyTorchLightning/pytorch-lightning/pull/4056))

### Fixed

- Fixed `current_epoch` property update to reflect true epoch number inside `LightningDataModule`, when `reload_dataloaders_every_epoch=True`. ([#3974](https://github.com/PyTorchLightning/pytorch-lightning/pull/3974))
- Fixed to print scaler value in progress bar ([#4053](https://github.com/PyTorchLightning/pytorch-lightning/pull/4053))
- Fixed mismatch between docstring and code regarding when `on_load_checkpoint` hook is called ([#3996](https://github.com/PyTorchLightning/pytorch-lightning/pull/3996))


## [0.10.0] - 2020-10-07

### Added

- Added new Metrics API. ([#3868](https://github.com/PyTorchLightning/pytorch-lightning/pull/3868), [#3921](https://github.com/PyTorchLightning/pytorch-lightning/pull/3921))
- Enable PyTorch 1.7 compatibility ([#3541](https://github.com/PyTorchLightning/pytorch-lightning/pull/3541))
- Added `LightningModule.to_torchscript` to support exporting as `ScriptModule` ([#3258](https://github.com/PyTorchLightning/pytorch-lightning/pull/3258))
- Added warning when dropping unpicklable `hparams` ([#2874](https://github.com/PyTorchLightning/pytorch-lightning/pull/2874))
- Added EMB similarity ([#3349](https://github.com/PyTorchLightning/pytorch-lightning/pull/3349))
- Added `ModelCheckpoint.to_yaml` method ([#3048](https://github.com/PyTorchLightning/pytorch-lightning/pull/3048))
- Allow `ModelCheckpoint` monitor to be `None`, meaning it will always save ([#3630](https://github.com/PyTorchLightning/pytorch-lightning/pull/3630))
- Disabled optimizers setup during testing ([#3059](https://github.com/PyTorchLightning/pytorch-lightning/pull/3059))
- Added support for datamodules to save and load checkpoints when training ([#3563](https://github.com/PyTorchLightning/pytorch-lightning/pull/3563))
- Added support for datamodule in learning rate finder ([#3425](https://github.com/PyTorchLightning/pytorch-lightning/pull/3425))
- Added gradient clip test for native AMP ([#3754](https://github.com/PyTorchLightning/pytorch-lightning/pull/3754))
- Added dist lib to enable syncing anything across devices ([#3762](https://github.com/PyTorchLightning/pytorch-lightning/pull/3762))
- Added `broadcast` to `TPUBackend` ([#3814](https://github.com/PyTorchLightning/pytorch-lightning/pull/3814))
- Added `XLADeviceUtils` class to check XLA device type ([#3274](https://github.com/PyTorchLightning/pytorch-lightning/pull/3274))

### Changed

- Refactored accelerator backends:
   * moved TPU `xxx_step` to backend ([#3118](https://github.com/PyTorchLightning/pytorch-lightning/pull/3118))
   * refactored DDP backend `forward` ([#3119](https://github.com/PyTorchLightning/pytorch-lightning/pull/3119))
   * refactored GPU backend `__step` ([#3120](https://github.com/PyTorchLightning/pytorch-lightning/pull/3120))
   * refactored Horovod backend ([#3121](https://github.com/PyTorchLightning/pytorch-lightning/pull/3121),
        [#3122](https://github.com/PyTorchLightning/pytorch-lightning/pull/3122))
   * remove obscure forward call in eval + CPU backend `___step` ([#3123](https://github.com/PyTorchLightning/pytorch-lightning/pull/3123))
   * reduced all simplified forward ([#3126](https://github.com/PyTorchLightning/pytorch-lightning/pull/3126))
   * added hook base method ([#3127](https://github.com/PyTorchLightning/pytorch-lightning/pull/3127))
   * refactor eval loop to use hooks - use `test_mode` for if so we can split later ([#3129](https://github.com/PyTorchLightning/pytorch-lightning/pull/3129))
   * moved `___step_end` hooks ([#3130](https://github.com/PyTorchLightning/pytorch-lightning/pull/3130))
   * training forward refactor ([#3134](https://github.com/PyTorchLightning/pytorch-lightning/pull/3134))
   * training AMP scaling refactor ([#3135](https://github.com/PyTorchLightning/pytorch-lightning/pull/3135))
   * eval step scaling factor ([#3136](https://github.com/PyTorchLightning/pytorch-lightning/pull/3136))
   * add eval loop object to streamline eval loop ([#3138](https://github.com/PyTorchLightning/pytorch-lightning/pull/3138))
   * refactored dataloader process hook ([#3139](https://github.com/PyTorchLightning/pytorch-lightning/pull/3139))
   * refactored inner eval loop ([#3141](https://github.com/PyTorchLightning/pytorch-lightning/pull/3141))
   * final inner eval loop hooks ([#3154](https://github.com/PyTorchLightning/pytorch-lightning/pull/3154))
   * clean up hooks in `run_evaluation` ([#3156](https://github.com/PyTorchLightning/pytorch-lightning/pull/3156))
   * clean up data reset ([#3161](https://github.com/PyTorchLightning/pytorch-lightning/pull/3161))
   * expand eval loop out ([#3165](https://github.com/PyTorchLightning/pytorch-lightning/pull/3165))
   * moved hooks around in eval loop ([#3195](https://github.com/PyTorchLightning/pytorch-lightning/pull/3195))
   * remove `_evaluate` fx ([#3197](https://github.com/PyTorchLightning/pytorch-lightning/pull/3197))
   * `Trainer.fit` hook clean up ([#3198](https://github.com/PyTorchLightning/pytorch-lightning/pull/3198))
   * DDPs train hooks ([#3203](https://github.com/PyTorchLightning/pytorch-lightning/pull/3203))
   * refactor DDP backend ([#3204](https://github.com/PyTorchLightning/pytorch-lightning/pull/3204),
        [#3207](https://github.com/PyTorchLightning/pytorch-lightning/pull/3207),
        [#3208](https://github.com/PyTorchLightning/pytorch-lightning/pull/3208),
        [#3209](https://github.com/PyTorchLightning/pytorch-lightning/pull/3209),
        [#3210](https://github.com/PyTorchLightning/pytorch-lightning/pull/3210))
   * reduced accelerator selection ([#3211](https://github.com/PyTorchLightning/pytorch-lightning/pull/3211))
   * group prepare data hook ([#3212](https://github.com/PyTorchLightning/pytorch-lightning/pull/3212))
   * added data connector ([#3285](https://github.com/PyTorchLightning/pytorch-lightning/pull/3285))
   * modular is_overridden ([#3290](https://github.com/PyTorchLightning/pytorch-lightning/pull/3290))
   * adding `Trainer.tune()` ([#3293](https://github.com/PyTorchLightning/pytorch-lightning/pull/3293))
   * move `run_pretrain_routine` -> `setup_training` ([#3294](https://github.com/PyTorchLightning/pytorch-lightning/pull/3294))
   * move train outside of setup training ([#3297](https://github.com/PyTorchLightning/pytorch-lightning/pull/3297))
   * move `prepare_data` to data connector ([#3307](https://github.com/PyTorchLightning/pytorch-lightning/pull/3307))
   * moved accelerator router ([#3309](https://github.com/PyTorchLightning/pytorch-lightning/pull/3309))
   * train loop refactor - moving train loop to own object ([#3310](https://github.com/PyTorchLightning/pytorch-lightning/pull/3310),
        [#3312](https://github.com/PyTorchLightning/pytorch-lightning/pull/3312),
        [#3313](https://github.com/PyTorchLightning/pytorch-lightning/pull/3313),
        [#3314](https://github.com/PyTorchLightning/pytorch-lightning/pull/3314))
   * duplicate data interface definition up into DataHooks class ([#3344](https://github.com/PyTorchLightning/pytorch-lightning/pull/3344))
   * inner train loop ([#3359](https://github.com/PyTorchLightning/pytorch-lightning/pull/3359),
        [#3361](https://github.com/PyTorchLightning/pytorch-lightning/pull/3361),
        [#3362](https://github.com/PyTorchLightning/pytorch-lightning/pull/3362),
        [#3363](https://github.com/PyTorchLightning/pytorch-lightning/pull/3363),
        [#3365](https://github.com/PyTorchLightning/pytorch-lightning/pull/3365),
        [#3366](https://github.com/PyTorchLightning/pytorch-lightning/pull/3366),
        [#3367](https://github.com/PyTorchLightning/pytorch-lightning/pull/3367),
        [#3368](https://github.com/PyTorchLightning/pytorch-lightning/pull/3368),
        [#3369](https://github.com/PyTorchLightning/pytorch-lightning/pull/3369),
        [#3370](https://github.com/PyTorchLightning/pytorch-lightning/pull/3370),
        [#3371](https://github.com/PyTorchLightning/pytorch-lightning/pull/3371),
        [#3372](https://github.com/PyTorchLightning/pytorch-lightning/pull/3372),
        [#3373](https://github.com/PyTorchLightning/pytorch-lightning/pull/3373),
        [#3374](https://github.com/PyTorchLightning/pytorch-lightning/pull/3374),
        [#3375](https://github.com/PyTorchLightning/pytorch-lightning/pull/3375),
        [#3376](https://github.com/PyTorchLightning/pytorch-lightning/pull/3376),
        [#3385](https://github.com/PyTorchLightning/pytorch-lightning/pull/3385),
        [#3388](https://github.com/PyTorchLightning/pytorch-lightning/pull/3388),
        [#3397](https://github.com/PyTorchLightning/pytorch-lightning/pull/3397))
   * all logging related calls in a connector ([#3395](https://github.com/PyTorchLightning/pytorch-lightning/pull/3395))
   * device parser ([#3400](https://github.com/PyTorchLightning/pytorch-lightning/pull/3400),
        [#3405](https://github.com/PyTorchLightning/pytorch-lightning/pull/3405))
   * added model connector ([#3407](https://github.com/PyTorchLightning/pytorch-lightning/pull/3407))
   * moved eval loop logging to loggers ([#3408](https://github.com/PyTorchLightning/pytorch-lightning/pull/3408))
   * moved eval loop (#3412[#3408](https://github.com/PyTorchLightning/pytorch-lightning/pull/3408))
   * trainer/separate argparse ([#3421](https://github.com/PyTorchLightning/pytorch-lightning/pull/3421),
        [#3428](https://github.com/PyTorchLightning/pytorch-lightning/pull/3428),
        [#3432](https://github.com/PyTorchLightning/pytorch-lightning/pull/3432))
   * move `lr_finder` ([#3434](https://github.com/PyTorchLightning/pytorch-lightning/pull/3434))
   * organize args (#[#3435](https://github.com/PyTorchLightning/pytorch-lightning/pull/3435),
        [#3442](https://github.com/PyTorchLightning/pytorch-lightning/pull/3442),
        [#3447](https://github.com/PyTorchLightning/pytorch-lightning/pull/3447),
        [#3448](https://github.com/PyTorchLightning/pytorch-lightning/pull/3448),
        [#3449](https://github.com/PyTorchLightning/pytorch-lightning/pull/3449),
        [#3456](https://github.com/PyTorchLightning/pytorch-lightning/pull/3456))
   * move specific accelerator code ([#3457](https://github.com/PyTorchLightning/pytorch-lightning/pull/3457))
   * group connectors ([#3472](https://github.com/PyTorchLightning/pytorch-lightning/pull/3472))
   * accelerator connector methods x/n ([#3469](https://github.com/PyTorchLightning/pytorch-lightning/pull/3469),
        [#3470](https://github.com/PyTorchLightning/pytorch-lightning/pull/3470),
        [#3474](https://github.com/PyTorchLightning/pytorch-lightning/pull/3474))
   * merge backends x/n ([#3476](https://github.com/PyTorchLightning/pytorch-lightning/pull/3476),
        [#3477](https://github.com/PyTorchLightning/pytorch-lightning/pull/3477),
        [#3478](https://github.com/PyTorchLightning/pytorch-lightning/pull/3478),
        [#3480](https://github.com/PyTorchLightning/pytorch-lightning/pull/3480),
        [#3482](https://github.com/PyTorchLightning/pytorch-lightning/pull/3482))
   * apex plugin ([#3502](https://github.com/PyTorchLightning/pytorch-lightning/pull/3502))
   * precision plugins ([#3504](https://github.com/PyTorchLightning/pytorch-lightning/pull/3504))
   * Result - make monitor default to `checkpoint_on` to simplify ([#3571](https://github.com/PyTorchLightning/pytorch-lightning/pull/3571))
   * reference to the Trainer on the `LightningDataModule` ([#3684](https://github.com/PyTorchLightning/pytorch-lightning/pull/3684))
   * add `.log` to lightning module ([#3686](https://github.com/PyTorchLightning/pytorch-lightning/pull/3686),
        [#3699](https://github.com/PyTorchLightning/pytorch-lightning/pull/3699),
        [#3701](https://github.com/PyTorchLightning/pytorch-lightning/pull/3701),
        [#3704](https://github.com/PyTorchLightning/pytorch-lightning/pull/3704),
        [#3715](https://github.com/PyTorchLightning/pytorch-lightning/pull/3715))
   * enable tracking original metric when step and epoch are both true ([#3685](https://github.com/PyTorchLightning/pytorch-lightning/pull/3685))
   * deprecated results obj, added support for simpler comms ([#3681](https://github.com/PyTorchLightning/pytorch-lightning/pull/3681))
   * move backends back to individual files ([#3712](https://github.com/PyTorchLightning/pytorch-lightning/pull/3712))
   * fixes logging for eval steps ([#3763](https://github.com/PyTorchLightning/pytorch-lightning/pull/3763))
   * decoupled DDP, DDP spawn ([#3733](https://github.com/PyTorchLightning/pytorch-lightning/pull/3733),
        [#3766](https://github.com/PyTorchLightning/pytorch-lightning/pull/3766),
        [#3767](https://github.com/PyTorchLightning/pytorch-lightning/pull/3767),
        [#3774](https://github.com/PyTorchLightning/pytorch-lightning/pull/3774),
        [#3802](https://github.com/PyTorchLightning/pytorch-lightning/pull/3802),
        [#3806](https://github.com/PyTorchLightning/pytorch-lightning/pull/3806))
   * remove weight loading hack for ddp_cpu ([#3808](https://github.com/PyTorchLightning/pytorch-lightning/pull/3808))
   * separate `torchelastic` from DDP ([#3810](https://github.com/PyTorchLightning/pytorch-lightning/pull/3810))
   * separate SLURM from DDP ([#3809](https://github.com/PyTorchLightning/pytorch-lightning/pull/3809))
   * decoupled DDP2 ([#3816](https://github.com/PyTorchLightning/pytorch-lightning/pull/3816))
   * bug fix with logging val epoch end + monitor ([#3812](https://github.com/PyTorchLightning/pytorch-lightning/pull/3812))
   * decoupled DDP, DDP spawn ([#3733](https://github.com/PyTorchLightning/pytorch-lightning/pull/3733),
        [#3817](https://github.com/PyTorchLightning/pytorch-lightning/pull/3817),
        [#3819](https://github.com/PyTorchLightning/pytorch-lightning/pull/3819),
        [#3927](https://github.com/PyTorchLightning/pytorch-lightning/pull/3927))
   * callback system and init DDP ([#3836](https://github.com/PyTorchLightning/pytorch-lightning/pull/3836))
   * adding compute environments ([#3837](https://github.com/PyTorchLightning/pytorch-lightning/pull/3837), [#3842](https://github.com/PyTorchLightning/pytorch-lightning/pull/3842))
   * epoch can now log independently ([#3843](https://github.com/PyTorchLightning/pytorch-lightning/pull/3843))
   * test selecting the correct backend. temp backends while slurm and TorchElastic are decoupled ([#3848](https://github.com/PyTorchLightning/pytorch-lightning/pull/3848))
   * fixed `init_slurm_connection` causing hostname errors ([#3856](https://github.com/PyTorchLightning/pytorch-lightning/pull/3856))
   * moves init apex from LM to apex connector ([#3923](https://github.com/PyTorchLightning/pytorch-lightning/pull/3923))
   * moves sync bn to each backend ([#3925](https://github.com/PyTorchLightning/pytorch-lightning/pull/3925))
   * moves configure ddp to each backend ([#3924](https://github.com/PyTorchLightning/pytorch-lightning/pull/3924))
- Deprecation warning ([#3844](https://github.com/PyTorchLightning/pytorch-lightning/pull/3844))
- Changed `LearningRateLogger` to `LearningRateMonitor` ([#3251](https://github.com/PyTorchLightning/pytorch-lightning/pull/3251))
- Used `fsspec` instead of `gfile` for all IO ([#3320](https://github.com/PyTorchLightning/pytorch-lightning/pull/3320))
    * Swaped `torch.load` for `fsspec` load in DDP spawn backend ([#3787](https://github.com/PyTorchLightning/pytorch-lightning/pull/3787))
    * Swaped `torch.load` for `fsspec` load in cloud_io loading ([#3692](https://github.com/PyTorchLightning/pytorch-lightning/pull/3692))
    * Added support for `to_disk()` to use remote filepaths with `fsspec` ([#3930](https://github.com/PyTorchLightning/pytorch-lightning/pull/3930))
    * Updated model_checkpoint's to_yaml to use `fsspec` open ([#3801](https://github.com/PyTorchLightning/pytorch-lightning/pull/3801))
    * Fixed `fsspec` is inconsistant when doing `fs.ls` ([#3805](https://github.com/PyTorchLightning/pytorch-lightning/pull/3805))
- Refactor `GPUStatsMonitor` to improve training speed ([#3257](https://github.com/PyTorchLightning/pytorch-lightning/pull/3257))
- Changed IoU score behavior for classes absent in target and pred ([#3098](https://github.com/PyTorchLightning/pytorch-lightning/pull/3098))
- Changed IoU `remove_bg` bool to `ignore_index` optional int ([#3098](https://github.com/PyTorchLightning/pytorch-lightning/pull/3098))
- Changed defaults of `save_top_k` and `save_last` to `None` in ModelCheckpoint ([#3680](https://github.com/PyTorchLightning/pytorch-lightning/pull/3680))
- `row_log_interval` and `log_save_interval` are now based on training loop's `global_step` instead of epoch-internal batch index ([#3667](https://github.com/PyTorchLightning/pytorch-lightning/pull/3667))
- Silenced some warnings. verified ddp refactors ([#3483](https://github.com/PyTorchLightning/pytorch-lightning/pull/3483))
- Cleaning up stale logger tests ([#3490](https://github.com/PyTorchLightning/pytorch-lightning/pull/3490))
- Allow `ModelCheckpoint` monitor to be `None` ([#3633](https://github.com/PyTorchLightning/pytorch-lightning/pull/3633))
- Enable `None` model checkpoint default ([#3669](https://github.com/PyTorchLightning/pytorch-lightning/pull/3669))
- Skipped `best_model_path` if `checkpoint_callback` is `None` ([#2962](https://github.com/PyTorchLightning/pytorch-lightning/pull/2962))
- Used `raise .. from ..` to explicitly chain exceptions ([#3750](https://github.com/PyTorchLightning/pytorch-lightning/pull/3750))
-  Mocking loggers ([#3596](https://github.com/PyTorchLightning/pytorch-lightning/pull/3596),
    [#3617](https://github.com/PyTorchLightning/pytorch-lightning/pull/3617),
    [#3851](https://github.com/PyTorchLightning/pytorch-lightning/pull/3851),
    [#3859](https://github.com/PyTorchLightning/pytorch-lightning/pull/3859),
    [#3884](https://github.com/PyTorchLightning/pytorch-lightning/pull/3884),
    [#3853](https://github.com/PyTorchLightning/pytorch-lightning/pull/3853),
    [#3910](https://github.com/PyTorchLightning/pytorch-lightning/pull/3910),
    [#3889](https://github.com/PyTorchLightning/pytorch-lightning/pull/3889),
    [#3926](https://github.com/PyTorchLightning/pytorch-lightning/pull/3926))
- Write predictions in LightningModule instead of EvalResult [#3882](https://github.com/PyTorchLightning/pytorch-lightning/pull/3882)

### Deprecated

- Deprecated `TrainResult` and `EvalResult`, use `self.log` and `self.write` from the `LightningModule` to log metrics and write predictions. `training_step` can now only return a scalar (for the loss) or a dictionary with anything you want. ([#3681](https://github.com/PyTorchLightning/pytorch-lightning/pull/3681))
- Deprecate `early_stop_callback` Trainer argument ([#3845](https://github.com/PyTorchLightning/pytorch-lightning/pull/3845))
- Rename Trainer arguments `row_log_interval` >> `log_every_n_steps` and `log_save_interval` >> `flush_logs_every_n_steps` ([#3748](https://github.com/PyTorchLightning/pytorch-lightning/pull/3748))

### Removed

- Removed experimental Metric API ([#3868](https://github.com/PyTorchLightning/pytorch-lightning/pull/3868),
        [#3943](https://github.com/PyTorchLightning/pytorch-lightning/pull/3943),
        [#3949](https://github.com/PyTorchLightning/pytorch-lightning/pull/3949),
        [#3946](https://github.com/PyTorchLightning/pytorch-lightning/pull/3946)), listed changes before final removal:
    * Added `EmbeddingSimilarity` metric ([#3349](https://github.com/PyTorchLightning/pytorch-lightning/pull/3349), [#3358](https://github.com/PyTorchLightning/pytorch-lightning/pull/3358))
    * Added hooks to metric module interface ([#2528](https://github.com/PyTorchLightning/pytorch-lightning/pull/2528))
    * Added error when AUROC metric is used for multiclass problems ([#3350](https://github.com/PyTorchLightning/pytorch-lightning/pull/3350))
    * Fixed `ModelCheckpoint` with `save_top_k=-1` option not tracking the best models when a monitor metric is available ([#3735](https://github.com/PyTorchLightning/pytorch-lightning/pull/3735))
    * Fixed counter-intuitive error being thrown in `Accuracy` metric for zero target tensor ([#3764](https://github.com/PyTorchLightning/pytorch-lightning/pull/3764))
    * Fixed aggregation of metrics ([#3517](https://github.com/PyTorchLightning/pytorch-lightning/pull/3517))
    * Fixed Metric aggregation ([#3321](https://github.com/PyTorchLightning/pytorch-lightning/pull/3321))
    * Fixed RMSLE metric ([#3188](https://github.com/PyTorchLightning/pytorch-lightning/pull/3188))
    * Renamed `reduction` to `class_reduction` in classification metrics ([#3322](https://github.com/PyTorchLightning/pytorch-lightning/pull/3322))
    * Changed `class_reduction` similar to sklearn for classification metrics ([#3322](https://github.com/PyTorchLightning/pytorch-lightning/pull/3322))
    * Renaming of precision recall metric ([#3308](https://github.com/PyTorchLightning/pytorch-lightning/pull/3308))

### Fixed

- Fixed `on_train_batch_start` hook to end epoch early ([#3700](https://github.com/PyTorchLightning/pytorch-lightning/pull/3700))
- Fixed `num_sanity_val_steps` is clipped to `limit_val_batches` ([#2917](https://github.com/PyTorchLightning/pytorch-lightning/pull/2917))
- Fixed ONNX model save on GPU ([#3145](https://github.com/PyTorchLightning/pytorch-lightning/pull/3145))
- Fixed `GpuUsageLogger` to work on different platforms ([#3008](https://github.com/PyTorchLightning/pytorch-lightning/pull/3008))
- Fixed auto-scale batch size not dumping `auto_lr_find` parameter ([#3151](https://github.com/PyTorchLightning/pytorch-lightning/pull/3151))
- Fixed `batch_outputs` with optimizer frequencies ([#3229](https://github.com/PyTorchLightning/pytorch-lightning/pull/3229))
- Fixed setting batch size in `LightningModule.datamodule` when using `auto_scale_batch_size` ([#3266](https://github.com/PyTorchLightning/pytorch-lightning/pull/3266))
- Fixed Horovod distributed backend compatibility with native AMP ([#3404](https://github.com/PyTorchLightning/pytorch-lightning/pull/3404))
- Fixed batch size auto scaling exceeding the size of the dataset ([#3271](https://github.com/PyTorchLightning/pytorch-lightning/pull/3271))
- Fixed getting `experiment_id` from MLFlow only once instead of each training loop ([#3394](https://github.com/PyTorchLightning/pytorch-lightning/pull/3394))
- Fixed `overfit_batches` which now correctly disables shuffling for the training loader. ([#3501](https://github.com/PyTorchLightning/pytorch-lightning/pull/3501))
- Fixed gradient norm tracking for `row_log_interval > 1` ([#3489](https://github.com/PyTorchLightning/pytorch-lightning/pull/3489))
- Fixed `ModelCheckpoint` name formatting ([3164](https://github.com/PyTorchLightning/pytorch-lightning/pull/3163))
- Fixed auto-scale batch size ([#3151](https://github.com/PyTorchLightning/pytorch-lightning/pull/3151))
- Fixed example implementation of AutoEncoder ([#3190](https://github.com/PyTorchLightning/pytorch-lightning/pull/3190))
- Fixed invalid paths when remote logging with TensorBoard ([#3236](https://github.com/PyTorchLightning/pytorch-lightning/pull/3236))
- Fixed change `t()` to `transpose()` as XLA devices do not support `.t()` on 1-dim tensor ([#3252](https://github.com/PyTorchLightning/pytorch-lightning/pull/3252))
- Fixed (weights only) checkpoints loading without PL ([#3287](https://github.com/PyTorchLightning/pytorch-lightning/pull/3287))
- Fixed `gather_all_tensors` cross GPUs in DDP ([#3319](https://github.com/PyTorchLightning/pytorch-lightning/pull/3319))
- Fixed CometML save dir ([#3419](https://github.com/PyTorchLightning/pytorch-lightning/pull/3419))
- Fixed forward key metrics ([#3467](https://github.com/PyTorchLightning/pytorch-lightning/pull/3467))
- Fixed normalize mode at confusion matrix (replace NaNs with zeros) ([#3465](https://github.com/PyTorchLightning/pytorch-lightning/pull/3465))
- Fixed global step increment in training loop when `training_epoch_end` hook is used ([#3673](https://github.com/PyTorchLightning/pytorch-lightning/pull/3673))
- Fixed dataloader shuffling not getting turned off with `overfit_batches > 0` and `distributed_backend = "ddp"` ([#3534](https://github.com/PyTorchLightning/pytorch-lightning/pull/3534))
- Fixed determinism in `DDPSpawnBackend` when using `seed_everything` in main process ([#3335](https://github.com/PyTorchLightning/pytorch-lightning/pull/3335))
- Fixed `ModelCheckpoint` `period` to actually save every `period` epochs ([#3630](https://github.com/PyTorchLightning/pytorch-lightning/pull/3630))
- Fixed `val_progress_bar` total with `num_sanity_val_steps` ([#3751](https://github.com/PyTorchLightning/pytorch-lightning/pull/3751))
- Fixed Tuner dump: add `current_epoch` to dumped_params ([#3261](https://github.com/PyTorchLightning/pytorch-lightning/pull/3261))
- Fixed `current_epoch` and `global_step` properties mismatch between `Trainer` and `LightningModule` ([#3785](https://github.com/PyTorchLightning/pytorch-lightning/pull/3785))
- Fixed learning rate scheduler for optimizers with internal state ([#3897](https://github.com/PyTorchLightning/pytorch-lightning/pull/3897))
- Fixed `tbptt_reduce_fx` when non-floating tensors are logged ([#3796](https://github.com/PyTorchLightning/pytorch-lightning/pull/3796))
- Fixed model checkpoint frequency ([#3852](https://github.com/PyTorchLightning/pytorch-lightning/pull/3852))
- Fixed logging non-tensor scalar with result breaks subsequent epoch aggregation ([#3855](https://github.com/PyTorchLightning/pytorch-lightning/pull/3855))
- Fixed `TrainerEvaluationLoopMixin` activates `model.train()` at the end ([#3858](https://github.com/PyTorchLightning/pytorch-lightning/pull/3858))
- Fixed `overfit_batches` when using with multiple val/test_dataloaders ([#3857](https://github.com/PyTorchLightning/pytorch-lightning/pull/3857))
- Fixed enables `training_step` to return `None` ([#3862](https://github.com/PyTorchLightning/pytorch-lightning/pull/3862))
- Fixed init nan for checkpointing ([#3863](https://github.com/PyTorchLightning/pytorch-lightning/pull/3863))
- Fixed for `load_from_checkpoint` ([#2776](https://github.com/PyTorchLightning/pytorch-lightning/pull/2776))
- Fixes incorrect `batch_sizes` when Dataloader returns a dict with multiple tensors ([#3668](https://github.com/PyTorchLightning/pytorch-lightning/pull/3668))
- Fixed unexpected signature for `validation_step` ([#3947](https://github.com/PyTorchLightning/pytorch-lightning/pull/3947))

## [0.9.0] - 2020-08-20

### Added

- Added SyncBN for DDP ([#2801](https://github.com/PyTorchLightning/pytorch-lightning/pull/2801),
     [#2838](https://github.com/PyTorchLightning/pytorch-lightning/pull/2838))
- Added basic `CSVLogger` ([#2721](https://github.com/PyTorchLightning/pytorch-lightning/pull/2721))
- Added SSIM metrics ([#2671](https://github.com/PyTorchLightning/pytorch-lightning/pull/2671))
- Added BLEU metrics ([#2535](https://github.com/PyTorchLightning/pytorch-lightning/pull/2535))
- Added support to export a model to ONNX format ([#2596](https://github.com/PyTorchLightning/pytorch-lightning/pull/2596))
- Added support for `Trainer(num_sanity_val_steps=-1)` to check all validation data before training ([#2246](https://github.com/PyTorchLightning/pytorch-lightning/pull/2246))
- Added struct. output:
  * tests for val loop flow ([#2605](https://github.com/PyTorchLightning/pytorch-lightning/pull/2605))
  * `EvalResult` support for train and val. loop ([#2615](https://github.com/PyTorchLightning/pytorch-lightning/pull/2615),
       [#2651](https://github.com/PyTorchLightning/pytorch-lightning/pull/2651))
  * weighted average in results obj ([#2930](https://github.com/PyTorchLightning/pytorch-lightning/pull/2930))
  * fix result obj DP auto reduce ([#3013](https://github.com/PyTorchLightning/pytorch-lightning/pull/3013))
- Added class `LightningDataModule` ([#2668](https://github.com/PyTorchLightning/pytorch-lightning/pull/2668))
- Added support for PyTorch 1.6 ([#2745](https://github.com/PyTorchLightning/pytorch-lightning/pull/2745))
- Added call DataModule hooks implicitly in trainer ([#2755](https://github.com/PyTorchLightning/pytorch-lightning/pull/2755))
- Added support for Mean in DDP Sync ([#2568](https://github.com/PyTorchLightning/pytorch-lightning/pull/2568))
- Added remaining `sklearn` metrics: `AveragePrecision`, `BalancedAccuracy`, `CohenKappaScore`, `DCG`, `Hamming`, `Hinge`, `Jaccard`, `MeanAbsoluteError`, `MeanSquaredError`, `MeanSquaredLogError`, `MedianAbsoluteError`, `R2Score`, `MeanPoissonDeviance`, `MeanGammaDeviance`, `MeanTweedieDeviance`, `ExplainedVariance` ([#2562](https://github.com/PyTorchLightning/pytorch-lightning/pull/2562))
- Added support for `limit_{mode}_batches (int)` to work with infinite dataloader (IterableDataset) ([#2840](https://github.com/PyTorchLightning/pytorch-lightning/pull/2840))
- Added support returning python scalars in DP ([#1935](https://github.com/PyTorchLightning/pytorch-lightning/pull/1935))
- Added support to Tensorboard logger for OmegaConf `hparams` ([#2846](https://github.com/PyTorchLightning/pytorch-lightning/pull/2846))
- Added tracking of basic states in `Trainer` ([#2541](https://github.com/PyTorchLightning/pytorch-lightning/pull/2541))
- Tracks all outputs including TBPTT and multiple optimizers ([#2890](https://github.com/PyTorchLightning/pytorch-lightning/pull/2890))
- Added GPU Usage Logger ([#2932](https://github.com/PyTorchLightning/pytorch-lightning/pull/2932))
- Added `strict=False` for `load_from_checkpoint` ([#2819](https://github.com/PyTorchLightning/pytorch-lightning/pull/2819))
- Added saving test predictions on multiple GPUs ([#2926](https://github.com/PyTorchLightning/pytorch-lightning/pull/2926))
- Auto log the computational graph for loggers that support this ([#3003](https://github.com/PyTorchLightning/pytorch-lightning/pull/3003))
- Added warning when changing monitor and using results obj ([#3014](https://github.com/PyTorchLightning/pytorch-lightning/pull/3014))
- Added a hook `transfer_batch_to_device` to the `LightningDataModule` ([#3038](https://github.com/PyTorchLightning/pytorch-lightning/pull/3038))

### Changed

- Truncated long version numbers in progress bar ([#2594](https://github.com/PyTorchLightning/pytorch-lightning/pull/2594))
- Enabling val/test loop disabling ([#2692](https://github.com/PyTorchLightning/pytorch-lightning/pull/2692))
- Refactored into `accelerator` module:
    * GPU training ([#2704](https://github.com/PyTorchLightning/pytorch-lightning/pull/2704))
    * TPU training ([#2708](https://github.com/PyTorchLightning/pytorch-lightning/pull/2708))
    * DDP(2) backend ([#2796](https://github.com/PyTorchLightning/pytorch-lightning/pull/2796))
    * Retrieve last logged val from result by key ([#3049](https://github.com/PyTorchLightning/pytorch-lightning/pull/3049))
- Using `.comet.config` file for `CometLogger` ([#1913](https://github.com/PyTorchLightning/pytorch-lightning/pull/1913))
- Updated hooks arguments - breaking for `setup` and `teardown` ([#2850](https://github.com/PyTorchLightning/pytorch-lightning/pull/2850))
- Using `gfile` to support remote directories ([#2164](https://github.com/PyTorchLightning/pytorch-lightning/pull/2164))
- Moved optimizer creation after device placement for DDP backends ([#2904](https://github.com/PyTorchLightning/pytorch-lighting/pull/2904))
- Support `**DictConfig` for `hparam` serialization ([#2519](https://github.com/PyTorchLightning/pytorch-lightning/pull/2519))
- Removed callback metrics from test results obj ([#2994](https://github.com/PyTorchLightning/pytorch-lightning/pull/2994))
- Re-enabled naming metrics in ckpt name ([#3060](https://github.com/PyTorchLightning/pytorch-lightning/pull/3060))
- Changed progress bar epoch counting to start from 0 ([#3061](https://github.com/PyTorchLightning/pytorch-lightning/pull/3061))

### Deprecated

- Deprecated Trainer attribute `ckpt_path`, which will now be set by `weights_save_path` ([#2681](https://github.com/PyTorchLightning/pytorch-lightning/pull/2681))

### Removed

- Removed deprecated: ([#2760](https://github.com/PyTorchLightning/pytorch-lightning/pull/2760))
    * core decorator `data_loader`
    * Module hook `on_sanity_check_start` and loading `load_from_metrics`
    * package `pytorch_lightning.logging`
    * Trainer arguments: `show_progress_bar`, `num_tpu_cores`, `use_amp`, `print_nan_grads`
    * LR Finder argument `num_accumulation_steps`

### Fixed

- Fixed `accumulate_grad_batches` for last batch ([#2853](https://github.com/PyTorchLightning/pytorch-lightning/pull/2853))
- Fixed setup call while testing ([#2624](https://github.com/PyTorchLightning/pytorch-lightning/pull/2624))
- Fixed local rank zero casting ([#2640](https://github.com/PyTorchLightning/pytorch-lightning/pull/2640))
- Fixed single scalar return from training ([#2587](https://github.com/PyTorchLightning/pytorch-lightning/pull/2587))
- Fixed Horovod backend to scale LR schedlers with the optimizer ([#2626](https://github.com/PyTorchLightning/pytorch-lightning/pull/2626))
- Fixed `dtype` and `device` properties not getting updated in submodules ([#2657](https://github.com/PyTorchLightning/pytorch-lightning/pull/2657))
- Fixed `fast_dev_run` to run for all dataloaders ([#2581](https://github.com/PyTorchLightning/pytorch-lightning/pull/2581))
- Fixed `save_dir` in loggers getting ignored by default value of `weights_save_path` when user did not specify `weights_save_path` ([#2681](https://github.com/PyTorchLightning/pytorch-lightning/pull/2681))
- Fixed `weights_save_path` getting ignored when `logger=False` is passed to Trainer ([#2681](https://github.com/PyTorchLightning/pytorch-lightning/pull/2681))
- Fixed TPU multi-core and Float16 ([#2632](https://github.com/PyTorchLightning/pytorch-lightning/pull/2632))
- Fixed test metrics not being logged with `LoggerCollection` ([#2723](https://github.com/PyTorchLightning/pytorch-lightning/pull/2723))
- Fixed data transfer to device when using `torchtext.data.Field` and `include_lengths is True` ([#2689](https://github.com/PyTorchLightning/pytorch-lightning/pull/2689))
- Fixed shuffle argument for distributed sampler ([#2789](https://github.com/PyTorchLightning/pytorch-lightning/pull/2789))
- Fixed logging interval ([#2694](https://github.com/PyTorchLightning/pytorch-lightning/pull/2694))
- Fixed loss value in the progress bar is wrong when `accumulate_grad_batches > 1` ([#2738](https://github.com/PyTorchLightning/pytorch-lightning/pull/2738))
- Fixed correct CWD for ddp sub-processes when using Hydra ([#2719](https://github.com/PyTorchLightning/pytorch-lightning/pull/2719))
- Fixed selecting GPUs using `CUDA_VISIBLE_DEVICES` ([#2739](https://github.com/PyTorchLightning/pytorch-lightning/pull/2739),
     [#2796](https://github.com/PyTorchLightning/pytorch-lightning/pull/2796))
- Fixed false `num_classes` warning in metrics ([#2781](https://github.com/PyTorchLightning/pytorch-lightning/pull/2781))
- Fixed shell injection vulnerability in subprocess call ([#2786](https://github.com/PyTorchLightning/pytorch-lightning/pull/2786))
- Fixed LR finder and `hparams` compatibility ([#2821](https://github.com/PyTorchLightning/pytorch-lightning/pull/2821))
- Fixed `ModelCheckpoint` not saving the latest information when `save_last=True` ([#2881](https://github.com/PyTorchLightning/pytorch-lightning/pull/2881))
- Fixed ImageNet example: learning rate scheduler, number of workers and batch size when using DDP ([#2889](https://github.com/PyTorchLightning/pytorch-lightning/pull/2889))
- Fixed apex gradient clipping ([#2829](https://github.com/PyTorchLightning/pytorch-lightning/pull/2829))
- Fixed save apex scaler states ([#2828](https://github.com/PyTorchLightning/pytorch-lightning/pull/2828))
- Fixed a model loading issue with inheritance and variable positional arguments ([#2911](https://github.com/PyTorchLightning/pytorch-lightning/pull/2911))
- Fixed passing `non_blocking=True` when transferring a batch object that does not support it ([#2910](https://github.com/PyTorchLightning/pytorch-lightning/pull/2910))
- Fixed checkpointing to remote file paths ([#2925](https://github.com/PyTorchLightning/pytorch-lightning/pull/2925))
- Fixed adding val step argument to metrics ([#2986](https://github.com/PyTorchLightning/pytorch-lightning/pull/2986))
- Fixed an issue that caused `Trainer.test()` to stall in ddp mode ([#2997](https://github.com/PyTorchLightning/pytorch-lightning/pull/2997))
- Fixed gathering of results with tensors of varying shape ([#3020](https://github.com/PyTorchLightning/pytorch-lightning/pull/3020))
- Fixed batch size auto-scaling feature to set the new value on the correct model attribute ([#3043](https://github.com/PyTorchLightning/pytorch-lightning/pull/3043))
- Fixed automatic batch scaling not working with half precision ([#3045](https://github.com/PyTorchLightning/pytorch-lightning/pull/3045))
- Fixed setting device to root gpu ([#3042](https://github.com/PyTorchLightning/pytorch-lightning/pull/3042))

## [0.8.5] - 2020-07-09

### Added

- Added a PSNR metric: peak signal-to-noise ratio ([#2483](https://github.com/PyTorchLightning/pytorch-lightning/pull/2483))
- Added functional regression metrics ([#2492](https://github.com/PyTorchLightning/pytorch-lightning/pull/2492))

### Removed

- Removed auto val reduce ([#2462](https://github.com/PyTorchLightning/pytorch-lightning/pull/2462))

### Fixed

- Flattening Wandb Hyperparameters ([#2459](https://github.com/PyTorchLightning/pytorch-lightning/pull/2459))
- Fixed using the same DDP python interpreter and actually running ([#2482](https://github.com/PyTorchLightning/pytorch-lightning/pull/2482))
- Fixed model summary input type conversion for models that have input dtype different from model parameters ([#2510](https://github.com/PyTorchLightning/pytorch-lightning/pull/2510))
- Made `TensorBoardLogger` and `CometLogger` pickleable ([#2518](https://github.com/PyTorchLightning/pytorch-lightning/pull/2518))
- Fixed a problem with `MLflowLogger` creating multiple run folders ([#2502](https://github.com/PyTorchLightning/pytorch-lightning/pull/2502))
- Fixed global_step increment ([#2455](https://github.com/PyTorchLightning/pytorch-lightning/pull/2455))
- Fixed TPU hanging example ([#2488](https://github.com/PyTorchLightning/pytorch-lightning/pull/2488))
- Fixed `argparse` default value bug ([#2526](https://github.com/PyTorchLightning/pytorch-lightning/pull/2526))
- Fixed Dice and IoU to avoid NaN by adding small eps ([#2545](https://github.com/PyTorchLightning/pytorch-lightning/pull/2545))
- Fixed accumulate gradients schedule at epoch 0 (continued) ([#2513](https://github.com/PyTorchLightning/pytorch-lightning/pull/2513))
- Fixed Trainer `.fit()` returning last not best weights in "ddp_spawn" ([#2565](https://github.com/PyTorchLightning/pytorch-lightning/pull/2565))
- Fixed passing (do not pass) TPU weights back on test ([#2566](https://github.com/PyTorchLightning/pytorch-lightning/pull/2566))
- Fixed DDP tests and `.test()` ([#2512](https://github.com/PyTorchLightning/pytorch-lightning/pull/2512),
     [#2570](https://github.com/PyTorchLightning/pytorch-lightning/pull/2570))

## [0.8.4] - 2020-07-01

### Added

- Added reduce ddp results on eval ([#2434](https://github.com/PyTorchLightning/pytorch-lightning/pull/2434))
- Added a warning when an `IterableDataset` has `__len__` defined ([#2437](https://github.com/PyTorchLightning/pytorch-lightning/pull/2437))

### Changed

- Enabled no returns from eval ([#2446](https://github.com/PyTorchLightning/pytorch-lightning/pull/2446))

### Fixed

- Fixes train outputs ([#2428](https://github.com/PyTorchLightning/pytorch-lightning/pull/2428))
- Fixes Conda dependencies ([#2412](https://github.com/PyTorchLightning/pytorch-lightning/pull/2412))
- Fixed Apex scaling with decoupled backward ([#2433](https://github.com/PyTorchLightning/pytorch-lightning/pull/2433))
- Fixed crashing or wrong displaying progressbar because of missing ipywidgets ([#2417](https://github.com/PyTorchLightning/pytorch-lightning/pull/2417))
- Fixed TPU saving dir ([fc26078e](https://github.com/PyTorchLightning/pytorch-lightning/commit/fc26078e395f8a001f4c6dd7b3fe7ca202f914a3), [04e68f02](https://github.com/PyTorchLightning/pytorch-lightning/commit/04e68f022fc03dd5f1555ee86dea997d42a448ad))
- Fixed logging on rank 0 only ([#2425](https://github.com/PyTorchLightning/pytorch-lightning/pull/2425))


## [0.8.3] - 2020-06-29

### Fixed

- Fixed AMP wrong call ([593837e](https://github.com/PyTorchLightning/pytorch-lightning/commit/593837e1da24ff6c942b24ed803fc1496a304609))
- Fixed batch typo ([92d1e75](https://github.com/PyTorchLightning/pytorch-lightning/commit/92d1e75b2638a493d9d21ed5fe00a22093888285))

## [0.8.2] - 2020-06-28

### Added

- Added TorchText support for moving data to GPU ([#2379](https://github.com/PyTorchLightning/pytorch-lightning/pull/2379))

### Changed

- Changed epoch indexing from 0 instead of 1 ([#2289](https://github.com/PyTorchLightning/pytorch-lightning/pull/2289))
- Refactor Model `backward` ([#2276](https://github.com/PyTorchLightning/pytorch-lightning/pull/2276))
- Refactored `training_batch` + tests to verify correctness ([#2327](https://github.com/PyTorchLightning/pytorch-lightning/pull/2327),
     [#2328](https://github.com/PyTorchLightning/pytorch-lightning/pull/2328))
- Refactored training loop ([#2336](https://github.com/PyTorchLightning/pytorch-lightning/pull/2336))
- Made optimization steps for hooks ([#2363](https://github.com/PyTorchLightning/pytorch-lightning/pull/2363))
- Changed default apex level to 'O2' ([#2362](https://github.com/PyTorchLightning/pytorch-lightning/pull/2362))

### Removed

- Moved `TrainsLogger` to Bolts ([#2384](https://github.com/PyTorchLightning/pytorch-lightning/pull/2384))

### Fixed

- Fixed parsing TPU arguments and TPU tests ([#2094](https://github.com/PyTorchLightning/pytorch-lightning/pull/2094))
- Fixed number batches in case of multiple dataloaders and `limit_{*}_batches` ([#1920](https://github.com/PyTorchLightning/pytorch-lightning/pull/1920),
     [#2226](https://github.com/PyTorchLightning/pytorch-lightning/pull/2226))
- Fixed an issue with forward hooks not being removed after model summary ([#2298](https://github.com/PyTorchLightning/pytorch-lightning/pull/2298))
- Fix for `load_from_checkpoint()` not working with absolute path on Windows ([#2294](https://github.com/PyTorchLightning/pytorch-lightning/pull/2294))
- Fixed an issue how _has_len handles `NotImplementedError` e.g. raised by `torchtext.data.Iterator` ([#2293](https://github.com/PyTorchLightning/pytorch-lightning/pull/2293)), ([#2307](https://github.com/PyTorchLightning/pytorch-lightning/pull/2307))
- Fixed `average_precision` metric ([#2319](https://github.com/PyTorchLightning/pytorch-lightning/pull/2319))
- Fixed ROC metric for CUDA tensors ([#2304](https://github.com/PyTorchLightning/pytorch-lightning/pull/2304))
- Fixed `average_precision` metric ([#2319](https://github.com/PyTorchLightning/pytorch-lightning/pull/2319))
- Fixed lost compatibility with custom datatypes implementing `.to` ([#2335](https://github.com/PyTorchLightning/pytorch-lightning/pull/2335))
- Fixed loading model with kwargs ([#2387](https://github.com/PyTorchLightning/pytorch-lightning/pull/2387))
- Fixed sum(0) for `trainer.num_val_batches` ([#2268](https://github.com/PyTorchLightning/pytorch-lightning/pull/2268))
- Fixed checking if the parameters are a `DictConfig` Object ([#2216](https://github.com/PyTorchLightning/pytorch-lightning/pull/2216))
- Fixed SLURM weights saving ([#2341](https://github.com/PyTorchLightning/pytorch-lightning/pull/2341))
- Fixed swaps LR scheduler order ([#2356](https://github.com/PyTorchLightning/pytorch-lightning/pull/2356))
- Fixed adding tensorboard `hparams` logging test ([#2342](https://github.com/PyTorchLightning/pytorch-lightning/pull/2342))
- Fixed use model ref for tear down ([#2360](https://github.com/PyTorchLightning/pytorch-lightning/pull/2360))
- Fixed logger crash on DDP ([#2388](https://github.com/PyTorchLightning/pytorch-lightning/pull/2388))
- Fixed several issues with early stopping and checkpoint callbacks ([#1504](https://github.com/PyTorchLightning/pytorch-lightning/pull/1504),
     [#2391](https://github.com/PyTorchLightning/pytorch-lightning/pull/2391))
- Fixed loading past checkpoints from v0.7.x ([#2405](https://github.com/PyTorchLightning/pytorch-lightning/pull/2405))
- Fixed loading model without arguments ([#2403](https://github.com/PyTorchLightning/pytorch-lightning/pull/2403))
- Fixed Windows compatibility issue ([#2358](https://github.com/PyTorchLightning/pytorch-lightning/pull/2358))

## [0.8.1] - 2020-06-19

### Fixed

- Fixed the `load_from_checkpoint` path detected as URL bug ([#2244](https://github.com/PyTorchLightning/pytorch-lightning/pull/2244))
- Fixed hooks - added barrier ([#2245](https://github.com/PyTorchLightning/pytorch-lightning/pull/2245),
     [#2257](https://github.com/PyTorchLightning/pytorch-lightning/pull/2257),
     [#2260](https://github.com/PyTorchLightning/pytorch-lightning/pull/220))
- Fixed `hparams` - remove frame inspection on `self.hparams` ([#2253](https://github.com/PyTorchLightning/pytorch-lightning/pull/2253))
- Fixed setup and on fit calls ([#2252](https://github.com/PyTorchLightning/pytorch-lightning/pull/2252))
- Fixed GPU template ([#2255](https://github.com/PyTorchLightning/pytorch-lightning/pull/2255))

## [0.8.0] - 2020-06-18

### Added

- Added `overfit_batches`, `limit_{val|test}_batches` flags (overfit now uses training set for all three) ([#2213](https://github.com/PyTorchLightning/pytorch-lightning/pull/2213))
- Added metrics
  * Base classes ([#1326](https://github.com/PyTorchLightning/pytorch-lightning/pull/1326),
       [#1877](https://github.com/PyTorchLightning/pytorch-lightning/pull/1877))
  * Sklearn metrics classes ([#1327](https://github.com/PyTorchLightning/pytorch-lightning/pull/1327))
  * Native torch metrics ([#1488](https://github.com/PyTorchLightning/pytorch-lightning/pull/1488),
       [#2062](https://github.com/PyTorchLightning/pytorch-lightning/pull/2062))
  * docs for all Metrics ([#2184](https://github.com/PyTorchLightning/pytorch-lightning/pull/2184),
       [#2209](https://github.com/PyTorchLightning/pytorch-lightning/pull/2209))
  * Regression metrics ([#2221](https://github.com/PyTorchLightning/pytorch-lightning/pull/2221))
- Added type hints in `Trainer.fit()` and `Trainer.test()` to reflect that also a list of dataloaders can be passed in ([#1723](https://github.com/PyTorchLightning/pytorch-lightning/pull/1723))
- Allow dataloaders without sampler field present ([#1907](https://github.com/PyTorchLightning/pytorch-lightning/pull/1907))
- Added option `save_last` to save the model at the end of every epoch in `ModelCheckpoint` [(#1908)](https://github.com/PyTorchLightning/pytorch-lightning/pull/1908)
- Early stopping checks `on_validation_end` ([#1458](https://github.com/PyTorchLightning/pytorch-lightning/pull/1458))
- Attribute `best_model_path` to `ModelCheckpoint` for storing and later retrieving the path to the best saved model file ([#1799](https://github.com/PyTorchLightning/pytorch-lightning/pull/1799))
- Speed up single-core TPU training by loading data using `ParallelLoader` ([#2033](https://github.com/PyTorchLightning/pytorch-lightning/pull/2033))
- Added a model hook `transfer_batch_to_device` that enables moving custom data structures to the target device ([1756](https://github.com/PyTorchLightning/pytorch-lightning/pull/1756))
- Added [black](https://black.readthedocs.io/en/stable/) formatter for the code with code-checker on pull ([1610](https://github.com/PyTorchLightning/pytorch-lightning/pull/1610))
- Added back the slow spawn ddp implementation as `ddp_spawn` ([#2115](https://github.com/PyTorchLightning/pytorch-lightning/pull/2115))
- Added loading checkpoints from URLs ([#1667](https://github.com/PyTorchLightning/pytorch-lightning/pull/1667))
- Added a callback method `on_keyboard_interrupt` for handling KeyboardInterrupt events during training ([#2134](https://github.com/PyTorchLightning/pytorch-lightning/pull/2134))
- Added a decorator `auto_move_data` that moves data to the correct device when using the LightningModule for inference ([#1905](https://github.com/PyTorchLightning/pytorch-lightning/pull/1905))
- Added `ckpt_path` option to `LightningModule.test(...)` to load particular checkpoint ([#2190](https://github.com/PyTorchLightning/pytorch-lightning/pull/2190))
- Added `setup` and `teardown` hooks for model ([#2229](https://github.com/PyTorchLightning/pytorch-lightning/pull/2229))

### Changed

- Allow user to select individual TPU core to train on ([#1729](https://github.com/PyTorchLightning/pytorch-lightning/pull/1729))
- Removed non-finite values from loss in `LRFinder` ([#1862](https://github.com/PyTorchLightning/pytorch-lightning/pull/1862))
- Allow passing model hyperparameters as complete kwarg list ([#1896](https://github.com/PyTorchLightning/pytorch-lightning/pull/1896))
- Renamed `ModelCheckpoint`'s attributes `best` to `best_model_score` and `kth_best_model` to `kth_best_model_path` ([#1799](https://github.com/PyTorchLightning/pytorch-lightning/pull/1799))
- Re-Enable Logger's `ImportError`s ([#1938](https://github.com/PyTorchLightning/pytorch-lightning/pull/1938))
- Changed the default value of the Trainer argument `weights_summary` from `full` to `top` ([#2029](https://github.com/PyTorchLightning/pytorch-lightning/pull/2029))
- Raise an error when lightning replaces an existing sampler ([#2020](https://github.com/PyTorchLightning/pytorch-lightning/pull/2020))
- Enabled `prepare_data` from correct processes - clarify local vs global rank ([#2166](https://github.com/PyTorchLightning/pytorch-lightning/pull/2166))
- Remove explicit flush from tensorboard logger ([#2126](https://github.com/PyTorchLightning/pytorch-lightning/pull/2126))
- Changed epoch indexing from 1 instead of 0 ([#2206](https://github.com/PyTorchLightning/pytorch-lightning/pull/2206))

### Deprecated

- Deprecated flags: ([#2213](https://github.com/PyTorchLightning/pytorch-lightning/pull/2213))
  * `overfit_pct` in favour of `overfit_batches`
  * `val_percent_check` in favour of `limit_val_batches`
  * `test_percent_check` in favour of `limit_test_batches`
- Deprecated `ModelCheckpoint`'s attributes `best` and `kth_best_model` ([#1799](https://github.com/PyTorchLightning/pytorch-lightning/pull/1799))
- Dropped official support/testing for older PyTorch versions <1.3 ([#1917](https://github.com/PyTorchLightning/pytorch-lightning/pull/1917))
- Deprecated Trainer `proc_rank` in favour of `global_rank` ([#2166](https://github.com/PyTorchLightning/pytorch-lightning/pull/2166),
     [#2269](https://github.com/PyTorchLightning/pytorch-lightning/pull/2269))

### Removed

- Removed unintended Trainer argument `progress_bar_callback`, the callback should be passed in by `Trainer(callbacks=[...])` instead ([#1855](https://github.com/PyTorchLightning/pytorch-lightning/pull/1855))
- Removed obsolete `self._device` in Trainer ([#1849](https://github.com/PyTorchLightning/pytorch-lightning/pull/1849))
- Removed deprecated API ([#2073](https://github.com/PyTorchLightning/pytorch-lightning/pull/2073))
   * Packages: `pytorch_lightning.pt_overrides`, `pytorch_lightning.root_module`
   * Modules: `pytorch_lightning.logging.comet_logger`, `pytorch_lightning.logging.mlflow_logger`, `pytorch_lightning.logging.test_tube_logger`, `pytorch_lightning.overrides.override_data_parallel`, `pytorch_lightning.core.model_saving`, `pytorch_lightning.core.root_module`
   * Trainer arguments: `add_row_log_interval`, `default_save_path`, `gradient_clip`, `nb_gpu_nodes`, `max_nb_epochs`, `min_nb_epochs`, `nb_sanity_val_steps`
   * Trainer attributes: `nb_gpu_nodes`, `num_gpu_nodes`, `gradient_clip`, `max_nb_epochs`, `min_nb_epochs`, `nb_sanity_val_steps`, `default_save_path`, `tng_tqdm_dic`

### Fixed

- Run graceful training teardown on interpreter exit ([#1631](https://github.com/PyTorchLightning/pytorch-lightning/pull/1631))
- Fixed user warning when apex was used together with learning rate schedulers ([#1873](https://github.com/PyTorchLightning/pytorch-lightning/pull/1873))
- Fixed multiple calls of `EarlyStopping` callback ([#1863](https://github.com/PyTorchLightning/pytorch-lightning/pull/1863))
- Fixed an issue with `Trainer.from_argparse_args` when passing in unknown Trainer args ([#1932](https://github.com/PyTorchLightning/pytorch-lightning/pull/1932))
- Fixed bug related to logger not being reset correctly for model after tuner algorithms ([#1933](https://github.com/PyTorchLightning/pytorch-lightning/pull/1933))
- Fixed root node resolution for SLURM cluster with dash in host name ([#1954](https://github.com/PyTorchLightning/pytorch-lightning/pull/1954))
- Fixed `LearningRateLogger` in multi-scheduler setting ([#1944](https://github.com/PyTorchLightning/pytorch-lightning/pull/1944))
- Fixed test configuration check and testing ([#1804](https://github.com/PyTorchLightning/pytorch-lightning/pull/1804))
- Fixed an issue with Trainer constructor silently ignoring unknown/misspelled arguments ([#1820](https://github.com/PyTorchLightning/pytorch-lightning/pull/1820))
- Fixed `save_weights_only` in ModelCheckpoint ([#1780](https://github.com/PyTorchLightning/pytorch-lightning/pull/1780))
- Allow use of same `WandbLogger` instance for multiple training loops ([#2055](https://github.com/PyTorchLightning/pytorch-lightning/pull/2055))
- Fixed an issue with `_auto_collect_arguments` collecting local variables that are not constructor arguments and not working for signatures that have the instance not named `self` ([#2048](https://github.com/PyTorchLightning/pytorch-lightning/pull/2048))
- Fixed mistake in parameters' grad norm tracking ([#2012](https://github.com/PyTorchLightning/pytorch-lightning/pull/2012))
- Fixed CPU and hanging GPU crash ([#2118](https://github.com/PyTorchLightning/pytorch-lightning/pull/2118))
- Fixed an issue with the model summary and `example_input_array` depending on a specific ordering of the submodules in a LightningModule ([#1773](https://github.com/PyTorchLightning/pytorch-lightning/pull/1773))
- Fixed Tpu logging ([#2230](https://github.com/PyTorchLightning/pytorch-lightning/pull/2230))
- Fixed Pid port + duplicate `rank_zero` logging ([#2140](https://github.com/PyTorchLightning/pytorch-lightning/pull/2140),
     [#2231](https://github.com/PyTorchLightning/pytorch-lightning/pull/2231))

## [0.7.6] - 2020-05-16

### Added

- Added callback for logging learning rates ([#1498](https://github.com/PyTorchLightning/pytorch-lightning/pull/1498))
- Added transfer learning example (for a binary classification task in computer vision) ([#1564](https://github.com/PyTorchLightning/pytorch-lightning/pull/1564))
- Added type hints in `Trainer.fit()` and `Trainer.test()` to reflect that also a list of dataloaders can be passed in ([#1723](https://github.com/PyTorchLightning/pytorch-lightning/pull/1723)).
- Added auto scaling of batch size ([#1638](https://github.com/PyTorchLightning/pytorch-lightning/pull/1638))
- The progress bar metrics now also get updated in `training_epoch_end` ([#1724](https://github.com/PyTorchLightning/pytorch-lightning/pull/1724))
- Enable `NeptuneLogger` to work with `distributed_backend=ddp` ([#1753](https://github.com/PyTorchLightning/pytorch-lightning/pull/1753))
- Added option to provide seed to random generators to ensure reproducibility ([#1572](https://github.com/PyTorchLightning/pytorch-lightning/pull/1572))
- Added override for hparams in `load_from_ckpt` ([#1797](https://github.com/PyTorchLightning/pytorch-lightning/pull/1797))
- Added support multi-node distributed execution under `torchelastic` ([#1811](https://github.com/PyTorchLightning/pytorch-lightning/pull/1811),
     [#1818](https://github.com/PyTorchLightning/pytorch-lightning/pull/1818))
- Added using `store_true` for bool args ([#1822](https://github.com/PyTorchLightning/pytorch-lightning/pull/1822),
     [#1842](https://github.com/PyTorchLightning/pytorch-lightning/pull/1842))
- Added dummy logger for internally disabling logging for some features ([#1836](https://github.com/PyTorchLightning/pytorch-lightning/pull/1836))

### Changed

- Enable `non-blocking` for device transfers to GPU ([#1843](https://github.com/PyTorchLightning/pytorch-lightning/pull/1843))
- Replace mata_tags.csv with hparams.yaml ([#1271](https://github.com/PyTorchLightning/pytorch-lightning/pull/1271))
- Reduction when `batch_size < num_gpus` ([#1609](https://github.com/PyTorchLightning/pytorch-lightning/pull/1609))
- Updated LightningTemplateModel to look more like Colab example ([#1577](https://github.com/PyTorchLightning/pytorch-lightning/pull/1577))
- Don't convert `namedtuple` to `tuple` when transferring the batch to target device ([#1589](https://github.com/PyTorchLightning/pytorch-lightning/pull/1589))
- Allow passing hparams as keyword argument to LightningModule when loading from checkpoint ([#1639](https://github.com/PyTorchLightning/pytorch-lightning/pull/1639))
- Args should come after the last positional argument ([#1807](https://github.com/PyTorchLightning/pytorch-lightning/pull/1807))
- Made ddp the default if no backend specified with multiple GPUs ([#1789](https://github.com/PyTorchLightning/pytorch-lightning/pull/1789))

### Deprecated

- Deprecated `tags_csv` in favor of `hparams_file` ([#1271](https://github.com/PyTorchLightning/pytorch-lightning/pull/1271))

### Fixed

- Fixed broken link in PR template ([#1675](https://github.com/PyTorchLightning/pytorch-lightning/pull/1675))
- Fixed ModelCheckpoint not None checking filepath ([#1654](https://github.com/PyTorchLightning/pytorch-lightning/pull/1654))
- Trainer now calls `on_load_checkpoint()` when resuming from a checkpoint ([#1666](https://github.com/PyTorchLightning/pytorch-lightning/pull/1666))
- Fixed sampler logic for ddp with iterable dataset ([#1734](https://github.com/PyTorchLightning/pytorch-lightning/pull/1734))
- Fixed `_reset_eval_dataloader()` for IterableDataset ([#1560](https://github.com/PyTorchLightning/pytorch-lightning/pull/1560))
- Fixed Horovod distributed backend to set the `root_gpu` property ([#1669](https://github.com/PyTorchLightning/pytorch-lightning/pull/1669))
- Fixed wandb logger `global_step` affects other loggers ([#1492](https://github.com/PyTorchLightning/pytorch-lightning/pull/1492))
- Fixed disabling progress bar on non-zero ranks using Horovod backend ([#1709](https://github.com/PyTorchLightning/pytorch-lightning/pull/1709))
- Fixed bugs that prevent lr finder to be used together with early stopping and validation dataloaders ([#1676](https://github.com/PyTorchLightning/pytorch-lightning/pull/1676))
- Fixed a bug in Trainer that prepended the checkpoint path with `version_` when it shouldn't ([#1748](https://github.com/PyTorchLightning/pytorch-lightning/pull/1748))
- Fixed lr key name in case of param groups in LearningRateLogger ([#1719](https://github.com/PyTorchLightning/pytorch-lightning/pull/1719))
- Fixed saving native AMP scaler state (introduced in [#1561](https://github.com/PyTorchLightning/pytorch-lightning/pull/1561))
- Fixed accumulation parameter and suggestion method for learning rate finder ([#1801](https://github.com/PyTorchLightning/pytorch-lightning/pull/1801))
- Fixed num processes wasn't being set properly and auto sampler was ddp failing ([#1819](https://github.com/PyTorchLightning/pytorch-lightning/pull/1819))
- Fixed bugs in semantic segmentation example ([#1824](https://github.com/PyTorchLightning/pytorch-lightning/pull/1824))
- Fixed saving native AMP scaler state ([#1561](https://github.com/PyTorchLightning/pytorch-lightning/pull/1561),
     [#1777](https://github.com/PyTorchLightning/pytorch-lightning/pull/1777))
- Fixed native amp + ddp ([#1788](https://github.com/PyTorchLightning/pytorch-lightning/pull/1788))
- Fixed `hparam` logging with metrics ([#1647](https://github.com/PyTorchLightning/pytorch-lightning/pull/1647))

## [0.7.5] - 2020-04-27

### Changed

- Allow logging of metrics together with `hparams` ([#1630](https://github.com/PyTorchLightning/pytorch-lightning/pull/1630))
- Allow metrics logged together with hparams ([#1630](https://github.com/PyTorchLightning/pytorch-lightning/pull/1630))

### Removed

- Removed Warning from trainer loop ([#1634](https://github.com/PyTorchLightning/pytorch-lightning/pull/1634))

### Fixed

- Fixed ModelCheckpoint not being fixable ([#1632](https://github.com/PyTorchLightning/pytorch-lightning/pull/1632))
- Fixed CPU DDP breaking change and DDP change ([#1635](https://github.com/PyTorchLightning/pytorch-lightning/pull/1635))
- Tested pickling ([#1636](https://github.com/PyTorchLightning/pytorch-lightning/pull/1636))


## [0.7.4] - 2020-04-26

### Added

- Added flag `replace_sampler_ddp` to manually disable sampler replacement in DDP  ([#1513](https://github.com/PyTorchLightning/pytorch-lightning/pull/1513))
- Added speed parity tests (max 1 sec difference per epoch)([#1482](https://github.com/PyTorchLightning/pytorch-lightning/pull/1482))
- Added `auto_select_gpus` flag to trainer that enables automatic selection of available GPUs on exclusive mode systems.
- Added learning rate finder ([#1347](https://github.com/PyTorchLightning/pytorch-lightning/pull/1347))
- Added support for ddp mode in clusters without SLURM ([#1387](https://github.com/PyTorchLightning/pytorch-lightning/pull/1387))
- Added `test_dataloaders` parameter to `Trainer.test()` ([#1434](https://github.com/PyTorchLightning/pytorch-lightning/pull/1434))
- Added `terminate_on_nan` flag to trainer that performs a NaN check with each training iteration when set to `True` ([#1475](https://github.com/PyTorchLightning/pytorch-lightning/pull/1475))
- Added speed parity tests (max 1 sec difference per epoch)([#1482](https://github.com/PyTorchLightning/pytorch-lightning/pull/1482))
- Added `terminate_on_nan` flag to trainer that performs a NaN check with each training iteration when set to `True`. ([#1475](https://github.com/PyTorchLightning/pytorch-lightning/pull/1475))
- Added `ddp_cpu` backend for testing ddp without GPUs ([#1158](https://github.com/PyTorchLightning/pytorch-lightning/pull/1158))
- Added [Horovod](http://horovod.ai) support as a distributed backend `Trainer(distributed_backend='horovod')` ([#1529](https://github.com/PyTorchLightning/pytorch-lightning/pull/1529))
- Added support for 8 core distributed training on Kaggle TPU's ([#1568](https://github.com/PyTorchLightning/pytorch-lightning/pull/1568))
- Added support for native AMP ([#1561](https://github.com/PyTorchLightning/pytorch-lightning/pull/1561),
    [#1580](https://github.com/PyTorchLightning/pytorch-lightning/pull/1580))

### Changed

- Changed the default behaviour to no longer include a NaN check with each training iteration. ([#1475](https://github.com/PyTorchLightning/pytorch-lightning/pull/1475))
- Decoupled the progress bar from trainer` it is a callback now and can be customized or even be replaced entirely ([#1450](https://github.com/PyTorchLightning/pytorch-lightning/pull/1450)).
- Changed lr schedule step interval behavior to update every backwards pass instead of every forwards pass ([#1477](https://github.com/PyTorchLightning/pytorch-lightning/pull/1477))
- Defines shared proc. rank, remove rank from instances (e.g. loggers) ([#1408](https://github.com/PyTorchLightning/pytorch-lightning/pull/1408))
- Updated semantic segmentation example with custom U-Net and logging ([#1371](https://github.com/PyTorchLightning/pytorch-lightning/pull/1371))
- Disabled val and test shuffling ([#1600](https://github.com/PyTorchLightning/pytorch-lightning/pull/1600))

### Deprecated

- Deprecated `training_tqdm_dict` in favor of `progress_bar_dict` ([#1450](https://github.com/PyTorchLightning/pytorch-lightning/pull/1450)).

### Removed

- Removed `test_dataloaders` parameter from `Trainer.fit()` ([#1434](https://github.com/PyTorchLightning/pytorch-lightning/pull/1434))

### Fixed

- Added the possibility to pass nested metrics dictionaries to loggers ([#1582](https://github.com/PyTorchLightning/pytorch-lightning/pull/1582))
- Fixed memory leak from opt return ([#1528](https://github.com/PyTorchLightning/pytorch-lightning/pull/1528))
- Fixed saving checkpoint before deleting old ones ([#1453](https://github.com/PyTorchLightning/pytorch-lightning/pull/1453))
- Fixed loggers - flushing last logged metrics even before continue, e.g. `trainer.test()` results ([#1459](https://github.com/PyTorchLightning/pytorch-lightning/pull/1459))
- Fixed optimizer configuration when `configure_optimizers` returns dict without `lr_scheduler` ([#1443](https://github.com/PyTorchLightning/pytorch-lightning/pull/1443))
- Fixed `LightningModule` - mixing hparams and arguments in `LightningModule.__init__()` crashes load_from_checkpoint() ([#1505](https://github.com/PyTorchLightning/pytorch-lightning/pull/1505))
- Added a missing call to the `on_before_zero_grad` model hook ([#1493](https://github.com/PyTorchLightning/pytorch-lightning/pull/1493)).
- Allow use of sweeps with `WandbLogger` ([#1512](https://github.com/PyTorchLightning/pytorch-lightning/pull/1512))
- Fixed a bug that caused the `callbacks` Trainer argument to reference a global variable ([#1534](https://github.com/PyTorchLightning/pytorch-lightning/pull/1534)).
- Fixed a bug that set all boolean CLI arguments from `Trainer.add_argparse_args` always to True ([#1571](https://github.com/PyTorchLightning/pytorch-lightning/pull/1571))
- Fixed do not copy the batch when training on a single GPU ([#1576](https://github.com/PyTorchLightning/pytorch-lightning/pull/1576),
    [#1579](https://github.com/PyTorchLightning/pytorch-lightning/pull/1579))
- Fixed soft checkpoint removing on DDP ([#1408](https://github.com/PyTorchLightning/pytorch-lightning/pull/1408))
- Fixed automatic parser bug ([#1585](https://github.com/PyTorchLightning/pytorch-lightning/pull/1585))
- Fixed bool conversion from string ([#1606](https://github.com/PyTorchLightning/pytorch-lightning/pull/1606))

## [0.7.3] - 2020-04-09

### Added

- Added `rank_zero_warn` for warning only in rank 0 ([#1428](https://github.com/PyTorchLightning/pytorch-lightning/pull/1428))

### Fixed

- Fixed default `DistributedSampler` for DDP training ([#1425](https://github.com/PyTorchLightning/pytorch-lightning/pull/1425))
- Fixed workers warning not on windows ([#1430](https://github.com/PyTorchLightning/pytorch-lightning/pull/1430))
- Fixed returning tuple from `run_training_batch` ([#1431](https://github.com/PyTorchLightning/pytorch-lightning/pull/1431))
- Fixed gradient clipping ([#1438](https://github.com/PyTorchLightning/pytorch-lightning/pull/1438))
- Fixed pretty print ([#1441](https://github.com/PyTorchLightning/pytorch-lightning/pull/1441))


## [0.7.2] - 2020-04-07

### Added

- Added same step loggers' metrics aggregation ([#1278](https://github.com/PyTorchLightning/pytorch-lightning/pull/1278))
- Added parity test between a vanilla MNIST model and lightning model ([#1284](https://github.com/PyTorchLightning/pytorch-lightning/pull/1284))
- Added parity test between a vanilla RNN model and lightning model ([#1351](https://github.com/PyTorchLightning/pytorch-lightning/pull/1351))
- Added Reinforcement Learning - Deep Q-network (DQN) lightning example ([#1232](https://github.com/PyTorchLightning/pytorch-lightning/pull/1232))
- Added support for hierarchical `dict` ([#1152](https://github.com/PyTorchLightning/pytorch-lightning/pull/1152))
- Added `TrainsLogger` class ([#1122](https://github.com/PyTorchLightning/pytorch-lightning/pull/1122))
- Added type hints to `pytorch_lightning.core` ([#946](https://github.com/PyTorchLightning/pytorch-lightning/pull/946))
- Added support for `IterableDataset` in validation and testing ([#1104](https://github.com/PyTorchLightning/pytorch-lightning/pull/1104))
- Added support for non-primitive types in `hparams` for `TensorboardLogger` ([#1130](https://github.com/PyTorchLightning/pytorch-lightning/pull/1130))
- Added a check that stops the training when loss or weights contain `NaN` or `inf` values. ([#1097](https://github.com/PyTorchLightning/pytorch-lightning/pull/1097))
- Added support for `IterableDataset` when `val_check_interval=1.0` (default), this will trigger validation at the end of each epoch. ([#1283](https://github.com/PyTorchLightning/pytorch-lightning/pull/1283))
- Added `summary` method to Profilers. ([#1259](https://github.com/PyTorchLightning/pytorch-lightning/pull/1259))
- Added informative errors if user defined dataloader has zero length ([#1280](https://github.com/PyTorchLightning/pytorch-lightning/pull/1280))
- Added testing for python 3.8 ([#915](https://github.com/PyTorchLightning/pytorch-lightning/pull/915))
- Added a `training_epoch_end` method which is the mirror of `validation_epoch_end`. ([#1357](https://github.com/PyTorchLightning/pytorch-lightning/pull/1357))
- Added model configuration checking ([#1199](https://github.com/PyTorchLightning/pytorch-lightning/pull/1199))
- Added support for optimizer frequencies through `LightningModule.configure_optimizers()` ([#1269](https://github.com/PyTorchLightning/pytorch-lightning/pull/1269))
- Added option to run without an optimizer by returning `None` from `configure_optimizers`. ([#1279](https://github.com/PyTorchLightning/pytorch-lightning/pull/1279))
- Added a warning when the number of data loader workers is small. ([#1378](https://github.com/PyTorchLightning/pytorch-lightning/pull/1378))

### Changed

- Changed (renamed and refatored) `TensorRunningMean` -> `TensorRunningAccum`: running accumulations were generalized. ([#1278](https://github.com/PyTorchLightning/pytorch-lightning/pull/1278))
- Changed `progress_bar_refresh_rate` trainer flag to disable progress bar when set to 0. ([#1108](https://github.com/PyTorchLightning/pytorch-lightning/pull/1108))
- Enhanced `load_from_checkpoint` to also forward params to the model ([#1307](https://github.com/PyTorchLightning/pytorch-lightning/pull/1307))
- Updated references to `self.forward()` to instead use the `__call__` interface. ([#1211](https://github.com/PyTorchLightning/pytorch-lightning/pull/1211))
- Changed default behaviour of `configure_optimizers` to use no optimizer rather than Adam. ([#1279](https://github.com/PyTorchLightning/pytorch-lightning/pull/1279))
- Allow to upload models on W&B ([#1339](https://github.com/PyTorchLightning/pytorch-lightning/pull/1339))
- On DP and DDP2 unsqueeze is automated now ([#1319](https://github.com/PyTorchLightning/pytorch-lightning/pull/1319))
- Did not always create a DataLoader during reinstantiation, but the same type as before (if subclass of DataLoader) ([#1346](https://github.com/PyTorchLightning/pytorch-lightning/pull/1346))
- Did not interfere with a default sampler ([#1318](https://github.com/PyTorchLightning/pytorch-lightning/pull/1318))
- Remove default Adam optimizer ([#1317](https://github.com/PyTorchLightning/pytorch-lightning/pull/1317))
- Give warnings for unimplemented required lightning methods ([#1317](https://github.com/PyTorchLightning/pytorch-lightning/pull/1317))
- Made `evaluate` method private >> `Trainer._evaluate(...)`. ([#1260](https://github.com/PyTorchLightning/pytorch-lightning/pull/1260))
- Simplify the PL examples structure (shallower and more readable) ([#1247](https://github.com/PyTorchLightning/pytorch-lightning/pull/1247))
- Changed min max gpu memory to be on their own plots ([#1358](https://github.com/PyTorchLightning/pytorch-lightning/pull/1358))
- Remove `.item` which causes sync issues ([#1254](https://github.com/PyTorchLightning/pytorch-lightning/pull/1254))
- Changed smoothing in TQDM to decrease variability of time remaining between training / eval ([#1194](https://github.com/PyTorchLightning/pytorch-lightning/pull/1194))
- Change default logger to dedicated one ([#1064](https://github.com/PyTorchLightning/pytorch-lightning/pull/1064))

### Deprecated

- Deprecated Trainer argument `print_nan_grads` ([#1097](https://github.com/PyTorchLightning/pytorch-lightning/pull/1097))
- Deprecated Trainer argument `show_progress_bar` ([#1108](https://github.com/PyTorchLightning/pytorch-lightning/pull/1108))

### Removed

- Removed test for no test dataloader in .fit ([#1495](https://github.com/PyTorchLightning/pytorch-lightning/pull/1495))
- Removed duplicated module `pytorch_lightning.utilities.arg_parse` for loading CLI arguments ([#1167](https://github.com/PyTorchLightning/pytorch-lightning/pull/1167))
- Removed wandb logger's `finalize` method ([#1193](https://github.com/PyTorchLightning/pytorch-lightning/pull/1193))
- Dropped `torchvision` dependency in tests and added own MNIST dataset class instead ([#986](https://github.com/PyTorchLightning/pytorch-lightning/pull/986))

### Fixed

- Fixed `model_checkpoint` when saving all models ([#1359](https://github.com/PyTorchLightning/pytorch-lightning/pull/1359))
- `Trainer.add_argparse_args` classmethod fixed. Now it adds a type for the arguments ([#1147](https://github.com/PyTorchLightning/pytorch-lightning/pull/1147))
- Fixed bug related to type checking of `ReduceLROnPlateau` lr schedulers([#1126](https://github.com/PyTorchLightning/pytorch-lightning/pull/1126))
- Fixed a bug to ensure lightning checkpoints to be backward compatible ([#1132](https://github.com/PyTorchLightning/pytorch-lightning/pull/1132))
- Fixed a bug that created an extra dataloader with active `reload_dataloaders_every_epoch` ([#1196](https://github.com/PyTorchLightning/pytorch-lightning/pull/1196))
- Fixed all warnings and errors in the docs build process ([#1191](https://github.com/PyTorchLightning/pytorch-lightning/pull/1191))
- Fixed an issue where `val_percent_check=0` would not disable validation ([#1251](https://github.com/PyTorchLightning/pytorch-lightning/pull/1251))
- Fixed average of incomplete `TensorRunningMean` ([#1309](https://github.com/PyTorchLightning/pytorch-lightning/pull/1309))
- Fixed `WandbLogger.watch` with `wandb.init()` ([#1311](https://github.com/PyTorchLightning/pytorch-lightning/pull/1311))
- Fixed an issue with early stopping that would prevent it from monitoring training metrics when validation is disabled / not implemented ([#1235](https://github.com/PyTorchLightning/pytorch-lightning/pull/1235)).
- Fixed a bug that would cause `trainer.test()` to run on the validation set when overloading `validation_epoch_end` and `test_end` ([#1353](https://github.com/PyTorchLightning/pytorch-lightning/pull/1353))
- Fixed `WandbLogger.watch` - use of the watch method without importing `wandb` ([#1311](https://github.com/PyTorchLightning/pytorch-lightning/pull/1311))
- Fixed `WandbLogger` to be used with 'ddp' - allow reinits in sub-processes ([#1149](https://github.com/PyTorchLightning/pytorch-lightning/pull/1149),
     [#1360](https://github.com/PyTorchLightning/pytorch-lightning/pull/1360))
- Made `training_epoch_end` behave like `validation_epoch_end` ([#1357](https://github.com/PyTorchLightning/pytorch-lightning/pull/1357))
- Fixed `fast_dev_run` running validation twice ([#1365](https://github.com/PyTorchLightning/pytorch-lightning/pull/1365))
- Fixed pickle error from quick patch `__code__` ([#1352](https://github.com/PyTorchLightning/pytorch-lightning/pull/1352))
- Fixed memory leak on GPU0 ([#1094](https://github.com/PyTorchLightning/pytorch-lightning/pull/1094),
     [#1349](https://github.com/PyTorchLightning/pytorch-lightning/pull/1349))
- Fixed checkpointing interval ([#1272](https://github.com/PyTorchLightning/pytorch-lightning/pull/1272))
- Fixed validation and training loops run the partial dataset ([#1192](https://github.com/PyTorchLightning/pytorch-lightning/pull/1192))
- Fixed running `on_validation_end` only on main process in DDP ([#1125](https://github.com/PyTorchLightning/pytorch-lightning/pull/1125))
- Fixed `load_spawn_weights` only in proc rank 0 ([#1385](https://github.com/PyTorchLightning/pytorch-lightning/pull/1385))
- Fixes `use_amp` issue ([#1145](https://github.com/PyTorchLightning/pytorch-lightning/pull/1145))
- Fixes using deprecated `use_amp` attribute ([#1145](https://github.com/PyTorchLightning/pytorch-lightning/pull/1145))
- Fixed Tensorboard logger error: lightning_logs directory not exists in multi-node DDP on nodes with rank != 0 ([#1377](https://github.com/PyTorchLightning/pytorch-lightning/pull/1377))
- Fixed `Unimplemented backend XLA` error on TPU ([#1387](https://github.com/PyTorchLightning/pytorch-lightning/pull/1387))

## [0.7.1] - 2020-03-07

### Fixed

- Fixes `print` issues and `data_loader` ([#1080](https://github.com/PyTorchLightning/pytorch-lightning/pull/1080))

## [0.7.0] - 2020-03-06

### Added

- Added automatic sampler setup. Depending on DDP or TPU, lightning configures the sampler correctly (user needs to do nothing) ([#926](https://github.com/PyTorchLightning/pytorch-lightning/pull/926))
- Added `reload_dataloaders_every_epoch=False` flag for trainer. Some users require reloading data every epoch ([#926](https://github.com/PyTorchLightning/pytorch-lightning/pull/926))
- Added `progress_bar_refresh_rate=50` flag for trainer. Throttle refresh rate on notebooks ([#926](https://github.com/PyTorchLightning/pytorch-lightning/pull/926))
- Updated governance docs
- Added a check to ensure that the metric used for early stopping exists before training commences ([#542](https://github.com/PyTorchLightning/pytorch-lightning/pull/542))
- Added `optimizer_idx` argument to `backward` hook ([#733](https://github.com/PyTorchLightning/pytorch-lightning/pull/733))
- Added `entity` argument to `WandbLogger` to be passed to `wandb.init` ([#783](https://github.com/PyTorchLightning/pytorch-lightning/pull/783))
- Added a tool for profiling training runs ([#782](https://github.com/PyTorchLightning/pytorch-lightning/pull/782))
- Improved flexibility for naming of TensorBoard logs, can now set `version` to a `str` to just save to that directory, and use `name=''` to prevent experiment-name directory ([#804](https://github.com/PyTorchLightning/pytorch-lightning/pull/804))
- Added option to specify `step` key when logging metrics ([#808](https://github.com/PyTorchLightning/pytorch-lightning/pull/808))
- Added `train_dataloader`, `val_dataloader` and `test_dataloader` arguments to `Trainer.fit()`, for alternative data parsing ([#759](https://github.com/PyTorchLightning/pytorch-lightning/pull/759))
- Added Tensor Processing Unit (TPU) support ([#868](https://github.com/PyTorchLightning/pytorch-lightning/pull/868))
- Added semantic segmentation example ([#751](https://github.com/PyTorchLightning/pytorch-lightning/pull/751),[#876](https://github.com/PyTorchLightning/pytorch-lightning/pull/876),
     [#881](https://github.com/PyTorchLightning/pytorch-lightning/pull/881))
- Split callbacks in multiple files ([#849](https://github.com/PyTorchLightning/pytorch-lightning/pull/849))
- Support for user defined callbacks ([#889](https://github.com/PyTorchLightning/pytorch-lightning/pull/889) and [#950](https://github.com/PyTorchLightning/pytorch-lightning/pull/950))
- Added support for multiple loggers to be passed to `Trainer` as an iterable (e.g. list, tuple, etc.) ([#903](https://github.com/PyTorchLightning/pytorch-lightning/pull/903))
- Added support for step-based learning rate scheduling ([#941](https://github.com/PyTorchLightning/pytorch-lightning/pull/941))
- Added support for logging `hparams` as dict ([#1029](https://github.com/PyTorchLightning/pytorch-lightning/pull/1029))
- Checkpoint and early stopping now work without val. step ([#1041](https://github.com/PyTorchLightning/pytorch-lightning/pull/1041))
- Support graceful training cleanup after Keyboard Interrupt ([#856](https://github.com/PyTorchLightning/pytorch-lightning/pull/856),
     [#1019](https://github.com/PyTorchLightning/pytorch-lightning/pull/1019))
- Added type hints for function arguments ([#912](https://github.com/PyTorchLightning/pytorch-lightning/pull/912), )
- Added default `argparser` for `Trainer` ([#952](https://github.com/PyTorchLightning/pytorch-lightning/pull/1023),
     [#1023](https://github.com/PyTorchLightning/pytorch-lightning/pull/1023))
- Added TPU gradient clipping ([#963](https://github.com/PyTorchLightning/pytorch-lightning/pull/963))
- Added max/min number of steps in `Trainer` ([#728](https://github.com/PyTorchLightning/pytorch-lightning/pull/728))

### Changed

- Improved `NeptuneLogger` by adding `close_after_fit` argument to allow logging after training([#908](https://github.com/PyTorchLightning/pytorch-lightning/pull/1084))
- Changed default TQDM to use `tqdm.auto` for prettier outputs in IPython notebooks ([#752](https://github.com/PyTorchLightning/pytorch-lightning/pull/752))
- Changed `pytorch_lightning.logging` to `pytorch_lightning.loggers` ([#767](https://github.com/PyTorchLightning/pytorch-lightning/pull/767))
- Moved the default `tqdm_dict` definition from Trainer to `LightningModule`, so it can be overridden by the user ([#749](https://github.com/PyTorchLightning/pytorch-lightning/pull/749))
- Moved functionality of `LightningModule.load_from_metrics` into `LightningModule.load_from_checkpoint` ([#995](https://github.com/PyTorchLightning/pytorch-lightning/pull/995))
- Changed Checkpoint path parameter from `filepath` to `dirpath` ([#1016](https://github.com/PyTorchLightning/pytorch-lightning/pull/1016))
- Freezed models `hparams` as `Namespace` property ([#1029](https://github.com/PyTorchLightning/pytorch-lightning/pull/1029))
- Dropped `logging` config in package init ([#1015](https://github.com/PyTorchLightning/pytorch-lightning/pull/1015))
- Renames model steps ([#1051](https://github.com/PyTorchLightning/pytorch-lightning/pull/1051))
  - `training_end` >> `training_epoch_end`
  - `validation_end` >> `validation_epoch_end`
  - `test_end` >> `test_epoch_end`
- Refactor dataloading, supports infinite dataloader ([#955](https://github.com/PyTorchLightning/pytorch-lightning/pull/955))
- Create single file in `TensorBoardLogger` ([#777](https://github.com/PyTorchLightning/pytorch-lightning/pull/777))

### Deprecated

- Deprecated `pytorch_lightning.logging` ([#767](https://github.com/PyTorchLightning/pytorch-lightning/pull/767))
- Deprecated `LightningModule.load_from_metrics` in favour of `LightningModule.load_from_checkpoint` ([#995](https://github.com/PyTorchLightning/pytorch-lightning/pull/995),
     [#1079](https://github.com/PyTorchLightning/pytorch-lightning/pull/1079))
- Deprecated `@data_loader` decorator ([#926](https://github.com/PyTorchLightning/pytorch-lightning/pull/926))
- Deprecated model steps `training_end`, `validation_end` and `test_end` ([#1051](https://github.com/PyTorchLightning/pytorch-lightning/pull/1051),
     [#1056](https://github.com/PyTorchLightning/pytorch-lightning/pull/1056))

### Removed

- Removed dependency on `pandas` ([#736](https://github.com/PyTorchLightning/pytorch-lightning/pull/736))
- Removed dependency on `torchvision` ([#797](https://github.com/PyTorchLightning/pytorch-lightning/pull/797))
- Removed dependency on `scikit-learn` ([#801](https://github.com/PyTorchLightning/pytorch-lightning/pull/801))

### Fixed

- Fixed a bug where early stopping `on_end_epoch` would be called inconsistently when `check_val_every_n_epoch == 0` ([#743](https://github.com/PyTorchLightning/pytorch-lightning/pull/743))
- Fixed a bug where the model checkpointer didn't write to the same directory as the logger ([#771](https://github.com/PyTorchLightning/pytorch-lightning/pull/771))
- Fixed a bug where the `TensorBoardLogger` class would create an additional empty log file during fitting ([#777](https://github.com/PyTorchLightning/pytorch-lightning/pull/777))
- Fixed a bug where `global_step` was advanced incorrectly when using `accumulate_grad_batches > 1` ([#832](https://github.com/PyTorchLightning/pytorch-lightning/pull/832))
- Fixed a bug when calling `self.logger.experiment` with multiple loggers ([#1009](https://github.com/PyTorchLightning/pytorch-lightning/pull/1009))
- Fixed a bug when calling `logger.append_tags` on a `NeptuneLogger` with a single tag ([#1009](https://github.com/PyTorchLightning/pytorch-lightning/pull/1009))
- Fixed sending back data from `.spawn` by saving and loading the trained model in/out of the process ([#1017](https://github.com/PyTorchLightning/pytorch-lightning/pull/1017)
- Fixed port collision on DDP ([#1010](https://github.com/PyTorchLightning/pytorch-lightning/pull/1010))
- Fixed/tested pass overrides ([#918](https://github.com/PyTorchLightning/pytorch-lightning/pull/918))
- Fixed comet logger to log after train ([#892](https://github.com/PyTorchLightning/pytorch-lightning/pull/892))
- Remove deprecated args to learning rate step function ([#890](https://github.com/PyTorchLightning/pytorch-lightning/pull/890))

## [0.6.0] - 2020-01-21

### Added

- Added support for resuming from a specific checkpoint via `resume_from_checkpoint` argument ([#516](https://github.com/PyTorchLightning/pytorch-lightning/pull/516))
- Added support for `ReduceLROnPlateau` scheduler ([#320](https://github.com/PyTorchLightning/pytorch-lightning/pull/320))
- Added support for Apex mode `O2` in conjunction with Data Parallel ([#493](https://github.com/PyTorchLightning/pytorch-lightning/pull/493))
- Added option (`save_top_k`) to save the top k models in the `ModelCheckpoint` class ([#128](https://github.com/PyTorchLightning/pytorch-lightning/pull/128))
- Added `on_train_start` and `on_train_end` hooks to `ModelHooks` ([#598](https://github.com/PyTorchLightning/pytorch-lightning/pull/598))
- Added `TensorBoardLogger` ([#607](https://github.com/PyTorchLightning/pytorch-lightning/pull/607))
- Added support for weight summary of model with multiple inputs ([#543](https://github.com/PyTorchLightning/pytorch-lightning/pull/543))
- Added `map_location` argument to `load_from_metrics` and `load_from_checkpoint` ([#625](https://github.com/PyTorchLightning/pytorch-lightning/pull/625))
- Added option to disable validation by setting `val_percent_check=0` ([#649](https://github.com/PyTorchLightning/pytorch-lightning/pull/649))
- Added `NeptuneLogger` class ([#648](https://github.com/PyTorchLightning/pytorch-lightning/pull/648))
- Added `WandbLogger` class ([#627](https://github.com/PyTorchLightning/pytorch-lightning/pull/627))

### Changed

- Changed the default progress bar to print to stdout instead of stderr ([#531](https://github.com/PyTorchLightning/pytorch-lightning/pull/531))
- Renamed `step_idx` to `step`, `epoch_idx` to `epoch`, `max_num_epochs` to `max_epochs` and `min_num_epochs` to `min_epochs` ([#589](https://github.com/PyTorchLightning/pytorch-lightning/pull/589))
- Renamed `total_batch_nb` to `total_batches`, `nb_val_batches` to `num_val_batches`, `nb_training_batches` to `num_training_batches`, `max_nb_epochs` to `max_epochs`, `min_nb_epochs` to `min_epochs`, `nb_test_batches` to `num_test_batches`, and `nb_val_batches` to `num_val_batches` ([#567](https://github.com/PyTorchLightning/pytorch-lightning/pull/567))
- Changed gradient logging to use parameter names instead of indexes ([#660](https://github.com/PyTorchLightning/pytorch-lightning/pull/660))
- Changed the default logger to `TensorBoardLogger` ([#609](https://github.com/PyTorchLightning/pytorch-lightning/pull/609))
- Changed the directory for tensorboard logging to be the same as model checkpointing ([#706](https://github.com/PyTorchLightning/pytorch-lightning/pull/706))

### Deprecated

- Deprecated `max_nb_epochs` and `min_nb_epochs` ([#567](https://github.com/PyTorchLightning/pytorch-lightning/pull/567))
- Deprecated the `on_sanity_check_start` hook in `ModelHooks` ([#598](https://github.com/PyTorchLightning/pytorch-lightning/pull/598))

### Removed

- Removed the `save_best_only` argument from `ModelCheckpoint`, use `save_top_k=1` instead ([#128](https://github.com/PyTorchLightning/pytorch-lightning/pull/128))

### Fixed

- Fixed a bug which ocurred when using Adagrad with cuda ([#554](https://github.com/PyTorchLightning/pytorch-lightning/pull/554))
- Fixed a bug where training would be on the GPU despite setting `gpus=0` or `gpus=[]` ([#561](https://github.com/PyTorchLightning/pytorch-lightning/pull/561))
- Fixed an error with `print_nan_gradients` when some parameters do not require gradient ([#579](https://github.com/PyTorchLightning/pytorch-lightning/pull/579))
- Fixed a bug where the progress bar would show an incorrect number of total steps during the validation sanity check when using multiple validation data loaders ([#597](https://github.com/PyTorchLightning/pytorch-lightning/pull/597))
- Fixed support for PyTorch 1.1.0 ([#552](https://github.com/PyTorchLightning/pytorch-lightning/pull/552))
- Fixed an issue with early stopping when using a `val_check_interval < 1.0` in `Trainer` ([#492](https://github.com/PyTorchLightning/pytorch-lightning/pull/492))
- Fixed bugs relating to the `CometLogger` object that would cause it to not work properly ([#481](https://github.com/PyTorchLightning/pytorch-lightning/pull/481))
- Fixed a bug that would occur when returning `-1` from `on_batch_start` following an early exit or when the batch was `None` ([#509](https://github.com/PyTorchLightning/pytorch-lightning/pull/509))
- Fixed a potential race condition with several processes trying to create checkpoint directories ([#530](https://github.com/PyTorchLightning/pytorch-lightning/pull/530))
- Fixed a bug where batch 'segments' would remain on the GPU when using `truncated_bptt > 1` ([#532](https://github.com/PyTorchLightning/pytorch-lightning/pull/532))
- Fixed a bug when using `IterableDataset` ([#547](https://github.com/PyTorchLightning/pytorch-lightning/pull/547))
- Fixed a bug where `.item` was called on non-tensor objects ([#602](https://github.com/PyTorchLightning/pytorch-lightning/pull/602))
- Fixed a bug where `Trainer.train` would crash on an uninitialized variable if the trainer was run after resuming from a checkpoint that was already at `max_epochs` ([#608](https://github.com/PyTorchLightning/pytorch-lightning/pull/608))
- Fixed a bug where early stopping would begin two epochs early ([#617](https://github.com/PyTorchLightning/pytorch-lightning/pull/617))
- Fixed a bug where `num_training_batches` and `num_test_batches` would sometimes be rounded down to zero ([#649](https://github.com/PyTorchLightning/pytorch-lightning/pull/649))
- Fixed a bug where an additional batch would be processed when manually setting `num_training_batches` ([#653](https://github.com/PyTorchLightning/pytorch-lightning/pull/653))
- Fixed a bug when batches did not have a `.copy` method ([#701](https://github.com/PyTorchLightning/pytorch-lightning/pull/701))
- Fixed a bug when using `log_gpu_memory=True` in Python 3.6 ([#715](https://github.com/PyTorchLightning/pytorch-lightning/pull/715))
- Fixed a bug where checkpoint writing could exit before completion, giving incomplete checkpoints ([#689](https://github.com/PyTorchLightning/pytorch-lightning/pull/689))
- Fixed a bug where `on_train_end` was not called when ealy stopping ([#723](https://github.com/PyTorchLightning/pytorch-lightning/pull/723))

## [0.5.3] - 2019-11-06

### Added

- Added option to disable default logger, checkpointer, and early stopping by passing `logger=False`, `checkpoint_callback=False` and `early_stop_callback=False` respectively
- Added `CometLogger` for use with Comet.ml
- Added `val_check_interval` argument to `Trainer` allowing validition to be performed at every given number of batches
- Added functionality to save and load hyperparameters using the standard checkpoint mechanism
- Added call to `torch.cuda.empty_cache` before training starts
- Added option for user to override the call t `backward`
- Added support for truncated backprop through time via the `truncated_bptt_steps` argument in `Trainer`
- Added option to operate on all outputs from `training_step` in DDP2
- Added a hook for modifying DDP init
- Added a hook for modifying Apex

### Changed

- Changed experiment version to be padded with zeros (e.g. `/dir/version_9` becomes `/dir/version_0009`)
- Changed callback metrics to include any metrics given in logs or progress bar
- Changed the default for `save_best_only` in `ModelCheckpoint` to `True`
- Added `tng_data_loader` for backwards compatibility
- Renamed `MLFlowLogger.client` to `MLFlowLogger.experiment` for consistency
- Moved `global_step` increment to happen after the batch has been processed
- Changed weights restore to first attempt HPC weights before restoring normally, preventing both weights being restored and running out of memory
- Changed progress bar functionality to add multiple progress bars for train/val/test
- Changed calls to `print` to use `logging` instead

### Deprecated

- Deprecated `tng_dataloader`

### Fixed

- Fixed an issue where the number of batches was off by one during training
- Fixed a bug that occured when setting a ckeckpoint callback and `early_stop_callback=False`
- Fixed an error when importing CometLogger
- Fixed a bug where the `gpus` argument had some unexpected behaviour
- Fixed a bug where the computed total number of batches was sometimes incorrect
- Fixed a bug where the progress bar would sometimes not show the total number of batches in test mode
- Fixed a bug when using the `log_gpu_memory='min_max'` option in `Trainer`
- Fixed a bug where checkpointing would sometimes erase the current directory

## [0.5.2] - 2019-10-10

### Added

- Added `weights_summary` argument to `Trainer` to be set to `full` (full summary), `top` (just top level modules) or other
- Added `tags` argument to `MLFlowLogger`

### Changed

- Changed default for `amp_level` to `O1`

### Removed

- Removed the `print_weights_summary` argument from `Trainer`

### Fixed

- Fixed a bug where logs were not written properly
- Fixed a bug where `logger.finalize` wasn't called after training is complete
- Fixed callback metric errors in DDP
- Fixed a bug where `TestTubeLogger` didn't log to the correct directory

## [0.5.1] - 2019-10-05

### Added

- Added the `LightningLoggerBase` class for experiment loggers
- Added `MLFlowLogger` for logging with `mlflow`
- Added `TestTubeLogger` for logging with `test_tube`
- Added a different implementation of DDP (`distributed_backed='ddp2'`) where every node has one model using all GPUs
- Added support for optimisers which require a closure (e.g. LBFGS)
- Added automatic `MASTER_PORT` defualt for DDP when not set manually
- Added new GPU memory logging options `'min_max'` (log only the min/max utilization) and `'all'` (log all the GPU memory)

### Changed

- Changed schedulers to always be called with the current epoch
- Changed `test_tube` to an optional dependency
- Changed data loaders to internally use a getter instead of a python property
- Disabled auto GPU loading when restoring weights to prevent out of memory errors
- Changed logging, early stopping and checkpointing to occur by default

### Fixed

- Fixed a bug with samplers that do not specify `set_epoch`
- Fixed a bug when using the `MLFlowLogger` with unsupported data types, this will now raise a warning
- Fixed a bug where gradient norms were alwasy zero using `track_grad_norm`
- Fixed a bug which causes a crash when logging memory

## [0.5.0] - 2019-09-26

### Changed

- Changed `data_batch` argument to `batch` throughout
- Changed `batch_i` argument to `batch_idx` throughout
- Changed `tng_dataloader` method to `train_dataloader`
- Changed `on_tng_metrics` method to `on_training_metrics`
- Changed `gradient_clip` argument to `gradient_clip_val`
- Changed `add_log_row_interval` to `row_log_interval`

### Fixed

- Fixed a bug with tensorboard logging in multi-gpu setup

## [0.4.9] - 2019-09-16

### Added

- Added the flag `log_gpu_memory` to `Trainer` to deactivate logging of GPU memory utilization
- Added SLURM resubmit functionality (port from test-tube)
- Added optional weight_save_path to trainer to remove the need for a checkpoint_callback when using cluster training
- Added option to use single gpu per node with `DistributedDataParallel`

### Changed

- Changed functionality of `validation_end` and `test_end` with multiple dataloaders to be given all of the dataloaders at once rather than in seperate calls
- Changed print_nan_grads to only print the parameter value and gradients when they contain NaN
- Changed gpu API to take integers as well (e.g. `gpus=2` instead of `gpus=[0, 1]`)
- All models now loaded on to CPU to avoid device and out of memory issues in PyTorch

### Fixed

- Fixed a bug where data types that implement `.to` but not `.cuda` would not be properly moved onto the GPU
- Fixed a bug where data would not be re-shuffled every epoch when using a `DistributedSampler`

## [0.4.8] - 2019-08-31

### Added

- Added `test_step` and `test_end` methods, used when `Trainer.test` is called
- Added `GradientAccumulationScheduler` callback which can be used to schedule changes to the number of accumulation batches
- Added option to skip the validation sanity check by setting `nb_sanity_val_steps = 0`

### Fixed

- Fixed a bug when setting `nb_sanity_val_steps = 0`

## [0.4.7] - 2019-08-24

### Changed

- Changed the default `val_check_interval` to `1.0`
- Changed defaults for `nb_val_batches`, `nb_tng_batches` and `nb_test_batches` to 0

### Fixed

- Fixed a bug where the full validation set as used despite setting `val_percent_check`
- Fixed a bug where an `Exception` was thrown when using a data set containing a single batch
- Fixed a bug where an `Exception` was thrown if no `val_dataloader` was given
- Fixed a bug where tuples were not properly transfered to the GPU
- Fixed a bug where data of a non standard type was not properly handled by the trainer
- Fixed a bug when loading data as a tuple
- Fixed a bug where `AttributeError` could be suppressed by the `Trainer`

## [0.4.6] - 2019-08-15

### Added

- Added support for data to be given as a `dict` or `list` with a single gpu
- Added support for `configure_optimizers` to return a single optimizer, two list (optimizers and schedulers), or a single list

### Fixed

- Fixed a bug where returning just an optimizer list (i.e. without schedulers) from `configure_optimizers` would throw an `Exception`

## [0.4.5] - 2019-08-13

### Added

- Added `optimizer_step` method that can be overridden to change the standard optimizer behaviour

## [0.4.4] - 2019-08-12

### Added

- Added supoort for multiple validation dataloaders
- Added support for latest test-tube logger (optimised for `torch==1.2.0`)

### Changed

- `validation_step` and `val_dataloader` are now optional
- `lr_scheduler` is now activated after epoch

### Fixed

- Fixed a bug where a warning would show when using `lr_scheduler` in `torch>1.1.0`
- Fixed a bug where an `Exception` would be thrown if using `torch.DistributedDataParallel` without using a `DistributedSampler`, this now throws a `Warning` instead

## [0.4.3] - 2019-08-10

### Fixed

- Fixed a bug where accumulate gradients would scale the loss incorrectly

## [0.4.2] - 2019-08-08

### Changed

- Changed install requirement to `torch==1.2.0`

## [0.4.1] - 2019-08-08

### Changed

- Changed install requirement to `torch==1.1.0`

## [0.4.0] - 2019-08-08

### Added

- Added 16-bit support for a single GPU
- Added support for training continuation (preserves epoch, global step etc.)

### Changed

- Changed `training_step` and `validation_step`, outputs will no longer be automatically reduced

### Removed

- Removed need for `Experiment` object in `Trainer`

### Fixed

- Fixed issues with reducing outputs from generative models (such as images and text)

## [0.3.6] - 2019-07-25

### Added

- Added a decorator to do lazy data loading internally

### Fixed

- Fixed a bug where `Experiment` object was not process safe, potentially causing logs to be overwritten

## [0.3.5] - 2019-07-25

## [0.3.4] - 2019-07-22

## [0.3.3] - 2019-07-22

## [0.3.2] - 2019-07-21

## [0.3.1] - 2019-07-21

## [0.2.x] - 2019-07-09

## [0.1.x] - 2019-06-DD<|MERGE_RESOLUTION|>--- conflicted
+++ resolved
@@ -32,11 +32,10 @@
 - Fixed an error when logging a progress bar metric with a reserved name ([#5620](https://github.com/PyTorchLightning/pytorch-lightning/pull/5620))
 
 
-<<<<<<< HEAD
 - Fixed filtering of pytorch warning "Was asked to gather along dimension 0, but all input tensors were scalars ..." when using DP ([#5622](https://github.com/PyTorchLightning/pytorch-lightning/pull/5622))
-=======
+
+
 - Fixed `Metric`'s `state_dict` not included when child modules ([#5614](https://github.com/PyTorchLightning/pytorch-lightning/pull/5614))
->>>>>>> eee3b1a2
 
 
 ## [1.1.5] - 2021-01-19
