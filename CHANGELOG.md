--- conflicted
+++ resolved
@@ -28,14 +28,10 @@
 - Raise exception in `init_dist_connection()` when torch distibuted is not available ([#10418](https://github.com/PyTorchLightning/pytorch-lightning/issues/10418))
 
 
-<<<<<<< HEAD
+- The `monitor` argument in the `EarlyStopping` callback is no longer optional ([#10328](https://github.com/PyTorchLightning/pytorch-lightning/pull/10328))
+
+
 - Do not fail if batch size could not be inferred for logging when using DeepSpeed ([#10438](https://github.com/PyTorchLightning/pytorch-lightning/issues/10438))
-=======
-- The `monitor` argument in the `EarlyStopping` callback is no longer optional ([#10328](https://github.com/PyTorchLightning/pytorch-lightning/pull/10328))
->>>>>>> eeef5a80
-
-
--
 
 
 -
