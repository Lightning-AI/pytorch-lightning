--- conflicted
+++ resolved
@@ -48,13 +48,10 @@
 
 ### Fixed
 
-<<<<<<< HEAD
 - Allowing decorate model init with saving `hparams` inside ([#4662](https://github.com/PyTorchLightning/pytorch-lightning/pull/4662))
-=======
+
 - Fixed `setup` callback hook to correctly pass the LightningModule through ([#4608](https://github.com/PyTorchLightning/pytorch-lightning/pull/4608))
 
-
->>>>>>> e04e7c9e
 
 
 ## [unreleased.BugFix] - YYYY-MM-DD
