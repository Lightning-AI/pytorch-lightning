--- conflicted
+++ resolved
@@ -193,15 +193,10 @@
 - Fixed a consolidation error in Lite when attempting to save the state dict of a sharded optimizer ([#10746](https://github.com/PyTorchLightning/pytorch-lightning/pull/10746))
 
 
-<<<<<<< HEAD
+- Fixed the default logging level for batch hooks associated with training from `on_step=False, on_epoch=True` to `on_step=True, on_epoch=False` ([#10756](https://github.com/PyTorchLightning/pytorch-lightning/pull/10756))
+
+
 - Fixed uploading best model checkpoint in NeptuneLogger ([#10369](https://github.com/PyTorchLightning/pytorch-lightning/pull/10369))
-=======
-- Fixed the default logging level for batch hooks associated with training from `on_step=False, on_epoch=True` to `on_step=True, on_epoch=False` ([#10756](https://github.com/PyTorchLightning/pytorch-lightning/pull/10756))
-
-
-
--
->>>>>>> ce95891f
 
 
 -
