# Changelog

All notable changes to this project will be documented in this file.

The format is based on [Keep a Changelog](http://keepachangelog.com/en/1.0.0/).


## [unReleased] - 2021-MM-DD

### Added

- Added `state_id` property to the `Callback` base class ([#6886](https://github.com/PyTorchLightning/pytorch-lightning/pull/6886))


-


-


-

### Changed

- Replace `iteration_count` and other index attributes in the loops with progress dataclasses ([#8477](https://github.com/PyTorchLightning/pytorch-lightning/pull/8477))


- Load ckpt path when model provided in validate/test/predict ([#8352](https://github.com/PyTorchLightning/pytorch-lightning/pull/8352)))



- Saved checkpoints will no longer use the type of a `Callback` as the key to avoid issues with unpickling ([#6886](https://github.com/PyTorchLightning/pytorch-lightning/pull/6886))


-


-

### Deprecated

-


-


-


-


-

### Removed

- Removed deprecated `metrics` ([#8586](https://github.com/PyTorchLightning/pytorch-lightning/pull/8586/))


- Removed the deprecated `outputs` argument in both the `LightningModule.on_train_epoch_end` and `Callback.on_train_epoch_end` hooks ([#8587](https://github.com/PyTorchLightning/pytorch-lightning/pull/8587))



- Delete the deprecated `TrainerLoggingMixin` class ([#8609](https://github.com/PyTorchLightning/pytorch-lightning/pull/8609))



- Removed the deprecated `optimizer_idx` from `training_step` as an accepted argument in manual optimization ([#8576](https://github.com/PyTorchLightning/pytorch-lightning/pull/8576))


<<<<<<< HEAD
- Fixed an issue with `training_step` outputs not getting collected correctly for `training_epoch_end` ([#8613](https://github.com/PyTorchLightning/pytorch-lightning/pull/8613))
=======
>>>>>>> b6ea6373

- Fixed horovod auto-detection when horovod is not installed and the launcher is `mpirun` ([#8610](https://github.com/PyTorchLightning/pytorch-lightning/pull/8610))

### Fixed

-


-


- Fixed `trainer.fit_loop.split_idx` always returning `None` ([#8601](https://github.com/PyTorchLightning/pytorch-lightning/pull/8601))

-


-


## [1.4.0] - 2021-07-27

### Added

- Added `extract_batch_size` utility and corresponding tests to extract batch dimension from multiple batch types ([#8357](https://github.com/PyTorchLightning/pytorch-lightning/pull/8357/))
- Added support for named parameter groups in `LearningRateMonitor` ([#7987](https://github.com/PyTorchLightning/pytorch-lightning/pull/7987))
- Added `dataclass` support for `pytorch_lightning.utilities.apply_to_collection` ([#7935](https://github.com/PyTorchLightning/pytorch-lightning/pull/7935))
- Added support to `LightningModule.to_torchscript` for saving to custom filesystems with `fsspec` ([#7617](https://github.com/PyTorchLightning/pytorch-lightning/pull/7617))
- Added `KubeflowEnvironment` for use with the `PyTorchJob` operator in Kubeflow
- Added LightningCLI support for config files on object stores ([#7521](https://github.com/PyTorchLightning/pytorch-lightning/pull/7521))
- Added `ModelPruning(prune_on_train_epoch_end=True|False)` to choose when to apply pruning ([#7704](https://github.com/PyTorchLightning/pytorch-lightning/pull/7704))
- Added support for checkpointing based on a provided time interval during training ([#7515](https://github.com/PyTorchLightning/pytorch-lightning/pull/7515))
- Progress tracking
  * Added dataclasses for progress tracking ([#6603](https://github.com/PyTorchLightning/pytorch-lightning/pull/6603),
    [#7574](https://github.com/PyTorchLightning/pytorch-lightning/pull/7574),
    [#8140](https://github.com/PyTorchLightning/pytorch-lightning/pull/8140),
    [#8362](https://github.com/PyTorchLightning/pytorch-lightning/pull/8362))
  * Add `{,load_}state_dict` to the progress tracking dataclasses ([#8140](https://github.com/PyTorchLightning/pytorch-lightning/pull/8140))
  * Connect the progress tracking dataclasses to the loops ([#8244](https://github.com/PyTorchLightning/pytorch-lightning/pull/8244),
    [#8362](https://github.com/PyTorchLightning/pytorch-lightning/pull/8362))
  * Do not reset the progress tracking dataclasses total counters ([#8475](https://github.com/PyTorchLightning/pytorch-lightning/pull/8475))
- Added support for passing a `LightningDataModule` positionally as the second argument to `trainer.{validate,test,predict}` ([#7431](https://github.com/PyTorchLightning/pytorch-lightning/pull/7431))
- Added argument `trainer.predict(ckpt_path)` ([#7430](https://github.com/PyTorchLightning/pytorch-lightning/pull/7430))
- Added `clip_grad_by_value` support for TPUs ([#7025](https://github.com/PyTorchLightning/pytorch-lightning/pull/7025))
- Added support for passing any class to `is_overridden` ([#7918](https://github.com/PyTorchLightning/pytorch-lightning/pull/7918))
- Added `sub_dir` parameter to `TensorBoardLogger` ([#6195](https://github.com/PyTorchLightning/pytorch-lightning/pull/6195))
- Added correct `dataloader_idx` to batch transfer hooks ([#6241](https://github.com/PyTorchLightning/pytorch-lightning/pull/6241))
- Added `include_none=bool` argument to `apply_to_collection` ([#7769](https://github.com/PyTorchLightning/pytorch-lightning/pull/7769))
- Added `apply_to_collections` to apply a function to two zipped collections ([#7769](https://github.com/PyTorchLightning/pytorch-lightning/pull/7769))
- Added `ddp_fully_sharded` support ([#7487](https://github.com/PyTorchLightning/pytorch-lightning/pull/7487))
- Added `should_rank_save_checkpoint` property to Training Plugins ([#7684](https://github.com/PyTorchLightning/pytorch-lightning/pull/7684))
- Added `log_grad_norm` hook to `LightningModule` to customize the logging of gradient norms ([#7873](https://github.com/PyTorchLightning/pytorch-lightning/pull/7873))
- Added `save_config_filename` init argument to `LightningCLI` to ease resolving name conflicts ([#7741](https://github.com/PyTorchLightning/pytorch-lightning/pull/7741))
- Added `save_config_overwrite` init argument to `LightningCLI` to ease overwriting existing config files ([#8059](https://github.com/PyTorchLightning/pytorch-lightning/pull/8059))
- Added reset dataloader hooks to Training Plugins and Accelerators ([#7861](https://github.com/PyTorchLightning/pytorch-lightning/pull/7861))
- Added trainer stage hooks for Training Plugins and Accelerators ([#7864](https://github.com/PyTorchLightning/pytorch-lightning/pull/7864))
- Added the `on_before_optimizer_step` hook ([#8048](https://github.com/PyTorchLightning/pytorch-lightning/pull/8048))
- Added IPU Accelerator ([#7867](https://github.com/PyTorchLightning/pytorch-lightning/pull/7867))
- Fault-tolerant training
    * Added `{,load_}state_dict` to `ResultCollection` ([#7948](https://github.com/PyTorchLightning/pytorch-lightning/pull/7948))
    * Added `{,load_}state_dict` to `Loops` ([#8197](https://github.com/PyTorchLightning/pytorch-lightning/pull/8197))
    * Set `Loop.restarting=False` at the end of the first iteration ([#8362](https://github.com/PyTorchLightning/pytorch-lightning/pull/8362))
    * Save the loops state with the checkpoint (opt-in) ([#8362](https://github.com/PyTorchLightning/pytorch-lightning/pull/8362))
    * Save a checkpoint to restore the state on exception (opt-in) ([#8362](https://github.com/PyTorchLightning/pytorch-lightning/pull/8362))
    * Added `state_dict` and `load_state_dict` utilities for `CombinedLoader` + utilities for dataloader ([#8364](https://github.com/PyTorchLightning/pytorch-lightning/pull/8364))
- Added `rank_zero_only` to `LightningModule.log` function ([#7966](https://github.com/PyTorchLightning/pytorch-lightning/pull/7966))
- Added `metric_attribute` to `LightningModule.log` function ([#7966](https://github.com/PyTorchLightning/pytorch-lightning/pull/7966))
- Added a warning if `Trainer(log_every_n_steps)` is a value too high for the training dataloader ([#7734](https://github.com/PyTorchLightning/pytorch-lightning/pull/7734))
- Added LightningCLI support for argument links applied on instantiation ([#7895](https://github.com/PyTorchLightning/pytorch-lightning/pull/7895))
- Added LightningCLI support for configurable callbacks that should always be present ([#7964](https://github.com/PyTorchLightning/pytorch-lightning/pull/7964))
- Added DeepSpeed Infinity Support, and updated to DeepSpeed 0.4.0 ([#7234](https://github.com/PyTorchLightning/pytorch-lightning/pull/7234))
- Added support for `torch.nn.UninitializedParameter` in `ModelSummary` ([#7642](https://github.com/PyTorchLightning/pytorch-lightning/pull/7642))
- Added support `LightningModule.save_hyperparameters` when `LightningModule` is a dataclass ([#7992](https://github.com/PyTorchLightning/pytorch-lightning/pull/7992))
- Added support for overriding `optimizer_zero_grad` and `optimizer_step` when using accumulate_grad_batches ([#7980](https://github.com/PyTorchLightning/pytorch-lightning/pull/7980))
- Added `logger` boolean flag to `save_hyperparameters` ([#7960](https://github.com/PyTorchLightning/pytorch-lightning/pull/7960))
- Added support for calling scripts using the module syntax (`python -m package.script`) ([#8073](https://github.com/PyTorchLightning/pytorch-lightning/pull/8073))
- Added support for optimizers and learning rate schedulers to `LightningCLI` ([#8093](https://github.com/PyTorchLightning/pytorch-lightning/pull/8093))
- Added XLA Profiler ([#8014](https://github.com/PyTorchLightning/pytorch-lightning/pull/8014))
- Added `PrecisionPlugin.{pre,post}_backward` ([#8328](https://github.com/PyTorchLightning/pytorch-lightning/pull/8328))
- Added `on_load_checkpoint` and `on_save_checkpoint` hooks to the `PrecisionPlugin` base class ([#7831](https://github.com/PyTorchLightning/pytorch-lightning/pull/7831))
- Added `max_depth` parameter in `ModelSummary` ([#8062](https://github.com/PyTorchLightning/pytorch-lightning/pull/8062))
- Added `XLAStatsMonitor` callback ([#8235](https://github.com/PyTorchLightning/pytorch-lightning/pull/8235))
- Added `restore` function and `restarting` attribute to base `Loop` ([#8247](https://github.com/PyTorchLightning/pytorch-lightning/pull/8247))
- Added `FastForwardSampler` and `CaptureIterableDataset` ([#8307](https://github.com/PyTorchLightning/pytorch-lightning/pull/8307))
- Added support for `save_hyperparameters` in `LightningDataModule` ([#3792](https://github.com/PyTorchLightning/pytorch-lightning/pull/3792))
- Added the `ModelCheckpoint(save_on_train_epoch_end)` to choose when to run the saving logic ([#8389](https://github.com/PyTorchLightning/pytorch-lightning/pull/8389))
- Added `LSFEnvironment` for distributed training with the LSF resource manager `jsrun` ([#5102](https://github.com/PyTorchLightning/pytorch-lightning/pull/5102))
- Added support for `accelerator='cpu'|'gpu'|'tpu'|'ipu'|'auto'` ([#7808](https://github.com/PyTorchLightning/pytorch-lightning/pull/7808))
- Added `tpu_spawn_debug` to plugin registry ([#7933](https://github.com/PyTorchLightning/pytorch-lightning/pull/7933))
- Enabled traditional/manual launching of DDP processes through `LOCAL_RANK` and `NODE_RANK` environment variable assignments ([#7480](https://github.com/PyTorchLightning/pytorch-lightning/pull/7480))
- Added `quantize_on_fit_end` argument to `QuantizationAwareTraining` ([#8464](https://github.com/PyTorchLightning/pytorch-lightning/pull/8464))
- Added experimental support for loop specialization ([#8226](https://github.com/PyTorchLightning/pytorch-lightning/pull/8226))
- Added support for `devices` flag to Trainer ([#8440](https://github.com/PyTorchLightning/pytorch-lightning/pull/8440))
- Added private `prevent_trainer_and_dataloaders_deepcopy` context manager on the `LightningModule` ([#8472](https://github.com/PyTorchLightning/pytorch-lightning/pull/8472))
- Added support for providing callables to the Lightning CLI instead of types ([#8400](https://github.com/PyTorchLightning/pytorch-lightning/pull/8400))


### Changed

- Decoupled device parsing logic from Accelerator connector to Trainer ([#8180](https://github.com/PyTorchLightning/pytorch-lightning/pull/8180))
- Changed the `Trainer`'s `checkpoint_callback` argument to allow only boolean values ([#7539](https://github.com/PyTorchLightning/pytorch-lightning/pull/7539))
- Log epoch metrics before the `on_evaluation_end` hook ([#7272](https://github.com/PyTorchLightning/pytorch-lightning/pull/7272))
- Explicitly disallow calling `self.log(on_epoch=False)` during epoch-only or single-call hooks ([#7874](https://github.com/PyTorchLightning/pytorch-lightning/pull/7874))
- Changed these `Trainer` methods to be protected: `call_setup_hook`, `call_configure_sharded_model`, `pre_dispatch`, `dispatch`, `post_dispatch`, `call_teardown_hook`, `run_train`, `run_sanity_check`, `run_evaluate`, `run_evaluation`, `run_predict`, `track_output_for_epoch_end`
- Changed `metrics_to_scalars` to work with any collection or value ([#7888](https://github.com/PyTorchLightning/pytorch-lightning/pull/7888))
- Changed `clip_grad_norm` to use `torch.nn.utils.clip_grad_norm_` ([#7025](https://github.com/PyTorchLightning/pytorch-lightning/pull/7025))
- Validation is now always run inside the training epoch scope ([#7357](https://github.com/PyTorchLightning/pytorch-lightning/pull/7357))
- `ModelCheckpoint` now runs at the end of the training epoch by default ([#8389](https://github.com/PyTorchLightning/pytorch-lightning/pull/8389))
- `EarlyStopping` now runs at the end of the training epoch by default ([#8286](https://github.com/PyTorchLightning/pytorch-lightning/pull/8286))
- Refactored Loops
    * Moved attributes `global_step`, `current_epoch`, `max/min_steps`, `max/min_epochs`, `batch_idx`, and `total_batch_idx` to TrainLoop ([#7437](https://github.com/PyTorchLightning/pytorch-lightning/pull/7437))
    * Refactored result handling in training loop ([#7506](https://github.com/PyTorchLightning/pytorch-lightning/pull/7506))
    * Moved attributes `hiddens` and `split_idx` to TrainLoop ([#7507](https://github.com/PyTorchLightning/pytorch-lightning/pull/7507))
    * Refactored the logic around manual and automatic optimization inside the optimizer loop ([#7526](https://github.com/PyTorchLightning/pytorch-lightning/pull/7526))
    * Simplified "should run validation" logic ([#7682](https://github.com/PyTorchLightning/pytorch-lightning/pull/7682))
    * Simplified logic for updating the learning rate for schedulers ([#7682](https://github.com/PyTorchLightning/pytorch-lightning/pull/7682))
    * Removed the `on_epoch` guard from the "should stop" validation check ([#7701](https://github.com/PyTorchLightning/pytorch-lightning/pull/7701))
    * Refactored internal loop interface; added new classes `FitLoop`, `TrainingEpochLoop`, `TrainingBatchLoop` ([#7871](https://github.com/PyTorchLightning/pytorch-lightning/pull/7871), [#8077](https://github.com/PyTorchLightning/pytorch-lightning/pull/8077))
    * Removed `pytorch_lightning/trainer/training_loop.py` ([#7985](https://github.com/PyTorchLightning/pytorch-lightning/pull/7985))
    * Refactored evaluation loop interface; added new classes `DataLoaderLoop`, `EvaluationLoop`, `EvaluationEpochLoop` ([#7990](https://github.com/PyTorchLightning/pytorch-lightning/pull/7990), [#8077](https://github.com/PyTorchLightning/pytorch-lightning/pull/8077))
    * Removed `pytorch_lightning/trainer/evaluation_loop.py` ([#8056](https://github.com/PyTorchLightning/pytorch-lightning/pull/8056))
    * Restricted public access to several internal functions ([#8024](https://github.com/PyTorchLightning/pytorch-lightning/pull/8024))
    * Refactored trainer `_run_*` functions and separate evaluation loops ([#8065](https://github.com/PyTorchLightning/pytorch-lightning/pull/8065))
    * Refactored prediction loop interface; added new classes `PredictionLoop`, `PredictionEpochLoop` ([#7700](https://github.com/PyTorchLightning/pytorch-lightning/pull/7700), [#8077](https://github.com/PyTorchLightning/pytorch-lightning/pull/8077))
    * Removed `pytorch_lightning/trainer/predict_loop.py` ([#8094](https://github.com/PyTorchLightning/pytorch-lightning/pull/8094))
    * Moved result teardown to the loops ([#8245](https://github.com/PyTorchLightning/pytorch-lightning/pull/8245))
    * Improve `Loop` API to better handle children `state_dict` and `progress` ([#8334](https://github.com/PyTorchLightning/pytorch-lightning/pull/8334))
- Refactored logging
    * Renamed and moved `core/step_result.py` to `trainer/connectors/logger_connector/result.py` ([#7736](https://github.com/PyTorchLightning/pytorch-lightning/pull/7736))
    * Dramatically simplify the `LoggerConnector` ([#7882](https://github.com/PyTorchLightning/pytorch-lightning/pull/7882))
    * `trainer.{logged,progress_bar,callback}_metrics` are now updated on-demand ([#7882](https://github.com/PyTorchLightning/pytorch-lightning/pull/7882))
    * Completely overhaul the `Result` object in favor of `ResultMetric` ([#7882](https://github.com/PyTorchLightning/pytorch-lightning/pull/7882))
    * Improve epoch-level reduction time and overall memory usage ([#7882](https://github.com/PyTorchLightning/pytorch-lightning/pull/7882))
    * Allow passing `self.log(batch_size=...)` ([#7891](https://github.com/PyTorchLightning/pytorch-lightning/pull/7891))
    * Each of the training loops now keeps its own results collection ([#7891](https://github.com/PyTorchLightning/pytorch-lightning/pull/7891))
    * Remove `EpochResultStore` and `HookResultStore` in favor of `ResultCollection` ([#7909](https://github.com/PyTorchLightning/pytorch-lightning/pull/7909))
    * Remove `MetricsHolder` ([#7909](https://github.com/PyTorchLightning/pytorch-lightning/pull/7909))
- Moved `ignore_scalar_return_in_dp` warning suppression to the DataParallelPlugin class ([#7421](https://github.com/PyTorchLightning/pytorch-lightning/pull/7421/))
- Changed the behaviour when logging evaluation step metrics to no longer append `/epoch_*` to the metric name ([#7351](https://github.com/PyTorchLightning/pytorch-lightning/pull/7351))
- Raised `ValueError` when a `None` value is `self.log`-ed ([#7771](https://github.com/PyTorchLightning/pytorch-lightning/pull/7771))
- Changed `resolve_training_type_plugins` to allow setting `num_nodes` and `sync_batchnorm` from `Trainer` setting ([#7026](https://github.com/PyTorchLightning/pytorch-lightning/pull/7026))
- Default `seed_everything(workers=True)` in the `LightningCLI` ([#7504](https://github.com/PyTorchLightning/pytorch-lightning/pull/7504))
- Changed `model.state_dict()` in `CheckpointConnector` to allow `training_type_plugin` to customize the model's `state_dict()` ([#7474](https://github.com/PyTorchLightning/pytorch-lightning/pull/7474))
- `MLflowLogger` now uses the env variable `MLFLOW_TRACKING_URI` as default tracking URI ([#7457](https://github.com/PyTorchLightning/pytorch-lightning/pull/7457))
- Changed `Trainer` arg and functionality from `reload_dataloaders_every_epoch` to `reload_dataloaders_every_n_epochs` ([#5043](https://github.com/PyTorchLightning/pytorch-lightning/pull/5043))
- Changed `WandbLogger(log_model={True/'all'})` to log models as artifacts ([#6231](https://github.com/PyTorchLightning/pytorch-lightning/pull/6231))
- MLFlowLogger now accepts `run_name` as an constructor argument ([#7622](https://github.com/PyTorchLightning/pytorch-lightning/issues/7622))
- Changed `teardown()` in `Accelerator` to allow `training_type_plugin` to customize `teardown` logic ([#7579](https://github.com/PyTorchLightning/pytorch-lightning/pull/7579))
- `Trainer.fit` now raises an error when using manual optimization with unsupported features such as `gradient_clip_val` or `accumulate_grad_batches` ([#7788](https://github.com/PyTorchLightning/pytorch-lightning/pull/7788))
- Accelerator hooks are called regardless if `LightningModule` overrides the same hooks ([#7826](https://github.com/PyTorchLightning/pytorch-lightning/pull/7826))
- Moved profilers to their own file ([#7822](https://github.com/PyTorchLightning/pytorch-lightning/pull/7822))
- The `on_after_backward` hook is now called on accumulating iterations. Use the `on_before_optimizer_step` hook to mimic the old behaviour ([#8328](https://github.com/PyTorchLightning/pytorch-lightning/pull/8328))
- The mixed precision loss is no longer unscaled before the `on_after_backward` hook. Use the `on_before_optimizer_step` hook to mimic the old behaviour  ([#8328](https://github.com/PyTorchLightning/pytorch-lightning/pull/8328))
- The `TrainingTypePlugin.{pre,post}_backward` hooks no longer take the `optimizer, opt_idx, should_accumulate` arguments ([#8328](https://github.com/PyTorchLightning/pytorch-lightning/pull/8328))
- The `PrecisionPlugin.backward` hooks no longer returns a value ([#8328](https://github.com/PyTorchLightning/pytorch-lightning/pull/8328))
- The `PrecisionPlugin.backward` hooks no longer takes a `should_accumulate` argument ([#8328](https://github.com/PyTorchLightning/pytorch-lightning/pull/8328))
- Added the `on_before_backward` hook ([#7865](https://github.com/PyTorchLightning/pytorch-lightning/pull/7865))
- `LightningCLI` now aborts with a clearer message if config already exists and disables save config during `fast_dev_run`([#7963](https://github.com/PyTorchLightning/pytorch-lightning/pull/7963))
- Saved the `LightningCLI` config on `setup` and only on the main process ([#8017](https://github.com/PyTorchLightning/pytorch-lightning/pull/8017))
- Dropped the `LightningCLI` `ArgumentParser` when pickling ([#8017](https://github.com/PyTorchLightning/pytorch-lightning/pull/8017))
- Skip `broadcast` if distributed not initialized for the spawn plugins ([#8017](https://github.com/PyTorchLightning/pytorch-lightning/pull/8017))
- `Trainer(resume_from_checkpoint=...)` now restores the model directly after `LightningModule.setup()`, which is before `LightningModule.configure_sharded_model()` ([#7652](https://github.com/PyTorchLightning/pytorch-lightning/pull/7652))
- Moved `torch.cuda.set_device()` to enable collective calls earlier in setup ([#8312](https://github.com/PyTorchLightning/pytorch-lightning/pull/8312))
- Used XLA utility API to move data to CPU (Single TPU core) ([#8078](https://github.com/PyTorchLightning/pytorch-lightning/pull/8078))
- Improved error messages in `replace_sampler` when the `DataLoader` attributes are not included in the signature or the signature is missing optional arguments ([#8519](https://github.com/PyTorchLightning/pytorch-lightning/pull/8519))
- Moved `DeviceDtypeModuleMixin` and `HyperparametersMixin` mixin to `core` ([#8396](https://github.com/PyTorchLightning/pytorch-lightning/pull/8396))
- Return the `default_root_dir` as the `log_dir` when the logger is a `LoggerCollection` ([#8187](https://github.com/PyTorchLightning/pytorch-lightning/pull/8187))

### Deprecated

- Deprecated `LightningModule.loaded_optimizer_states_dict` ([#8229](https://github.com/PyTorchLightning/pytorch-lightning/pull/8229))
- Standardized the dataloaders arguments of `trainer.{fit,valdiate,test,tune}` ([#7431](https://github.com/PyTorchLightning/pytorch-lightning/pull/7431))
- Deprecated `DataModule` properties: `has_prepared_data`, `has_setup_fit`, `has_setup_validate`, `has_setup_test`, `has_setup_predict`, `has_teardown_fit`, `has_teardown_validate`, `has_teardown_test`, `has_teardown_predict` ([#7657](https://github.com/PyTorchLightning/pytorch-lightning/pull/7657/))
- Deprecated `TrainerModelHooksMixin` in favor of `pytorch_lightning.utilities.signature_utils` ([#7422](https://github.com/PyTorchLightning/pytorch-lightning/pull/7422))
- Deprecated `num_nodes` and `sync_batchnorm` arguments in `DDPPlugin` and `DDPSpawnPlugin` ([#7026](https://github.com/PyTorchLightning/pytorch-lightning/pull/7026))
- Deprecated `self.log(sync_dist_op)` in favor of `self.log(reduce_fx)`. ([#7891](https://github.com/PyTorchLightning/pytorch-lightning/pull/7891))
- Deprecated `is_overridden(model=...)` in favor of `is_overridden(instance=...)` ([#7918](https://github.com/PyTorchLightning/pytorch-lightning/pull/7918))
- Deprecated automatically detaching returned extras with grads ([#7994](https://github.com/PyTorchLightning/pytorch-lightning/pull/7994))
- Deprecated default value of `monitor` argument in EarlyStopping callback to enforce `monitor` as a required argument ([#7907](https://github.com/PyTorchLightning/pytorch-lightning/pull/7907))
- Deprecated importing `rank_zero_{warn,deprecation}` directly from `pytorch_lightning.utilities.distributed` ([#8085](https://github.com/PyTorchLightning/pytorch-lightning/pull/8085))
- Deprecated the use of `CheckpointConnector.hpc_load()` in favor of `CheckpointConnector.restore()` ([#7652](https://github.com/PyTorchLightning/pytorch-lightning/pull/7652))
- Deprecated `ModelCheckpoint(every_n_val_epochs)` in favor of `ModelCheckpoint(every_n_epochs)` ([#8383](https://github.com/PyTorchLightning/pytorch-lightning/pull/8383))
- Deprecated `DDPPlugin.task_idx` in favor of `DDPPlugin.local_rank` ([#8203](https://github.com/PyTorchLightning/pytorch-lightning/pull/8203))
- Deprecated the `Trainer.train_loop` property in favor of `Trainer.fit_loop` ([#8025](https://github.com/PyTorchLightning/pytorch-lightning/pull/8025))
- Deprecated the `Trainer.disable_validation` property in favor of `not Trainer.enable_validation` ([#8291](https://github.com/PyTorchLightning/pytorch-lightning/pull/8291))
- Deprecated `mode` parameter in `ModelSummary` in favor of `max_depth` ([#8062](https://github.com/PyTorchLightning/pytorch-lightning/pull/8062))
- Deprecated `reload_dataloaders_every_epoch` argument of `Trainer` in favor of `reload_dataloaders_every_n_epochs` ([#5043](https://github.com/PyTorchLightning/pytorch-lightning/pull/5043))
- Deprecated `distributed_backend` argument for `Trainer` ([#8575](https://github.com/PyTorchLightning/pytorch-lightning/pull/8575))

### Removed

- Dropped official support/testing for PyTorch <1.6 ([#8288](https://github.com/PyTorchLightning/pytorch-lightning/pull/8288))
- Removed `ProfilerConnector` ([#7654](https://github.com/PyTorchLightning/pytorch-lightning/pull/7654))
- Pruned deprecated classif. metrics from `pytorch_lightning.metrics.functional.classification` ([#7499](https://github.com/PyTorchLightning/pytorch-lightning/pull/7499))
- Removed deprecated data parallel classes `LightningDataParallel` and `LightningDistributedDataParallel` from `pytorch_lightning.overrides.data_parallel` ([#7510](https://github.com/PyTorchLightning/pytorch-lightning/pull/7510))
- Removed deprecated trainer attributes - `get_model` and `accelerator_backend` ([#7502](https://github.com/PyTorchLightning/pytorch-lightning/pull/7502))
- Removed support for automatically monitoring the `val_loss` key with `ModelCheckpoint`. Pass your `monitor` of choice to the `ModelCheckpoint` instance instead ([#8293](https://github.com/PyTorchLightning/pytorch-lightning/pull/8293))
- Removed support for `self.log(tbptt_reduce_fx)` and `self.log(tbptt_pad_token)`. Please, open a discussion explaining your use-case if you relied on these. ([#7644](https://github.com/PyTorchLightning/pytorch-lightning/pull/7644))
- Removed deprecated utils modules `model_utils`, `warning_utils`, `xla_device_utils` and partially `argparse_utils` ([#7503](https://github.com/PyTorchLightning/pytorch-lightning/pull/7503))
- Removed `RPCPlugin` and `RPCSequentialPlugin`. If you were successfully using these plugins, please open a GitHub discussion about your use case ([#8101](https://github.com/PyTorchLightning/pytorch-lightning/pull/8101))
- Removed deprecated trainer attributes - `on_cpu`, `on_tpu`, `use_tpu`, `on_gpu`, `use_dp`, `use_ddp`, `use_ddp2`, `use_horovod`, `use_single_gpu` ([#7501](https://github.com/PyTorchLightning/pytorch-lightning/pull/7501))
- Removed deprecated `optimizer` argument in `LightningModule.manual_backward()`; Toggling optimizers in manual optimization should be done using `LightningModule.{un}toggle_optimizer()` ([#8287](https://github.com/PyTorchLightning/pytorch-lightning/pull/8287))
- Removed DeepSpeed FP16 Exception as FP32 is now supported ([#8462](https://github.com/PyTorchLightning/pytorch-lightning/pull/8462))
- Removed environment variable `PL_EXP_VERSION` from DDP subprocesses ([7403](https://github.com/PyTorchLightning/pytorch-lightning/pull/7403))

### Fixed

- Fixed the `GPUStatsMonitor` callbacks to use the correct GPU IDs if `CUDA_VISIBLE_DEVICES` set ([#8260](https://github.com/PyTorchLightning/pytorch-lightning/pull/8260))
- Fixed `lr_scheduler` checkpointed state by calling `update_lr_schedulers` before saving checkpoints ([#7877](https://github.com/PyTorchLightning/pytorch-lightning/pull/7877))
- Fixed ambiguous warning when both overfit and train dataloader shuffling are enabled ([#7685](https://github.com/PyTorchLightning/pytorch-lightning/pull/7685))
- Fixed dev debugger memory growing due to tracking events even when disabled ([#7875](https://github.com/PyTorchLightning/pytorch-lightning/pull/7875))
- Fixed `None` loss keys getting added in `training_epoch_end` when using manual optimization and not returning a loss ([#7772](https://github.com/PyTorchLightning/pytorch-lightning/pull/7772))
- Fixed a bug where `precision=64` with `accelerator='ddp_spawn'` would throw a pickle error ([#6924](https://github.com/PyTorchLightning/pytorch-lightning/pull/6924))
- Do not override the existing `epoch` value in `logged_metrics` when already logged by the user ([#7982](https://github.com/PyTorchLightning/pytorch-lightning/issues/7982))
- Support for manual optimization with DeepSpeed ([#7970](https://github.com/PyTorchLightning/pytorch-lightning/pull/7970))
- Fixed `dataloader_idx` argument value when predicting with only one `DataLoader` ([#7941](https://github.com/PyTorchLightning/pytorch-lightning/pull/7941))
- Fixed passing the `stage` argument of `Callback.{setup,teardown}` as a keyword ([#7973](https://github.com/PyTorchLightning/pytorch-lightning/pull/7973))
- Fixed metrics generated during `validation sanity checking` are cleaned on end ([#8171](https://github.com/PyTorchLightning/pytorch-lightning/pull/8171))
- Fixed `log_gpu_memory` metrics not being added to `logging` when nothing else is logged ([#8174](https://github.com/PyTorchLightning/pytorch-lightning/pull/8174))
- Fixed a bug where calling `log` with a `Metric` instance would raise an error if it was a nested attribute of the model ([#8181](https://github.com/PyTorchLightning/pytorch-lightning/pull/8181))
- Fixed a bug where using `precision=64` would cause buffers with complex dtype to be cast to real ([#8208](https://github.com/PyTorchLightning/pytorch-lightning/pull/8208))
- Fixed `is_overridden` returning true for wrapped functions with no changes ([#8296](https://github.com/PyTorchLightning/pytorch-lightning/pull/8296))
- Fixed a bug where `truncated_bptt_steps` would throw an AttributeError when the target RNN has multiple hidden states ([#8145](https://github.com/PyTorchLightning/pytorch-lightning/pull/8145))
- Fixed `self.optimizers()` not returning a single optimizer if it had been wrapped ([#8326](https://github.com/PyTorchLightning/pytorch-lightning/pull/8326))
- Fixed the `on_after_backward` hook not getting called when using manual optimization and no plugins ([#8328](https://github.com/PyTorchLightning/pytorch-lightning/pull/8328))
- Fixed the `LightningModule.backward` hook only getting called with the `apex` plugin when using manual optimization ([#8328](https://github.com/PyTorchLightning/pytorch-lightning/pull/8328))
- Fixed moving batch to device before sending it to the `on_*_batch_start`/`on_*_batch_end` callbacks and model hooks ([#7378](https://github.com/PyTorchLightning/pytorch-lightning/pull/7378))
- Fixed passing a custom `DDPPlugin` when choosing `accelerator="ddp_cpu"` for the accelerator ([#6208](https://github.com/PyTorchLightning/pytorch-lightning/pull/6208))
- Fixed missing call to `LightningModule.untoggle_optimizer` in training loop when running gradient accumulation with multiple optimizers ([#8284](https://github.com/PyTorchLightning/pytorch-lightning/pull/8284))
- Fixed hash of LightningEnum to work with value instead of name ([#8421](https://github.com/PyTorchLightning/pytorch-lightning/pull/8421)).
- Fixed a bug where an extra checkpoint was saved at the end of training if the `val_check_interval` did not align with the number of training batches ([#7724](https://github.com/PyTorchLightning/pytorch-lightning/pull/7724))
- Fixed hash of LightningEnum to work with value instead of name([#8421](https://github.com/PyTorchLightning/pytorch-lightning/pull/8421)).
- Fixed `move_data_to_device` to return the batch if the object `to` function didn't return `self` ([#8433](https://github.com/PyTorchLightning/pytorch-lightning/pull/8433))
- Fixed progress bar updates for Pod Training ([#8258](https://github.com/PyTorchLightning/pytorch-lightning/pull/8258))
- Fixed clearing dataloader references before attaching new dataloaders in consecutive `Trainer.{fit,validate,test,predict}´ runs ([#8442](https://github.com/PyTorchLightning/pytorch-lightning/pull/8442))
- Fixed memory leaks on GPU by moving `optimizer_states`, `ResultCollection.extra`, `ResultMetric` attributes, and `LoggerConnector` metrics to `cpu`. Also, delete the DDP wrapper on `teardown` ([#8490](https://github.com/PyTorchLightning/pytorch-lightning/pull/8490))
- Fixed `SWA` callback using LightningModule `prevent_trainer_and_dataloaders_deepcopy` to avoid OOM ([#8472](https://github.com/PyTorchLightning/pytorch-lightning/pull/8472))
- Fixed `ModelPruning` callback `on_save_checkpoint` to avoid making a `deepcopy` potentially leading to OOM ([#8472](https://github.com/PyTorchLightning/pytorch-lightning/pull/8472))
- Fixed the sampler replacement logic for `DataLoader`s which do not define all `DataLoader` attributes as `__init__` parameters ([#8519](https://github.com/PyTorchLightning/pytorch-lightning/pull/8519))
- Fixed DeepSpeed Windows support ([#8488](https://github.com/PyTorchLightning/pytorch-lightning/pull/8488))
- Fixed DeepSpeed not properly setting the trainer `lr_schedulers` attribute ([#8527](https://github.com/PyTorchLightning/pytorch-lightning/pull/8527))
- Fixed experiment version and log-dir divergence in DDP when using multiple `Trainer` instances in sequence ([7403](https://github.com/PyTorchLightning/pytorch-lightning/pull/7403))
- Enabled manual optimization for TPUs ([#8458](https://github.com/PyTorchLightning/pytorch-lightning/pull/8458))
- Fixed `accumulate_grad_batches` not been recomputed during model reload ([#5334](https://github.com/PyTorchLightning/pytorch-lightning/pull/5334))
- Fixed a `TypeError` when wrapping optimizers in the `HorovodPlugin` and running `Trainer.test` ([#7840](https://github.com/PyTorchLightning/pytorch-lightning/pull/7840))
- Fixed `BackboneFinetuning` restoration ([#8501](https://github.com/PyTorchLightning/pytorch-lightning/pull/8501))
- Fixed `lr_scheduler` with metric (e.g. `torch.optim.lr_scheduler.ReduceLROnPlateau`) when using `automatic_optimization = False` ([#7643](https://github.com/PyTorchLightning/pytorch-lightning/pull/7643))
- Fixed `DeepSpeed` breaking with no schedulers ([#8580](https://github.com/PyTorchLightning/pytorch-lightning/pull/8580))


## [1.3.8] - 2021-07-01

### Fixed

- Fixed a sync deadlock when checkpointing a `LightningModule` that uses a torchmetrics 0.4 `Metric` ([#8218](https://github.com/PyTorchLightning/pytorch-lightning/pull/8218))
- Fixed compatibility TorchMetrics v0.4 ([#8206](https://github.com/PyTorchLightning/pytorch-lightning/pull/8206))
- Added torchelastic check when sanitizing GPUs ([#8095](https://github.com/PyTorchLightning/pytorch-lightning/pull/8095))
- Fixed a DDP info message that was never shown ([#8111](https://github.com/PyTorchLightning/pytorch-lightning/pull/8111))
- Fixed metrics deprecation message at module import level ([#8163](https://github.com/PyTorchLightning/pytorch-lightning/pull/8163))
- Fixed a bug where an infinite recursion would be triggered when using the `BaseFinetuning` callback on a model that contains a `ModuleDict` ([#8170](https://github.com/PyTorchLightning/pytorch-lightning/pull/8170))
- Added a mechanism to detect `deadlock` for `DDP` when only 1 process trigger an `Exception`. The mechanism will `kill the processes` when it happens ([#8167](https://github.com/PyTorchLightning/pytorch-lightning/pull/8167))
- Fixed NCCL error when selecting non-consecutive device ids ([#8165](https://github.com/PyTorchLightning/pytorch-lightning/pull/8165))
- Fixed SWA to also work with `IterableDataset` ([#8172](https://github.com/PyTorchLightning/pytorch-lightning/pull/8172))


## [1.3.7] - 2021-06-22

### Fixed

- Fixed a bug where skipping an optimizer while using amp causes amp to trigger an assertion error ([#7975](https://github.com/PyTorchLightning/pytorch-lightning/pull/7975))
- Fixed deprecation messages not showing due to incorrect stacklevel ([#8002](https://github.com/PyTorchLightning/pytorch-lightning/pull/8002), [#8005](https://github.com/PyTorchLightning/pytorch-lightning/pull/8005))
- Fixed setting a `DistributedSampler` when using a distributed plugin in a custom accelerator ([#7814](https://github.com/PyTorchLightning/pytorch-lightning/pull/7814))
- Improved `PyTorchProfiler` chrome traces names ([#8009](https://github.com/PyTorchLightning/pytorch-lightning/pull/8009))
- Fixed moving the best score to device in `EarlyStopping` callback for TPU devices ([#7959](https://github.com/PyTorchLightning/pytorch-lightning/pull/7959))
- Fixes access to `callback_metrics` in ddp_spawn ([#7916](https://github.com/PyTorchLightning/pytorch-lightning/pull/7916))


## [1.3.6] - 2021-06-15

### Fixed

- Fixed logs overwriting issue for remote filesystems ([#7889](https://github.com/PyTorchLightning/pytorch-lightning/pull/7889))
- Fixed `DataModule.prepare_data` could only be called on the global rank 0 process ([#7945](https://github.com/PyTorchLightning/pytorch-lightning/pull/7945))
- Fixed setting `worker_init_fn` to seed dataloaders correctly when using DDP ([#7942](https://github.com/PyTorchLightning/pytorch-lightning/pull/7942))
- Fixed `BaseFinetuning` callback to properly handle parent modules w/ parameters ([#7931](https://github.com/PyTorchLightning/pytorch-lightning/pull/7931))


## [1.3.5] - 2021-06-08

### Added

- Added warning to Training Step output ([#7779](https://github.com/PyTorchLightning/pytorch-lightning/pull/7779))

### Fixed

- Fixed `LearningRateMonitor` and `BackboneFinetuning` ([#7835](https://github.com/PyTorchLightning/pytorch-lightning/pull/7835))
- Minor improvements to `apply_to_collection` and type signature of `log_dict` ([#7851](https://github.com/PyTorchLightning/pytorch-lightning/pull/7851))
- Fixed docker versions ([#7834](https://github.com/PyTorchLightning/pytorch-lightning/pull/7834))
- Fixed sharded training check for fp16 precision ([#7825](https://github.com/PyTorchLightning/pytorch-lightning/pull/7825))
- Fixed support for torch Module type hints in LightningCLI ([#7807](https://github.com/PyTorchLightning/pytorch-lightning/pull/7807))

### Changed

- Move `training_output` validation to after `train_step_end` ([#7868](https://github.com/PyTorchLightning/pytorch-lightning/pull/7868))


## [1.3.4] - 2021-06-01

### Fixed

- Fixed info message when max training time reached ([#7780](https://github.com/PyTorchLightning/pytorch-lightning/pull/7780))
- Fixed missing `__len__` method to `IndexBatchSamplerWrapper` ([#7681](https://github.com/PyTorchLightning/pytorch-lightning/pull/7681))


## [1.3.3] - 2021-05-27

### Changed

- Changed calling of `untoggle_optimizer(opt_idx)` out of the closure function ([#7563](https://github.com/PyTorchLightning/pytorch-lightning/pull/7563))

### Fixed

- Fixed `ProgressBar` pickling after calling `trainer.predict` ([#7608](https://github.com/PyTorchLightning/pytorch-lightning/pull/7608))
- Fixed broadcasting in multi-node, multi-gpu DDP using torch 1.7 ([#7592](https://github.com/PyTorchLightning/pytorch-lightning/pull/7592))
- Fixed dataloaders are not reset when tuning the model ([#7566](https://github.com/PyTorchLightning/pytorch-lightning/pull/7566))
- Fixed print errors in `ProgressBar` when `trainer.fit` is not called ([#7674](https://github.com/PyTorchLightning/pytorch-lightning/pull/7674))
- Fixed global step update when the epoch is skipped ([#7677](https://github.com/PyTorchLightning/pytorch-lightning/pull/7677))
- Fixed training loop total batch counter when accumulate grad batches was enabled ([#7692](https://github.com/PyTorchLightning/pytorch-lightning/pull/7692))


## [1.3.2] - 2021-05-18

### Changed

- `DataModule`s now avoid duplicate `{setup,teardown,prepare_data}` calls for the same stage ([#7238](https://github.com/PyTorchLightning/pytorch-lightning/pull/7238))

### Fixed

- Fixed parsing of multiple training dataloaders ([#7433](https://github.com/PyTorchLightning/pytorch-lightning/pull/7433))
- Fixed recursive passing of `wrong_type` keyword argument in `pytorch_lightning.utilities.apply_to_collection` ([#7433](https://github.com/PyTorchLightning/pytorch-lightning/pull/7433))
- Fixed setting correct `DistribType` for `ddp_cpu` (spawn) backend ([#7492](https://github.com/PyTorchLightning/pytorch-lightning/pull/7492))
- Fixed incorrect number of calls to LR scheduler when `check_val_every_n_epoch > 1` ([#7032](https://github.com/PyTorchLightning/pytorch-lightning/pull/7032))


## [1.3.1] - 2021-05-11

### Fixed

- Fixed DeepSpeed with IterableDatasets ([#7362](https://github.com/PyTorchLightning/pytorch-lightning/pull/7362))
- Fixed `Trainer.current_epoch` not getting restored after tuning ([#7434](https://github.com/PyTorchLightning/pytorch-lightning/pull/7434))
- Fixed local rank displayed in console log ([#7395](https://github.com/PyTorchLightning/pytorch-lightning/pull/7395))


## [1.3.0] - 2021-05-06

### Added

- Added support for the `EarlyStopping` callback to run at the end of the training epoch ([#6944](https://github.com/PyTorchLightning/pytorch-lightning/pull/6944))
- Added synchronization points before and after `setup` hooks are run ([#7202](https://github.com/PyTorchLightning/pytorch-lightning/pull/7202))
- Added a `teardown` hook to `ClusterEnvironment` ([#6942](https://github.com/PyTorchLightning/pytorch-lightning/pull/6942))
- Added utils for metrics to scalar conversions ([#7180](https://github.com/PyTorchLightning/pytorch-lightning/pull/7180))
- Added utils for NaN/Inf detection for gradients and parameters ([#6834](https://github.com/PyTorchLightning/pytorch-lightning/pull/6834))
- Added more explicit exception message when trying to execute `trainer.test()` or `trainer.validate()` with `fast_dev_run=True` ([#6667](https://github.com/PyTorchLightning/pytorch-lightning/pull/6667))
- Added `LightningCLI` class to provide simple reproducibility with minimum boilerplate training CLI (
    [#4492](https://github.com/PyTorchLightning/pytorch-lightning/pull/4492),
    [#6862](https://github.com/PyTorchLightning/pytorch-lightning/pull/6862),
    [#7156](https://github.com/PyTorchLightning/pytorch-lightning/pull/7156),
    [#7299](https://github.com/PyTorchLightning/pytorch-lightning/pull/7299))
- Added `gradient_clip_algorithm` argument to Trainer for gradient clipping by value ([#6123](https://github.com/PyTorchLightning/pytorch-lightning/pull/6123)).
- Added a way to print to terminal without breaking up the progress bar ([#5470](https://github.com/PyTorchLightning/pytorch-lightning/pull/5470))
- Added support to checkpoint after training steps in `ModelCheckpoint` callback ([#6146](https://github.com/PyTorchLightning/pytorch-lightning/pull/6146))
- Added `TrainerStatus.{INITIALIZING,RUNNING,FINISHED,INTERRUPTED}` ([#7173](https://github.com/PyTorchLightning/pytorch-lightning/pull/7173))
- Added `Trainer.validate()` method to perform one evaluation epoch over the validation set ([#4948](https://github.com/PyTorchLightning/pytorch-lightning/pull/4948))
- Added `LightningEnvironment` for Lightning-specific DDP ([#5915](https://github.com/PyTorchLightning/pytorch-lightning/pull/5915))
- Added `teardown()` hook to LightningDataModule ([#4673](https://github.com/PyTorchLightning/pytorch-lightning/pull/4673))
- Added `auto_insert_metric_name` parameter to `ModelCheckpoint` ([#6277](https://github.com/PyTorchLightning/pytorch-lightning/pull/6277))
- Added arg to `self.log` that enables users to give custom names when dealing with multiple dataloaders ([#6274](https://github.com/PyTorchLightning/pytorch-lightning/pull/6274))
- Added `teardown` method to `BaseProfiler` to enable subclasses defining post-profiling steps outside of `__del__` ([#6370](https://github.com/PyTorchLightning/pytorch-lightning/pull/6370))
- Added `setup` method to `BaseProfiler` to enable subclasses defining pre-profiling steps for every process ([#6633](https://github.com/PyTorchLightning/pytorch-lightning/pull/6633))
- Added no return warning to predict ([#6139](https://github.com/PyTorchLightning/pytorch-lightning/pull/6139))
- Added `Trainer.predict` config validation ([#6543](https://github.com/PyTorchLightning/pytorch-lightning/pull/6543))
- Added `AbstractProfiler` interface ([#6621](https://github.com/PyTorchLightning/pytorch-lightning/pull/6621))
- Added support for including module names for forward in the autograd trace of `PyTorchProfiler` ([#6349](https://github.com/PyTorchLightning/pytorch-lightning/pull/6349))
- Added support for the PyTorch 1.8.1 autograd profiler ([#6618](https://github.com/PyTorchLightning/pytorch-lightning/pull/6618))
- Added `outputs` parameter to callback's `on_validation_epoch_end` & `on_test_epoch_end` hooks ([#6120](https://github.com/PyTorchLightning/pytorch-lightning/pull/6120))
- Added `configure_sharded_model` hook ([#6679](https://github.com/PyTorchLightning/pytorch-lightning/pull/6679))
- Added support for `precision=64`, enabling training with double precision ([#6595](https://github.com/PyTorchLightning/pytorch-lightning/pull/6595))
- Added support for DDP communication hooks ([#6736](https://github.com/PyTorchLightning/pytorch-lightning/pull/6736))
- Added `artifact_location` argument to `MLFlowLogger` which will be passed to the `MlflowClient.create_experiment` call ([#6677](https://github.com/PyTorchLightning/pytorch-lightning/pull/6677))
- Added `model` parameter to precision plugins' `clip_gradients` signature (
    [#6764](https://github.com/PyTorchLightning/pytorch-lightning/pull/6764),
    [#7231](https://github.com/PyTorchLightning/pytorch-lightning/pull/7231))
- Added `is_last_batch` attribute to `Trainer` ([#6825](https://github.com/PyTorchLightning/pytorch-lightning/pull/6825))
- Added `LightningModule.lr_schedulers()` for manual optimization  ([#6567](https://github.com/PyTorchLightning/pytorch-lightning/pull/6567))
- Added `MpModelWrapper` in TPU Spawn ([#7045](https://github.com/PyTorchLightning/pytorch-lightning/pull/7045))
- Added `max_time` Trainer argument to limit training time ([#6823](https://github.com/PyTorchLightning/pytorch-lightning/pull/6823))
- Added `on_predict_{batch,epoch}_{start,end}` hooks ([#7141](https://github.com/PyTorchLightning/pytorch-lightning/pull/7141))
- Added new `EarlyStopping` parameters `stopping_threshold` and `divergence_threshold` ([#6868](https://github.com/PyTorchLightning/pytorch-lightning/pull/6868))
- Added `debug` flag to TPU Training Plugins (PT_XLA_DEBUG) ([#7219](https://github.com/PyTorchLightning/pytorch-lightning/pull/7219))
- Added new `UnrepeatedDistributedSampler` and `IndexBatchSamplerWrapper` for tracking distributed predictions ([#7215](https://github.com/PyTorchLightning/pytorch-lightning/pull/7215))
- Added `trainer.predict(return_predictions=None|False|True)` ([#7215](https://github.com/PyTorchLightning/pytorch-lightning/pull/7215))
- Added `BasePredictionWriter` callback to implement prediction saving ([#7127](https://github.com/PyTorchLightning/pytorch-lightning/pull/7127))
- Added `trainer.tune(scale_batch_size_kwargs, lr_find_kwargs)` arguments to configure the tuning algorithms ([#7258](https://github.com/PyTorchLightning/pytorch-lightning/pull/7258))
- Added `tpu_distributed` check for TPU Spawn barrier ([#7241](https://github.com/PyTorchLightning/pytorch-lightning/pull/7241))
- Added device updates to TPU Spawn for Pod training ([#7243](https://github.com/PyTorchLightning/pytorch-lightning/pull/7243))
- Added warning when missing `Callback` and using `resume_from_checkpoint` ([#7254](https://github.com/PyTorchLightning/pytorch-lightning/pull/7254))
- DeepSpeed single file saving ([#6900](https://github.com/PyTorchLightning/pytorch-lightning/pull/6900))
- Added Training type Plugins Registry (
    [#6982](https://github.com/PyTorchLightning/pytorch-lightning/pull/6982),
    [#7063](https://github.com/PyTorchLightning/pytorch-lightning/pull/7063),
    [#7214](https://github.com/PyTorchLightning/pytorch-lightning/pull/7214),
    [#7224](https://github.com/PyTorchLightning/pytorch-lightning/pull/7224)
)
- Add `ignore` param to `save_hyperparameters` ([#6056](https://github.com/PyTorchLightning/pytorch-lightning/pull/6056))

### Changed

- Changed `LightningModule.truncated_bptt_steps` to be property ([#7323](https://github.com/PyTorchLightning/pytorch-lightning/pull/7323))
- Changed `EarlyStopping` callback from by default running `EarlyStopping.on_validation_end` if only training is run. Set `check_on_train_epoch_end` to run the callback at the end of the train epoch instead of at the end of the validation epoch ([#7069](https://github.com/PyTorchLightning/pytorch-lightning/pull/7069))
- Renamed `pytorch_lightning.callbacks.swa` to `pytorch_lightning.callbacks.stochastic_weight_avg` ([#6259](https://github.com/PyTorchLightning/pytorch-lightning/pull/6259))
- Refactor `RunningStage` and `TrainerState` usage (
    [#4945](https://github.com/PyTorchLightning/pytorch-lightning/pull/4945),
    [#7173](https://github.com/PyTorchLightning/pytorch-lightning/pull/7173))
    * Added `RunningStage.SANITY_CHECKING`
    * Added `TrainerFn.{FITTING,VALIDATING,TESTING,PREDICTING,TUNING}`
    * Changed `trainer.evaluating` to return `True` if validating or testing
- Changed `setup()` and `teardown()` stage argument to take any of `{fit,validate,test,predict}` ([#6386](https://github.com/PyTorchLightning/pytorch-lightning/pull/6386))
- Changed profilers to save separate report files per state and rank ([#6621](https://github.com/PyTorchLightning/pytorch-lightning/pull/6621))
- The trainer no longer tries to save a checkpoint on exception or run callback's `on_train_end` functions ([#6864](https://github.com/PyTorchLightning/pytorch-lightning/pull/6864))
- Changed `PyTorchProfiler` to use `torch.autograd.profiler.record_function` to record functions ([#6349](https://github.com/PyTorchLightning/pytorch-lightning/pull/6349))
- Disabled `lr_scheduler.step()` in manual optimization  ([#6825](https://github.com/PyTorchLightning/pytorch-lightning/pull/6825))
- Changed warnings and recommendations for dataloaders in `ddp_spawn` ([#6762](https://github.com/PyTorchLightning/pytorch-lightning/pull/6762))
- `pl.seed_everything` will now also set the seed on the `DistributedSampler` ([#7024](https://github.com/PyTorchLightning/pytorch-lightning/pull/7024))
- Changed default setting for communication of multi-node training using `DDPShardedPlugin` ([#6937](https://github.com/PyTorchLightning/pytorch-lightning/pull/6937))
- `trainer.tune()` now returns the tuning result ([#7258](https://github.com/PyTorchLightning/pytorch-lightning/pull/7258))
- `LightningModule.from_datasets()` now accepts `IterableDataset` instances as training datasets. ([#7503](https://github.com/PyTorchLightning/pytorch-lightning/pull/7503))
- Changed `resume_from_checkpoint` warning to an error when the checkpoint file does not exist ([#7075](https://github.com/PyTorchLightning/pytorch-lightning/pull/7075))
- Automatically set `sync_batchnorm` for `training_type_plugin` ([#6536](https://github.com/PyTorchLightning/pytorch-lightning/pull/6536))
- Allowed training type plugin to delay optimizer creation ([#6331](https://github.com/PyTorchLightning/pytorch-lightning/pull/6331))
- Removed ModelSummary validation from train loop on_trainer_init ([#6610](https://github.com/PyTorchLightning/pytorch-lightning/pull/6610))
- Moved `save_function` to accelerator ([#6689](https://github.com/PyTorchLightning/pytorch-lightning/pull/6689))
- Updated DeepSpeed ZeRO ([#6546](https://github.com/PyTorchLightning/pytorch-lightning/pull/6546),
    [#6752](https://github.com/PyTorchLightning/pytorch-lightning/pull/6752),
    [#6142](https://github.com/PyTorchLightning/pytorch-lightning/pull/6142),
    [#6321](https://github.com/PyTorchLightning/pytorch-lightning/pull/6321))
- Improved verbose logging for `EarlyStopping` callback ([#6811](https://github.com/PyTorchLightning/pytorch-lightning/pull/6811))
- Run ddp_spawn dataloader checks on Windows ([#6930](https://github.com/PyTorchLightning/pytorch-lightning/pull/6930))
- Updated mlflow with using `resolve_tags` ([#6746](https://github.com/PyTorchLightning/pytorch-lightning/pull/6746))
- Moved `save_hyperparameters` to its own function ([#7119](https://github.com/PyTorchLightning/pytorch-lightning/pull/7119))
- Replaced `_DataModuleWrapper` with `__new__` ([#7289](https://github.com/PyTorchLightning/pytorch-lightning/pull/7289))
- Reset `current_fx` properties on lightning module in teardown ([#7247](https://github.com/PyTorchLightning/pytorch-lightning/pull/7247))
- Auto-set `DataLoader.worker_init_fn` with `seed_everything` ([#6960](https://github.com/PyTorchLightning/pytorch-lightning/pull/6960))
- Remove `model.trainer` call inside of dataloading mixin ([#7317](https://github.com/PyTorchLightning/pytorch-lightning/pull/7317))
- Split profilers module ([#6261](https://github.com/PyTorchLightning/pytorch-lightning/pull/6261))
- Ensure accelerator is valid if running interactively ([#5970](https://github.com/PyTorchLightning/pytorch-lightning/pull/5970))
- Disabled batch transfer in DP mode ([#6098](https://github.com/PyTorchLightning/pytorch-lightning/pull/6098))

### Deprecated

- Deprecated `outputs` in both `LightningModule.on_train_epoch_end` and `Callback.on_train_epoch_end` hooks ([#7339](https://github.com/PyTorchLightning/pytorch-lightning/pull/7339))
- Deprecated `Trainer.truncated_bptt_steps` in favor of `LightningModule.truncated_bptt_steps` ([#7323](https://github.com/PyTorchLightning/pytorch-lightning/pull/7323))
- Deprecated `outputs` in both `LightningModule.on_train_epoch_end` and `Callback.on_train_epoch_end` hooks ([#7339](https://github.com/PyTorchLightning/pytorch-lightning/pull/7339))
- Deprecated `LightningModule.grad_norm` in favor of `pytorch_lightning.utilities.grads.grad_norm` ([#7292](https://github.com/PyTorchLightning/pytorch-lightning/pull/7292))
- Deprecated the `save_function` property from the `ModelCheckpoint` callback ([#7201](https://github.com/PyTorchLightning/pytorch-lightning/pull/7201))
- Deprecated `LightningModule.write_predictions` and `LightningModule.write_predictions_dict` ([#7066](https://github.com/PyTorchLightning/pytorch-lightning/pull/7066))
- Deprecated `TrainerLoggingMixin` in favor of a separate utilities module for metric handling ([#7180](https://github.com/PyTorchLightning/pytorch-lightning/pull/7180))
- Deprecated `TrainerTrainingTricksMixin` in favor of a separate utilities module for NaN/Inf detection for gradients and parameters ([#6834](https://github.com/PyTorchLightning/pytorch-lightning/pull/6834))
- `period` has been deprecated in favor of `every_n_val_epochs` in the `ModelCheckpoint` callback ([#6146](https://github.com/PyTorchLightning/pytorch-lightning/pull/6146))
- Deprecated `trainer.running_sanity_check` in favor of `trainer.sanity_checking` ([#4945](https://github.com/PyTorchLightning/pytorch-lightning/pull/4945))
- Deprecated `Profiler(output_filename)` in favor of `dirpath` and `filename` ([#6621](https://github.com/PyTorchLightning/pytorch-lightning/pull/6621))
- Deprecated `PytorchProfiler(profiled_functions)` in favor of `record_functions` ([#6349](https://github.com/PyTorchLightning/pytorch-lightning/pull/6349))
- Deprecated `@auto_move_data` in favor of `trainer.predict` ([#6993](https://github.com/PyTorchLightning/pytorch-lightning/pull/6993))
- Deprecated `Callback.on_load_checkpoint(checkpoint)` in favor of `Callback.on_load_checkpoint(trainer, pl_module, checkpoint)` ([#7253](https://github.com/PyTorchLightning/pytorch-lightning/pull/7253))
- Deprecated metrics in favor of `torchmetrics` (
    [#6505](https://github.com/PyTorchLightning/pytorch-lightning/pull/6505),
    [#6530](https://github.com/PyTorchLightning/pytorch-lightning/pull/6530),
    [#6540](https://github.com/PyTorchLightning/pytorch-lightning/pull/6540),
    [#6547](https://github.com/PyTorchLightning/pytorch-lightning/pull/6547),
    [#6515](https://github.com/PyTorchLightning/pytorch-lightning/pull/6515),
    [#6572](https://github.com/PyTorchLightning/pytorch-lightning/pull/6572),
    [#6573](https://github.com/PyTorchLightning/pytorch-lightning/pull/6573),
    [#6584](https://github.com/PyTorchLightning/pytorch-lightning/pull/6584),
    [#6636](https://github.com/PyTorchLightning/pytorch-lightning/pull/6636),
    [#6637](https://github.com/PyTorchLightning/pytorch-lightning/pull/6637),
    [#6649](https://github.com/PyTorchLightning/pytorch-lightning/pull/6649),
    [#6659](https://github.com/PyTorchLightning/pytorch-lightning/pull/6659),
    [#7131](https://github.com/PyTorchLightning/pytorch-lightning/pull/7131),
)
- Deprecated the `LightningModule.datamodule` getter and setter methods; access them through `Trainer.datamodule` instead ([#7168](https://github.com/PyTorchLightning/pytorch-lightning/pull/7168))
- Deprecated the use of `Trainer(gpus="i")` (string) for selecting the i-th GPU; from v1.5 this will set the number of GPUs instead of the index ([#6388](https://github.com/PyTorchLightning/pytorch-lightning/pull/6388))

### Removed

- Removed the `exp_save_path` property from the `LightningModule` ([#7266](https://github.com/PyTorchLightning/pytorch-lightning/pull/7266))
- Removed training loop explicitly calling `EarlyStopping.on_validation_end` if no validation is run ([#7069](https://github.com/PyTorchLightning/pytorch-lightning/pull/7069))
- Removed `automatic_optimization` as a property from the training loop in favor of `LightningModule.automatic_optimization` ([#7130](https://github.com/PyTorchLightning/pytorch-lightning/pull/7130))
- Removed evaluation loop legacy returns for `*_epoch_end` hooks ([#6973](https://github.com/PyTorchLightning/pytorch-lightning/pull/6973))
- Removed support for passing a bool value to `profiler` argument of Trainer ([#6164](https://github.com/PyTorchLightning/pytorch-lightning/pull/6164))
- Removed no return warning from val/test step ([#6139](https://github.com/PyTorchLightning/pytorch-lightning/pull/6139))
- Removed passing a `ModelCheckpoint` instance to `Trainer(checkpoint_callback)` ([#6166](https://github.com/PyTorchLightning/pytorch-lightning/pull/6166))
- Removed deprecated Trainer argument `enable_pl_optimizer` and `automatic_optimization` ([#6163](https://github.com/PyTorchLightning/pytorch-lightning/pull/6163))
- Removed deprecated metrics ([#6161](https://github.com/PyTorchLightning/pytorch-lightning/pull/6161))
    * from `pytorch_lightning.metrics.functional.classification` removed `to_onehot`, `to_categorical`, `get_num_classes`, `roc`, `multiclass_roc`, `average_precision`, `precision_recall_curve`, `multiclass_precision_recall_curve`
    * from `pytorch_lightning.metrics.functional.reduction` removed `reduce`, `class_reduce`
- Removed deprecated `ModelCheckpoint` arguments `prefix`, `mode="auto"` ([#6162](https://github.com/PyTorchLightning/pytorch-lightning/pull/6162))
- Removed `mode='auto'` from `EarlyStopping` ([#6167](https://github.com/PyTorchLightning/pytorch-lightning/pull/6167))
- Removed `epoch` and `step` arguments from `ModelCheckpoint.format_checkpoint_name()`, these are now included in the `metrics` argument ([#7344](https://github.com/PyTorchLightning/pytorch-lightning/pull/7344))
- Removed legacy references for magic keys in the `Result` object ([#6016](https://github.com/PyTorchLightning/pytorch-lightning/pull/6016))
- Removed deprecated `LightningModule` `hparams` setter ([#6207](https://github.com/PyTorchLightning/pytorch-lightning/pull/6207))
- Removed legacy code to log or include metrics in the progress bar by returning them in a dict with the `"log"/"progress_bar"` magic keys. Use `self.log` instead ([#6734](https://github.com/PyTorchLightning/pytorch-lightning/pull/6734))
- Removed `trainer.fit()` return value of `1`. It has no return now ([#7237](https://github.com/PyTorchLightning/pytorch-lightning/pull/7237))
- Removed `logger_connector` legacy code ([#6733](https://github.com/PyTorchLightning/pytorch-lightning/pull/6733))
- Removed unused mixin attributes ([#6487](https://github.com/PyTorchLightning/pytorch-lightning/pull/6487))

### Fixed

- Fixed NaN errors in progress bars when training with iterable datasets with no length defined ([#7306](https://github.com/PyTorchLightning/pytorch-lightning/pull/7306))
- Fixed attaching train and validation dataloaders when `reload_dataloaders_every_epoch=True` and `num_sanity_val_steps=0` ([#7207](https://github.com/PyTorchLightning/pytorch-lightning/pull/7207))
- Added a barrier in the accelerator `teardown` to synchronize processes before execution finishes ([#6814](https://github.com/PyTorchLightning/pytorch-lightning/pull/6814))
- Fixed multi-node DDP sub-process launch by using `local_rank` instead of `global_rank` for main process assertion ([#7061](https://github.com/PyTorchLightning/pytorch-lightning/pull/7061))
- Fixed incorrect removal of `WORLD_SIZE` environment variable in DDP training when launching with torch distributed/torchelastic ([#6942](https://github.com/PyTorchLightning/pytorch-lightning/pull/6942))
- Made the `Plugin.reduce` method more consistent across all Plugins to reflect a mean-reduction by default ([#6011](https://github.com/PyTorchLightning/pytorch-lightning/pull/6011))
- Move lightning module to correct device type when using LightningDistributedWrapper ([#6070](https://github.com/PyTorchLightning/pytorch-lightning/pull/6070))
- Do not print top-k verbose log with `ModelCheckpoint(monitor=None)` ([#6109](https://github.com/PyTorchLightning/pytorch-lightning/pull/6109))
- Fixed `ModelCheckpoint(save_top_k=0, save_last=True)` not saving the `last` checkpoint ([#6136](https://github.com/PyTorchLightning/pytorch-lightning/pull/6136))
- Fixed `.teardown(stage='fit')` and `.on_fit_{start,end}()` getting called during `trainer.test` ([#6386](https://github.com/PyTorchLightning/pytorch-lightning/pull/6386))
- Fixed LightningModule `all_gather` on cpu tensors ([#6416](https://github.com/PyTorchLightning/pytorch-lightning/pull/6416))
- Fixed torch distributed not available in setup hook for DDP ([#6506](https://github.com/PyTorchLightning/pytorch-lightning/pull/6506))
- Fixed `trainer.tuner.{lr_find,scale_batch_size}` not setting the `Trainer` state properly ([#7258](https://github.com/PyTorchLightning/pytorch-lightning/pull/7258))
- Fixed bug where the learning rate schedulers did not follow the optimizer frequencies ([#4868](https://github.com/PyTorchLightning/pytorch-lightning/pull/4868))
- Fixed pickle error checker to now check for `pickle.PickleError` to catch all pickle errors ([#6917](https://github.com/PyTorchLightning/pytorch-lightning/pull/6917))
- Fixed a bug where the outputs object passed to `LightningModule.training_epoch_end` was different from the object passed to the `on_train_end_epoch` hook ([#6969](https://github.com/PyTorchLightning/pytorch-lightning/pull/6969))
- Fixed a bug where the outputs passed to `train_batch_end` would be lists even when using a single optimizer and no truncated backprop through time steps ([#6969](https://github.com/PyTorchLightning/pytorch-lightning/pull/6969))
- Fixed bug for trainer error handling which would cause hang for distributed training ([#6864](https://github.com/PyTorchLightning/pytorch-lightning/pull/6864))
- Fixed `self.device` not returning the correct device in replicas of data-parallel ([#6414](https://github.com/PyTorchLightning/pytorch-lightning/pull/6414))
- Fixed `lr_find` trying beyond `num_training` steps and suggesting a too high learning rate ([#7076](https://github.com/PyTorchLightning/pytorch-lightning/pull/7076))
- Fixed logger creating incorrect version folder in DDP with repeated `Trainer.fit` calls ([#7077](https://github.com/PyTorchLightning/pytorch-lightning/pull/7077))
- Fixed metric objects passed directly to `self.log` not being reset correctly ([#7055](https://github.com/PyTorchLightning/pytorch-lightning/pull/7055))
- Fixed `CombinedLoader` in distributed settings for validation / testing ([#7102](https://github.com/PyTorchLightning/pytorch-lightning/pull/7102))
- Fixed the save_dir in `WandbLogger` when the run was initiated externally ([#7106](https://github.com/PyTorchLightning/pytorch-lightning/pull/7106))
- Fixed `num_sanity_val_steps` affecting reproducibility of training data shuffling ([#7014](https://github.com/PyTorchLightning/pytorch-lightning/pull/7014))
- Fixed resetting device after `fitting/evaluating/predicting` ([#7188](https://github.com/PyTorchLightning/pytorch-lightning/pull/7188))
- Fixed bug where `trainer.tuner.scale_batch_size(max_trials=0)` would not return the correct batch size result ([#7262](https://github.com/PyTorchLightning/pytorch-lightning/pull/7262))
- Fixed metrics not being properly logged with `precision=16` and `manual_optimization` ([#7228](https://github.com/PyTorchLightning/pytorch-lightning/pull/7228))
- Fixed `BaseFinetuning` properly reloading `optimizer_states` when using `resume_from_checkpoint` ([#6891](https://github.com/PyTorchLightning/pytorch-lightning/pull/6891))
- Fixed `parameters_to_ignore` not properly set to DDPWrapper ([#7239](https://github.com/PyTorchLightning/pytorch-lightning/pull/7239))
- Fixed parsing of `fast_dev_run=True` with the built-in `ArgumentParser` ([#7240](https://github.com/PyTorchLightning/pytorch-lightning/pull/7240))
- Fixed handling an `IterableDataset` that fails to produce a batch at the beginning of an epoch ([#7294](https://github.com/PyTorchLightning/pytorch-lightning/pull/7294))
- Fixed `LightningModule.save_hyperparameters()` when attempting to save an empty container ([#7268](https://github.com/PyTorchLightning/pytorch-lightning/pull/7268))
- Fixed `apex` not properly instantiated when running with `ddp` ([#7274](https://github.com/PyTorchLightning/pytorch-lightning/pull/7274))
- Fixed optimizer `state` not moved to `GPU` ([#7277](https://github.com/PyTorchLightning/pytorch-lightning/pull/7277))
- Fixed custom init args for `WandbLogger` ([#6989](https://github.com/PyTorchLightning/pytorch-lightning/pull/6989))
- Fixed a bug where an error would be raised if the train dataloader sometimes produced None for a batch ([#7342](https://github.com/PyTorchLightning/pytorch-lightning/pull/7342))
- Fixed examples (
    [#6600](https://github.com/PyTorchLightning/pytorch-lightning/pull/6600),
    [#6638](https://github.com/PyTorchLightning/pytorch-lightning/pull/6638),
    [#7096](https://github.com/PyTorchLightning/pytorch-lightning/pull/7096),
    [#7246](https://github.com/PyTorchLightning/pytorch-lightning/pull/7246),
    [#6357](https://github.com/PyTorchLightning/pytorch-lightning/pull/6357),
    [#6476](https://github.com/PyTorchLightning/pytorch-lightning/pull/6476),
    [#6294](https://github.com/PyTorchLightning/pytorch-lightning/pull/6294),
    [#6373](https://github.com/PyTorchLightning/pytorch-lightning/pull/6373),
    [#6088](https://github.com/PyTorchLightning/pytorch-lightning/pull/6088),
    [#7398](https://github.com/PyTorchLightning/pytorch-lightning/pull/7398)
)
- Resolved schedule step bug for PyTorch Profiler ([#6674](https://github.com/PyTorchLightning/pytorch-lightning/pull/6674),
    [#6681](https://github.com/PyTorchLightning/pytorch-lightning/pull/6681))
- Updated logic for checking TPUs availability ([#6767](https://github.com/PyTorchLightning/pytorch-lightning/pull/6767))
- Resolve TPU miss rendezvous ([#6781](https://github.com/PyTorchLightning/pytorch-lightning/pull/6781))
- Fixed auto-scaling mode when calling tune method on trainer ([#7321](https://github.com/PyTorchLightning/pytorch-lightning/pull/7321))
- Fixed finetuning complex models correctly unfreezes ([#6880](https://github.com/PyTorchLightning/pytorch-lightning/pull/6880))
- Ensure we set the eval/train flag correctly on accelerator model ([#6877](https://github.com/PyTorchLightning/pytorch-lightning/pull/6877))
- Set better defaults for `rank_zero_only.rank` when training is launched with SLURM and torchelastic ([#6802](https://github.com/PyTorchLightning/pytorch-lightning/pull/6802))
- Fixed matching the number of outputs of backward with forward for AllGatherGrad ([#6625](https://github.com/PyTorchLightning/pytorch-lightning/pull/6625))
- Fixed the `gradient_clip_algorithm` has no effect ([#6928](https://github.com/PyTorchLightning/pytorch-lightning/pull/6928))
- Fixed CUDA OOM detection and handling ([#6934](https://github.com/PyTorchLightning/pytorch-lightning/pull/6934))
- Fixed `unfreeze_and_add_param_group` expects `modules` rather than `module` ([#6822](https://github.com/PyTorchLightning/pytorch-lightning/pull/6822))
- Fixed DPP + SyncBN when move on device ([#6838](https://github.com/PyTorchLightning/pytorch-lightning/pull/6838))
- Fixed missing arguments in `lr_find` call ([#6784](https://github.com/PyTorchLightning/pytorch-lightning/pull/6784))
- Fixed `set_default_tensor_type` to `torch.DoubleTensor` with precision=64 ([#7108](https://github.com/PyTorchLightning/pytorch-lightning/pull/7108))
- Fixed `NeptuneLogger.log_text(step=None)` ([#7194](https://github.com/PyTorchLightning/pytorch-lightning/pull/7194))
- Fixed importing torchtext batch ([#6365](https://github.com/PyTorchLightning/pytorch-lightning/pull/6365),
    [#6323](https://github.com/PyTorchLightning/pytorch-lightning/pull/6323),
    [#6211](https://github.com/PyTorchLightning/pytorch-lightning/pull/6211))


## [1.2.9] - 2021-04-20

### Fixed

- Fixed the order to call for world ranks & the `root_device` property in `TPUSpawnPlugin` ([#7074](https://github.com/PyTorchLightning/pytorch-lightning/pull/7074))
- Fixed multi-gpu join for Horovod ([#6954](https://github.com/PyTorchLightning/pytorch-lightning/pull/6954))
- Fixed parsing for pre-release package versions ([#6999](https://github.com/PyTorchLightning/pytorch-lightning/pull/6999))


## [1.2.8] - 2021-04-14

### Added

- Added TPUSpawn + IterableDataset error message ([#6875](https://github.com/PyTorchLightning/pytorch-lightning/pull/6875))

### Fixed

- Fixed process rank not being available right away after `Trainer` instantiation ([#6941](https://github.com/PyTorchLightning/pytorch-lightning/pull/6941))
- Fixed `sync_dist` for tpus ([#6950](https://github.com/PyTorchLightning/pytorch-lightning/pull/6950))
- Fixed `AttributeError` for `require_backward_grad_sync` when running manual optimization with sharded plugin ([#6915](https://github.com/PyTorchLightning/pytorch-lightning/pull/6915))
- Fixed `--gpus` default for parser returned by `Trainer.add_argparse_args` ([#6898](https://github.com/PyTorchLightning/pytorch-lightning/pull/6898))
- Fixed TPU Spawn all gather ([#6896](https://github.com/PyTorchLightning/pytorch-lightning/pull/6896))
- Fixed `EarlyStopping` logic when `min_epochs` or `min_steps` requirement is not met ([#6705](https://github.com/PyTorchLightning/pytorch-lightning/pull/6705))
- Fixed csv extension check ([#6436](https://github.com/PyTorchLightning/pytorch-lightning/pull/6436))
- Fixed checkpoint issue when using Horovod distributed backend ([#6958](https://github.com/PyTorchLightning/pytorch-lightning/pull/6958))
- Fixed tensorboard exception raising ([#6901](https://github.com/PyTorchLightning/pytorch-lightning/pull/6901))
- Fixed setting the eval/train flag correctly on accelerator model ([#6983](https://github.com/PyTorchLightning/pytorch-lightning/pull/6983))
- Fixed DDP_SPAWN compatibility with bug_report_model.py ([#6892](https://github.com/PyTorchLightning/pytorch-lightning/pull/6892))
- Fixed bug where `BaseFinetuning.flatten_modules()` was duplicating leaf node parameters ([#6879](https://github.com/PyTorchLightning/pytorch-lightning/pull/6879))
- Set better defaults for `rank_zero_only.rank` when training is launched with SLURM and torchelastic:
    * Support SLURM and torchelastic global rank environment variables ([#5715](https://github.com/PyTorchLightning/pytorch-lightning/pull/5715))
    * Remove hardcoding of local rank in accelerator connector ([#6878](https://github.com/PyTorchLightning/pytorch-lightning/pull/6878))


## [1.2.7] - 2021-04-06

### Fixed

- Fixed resolve a bug with omegaconf and xm.save ([#6741](https://github.com/PyTorchLightning/pytorch-lightning/pull/6741))
- Fixed an issue with IterableDataset when __len__ is not defined ([#6828](https://github.com/PyTorchLightning/pytorch-lightning/pull/6828))
- Sanitize None params during pruning ([#6836](https://github.com/PyTorchLightning/pytorch-lightning/pull/6836))
- Enforce an epoch scheduler interval when using SWA ([#6588](https://github.com/PyTorchLightning/pytorch-lightning/pull/6588))
- Fixed TPU Colab hang issue, post training ([#6816](https://github.com/PyTorchLightning/pytorch-lightning/pull/6816))
- Fixed a bug where `TensorBoardLogger` would give a warning and not log correctly to a symbolic link `save_dir` ([#6730](https://github.com/PyTorchLightning/pytorch-lightning/pull/6730))
- Fixed bug where `predict` could not be used when `progress_bar_refresh_rate=0` ([#6884](https://github.com/PyTorchLightning/pytorch-lightning/pull/6884))


## [1.2.6] - 2021-03-30

### Changed

- Changed the behavior of `on_epoch_start` to run at the beginning of validation & test epoch ([#6498](https://github.com/PyTorchLightning/pytorch-lightning/pull/6498))

### Removed

- Removed legacy code to include `step` dictionary returns in `callback_metrics`. Use `self.log_dict` instead. ([#6682](https://github.com/PyTorchLightning/pytorch-lightning/pull/6682))

### Fixed

- Fixed `DummyLogger.log_hyperparams` raising a `TypeError` when running with `fast_dev_run=True` ([#6398](https://github.com/PyTorchLightning/pytorch-lightning/pull/6398))
- Fixed error on TPUs when there was no `ModelCheckpoint` ([#6654](https://github.com/PyTorchLightning/pytorch-lightning/pull/6654))
- Fixed `trainer.test` freeze on TPUs ([#6654](https://github.com/PyTorchLightning/pytorch-lightning/pull/6654))
- Fixed a bug where gradients were disabled after calling `Trainer.predict` ([#6657](https://github.com/PyTorchLightning/pytorch-lightning/pull/6657))
- Fixed bug where no TPUs were detected in a TPU pod env ([#6719](https://github.com/PyTorchLightning/pytorch-lightning/pull/6719))


## [1.2.5] - 2021-03-23

### Changed

- Update Gradient Clipping for the TPU Accelerator ([#6576](https://github.com/PyTorchLightning/pytorch-lightning/pull/6576))
- Refactored setup for typing friendly ([#6590](https://github.com/PyTorchLightning/pytorch-lightning/pull/6590))

### Fixed

- Fixed a bug where `all_gather` would not work correctly with `tpu_cores=8` ([#6587](https://github.com/PyTorchLightning/pytorch-lightning/pull/6587))
- Fixed comparing required versions ([#6434](https://github.com/PyTorchLightning/pytorch-lightning/pull/6434))
- Fixed duplicate logs appearing in console when using the python logging module ([#6275](https://github.com/PyTorchLightning/pytorch-lightning/pull/6275))
- Added Autocast in validation, test and predict modes for Native AMP ([#6565](https://github.com/PyTorchLightning/pytorch-lightning/pull/6565))


## [1.2.4] - 2021-03-16

### Changed

- Changed the default of `find_unused_parameters` back to `True` in DDP and DDP Spawn ([#6438](https://github.com/PyTorchLightning/pytorch-lightning/pull/6438))

### Fixed

- Expose DeepSpeed loss parameters to allow users to fix loss instability ([#6115](https://github.com/PyTorchLightning/pytorch-lightning/pull/6115))
- Fixed DP reduction with collection ([#6324](https://github.com/PyTorchLightning/pytorch-lightning/pull/6324))
- Fixed an issue where the tuner would not tune the learning rate if also tuning the batch size ([#4688](https://github.com/PyTorchLightning/pytorch-lightning/pull/4688))
- Fixed broadcast to use PyTorch `broadcast_object_list` and add `reduce_decision` ([#6410](https://github.com/PyTorchLightning/pytorch-lightning/pull/6410))
- Fixed logger creating directory structure too early in DDP ([#6380](https://github.com/PyTorchLightning/pytorch-lightning/pull/6380))
- Fixed DeepSpeed additional memory use on rank 0 when default device not set early enough ([#6460](https://github.com/PyTorchLightning/pytorch-lightning/pull/6460))
- Fixed an issue with `Tuner.scale_batch_size` not finding the batch size attribute in the datamodule ([#5968](https://github.com/PyTorchLightning/pytorch-lightning/pull/5968))
- Fixed an exception in the layer summary when the model contains torch.jit scripted submodules ([#6511](https://github.com/PyTorchLightning/pytorch-lightning/pull/6511))
- Fixed when Train loop config was run during `Trainer.predict` ([#6541](https://github.com/PyTorchLightning/pytorch-lightning/pull/6541))


## [1.2.3] - 2021-03-09

### Fixed

- Fixed `ModelPruning(make_pruning_permanent=True)` pruning buffers getting removed when saved during training ([#6073](https://github.com/PyTorchLightning/pytorch-lightning/pull/6073))
- Fixed when `_stable_1d_sort` to work when `n >= N` ([#6177](https://github.com/PyTorchLightning/pytorch-lightning/pull/6177))
- Fixed `AttributeError` when `logger=None` on TPU ([#6221](https://github.com/PyTorchLightning/pytorch-lightning/pull/6221))
- Fixed PyTorch Profiler with `emit_nvtx` ([#6260](https://github.com/PyTorchLightning/pytorch-lightning/pull/6260))
- Fixed `trainer.test` from `best_path` hangs after calling `trainer.fit`  ([#6272](https://github.com/PyTorchLightning/pytorch-lightning/pull/6272))
- Fixed `SingleTPU` calling `all_gather` ([#6296](https://github.com/PyTorchLightning/pytorch-lightning/pull/6296))
- Ensure we check DeepSpeed/Sharded in multi-node DDP ([#6297](https://github.com/PyTorchLightning/pytorch-lightning/pull/6297)
- Check `LightningOptimizer` doesn't delete optimizer hooks ([#6305](https://github.com/PyTorchLightning/pytorch-lightning/pull/6305)
- Resolve memory leak for evaluation ([#6326](https://github.com/PyTorchLightning/pytorch-lightning/pull/6326)
- Ensure that clip gradients is only called if the value is greater than 0 ([#6330](https://github.com/PyTorchLightning/pytorch-lightning/pull/6330)
- Fixed `Trainer` not resetting `lightning_optimizers` when calling `Trainer.fit()` multiple times ([#6372](https://github.com/PyTorchLightning/pytorch-lightning/pull/6372))


## [1.2.2] - 2021-03-02

### Added

- Added `checkpoint` parameter to callback's `on_save_checkpoint` hook ([#6072](https://github.com/PyTorchLightning/pytorch-lightning/pull/6072))

### Changed

- Changed the order of `backward`, `step`, `zero_grad` to `zero_grad`, `backward`, `step` ([#6147](https://github.com/PyTorchLightning/pytorch-lightning/pull/6147))
- Changed default for DeepSpeed CPU Offload to False, due to prohibitively slow speeds at smaller scale ([#6262](https://github.com/PyTorchLightning/pytorch-lightning/pull/6262))

### Fixed

- Fixed epoch level schedulers not being called when `val_check_interval < 1.0` ([#6075](https://github.com/PyTorchLightning/pytorch-lightning/pull/6075))
- Fixed multiple early stopping callbacks ([#6197](https://github.com/PyTorchLightning/pytorch-lightning/pull/6197))
- Fixed incorrect usage of `detach()`, `cpu()`, `to()` ([#6216](https://github.com/PyTorchLightning/pytorch-lightning/pull/6216))
- Fixed LBFGS optimizer support which didn't converge in automatic optimization ([#6147](https://github.com/PyTorchLightning/pytorch-lightning/pull/6147))
- Prevent `WandbLogger` from dropping values ([#5931](https://github.com/PyTorchLightning/pytorch-lightning/pull/5931))
- Fixed error thrown when using valid distributed mode in multi node ([#6297](https://github.com/PyTorchLightning/pytorch-lightning/pull/6297)


## [1.2.1] - 2021-02-23

### Fixed

- Fixed incorrect yield logic for the amp autocast context manager ([#6080](https://github.com/PyTorchLightning/pytorch-lightning/pull/6080))
- Fixed priority of plugin/accelerator when setting distributed mode ([#6089](https://github.com/PyTorchLightning/pytorch-lightning/pull/6089))
- Fixed error message for AMP + CPU incompatibility ([#6107](https://github.com/PyTorchLightning/pytorch-lightning/pull/6107))
- Disabled batch transfer in DP mode ([#6093](https://github.com/PyTorchLightning/pytorch-lightning/pull/6093))


## [1.2.0] - 2021-02-18

### Added

- Added `DataType`, `AverageMethod` and `MDMCAverageMethod` enum in metrics ([#5657](https://github.com/PyTorchLightning/pytorch-lightning/pull/5689))
- Added support for summarized model total params size in megabytes ([#5590](https://github.com/PyTorchLightning/pytorch-lightning/pull/5590))
- Added support for multiple train loaders ([#1959](https://github.com/PyTorchLightning/pytorch-lightning/pull/1959))
- Added `Accuracy` metric now generalizes to Top-k accuracy for (multi-dimensional) multi-class inputs using the `top_k` parameter ([#4838](https://github.com/PyTorchLightning/pytorch-lightning/pull/4838))
- Added `Accuracy` metric now enables the computation of subset accuracy for multi-label or multi-dimensional multi-class inputs with the `subset_accuracy` parameter ([#4838](https://github.com/PyTorchLightning/pytorch-lightning/pull/4838))
- Added `HammingDistance` metric to compute the hamming distance (loss) ([#4838](https://github.com/PyTorchLightning/pytorch-lightning/pull/4838))
- Added `max_fpr` parameter to `auroc` metric for computing partial auroc metric ([#3790](https://github.com/PyTorchLightning/pytorch-lightning/pull/3790))
- Added `StatScores` metric to compute the number of true positives, false positives, true negatives and false negatives ([#4839](https://github.com/PyTorchLightning/pytorch-lightning/pull/4839))
- Added `R2Score` metric ([#5241](https://github.com/PyTorchLightning/pytorch-lightning/pull/5241))
- Added `LambdaCallback` ([#5347](https://github.com/PyTorchLightning/pytorch-lightning/pull/5347))
- Added `BackboneLambdaFinetuningCallback` ([#5377](https://github.com/PyTorchLightning/pytorch-lightning/pull/5377))
- Accelerator `all_gather` supports collection ([#5221](https://github.com/PyTorchLightning/pytorch-lightning/pull/5221))
- Added `image_gradients` functional metric to compute the image gradients of a given input image. ([#5056](https://github.com/PyTorchLightning/pytorch-lightning/pull/5056))
- Added `MetricCollection` ([#4318](https://github.com/PyTorchLightning/pytorch-lightning/pull/4318))
- Added `.clone()` method to metrics ([#4318](https://github.com/PyTorchLightning/pytorch-lightning/pull/4318))
- Added `IoU` class interface ([#4704](https://github.com/PyTorchLightning/pytorch-lightning/pull/4704))
- Support to tie weights after moving model to TPU via `on_post_move_to_device` hook
- Added missing val/test hooks in `LightningModule` ([#5467](https://github.com/PyTorchLightning/pytorch-lightning/pull/5467))
- The `Recall` and `Precision` metrics (and their functional counterparts `recall` and `precision`) can now be generalized to Recall@K and Precision@K with the use of `top_k` parameter ([#4842](https://github.com/PyTorchLightning/pytorch-lightning/pull/4842))
- Added `ModelPruning` Callback ([#5618](https://github.com/PyTorchLightning/pytorch-lightning/pull/5618),
    [#5825](https://github.com/PyTorchLightning/pytorch-lightning/pull/5825),
    [#6045](https://github.com/PyTorchLightning/pytorch-lightning/pull/6045))
- Added `PyTorchProfiler` ([#5560](https://github.com/PyTorchLightning/pytorch-lightning/pull/5560))
- Added compositional metrics ([#5464](https://github.com/PyTorchLightning/pytorch-lightning/pull/5464))
- Added Trainer method `predict(...)` for high performence predictions ([#5579](https://github.com/PyTorchLightning/pytorch-lightning/pull/5579))
- Added `on_before_batch_transfer` and `on_after_batch_transfer` data hooks ([#3671](https://github.com/PyTorchLightning/pytorch-lightning/pull/3671))
- Added AUC/AUROC class interface ([#5479](https://github.com/PyTorchLightning/pytorch-lightning/pull/5479))
- Added `PredictLoop` object ([#5752](https://github.com/PyTorchLightning/pytorch-lightning/pull/5752))
- Added `QuantizationAwareTraining` callback ([#5706](https://github.com/PyTorchLightning/pytorch-lightning/pull/5706),
    [#6040](https://github.com/PyTorchLightning/pytorch-lightning/pull/6040))
- Added `LightningModule.configure_callbacks` to enable the definition of model-specific callbacks ([#5621](https://github.com/PyTorchLightning/pytorch-lightning/pull/5621))
- Added `dim` to `PSNR` metric for mean-squared-error reduction ([#5957](https://github.com/PyTorchLightning/pytorch-lightning/pull/5957))
- Added promxial policy optimization template to pl_examples ([#5394](https://github.com/PyTorchLightning/pytorch-lightning/pull/5394))
- Added `log_graph` to `CometLogger` ([#5295](https://github.com/PyTorchLightning/pytorch-lightning/pull/5295))
- Added possibility for nested loaders ([#5404](https://github.com/PyTorchLightning/pytorch-lightning/pull/5404))
- Added `sync_step` to Wandb logger ([#5351](https://github.com/PyTorchLightning/pytorch-lightning/pull/5351))
- Added `StochasticWeightAveraging` callback ([#5640](https://github.com/PyTorchLightning/pytorch-lightning/pull/5640))
- Added `LightningDataModule.from_datasets(...)` ([#5133](https://github.com/PyTorchLightning/pytorch-lightning/pull/5133))
- Added `PL_TORCH_DISTRIBUTED_BACKEND` env variable to select backend ([#5981](https://github.com/PyTorchLightning/pytorch-lightning/pull/5981))
- Added `Trainer` flag to activate Stochastic Weight Averaging (SWA) `Trainer(stochastic_weight_avg=True)` ([#6038](https://github.com/PyTorchLightning/pytorch-lightning/pull/6038))
- Added DeepSpeed integration ([#5954](https://github.com/PyTorchLightning/pytorch-lightning/pull/5954),
    [#6042](https://github.com/PyTorchLightning/pytorch-lightning/pull/6042))

### Changed

- Changed `stat_scores` metric now calculates stat scores over all classes and gains new parameters, in line with the new `StatScores` metric ([#4839](https://github.com/PyTorchLightning/pytorch-lightning/pull/4839))
- Changed `computer_vision_fine_tunning` example to use `BackboneLambdaFinetuningCallback` ([#5377](https://github.com/PyTorchLightning/pytorch-lightning/pull/5377))
- Changed `automatic casting` for LoggerConnector `metrics` ([#5218](https://github.com/PyTorchLightning/pytorch-lightning/pull/5218))
- Changed `iou` [func] to allow float input ([#4704](https://github.com/PyTorchLightning/pytorch-lightning/pull/4704))
- Metric `compute()` method will no longer automatically call `reset()` ([#5409](https://github.com/PyTorchLightning/pytorch-lightning/pull/5409))
- Set PyTorch 1.4 as min requirements, also for testing and examples `torchvision>=0.5` and `torchtext>=0.5` ([#5418](https://github.com/PyTorchLightning/pytorch-lightning/pull/5418))
- Changed `callbacks` argument in `Trainer` to allow `Callback` input ([#5446](https://github.com/PyTorchLightning/pytorch-lightning/pull/5446))
- Changed the default of `find_unused_parameters` to `False` in DDP ([#5185](https://github.com/PyTorchLightning/pytorch-lightning/pull/5185))
- Changed `ModelCheckpoint` version suffixes to start at 1 ([#5008](https://github.com/PyTorchLightning/pytorch-lightning/pull/5008))
- Progress bar metrics tensors are now converted to float ([#5692](https://github.com/PyTorchLightning/pytorch-lightning/pull/5692))
- Changed the default value for the `progress_bar_refresh_rate` Trainer argument in Google COLAB notebooks to 20 ([#5516](https://github.com/PyTorchLightning/pytorch-lightning/pull/5516))
- Extended support for purely iteration-based training ([#5726](https://github.com/PyTorchLightning/pytorch-lightning/pull/5726))
- Made `LightningModule.global_rank`, `LightningModule.local_rank` and `LightningModule.logger` read-only properties ([#5730](https://github.com/PyTorchLightning/pytorch-lightning/pull/5730))
- Forced `ModelCheckpoint` callbacks to run after all others to guarantee all states are saved to the checkpoint ([#5731](https://github.com/PyTorchLightning/pytorch-lightning/pull/5731))
- Refactored Accelerators and Plugins:
    * Added base classes for plugins ([#5715](https://github.com/PyTorchLightning/pytorch-lightning/pull/5715))
    * Added parallel plugins for DP, DDP, DDPSpawn, DDP2 and Horovod ([#5714](https://github.com/PyTorchLightning/pytorch-lightning/pull/5714))
    * Precision Plugins ([#5718](https://github.com/PyTorchLightning/pytorch-lightning/pull/5718))
    * Added new Accelerators for CPU, GPU and TPU ([#5719](https://github.com/PyTorchLightning/pytorch-lightning/pull/5719))
    * Added RPC and Sharded plugins ([#5732](https://github.com/PyTorchLightning/pytorch-lightning/pull/5732))
    * Added missing `LightningModule`-wrapper logic to new plugins and accelerator ([#5734](https://github.com/PyTorchLightning/pytorch-lightning/pull/5734))
    * Moved device-specific teardown logic from training loop to accelerator ([#5973](https://github.com/PyTorchLightning/pytorch-lightning/pull/5973))
    * Moved accelerator_connector.py to the connectors subfolder ([#6033](https://github.com/PyTorchLightning/pytorch-lightning/pull/6033))
    * Trainer only references accelerator ([#6039](https://github.com/PyTorchLightning/pytorch-lightning/pull/6039))
    * Made parallel devices optional across all plugins ([#6051](https://github.com/PyTorchLightning/pytorch-lightning/pull/6051))
    * Cleaning ([#5948](https://github.com/PyTorchLightning/pytorch-lightning/pull/5948),
        [#5949](https://github.com/PyTorchLightning/pytorch-lightning/pull/5949),
        [#5950](https://github.com/PyTorchLightning/pytorch-lightning/pull/5950))
- Enabled `self.log` in callbacks ([#5094](https://github.com/PyTorchLightning/pytorch-lightning/pull/5094))
- Renamed xxx_AVAILABLE as protected ([#5082](https://github.com/PyTorchLightning/pytorch-lightning/pull/5082))
- Unified module names in Utils ([#5199](https://github.com/PyTorchLightning/pytorch-lightning/pull/5199))
- Separated utils: imports & enums ([#5256](https://github.com/PyTorchLightning/pytorch-lightning/pull/5256)
    [#5874](https://github.com/PyTorchLightning/pytorch-lightning/pull/5874))
- Refactor: clean trainer device & distributed getters ([#5300](https://github.com/PyTorchLightning/pytorch-lightning/pull/5300))
- Simplified training phase as LightningEnum ([#5419](https://github.com/PyTorchLightning/pytorch-lightning/pull/5419))
- Updated metrics to use LightningEnum ([#5689](https://github.com/PyTorchLightning/pytorch-lightning/pull/5689))
- Changed the seq of `on_train_batch_end`, `on_batch_end` & `on_train_epoch_end`, `on_epoch_end hooks` ([#5688](https://github.com/PyTorchLightning/pytorch-lightning/pull/5688))
- Refactored `setup_training` and remove `test_mode` ([#5388](https://github.com/PyTorchLightning/pytorch-lightning/pull/5388))
- Disabled training with zero `num_training_batches` when insufficient `limit_train_batches` ([#5703](https://github.com/PyTorchLightning/pytorch-lightning/pull/5703))
- Refactored `EpochResultStore` ([#5522](https://github.com/PyTorchLightning/pytorch-lightning/pull/5522))
- Update `lr_finder` to check for attribute if not running `fast_dev_run` ([#5990](https://github.com/PyTorchLightning/pytorch-lightning/pull/5990))
- LightningOptimizer manual optimizer is more flexible and expose `toggle_model` ([#5771](https://github.com/PyTorchLightning/pytorch-lightning/pull/5771))
- `MlflowLogger` limit parameter value length to 250 char ([#5893](https://github.com/PyTorchLightning/pytorch-lightning/pull/5893))
- Re-introduced fix for Hydra directory sync with multiple process ([#5993](https://github.com/PyTorchLightning/pytorch-lightning/pull/5993))

### Deprecated

- Function `stat_scores_multiple_classes` is deprecated in favor of `stat_scores` ([#4839](https://github.com/PyTorchLightning/pytorch-lightning/pull/4839))
- Moved accelerators and plugins to its `legacy` pkg ([#5645](https://github.com/PyTorchLightning/pytorch-lightning/pull/5645))
- Deprecated `LightningDistributedDataParallel` in favor of new wrapper module `LightningDistributedModule` ([#5185](https://github.com/PyTorchLightning/pytorch-lightning/pull/5185))
- Deprecated `LightningDataParallel` in favor of new wrapper module `LightningParallelModule` ([#5670](https://github.com/PyTorchLightning/pytorch-lightning/pull/5670))
- Renamed utils modules ([#5199](https://github.com/PyTorchLightning/pytorch-lightning/pull/5199))
    * `argparse_utils` >> `argparse`
    * `model_utils` >> `model_helpers`
    * `warning_utils` >> `warnings`
    * `xla_device_utils` >> `xla_device`
- Deprecated using `'val_loss'` to set the `ModelCheckpoint` monitor ([#6012](https://github.com/PyTorchLightning/pytorch-lightning/pull/6012))
- Deprecated `.get_model()` with explicit `.lightning_module` property ([#6035](https://github.com/PyTorchLightning/pytorch-lightning/pull/6035))
- Deprecated Trainer attribute `accelerator_backend` in favor of `accelerator` ([#6034](https://github.com/PyTorchLightning/pytorch-lightning/pull/6034))

### Removed

- Removed deprecated checkpoint argument `filepath` ([#5321](https://github.com/PyTorchLightning/pytorch-lightning/pull/5321))
- Removed deprecated `Fbeta`, `f1_score` and `fbeta_score` metrics ([#5322](https://github.com/PyTorchLightning/pytorch-lightning/pull/5322))
- Removed deprecated `TrainResult` ([#5323](https://github.com/PyTorchLightning/pytorch-lightning/pull/5323))
- Removed deprecated `EvalResult` ([#5633](https://github.com/PyTorchLightning/pytorch-lightning/pull/5633))
- Removed `LoggerStages` ([#5673](https://github.com/PyTorchLightning/pytorch-lightning/pull/5673))

### Fixed

- Fixed distributed setting and `ddp_cpu` only with `num_processes>1` ([#5297](https://github.com/PyTorchLightning/pytorch-lightning/pull/5297))
- Fixed `num_workers` for Windows example ([#5375](https://github.com/PyTorchLightning/pytorch-lightning/pull/5375))
- Fixed loading yaml ([#5619](https://github.com/PyTorchLightning/pytorch-lightning/pull/5619))
- Fixed support custom DataLoader with DDP if they can be re-instantiated ([#5745](https://github.com/PyTorchLightning/pytorch-lightning/pull/5745))
- Fixed repeated `.fit()` calls ignore max_steps iteration bound ([#5936](https://github.com/PyTorchLightning/pytorch-lightning/pull/5936))
- Fixed throwing `MisconfigurationError` on unknown mode ([#5255](https://github.com/PyTorchLightning/pytorch-lightning/pull/5255))
- Resolve bug with Finetuning ([#5744](https://github.com/PyTorchLightning/pytorch-lightning/pull/5744))
- Fixed `ModelCheckpoint` race condition in file existence check ([#5155](https://github.com/PyTorchLightning/pytorch-lightning/pull/5155))
- Fixed some compatibility with PyTorch 1.8 ([#5864](https://github.com/PyTorchLightning/pytorch-lightning/pull/5864))
- Fixed forward cache ([#5895](https://github.com/PyTorchLightning/pytorch-lightning/pull/5895))
- Fixed recursive detach of tensors to CPU ([#6007](https://github.com/PyTorchLightning/pytorch-lightning/pull/6007))
- Fixed passing wrong strings for scheduler interval doesn't throw an error ([#5923](https://github.com/PyTorchLightning/pytorch-lightning/pull/5923))
- Fixed wrong `requires_grad` state after `return None` with multiple optimizers ([#5738](https://github.com/PyTorchLightning/pytorch-lightning/pull/5638))
- Fixed add `on_epoch_end` hook at the end of `validation`, `test` epoch ([#5986](https://github.com/PyTorchLightning/pytorch-lightning/pull/5986))
- Fixed missing `process_dataloader` call for `TPUSpawn` when in distributed mode ([#6015](https://github.com/PyTorchLightning/pytorch-lightning/pull/6015))
- Fixed progress bar flickering by appending 0 to floats/strings ([#6009](https://github.com/PyTorchLightning/pytorch-lightning/pull/6009))
- Fixed synchronization issues with TPU training ([#6027](https://github.com/PyTorchLightning/pytorch-lightning/pull/6027))
- Fixed `hparams.yaml` saved twice when using `TensorBoardLogger` ([#5953](https://github.com/PyTorchLightning/pytorch-lightning/pull/5953))
- Fixed basic examples ([#5912](https://github.com/PyTorchLightning/pytorch-lightning/pull/5912),
    [#5985](https://github.com/PyTorchLightning/pytorch-lightning/pull/5985))
- Fixed `fairscale` compatible with PT 1.8 ([#5996](https://github.com/PyTorchLightning/pytorch-lightning/pull/5996))
- Ensured `process_dataloader` is called when `tpu_cores > 1` to use Parallel DataLoader ([#6015](https://github.com/PyTorchLightning/pytorch-lightning/pull/6015))
- Attempted SLURM auto resume call when non-shell call fails ([#6002](https://github.com/PyTorchLightning/pytorch-lightning/pull/6002))
- Fixed wrapping optimizers upon assignment ([#6006](https://github.com/PyTorchLightning/pytorch-lightning/pull/6006))
- Fixed allowing hashing of metrics with lists in their state ([#5939](https://github.com/PyTorchLightning/pytorch-lightning/pull/5939))


## [1.1.8] - 2021-02-08

### Fixed

- Separate epoch validation from step validation ([#5208](https://github.com/PyTorchLightning/pytorch-lightning/pull/5208))
- Fixed `toggle_optimizers` not handling all optimizer parameters ([#5775](https://github.com/PyTorchLightning/pytorch-lightning/pull/5775))


## [1.1.7] - 2021-02-03

### Fixed

- Fixed `TensorBoardLogger` not closing `SummaryWriter` on `finalize` ([#5696](https://github.com/PyTorchLightning/pytorch-lightning/pull/5696))
- Fixed filtering of pytorch  "unsqueeze" warning when using DP ([#5622](https://github.com/PyTorchLightning/pytorch-lightning/pull/5622))
- Fixed `num_classes` argument in F1 metric ([#5663](https://github.com/PyTorchLightning/pytorch-lightning/pull/5663))
- Fixed `log_dir` property ([#5537](https://github.com/PyTorchLightning/pytorch-lightning/pull/5537))
- Fixed a race condition in `ModelCheckpoint` when checking if a checkpoint file exists ([#5144](https://github.com/PyTorchLightning/pytorch-lightning/pull/5144))
- Remove unnecessary intermediate layers in Dockerfiles ([#5697](https://github.com/PyTorchLightning/pytorch-lightning/pull/5697))
- Fixed auto learning rate ordering ([#5638](https://github.com/PyTorchLightning/pytorch-lightning/pull/5638))


## [1.1.6] - 2021-01-26

### Changed

- Increased TPU check timeout from 20s to 100s ([#5598](https://github.com/PyTorchLightning/pytorch-lightning/pull/5598))
- Ignored `step` param in Neptune logger's log_metric method ([#5510](https://github.com/PyTorchLightning/pytorch-lightning/pull/5510))
- Pass batch outputs to `on_train_batch_end` instead of `epoch_end` outputs ([#4369](https://github.com/PyTorchLightning/pytorch-lightning/pull/4369))

### Fixed

- Fixed `toggle_optimizer` to reset `requires_grad` state  ([#5574](https://github.com/PyTorchLightning/pytorch-lightning/pull/5574))
- Fixed FileNotFoundError for best checkpoint when using DDP with Hydra ([#5629](https://github.com/PyTorchLightning/pytorch-lightning/pull/5629))
- Fixed an error when logging a progress bar metric with a reserved name ([#5620](https://github.com/PyTorchLightning/pytorch-lightning/pull/5620))
- Fixed `Metric`'s `state_dict` not included when child modules ([#5614](https://github.com/PyTorchLightning/pytorch-lightning/pull/5614))
- Fixed Neptune logger creating multiple experiments when GPUs > 1 ([#3256](https://github.com/PyTorchLightning/pytorch-lightning/pull/3256))
- Fixed duplicate logs appearing in console when using the python logging module ([#5509](https://github.com/PyTorchLightning/pytorch-lightning/pull/5509))
- Fixed tensor printing in `trainer.test()` ([#5138](https://github.com/PyTorchLightning/pytorch-lightning/pull/5138))
- Fixed not using dataloader when `hparams` present ([#4559](https://github.com/PyTorchLightning/pytorch-lightning/pull/4559))


## [1.1.5] - 2021-01-19

### Fixed

- Fixed a visual bug in the progress bar display initialization ([#4579](https://github.com/PyTorchLightning/pytorch-lightning/pull/4579))
- Fixed logging `on_train_batch_end` in a callback with multiple optimizers ([#5521](https://github.com/PyTorchLightning/pytorch-lightning/pull/5521))
- Fixed `reinit_scheduler_properties` with correct optimizer ([#5519](https://github.com/PyTorchLightning/pytorch-lightning/pull/5519))
- Fixed `val_check_interval` with `fast_dev_run` ([#5540](https://github.com/PyTorchLightning/pytorch-lightning/pull/5540))


## [1.1.4] - 2021-01-12

### Added

- Add automatic optimization property setter to lightning module ([#5169](https://github.com/PyTorchLightning/pytorch-lightning/pull/5169))

### Changed

- Changed deprecated `enable_pl_optimizer=True` ([#5244](https://github.com/PyTorchLightning/pytorch-lightning/pull/5244))

### Fixed

- Fixed `transfer_batch_to_device` for DDP with `len(devices_ids) == 1` ([#5195](https://github.com/PyTorchLightning/pytorch-lightning/pull/5195))
- Logging only on `not should_accumulate()` during training ([#5417](https://github.com/PyTorchLightning/pytorch-lightning/pull/5417))
- Resolve interpolation bug with Hydra ([#5406](https://github.com/PyTorchLightning/pytorch-lightning/pull/5406))
- Check environ before selecting a seed to prevent warning message ([#4743](https://github.com/PyTorchLightning/pytorch-lightning/pull/4743))
- Fixed signature mismatch in `model_to_device` of `DDPCPUHPCAccelerator` ([#5505](https://github.com/PyTorchLightning/pytorch-lightning/pull/5505))

## [1.1.3] - 2021-01-05

### Added

- Added a check for optimizer attached to `lr_scheduler` ([#5338](https://github.com/PyTorchLightning/pytorch-lightning/pull/5338))
- Added support for passing non-existing filepaths to `resume_from_checkpoint` ([#4402](https://github.com/PyTorchLightning/pytorch-lightning/pull/4402))

### Changed

- Skip restore from `resume_from_checkpoint` while `testing` ([#5161](https://github.com/PyTorchLightning/pytorch-lightning/pull/5161))
- Allowed `log_momentum` for adaptive optimizers in `LearningRateMonitor` ([#5333](https://github.com/PyTorchLightning/pytorch-lightning/pull/5333))
- Disabled checkpointing, earlystopping and logging with `fast_dev_run` ([#5277](https://github.com/PyTorchLightning/pytorch-lightning/pull/5277))
- Distributed group defaults to `WORLD` if `None` ([#5125](https://github.com/PyTorchLightning/pytorch-lightning/pull/5125))

### Fixed

- Fixed `trainer.test` returning non-test metrics ([#5214](https://github.com/PyTorchLightning/pytorch-lightning/pull/5214))
- Fixed metric state reset ([#5273](https://github.com/PyTorchLightning/pytorch-lightning/pull/5273))
- Fixed `--num-nodes` on `DDPSequentialPlugin` ([#5327](https://github.com/PyTorchLightning/pytorch-lightning/pull/5327))
- Fixed invalid value for `weights_summary` ([#5296](https://github.com/PyTorchLightning/pytorch-lightning/pull/5296))
- Fixed `Trainer.test` not using the latest `best_model_path` ([#5161](https://github.com/PyTorchLightning/pytorch-lightning/pull/5161))
- Fixed existence check for hparams not using underlying filesystem ([#5250](https://github.com/PyTorchLightning/pytorch-lightning/pull/5250))
- Fixed `LightningOptimizer` AMP bug ([#5191](https://github.com/PyTorchLightning/pytorch-lightning/pull/5191))
- Fixed casted key to string in `_flatten_dict` ([#5354](https://github.com/PyTorchLightning/pytorch-lightning/pull/5354))


## [1.1.2] - 2020-12-23

### Added

- Support number for logging with `sync_dist=True` ([#5080](https://github.com/PyTorchLightning/pytorch-lightning/pull/5080))
- Added offset logging step when resuming for Wandb logger ([#5050](https://github.com/PyTorchLightning/pytorch-lightning/pull/5050))

### Removed

- `enable_pl_optimizer=False` by default to temporarily fix AMP issues ([#5163](https://github.com/PyTorchLightning/pytorch-lightning/pull/5163))

### Fixed

- Metric reduction with Logging ([#5150](https://github.com/PyTorchLightning/pytorch-lightning/pull/5150))
- Remove nan loss in manual optimization ([#5121](https://github.com/PyTorchLightning/pytorch-lightning/pull/5121))
- Un-balanced logging properly supported ([#5119](https://github.com/PyTorchLightning/pytorch-lightning/pull/5119))
- Fix hanging in DDP HPC accelerators ([#5157](https://github.com/PyTorchLightning/pytorch-lightning/pull/5157))
- Fix reset `TensorRunningAccum` ([#5106](https://github.com/PyTorchLightning/pytorch-lightning/pull/5106))
- Updated `DALIClassificationLoader` to not use deprecated arguments ([#4925](https://github.com/PyTorchLightning/pytorch-lightning/pull/4925))
- Corrected call to `torch.no_grad` ([#5124](https://github.com/PyTorchLightning/pytorch-lightning/pull/5124))


## [1.1.1] - 2020-12-15

### Added

- Add a notebook example to reach a quick baseline of ~94% accuracy on CIFAR10 using Resnet in Lightning ([#4818](https://github.com/PyTorchLightning/pytorch-lightning/pull/4818))

### Changed

- Simplify accelerator steps ([#5015](https://github.com/PyTorchLightning/pytorch-lightning/pull/5015))
- Refactor load in checkpoint connector ([#4593](https://github.com/PyTorchLightning/pytorch-lightning/pull/4593))
- Fixed the saved filename in `ModelCheckpoint` when it already exists ([#4861](https://github.com/PyTorchLightning/pytorch-lightning/pull/4861))

### Removed

- Drop duplicate metrics ([#5014](https://github.com/PyTorchLightning/pytorch-lightning/pull/5014))
- Remove beta arg from F1 class and functional ([#5076](https://github.com/PyTorchLightning/pytorch-lightning/pull/5076))

### Fixed

- Fixed trainer by default `None` in `DDPAccelerator` ([#4915](https://github.com/PyTorchLightning/pytorch-lightning/pull/4915))
- Fixed `LightningOptimizer` to expose optimizer attributes ([#5095](https://github.com/PyTorchLightning/pytorch-lightning/pull/5095))
- Do not warn when the `name` key is used in the `lr_scheduler` dict ([#5057](https://github.com/PyTorchLightning/pytorch-lightning/pull/5057))
- Check if optimizer supports closure ([#4981](https://github.com/PyTorchLightning/pytorch-lightning/pull/4981))
- Add deprecated metric utility functions back to functional (
    [#5067](https://github.com/PyTorchLightning/pytorch-lightning/pull/5067),
    [#5068](https://github.com/PyTorchLightning/pytorch-lightning/pull/5068))
- Allow any input in `to_onnx` and `to_torchscript` ([#4378](https://github.com/PyTorchLightning/pytorch-lightning/pull/4378))
- Fixed `DDPHPCAccelerator` hangs in DDP construction by calling `init_device` ([#5157](https://github.com/PyTorchLightning/pytorch-lightning/pull/5157))


## [1.1.0] - 2020-12-09

### Added

- Added "monitor" key to saved `ModelCheckpoints` ([#4383](https://github.com/PyTorchLightning/pytorch-lightning/pull/4383))
- Added `ConfusionMatrix` class interface ([#4348](https://github.com/PyTorchLightning/pytorch-lightning/pull/4348))
- Added multiclass AUROC metric ([#4236](https://github.com/PyTorchLightning/pytorch-lightning/pull/4236))
- Added global step indexing to the checkpoint name for a better sub-epoch checkpointing experience ([#3807](https://github.com/PyTorchLightning/pytorch-lightning/pull/3807))
- Added optimizer hooks in callbacks ([#4379](https://github.com/PyTorchLightning/pytorch-lightning/pull/4379))
- Added option to log momentum ([#4384](https://github.com/PyTorchLightning/pytorch-lightning/pull/4384))
- Added `current_score` to `ModelCheckpoint.on_save_checkpoint` ([#4721](https://github.com/PyTorchLightning/pytorch-lightning/pull/4721))
- Added logging using `self.log` in train and evaluation for epoch end hooks (
    [#4552](https://github.com/PyTorchLightning/pytorch-lightning/pull/4552),
    [#4495](https://github.com/PyTorchLightning/pytorch-lightning/pull/4495),
    [#4439](https://github.com/PyTorchLightning/pytorch-lightning/pull/4439),
    [#4684](https://github.com/PyTorchLightning/pytorch-lightning/pull/4684),
    [#4913](https://github.com/PyTorchLightning/pytorch-lightning/pull/4913))
- Added ability for DDP plugin to modify optimizer state saving ([#4675](https://github.com/PyTorchLightning/pytorch-lightning/pull/4675))
- Added `prefix` argument in loggers ([#4557](https://github.com/PyTorchLightning/pytorch-lightning/pull/4557))
- Added printing of total num of params, trainable and non-trainable params in ModelSummary ([#4521](https://github.com/PyTorchLightning/pytorch-lightning/pull/4521))
- Added `PrecisionRecallCurve, ROC, AveragePrecision` class metric ([#4549](https://github.com/PyTorchLightning/pytorch-lightning/pull/4549))
- Added custom `Apex` and `NativeAMP` as `Precision plugins` ([#4355](https://github.com/PyTorchLightning/pytorch-lightning/pull/4355))
- Added `DALI MNIST` example ([#3721](https://github.com/PyTorchLightning/pytorch-lightning/pull/3721))
- Added `sharded plugin` for DDP for multi-gpu training memory optimizations (
    [#4639](https://github.com/PyTorchLightning/pytorch-lightning/pull/4639),
    [#4686](https://github.com/PyTorchLightning/pytorch-lightning/pull/4686),
    [#4737](https://github.com/PyTorchLightning/pytorch-lightning/pull/4737),
    [#4773](https://github.com/PyTorchLightning/pytorch-lightning/pull/4773))
- Added `experiment_id` to the NeptuneLogger ([#3462](https://github.com/PyTorchLightning/pytorch-lightning/pull/3462))
- Added `Pytorch Geometric` integration example with Lightning ([#4568](https://github.com/PyTorchLightning/pytorch-lightning/pull/4568))
- Added `all_gather` method to `LightningModule` which allows gradient based tensor synchronizations for use-cases such as negative sampling. ([#5012](https://github.com/PyTorchLightning/pytorch-lightning/pull/5012))
- Enabled `self.log` in most functions ([#4969](https://github.com/PyTorchLightning/pytorch-lightning/pull/4969))
- Added changeable extension variable for `ModelCheckpoint` ([#4977](https://github.com/PyTorchLightning/pytorch-lightning/pull/4977))


### Changed

- Tuner algorithms will be skipped if `fast_dev_run=True` ([#3903](https://github.com/PyTorchLightning/pytorch-lightning/pull/3903))
- `WandbLogger` does not force wandb `reinit` arg to True anymore and creates a run only when needed ([#4648](https://github.com/PyTorchLightning/pytorch-lightning/pull/4648))
- Changed `automatic_optimization` to be a model attribute ([#4602](https://github.com/PyTorchLightning/pytorch-lightning/pull/4602))
- Changed `Simple Profiler` report to order by percentage time spent + num calls ([#4880](https://github.com/PyTorchLightning/pytorch-lightning/pull/4880))
- Simplify optimization Logic ([#4984](https://github.com/PyTorchLightning/pytorch-lightning/pull/4984))
- Classification metrics overhaul ([#4837](https://github.com/PyTorchLightning/pytorch-lightning/pull/4837))
- Updated `fast_dev_run` to accept integer representing num_batches ([#4629](https://github.com/PyTorchLightning/pytorch-lightning/pull/4629))
- Refactored optimizer ([#4658](https://github.com/PyTorchLightning/pytorch-lightning/pull/4658))


### Deprecated

- Deprecated `prefix` argument in `ModelCheckpoint` ([#4765](https://github.com/PyTorchLightning/pytorch-lightning/pull/4765))
- Deprecated the old way of assigning hyper-parameters through `self.hparams = ...` ([#4813](https://github.com/PyTorchLightning/pytorch-lightning/pull/4813))
- Deprecated `mode='auto'` from `ModelCheckpoint` and `EarlyStopping` ([#4695](https://github.com/PyTorchLightning/pytorch-lightning/pull/4695))

### Removed

- Removed `reorder` parameter of the `auc` metric ([#5004](https://github.com/PyTorchLightning/pytorch-lightning/pull/5004))
- Removed `multiclass_roc` and `multiclass_precision_recall_curve`, use `roc` and `precision_recall_curve` instead ([#4549](https://github.com/PyTorchLightning/pytorch-lightning/pull/4549))

### Fixed

- Added feature to move tensors to CPU before saving ([#4309](https://github.com/PyTorchLightning/pytorch-lightning/pull/4309))
- Fixed `LoggerConnector` to have logged metrics on root device in DP ([#4138](https://github.com/PyTorchLightning/pytorch-lightning/pull/4138))
- Auto convert tensors to contiguous format when `gather_all` ([#4907](https://github.com/PyTorchLightning/pytorch-lightning/pull/4907))
- Fixed `PYTHONPATH` for ddp test model ([#4528](https://github.com/PyTorchLightning/pytorch-lightning/pull/4528))
- Fixed allowing logger to support indexing ([#4595](https://github.com/PyTorchLightning/pytorch-lightning/pull/4595))
- Fixed DDP and manual_optimization ([#4976](https://github.com/PyTorchLightning/pytorch-lightning/pull/4976))


## [1.0.8] - 2020-11-24

### Added

- Added casting to python types for numpy scalars when logging `hparams` ([#4647](https://github.com/PyTorchLightning/pytorch-lightning/pull/4647))
- Added warning when progress bar refresh rate is less than 20 on Google Colab to prevent crashing ([#4654](https://github.com/PyTorchLightning/pytorch-lightning/pull/4654))
- Added `F1` class metric ([#4656](https://github.com/PyTorchLightning/pytorch-lightning/pull/4656))

### Changed

- Consistently use `step=trainer.global_step` in `LearningRateMonitor` independently of `logging_interval` ([#4376](https://github.com/PyTorchLightning/pytorch-lightning/pull/4376))
- Metric states are no longer as default added to `state_dict` ([#4685](https://github.com/PyTorchLightning/pytorch-lightning/pull/4685))
- Renamed class metric `Fbeta` >> `FBeta` ([#4656](https://github.com/PyTorchLightning/pytorch-lightning/pull/4656))
- Model summary: add 1 decimal place ([#4745](https://github.com/PyTorchLightning/pytorch-lightning/pull/4745))
- Do not override `PYTHONWARNINGS` ([#4700](https://github.com/PyTorchLightning/pytorch-lightning/pull/4700))
- Changed `init_ddp_connection` moved from `DDP` to `DDPPlugin` ([#4407](https://github.com/PyTorchLightning/pytorch-lightning/pull/4407))


### Fixed

- Fixed checkpoint `hparams` dict casting when `omegaconf` is available ([#4770](https://github.com/PyTorchLightning/pytorch-lightning/pull/4770))
- Fixed incomplete progress bars when total batches not divisible by refresh rate ([#4577](https://github.com/PyTorchLightning/pytorch-lightning/pull/4577))
- Updated SSIM metric ([#4566](https://github.com/PyTorchLightning/pytorch-lightning/pull/4566))
- Fixed batch_arg_name - add `batch_arg_name` to all calls to `_adjust_batch_size`bug ([#4812](https://github.com/PyTorchLightning/pytorch-lightning/pull/4812))
- Fixed `torchtext` data to GPU ([#4785](https://github.com/PyTorchLightning/pytorch-lightning/pull/4785))
- Fixed a crash bug in MLFlow logger ([#4716](https://github.com/PyTorchLightning/pytorch-lightning/pull/4716))

## [1.0.7] - 2020-11-17

### Added

- Added lambda closure to `manual_optimizer_step` ([#4618](https://github.com/PyTorchLightning/pytorch-lightning/pull/4618))

### Changed

- Change Metrics `persistent` default mode to `False` ([#4685](https://github.com/PyTorchLightning/pytorch-lightning/pull/4685))
- LoggerConnector log_metrics will use `total_batch_idx` instead of `global_step` when logging on `training step` ([#4738](https://github.com/PyTorchLightning/pytorch-lightning/pull/4738))


### Fixed

- Prevent crash if `sync_dist=True` on CPU ([#4626](https://github.com/PyTorchLightning/pytorch-lightning/pull/4626))
- Fixed average pbar Metrics ([#4534](https://github.com/PyTorchLightning/pytorch-lightning/pull/4534))
- Fixed `setup` callback hook to correctly pass the LightningModule through ([#4608](https://github.com/PyTorchLightning/pytorch-lightning/pull/4608))
- Allowing decorate model init with saving `hparams` inside ([#4662](https://github.com/PyTorchLightning/pytorch-lightning/pull/4662))
- Fixed `split_idx` set by `LoggerConnector` in `on_trainer_init` to `Trainer`  ([#4697](https://github.com/PyTorchLightning/pytorch-lightning/pull/4697))


## [1.0.6] - 2020-11-11

### Added

- Added metrics aggregation in Horovod and fixed early stopping ([#3775](https://github.com/PyTorchLightning/pytorch-lightning/pull/3775))
- Added `manual_optimizer_step` which work with `AMP Native` and `accumulated_grad_batches` ([#4485](https://github.com/PyTorchLightning/pytorch-lightning/pull/4485))
- Added `persistent(mode)` method to metrics, to enable and disable metric states being added to `state_dict` ([#4482](https://github.com/PyTorchLightning/pytorch-lightning/pull/4482))
- Added congratulations at the end of our notebooks ([#4555](https://github.com/PyTorchLightning/pytorch-lightning/pull/4555))
- Added parameters `move_metrics_to_cpu` in Trainer to disable gpu leak ([#4592](https://github.com/PyTorchLightning/pytorch-lightning/pull/4592))


### Changed

- Changed `fsspec` to tuner ([#4458](https://github.com/PyTorchLightning/pytorch-lightning/pull/4458))
- Unify SLURM/TorchElastic under backend plugin ([#4578](https://github.com/PyTorchLightning/pytorch-lightning/pull/4578),
        [#4580](https://github.com/PyTorchLightning/pytorch-lightning/pull/4580),
        [#4581](https://github.com/PyTorchLightning/pytorch-lightning/pull/4581),
        [#4582](https://github.com/PyTorchLightning/pytorch-lightning/pull/4582),
        [#4583](https://github.com/PyTorchLightning/pytorch-lightning/pull/4583))

### Fixed

- Fixed feature-lack in `hpc_load` ([#4526](https://github.com/PyTorchLightning/pytorch-lightning/pull/4526))
- Fixed metrics states being overridden in DDP mode ([#4482](https://github.com/PyTorchLightning/pytorch-lightning/pull/4482))
- Fixed `lightning_getattr`, `lightning_hasattr` not finding the correct attributes in datamodule ([#4347](https://github.com/PyTorchLightning/pytorch-lightning/pull/4347))
- Fixed automatic optimization AMP by `manual_optimization_step` ([#4485](https://github.com/PyTorchLightning/pytorch-lightning/pull/4485))
- Replace `MisconfigurationException` with warning in `ModelCheckpoint` Callback ([#4560](https://github.com/PyTorchLightning/pytorch-lightning/pull/4560))
- Fixed logged keys in mlflow logger ([#4412](https://github.com/PyTorchLightning/pytorch-lightning/pull/4412))
- Fixed `is_picklable` by catching `AttributeError` ([#4508](https://github.com/PyTorchLightning/pytorch-lightning/pull/4508))
- Fixed multi test dataloaders dict `AttributeError` error ([#4480](https://github.com/PyTorchLightning/pytorch-lightning/pull/4480))
- Fixed show progress bar only for `progress_rank 0` on `DDP_SLURM` ([#4437](https://github.com/PyTorchLightning/pytorch-lightning/pull/4437))

## [1.0.5] - 2020-11-03

### Added

- Added PyTorch 1.7 Stable support ([#3821](https://github.com/PyTorchLightning/pytorch-lightning/pull/3821))
- Added timeout for `tpu_device_exists` to ensure process does not hang indefinitely ([#4340](https://github.com/PyTorchLightning/pytorch-lightning/pull/4340))

### Changed

- W&B log in sync with `Trainer` step ([#4405](https://github.com/PyTorchLightning/pytorch-lightning/pull/4405))
- Hook `on_after_backward` is called only when `optimizer_step` is being called ([#4439](https://github.com/PyTorchLightning/pytorch-lightning/pull/4439))
- Moved `track_and_norm_grad` into `training loop` and called only when `optimizer_step` is being called ([#4439](https://github.com/PyTorchLightning/pytorch-lightning/pull/4439))
- Changed type checker with explicit cast of `ref_model` object ([#4457](https://github.com/PyTorchLightning/pytorch-lightning/pull/4457))
- Changed `distributed_backend` -> `accelerator` ([#4429](https://github.com/PyTorchLightning/pytorch-lightning/pull/4429))

### Deprecated

- Deprecated passing `ModelCheckpoint` instance to `checkpoint_callback` Trainer argument ([#4336](https://github.com/PyTorchLightning/pytorch-lightning/pull/4336))

### Fixed

- Disable saving checkpoints if not trained ([#4372](https://github.com/PyTorchLightning/pytorch-lightning/pull/4372))
- Fixed error using `auto_select_gpus=True` with `gpus=-1` ([#4209](https://github.com/PyTorchLightning/pytorch-lightning/pull/4209))
- Disabled training when `limit_train_batches=0` ([#4371](https://github.com/PyTorchLightning/pytorch-lightning/pull/4371))
- Fixed that metrics do not store computational graph for all seen data ([#4313](https://github.com/PyTorchLightning/pytorch-lightning/pull/4313))
- Fixed AMP unscale for `on_after_backward` ([#4439](https://github.com/PyTorchLightning/pytorch-lightning/pull/4439))
- Fixed TorchScript export when module includes Metrics ([#4428](https://github.com/PyTorchLightning/pytorch-lightning/pull/4428))
- Fixed TorchScript trace method's data to device and docstring ([#4360](https://github.com/PyTorchLightning/pytorch-lightning/pull/4360))
- Fixed CSV logger warning ([#4419](https://github.com/PyTorchLightning/pytorch-lightning/pull/4419))
- Fixed skip DDP parameter sync ([#4301](https://github.com/PyTorchLightning/pytorch-lightning/pull/4301))
- Fixed `WandbLogger` _sanitize_callable function ([#4422](https://github.com/PyTorchLightning/pytorch-lightning/pull/4422))
- Fixed `AMP Native` `_unscale` gradient ([#4441](https://github.com/PyTorchLightning/pytorch-lightning/pull/4441))


## [1.0.4] - 2020-10-27

### Added

- Added `dirpath` and `filename` parameter in `ModelCheckpoint` ([#4213](https://github.com/PyTorchLightning/pytorch-lightning/pull/4213))
- Added plugins docs and DDPPlugin to customize ddp across all accelerators ([#4258](https://github.com/PyTorchLightning/pytorch-lightning/pull/4285))
- Added `strict` option to the scheduler dictionary ([#3586](https://github.com/PyTorchLightning/pytorch-lightning/pull/3586))
- Added `fsspec` support for profilers ([#4162](https://github.com/PyTorchLightning/pytorch-lightning/pull/4162))
- Added autogenerated helptext to `Trainer.add_argparse_args` ([#4344](https://github.com/PyTorchLightning/pytorch-lightning/pull/4344))
- Added support for string values in `Trainer`'s `profiler` parameter ([#3656](https://github.com/PyTorchLightning/pytorch-lightning/pull/3656))
- Added `optimizer_closure` to `optimizer.step` when supported ([#4190](https://github.com/PyTorchLightning/pytorch-lightning/pull/4190))
- Added unification of regression metrics ([#4166](https://github.com/PyTorchLightning/pytorch-lightning/pull/4166))
- Added checkpoint load from Bytes ([#4314](https://github.com/PyTorchLightning/pytorch-lightning/pull/4314))

### Changed

- Improved error messages for invalid `configure_optimizers` returns ([#3587](https://github.com/PyTorchLightning/pytorch-lightning/pull/3587))
- Allow changing the logged step value in `validation_step` ([#4130](https://github.com/PyTorchLightning/pytorch-lightning/pull/4130))
- Allow setting `replace_sampler_ddp=True` with a distributed sampler already added ([#4273](https://github.com/PyTorchLightning/pytorch-lightning/pull/4273))
- Fixed santized parameters for `WandbLogger.log_hyperparams` ([#4320](https://github.com/PyTorchLightning/pytorch-lightning/pull/4320))

### Deprecated

- Deprecated `filepath` in `ModelCheckpoint` ([#4213](https://github.com/PyTorchLightning/pytorch-lightning/pull/4213))
- Deprecated `reorder` parameter of the `auc` metric ([#4237](https://github.com/PyTorchLightning/pytorch-lightning/pull/4237))
- Deprecated bool values in `Trainer`'s `profiler` parameter ([#3656](https://github.com/PyTorchLightning/pytorch-lightning/pull/3656))

### Fixed

- Fixed setting device ids in DDP ([#4297](https://github.com/PyTorchLightning/pytorch-lightning/pull/4297))
- Fixed synchronization of best model path in `ddp_accelerator` ([#4323](https://github.com/PyTorchLightning/pytorch-lightning/pull/4323))
- Fixed `WandbLogger` not uploading checkpoint artifacts at the end of training ([#4341](https://github.com/PyTorchLightning/pytorch-lightning/pull/4341))
- Fixed `FBeta` computation ([#4183](https://github.com/PyTorchLightning/pytorch-lightning/pull/4183))
- Fixed `accumulation across batches` has completed `before breaking training loop` ([#4278](https://github.com/PyTorchLightning/pytorch-lightning/pull/4278))
- Fixed `ModelCheckpoint` don't increase current_epoch and global_step when not training ([#4291](https://github.com/PyTorchLightning/pytorch-lightning/pull/4291))
- Fixed `COMET_EXPERIMENT_KEY` environment variable usage in comet logger ([#4230](https://github.com/PyTorchLightning/pytorch-lightning/pull/4230))

## [1.0.3] - 2020-10-20

### Added

- Added persistent flag to `Metric.add_state` ([#4195](https://github.com/PyTorchLightning/pytorch-lightning/pull/4195))

### Changed

- Used `checkpoint_connector.hpc_save` in SLURM ([#4217](https://github.com/PyTorchLightning/pytorch-lightning/pull/4217))
- Moved base req. to root ([#4219](https://github.com/PyTorchLightning/pytorch-lightning/pull/4219))

### Fixed

- Fixed `hparams` assign in init ([#4189](https://github.com/PyTorchLightning/pytorch-lightning/pull/4189))
- Fixed overwrite check for model hooks ([#4010](https://github.com/PyTorchLightning/pytorch-lightning/pull/4010))


## [1.0.2] - 2020-10-15

### Added

- Added trace functionality to the function `to_torchscript` ([#4142](https://github.com/PyTorchLightning/pytorch-lightning/pull/4142))

### Changed

- Called `on_load_checkpoint` before loading `state_dict` ([#4057](https://github.com/PyTorchLightning/pytorch-lightning/pull/4057))

### Removed

- Removed duplicate metric vs step log for train loop ([#4173](https://github.com/PyTorchLightning/pytorch-lightning/pull/4173))

### Fixed

- Fixed the `self.log` problem in `validation_step()` ([#4169](https://github.com/PyTorchLightning/pytorch-lightning/pull/4169))
- Fixed `hparams` saving - save the state when `save_hyperparameters()` is called [in `__init__`] ([#4163](https://github.com/PyTorchLightning/pytorch-lightning/pull/4163))
- Fixed runtime failure while exporting `hparams` to yaml ([#4158](https://github.com/PyTorchLightning/pytorch-lightning/pull/4158))


## [1.0.1] - 2020-10-14

### Added

- Added getstate/setstate method for torch.save serialization ([#4127](https://github.com/PyTorchLightning/pytorch-lightning/pull/4127))


## [1.0.0] - 2020-10-13

### Added

- Added Explained Variance Metric + metric fix ([#4013](https://github.com/PyTorchLightning/pytorch-lightning/pull/4013))
- Added Metric <-> Lightning Module integration tests ([#4008](https://github.com/PyTorchLightning/pytorch-lightning/pull/4008))
- Added parsing OS env vars in `Trainer` ([#4022](https://github.com/PyTorchLightning/pytorch-lightning/pull/4022))
- Added classification metrics ([#4043](https://github.com/PyTorchLightning/pytorch-lightning/pull/4043))
- Updated explained variance metric ([#4024](https://github.com/PyTorchLightning/pytorch-lightning/pull/4024))
- Enabled plugins ([#4041](https://github.com/PyTorchLightning/pytorch-lightning/pull/4041))
- Enabled custom clusters ([#4048](https://github.com/PyTorchLightning/pytorch-lightning/pull/4048))
- Enabled passing in custom accelerators ([#4050](https://github.com/PyTorchLightning/pytorch-lightning/pull/4050))
- Added `LightningModule.toggle_optimizer` ([#4058](https://github.com/PyTorchLightning/pytorch-lightning/pull/4058))
- Added `LightningModule.manual_backward` ([#4063](https://github.com/PyTorchLightning/pytorch-lightning/pull/4063))
- Added `output` argument to `*_batch_end` hooks ([#3965](https://github.com/PyTorchLightning/pytorch-lightning/pull/3965),
    [#3966](https://github.com/PyTorchLightning/pytorch-lightning/pull/3966))
- Added `output` argument to `*_epoch_end` hooks ([#3967](https://github.com/PyTorchLightning/pytorch-lightning/pull/3967))

### Changed

- Integrated metrics API with self.log ([#3961](https://github.com/PyTorchLightning/pytorch-lightning/pull/3961))
- Decoupled Apex ([#4052](https://github.com/PyTorchLightning/pytorch-lightning/pull/4052),
        [#4054](https://github.com/PyTorchLightning/pytorch-lightning/pull/4054),
        [#4055](https://github.com/PyTorchLightning/pytorch-lightning/pull/4055),
        [#4056](https://github.com/PyTorchLightning/pytorch-lightning/pull/4056),
        [#4058](https://github.com/PyTorchLightning/pytorch-lightning/pull/4058),
        [#4060](https://github.com/PyTorchLightning/pytorch-lightning/pull/4060),
        [#4061](https://github.com/PyTorchLightning/pytorch-lightning/pull/4061),
        [#4062](https://github.com/PyTorchLightning/pytorch-lightning/pull/4062),
        [#4063](https://github.com/PyTorchLightning/pytorch-lightning/pull/4063),
        [#4064](https://github.com/PyTorchLightning/pytorch-lightning/pull/4064),
        [#4065](https://github.com/PyTorchLightning/pytorch-lightning/pull/4065))
- Renamed all backends to `Accelerator` ([#4066](https://github.com/PyTorchLightning/pytorch-lightning/pull/4066))
- Enabled manual returns ([#4089](https://github.com/PyTorchLightning/pytorch-lightning/pull/4089))

### Removed

- Removed support for EvalResult and TrainResult ([#3968](https://github.com/PyTorchLightning/pytorch-lightning/pull/3968))
- Removed deprecated trainer flags: `overfit_pct`, `log_save_interval`, `row_log_interval` ([#3969](https://github.com/PyTorchLightning/pytorch-lightning/pull/3969))
- Removed deprecated early_stop_callback ([#3982](https://github.com/PyTorchLightning/pytorch-lightning/pull/3982))
- Removed deprecated model hooks ([#3980](https://github.com/PyTorchLightning/pytorch-lightning/pull/3980))
- Removed deprecated callbacks ([#3979](https://github.com/PyTorchLightning/pytorch-lightning/pull/3979))
- Removed `trainer` argument in `LightningModule.backward` [#4056](https://github.com/PyTorchLightning/pytorch-lightning/pull/4056))

### Fixed

- Fixed `current_epoch` property update to reflect true epoch number inside `LightningDataModule`, when `reload_dataloaders_every_epoch=True`. ([#3974](https://github.com/PyTorchLightning/pytorch-lightning/pull/3974))
- Fixed to print scaler value in progress bar ([#4053](https://github.com/PyTorchLightning/pytorch-lightning/pull/4053))
- Fixed mismatch between docstring and code regarding when `on_load_checkpoint` hook is called ([#3996](https://github.com/PyTorchLightning/pytorch-lightning/pull/3996))


## [0.10.0] - 2020-10-07

### Added

- Added new Metrics API. ([#3868](https://github.com/PyTorchLightning/pytorch-lightning/pull/3868), [#3921](https://github.com/PyTorchLightning/pytorch-lightning/pull/3921))
- Enable PyTorch 1.7 compatibility ([#3541](https://github.com/PyTorchLightning/pytorch-lightning/pull/3541))
- Added `LightningModule.to_torchscript` to support exporting as `ScriptModule` ([#3258](https://github.com/PyTorchLightning/pytorch-lightning/pull/3258))
- Added warning when dropping unpicklable `hparams` ([#2874](https://github.com/PyTorchLightning/pytorch-lightning/pull/2874))
- Added EMB similarity ([#3349](https://github.com/PyTorchLightning/pytorch-lightning/pull/3349))
- Added `ModelCheckpoint.to_yaml` method ([#3048](https://github.com/PyTorchLightning/pytorch-lightning/pull/3048))
- Allow `ModelCheckpoint` monitor to be `None`, meaning it will always save ([#3630](https://github.com/PyTorchLightning/pytorch-lightning/pull/3630))
- Disabled optimizers setup during testing ([#3059](https://github.com/PyTorchLightning/pytorch-lightning/pull/3059))
- Added support for datamodules to save and load checkpoints when training ([#3563](https://github.com/PyTorchLightning/pytorch-lightning/pull/3563))
- Added support for datamodule in learning rate finder ([#3425](https://github.com/PyTorchLightning/pytorch-lightning/pull/3425))
- Added gradient clip test for native AMP ([#3754](https://github.com/PyTorchLightning/pytorch-lightning/pull/3754))
- Added dist lib to enable syncing anything across devices ([#3762](https://github.com/PyTorchLightning/pytorch-lightning/pull/3762))
- Added `broadcast` to `TPUBackend` ([#3814](https://github.com/PyTorchLightning/pytorch-lightning/pull/3814))
- Added `XLADeviceUtils` class to check XLA device type ([#3274](https://github.com/PyTorchLightning/pytorch-lightning/pull/3274))

### Changed

- Refactored accelerator backends:
   * moved TPU `xxx_step` to backend ([#3118](https://github.com/PyTorchLightning/pytorch-lightning/pull/3118))
   * refactored DDP backend `forward` ([#3119](https://github.com/PyTorchLightning/pytorch-lightning/pull/3119))
   * refactored GPU backend `__step` ([#3120](https://github.com/PyTorchLightning/pytorch-lightning/pull/3120))
   * refactored Horovod backend ([#3121](https://github.com/PyTorchLightning/pytorch-lightning/pull/3121),
        [#3122](https://github.com/PyTorchLightning/pytorch-lightning/pull/3122))
   * remove obscure forward call in eval + CPU backend `___step` ([#3123](https://github.com/PyTorchLightning/pytorch-lightning/pull/3123))
   * reduced all simplified forward ([#3126](https://github.com/PyTorchLightning/pytorch-lightning/pull/3126))
   * added hook base method ([#3127](https://github.com/PyTorchLightning/pytorch-lightning/pull/3127))
   * refactor eval loop to use hooks - use `test_mode` for if so we can split later ([#3129](https://github.com/PyTorchLightning/pytorch-lightning/pull/3129))
   * moved `___step_end` hooks ([#3130](https://github.com/PyTorchLightning/pytorch-lightning/pull/3130))
   * training forward refactor ([#3134](https://github.com/PyTorchLightning/pytorch-lightning/pull/3134))
   * training AMP scaling refactor ([#3135](https://github.com/PyTorchLightning/pytorch-lightning/pull/3135))
   * eval step scaling factor ([#3136](https://github.com/PyTorchLightning/pytorch-lightning/pull/3136))
   * add eval loop object to streamline eval loop ([#3138](https://github.com/PyTorchLightning/pytorch-lightning/pull/3138))
   * refactored dataloader process hook ([#3139](https://github.com/PyTorchLightning/pytorch-lightning/pull/3139))
   * refactored inner eval loop ([#3141](https://github.com/PyTorchLightning/pytorch-lightning/pull/3141))
   * final inner eval loop hooks ([#3154](https://github.com/PyTorchLightning/pytorch-lightning/pull/3154))
   * clean up hooks in `run_evaluation` ([#3156](https://github.com/PyTorchLightning/pytorch-lightning/pull/3156))
   * clean up data reset ([#3161](https://github.com/PyTorchLightning/pytorch-lightning/pull/3161))
   * expand eval loop out ([#3165](https://github.com/PyTorchLightning/pytorch-lightning/pull/3165))
   * moved hooks around in eval loop ([#3195](https://github.com/PyTorchLightning/pytorch-lightning/pull/3195))
   * remove `_evaluate` fx ([#3197](https://github.com/PyTorchLightning/pytorch-lightning/pull/3197))
   * `Trainer.fit` hook clean up ([#3198](https://github.com/PyTorchLightning/pytorch-lightning/pull/3198))
   * DDPs train hooks ([#3203](https://github.com/PyTorchLightning/pytorch-lightning/pull/3203))
   * refactor DDP backend ([#3204](https://github.com/PyTorchLightning/pytorch-lightning/pull/3204),
        [#3207](https://github.com/PyTorchLightning/pytorch-lightning/pull/3207),
        [#3208](https://github.com/PyTorchLightning/pytorch-lightning/pull/3208),
        [#3209](https://github.com/PyTorchLightning/pytorch-lightning/pull/3209),
        [#3210](https://github.com/PyTorchLightning/pytorch-lightning/pull/3210))
   * reduced accelerator selection ([#3211](https://github.com/PyTorchLightning/pytorch-lightning/pull/3211))
   * group prepare data hook ([#3212](https://github.com/PyTorchLightning/pytorch-lightning/pull/3212))
   * added data connector ([#3285](https://github.com/PyTorchLightning/pytorch-lightning/pull/3285))
   * modular is_overridden ([#3290](https://github.com/PyTorchLightning/pytorch-lightning/pull/3290))
   * adding `Trainer.tune()` ([#3293](https://github.com/PyTorchLightning/pytorch-lightning/pull/3293))
   * move `run_pretrain_routine` -> `setup_training` ([#3294](https://github.com/PyTorchLightning/pytorch-lightning/pull/3294))
   * move train outside of setup training ([#3297](https://github.com/PyTorchLightning/pytorch-lightning/pull/3297))
   * move `prepare_data` to data connector ([#3307](https://github.com/PyTorchLightning/pytorch-lightning/pull/3307))
   * moved accelerator router ([#3309](https://github.com/PyTorchLightning/pytorch-lightning/pull/3309))
   * train loop refactor - moving train loop to own object ([#3310](https://github.com/PyTorchLightning/pytorch-lightning/pull/3310),
        [#3312](https://github.com/PyTorchLightning/pytorch-lightning/pull/3312),
        [#3313](https://github.com/PyTorchLightning/pytorch-lightning/pull/3313),
        [#3314](https://github.com/PyTorchLightning/pytorch-lightning/pull/3314))
   * duplicate data interface definition up into DataHooks class ([#3344](https://github.com/PyTorchLightning/pytorch-lightning/pull/3344))
   * inner train loop ([#3359](https://github.com/PyTorchLightning/pytorch-lightning/pull/3359),
        [#3361](https://github.com/PyTorchLightning/pytorch-lightning/pull/3361),
        [#3362](https://github.com/PyTorchLightning/pytorch-lightning/pull/3362),
        [#3363](https://github.com/PyTorchLightning/pytorch-lightning/pull/3363),
        [#3365](https://github.com/PyTorchLightning/pytorch-lightning/pull/3365),
        [#3366](https://github.com/PyTorchLightning/pytorch-lightning/pull/3366),
        [#3367](https://github.com/PyTorchLightning/pytorch-lightning/pull/3367),
        [#3368](https://github.com/PyTorchLightning/pytorch-lightning/pull/3368),
        [#3369](https://github.com/PyTorchLightning/pytorch-lightning/pull/3369),
        [#3370](https://github.com/PyTorchLightning/pytorch-lightning/pull/3370),
        [#3371](https://github.com/PyTorchLightning/pytorch-lightning/pull/3371),
        [#3372](https://github.com/PyTorchLightning/pytorch-lightning/pull/3372),
        [#3373](https://github.com/PyTorchLightning/pytorch-lightning/pull/3373),
        [#3374](https://github.com/PyTorchLightning/pytorch-lightning/pull/3374),
        [#3375](https://github.com/PyTorchLightning/pytorch-lightning/pull/3375),
        [#3376](https://github.com/PyTorchLightning/pytorch-lightning/pull/3376),
        [#3385](https://github.com/PyTorchLightning/pytorch-lightning/pull/3385),
        [#3388](https://github.com/PyTorchLightning/pytorch-lightning/pull/3388),
        [#3397](https://github.com/PyTorchLightning/pytorch-lightning/pull/3397))
   * all logging related calls in a connector ([#3395](https://github.com/PyTorchLightning/pytorch-lightning/pull/3395))
   * device parser ([#3400](https://github.com/PyTorchLightning/pytorch-lightning/pull/3400),
        [#3405](https://github.com/PyTorchLightning/pytorch-lightning/pull/3405))
   * added model connector ([#3407](https://github.com/PyTorchLightning/pytorch-lightning/pull/3407))
   * moved eval loop logging to loggers ([#3408](https://github.com/PyTorchLightning/pytorch-lightning/pull/3408))
   * moved eval loop (#3412[#3408](https://github.com/PyTorchLightning/pytorch-lightning/pull/3408))
   * trainer/separate argparse ([#3421](https://github.com/PyTorchLightning/pytorch-lightning/pull/3421),
        [#3428](https://github.com/PyTorchLightning/pytorch-lightning/pull/3428),
        [#3432](https://github.com/PyTorchLightning/pytorch-lightning/pull/3432))
   * move `lr_finder` ([#3434](https://github.com/PyTorchLightning/pytorch-lightning/pull/3434))
   * organize args (#[#3435](https://github.com/PyTorchLightning/pytorch-lightning/pull/3435),
        [#3442](https://github.com/PyTorchLightning/pytorch-lightning/pull/3442),
        [#3447](https://github.com/PyTorchLightning/pytorch-lightning/pull/3447),
        [#3448](https://github.com/PyTorchLightning/pytorch-lightning/pull/3448),
        [#3449](https://github.com/PyTorchLightning/pytorch-lightning/pull/3449),
        [#3456](https://github.com/PyTorchLightning/pytorch-lightning/pull/3456))
   * move specific accelerator code ([#3457](https://github.com/PyTorchLightning/pytorch-lightning/pull/3457))
   * group connectors ([#3472](https://github.com/PyTorchLightning/pytorch-lightning/pull/3472))
   * accelerator connector methods x/n ([#3469](https://github.com/PyTorchLightning/pytorch-lightning/pull/3469),
        [#3470](https://github.com/PyTorchLightning/pytorch-lightning/pull/3470),
        [#3474](https://github.com/PyTorchLightning/pytorch-lightning/pull/3474))
   * merge backends x/n ([#3476](https://github.com/PyTorchLightning/pytorch-lightning/pull/3476),
        [#3477](https://github.com/PyTorchLightning/pytorch-lightning/pull/3477),
        [#3478](https://github.com/PyTorchLightning/pytorch-lightning/pull/3478),
        [#3480](https://github.com/PyTorchLightning/pytorch-lightning/pull/3480),
        [#3482](https://github.com/PyTorchLightning/pytorch-lightning/pull/3482))
   * apex plugin ([#3502](https://github.com/PyTorchLightning/pytorch-lightning/pull/3502))
   * precision plugins ([#3504](https://github.com/PyTorchLightning/pytorch-lightning/pull/3504))
   * Result - make monitor default to `checkpoint_on` to simplify ([#3571](https://github.com/PyTorchLightning/pytorch-lightning/pull/3571))
   * reference to the Trainer on the `LightningDataModule` ([#3684](https://github.com/PyTorchLightning/pytorch-lightning/pull/3684))
   * add `.log` to lightning module ([#3686](https://github.com/PyTorchLightning/pytorch-lightning/pull/3686),
        [#3699](https://github.com/PyTorchLightning/pytorch-lightning/pull/3699),
        [#3701](https://github.com/PyTorchLightning/pytorch-lightning/pull/3701),
        [#3704](https://github.com/PyTorchLightning/pytorch-lightning/pull/3704),
        [#3715](https://github.com/PyTorchLightning/pytorch-lightning/pull/3715))
   * enable tracking original metric when step and epoch are both true ([#3685](https://github.com/PyTorchLightning/pytorch-lightning/pull/3685))
   * deprecated results obj, added support for simpler comms ([#3681](https://github.com/PyTorchLightning/pytorch-lightning/pull/3681))
   * move backends back to individual files ([#3712](https://github.com/PyTorchLightning/pytorch-lightning/pull/3712))
   * fixes logging for eval steps ([#3763](https://github.com/PyTorchLightning/pytorch-lightning/pull/3763))
   * decoupled DDP, DDP spawn ([#3733](https://github.com/PyTorchLightning/pytorch-lightning/pull/3733),
        [#3766](https://github.com/PyTorchLightning/pytorch-lightning/pull/3766),
        [#3767](https://github.com/PyTorchLightning/pytorch-lightning/pull/3767),
        [#3774](https://github.com/PyTorchLightning/pytorch-lightning/pull/3774),
        [#3802](https://github.com/PyTorchLightning/pytorch-lightning/pull/3802),
        [#3806](https://github.com/PyTorchLightning/pytorch-lightning/pull/3806),
        [#3817](https://github.com/PyTorchLightning/pytorch-lightning/pull/3817),
        [#3819](https://github.com/PyTorchLightning/pytorch-lightning/pull/3819),
        [#3927](https://github.com/PyTorchLightning/pytorch-lightning/pull/3927))
   * remove weight loading hack for ddp_cpu ([#3808](https://github.com/PyTorchLightning/pytorch-lightning/pull/3808))
   * separate `torchelastic` from DDP ([#3810](https://github.com/PyTorchLightning/pytorch-lightning/pull/3810))
   * separate SLURM from DDP ([#3809](https://github.com/PyTorchLightning/pytorch-lightning/pull/3809))
   * decoupled DDP2 ([#3816](https://github.com/PyTorchLightning/pytorch-lightning/pull/3816))
   * bug fix with logging val epoch end + monitor ([#3812](https://github.com/PyTorchLightning/pytorch-lightning/pull/3812))
   * callback system and init DDP ([#3836](https://github.com/PyTorchLightning/pytorch-lightning/pull/3836))
   * adding compute environments ([#3837](https://github.com/PyTorchLightning/pytorch-lightning/pull/3837), [#3842](https://github.com/PyTorchLightning/pytorch-lightning/pull/3842))
   * epoch can now log independently ([#3843](https://github.com/PyTorchLightning/pytorch-lightning/pull/3843))
   * test selecting the correct backend. temp backends while slurm and TorchElastic are decoupled ([#3848](https://github.com/PyTorchLightning/pytorch-lightning/pull/3848))
   * fixed `init_slurm_connection` causing hostname errors ([#3856](https://github.com/PyTorchLightning/pytorch-lightning/pull/3856))
   * moves init apex from LM to apex connector ([#3923](https://github.com/PyTorchLightning/pytorch-lightning/pull/3923))
   * moves sync bn to each backend ([#3925](https://github.com/PyTorchLightning/pytorch-lightning/pull/3925))
   * moves configure ddp to each backend ([#3924](https://github.com/PyTorchLightning/pytorch-lightning/pull/3924))
- Deprecation warning ([#3844](https://github.com/PyTorchLightning/pytorch-lightning/pull/3844))
- Changed `LearningRateLogger` to `LearningRateMonitor` ([#3251](https://github.com/PyTorchLightning/pytorch-lightning/pull/3251))
- Used `fsspec` instead of `gfile` for all IO ([#3320](https://github.com/PyTorchLightning/pytorch-lightning/pull/3320))
    * Swaped `torch.load` for `fsspec` load in DDP spawn backend ([#3787](https://github.com/PyTorchLightning/pytorch-lightning/pull/3787))
    * Swaped `torch.load` for `fsspec` load in cloud_io loading ([#3692](https://github.com/PyTorchLightning/pytorch-lightning/pull/3692))
    * Added support for `to_disk()` to use remote filepaths with `fsspec` ([#3930](https://github.com/PyTorchLightning/pytorch-lightning/pull/3930))
    * Updated model_checkpoint's to_yaml to use `fsspec` open ([#3801](https://github.com/PyTorchLightning/pytorch-lightning/pull/3801))
    * Fixed `fsspec` is inconsistent when doing `fs.ls` ([#3805](https://github.com/PyTorchLightning/pytorch-lightning/pull/3805))
- Refactor `GPUStatsMonitor` to improve training speed ([#3257](https://github.com/PyTorchLightning/pytorch-lightning/pull/3257))
- Changed IoU score behavior for classes absent in target and pred ([#3098](https://github.com/PyTorchLightning/pytorch-lightning/pull/3098))
- Changed IoU `remove_bg` bool to `ignore_index` optional int ([#3098](https://github.com/PyTorchLightning/pytorch-lightning/pull/3098))
- Changed defaults of `save_top_k` and `save_last` to `None` in ModelCheckpoint ([#3680](https://github.com/PyTorchLightning/pytorch-lightning/pull/3680))
- `row_log_interval` and `log_save_interval` are now based on training loop's `global_step` instead of epoch-internal batch index ([#3667](https://github.com/PyTorchLightning/pytorch-lightning/pull/3667))
- Silenced some warnings. verified ddp refactors ([#3483](https://github.com/PyTorchLightning/pytorch-lightning/pull/3483))
- Cleaning up stale logger tests ([#3490](https://github.com/PyTorchLightning/pytorch-lightning/pull/3490))
- Allow `ModelCheckpoint` monitor to be `None` ([#3633](https://github.com/PyTorchLightning/pytorch-lightning/pull/3633))
- Enable `None` model checkpoint default ([#3669](https://github.com/PyTorchLightning/pytorch-lightning/pull/3669))
- Skipped `best_model_path` if `checkpoint_callback` is `None` ([#2962](https://github.com/PyTorchLightning/pytorch-lightning/pull/2962))
- Used `raise .. from ..` to explicitly chain exceptions ([#3750](https://github.com/PyTorchLightning/pytorch-lightning/pull/3750))
-  Mocking loggers ([#3596](https://github.com/PyTorchLightning/pytorch-lightning/pull/3596),
    [#3617](https://github.com/PyTorchLightning/pytorch-lightning/pull/3617),
    [#3851](https://github.com/PyTorchLightning/pytorch-lightning/pull/3851),
    [#3859](https://github.com/PyTorchLightning/pytorch-lightning/pull/3859),
    [#3884](https://github.com/PyTorchLightning/pytorch-lightning/pull/3884),
    [#3853](https://github.com/PyTorchLightning/pytorch-lightning/pull/3853),
    [#3910](https://github.com/PyTorchLightning/pytorch-lightning/pull/3910),
    [#3889](https://github.com/PyTorchLightning/pytorch-lightning/pull/3889),
    [#3926](https://github.com/PyTorchLightning/pytorch-lightning/pull/3926))
- Write predictions in LightningModule instead of EvalResult [#3882](https://github.com/PyTorchLightning/pytorch-lightning/pull/3882)

### Deprecated

- Deprecated `TrainResult` and `EvalResult`, use `self.log` and `self.write` from the `LightningModule` to log metrics and write predictions. `training_step` can now only return a scalar (for the loss) or a dictionary with anything you want. ([#3681](https://github.com/PyTorchLightning/pytorch-lightning/pull/3681))
- Deprecate `early_stop_callback` Trainer argument ([#3845](https://github.com/PyTorchLightning/pytorch-lightning/pull/3845))
- Rename Trainer arguments `row_log_interval` >> `log_every_n_steps` and `log_save_interval` >> `flush_logs_every_n_steps` ([#3748](https://github.com/PyTorchLightning/pytorch-lightning/pull/3748))

### Removed

- Removed experimental Metric API ([#3943](https://github.com/PyTorchLightning/pytorch-lightning/pull/3943),
        [#3949](https://github.com/PyTorchLightning/pytorch-lightning/pull/3949),
        [#3946](https://github.com/PyTorchLightning/pytorch-lightning/pull/3946)), listed changes before final removal:
    * Added `EmbeddingSimilarity` metric ([#3349](https://github.com/PyTorchLightning/pytorch-lightning/pull/3349), [#3358](https://github.com/PyTorchLightning/pytorch-lightning/pull/3358))
    * Added hooks to metric module interface ([#2528](https://github.com/PyTorchLightning/pytorch-lightning/pull/2528))
    * Added error when AUROC metric is used for multiclass problems ([#3350](https://github.com/PyTorchLightning/pytorch-lightning/pull/3350))
    * Fixed `ModelCheckpoint` with `save_top_k=-1` option not tracking the best models when a monitor metric is available ([#3735](https://github.com/PyTorchLightning/pytorch-lightning/pull/3735))
    * Fixed counter-intuitive error being thrown in `Accuracy` metric for zero target tensor ([#3764](https://github.com/PyTorchLightning/pytorch-lightning/pull/3764))
    * Fixed aggregation of metrics ([#3517](https://github.com/PyTorchLightning/pytorch-lightning/pull/3517))
    * Fixed Metric aggregation ([#3321](https://github.com/PyTorchLightning/pytorch-lightning/pull/3321))
    * Fixed RMSLE metric ([#3188](https://github.com/PyTorchLightning/pytorch-lightning/pull/3188))
    * Renamed `reduction` to `class_reduction` in classification metrics ([#3322](https://github.com/PyTorchLightning/pytorch-lightning/pull/3322))
    * Changed `class_reduction` similar to sklearn for classification metrics ([#3322](https://github.com/PyTorchLightning/pytorch-lightning/pull/3322))
    * Renaming of precision recall metric ([#3308](https://github.com/PyTorchLightning/pytorch-lightning/pull/3308))

### Fixed

- Fixed `on_train_batch_start` hook to end epoch early ([#3700](https://github.com/PyTorchLightning/pytorch-lightning/pull/3700))
- Fixed `num_sanity_val_steps` is clipped to `limit_val_batches` ([#2917](https://github.com/PyTorchLightning/pytorch-lightning/pull/2917))
- Fixed ONNX model save on GPU ([#3145](https://github.com/PyTorchLightning/pytorch-lightning/pull/3145))
- Fixed `GpuUsageLogger` to work on different platforms ([#3008](https://github.com/PyTorchLightning/pytorch-lightning/pull/3008))
- Fixed auto-scale batch size not dumping `auto_lr_find` parameter ([#3151](https://github.com/PyTorchLightning/pytorch-lightning/pull/3151))
- Fixed `batch_outputs` with optimizer frequencies ([#3229](https://github.com/PyTorchLightning/pytorch-lightning/pull/3229))
- Fixed setting batch size in `LightningModule.datamodule` when using `auto_scale_batch_size` ([#3266](https://github.com/PyTorchLightning/pytorch-lightning/pull/3266))
- Fixed Horovod distributed backend compatibility with native AMP ([#3404](https://github.com/PyTorchLightning/pytorch-lightning/pull/3404))
- Fixed batch size auto scaling exceeding the size of the dataset ([#3271](https://github.com/PyTorchLightning/pytorch-lightning/pull/3271))
- Fixed getting `experiment_id` from MLFlow only once instead of each training loop ([#3394](https://github.com/PyTorchLightning/pytorch-lightning/pull/3394))
- Fixed `overfit_batches` which now correctly disables shuffling for the training loader. ([#3501](https://github.com/PyTorchLightning/pytorch-lightning/pull/3501))
- Fixed gradient norm tracking for `row_log_interval > 1` ([#3489](https://github.com/PyTorchLightning/pytorch-lightning/pull/3489))
- Fixed `ModelCheckpoint` name formatting ([#3164](https://github.com/PyTorchLightning/pytorch-lightning/pull/3163))
- Fixed example implementation of AutoEncoder ([#3190](https://github.com/PyTorchLightning/pytorch-lightning/pull/3190))
- Fixed invalid paths when remote logging with TensorBoard ([#3236](https://github.com/PyTorchLightning/pytorch-lightning/pull/3236))
- Fixed change `t()` to `transpose()` as XLA devices do not support `.t()` on 1-dim tensor ([#3252](https://github.com/PyTorchLightning/pytorch-lightning/pull/3252))
- Fixed (weights only) checkpoints loading without PL ([#3287](https://github.com/PyTorchLightning/pytorch-lightning/pull/3287))
- Fixed `gather_all_tensors` cross GPUs in DDP ([#3319](https://github.com/PyTorchLightning/pytorch-lightning/pull/3319))
- Fixed CometML save dir ([#3419](https://github.com/PyTorchLightning/pytorch-lightning/pull/3419))
- Fixed forward key metrics ([#3467](https://github.com/PyTorchLightning/pytorch-lightning/pull/3467))
- Fixed normalize mode at confusion matrix (replace NaNs with zeros) ([#3465](https://github.com/PyTorchLightning/pytorch-lightning/pull/3465))
- Fixed global step increment in training loop when `training_epoch_end` hook is used ([#3673](https://github.com/PyTorchLightning/pytorch-lightning/pull/3673))
- Fixed dataloader shuffling not getting turned off with `overfit_batches > 0` and `distributed_backend = "ddp"` ([#3534](https://github.com/PyTorchLightning/pytorch-lightning/pull/3534))
- Fixed determinism in `DDPSpawnBackend` when using `seed_everything` in main process ([#3335](https://github.com/PyTorchLightning/pytorch-lightning/pull/3335))
- Fixed `ModelCheckpoint` `period` to actually save every `period` epochs ([#3630](https://github.com/PyTorchLightning/pytorch-lightning/pull/3630))
- Fixed `val_progress_bar` total with `num_sanity_val_steps` ([#3751](https://github.com/PyTorchLightning/pytorch-lightning/pull/3751))
- Fixed Tuner dump: add `current_epoch` to dumped_params ([#3261](https://github.com/PyTorchLightning/pytorch-lightning/pull/3261))
- Fixed `current_epoch` and `global_step` properties mismatch between `Trainer` and `LightningModule` ([#3785](https://github.com/PyTorchLightning/pytorch-lightning/pull/3785))
- Fixed learning rate scheduler for optimizers with internal state ([#3897](https://github.com/PyTorchLightning/pytorch-lightning/pull/3897))
- Fixed `tbptt_reduce_fx` when non-floating tensors are logged ([#3796](https://github.com/PyTorchLightning/pytorch-lightning/pull/3796))
- Fixed model checkpoint frequency ([#3852](https://github.com/PyTorchLightning/pytorch-lightning/pull/3852))
- Fixed logging non-tensor scalar with result breaks subsequent epoch aggregation ([#3855](https://github.com/PyTorchLightning/pytorch-lightning/pull/3855))
- Fixed `TrainerEvaluationLoopMixin` activates `model.train()` at the end ([#3858](https://github.com/PyTorchLightning/pytorch-lightning/pull/3858))
- Fixed `overfit_batches` when using with multiple val/test_dataloaders ([#3857](https://github.com/PyTorchLightning/pytorch-lightning/pull/3857))
- Fixed enables `training_step` to return `None` ([#3862](https://github.com/PyTorchLightning/pytorch-lightning/pull/3862))
- Fixed init nan for checkpointing ([#3863](https://github.com/PyTorchLightning/pytorch-lightning/pull/3863))
- Fixed for `load_from_checkpoint` ([#2776](https://github.com/PyTorchLightning/pytorch-lightning/pull/2776))
- Fixes incorrect `batch_sizes` when Dataloader returns a dict with multiple tensors ([#3668](https://github.com/PyTorchLightning/pytorch-lightning/pull/3668))
- Fixed unexpected signature for `validation_step` ([#3947](https://github.com/PyTorchLightning/pytorch-lightning/pull/3947))

## [0.9.0] - 2020-08-20

### Added

- Added SyncBN for DDP ([#2801](https://github.com/PyTorchLightning/pytorch-lightning/pull/2801),
     [#2838](https://github.com/PyTorchLightning/pytorch-lightning/pull/2838))
- Added basic `CSVLogger` ([#2721](https://github.com/PyTorchLightning/pytorch-lightning/pull/2721))
- Added SSIM metrics ([#2671](https://github.com/PyTorchLightning/pytorch-lightning/pull/2671))
- Added BLEU metrics ([#2535](https://github.com/PyTorchLightning/pytorch-lightning/pull/2535))
- Added support to export a model to ONNX format ([#2596](https://github.com/PyTorchLightning/pytorch-lightning/pull/2596))
- Added support for `Trainer(num_sanity_val_steps=-1)` to check all validation data before training ([#2246](https://github.com/PyTorchLightning/pytorch-lightning/pull/2246))
- Added struct. output:
  * tests for val loop flow ([#2605](https://github.com/PyTorchLightning/pytorch-lightning/pull/2605))
  * `EvalResult` support for train and val. loop ([#2615](https://github.com/PyTorchLightning/pytorch-lightning/pull/2615),
       [#2651](https://github.com/PyTorchLightning/pytorch-lightning/pull/2651))
  * weighted average in results obj ([#2930](https://github.com/PyTorchLightning/pytorch-lightning/pull/2930))
  * fix result obj DP auto reduce ([#3013](https://github.com/PyTorchLightning/pytorch-lightning/pull/3013))
- Added class `LightningDataModule` ([#2668](https://github.com/PyTorchLightning/pytorch-lightning/pull/2668))
- Added support for PyTorch 1.6 ([#2745](https://github.com/PyTorchLightning/pytorch-lightning/pull/2745))
- Added call DataModule hooks implicitly in trainer ([#2755](https://github.com/PyTorchLightning/pytorch-lightning/pull/2755))
- Added support for Mean in DDP Sync ([#2568](https://github.com/PyTorchLightning/pytorch-lightning/pull/2568))
- Added remaining `sklearn` metrics: `AveragePrecision`, `BalancedAccuracy`, `CohenKappaScore`, `DCG`, `Hamming`, `Hinge`, `Jaccard`, `MeanAbsoluteError`, `MeanSquaredError`, `MeanSquaredLogError`, `MedianAbsoluteError`, `R2Score`, `MeanPoissonDeviance`, `MeanGammaDeviance`, `MeanTweedieDeviance`, `ExplainedVariance` ([#2562](https://github.com/PyTorchLightning/pytorch-lightning/pull/2562))
- Added support for `limit_{mode}_batches (int)` to work with infinite dataloader (IterableDataset) ([#2840](https://github.com/PyTorchLightning/pytorch-lightning/pull/2840))
- Added support returning python scalars in DP ([#1935](https://github.com/PyTorchLightning/pytorch-lightning/pull/1935))
- Added support to Tensorboard logger for OmegaConf `hparams` ([#2846](https://github.com/PyTorchLightning/pytorch-lightning/pull/2846))
- Added tracking of basic states in `Trainer` ([#2541](https://github.com/PyTorchLightning/pytorch-lightning/pull/2541))
- Tracks all outputs including TBPTT and multiple optimizers ([#2890](https://github.com/PyTorchLightning/pytorch-lightning/pull/2890))
- Added GPU Usage Logger ([#2932](https://github.com/PyTorchLightning/pytorch-lightning/pull/2932))
- Added `strict=False` for `load_from_checkpoint` ([#2819](https://github.com/PyTorchLightning/pytorch-lightning/pull/2819))
- Added saving test predictions on multiple GPUs ([#2926](https://github.com/PyTorchLightning/pytorch-lightning/pull/2926))
- Auto log the computational graph for loggers that support this ([#3003](https://github.com/PyTorchLightning/pytorch-lightning/pull/3003))
- Added warning when changing monitor and using results obj ([#3014](https://github.com/PyTorchLightning/pytorch-lightning/pull/3014))
- Added a hook `transfer_batch_to_device` to the `LightningDataModule` ([#3038](https://github.com/PyTorchLightning/pytorch-lightning/pull/3038))

### Changed

- Truncated long version numbers in progress bar ([#2594](https://github.com/PyTorchLightning/pytorch-lightning/pull/2594))
- Enabling val/test loop disabling ([#2692](https://github.com/PyTorchLightning/pytorch-lightning/pull/2692))
- Refactored into `accelerator` module:
    * GPU training ([#2704](https://github.com/PyTorchLightning/pytorch-lightning/pull/2704))
    * TPU training ([#2708](https://github.com/PyTorchLightning/pytorch-lightning/pull/2708))
    * DDP(2) backend ([#2796](https://github.com/PyTorchLightning/pytorch-lightning/pull/2796))
    * Retrieve last logged val from result by key ([#3049](https://github.com/PyTorchLightning/pytorch-lightning/pull/3049))
- Using `.comet.config` file for `CometLogger` ([#1913](https://github.com/PyTorchLightning/pytorch-lightning/pull/1913))
- Updated hooks arguments - breaking for `setup` and `teardown` ([#2850](https://github.com/PyTorchLightning/pytorch-lightning/pull/2850))
- Using `gfile` to support remote directories ([#2164](https://github.com/PyTorchLightning/pytorch-lightning/pull/2164))
- Moved optimizer creation after device placement for DDP backends ([#2904](https://github.com/PyTorchLightning/pytorch-lighting/pull/2904))
- Support `**DictConfig` for `hparam` serialization ([#2519](https://github.com/PyTorchLightning/pytorch-lightning/pull/2519))
- Removed callback metrics from test results obj ([#2994](https://github.com/PyTorchLightning/pytorch-lightning/pull/2994))
- Re-enabled naming metrics in ckpt name ([#3060](https://github.com/PyTorchLightning/pytorch-lightning/pull/3060))
- Changed progress bar epoch counting to start from 0 ([#3061](https://github.com/PyTorchLightning/pytorch-lightning/pull/3061))

### Deprecated

- Deprecated Trainer attribute `ckpt_path`, which will now be set by `weights_save_path` ([#2681](https://github.com/PyTorchLightning/pytorch-lightning/pull/2681))

### Removed

- Removed deprecated: ([#2760](https://github.com/PyTorchLightning/pytorch-lightning/pull/2760))
    * core decorator `data_loader`
    * Module hook `on_sanity_check_start` and loading `load_from_metrics`
    * package `pytorch_lightning.logging`
    * Trainer arguments: `show_progress_bar`, `num_tpu_cores`, `use_amp`, `print_nan_grads`
    * LR Finder argument `num_accumulation_steps`

### Fixed

- Fixed `accumulate_grad_batches` for last batch ([#2853](https://github.com/PyTorchLightning/pytorch-lightning/pull/2853))
- Fixed setup call while testing ([#2624](https://github.com/PyTorchLightning/pytorch-lightning/pull/2624))
- Fixed local rank zero casting ([#2640](https://github.com/PyTorchLightning/pytorch-lightning/pull/2640))
- Fixed single scalar return from training ([#2587](https://github.com/PyTorchLightning/pytorch-lightning/pull/2587))
- Fixed Horovod backend to scale LR schedlers with the optimizer ([#2626](https://github.com/PyTorchLightning/pytorch-lightning/pull/2626))
- Fixed `dtype` and `device` properties not getting updated in submodules ([#2657](https://github.com/PyTorchLightning/pytorch-lightning/pull/2657))
- Fixed `fast_dev_run` to run for all dataloaders ([#2581](https://github.com/PyTorchLightning/pytorch-lightning/pull/2581))
- Fixed `save_dir` in loggers getting ignored by default value of `weights_save_path` when user did not specify `weights_save_path` ([#2681](https://github.com/PyTorchLightning/pytorch-lightning/pull/2681))
- Fixed `weights_save_path` getting ignored when `logger=False` is passed to Trainer ([#2681](https://github.com/PyTorchLightning/pytorch-lightning/pull/2681))
- Fixed TPU multi-core and Float16 ([#2632](https://github.com/PyTorchLightning/pytorch-lightning/pull/2632))
- Fixed test metrics not being logged with `LoggerCollection` ([#2723](https://github.com/PyTorchLightning/pytorch-lightning/pull/2723))
- Fixed data transfer to device when using `torchtext.data.Field` and `include_lengths is True` ([#2689](https://github.com/PyTorchLightning/pytorch-lightning/pull/2689))
- Fixed shuffle argument for distributed sampler ([#2789](https://github.com/PyTorchLightning/pytorch-lightning/pull/2789))
- Fixed logging interval ([#2694](https://github.com/PyTorchLightning/pytorch-lightning/pull/2694))
- Fixed loss value in the progress bar is wrong when `accumulate_grad_batches > 1` ([#2738](https://github.com/PyTorchLightning/pytorch-lightning/pull/2738))
- Fixed correct CWD for ddp sub-processes when using Hydra ([#2719](https://github.com/PyTorchLightning/pytorch-lightning/pull/2719))
- Fixed selecting GPUs using `CUDA_VISIBLE_DEVICES` ([#2739](https://github.com/PyTorchLightning/pytorch-lightning/pull/2739))
- Fixed false `num_classes` warning in metrics ([#2781](https://github.com/PyTorchLightning/pytorch-lightning/pull/2781))
- Fixed shell injection vulnerability in subprocess call ([#2786](https://github.com/PyTorchLightning/pytorch-lightning/pull/2786))
- Fixed LR finder and `hparams` compatibility ([#2821](https://github.com/PyTorchLightning/pytorch-lightning/pull/2821))
- Fixed `ModelCheckpoint` not saving the latest information when `save_last=True` ([#2881](https://github.com/PyTorchLightning/pytorch-lightning/pull/2881))
- Fixed ImageNet example: learning rate scheduler, number of workers and batch size when using DDP ([#2889](https://github.com/PyTorchLightning/pytorch-lightning/pull/2889))
- Fixed apex gradient clipping ([#2829](https://github.com/PyTorchLightning/pytorch-lightning/pull/2829))
- Fixed save apex scaler states ([#2828](https://github.com/PyTorchLightning/pytorch-lightning/pull/2828))
- Fixed a model loading issue with inheritance and variable positional arguments ([#2911](https://github.com/PyTorchLightning/pytorch-lightning/pull/2911))
- Fixed passing `non_blocking=True` when transferring a batch object that does not support it ([#2910](https://github.com/PyTorchLightning/pytorch-lightning/pull/2910))
- Fixed checkpointing to remote file paths ([#2925](https://github.com/PyTorchLightning/pytorch-lightning/pull/2925))
- Fixed adding val step argument to metrics ([#2986](https://github.com/PyTorchLightning/pytorch-lightning/pull/2986))
- Fixed an issue that caused `Trainer.test()` to stall in ddp mode ([#2997](https://github.com/PyTorchLightning/pytorch-lightning/pull/2997))
- Fixed gathering of results with tensors of varying shape ([#3020](https://github.com/PyTorchLightning/pytorch-lightning/pull/3020))
- Fixed batch size auto-scaling feature to set the new value on the correct model attribute ([#3043](https://github.com/PyTorchLightning/pytorch-lightning/pull/3043))
- Fixed automatic batch scaling not working with half precision ([#3045](https://github.com/PyTorchLightning/pytorch-lightning/pull/3045))
- Fixed setting device to root gpu ([#3042](https://github.com/PyTorchLightning/pytorch-lightning/pull/3042))

## [0.8.5] - 2020-07-09

### Added

- Added a PSNR metric: peak signal-to-noise ratio ([#2483](https://github.com/PyTorchLightning/pytorch-lightning/pull/2483))
- Added functional regression metrics ([#2492](https://github.com/PyTorchLightning/pytorch-lightning/pull/2492))

### Removed

- Removed auto val reduce ([#2462](https://github.com/PyTorchLightning/pytorch-lightning/pull/2462))

### Fixed

- Flattening Wandb Hyperparameters ([#2459](https://github.com/PyTorchLightning/pytorch-lightning/pull/2459))
- Fixed using the same DDP python interpreter and actually running ([#2482](https://github.com/PyTorchLightning/pytorch-lightning/pull/2482))
- Fixed model summary input type conversion for models that have input dtype different from model parameters ([#2510](https://github.com/PyTorchLightning/pytorch-lightning/pull/2510))
- Made `TensorBoardLogger` and `CometLogger` pickleable ([#2518](https://github.com/PyTorchLightning/pytorch-lightning/pull/2518))
- Fixed a problem with `MLflowLogger` creating multiple run folders ([#2502](https://github.com/PyTorchLightning/pytorch-lightning/pull/2502))
- Fixed global_step increment ([#2455](https://github.com/PyTorchLightning/pytorch-lightning/pull/2455))
- Fixed TPU hanging example ([#2488](https://github.com/PyTorchLightning/pytorch-lightning/pull/2488))
- Fixed `argparse` default value bug ([#2526](https://github.com/PyTorchLightning/pytorch-lightning/pull/2526))
- Fixed Dice and IoU to avoid NaN by adding small eps ([#2545](https://github.com/PyTorchLightning/pytorch-lightning/pull/2545))
- Fixed accumulate gradients schedule at epoch 0 (continued) ([#2513](https://github.com/PyTorchLightning/pytorch-lightning/pull/2513))
- Fixed Trainer `.fit()` returning last not best weights in "ddp_spawn" ([#2565](https://github.com/PyTorchLightning/pytorch-lightning/pull/2565))
- Fixed passing (do not pass) TPU weights back on test ([#2566](https://github.com/PyTorchLightning/pytorch-lightning/pull/2566))
- Fixed DDP tests and `.test()` ([#2512](https://github.com/PyTorchLightning/pytorch-lightning/pull/2512),
     [#2570](https://github.com/PyTorchLightning/pytorch-lightning/pull/2570))

## [0.8.4] - 2020-07-01

### Added

- Added reduce ddp results on eval ([#2434](https://github.com/PyTorchLightning/pytorch-lightning/pull/2434))
- Added a warning when an `IterableDataset` has `__len__` defined ([#2437](https://github.com/PyTorchLightning/pytorch-lightning/pull/2437))

### Changed

- Enabled no returns from eval ([#2446](https://github.com/PyTorchLightning/pytorch-lightning/pull/2446))

### Fixed

- Fixes train outputs ([#2428](https://github.com/PyTorchLightning/pytorch-lightning/pull/2428))
- Fixes Conda dependencies ([#2412](https://github.com/PyTorchLightning/pytorch-lightning/pull/2412))
- Fixed Apex scaling with decoupled backward ([#2433](https://github.com/PyTorchLightning/pytorch-lightning/pull/2433))
- Fixed crashing or wrong displaying progressbar because of missing ipywidgets ([#2417](https://github.com/PyTorchLightning/pytorch-lightning/pull/2417))
- Fixed TPU saving dir ([fc26078e](https://github.com/PyTorchLightning/pytorch-lightning/commit/fc26078e395f8a001f4c6dd7b3fe7ca202f914a3), [04e68f02](https://github.com/PyTorchLightning/pytorch-lightning/commit/04e68f022fc03dd5f1555ee86dea997d42a448ad))
- Fixed logging on rank 0 only ([#2425](https://github.com/PyTorchLightning/pytorch-lightning/pull/2425))


## [0.8.3] - 2020-06-29

### Fixed

- Fixed AMP wrong call ([593837e](https://github.com/PyTorchLightning/pytorch-lightning/commit/593837e1da24ff6c942b24ed803fc1496a304609))
- Fixed batch typo ([92d1e75](https://github.com/PyTorchLightning/pytorch-lightning/commit/92d1e75b2638a493d9d21ed5fe00a22093888285))

## [0.8.2] - 2020-06-28

### Added

- Added TorchText support for moving data to GPU ([#2379](https://github.com/PyTorchLightning/pytorch-lightning/pull/2379))

### Changed

- Changed epoch indexing from 0 instead of 1 ([#2289](https://github.com/PyTorchLightning/pytorch-lightning/pull/2289))
- Refactor Model `backward` ([#2276](https://github.com/PyTorchLightning/pytorch-lightning/pull/2276))
- Refactored `training_batch` + tests to verify correctness ([#2327](https://github.com/PyTorchLightning/pytorch-lightning/pull/2327),
     [#2328](https://github.com/PyTorchLightning/pytorch-lightning/pull/2328))
- Refactored training loop ([#2336](https://github.com/PyTorchLightning/pytorch-lightning/pull/2336))
- Made optimization steps for hooks ([#2363](https://github.com/PyTorchLightning/pytorch-lightning/pull/2363))
- Changed default apex level to 'O2' ([#2362](https://github.com/PyTorchLightning/pytorch-lightning/pull/2362))

### Removed

- Moved `TrainsLogger` to Bolts ([#2384](https://github.com/PyTorchLightning/pytorch-lightning/pull/2384))

### Fixed

- Fixed parsing TPU arguments and TPU tests ([#2094](https://github.com/PyTorchLightning/pytorch-lightning/pull/2094))
- Fixed number batches in case of multiple dataloaders and `limit_{*}_batches` ([#1920](https://github.com/PyTorchLightning/pytorch-lightning/pull/1920),
     [#2226](https://github.com/PyTorchLightning/pytorch-lightning/pull/2226))
- Fixed an issue with forward hooks not being removed after model summary ([#2298](https://github.com/PyTorchLightning/pytorch-lightning/pull/2298))
- Fix for `load_from_checkpoint()` not working with absolute path on Windows ([#2294](https://github.com/PyTorchLightning/pytorch-lightning/pull/2294))
- Fixed an issue how _has_len handles `NotImplementedError` e.g. raised by `torchtext.data.Iterator` ([#2293](https://github.com/PyTorchLightning/pytorch-lightning/pull/2293)), ([#2307](https://github.com/PyTorchLightning/pytorch-lightning/pull/2307))
- Fixed `average_precision` metric ([#2319](https://github.com/PyTorchLightning/pytorch-lightning/pull/2319))
- Fixed ROC metric for CUDA tensors ([#2304](https://github.com/PyTorchLightning/pytorch-lightning/pull/2304))
- Fixed lost compatibility with custom datatypes implementing `.to` ([#2335](https://github.com/PyTorchLightning/pytorch-lightning/pull/2335))
- Fixed loading model with kwargs ([#2387](https://github.com/PyTorchLightning/pytorch-lightning/pull/2387))
- Fixed sum(0) for `trainer.num_val_batches` ([#2268](https://github.com/PyTorchLightning/pytorch-lightning/pull/2268))
- Fixed checking if the parameters are a `DictConfig` Object ([#2216](https://github.com/PyTorchLightning/pytorch-lightning/pull/2216))
- Fixed SLURM weights saving ([#2341](https://github.com/PyTorchLightning/pytorch-lightning/pull/2341))
- Fixed swaps LR scheduler order ([#2356](https://github.com/PyTorchLightning/pytorch-lightning/pull/2356))
- Fixed adding tensorboard `hparams` logging test ([#2342](https://github.com/PyTorchLightning/pytorch-lightning/pull/2342))
- Fixed use model ref for tear down ([#2360](https://github.com/PyTorchLightning/pytorch-lightning/pull/2360))
- Fixed logger crash on DDP ([#2388](https://github.com/PyTorchLightning/pytorch-lightning/pull/2388))
- Fixed several issues with early stopping and checkpoint callbacks ([#1504](https://github.com/PyTorchLightning/pytorch-lightning/pull/1504),
     [#2391](https://github.com/PyTorchLightning/pytorch-lightning/pull/2391))
- Fixed loading past checkpoints from v0.7.x ([#2405](https://github.com/PyTorchLightning/pytorch-lightning/pull/2405))
- Fixed loading model without arguments ([#2403](https://github.com/PyTorchLightning/pytorch-lightning/pull/2403))
- Fixed Windows compatibility issue ([#2358](https://github.com/PyTorchLightning/pytorch-lightning/pull/2358))

## [0.8.1] - 2020-06-19

### Fixed

- Fixed the `load_from_checkpoint` path detected as URL bug ([#2244](https://github.com/PyTorchLightning/pytorch-lightning/pull/2244))
- Fixed hooks - added barrier ([#2245](https://github.com/PyTorchLightning/pytorch-lightning/pull/2245),
     [#2257](https://github.com/PyTorchLightning/pytorch-lightning/pull/2257),
     [#2260](https://github.com/PyTorchLightning/pytorch-lightning/pull/220))
- Fixed `hparams` - remove frame inspection on `self.hparams` ([#2253](https://github.com/PyTorchLightning/pytorch-lightning/pull/2253))
- Fixed setup and on fit calls ([#2252](https://github.com/PyTorchLightning/pytorch-lightning/pull/2252))
- Fixed GPU template ([#2255](https://github.com/PyTorchLightning/pytorch-lightning/pull/2255))

## [0.8.0] - 2020-06-18

### Added

- Added `overfit_batches`, `limit_{val|test}_batches` flags (overfit now uses training set for all three) ([#2213](https://github.com/PyTorchLightning/pytorch-lightning/pull/2213))
- Added metrics
  * Base classes ([#1326](https://github.com/PyTorchLightning/pytorch-lightning/pull/1326),
       [#1877](https://github.com/PyTorchLightning/pytorch-lightning/pull/1877))
  * Sklearn metrics classes ([#1327](https://github.com/PyTorchLightning/pytorch-lightning/pull/1327))
  * Native torch metrics ([#1488](https://github.com/PyTorchLightning/pytorch-lightning/pull/1488),
       [#2062](https://github.com/PyTorchLightning/pytorch-lightning/pull/2062))
  * docs for all Metrics ([#2184](https://github.com/PyTorchLightning/pytorch-lightning/pull/2184),
       [#2209](https://github.com/PyTorchLightning/pytorch-lightning/pull/2209))
  * Regression metrics ([#2221](https://github.com/PyTorchLightning/pytorch-lightning/pull/2221))
- Allow dataloaders without sampler field present ([#1907](https://github.com/PyTorchLightning/pytorch-lightning/pull/1907))
- Added option `save_last` to save the model at the end of every epoch in `ModelCheckpoint` ([#1908](https://github.com/PyTorchLightning/pytorch-lightning/pull/1908))
- Early stopping checks `on_validation_end` ([#1458](https://github.com/PyTorchLightning/pytorch-lightning/pull/1458))
- Speed up single-core TPU training by loading data using `ParallelLoader` ([#2033](https://github.com/PyTorchLightning/pytorch-lightning/pull/2033))
- Added a model hook `transfer_batch_to_device` that enables moving custom data structures to the target device ([#1756](https://github.com/PyTorchLightning/pytorch-lightning/pull/1756))
- Added [black](https://black.readthedocs.io/en/stable/) formatter for the code with code-checker on pull ([#1610](https://github.com/PyTorchLightning/pytorch-lightning/pull/1610))
- Added back the slow spawn ddp implementation as `ddp_spawn` ([#2115](https://github.com/PyTorchLightning/pytorch-lightning/pull/2115))
- Added loading checkpoints from URLs ([#1667](https://github.com/PyTorchLightning/pytorch-lightning/pull/1667))
- Added a callback method `on_keyboard_interrupt` for handling KeyboardInterrupt events during training ([#2134](https://github.com/PyTorchLightning/pytorch-lightning/pull/2134))
- Added a decorator `auto_move_data` that moves data to the correct device when using the LightningModule for inference ([#1905](https://github.com/PyTorchLightning/pytorch-lightning/pull/1905))
- Added `ckpt_path` option to `LightningModule.test(...)` to load particular checkpoint ([#2190](https://github.com/PyTorchLightning/pytorch-lightning/pull/2190))
- Added `setup` and `teardown` hooks for model ([#2229](https://github.com/PyTorchLightning/pytorch-lightning/pull/2229))

### Changed

- Allow user to select individual TPU core to train on ([#1729](https://github.com/PyTorchLightning/pytorch-lightning/pull/1729))
- Removed non-finite values from loss in `LRFinder` ([#1862](https://github.com/PyTorchLightning/pytorch-lightning/pull/1862))
- Allow passing model hyperparameters as complete kwarg list ([#1896](https://github.com/PyTorchLightning/pytorch-lightning/pull/1896))
- Renamed `ModelCheckpoint`'s attributes `best` to `best_model_score` and `kth_best_model` to `kth_best_model_path` ([#1799](https://github.com/PyTorchLightning/pytorch-lightning/pull/1799))
- Re-Enable Logger's `ImportError`s ([#1938](https://github.com/PyTorchLightning/pytorch-lightning/pull/1938))
- Changed the default value of the Trainer argument `weights_summary` from `full` to `top` ([#2029](https://github.com/PyTorchLightning/pytorch-lightning/pull/2029))
- Raise an error when lightning replaces an existing sampler ([#2020](https://github.com/PyTorchLightning/pytorch-lightning/pull/2020))
- Enabled `prepare_data` from correct processes - clarify local vs global rank ([#2166](https://github.com/PyTorchLightning/pytorch-lightning/pull/2166))
- Remove explicit flush from tensorboard logger ([#2126](https://github.com/PyTorchLightning/pytorch-lightning/pull/2126))
- Changed epoch indexing from 1 instead of 0 ([#2206](https://github.com/PyTorchLightning/pytorch-lightning/pull/2206))

### Deprecated

- Deprecated flags: ([#2213](https://github.com/PyTorchLightning/pytorch-lightning/pull/2213))
  * `overfit_pct` in favour of `overfit_batches`
  * `val_percent_check` in favour of `limit_val_batches`
  * `test_percent_check` in favour of `limit_test_batches`
- Deprecated `ModelCheckpoint`'s attributes `best` and `kth_best_model` ([#1799](https://github.com/PyTorchLightning/pytorch-lightning/pull/1799))
- Dropped official support/testing for older PyTorch versions <1.3 ([#1917](https://github.com/PyTorchLightning/pytorch-lightning/pull/1917))
- Deprecated Trainer `proc_rank` in favour of `global_rank` ([#2166](https://github.com/PyTorchLightning/pytorch-lightning/pull/2166),
     [#2269](https://github.com/PyTorchLightning/pytorch-lightning/pull/2269))

### Removed

- Removed unintended Trainer argument `progress_bar_callback`, the callback should be passed in by `Trainer(callbacks=[...])` instead ([#1855](https://github.com/PyTorchLightning/pytorch-lightning/pull/1855))
- Removed obsolete `self._device` in Trainer ([#1849](https://github.com/PyTorchLightning/pytorch-lightning/pull/1849))
- Removed deprecated API ([#2073](https://github.com/PyTorchLightning/pytorch-lightning/pull/2073))
   * Packages: `pytorch_lightning.pt_overrides`, `pytorch_lightning.root_module`
   * Modules: `pytorch_lightning.logging.comet_logger`, `pytorch_lightning.logging.mlflow_logger`, `pytorch_lightning.logging.test_tube_logger`, `pytorch_lightning.overrides.override_data_parallel`, `pytorch_lightning.core.model_saving`, `pytorch_lightning.core.root_module`
   * Trainer arguments: `add_row_log_interval`, `default_save_path`, `gradient_clip`, `nb_gpu_nodes`, `max_nb_epochs`, `min_nb_epochs`, `nb_sanity_val_steps`
   * Trainer attributes: `nb_gpu_nodes`, `num_gpu_nodes`, `gradient_clip`, `max_nb_epochs`, `min_nb_epochs`, `nb_sanity_val_steps`, `default_save_path`, `tng_tqdm_dic`

### Fixed

- Run graceful training teardown on interpreter exit ([#1631](https://github.com/PyTorchLightning/pytorch-lightning/pull/1631))
- Fixed user warning when apex was used together with learning rate schedulers ([#1873](https://github.com/PyTorchLightning/pytorch-lightning/pull/1873))
- Fixed multiple calls of `EarlyStopping` callback ([#1863](https://github.com/PyTorchLightning/pytorch-lightning/pull/1863))
- Fixed an issue with `Trainer.from_argparse_args` when passing in unknown Trainer args ([#1932](https://github.com/PyTorchLightning/pytorch-lightning/pull/1932))
- Fixed bug related to logger not being reset correctly for model after tuner algorithms ([#1933](https://github.com/PyTorchLightning/pytorch-lightning/pull/1933))
- Fixed root node resolution for SLURM cluster with dash in host name ([#1954](https://github.com/PyTorchLightning/pytorch-lightning/pull/1954))
- Fixed `LearningRateLogger` in multi-scheduler setting ([#1944](https://github.com/PyTorchLightning/pytorch-lightning/pull/1944))
- Fixed test configuration check and testing ([#1804](https://github.com/PyTorchLightning/pytorch-lightning/pull/1804))
- Fixed an issue with Trainer constructor silently ignoring unknown/misspelled arguments ([#1820](https://github.com/PyTorchLightning/pytorch-lightning/pull/1820))
- Fixed `save_weights_only` in ModelCheckpoint ([#1780](https://github.com/PyTorchLightning/pytorch-lightning/pull/1780))
- Allow use of same `WandbLogger` instance for multiple training loops ([#2055](https://github.com/PyTorchLightning/pytorch-lightning/pull/2055))
- Fixed an issue with `_auto_collect_arguments` collecting local variables that are not constructor arguments and not working for signatures that have the instance not named `self` ([#2048](https://github.com/PyTorchLightning/pytorch-lightning/pull/2048))
- Fixed mistake in parameters' grad norm tracking ([#2012](https://github.com/PyTorchLightning/pytorch-lightning/pull/2012))
- Fixed CPU and hanging GPU crash ([#2118](https://github.com/PyTorchLightning/pytorch-lightning/pull/2118))
- Fixed an issue with the model summary and `example_input_array` depending on a specific ordering of the submodules in a LightningModule ([#1773](https://github.com/PyTorchLightning/pytorch-lightning/pull/1773))
- Fixed Tpu logging ([#2230](https://github.com/PyTorchLightning/pytorch-lightning/pull/2230))
- Fixed Pid port + duplicate `rank_zero` logging ([#2140](https://github.com/PyTorchLightning/pytorch-lightning/pull/2140),
     [#2231](https://github.com/PyTorchLightning/pytorch-lightning/pull/2231))

## [0.7.6] - 2020-05-16

### Added

- Added callback for logging learning rates ([#1498](https://github.com/PyTorchLightning/pytorch-lightning/pull/1498))
- Added transfer learning example (for a binary classification task in computer vision) ([#1564](https://github.com/PyTorchLightning/pytorch-lightning/pull/1564))
- Added type hints in `Trainer.fit()` and `Trainer.test()` to reflect that also a list of dataloaders can be passed in ([#1723](https://github.com/PyTorchLightning/pytorch-lightning/pull/1723)).
- Added auto scaling of batch size ([#1638](https://github.com/PyTorchLightning/pytorch-lightning/pull/1638))
- The progress bar metrics now also get updated in `training_epoch_end` ([#1724](https://github.com/PyTorchLightning/pytorch-lightning/pull/1724))
- Enable `NeptuneLogger` to work with `distributed_backend=ddp` ([#1753](https://github.com/PyTorchLightning/pytorch-lightning/pull/1753))
- Added option to provide seed to random generators to ensure reproducibility ([#1572](https://github.com/PyTorchLightning/pytorch-lightning/pull/1572))
- Added override for hparams in `load_from_ckpt` ([#1797](https://github.com/PyTorchLightning/pytorch-lightning/pull/1797))
- Added support multi-node distributed execution under `torchelastic` ([#1811](https://github.com/PyTorchLightning/pytorch-lightning/pull/1811),
     [#1818](https://github.com/PyTorchLightning/pytorch-lightning/pull/1818))
- Added using `store_true` for bool args ([#1822](https://github.com/PyTorchLightning/pytorch-lightning/pull/1822),
     [#1842](https://github.com/PyTorchLightning/pytorch-lightning/pull/1842))
- Added dummy logger for internally disabling logging for some features ([#1836](https://github.com/PyTorchLightning/pytorch-lightning/pull/1836))

### Changed

- Enable `non-blocking` for device transfers to GPU ([#1843](https://github.com/PyTorchLightning/pytorch-lightning/pull/1843))
- Replace mata_tags.csv with hparams.yaml ([#1271](https://github.com/PyTorchLightning/pytorch-lightning/pull/1271))
- Reduction when `batch_size < num_gpus` ([#1609](https://github.com/PyTorchLightning/pytorch-lightning/pull/1609))
- Updated LightningTemplateModel to look more like Colab example ([#1577](https://github.com/PyTorchLightning/pytorch-lightning/pull/1577))
- Don't convert `namedtuple` to `tuple` when transferring the batch to target device ([#1589](https://github.com/PyTorchLightning/pytorch-lightning/pull/1589))
- Allow passing hparams as keyword argument to LightningModule when loading from checkpoint ([#1639](https://github.com/PyTorchLightning/pytorch-lightning/pull/1639))
- Args should come after the last positional argument ([#1807](https://github.com/PyTorchLightning/pytorch-lightning/pull/1807))
- Made ddp the default if no backend specified with multiple GPUs ([#1789](https://github.com/PyTorchLightning/pytorch-lightning/pull/1789))

### Deprecated

- Deprecated `tags_csv` in favor of `hparams_file` ([#1271](https://github.com/PyTorchLightning/pytorch-lightning/pull/1271))

### Fixed

- Fixed broken link in PR template ([#1675](https://github.com/PyTorchLightning/pytorch-lightning/pull/1675))
- Fixed ModelCheckpoint not None checking filepath ([#1654](https://github.com/PyTorchLightning/pytorch-lightning/pull/1654))
- Trainer now calls `on_load_checkpoint()` when resuming from a checkpoint ([#1666](https://github.com/PyTorchLightning/pytorch-lightning/pull/1666))
- Fixed sampler logic for ddp with iterable dataset ([#1734](https://github.com/PyTorchLightning/pytorch-lightning/pull/1734))
- Fixed `_reset_eval_dataloader()` for IterableDataset ([#1560](https://github.com/PyTorchLightning/pytorch-lightning/pull/1560))
- Fixed Horovod distributed backend to set the `root_gpu` property ([#1669](https://github.com/PyTorchLightning/pytorch-lightning/pull/1669))
- Fixed wandb logger `global_step` affects other loggers ([#1492](https://github.com/PyTorchLightning/pytorch-lightning/pull/1492))
- Fixed disabling progress bar on non-zero ranks using Horovod backend ([#1709](https://github.com/PyTorchLightning/pytorch-lightning/pull/1709))
- Fixed bugs that prevent lr finder to be used together with early stopping and validation dataloaders ([#1676](https://github.com/PyTorchLightning/pytorch-lightning/pull/1676))
- Fixed a bug in Trainer that prepended the checkpoint path with `version_` when it shouldn't ([#1748](https://github.com/PyTorchLightning/pytorch-lightning/pull/1748))
- Fixed lr key name in case of param groups in LearningRateLogger ([#1719](https://github.com/PyTorchLightning/pytorch-lightning/pull/1719))
- Fixed accumulation parameter and suggestion method for learning rate finder ([#1801](https://github.com/PyTorchLightning/pytorch-lightning/pull/1801))
- Fixed num processes wasn't being set properly and auto sampler was ddp failing ([#1819](https://github.com/PyTorchLightning/pytorch-lightning/pull/1819))
- Fixed bugs in semantic segmentation example ([#1824](https://github.com/PyTorchLightning/pytorch-lightning/pull/1824))
- Fixed saving native AMP scaler state ([#1777](https://github.com/PyTorchLightning/pytorch-lightning/pull/1777))
- Fixed native amp + ddp ([#1788](https://github.com/PyTorchLightning/pytorch-lightning/pull/1788))
- Fixed `hparam` logging with metrics ([#1647](https://github.com/PyTorchLightning/pytorch-lightning/pull/1647))

## [0.7.5] - 2020-04-27

### Changed

- Allow logging of metrics together with `hparams` ([#1630](https://github.com/PyTorchLightning/pytorch-lightning/pull/1630))

### Removed

- Removed Warning from trainer loop ([#1634](https://github.com/PyTorchLightning/pytorch-lightning/pull/1634))

### Fixed

- Fixed ModelCheckpoint not being fixable ([#1632](https://github.com/PyTorchLightning/pytorch-lightning/pull/1632))
- Fixed CPU DDP breaking change and DDP change ([#1635](https://github.com/PyTorchLightning/pytorch-lightning/pull/1635))
- Tested pickling ([#1636](https://github.com/PyTorchLightning/pytorch-lightning/pull/1636))


## [0.7.4] - 2020-04-26

### Added

- Added flag `replace_sampler_ddp` to manually disable sampler replacement in DDP  ([#1513](https://github.com/PyTorchLightning/pytorch-lightning/pull/1513))
- Added `auto_select_gpus` flag to trainer that enables automatic selection of available GPUs on exclusive mode systems.
- Added learning rate finder ([#1347](https://github.com/PyTorchLightning/pytorch-lightning/pull/1347))
- Added support for DDP mode in clusters without SLURM ([#1387](https://github.com/PyTorchLightning/pytorch-lightning/pull/1387))
- Added `test_dataloaders` parameter to `Trainer.test()` ([#1434](https://github.com/PyTorchLightning/pytorch-lightning/pull/1434))
- Added `terminate_on_nan` flag to trainer that performs a NaN check with each training iteration when set to `True` ([#1475](https://github.com/PyTorchLightning/pytorch-lightning/pull/1475))
- Added speed parity tests (max 1 sec difference per epoch)([#1482](https://github.com/PyTorchLightning/pytorch-lightning/pull/1482))
- Added `ddp_cpu` backend for testing ddp without GPUs ([#1158](https://github.com/PyTorchLightning/pytorch-lightning/pull/1158))
- Added [Horovod](http://horovod.ai) support as a distributed backend `Trainer(distributed_backend='horovod')` ([#1529](https://github.com/PyTorchLightning/pytorch-lightning/pull/1529))
- Added support for 8 core distributed training on Kaggle TPU's ([#1568](https://github.com/PyTorchLightning/pytorch-lightning/pull/1568))
- Added support for native AMP ([#1561](https://github.com/PyTorchLightning/pytorch-lightning/pull/1561),
    [#1580](https://github.com/PyTorchLightning/pytorch-lightning/pull/1580))

### Changed

- Changed the default behaviour to no longer include a NaN check with each training iteration ([#1475](https://github.com/PyTorchLightning/pytorch-lightning/pull/1475))
- Decoupled the progress bar from trainer` it is a callback now and can be customized or even be replaced entirely ([#1450](https://github.com/PyTorchLightning/pytorch-lightning/pull/1450)).
- Changed lr schedule step interval behavior to update every backwards pass instead of every forwards pass ([#1477](https://github.com/PyTorchLightning/pytorch-lightning/pull/1477))
- Defines shared proc. rank, remove rank from instances (e.g. loggers) ([#1408](https://github.com/PyTorchLightning/pytorch-lightning/pull/1408))
- Updated semantic segmentation example with custom U-Net and logging ([#1371](https://github.com/PyTorchLightning/pytorch-lightning/pull/1371))
- Disabled val and test shuffling ([#1600](https://github.com/PyTorchLightning/pytorch-lightning/pull/1600))

### Deprecated

- Deprecated `training_tqdm_dict` in favor of `progress_bar_dict` ([#1450](https://github.com/PyTorchLightning/pytorch-lightning/pull/1450)).

### Removed

- Removed `test_dataloaders` parameter from `Trainer.fit()` ([#1434](https://github.com/PyTorchLightning/pytorch-lightning/pull/1434))

### Fixed

- Added the possibility to pass nested metrics dictionaries to loggers ([#1582](https://github.com/PyTorchLightning/pytorch-lightning/pull/1582))
- Fixed memory leak from opt return ([#1528](https://github.com/PyTorchLightning/pytorch-lightning/pull/1528))
- Fixed saving checkpoint before deleting old ones ([#1453](https://github.com/PyTorchLightning/pytorch-lightning/pull/1453))
- Fixed loggers - flushing last logged metrics even before continue, e.g. `trainer.test()` results ([#1459](https://github.com/PyTorchLightning/pytorch-lightning/pull/1459))
- Fixed optimizer configuration when `configure_optimizers` returns dict without `lr_scheduler` ([#1443](https://github.com/PyTorchLightning/pytorch-lightning/pull/1443))
- Fixed `LightningModule` - mixing hparams and arguments in `LightningModule.__init__()` crashes load_from_checkpoint() ([#1505](https://github.com/PyTorchLightning/pytorch-lightning/pull/1505))
- Added a missing call to the `on_before_zero_grad` model hook ([#1493](https://github.com/PyTorchLightning/pytorch-lightning/pull/1493)).
- Allow use of sweeps with `WandbLogger` ([#1512](https://github.com/PyTorchLightning/pytorch-lightning/pull/1512))
- Fixed a bug that caused the `callbacks` Trainer argument to reference a global variable ([#1534](https://github.com/PyTorchLightning/pytorch-lightning/pull/1534)).
- Fixed a bug that set all boolean CLI arguments from `Trainer.add_argparse_args` always to True ([#1571](https://github.com/PyTorchLightning/pytorch-lightning/pull/1571))
- Fixed do not copy the batch when training on a single GPU ([#1576](https://github.com/PyTorchLightning/pytorch-lightning/pull/1576),
    [#1579](https://github.com/PyTorchLightning/pytorch-lightning/pull/1579))
- Fixed soft checkpoint removing on DDP ([#1408](https://github.com/PyTorchLightning/pytorch-lightning/pull/1408))
- Fixed automatic parser bug ([#1585](https://github.com/PyTorchLightning/pytorch-lightning/pull/1585))
- Fixed bool conversion from string ([#1606](https://github.com/PyTorchLightning/pytorch-lightning/pull/1606))

## [0.7.3] - 2020-04-09

### Added

- Added `rank_zero_warn` for warning only in rank 0 ([#1428](https://github.com/PyTorchLightning/pytorch-lightning/pull/1428))

### Fixed

- Fixed default `DistributedSampler` for DDP training ([#1425](https://github.com/PyTorchLightning/pytorch-lightning/pull/1425))
- Fixed workers warning not on windows ([#1430](https://github.com/PyTorchLightning/pytorch-lightning/pull/1430))
- Fixed returning tuple from `run_training_batch` ([#1431](https://github.com/PyTorchLightning/pytorch-lightning/pull/1431))
- Fixed gradient clipping ([#1438](https://github.com/PyTorchLightning/pytorch-lightning/pull/1438))
- Fixed pretty print ([#1441](https://github.com/PyTorchLightning/pytorch-lightning/pull/1441))


## [0.7.2] - 2020-04-07

### Added

- Added same step loggers' metrics aggregation ([#1278](https://github.com/PyTorchLightning/pytorch-lightning/pull/1278))
- Added parity test between a vanilla MNIST model and lightning model ([#1284](https://github.com/PyTorchLightning/pytorch-lightning/pull/1284))
- Added parity test between a vanilla RNN model and lightning model ([#1351](https://github.com/PyTorchLightning/pytorch-lightning/pull/1351))
- Added Reinforcement Learning - Deep Q-network (DQN) lightning example ([#1232](https://github.com/PyTorchLightning/pytorch-lightning/pull/1232))
- Added support for hierarchical `dict` ([#1152](https://github.com/PyTorchLightning/pytorch-lightning/pull/1152))
- Added `TrainsLogger` class ([#1122](https://github.com/PyTorchLightning/pytorch-lightning/pull/1122))
- Added type hints to `pytorch_lightning.core` ([#946](https://github.com/PyTorchLightning/pytorch-lightning/pull/946))
- Added support for `IterableDataset` in validation and testing ([#1104](https://github.com/PyTorchLightning/pytorch-lightning/pull/1104))
- Added support for non-primitive types in `hparams` for `TensorboardLogger` ([#1130](https://github.com/PyTorchLightning/pytorch-lightning/pull/1130))
- Added a check that stops the training when loss or weights contain `NaN` or `inf` values. ([#1097](https://github.com/PyTorchLightning/pytorch-lightning/pull/1097))
- Added support for `IterableDataset` when `val_check_interval=1.0` (default), this will trigger validation at the end of each epoch. ([#1283](https://github.com/PyTorchLightning/pytorch-lightning/pull/1283))
- Added `summary` method to Profilers. ([#1259](https://github.com/PyTorchLightning/pytorch-lightning/pull/1259))
- Added informative errors if user defined dataloader has zero length ([#1280](https://github.com/PyTorchLightning/pytorch-lightning/pull/1280))
- Added testing for python 3.8 ([#915](https://github.com/PyTorchLightning/pytorch-lightning/pull/915))
- Added model configuration checking ([#1199](https://github.com/PyTorchLightning/pytorch-lightning/pull/1199))
- Added support for optimizer frequencies through `LightningModule.configure_optimizers()` ([#1269](https://github.com/PyTorchLightning/pytorch-lightning/pull/1269))
- Added option to run without an optimizer by returning `None` from `configure_optimizers`. ([#1279](https://github.com/PyTorchLightning/pytorch-lightning/pull/1279))
- Added a warning when the number of data loader workers is small. ([#1378](https://github.com/PyTorchLightning/pytorch-lightning/pull/1378))

### Changed

- Changed (renamed and refatored) `TensorRunningMean` -> `TensorRunningAccum`: running accumulations were generalized. ([#1278](https://github.com/PyTorchLightning/pytorch-lightning/pull/1278))
- Changed `progress_bar_refresh_rate` trainer flag to disable progress bar when set to 0. ([#1108](https://github.com/PyTorchLightning/pytorch-lightning/pull/1108))
- Enhanced `load_from_checkpoint` to also forward params to the model ([#1307](https://github.com/PyTorchLightning/pytorch-lightning/pull/1307))
- Updated references to `self.forward()` to instead use the `__call__` interface. ([#1211](https://github.com/PyTorchLightning/pytorch-lightning/pull/1211))
- Changed default behaviour of `configure_optimizers` to use no optimizer rather than Adam. ([#1279](https://github.com/PyTorchLightning/pytorch-lightning/pull/1279))
- Allow to upload models on W&B ([#1339](https://github.com/PyTorchLightning/pytorch-lightning/pull/1339))
- On DP and DDP2 unsqueeze is automated now ([#1319](https://github.com/PyTorchLightning/pytorch-lightning/pull/1319))
- Did not always create a DataLoader during reinstantiation, but the same type as before (if subclass of DataLoader) ([#1346](https://github.com/PyTorchLightning/pytorch-lightning/pull/1346))
- Did not interfere with a default sampler ([#1318](https://github.com/PyTorchLightning/pytorch-lightning/pull/1318))
- Remove default Adam optimizer ([#1317](https://github.com/PyTorchLightning/pytorch-lightning/pull/1317))
- Give warnings for unimplemented required lightning methods ([#1317](https://github.com/PyTorchLightning/pytorch-lightning/pull/1317))
- Made `evaluate` method private >> `Trainer._evaluate(...)`. ([#1260](https://github.com/PyTorchLightning/pytorch-lightning/pull/1260))
- Simplify the PL examples structure (shallower and more readable) ([#1247](https://github.com/PyTorchLightning/pytorch-lightning/pull/1247))
- Changed min max gpu memory to be on their own plots ([#1358](https://github.com/PyTorchLightning/pytorch-lightning/pull/1358))
- Remove `.item` which causes sync issues ([#1254](https://github.com/PyTorchLightning/pytorch-lightning/pull/1254))
- Changed smoothing in TQDM to decrease variability of time remaining between training / eval ([#1194](https://github.com/PyTorchLightning/pytorch-lightning/pull/1194))
- Change default logger to dedicated one ([#1064](https://github.com/PyTorchLightning/pytorch-lightning/pull/1064))

### Deprecated

- Deprecated Trainer argument `print_nan_grads` ([#1097](https://github.com/PyTorchLightning/pytorch-lightning/pull/1097))
- Deprecated Trainer argument `show_progress_bar` ([#1108](https://github.com/PyTorchLightning/pytorch-lightning/pull/1108))

### Removed

- Removed test for no test dataloader in .fit ([#1495](https://github.com/PyTorchLightning/pytorch-lightning/pull/1495))
- Removed duplicated module `pytorch_lightning.utilities.arg_parse` for loading CLI arguments ([#1167](https://github.com/PyTorchLightning/pytorch-lightning/pull/1167))
- Removed wandb logger's `finalize` method ([#1193](https://github.com/PyTorchLightning/pytorch-lightning/pull/1193))
- Dropped `torchvision` dependency in tests and added own MNIST dataset class instead ([#986](https://github.com/PyTorchLightning/pytorch-lightning/pull/986))

### Fixed

- Fixed `model_checkpoint` when saving all models ([#1359](https://github.com/PyTorchLightning/pytorch-lightning/pull/1359))
- `Trainer.add_argparse_args` classmethod fixed. Now it adds a type for the arguments ([#1147](https://github.com/PyTorchLightning/pytorch-lightning/pull/1147))
- Fixed bug related to type checking of `ReduceLROnPlateau` lr schedulers([#1126](https://github.com/PyTorchLightning/pytorch-lightning/pull/1126))
- Fixed a bug to ensure lightning checkpoints to be backward compatible ([#1132](https://github.com/PyTorchLightning/pytorch-lightning/pull/1132))
- Fixed a bug that created an extra dataloader with active `reload_dataloaders_every_epoch` ([#1196](https://github.com/PyTorchLightning/pytorch-lightning/pull/1196))
- Fixed all warnings and errors in the docs build process ([#1191](https://github.com/PyTorchLightning/pytorch-lightning/pull/1191))
- Fixed an issue where `val_percent_check=0` would not disable validation ([#1251](https://github.com/PyTorchLightning/pytorch-lightning/pull/1251))
- Fixed average of incomplete `TensorRunningMean` ([#1309](https://github.com/PyTorchLightning/pytorch-lightning/pull/1309))
- Fixed `WandbLogger.watch` with `wandb.init()` ([#1311](https://github.com/PyTorchLightning/pytorch-lightning/pull/1311))
- Fixed an issue with early stopping that would prevent it from monitoring training metrics when validation is disabled / not implemented ([#1235](https://github.com/PyTorchLightning/pytorch-lightning/pull/1235)).
- Fixed a bug that would cause `trainer.test()` to run on the validation set when overloading `validation_epoch_end` and `test_end` ([#1353](https://github.com/PyTorchLightning/pytorch-lightning/pull/1353))
- Fixed `WandbLogger.watch` - use of the watch method without importing `wandb` ([#1311](https://github.com/PyTorchLightning/pytorch-lightning/pull/1311))
- Fixed `WandbLogger` to be used with 'ddp' - allow reinits in sub-processes ([#1149](https://github.com/PyTorchLightning/pytorch-lightning/pull/1149),
     [#1360](https://github.com/PyTorchLightning/pytorch-lightning/pull/1360))
- Made `training_epoch_end` behave like `validation_epoch_end` ([#1357](https://github.com/PyTorchLightning/pytorch-lightning/pull/1357))
- Fixed `fast_dev_run` running validation twice ([#1365](https://github.com/PyTorchLightning/pytorch-lightning/pull/1365))
- Fixed pickle error from quick patch `__code__` ([#1352](https://github.com/PyTorchLightning/pytorch-lightning/pull/1352))
- Fixed memory leak on GPU0 ([#1094](https://github.com/PyTorchLightning/pytorch-lightning/pull/1094),
     [#1349](https://github.com/PyTorchLightning/pytorch-lightning/pull/1349))
- Fixed checkpointing interval ([#1272](https://github.com/PyTorchLightning/pytorch-lightning/pull/1272))
- Fixed validation and training loops run the partial dataset ([#1192](https://github.com/PyTorchLightning/pytorch-lightning/pull/1192))
- Fixed running `on_validation_end` only on main process in DDP ([#1125](https://github.com/PyTorchLightning/pytorch-lightning/pull/1125))
- Fixed `load_spawn_weights` only in proc rank 0 ([#1385](https://github.com/PyTorchLightning/pytorch-lightning/pull/1385))
- Fixes using deprecated `use_amp` attribute ([#1145](https://github.com/PyTorchLightning/pytorch-lightning/pull/1145))
- Fixed Tensorboard logger error: lightning_logs directory not exists in multi-node DDP on nodes with rank != 0 ([#1377](https://github.com/PyTorchLightning/pytorch-lightning/pull/1377))
- Fixed `Unimplemented backend XLA` error on TPU ([#1387](https://github.com/PyTorchLightning/pytorch-lightning/pull/1387))

## [0.7.1] - 2020-03-07

### Fixed

- Fixes `print` issues and `data_loader` ([#1080](https://github.com/PyTorchLightning/pytorch-lightning/pull/1080))

## [0.7.0] - 2020-03-06

### Added

- Added automatic sampler setup. Depending on DDP or TPU, lightning configures the sampler correctly (user needs to do nothing) ([#926](https://github.com/PyTorchLightning/pytorch-lightning/pull/926))
- Added `reload_dataloaders_every_epoch=False` flag for trainer. Some users require reloading data every epoch ([#926](https://github.com/PyTorchLightning/pytorch-lightning/pull/926))
- Added `progress_bar_refresh_rate=50` flag for trainer. Throttle refresh rate on notebooks ([#926](https://github.com/PyTorchLightning/pytorch-lightning/pull/926))
- Updated governance docs
- Added a check to ensure that the metric used for early stopping exists before training commences ([#542](https://github.com/PyTorchLightning/pytorch-lightning/pull/542))
- Added `optimizer_idx` argument to `backward` hook ([#733](https://github.com/PyTorchLightning/pytorch-lightning/pull/733))
- Added `entity` argument to `WandbLogger` to be passed to `wandb.init` ([#783](https://github.com/PyTorchLightning/pytorch-lightning/pull/783))
- Added a tool for profiling training runs ([#782](https://github.com/PyTorchLightning/pytorch-lightning/pull/782))
- Improved flexibility for naming of TensorBoard logs, can now set `version` to a `str` to just save to that directory, and use `name=''` to prevent experiment-name directory ([#804](https://github.com/PyTorchLightning/pytorch-lightning/pull/804))
- Added option to specify `step` key when logging metrics ([#808](https://github.com/PyTorchLightning/pytorch-lightning/pull/808))
- Added `train_dataloader`, `val_dataloader` and `test_dataloader` arguments to `Trainer.fit()`, for alternative data parsing ([#759](https://github.com/PyTorchLightning/pytorch-lightning/pull/759))
- Added Tensor Processing Unit (TPU) support ([#868](https://github.com/PyTorchLightning/pytorch-lightning/pull/868))
- Added semantic segmentation example ([#751](https://github.com/PyTorchLightning/pytorch-lightning/pull/751),[#876](https://github.com/PyTorchLightning/pytorch-lightning/pull/876),
     [#881](https://github.com/PyTorchLightning/pytorch-lightning/pull/881))
- Split callbacks in multiple files ([#849](https://github.com/PyTorchLightning/pytorch-lightning/pull/849))
- Support for user defined callbacks ([#889](https://github.com/PyTorchLightning/pytorch-lightning/pull/889) and [#950](https://github.com/PyTorchLightning/pytorch-lightning/pull/950))
- Added support for multiple loggers to be passed to `Trainer` as an iterable (e.g. list, tuple, etc.) ([#903](https://github.com/PyTorchLightning/pytorch-lightning/pull/903))
- Added support for step-based learning rate scheduling ([#941](https://github.com/PyTorchLightning/pytorch-lightning/pull/941))
- Added support for logging `hparams` as dict ([#1029](https://github.com/PyTorchLightning/pytorch-lightning/pull/1029))
- Checkpoint and early stopping now work without val. step ([#1041](https://github.com/PyTorchLightning/pytorch-lightning/pull/1041))
- Support graceful training cleanup after Keyboard Interrupt ([#856](https://github.com/PyTorchLightning/pytorch-lightning/pull/856),
     [#1019](https://github.com/PyTorchLightning/pytorch-lightning/pull/1019))
- Added type hints for function arguments ([#912](https://github.com/PyTorchLightning/pytorch-lightning/pull/912), )
- Added default `argparser` for `Trainer` ([#952](https://github.com/PyTorchLightning/pytorch-lightning/pull/1023),
     [#1023](https://github.com/PyTorchLightning/pytorch-lightning/pull/1023))
- Added TPU gradient clipping ([#963](https://github.com/PyTorchLightning/pytorch-lightning/pull/963))
- Added max/min number of steps in `Trainer` ([#728](https://github.com/PyTorchLightning/pytorch-lightning/pull/728))

### Changed

- Improved `NeptuneLogger` by adding `close_after_fit` argument to allow logging after training([#908](https://github.com/PyTorchLightning/pytorch-lightning/pull/1084))
- Changed default TQDM to use `tqdm.auto` for prettier outputs in IPython notebooks ([#752](https://github.com/PyTorchLightning/pytorch-lightning/pull/752))
- Changed `pytorch_lightning.logging` to `pytorch_lightning.loggers` ([#767](https://github.com/PyTorchLightning/pytorch-lightning/pull/767))
- Moved the default `tqdm_dict` definition from Trainer to `LightningModule`, so it can be overridden by the user ([#749](https://github.com/PyTorchLightning/pytorch-lightning/pull/749))
- Moved functionality of `LightningModule.load_from_metrics` into `LightningModule.load_from_checkpoint` ([#995](https://github.com/PyTorchLightning/pytorch-lightning/pull/995))
- Changed Checkpoint path parameter from `filepath` to `dirpath` ([#1016](https://github.com/PyTorchLightning/pytorch-lightning/pull/1016))
- Freezed models `hparams` as `Namespace` property ([#1029](https://github.com/PyTorchLightning/pytorch-lightning/pull/1029))
- Dropped `logging` config in package init ([#1015](https://github.com/PyTorchLightning/pytorch-lightning/pull/1015))
- Renames model steps ([#1051](https://github.com/PyTorchLightning/pytorch-lightning/pull/1051))
  - `training_end` >> `training_epoch_end`
  - `validation_end` >> `validation_epoch_end`
  - `test_end` >> `test_epoch_end`
- Refactor dataloading, supports infinite dataloader ([#955](https://github.com/PyTorchLightning/pytorch-lightning/pull/955))
- Create single file in `TensorBoardLogger` ([#777](https://github.com/PyTorchLightning/pytorch-lightning/pull/777))

### Deprecated

- Deprecated `pytorch_lightning.logging` ([#767](https://github.com/PyTorchLightning/pytorch-lightning/pull/767))
- Deprecated `LightningModule.load_from_metrics` in favour of `LightningModule.load_from_checkpoint` ([#995](https://github.com/PyTorchLightning/pytorch-lightning/pull/995),
     [#1079](https://github.com/PyTorchLightning/pytorch-lightning/pull/1079))
- Deprecated `@data_loader` decorator ([#926](https://github.com/PyTorchLightning/pytorch-lightning/pull/926))
- Deprecated model steps `training_end`, `validation_end` and `test_end` ([#1051](https://github.com/PyTorchLightning/pytorch-lightning/pull/1051),
     [#1056](https://github.com/PyTorchLightning/pytorch-lightning/pull/1056))

### Removed

- Removed dependency on `pandas` ([#736](https://github.com/PyTorchLightning/pytorch-lightning/pull/736))
- Removed dependency on `torchvision` ([#797](https://github.com/PyTorchLightning/pytorch-lightning/pull/797))
- Removed dependency on `scikit-learn` ([#801](https://github.com/PyTorchLightning/pytorch-lightning/pull/801))

### Fixed

- Fixed a bug where early stopping `on_end_epoch` would be called inconsistently when `check_val_every_n_epoch == 0` ([#743](https://github.com/PyTorchLightning/pytorch-lightning/pull/743))
- Fixed a bug where the model checkpointer didn't write to the same directory as the logger ([#771](https://github.com/PyTorchLightning/pytorch-lightning/pull/771))
- Fixed a bug where the `TensorBoardLogger` class would create an additional empty log file during fitting ([#777](https://github.com/PyTorchLightning/pytorch-lightning/pull/777))
- Fixed a bug where `global_step` was advanced incorrectly when using `accumulate_grad_batches > 1` ([#832](https://github.com/PyTorchLightning/pytorch-lightning/pull/832))
- Fixed a bug when calling `self.logger.experiment` with multiple loggers ([#1009](https://github.com/PyTorchLightning/pytorch-lightning/pull/1009))
- Fixed a bug when calling `logger.append_tags` on a `NeptuneLogger` with a single tag ([#1009](https://github.com/PyTorchLightning/pytorch-lightning/pull/1009))
- Fixed sending back data from `.spawn` by saving and loading the trained model in/out of the process ([#1017](https://github.com/PyTorchLightning/pytorch-lightning/pull/1017)
- Fixed port collision on DDP ([#1010](https://github.com/PyTorchLightning/pytorch-lightning/pull/1010))
- Fixed/tested pass overrides ([#918](https://github.com/PyTorchLightning/pytorch-lightning/pull/918))
- Fixed comet logger to log after train ([#892](https://github.com/PyTorchLightning/pytorch-lightning/pull/892))
- Remove deprecated args to learning rate step function ([#890](https://github.com/PyTorchLightning/pytorch-lightning/pull/890))

## [0.6.0] - 2020-01-21

### Added

- Added support for resuming from a specific checkpoint via `resume_from_checkpoint` argument ([#516](https://github.com/PyTorchLightning/pytorch-lightning/pull/516))
- Added support for `ReduceLROnPlateau` scheduler ([#320](https://github.com/PyTorchLightning/pytorch-lightning/pull/320))
- Added support for Apex mode `O2` in conjunction with Data Parallel ([#493](https://github.com/PyTorchLightning/pytorch-lightning/pull/493))
- Added option (`save_top_k`) to save the top k models in the `ModelCheckpoint` class ([#128](https://github.com/PyTorchLightning/pytorch-lightning/pull/128))
- Added `on_train_start` and `on_train_end` hooks to `ModelHooks` ([#598](https://github.com/PyTorchLightning/pytorch-lightning/pull/598))
- Added `TensorBoardLogger` ([#607](https://github.com/PyTorchLightning/pytorch-lightning/pull/607))
- Added support for weight summary of model with multiple inputs ([#543](https://github.com/PyTorchLightning/pytorch-lightning/pull/543))
- Added `map_location` argument to `load_from_metrics` and `load_from_checkpoint` ([#625](https://github.com/PyTorchLightning/pytorch-lightning/pull/625))
- Added option to disable validation by setting `val_percent_check=0` ([#649](https://github.com/PyTorchLightning/pytorch-lightning/pull/649))
- Added `NeptuneLogger` class ([#648](https://github.com/PyTorchLightning/pytorch-lightning/pull/648))
- Added `WandbLogger` class ([#627](https://github.com/PyTorchLightning/pytorch-lightning/pull/627))

### Changed

- Changed the default progress bar to print to stdout instead of stderr ([#531](https://github.com/PyTorchLightning/pytorch-lightning/pull/531))
- Renamed `step_idx` to `step`, `epoch_idx` to `epoch`, `max_num_epochs` to `max_epochs` and `min_num_epochs` to `min_epochs` ([#589](https://github.com/PyTorchLightning/pytorch-lightning/pull/589))
- Renamed `total_batch_nb` to `total_batches`, `nb_val_batches` to `num_val_batches`, `nb_training_batches` to `num_training_batches`, `max_nb_epochs` to `max_epochs`, `min_nb_epochs` to `min_epochs`, `nb_test_batches` to `num_test_batches`, and `nb_val_batches` to `num_val_batches` ([#567](https://github.com/PyTorchLightning/pytorch-lightning/pull/567))
- Changed gradient logging to use parameter names instead of indexes ([#660](https://github.com/PyTorchLightning/pytorch-lightning/pull/660))
- Changed the default logger to `TensorBoardLogger` ([#609](https://github.com/PyTorchLightning/pytorch-lightning/pull/609))
- Changed the directory for tensorboard logging to be the same as model checkpointing ([#706](https://github.com/PyTorchLightning/pytorch-lightning/pull/706))

### Deprecated

- Deprecated `max_nb_epochs` and `min_nb_epochs` ([#567](https://github.com/PyTorchLightning/pytorch-lightning/pull/567))
- Deprecated the `on_sanity_check_start` hook in `ModelHooks` ([#598](https://github.com/PyTorchLightning/pytorch-lightning/pull/598))

### Removed

- Removed the `save_best_only` argument from `ModelCheckpoint`, use `save_top_k=1` instead ([#128](https://github.com/PyTorchLightning/pytorch-lightning/pull/128))

### Fixed

- Fixed a bug which ocurred when using Adagrad with cuda ([#554](https://github.com/PyTorchLightning/pytorch-lightning/pull/554))
- Fixed a bug where training would be on the GPU despite setting `gpus=0` or `gpus=[]` ([#561](https://github.com/PyTorchLightning/pytorch-lightning/pull/561))
- Fixed an error with `print_nan_gradients` when some parameters do not require gradient ([#579](https://github.com/PyTorchLightning/pytorch-lightning/pull/579))
- Fixed a bug where the progress bar would show an incorrect number of total steps during the validation sanity check when using multiple validation data loaders ([#597](https://github.com/PyTorchLightning/pytorch-lightning/pull/597))
- Fixed support for PyTorch 1.1.0 ([#552](https://github.com/PyTorchLightning/pytorch-lightning/pull/552))
- Fixed an issue with early stopping when using a `val_check_interval < 1.0` in `Trainer` ([#492](https://github.com/PyTorchLightning/pytorch-lightning/pull/492))
- Fixed bugs relating to the `CometLogger` object that would cause it to not work properly ([#481](https://github.com/PyTorchLightning/pytorch-lightning/pull/481))
- Fixed a bug that would occur when returning `-1` from `on_batch_start` following an early exit or when the batch was `None` ([#509](https://github.com/PyTorchLightning/pytorch-lightning/pull/509))
- Fixed a potential race condition with several processes trying to create checkpoint directories ([#530](https://github.com/PyTorchLightning/pytorch-lightning/pull/530))
- Fixed a bug where batch 'segments' would remain on the GPU when using `truncated_bptt > 1` ([#532](https://github.com/PyTorchLightning/pytorch-lightning/pull/532))
- Fixed a bug when using `IterableDataset` ([#547](https://github.com/PyTorchLightning/pytorch-lightning/pull/547))
- Fixed a bug where `.item` was called on non-tensor objects ([#602](https://github.com/PyTorchLightning/pytorch-lightning/pull/602))
- Fixed a bug where `Trainer.train` would crash on an uninitialized variable if the trainer was run after resuming from a checkpoint that was already at `max_epochs` ([#608](https://github.com/PyTorchLightning/pytorch-lightning/pull/608))
- Fixed a bug where early stopping would begin two epochs early ([#617](https://github.com/PyTorchLightning/pytorch-lightning/pull/617))
- Fixed a bug where `num_training_batches` and `num_test_batches` would sometimes be rounded down to zero ([#649](https://github.com/PyTorchLightning/pytorch-lightning/pull/649))
- Fixed a bug where an additional batch would be processed when manually setting `num_training_batches` ([#653](https://github.com/PyTorchLightning/pytorch-lightning/pull/653))
- Fixed a bug when batches did not have a `.copy` method ([#701](https://github.com/PyTorchLightning/pytorch-lightning/pull/701))
- Fixed a bug when using `log_gpu_memory=True` in Python 3.6 ([#715](https://github.com/PyTorchLightning/pytorch-lightning/pull/715))
- Fixed a bug where checkpoint writing could exit before completion, giving incomplete checkpoints ([#689](https://github.com/PyTorchLightning/pytorch-lightning/pull/689))
- Fixed a bug where `on_train_end` was not called when ealy stopping ([#723](https://github.com/PyTorchLightning/pytorch-lightning/pull/723))

## [0.5.3] - 2019-11-06

### Added

- Added option to disable default logger, checkpointer, and early stopping by passing `logger=False`, `checkpoint_callback=False` and `early_stop_callback=False` respectively
- Added `CometLogger` for use with Comet.ml
- Added `val_check_interval` argument to `Trainer` allowing validition to be performed at every given number of batches
- Added functionality to save and load hyperparameters using the standard checkpoint mechanism
- Added call to `torch.cuda.empty_cache` before training starts
- Added option for user to override the call t `backward`
- Added support for truncated backprop through time via the `truncated_bptt_steps` argument in `Trainer`
- Added option to operate on all outputs from `training_step` in DDP2
- Added a hook for modifying DDP init
- Added a hook for modifying Apex

### Changed

- Changed experiment version to be padded with zeros (e.g. `/dir/version_9` becomes `/dir/version_0009`)
- Changed callback metrics to include any metrics given in logs or progress bar
- Changed the default for `save_best_only` in `ModelCheckpoint` to `True`
- Added `tng_data_loader` for backwards compatibility
- Renamed `MLFlowLogger.client` to `MLFlowLogger.experiment` for consistency
- Moved `global_step` increment to happen after the batch has been processed
- Changed weights restore to first attempt HPC weights before restoring normally, preventing both weights being restored and running out of memory
- Changed progress bar functionality to add multiple progress bars for train/val/test
- Changed calls to `print` to use `logging` instead

### Deprecated

- Deprecated `tng_dataloader`

### Fixed

- Fixed an issue where the number of batches was off by one during training
- Fixed a bug that occured when setting a ckeckpoint callback and `early_stop_callback=False`
- Fixed an error when importing CometLogger
- Fixed a bug where the `gpus` argument had some unexpected behaviour
- Fixed a bug where the computed total number of batches was sometimes incorrect
- Fixed a bug where the progress bar would sometimes not show the total number of batches in test mode
- Fixed a bug when using the `log_gpu_memory='min_max'` option in `Trainer`
- Fixed a bug where checkpointing would sometimes erase the current directory

## [0.5.2] - 2019-10-10

### Added

- Added `weights_summary` argument to `Trainer` to be set to `full` (full summary), `top` (just top level modules) or other
- Added `tags` argument to `MLFlowLogger`

### Changed

- Changed default for `amp_level` to `O1`

### Removed

- Removed the `print_weights_summary` argument from `Trainer`

### Fixed

- Fixed a bug where logs were not written properly
- Fixed a bug where `logger.finalize` wasn't called after training is complete
- Fixed callback metric errors in DDP
- Fixed a bug where `TestTubeLogger` didn't log to the correct directory

## [0.5.1] - 2019-10-05

### Added

- Added the `LightningLoggerBase` class for experiment loggers
- Added `MLFlowLogger` for logging with `mlflow`
- Added `TestTubeLogger` for logging with `test_tube`
- Added a different implementation of DDP (`distributed_backed='ddp2'`) where every node has one model using all GPUs
- Added support for optimisers which require a closure (e.g. LBFGS)
- Added automatic `MASTER_PORT` defualt for DDP when not set manually
- Added new GPU memory logging options `'min_max'` (log only the min/max utilization) and `'all'` (log all the GPU memory)

### Changed

- Changed schedulers to always be called with the current epoch
- Changed `test_tube` to an optional dependency
- Changed data loaders to internally use a getter instead of a python property
- Disabled auto GPU loading when restoring weights to prevent out of memory errors
- Changed logging, early stopping and checkpointing to occur by default

### Fixed

- Fixed a bug with samplers that do not specify `set_epoch`
- Fixed a bug when using the `MLFlowLogger` with unsupported data types, this will now raise a warning
- Fixed a bug where gradient norms were alwasy zero using `track_grad_norm`
- Fixed a bug which causes a crash when logging memory

## [0.5.0] - 2019-09-26

### Changed

- Changed `data_batch` argument to `batch` throughout
- Changed `batch_i` argument to `batch_idx` throughout
- Changed `tng_dataloader` method to `train_dataloader`
- Changed `on_tng_metrics` method to `on_training_metrics`
- Changed `gradient_clip` argument to `gradient_clip_val`
- Changed `add_log_row_interval` to `row_log_interval`

### Fixed

- Fixed a bug with tensorboard logging in multi-gpu setup

## [0.4.9] - 2019-09-16

### Added

- Added the flag `log_gpu_memory` to `Trainer` to deactivate logging of GPU memory utilization
- Added SLURM resubmit functionality (port from test-tube)
- Added optional weight_save_path to trainer to remove the need for a checkpoint_callback when using cluster training
- Added option to use single gpu per node with `DistributedDataParallel`

### Changed

- Changed functionality of `validation_end` and `test_end` with multiple dataloaders to be given all of the dataloaders at once rather than in seperate calls
- Changed print_nan_grads to only print the parameter value and gradients when they contain NaN
- Changed gpu API to take integers as well (e.g. `gpus=2` instead of `gpus=[0, 1]`)
- All models now loaded on to CPU to avoid device and out of memory issues in PyTorch

### Fixed

- Fixed a bug where data types that implement `.to` but not `.cuda` would not be properly moved onto the GPU
- Fixed a bug where data would not be re-shuffled every epoch when using a `DistributedSampler`

## [0.4.8] - 2019-08-31

### Added

- Added `test_step` and `test_end` methods, used when `Trainer.test` is called
- Added `GradientAccumulationScheduler` callback which can be used to schedule changes to the number of accumulation batches
- Added option to skip the validation sanity check by setting `nb_sanity_val_steps = 0`

### Fixed

- Fixed a bug when setting `nb_sanity_val_steps = 0`

## [0.4.7] - 2019-08-24

### Changed

- Changed the default `val_check_interval` to `1.0`
- Changed defaults for `nb_val_batches`, `nb_tng_batches` and `nb_test_batches` to 0

### Fixed

- Fixed a bug where the full validation set as used despite setting `val_percent_check`
- Fixed a bug where an `Exception` was thrown when using a data set containing a single batch
- Fixed a bug where an `Exception` was thrown if no `val_dataloader` was given
- Fixed a bug where tuples were not properly transfered to the GPU
- Fixed a bug where data of a non standard type was not properly handled by the trainer
- Fixed a bug when loading data as a tuple
- Fixed a bug where `AttributeError` could be suppressed by the `Trainer`

## [0.4.6] - 2019-08-15

### Added

- Added support for data to be given as a `dict` or `list` with a single gpu
- Added support for `configure_optimizers` to return a single optimizer, two list (optimizers and schedulers), or a single list

### Fixed

- Fixed a bug where returning just an optimizer list (i.e. without schedulers) from `configure_optimizers` would throw an `Exception`

## [0.4.5] - 2019-08-13

### Added

- Added `optimizer_step` method that can be overridden to change the standard optimizer behaviour

## [0.4.4] - 2019-08-12

### Added

- Added supoort for multiple validation dataloaders
- Added support for latest test-tube logger (optimised for `torch==1.2.0`)

### Changed

- `validation_step` and `val_dataloader` are now optional
- `lr_scheduler` is now activated after epoch

### Fixed

- Fixed a bug where a warning would show when using `lr_scheduler` in `torch>1.1.0`
- Fixed a bug where an `Exception` would be thrown if using `torch.DistributedDataParallel` without using a `DistributedSampler`, this now throws a `Warning` instead

## [0.4.3] - 2019-08-10

### Fixed

- Fixed a bug where accumulate gradients would scale the loss incorrectly

## [0.4.2] - 2019-08-08

### Changed

- Changed install requirement to `torch==1.2.0`

## [0.4.1] - 2019-08-08

### Changed

- Changed install requirement to `torch==1.1.0`

## [0.4.0] - 2019-08-08

### Added

- Added 16-bit support for a single GPU
- Added support for training continuation (preserves epoch, global step etc.)

### Changed

- Changed `training_step` and `validation_step`, outputs will no longer be automatically reduced

### Removed

- Removed need for `Experiment` object in `Trainer`

### Fixed

- Fixed issues with reducing outputs from generative models (such as images and text)

## [0.3.6] - 2019-07-25

### Added

- Added a decorator to do lazy data loading internally

### Fixed

- Fixed a bug where `Experiment` object was not process safe, potentially causing logs to be overwritten

## [0.3.5] - 2019-07-25

## [0.3.4] - 2019-07-22

## [0.3.3] - 2019-07-22

## [0.3.2] - 2019-07-21

## [0.3.1] - 2019-07-21

## [0.2.x] - 2019-07-09

## [0.1.x] - 2019-06-DD<|MERGE_RESOLUTION|>--- conflicted
+++ resolved
@@ -69,24 +69,20 @@
 - Removed the deprecated `optimizer_idx` from `training_step` as an accepted argument in manual optimization ([#8576](https://github.com/PyTorchLightning/pytorch-lightning/pull/8576))
 
 
-<<<<<<< HEAD
+
+
+### Fixed
+
+- Fixed `trainer.fit_loop.split_idx` always returning `None` ([#8601](https://github.com/PyTorchLightning/pytorch-lightning/pull/8601))
+
+
+
+- Fixed horovod auto-detection when horovod is not installed and the launcher is `mpirun` ([#8610](https://github.com/PyTorchLightning/pytorch-lightning/pull/8610))
+
+
+
 - Fixed an issue with `training_step` outputs not getting collected correctly for `training_epoch_end` ([#8613](https://github.com/PyTorchLightning/pytorch-lightning/pull/8613))
-=======
->>>>>>> b6ea6373
-
-- Fixed horovod auto-detection when horovod is not installed and the launcher is `mpirun` ([#8610](https://github.com/PyTorchLightning/pytorch-lightning/pull/8610))
-
-### Fixed
-
--
-
-
--
-
-
-- Fixed `trainer.fit_loop.split_idx` always returning `None` ([#8601](https://github.com/PyTorchLightning/pytorch-lightning/pull/8601))
-
--
+
 
 
 -
