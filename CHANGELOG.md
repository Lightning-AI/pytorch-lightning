--- conflicted
+++ resolved
@@ -702,16 +702,13 @@
 - Fixed environment variable priority for global rank determination ([#11406](https://github.com/PyTorchLightning/pytorch-lightning/pull/11406))
 
 
-<<<<<<< HEAD
 - Fixed an issue that caused the Trainer to produce identical results on subsequent runs without explicit re-seeding ([#11870](https://github.com/PyTorchLightning/pytorch-lightning/pull/11870))
 
 
 - Fixed an issue that caused the Tuner to affect the random state ([#11870](https://github.com/PyTorchLightning/pytorch-lightning/pull/11870))
 
 
-=======
 - Fixed to avoid common hook warning if no hook is overridden ([#12131](https://github.com/PyTorchLightning/pytorch-lightning/pull/12131))
->>>>>>> a110bbfe
 
 
 ## [1.5.10] - 2022-02-08
