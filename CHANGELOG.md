--- conflicted
+++ resolved
@@ -102,11 +102,11 @@
     * Some configuration errors that were previously raised as `MisconfigurationException`s will now be raised as `ProcessRaisedException` (torch>=1.8) or as `Exception` (torch<1.8)
 
 
-<<<<<<< HEAD
 - Add `console_kwargs` for `RichProgressBar` to initialize inner Console ([#10875](https://github.com/PyTorchLightning/pytorch-lightning/pull/10875))
-=======
+
+
 - Removed duplicated file extension when uploading model checkpoints with `NeptuneLogger` ([#11015](https://github.com/PyTorchLightning/pytorch-lightning/pull/11015))
->>>>>>> ed84cef3
+
 
 
 ### Deprecated
