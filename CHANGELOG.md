# Changelog

All notable changes to this project will be documented in this file.

The format is based on [Keep a Changelog](http://keepachangelog.com/en/1.0.0/).


<<<<<<< HEAD
## [1.2.x] - YYYY-MM-DD

### Fixed

- Fixed when Train loop config was run during `Trainer.predict` ([#6541](https://github.com/PyTorchLightning/pytorch-lightning/pull/6541))


## [1.2.3] - 2021-03-09
=======
## [UnReleased] - 2021-MM-DD

### Added

- Added a way to print to terminal without breaking up the progress bar ([#5470](https://github.com/PyTorchLightning/pytorch-lightning/pull/5470))

- Added support to checkpoint after training steps in `ModelCheckpoint` callback ([#6146](https://github.com/PyTorchLightning/pytorch-lightning/pull/6146))

- Added `checkpoint` parameter to callback's `on_save_checkpoint` hook ([#6072](https://github.com/PyTorchLightning/pytorch-lightning/pull/6072))


- Added `RunningStage.SANITY_CHECKING` ([#4945](https://github.com/PyTorchLightning/pytorch-lightning/pull/4945))


- Added `TrainerState.{FITTING,VALIDATING,TESTING,PREDICTING,TUNING}` ([#4945](https://github.com/PyTorchLightning/pytorch-lightning/pull/4945))


- Added `Trainer.validate()` method to perform one evaluation epoch over the validation set ([#4948](https://github.com/PyTorchLightning/pytorch-lightning/pull/4948))


- Added `LightningEnvironment` for Lightning-specific DDP ([#5915](https://github.com/PyTorchLightning/pytorch-lightning/pull/5915))


- Added `auto_insert_metric_name` parameter to `ModelCheckpoint` ([#6277](https://github.com/PyTorchLightning/pytorch-lightning/pull/6277))


- Added arg to `self.log` that enables users to give custom names when dealing with multiple dataloaders ([#6274](https://github.com/PyTorchLightning/pytorch-lightning/pull/6274))


- Added no return warning to predict ([#6139](https://github.com/PyTorchLightning/pytorch-lightning/pull/6139))


### Changed

- Renamed `pytorch_lightning.callbacks.swa` to `pytorch_lightning.callbacks.stochastic_weight_avg` ([#6259](https://github.com/PyTorchLightning/pytorch-lightning/pull/6259))


- Refactor `RunningStage` and `TrainerState` usage ([#4945](https://github.com/PyTorchLightning/pytorch-lightning/pull/4945))


- Changed `trainer.evaluating` to return `True` if validating or testing ([#4945](https://github.com/PyTorchLightning/pytorch-lightning/pull/4945))


- Changed `setup()` and `teardown()` stage argument to take any of `{fit,validate,test,predict}` ([#6386](https://github.com/PyTorchLightning/pytorch-lightning/pull/6386))


- Changed the default of `find_unused_parameters` back to `True` in DDP and DDP Spawn ([#6438](https://github.com/PyTorchLightning/pytorch-lightning/pull/6438))


### Deprecated

- `period` has been deprecated in favor of `every_n_val_epochs` in the `ModelCheckpoint` callback ([#6146](https://github.com/PyTorchLightning/pytorch-lightning/pull/6146))


- Deprecated `trainer.running_sanity_check` in favor of `trainer.sanity_checking` ([#4945](https://github.com/PyTorchLightning/pytorch-lightning/pull/4945))


### Removed

- Removed support for passing a bool value to `profiler` argument of Trainer ([#6164](https://github.com/PyTorchLightning/pytorch-lightning/pull/6164))


- Removed no return warning from val/test step ([#6139](https://github.com/PyTorchLightning/pytorch-lightning/pull/6139))


- Removed passing a `ModelCheckpoint` instance to `Trainer(checkpoint_callback)` ([#6166](https://github.com/PyTorchLightning/pytorch-lightning/pull/6166))


- Removed deprecated Trainer argument `enable_pl_optimizer` and `automatic_optimization` ([#6163](https://github.com/PyTorchLightning/pytorch-lightning/pull/6163))


- Removed deprecated metrics ([#6161](https://github.com/PyTorchLightning/pytorch-lightning/pull/6161))
    * from `pytorch_lightning.metrics.functional.classification` removed `to_onehot`, `to_categorical`, `get_num_classes`, `roc`, `multiclass_roc`, `average_precision`, `precision_recall_curve`, `multiclass_precision_recall_curve`
    * from `pytorch_lightning.metrics.functional.reduction` removed `reduce`, `class_reduce`


- Removed deprecated `ModelCheckpoint` arguments `prefix`, `mode="auto"` ([#6162](https://github.com/PyTorchLightning/pytorch-lightning/pull/6162))


- Removed `mode='auto'` from `EarlyStopping` ([#6167](https://github.com/PyTorchLightning/pytorch-lightning/pull/6167))


- Removed deprecated `LightningModule` `hparams` setter ([#6207](https://github.com/PyTorchLightning/pytorch-lightning/pull/6207))


- Removed `optimizer_idx` argument from `training_step` in manual optimization ([#6093](https://github.com/PyTorchLightning/pytorch-lightning/pull/6093))
>>>>>>> 44304fd0


### Fixed

- Made the `Plugin.reduce` method more consistent across all Plugins to reflect a mean-reduction by default ([#6011](https://github.com/PyTorchLightning/pytorch-lightning/pull/6011))


- Move lightning module to correct device type when using LightningDistributedWrapper ([#6070](https://github.com/PyTorchLightning/pytorch-lightning/pull/6070))


- Do not print top-k verbose log with `ModelCheckpoint(monitor=None)` ([#6109](https://github.com/PyTorchLightning/pytorch-lightning/pull/6109))


- Fixed `ModelCheckpoint(monitor=None, save_last=True)` not saving checkpoints ([#6136](https://github.com/PyTorchLightning/pytorch-lightning/pull/6136))


- Fixed `ModelCheckpoint(save_top_k=0, save_last=True)` not saving the `last` checkpoint ([#6136](https://github.com/PyTorchLightning/pytorch-lightning/pull/6136))


- Expose DeepSpeed loss parameters to allow users to fix loss instability ([#6115](https://github.com/PyTorchLightning/pytorch-lightning/pull/6115))


- Fixed duplicate logs appearing in console when using the python logging module ([#5509](https://github.com/PyTorchLightning/pytorch-lightning/pull/5509), [#6275](https://github.com/PyTorchLightning/pytorch-lightning/pull/6275))


- Fixed DP reduction with collection ([#6324](https://github.com/PyTorchLightning/pytorch-lightning/pull/6324))


- Fixed `.teardown(stage='fit')` getting called during `trainer.test` ([#6386](https://github.com/PyTorchLightning/pytorch-lightning/pull/6386))


- Fixed `.on_fit_{start,end}()` getting called during `trainer.test` ([#6386](https://github.com/PyTorchLightning/pytorch-lightning/pull/6386))


- Fixed an issue where the tuner would not tune the learning rate if also tuning the batch size ([#4688](https://github.com/PyTorchLightning/pytorch-lightning/pull/4688))


- Fixed broacast to use PyTorch `broadcast_object_list` and add `reduce_decision` ([#6410](https://github.com/PyTorchLightning/pytorch-lightning/pull/6410))


- Fixed logger creating directory structure too early in DDP ([#6380](https://github.com/PyTorchLightning/pytorch-lightning/pull/6380))


- Fixed DeepSpeed additional memory use on rank 0 when default device not set early enough ([#6460](https://github.com/PyTorchLightning/pytorch-lightning/pull/6460))


- Fixed LightningModule `all_gather` on cpu tensors ([#6416](https://github.com/PyTorchLightning/pytorch-lightning/pull/6416))


- Fixed `DummyLogger.log_hyperparams` raising a `TypeError` when running with `fast_dev_run=True` ([#6398](https://github.com/PyTorchLightning/pytorch-lightning/pull/6398))


- Fixed an issue with `Tuner.scale_batch_size` not finding the batch size attribute in the datamodule ([#5968](https://github.com/PyTorchLightning/pytorch-lightning/pull/5968))


- Fixed an exception in the layer summary when the model contains torch.jit scripted submodules ([#6511](https://github.com/PyTorchLightning/pytorch-lightning/pull/6511))


## [1.2.3] - 2021-03-09

### Fixed

- Fixed `ModelPruning(make_pruning_permanent=True)` pruning buffers getting removed when saved during training ([#6073](https://github.com/PyTorchLightning/pytorch-lightning/pull/6073))
- Fixed when `_stable_1d_sort` to work when `n >= N` ([#6177](https://github.com/PyTorchLightning/pytorch-lightning/pull/6177))
- Fixed `AttributeError` when `logger=None` on TPU ([#6221](https://github.com/PyTorchLightning/pytorch-lightning/pull/6221))
- Fixed PyTorch Profiler with `emit_nvtx` ([#6260](https://github.com/PyTorchLightning/pytorch-lightning/pull/6260))
- Fixed `trainer.test` from `best_path` hangs after calling `trainer.fit`  ([#6272](https://github.com/PyTorchLightning/pytorch-lightning/pull/6272))
- Fixed `SingleTPU` calling `all_gather` ([#6296](https://github.com/PyTorchLightning/pytorch-lightning/pull/6296))
- Ensure we check deepspeed/sharded in multinode DDP ([#6297](https://github.com/PyTorchLightning/pytorch-lightning/pull/6297)
- Check `LightningOptimizer` doesn't delete optimizer hooks ([#6305](https://github.com/PyTorchLightning/pytorch-lightning/pull/6305)
- Resolve memory leak for evaluation ([#6326](https://github.com/PyTorchLightning/pytorch-lightning/pull/6326)
- Ensure that clip gradients is only called if the value is greater than 0 ([#6330](https://github.com/PyTorchLightning/pytorch-lightning/pull/6330)
- Fixed `Trainer` not resetting `lightning_optimizers` when calling `Trainer.fit()` multiple times ([#6372](https://github.com/PyTorchLightning/pytorch-lightning/pull/6372))


- Fixed `DummyLogger.log_hyperparams` raising a `TypeError` when running with `fast_dev_run=True` ([#6398](https://github.com/PyTorchLightning/pytorch-lightning/pull/6398))


## [1.2.2] - 2021-03-02

### Added

- Added `checkpoint` parameter to callback's `on_save_checkpoint` hook ([#6072](https://github.com/PyTorchLightning/pytorch-lightning/pull/6072))

### Changed

- Changed the order of `backward`, `step`, `zero_grad` to `zero_grad`, `backward`, `step` ([#6147](https://github.com/PyTorchLightning/pytorch-lightning/pull/6147))
- Changed default for DeepSpeed CPU Offload to False, due to prohibitively slow speeds at smaller scale ([#6262](https://github.com/PyTorchLightning/pytorch-lightning/pull/6262))

### Fixed

- Fixed epoch level schedulers not being called when `val_check_interval < 1.0` ([#6075](https://github.com/PyTorchLightning/pytorch-lightning/pull/6075))
- Fixed multiple early stopping callbacks ([#6197](https://github.com/PyTorchLightning/pytorch-lightning/pull/6197))
- Fixed incorrect usage of `detach()`, `cpu()`, `to()` ([#6216](https://github.com/PyTorchLightning/pytorch-lightning/pull/6216))
- Fixed LBFGS optimizer support which didn't converge in automatic optimization ([#6147](https://github.com/PyTorchLightning/pytorch-lightning/pull/6147))
- Prevent `WandbLogger` from dropping values ([#5931](https://github.com/PyTorchLightning/pytorch-lightning/pull/5931))
- Fixed error thrown when using valid distributed mode in multi node ([#6297](https://github.com/PyTorchLightning/pytorch-lightning/pull/6297)


## [1.2.1] - 2021-02-23

### Fixed

- Fixed incorrect yield logic for the amp autocast context manager ([#6080](https://github.com/PyTorchLightning/pytorch-lightning/pull/6080))
- Fixed priority of plugin/accelerator when setting distributed mode ([#6089](https://github.com/PyTorchLightning/pytorch-lightning/pull/6089))
- Fixed error message for AMP + CPU incompatibility ([#6107](https://github.com/PyTorchLightning/pytorch-lightning/pull/6107))

<<<<<<< HEAD
=======

- Disabled batch transfer in DP mode ([#6093](https://github.com/PyTorchLightning/pytorch-lightning/pull/6093))


>>>>>>> 44304fd0
## [1.2.0] - 2021-02-18

### Added

- Added `DataType`, `AverageMethod` and `MDMCAverageMethod` enum in metrics ([#5657](https://github.com/PyTorchLightning/pytorch-lightning/pull/5689))
- Added support for summarized model total params size in megabytes ([#5590](https://github.com/PyTorchLightning/pytorch-lightning/pull/5590))
- Added support for multiple train loaders ([#1959](https://github.com/PyTorchLightning/pytorch-lightning/pull/1959))
- Added `Accuracy` metric now generalizes to Top-k accuracy for (multi-dimensional) multi-class inputs using the `top_k` parameter ([#4838](https://github.com/PyTorchLightning/pytorch-lightning/pull/4838))
- Added `Accuracy` metric now enables the computation of subset accuracy for multi-label or multi-dimensional multi-class inputs with the `subset_accuracy` parameter ([#4838](https://github.com/PyTorchLightning/pytorch-lightning/pull/4838))
- Added `HammingDistance` metric to compute the hamming distance (loss) ([#4838](https://github.com/PyTorchLightning/pytorch-lightning/pull/4838))
- Added `max_fpr` parameter to `auroc` metric for computing partial auroc metric ([#3790](https://github.com/PyTorchLightning/pytorch-lightning/pull/3790))
- Added `StatScores` metric to compute the number of true positives, false positives, true negatives and false negatives ([#4839](https://github.com/PyTorchLightning/pytorch-lightning/pull/4839))
- Added `R2Score` metric ([#5241](https://github.com/PyTorchLightning/pytorch-lightning/pull/5241))
- Added `LambdaCallback` ([#5347](https://github.com/PyTorchLightning/pytorch-lightning/pull/5347))
- Added `BackboneLambdaFinetuningCallback` ([#5377](https://github.com/PyTorchLightning/pytorch-lightning/pull/5377))
- Accelerator `all_gather` supports collection ([#5221](https://github.com/PyTorchLightning/pytorch-lightning/pull/5221))
- Added `image_gradients` functional metric to compute the image gradients of a given input image. ([#5056](https://github.com/PyTorchLightning/pytorch-lightning/pull/5056))
- Added `MetricCollection` ([#4318](https://github.com/PyTorchLightning/pytorch-lightning/pull/4318))
- Added `.clone()` method to metrics ([#4318](https://github.com/PyTorchLightning/pytorch-lightning/pull/4318))
- Added `IoU` class interface ([#4704](https://github.com/PyTorchLightning/pytorch-lightning/pull/4704))
- Support to tie weights after moving model to TPU via `on_post_move_to_device` hook
- Added missing val/test hooks in `LightningModule` ([#5467](https://github.com/PyTorchLightning/pytorch-lightning/pull/5467))
- The `Recall` and `Precision` metrics (and their functional counterparts `recall` and `precision`) can now be generalized to Recall@K and Precision@K with the use of `top_k` parameter ([#4842](https://github.com/PyTorchLightning/pytorch-lightning/pull/4842))
- Added `ModelPruning` Callback ([#5618](https://github.com/PyTorchLightning/pytorch-lightning/pull/5618),
    [#5825](https://github.com/PyTorchLightning/pytorch-lightning/pull/5825),
    [#6045](https://github.com/PyTorchLightning/pytorch-lightning/pull/6045))
- Added `PyTorchProfiler` ([#5560](https://github.com/PyTorchLightning/pytorch-lightning/pull/5560))
- Added compositional metrics ([#5464](https://github.com/PyTorchLightning/pytorch-lightning/pull/5464))
- Added Trainer method `predict(...)` for high performence predictions ([#5579](https://github.com/PyTorchLightning/pytorch-lightning/pull/5579))
- Added `on_before_batch_transfer` and `on_after_batch_transfer` data hooks ([#3671](https://github.com/PyTorchLightning/pytorch-lightning/pull/3671))
- Added AUC/AUROC class interface ([#5479](https://github.com/PyTorchLightning/pytorch-lightning/pull/5479))
- Added `PredictLoop` object ([#5752](https://github.com/PyTorchLightning/pytorch-lightning/pull/5752))
- Added `QuantizationAwareTraining` callback ([#5706](https://github.com/PyTorchLightning/pytorch-lightning/pull/5706),
    [#6040](https://github.com/PyTorchLightning/pytorch-lightning/pull/6040))
- Added `LightningModule.configure_callbacks` to enable the definition of model-specific callbacks ([#5621](https://github.com/PyTorchLightning/pytorch-lightning/pull/5621))
- Added `dim` to `PSNR` metric for mean-squared-error reduction ([#5957](https://github.com/PyTorchLightning/pytorch-lightning/pull/5957))
- Added promxial policy optimization template to pl_examples ([#5394](https://github.com/PyTorchLightning/pytorch-lightning/pull/5394))
- Added `log_graph` to `CometLogger` ([#5295](https://github.com/PyTorchLightning/pytorch-lightning/pull/5295))
- Added possibility for nested loaders ([#5404](https://github.com/PyTorchLightning/pytorch-lightning/pull/5404))
- Added `sync_step` to Wandb logger ([#5351](https://github.com/PyTorchLightning/pytorch-lightning/pull/5351))
- Added `StochasticWeightAveraging` callback ([#5640](https://github.com/PyTorchLightning/pytorch-lightning/pull/5640))
- Added `LightningDataModule.from_datasets(...)` ([#5133](https://github.com/PyTorchLightning/pytorch-lightning/pull/5133))
- Added `PL_TORCH_DISTRIBUTED_BACKEND` env variable to select backend ([#5981](https://github.com/PyTorchLightning/pytorch-lightning/pull/5981))
- Added `Trainer` flag to activate Stochastic Weight Averaging (SWA) `Trainer(stochastic_weight_avg=True)` ([#6038](https://github.com/PyTorchLightning/pytorch-lightning/pull/6038))
- Added DeepSpeed integration ([#5954](https://github.com/PyTorchLightning/pytorch-lightning/pull/5954),
    [#6042](https://github.com/PyTorchLightning/pytorch-lightning/pull/6042))

### Changed

- Changed `stat_scores` metric now calculates stat scores over all classes and gains new parameters, in line with the new `StatScores` metric ([#4839](https://github.com/PyTorchLightning/pytorch-lightning/pull/4839))
- Changed `computer_vision_fine_tunning` example to use `BackboneLambdaFinetuningCallback` ([#5377](https://github.com/PyTorchLightning/pytorch-lightning/pull/5377))
- Changed `automatic casting` for LoggerConnector `metrics` ([#5218](https://github.com/PyTorchLightning/pytorch-lightning/pull/5218))
- Changed `iou` [func] to allow float input ([#4704](https://github.com/PyTorchLightning/pytorch-lightning/pull/4704))
- Metric `compute()` method will no longer automatically call `reset()` ([#5409](https://github.com/PyTorchLightning/pytorch-lightning/pull/5409/))
- Set PyTorch 1.4 as min requirements, also for testing and examples `torchvision>=0.5` and `torchtext>=0.5` ([#5418](https://github.com/PyTorchLightning/pytorch-lightning/pull/5418))
- Changed `callbacks` argument in `Trainer` to allow `Callback` input ([#5446](https://github.com/PyTorchLightning/pytorch-lightning/pull/5446))
- Changed the default of `find_unused_parameters` to `False` in DDP ([#5185](https://github.com/PyTorchLightning/pytorch-lightning/pull/5185))
- Changed `ModelCheckpoint` version suffixes to start at 1 ([#5008](https://github.com/PyTorchLightning/pytorch-lightning/pull/5008))
- Progress bar metrics tensors are now converted to float ([#5692](https://github.com/PyTorchLightning/pytorch-lightning/pull/5692))
- Changed the default value for the `progress_bar_refresh_rate` Trainer argument in Google COLAB notebooks to 20 ([#5516](https://github.com/PyTorchLightning/pytorch-lightning/pull/5516))
- Extended support for purely iteration-based training ([#5726](https://github.com/PyTorchLightning/pytorch-lightning/pull/5726))
- Made `LightningModule.global_rank`, `LightningModule.local_rank` and `LightningModule.logger` read-only properties ([#5730](https://github.com/PyTorchLightning/pytorch-lightning/pull/5730))
- Forced `ModelCheckpoint` callbacks to run after all others to guarantee all states are saved to the checkpoint ([#5731](https://github.com/PyTorchLightning/pytorch-lightning/pull/5731))
- Refactored Accelerators and Plugins ([#5743](https://github.com/PyTorchLightning/pytorch-lightning/pull/5743))
    * Added base classes for plugins ([#5715](https://github.com/PyTorchLightning/pytorch-lightning/pull/5715))
    * Added parallel plugins for DP, DDP, DDPSpawn, DDP2 and Horovod ([#5714](https://github.com/PyTorchLightning/pytorch-lightning/pull/5714))
    * Precision Plugins ([#5718](https://github.com/PyTorchLightning/pytorch-lightning/pull/5718))
    * Added new Accelerators for CPU, GPU and TPU ([#5719](https://github.com/PyTorchLightning/pytorch-lightning/pull/5719))
    * Added Plugins for TPU training ([#5719](https://github.com/PyTorchLightning/pytorch-lightning/pull/5719))
    * Added RPC and Sharded plugins ([#5732](https://github.com/PyTorchLightning/pytorch-lightning/pull/5732))
    * Added missing `LightningModule`-wrapper logic to new plugins and accelerator ([#5734](https://github.com/PyTorchLightning/pytorch-lightning/pull/5734))
    * Moved device-specific teardown logic from training loop to accelerator ([#5973](https://github.com/PyTorchLightning/pytorch-lightning/pull/5973))
    * Moved accelerator_connector.py to the connectors subfolder ([#6033](https://github.com/PyTorchLightning/pytorch-lightning/pull/6033))
    * Trainer only references accelerator ([#6039](https://github.com/PyTorchLightning/pytorch-lightning/pull/6039))
    * Made parallel devices optional across all plugins ([#6051](https://github.com/PyTorchLightning/pytorch-lightning/pull/6051))
    * Cleaning ([#5948](https://github.com/PyTorchLightning/pytorch-lightning/pull/5948),
        [#5949](https://github.com/PyTorchLightning/pytorch-lightning/pull/5949),
        [#5950](https://github.com/PyTorchLightning/pytorch-lightning/pull/5950))
- Enabled `self.log` in callbacks ([#5094](https://github.com/PyTorchLightning/pytorch-lightning/pull/5094))
- Renamed xxx_AVAILABLE as protected ([#5082](https://github.com/PyTorchLightning/pytorch-lightning/pull/5082))
- Unified module names in Utils ([#5199](https://github.com/PyTorchLightning/pytorch-lightning/pull/5199))
- Separated utils: imports & enums ([#5256](https://github.com/PyTorchLightning/pytorch-lightning/pull/5256)
    [#5874](https://github.com/PyTorchLightning/pytorch-lightning/pull/5874))
- Refactor: clean trainer device & distributed getters ([#5300](https://github.com/PyTorchLightning/pytorch-lightning/pull/5300))
- Simplified training phase as LightningEnum ([#5419](https://github.com/PyTorchLightning/pytorch-lightning/pull/5419))
- Updated metrics to use LightningEnum ([#5689](https://github.com/PyTorchLightning/pytorch-lightning/pull/5689))
- Changed the seq of `on_train_batch_end`, `on_batch_end` & `on_train_epoch_end`, `on_epoch_end hooks` ([#5688](https://github.com/PyTorchLightning/pytorch-lightning/pull/5688))
- Refactored `setup_training` and remove `test_mode` ([#5388](https://github.com/PyTorchLightning/pytorch-lightning/pull/5388))
- Disabled training with zero `num_training_batches` when insufficient `limit_train_batches` ([#5703](https://github.com/PyTorchLightning/pytorch-lightning/pull/5703))
- Refactored `EpochResultStore` ([#5522](https://github.com/PyTorchLightning/pytorch-lightning/pull/5522))
- Update `lr_finder` to check for attribute if not running `fast_dev_run` ([#5990](https://github.com/PyTorchLightning/pytorch-lightning/pull/5990))
- LightningOptimizer manual optimizer is more flexible and expose `toggle_model` ([#5771](https://github.com/PyTorchLightning/pytorch-lightning/pull/5771))
- `MlflowLogger` limit parameter value length to 250 char ([#5893](https://github.com/PyTorchLightning/pytorch-lightning/pull/5893))
- Re-introduced fix for Hydra directory sync with multiple process ([#5993](https://github.com/PyTorchLightning/pytorch-lightning/pull/5993))

### Deprecated

- Function `stat_scores_multiple_classes` is deprecated in favor of `stat_scores` ([#4839](https://github.com/PyTorchLightning/pytorch-lightning/pull/4839))
- Moved accelerators and plugins to its `legacy` pkg ([#5645](https://github.com/PyTorchLightning/pytorch-lightning/pull/5645))
- Deprecated `LightningDistributedDataParallel` in favor of new wrapper module `LightningDistributedModule` ([#5185](https://github.com/PyTorchLightning/pytorch-lightning/pull/5185))
- Deprecated `LightningDataParallel` in favor of new wrapper module `LightningParallelModule` ([#5670](https://github.com/PyTorchLightning/pytorch-lightning/pull/5670))
- Renamed utils modules ([#5199](https://github.com/PyTorchLightning/pytorch-lightning/pull/5199))
    * `argparse_utils` >> `argparse`
    * `model_utils` >> `model_helpers`
    * `warning_utils` >> `warnings`
    * `xla_device_utils` >> `xla_device`
- Deprecated using `'val_loss'` to set the `ModelCheckpoint` monitor ([#6012](https://github.com/PyTorchLightning/pytorch-lightning/pull/6012))
- Deprecated `.get_model()` with explicit `.lightning_module` property ([#6035](https://github.com/PyTorchLightning/pytorch-lightning/pull/6035))
- Deprecated Trainer attribute `accelerator_backend` in favor of `accelerator` ([#6034](https://github.com/PyTorchLightning/pytorch-lightning/pull/6034))

### Removed

- Removed deprecated checkpoint argument `filepath` ([#5321](https://github.com/PyTorchLightning/pytorch-lightning/pull/5321))
- Removed deprecated `Fbeta`, `f1_score` and `fbeta_score` metrics ([#5322](https://github.com/PyTorchLightning/pytorch-lightning/pull/5322))
- Removed deprecated `TrainResult` ([#5323](https://github.com/PyTorchLightning/pytorch-lightning/pull/5323))
- Removed deprecated `EvalResult` ([#5633](https://github.com/PyTorchLightning/pytorch-lightning/pull/5633))
- Removed `LoggerStages` ([#5673](https://github.com/PyTorchLightning/pytorch-lightning/pull/5673))

### Fixed

- Fixed distributed setting and `ddp_cpu` only with `num_processes>1` ([#5297](https://github.com/PyTorchLightning/pytorch-lightning/pull/5297))
- Fixed the saved filename in `ModelCheckpoint` when it already exists ([#4861](https://github.com/PyTorchLightning/pytorch-lightning/pull/4861))
- Fixed `DDPHPCAccelerator` hangs in DDP construction by calling `init_device` ([#5157](https://github.com/PyTorchLightning/pytorch-lightning/pull/5157))
- Fixed `num_workers` for Windows example ([#5375](https://github.com/PyTorchLightning/pytorch-lightning/pull/5375))
- Fixed loading yaml ([#5619](https://github.com/PyTorchLightning/pytorch-lightning/pull/5619))
- Fixed support custom DataLoader with DDP if they can be re-instantiated ([#5745](https://github.com/PyTorchLightning/pytorch-lightning/pull/5745))
- Fixed repeated `.fit()` calls ignore max_steps iteration bound ([#5936](https://github.com/PyTorchLightning/pytorch-lightning/pull/5936))
- Fixed throwing `MisconfigurationError` on unknown mode ([#5255](https://github.com/PyTorchLightning/pytorch-lightning/pull/5255))
- Resolve bug with Finetuning ([#5744](https://github.com/PyTorchLightning/pytorch-lightning/pull/5744))
- Fixed `ModelCheckpoint` race condition in file existence check ([#5155](https://github.com/PyTorchLightning/pytorch-lightning/pull/5155))
- Fixed some compatibility with PyTorch 1.8 ([#5864](https://github.com/PyTorchLightning/pytorch-lightning/pull/5864))
- Fixed forward cache ([#5895](https://github.com/PyTorchLightning/pytorch-lightning/pull/5895))
- Fixed recursive detach of tensors to CPU ([#6007](https://github.com/PyTorchLightning/pytorch-lightning/pull/6007))
- Fixed passing wrong strings for scheduler interval doesn't throw an error ([#5923](https://github.com/PyTorchLightning/pytorch-lightning/pull/5923))
- Fixed wrong `requires_grad` state after `return None` with multiple optimizers ([#5738](https://github.com/PyTorchLightning/pytorch-lightning/pull/5638))
- Fixed add `on_epoch_end` hook at the end of `validation`, `test` epoch ([#5986](https://github.com/PyTorchLightning/pytorch-lightning/pull/5986))
- Fixed missing `process_dataloader` call for `TPUSpawn` when in distributed mode ([#6015](https://github.com/PyTorchLightning/pytorch-lightning/pull/6015))
- Fixed progress bar flickering by appending 0 to floats/strings ([#6009](https://github.com/PyTorchLightning/pytorch-lightning/pull/6009))
- Fixed synchronization issues with TPU training ([#6027](https://github.com/PyTorchLightning/pytorch-lightning/pull/6027))
- Fixed `hparams.yaml` saved twice when using `TensorBoardLogger` ([#5953](https://github.com/PyTorchLightning/pytorch-lightning/pull/5953))
- Fixed basic examples ([#5912](https://github.com/PyTorchLightning/pytorch-lightning/pull/5912),
    [#5985](https://github.com/PyTorchLightning/pytorch-lightning/pull/5985))
- Fixed `fairscale` compatible with PT 1.8 ([#5996](https://github.com/PyTorchLightning/pytorch-lightning/pull/5996))
- Ensured `process_dataloader` is called when `tpu_cores > 1` to use Parallel DataLoader ([#6015](https://github.com/PyTorchLightning/pytorch-lightning/pull/6015))
- Attempted SLURM auto resume call when non-shell call fails ([#6002](https://github.com/PyTorchLightning/pytorch-lightning/pull/6002))
- Fixed wrapping optimizers upon assignment ([#6006](https://github.com/PyTorchLightning/pytorch-lightning/pull/6006))
- Fixed allowing hashing of metrics with lists in their state ([#5939](https://github.com/PyTorchLightning/pytorch-lightning/pull/5939))


## [1.1.8] - 2021-02-08

### Fixed

- Separate epoch validation from step validation ([#5208](https://github.com/PyTorchLightning/pytorch-lightning/pull/5208))
- Fixed `toggle_optimizers` not handling all optimizer parameters ([#5775](https://github.com/PyTorchLightning/pytorch-lightning/pull/5775))


## [1.1.7] - 2021-02-03

### Fixed

- Fixed `TensorBoardLogger` not closing `SummaryWriter` on `finalize` ([#5696](https://github.com/PyTorchLightning/pytorch-lightning/pull/5696))
- Fixed filtering of pytorch  "unsqueeze" warning when using DP ([#5622](https://github.com/PyTorchLightning/pytorch-lightning/pull/5622))
- Fixed `num_classes` argument in F1 metric ([#5663](https://github.com/PyTorchLightning/pytorch-lightning/pull/5663))
- Fixed `log_dir` property ([#5537](https://github.com/PyTorchLightning/pytorch-lightning/pull/5537))
- Fixed a race condition in `ModelCheckpoint` when checking if a checkpoint file exists ([#5144](https://github.com/PyTorchLightning/pytorch-lightning/pull/5144))
- Remove unnecessary intermediate layers in Dockerfiles ([#5697](https://github.com/PyTorchLightning/pytorch-lightning/pull/5697))
- Fixed auto learning rate ordering ([#5638](https://github.com/PyTorchLightning/pytorch-lightning/pull/5638))


## [1.1.6] - 2021-01-26

### Changed

- Increased TPU check timeout from 20s to 100s ([#5598](https://github.com/PyTorchLightning/pytorch-lightning/pull/5598))
- Ignored `step` param in Neptune logger's log_metric method ([#5510](https://github.com/PyTorchLightning/pytorch-lightning/pull/5510))
- Pass batch outputs to `on_train_batch_end` instead of `epoch_end` outputs ([#4369](https://github.com/PyTorchLightning/pytorch-lightning/pull/4369))

### Fixed

- Fixed `toggle_optimizer` to reset `requires_grad` state  ([#5574](https://github.com/PyTorchLightning/pytorch-lightning/pull/5574))
- Fixed FileNotFoundError for best checkpoint when using DDP with Hydra ([#5629](https://github.com/PyTorchLightning/pytorch-lightning/pull/5629))
- Fixed an error when logging a progress bar metric with a reserved name ([#5620](https://github.com/PyTorchLightning/pytorch-lightning/pull/5620))
- Fixed `Metric`'s `state_dict` not included when child modules ([#5614](https://github.com/PyTorchLightning/pytorch-lightning/pull/5614))
- Fixed Neptune logger creating multiple experiments when GPUs > 1 ([#3256](https://github.com/PyTorchLightning/pytorch-lightning/pull/3256))
- Fixed duplicate logs appearing in console when using the python logging module ([#5509](https://github.com/PyTorchLightning/pytorch-lightning/pull/5509))
- Fixed tensor printing in `trainer.test()` ([#5138](https://github.com/PyTorchLightning/pytorch-lightning/pull/5138))
- Fixed not using dataloader when `hparams` present ([#4559](https://github.com/PyTorchLightning/pytorch-lightning/pull/4559))


## [1.1.5] - 2021-01-19

### Fixed

- Fixed a visual bug in the progress bar display initialization ([#4579](https://github.com/PyTorchLightning/pytorch-lightning/pull/4579))
- Fixed logging `on_train_batch_end` in a callback with multiple optimizers ([#5521](https://github.com/PyTorchLightning/pytorch-lightning/pull/5521))
- Fixed `reinit_scheduler_properties` with correct optimizer ([#5519](https://github.com/PyTorchLightning/pytorch-lightning/pull/5519))
- Fixed `val_check_interval` with `fast_dev_run` ([#5540](https://github.com/PyTorchLightning/pytorch-lightning/pull/5540))


## [1.1.4] - 2021-01-12

### Added

- Add automatic optimization property setter to lightning module ([#5169](https://github.com/PyTorchLightning/pytorch-lightning/pull/5169))

### Changed

- Changed deprecated `enable_pl_optimizer=True` ([#5244](https://github.com/PyTorchLightning/pytorch-lightning/pull/5244))

### Fixed

- Fixed `transfer_batch_to_device` for DDP with `len(devices_ids) == 1` ([#5195](https://github.com/PyTorchLightning/pytorch-lightning/pull/5195))
- Logging only on `not should_accumulate()` during training ([#5417](https://github.com/PyTorchLightning/pytorch-lightning/pull/5417))
- Resolve interpolation bug with Hydra ([#5406](https://github.com/PyTorchLightning/pytorch-lightning/pull/5406))
- Check environ before selecting a seed to prevent warning message ([#4743](https://github.com/PyTorchLightning/pytorch-lightning/pull/4743))
- Fixed signature mismatch in `model_to_device` of `DDPCPUHPCAccelerator` ([#5505](https://github.com/PyTorchLightning/pytorch-lightning/pull/5505))

## [1.1.3] - 2021-01-05

### Added

- Added a check for optimizer attached to `lr_scheduler` ([#5338](https://github.com/PyTorchLightning/pytorch-lightning/pull/5338))
- Added support for passing non-existing filepaths to `resume_from_checkpoint` ([#4402](https://github.com/PyTorchLightning/pytorch-lightning/pull/4402))

### Changed

- Skip restore from `resume_from_checkpoint` while `testing` ([#5161](https://github.com/PyTorchLightning/pytorch-lightning/pull/5161))
- Allowed `log_momentum` for adaptive optimizers in `LearningRateMonitor` ([#5333](https://github.com/PyTorchLightning/pytorch-lightning/pull/5333))
- Disabled checkpointing, earlystopping and logging with `fast_dev_run` ([#5277](https://github.com/PyTorchLightning/pytorch-lightning/pull/5277))
- Distributed group defaults to `WORLD` if `None` ([#5125](https://github.com/PyTorchLightning/pytorch-lightning/pull/5125))

### Fixed

- Fixed `trainer.test` returning non-test metrics ([#5214](https://github.com/PyTorchLightning/pytorch-lightning/pull/5214))
- Fixed metric state reset ([#5273](https://github.com/PyTorchLightning/pytorch-lightning/pull/5273))
- Fixed `--num-nodes` on `DDPSequentialPlugin` ([#5327](https://github.com/PyTorchLightning/pytorch-lightning/pull/5327))
- Fixed invalid value for `weights_summary` ([#5296](https://github.com/PyTorchLightning/pytorch-lightning/pull/5296))
- Fixed `Trainer.test` not using the latest `best_model_path` ([#5161](https://github.com/PyTorchLightning/pytorch-lightning/pull/5161))
- Fixed existence check for hparams not using underlying filesystem ([#5250](https://github.com/PyTorchLightning/pytorch-lightning/pull/5250))
- Fixed `LightningOptimizer` AMP bug ([#5191](https://github.com/PyTorchLightning/pytorch-lightning/pull/5191))
- Fixed casted key to string in `_flatten_dict` ([#5354](https://github.com/PyTorchLightning/pytorch-lightning/pull/5354))


## [1.1.2] - 2020-12-23

### Added

- Support number for logging with `sync_dist=True` ([#5080](https://github.com/PyTorchLightning/pytorch-lightning/pull/5080))
- Added offset logging step when resuming for Wandb logger ([#5050](https://github.com/PyTorchLightning/pytorch-lightning/pull/5050))

### Removed

- `enable_pl_optimizer=False` by default to temporarily fix AMP issues ([#5163](https://github.com/PyTorchLightning/pytorch-lightning/pull/5163))

### Fixed

- Metric reduction with Logging ([#5150](https://github.com/PyTorchLightning/pytorch-lightning/pull/5150))
- Remove nan loss in manual optimization ([#5121](https://github.com/PyTorchLightning/pytorch-lightning/pull/5121))
- Un-balanced logging properly supported ([#5119](https://github.com/PyTorchLightning/pytorch-lightning/pull/5119))
- Fix hanging in DDP HPC accelerators ([#5157](https://github.com/PyTorchLightning/pytorch-lightning/pull/5157))
- Fix saved filename in `ModelCheckpoint` if it already exists ([#4861](https://github.com/PyTorchLightning/pytorch-lightning/pull/4861))
- Fix reset `TensorRunningAccum` ([#5106](https://github.com/PyTorchLightning/pytorch-lightning/pull/5106))
- Updated `DALIClassificationLoader` to not use deprecated arguments ([#4925](https://github.com/PyTorchLightning/pytorch-lightning/pull/4925))
- Corrected call to `torch.no_grad` ([#5124](https://github.com/PyTorchLightning/pytorch-lightning/pull/5124))


## [1.1.1] - 2020-12-15

### Added

- Add a notebook example to reach a quick baseline of ~94% accuracy on CIFAR10 using Resnet in Lightning ([#4818](https://github.com/PyTorchLightning/pytorch-lightning/pull/4818))

### Changed

- Simplify accelerator steps ([#5015](https://github.com/PyTorchLightning/pytorch-lightning/pull/5015))
- Refactor load in checkpoint connector ([#4593](https://github.com/PyTorchLightning/pytorch-lightning/pull/4593))
- Fixed the saved filename in `ModelCheckpoint` when it already exists ([#4861](https://github.com/PyTorchLightning/pytorch-lightning/pull/4861))

### Removed

- Drop duplicate metrics ([#5014](https://github.com/PyTorchLightning/pytorch-lightning/pull/5014))
- Remove beta arg from F1 class and functional ([#5076](https://github.com/PyTorchLightning/pytorch-lightning/pull/5076))

### Fixed

- Fixed trainer by default `None` in `DDPAccelerator` ([#4915](https://github.com/PyTorchLightning/pytorch-lightning/pull/4915))
- Fixed `LightningOptimizer` to expose optimizer attributes ([#5095](https://github.com/PyTorchLightning/pytorch-lightning/pull/5095))
- Do not warn when the `name` key is used in the `lr_scheduler` dict ([#5057](https://github.com/PyTorchLightning/pytorch-lightning/pull/5057))
- Check if optimizer supports closure ([#4981](https://github.com/PyTorchLightning/pytorch-lightning/pull/4981))
- Extend LightningOptimizer to exposure underlying Optimizer attributes + update doc ([#5095](https://github.com/PyTorchLightning/pytorch-lightning/pull/5095))
- Add deprecated metric utility functions back to functional (
    [#5067](https://github.com/PyTorchLightning/pytorch-lightning/pull/5067),
    [#5068](https://github.com/PyTorchLightning/pytorch-lightning/pull/5068))
- Allow any input in `to_onnx` and `to_torchscript` ([#4378](https://github.com/PyTorchLightning/pytorch-lightning/pull/4378))
- Do not warn when the name key is used in the `lr_scheduler` dict ([#5057](https://github.com/PyTorchLightning/pytorch-lightning/pull/5057))
- Fixed `DDPHPCAccelerator` hangs in DDP construction by calling `init_device` ([#5157](https://github.com/PyTorchLightning/pytorch-lightning/pull/5157))


## [1.1.0] - 2020-12-09

### Added

- Added "monitor" key to saved `ModelCheckpoints` ([#4383](https://github.com/PyTorchLightning/pytorch-lightning/pull/4383))
- Added `ConfusionMatrix` class interface ([#4348](https://github.com/PyTorchLightning/pytorch-lightning/pull/4348))
- Added multiclass AUROC metric ([#4236](https://github.com/PyTorchLightning/pytorch-lightning/pull/4236))
- Added global step indexing to the checkpoint name for a better sub-epoch checkpointing experience ([#3807](https://github.com/PyTorchLightning/pytorch-lightning/pull/3807))
- Added optimizer hooks in callbacks ([#4379](https://github.com/PyTorchLightning/pytorch-lightning/pull/4379))
- Added option to log momentum ([#4384](https://github.com/PyTorchLightning/pytorch-lightning/pull/4384))
- Added `current_score` to `ModelCheckpoint.on_save_checkpoint` ([#4721](https://github.com/PyTorchLightning/pytorch-lightning/pull/4721))
- Added logging using `self.log` in train and evaluation for epoch end hooks (
    [#4552](https://github.com/PyTorchLightning/pytorch-lightning/pull/4552),
    [#4495](https://github.com/PyTorchLightning/pytorch-lightning/pull/4495),
    [#4439](https://github.com/PyTorchLightning/pytorch-lightning/pull/4439),
    [#4684](https://github.com/PyTorchLightning/pytorch-lightning/pull/4684),
    [#4913](https://github.com/PyTorchLightning/pytorch-lightning/pull/4913))
- Added ability for DDP plugin to modify optimizer state saving ([#4675](https://github.com/PyTorchLightning/pytorch-lightning/pull/4675))
- Added casting to python types for numpy scalars when logging hparams ([#4647](https://github.com/PyTorchLightning/pytorch-lightning/pull/4647))
- Added `prefix` argument in loggers ([#4557](https://github.com/PyTorchLightning/pytorch-lightning/pull/4557))
- Added printing of total num of params, trainable and non-trainable params in ModelSummary ([#4521](https://github.com/PyTorchLightning/pytorch-lightning/pull/4521))
- Added `PrecisionRecallCurve, ROC, AveragePrecision` class metric ([#4549](https://github.com/PyTorchLightning/pytorch-lightning/pull/4549))
- Added custom `Apex` and `NativeAMP` as `Precision plugins` ([#4355](https://github.com/PyTorchLightning/pytorch-lightning/pull/4355))
- Added `DALI MNIST` example ([#3721](https://github.com/PyTorchLightning/pytorch-lightning/pull/3721))
- Added `sharded plugin` for DDP for multi-gpu training memory optimizations (
    [#4639](https://github.com/PyTorchLightning/pytorch-lightning/pull/4639),
    [#4686](https://github.com/PyTorchLightning/pytorch-lightning/pull/4686),
    [#4675](https://github.com/PyTorchLightning/pytorch-lightning/pull/4675),
    [#4737](https://github.com/PyTorchLightning/pytorch-lightning/pull/4737),
    [#4773](https://github.com/PyTorchLightning/pytorch-lightning/pull/4773))
- Added `experiment_id` to the NeptuneLogger ([#3462](https://github.com/PyTorchLightning/pytorch-lightning/pull/3462))
- Added `Pytorch Geometric` integration example with Lightning ([#4568](https://github.com/PyTorchLightning/pytorch-lightning/pull/4568))
- Added `all_gather` method to `LightningModule` which allows gradient based tensor synchronizations for use-cases such as negative sampling. ([#5012](https://github.com/PyTorchLightning/pytorch-lightning/pull/5012))
- Enabled `self.log` in most functions ([#4969](https://github.com/PyTorchLightning/pytorch-lightning/pull/4969))
- Added changeable extension variable for `ModelCheckpoint` ([#4977](https://github.com/PyTorchLightning/pytorch-lightning/pull/4977))


### Changed

- Tuner algorithms will be skipped if `fast_dev_run=True` ([#3903](https://github.com/PyTorchLightning/pytorch-lightning/pull/3903))
- `WandbLogger` does not force wandb `reinit` arg to True anymore and creates a run only when needed ([#4648](https://github.com/PyTorchLightning/pytorch-lightning/pull/4648))
- Changed `automatic_optimization` to be a model attribute ([#4602](https://github.com/PyTorchLightning/pytorch-lightning/pull/4602))
- Changed `Simple Profiler` report to order by percentage time spent + num calls ([#4880](https://github.com/PyTorchLightning/pytorch-lightning/pull/4880))
- Simplify optimization Logic ([#4984](https://github.com/PyTorchLightning/pytorch-lightning/pull/4984))
- Classification metrics overhaul ([#4837](https://github.com/PyTorchLightning/pytorch-lightning/pull/4837))
- Updated `fast_dev_run` to accept integer representing num_batches ([#4629](https://github.com/PyTorchLightning/pytorch-lightning/pull/4629))
- Refactored optimizer ([#4658](https://github.com/PyTorchLightning/pytorch-lightning/pull/4658))


### Deprecated

- Deprecated `prefix` argument in `ModelCheckpoint` ([#4765](https://github.com/PyTorchLightning/pytorch-lightning/pull/4765))
- Deprecated the old way of assigning hyper-parameters through `self.hparams = ...` ([#4813](https://github.com/PyTorchLightning/pytorch-lightning/pull/4813))
- Deprecated `mode='auto'` from `ModelCheckpoint` and `EarlyStopping` ([#4695](https://github.com/PyTorchLightning/pytorch-lightning/pull/4695))

### Removed

- Removed `reorder` parameter of the `auc` metric ([#5004](https://github.com/PyTorchLightning/pytorch-lightning/pull/5004))
- Removed `multiclass_roc` and `multiclass_precision_recall_curve`, use `roc` and `precision_recall_curve` instead ([#4549](https://github.com/PyTorchLightning/pytorch-lightning/pull/4549))

### Fixed

- Added feature to move tensors to CPU before saving ([#4309](https://github.com/PyTorchLightning/pytorch-lightning/pull/4309))
- Fixed `LoggerConnector` to have logged metrics on root device in DP ([#4138](https://github.com/PyTorchLightning/pytorch-lightning/pull/4138))
- Auto convert tensors to contiguous format when `gather_all` ([#4907](https://github.com/PyTorchLightning/pytorch-lightning/pull/4907))
- Fixed `PYTHONPATH` for ddp test model ([#4528](https://github.com/PyTorchLightning/pytorch-lightning/pull/4528))
- Fixed allowing logger to support indexing ([#4595](https://github.com/PyTorchLightning/pytorch-lightning/pull/4595))
- Fixed DDP and manual_optimization ([#4976](https://github.com/PyTorchLightning/pytorch-lightning/pull/4976))


## [1.0.8] - 2020-11-24

### Added

- Added casting to python types for numpy scalars when logging `hparams` ([#4647](https://github.com/PyTorchLightning/pytorch-lightning/pull/4647))
- Added warning when progress bar refresh rate is less than 20 on Google Colab to prevent crashing ([#4654](https://github.com/PyTorchLightning/pytorch-lightning/pull/4654))
- Added `F1` class metric ([#4656](https://github.com/PyTorchLightning/pytorch-lightning/pull/4656))

### Changed

- Consistently use `step=trainer.global_step` in `LearningRateMonitor` independently of `logging_interval` ([#4376](https://github.com/PyTorchLightning/pytorch-lightning/pull/4376))
- Metric states are no longer as default added to `state_dict` ([#4685](https://github.com/PyTorchLightning/pytorch-lightning/pull/4685))
- Renamed class metric `Fbeta` >> `FBeta` ([#4656](https://github.com/PyTorchLightning/pytorch-lightning/pull/4656))
- Model summary: add 1 decimal place ([#4745](https://github.com/PyTorchLightning/pytorch-lightning/pull/4745))
- Do not override `PYTHONWARNINGS` ([#4700](https://github.com/PyTorchLightning/pytorch-lightning/pull/4700))
- Changed `init_ddp_connection` moved from `DDP` to `DDPPlugin` ([#4407](https://github.com/PyTorchLightning/pytorch-lightning/pull/4407))


### Fixed

- Fixed checkpoint `hparams` dict casting when `omegaconf` is available ([#4770](https://github.com/PyTorchLightning/pytorch-lightning/pull/4770))
- Fixed incomplete progress bars when total batches not divisible by refresh rate ([#4577](https://github.com/PyTorchLightning/pytorch-lightning/pull/4577))
- Updated SSIM metric ([#4566](https://github.com/PyTorchLightning/pytorch-lightning/pull/4566))
- Fixed batch_arg_name - add `batch_arg_name` to all calls to `_adjust_batch_size`bug ([#4812](https://github.com/PyTorchLightning/pytorch-lightning/pull/4812))
- Fixed `torchtext` data to GPU ([#4785](https://github.com/PyTorchLightning/pytorch-lightning/pull/4785))
- Fixed a crash bug in MLFlow logger ([#4716](https://github.com/PyTorchLightning/pytorch-lightning/pull/4716))

## [1.0.7] - 2020-11-17

### Added

- Added lambda closure to `manual_optimizer_step` ([#4618](https://github.com/PyTorchLightning/pytorch-lightning/pull/4618))

### Changed

- Change Metrics `persistent` default mode to `False` ([#4685](https://github.com/PyTorchLightning/pytorch-lightning/pull/4685))
- LoggerConnector log_metrics will use `total_batch_idx` instead of `global_step` when logging on `training step` ([#4738](https://github.com/PyTorchLightning/pytorch-lightning/pull/4738))


### Fixed

- Prevent crash if `sync_dist=True` on CPU ([#4626](https://github.com/PyTorchLightning/pytorch-lightning/pull/4626))
- Fixed average pbar Metrics ([#4534](https://github.com/PyTorchLightning/pytorch-lightning/pull/4534))
- Fixed `setup` callback hook to correctly pass the LightningModule through ([#4608](https://github.com/PyTorchLightning/pytorch-lightning/pull/4608))
- Allowing decorate model init with saving `hparams` inside ([#4662](https://github.com/PyTorchLightning/pytorch-lightning/pull/4662))
- Fixed `split_idx` set by `LoggerConnector` in `on_trainer_init` to `Trainer`  ([#4697](https://github.com/PyTorchLightning/pytorch-lightning/pull/4697))


## [1.0.6] - 2020-11-11

### Added

- Added metrics aggregation in Horovod and fixed early stopping ([#3775](https://github.com/PyTorchLightning/pytorch-lightning/pull/3775))
- Added `manual_optimizer_step` which work with `AMP Native` and `accumulated_grad_batches` ([#4485](https://github.com/PyTorchLightning/pytorch-lightning/pull/4485))
- Added `persistent(mode)` method to metrics, to enable and disable metric states being added to `state_dict` ([#4482](https://github.com/PyTorchLightning/pytorch-lightning/pull/4482))
- Added congratulations at the end of our notebooks ([#4555](https://github.com/PyTorchLightning/pytorch-lightning/pull/4555))
- Added parameters `move_metrics_to_cpu` in Trainer to disable gpu leak ([#4592](https://github.com/PyTorchLightning/pytorch-lightning/pull/4592))


### Changed

- Changed `fsspec` to tuner ([#4458](https://github.com/PyTorchLightning/pytorch-lightning/pull/4458))
- Unify SLURM/TorchElastic under backend plugin ([#4578](https://github.com/PyTorchLightning/pytorch-lightning/pull/4578),
        [#4580](https://github.com/PyTorchLightning/pytorch-lightning/pull/4580),
        [#4581](https://github.com/PyTorchLightning/pytorch-lightning/pull/4581),
        [#4582](https://github.com/PyTorchLightning/pytorch-lightning/pull/4582),
        [#4583](https://github.com/PyTorchLightning/pytorch-lightning/pull/4583))

### Fixed

- Fixed feature-lack in `hpc_load` ([#4526](https://github.com/PyTorchLightning/pytorch-lightning/pull/4526))
- Fixed metrics states being overridden in DDP mode ([#4482](https://github.com/PyTorchLightning/pytorch-lightning/pull/4482))
- Fixed `lightning_getattr`, `lightning_hasattr` not finding the correct attributes in datamodule ([#4347](https://github.com/PyTorchLightning/pytorch-lightning/pull/4347))
- Fixed automatic optimization AMP by `manual_optimization_step` ([#4485](https://github.com/PyTorchLightning/pytorch-lightning/pull/4485))
- Replace `MisconfigurationException` with warning in `ModelCheckpoint` Callback ([#4560](https://github.com/PyTorchLightning/pytorch-lightning/pull/4560))
- Fixed logged keys in mlflow logger ([#4412](https://github.com/PyTorchLightning/pytorch-lightning/pull/4412))
- Fixed `is_picklable` by catching `AttributeError` ([#4508](https://github.com/PyTorchLightning/pytorch-lightning/pull/4508))
- Fixed multi test dataloaders dict `AttributeError` error ([#4480](https://github.com/PyTorchLightning/pytorch-lightning/pull/4480))
- Fixed show progress bar only for `progress_rank 0` on `DDP_SLURM` ([#4437](https://github.com/PyTorchLightning/pytorch-lightning/pull/4437))

## [1.0.5] - 2020-11-03

### Added

- Added PyTorch 1.7 Stable support ([#3821](https://github.com/PyTorchLightning/pytorch-lightning/pull/3821))
- Added timeout for `tpu_device_exists` to ensure process does not hang indefinitely ([#4340](https://github.com/PyTorchLightning/pytorch-lightning/pull/4340))

### Changed

- W&B log in sync with `Trainer` step ([#4405](https://github.com/PyTorchLightning/pytorch-lightning/pull/4405))
- Hook `on_after_backward` is called only when `optimizer_step` is being called ([#4439](https://github.com/PyTorchLightning/pytorch-lightning/pull/4439))
- Moved `track_and_norm_grad` into `training loop` and called only when `optimizer_step` is being called ([#4439](https://github.com/PyTorchLightning/pytorch-lightning/pull/4439))
- Changed type checker with explicit cast of `ref_model` object ([#4457](https://github.com/PyTorchLightning/pytorch-lightning/pull/4457))
- Changed `distributed_backend` -> `accelerator` ([#4429](https://github.com/PyTorchLightning/pytorch-lightning/pull/4429))

### Deprecated

- Deprecated passing `ModelCheckpoint` instance to `checkpoint_callback` Trainer argument ([#4336](https://github.com/PyTorchLightning/pytorch-lightning/pull/4336))

### Fixed

- Disable saving checkpoints if not trained ([#4372](https://github.com/PyTorchLightning/pytorch-lightning/pull/4372))
- Fixed error using `auto_select_gpus=True` with `gpus=-1` ([#4209](https://github.com/PyTorchLightning/pytorch-lightning/pull/4209))
- Disabled training when `limit_train_batches=0` ([#4371](https://github.com/PyTorchLightning/pytorch-lightning/pull/4371))
- Fixed that metrics do not store computational graph for all seen data ([#4313](https://github.com/PyTorchLightning/pytorch-lightning/pull/4313))
- Fixed AMP unscale for `on_after_backward` ([#4439](https://github.com/PyTorchLightning/pytorch-lightning/pull/4439))
- Fixed TorchScript export when module includes Metrics ([#4428](https://github.com/PyTorchLightning/pytorch-lightning/pull/4428))
- Fixed TorchScript trace method's data to device and docstring ([#4360](https://github.com/PyTorchLightning/pytorch-lightning/pull/4360))
- Fixed CSV logger warning ([#4419](https://github.com/PyTorchLightning/pytorch-lightning/pull/4419))
- Fixed skip DDP parameter sync ([#4301](https://github.com/PyTorchLightning/pytorch-lightning/pull/4301))
- Fixed `WandbLogger` _sanitize_callable function ([#4422](https://github.com/PyTorchLightning/pytorch-lightning/pull/4422))
- Fixed `AMP Native` `_unscale` gradient ([#4441](https://github.com/PyTorchLightning/pytorch-lightning/pull/4441))


## [1.0.4] - 2020-10-27

### Added

- Added `dirpath` and `filename` parameter in `ModelCheckpoint` ([#4213](https://github.com/PyTorchLightning/pytorch-lightning/pull/4213))
- Added plugins docs and DDPPlugin to customize ddp across all accelerators ([#4258](https://github.com/PyTorchLightning/pytorch-lightning/pull/4285))
- Added `strict` option to the scheduler dictionary ([#3586](https://github.com/PyTorchLightning/pytorch-lightning/pull/3586))
- Added `fsspec` support for profilers ([#4162](https://github.com/PyTorchLightning/pytorch-lightning/pull/4162))
- Added autogenerated helptext to `Trainer.add_argparse_args` ([#4344](https://github.com/PyTorchLightning/pytorch-lightning/pull/4344))
- Added support for string values in `Trainer`'s `profiler` parameter ([#3656](https://github.com/PyTorchLightning/pytorch-lightning/pull/3656))
- Added support for string values in `Trainer`'s `profiler` parameter ([#3656](https://github.com/PyTorchLightning/pytorch-lightning/pull/3656))
- Added `optimizer_closure` to `optimizer.step` when supported ([#4190](https://github.com/PyTorchLightning/pytorch-lightning/pull/4190))
- Added unification of regression metrics ([#4166](https://github.com/PyTorchLightning/pytorch-lightning/pull/4166))
- Added checkpoint load from Bytes ([#4314](https://github.com/PyTorchLightning/pytorch-lightning/pull/4314))

### Changed

- Improved error messages for invalid `configure_optimizers` returns ([#3587](https://github.com/PyTorchLightning/pytorch-lightning/pull/3587))
- Allow changing the logged step value in `validation_step` ([#4130](https://github.com/PyTorchLightning/pytorch-lightning/pull/4130))
- Allow setting `replace_sampler_ddp=True` with a distributed sampler already added ([#4273](https://github.com/PyTorchLightning/pytorch-lightning/pull/4273))
- Fixed santized parameters for `WandbLogger.log_hyperparams` ([#4320](https://github.com/PyTorchLightning/pytorch-lightning/pull/4320))

### Deprecated

- Deprecated `filepath` in `ModelCheckpoint` ([#4213](https://github.com/PyTorchLightning/pytorch-lightning/pull/4213))
- Deprecated `reorder` parameter of the `auc` metric ([#4237](https://github.com/PyTorchLightning/pytorch-lightning/pull/4237))
- Deprecated bool values in `Trainer`'s `profiler` parameter ([#3656](https://github.com/PyTorchLightning/pytorch-lightning/pull/3656))

### Fixed

- Fixed setting device ids in DDP ([#4297](https://github.com/PyTorchLightning/pytorch-lightning/pull/4297))
- Fixed synchronization of best model path in `ddp_accelerator` ([#4323](https://github.com/PyTorchLightning/pytorch-lightning/pull/4323))
- Fixed `WandbLogger` not uploading checkpoint artifacts at the end of training ([#4341](https://github.com/PyTorchLightning/pytorch-lightning/pull/4341))
- Fixed `FBeta` computation ([#4183](https://github.com/PyTorchLightning/pytorch-lightning/pull/4183))
- Fixed `accumulation across batches` has completed `before breaking training loop` ([#4278](https://github.com/PyTorchLightning/pytorch-lightning/pull/4278))
- Fixed `ModelCheckpoint` don't increase current_epoch and global_step when not training ([#4291](https://github.com/PyTorchLightning/pytorch-lightning/pull/4291))
- Fixed `COMET_EXPERIMENT_KEY` environment variable usage in comet logger ([#4230](https://github.com/PyTorchLightning/pytorch-lightning/pull/4230))

## [1.0.3] - 2020-10-20

### Added

- Added persistent flag to `Metric.add_state` ([#4195](https://github.com/PyTorchLightning/pytorch-lightning/pull/4195))

### Changed

- Used `checkpoint_connector.hpc_save` in SLURM ([#4217](https://github.com/PyTorchLightning/pytorch-lightning/pull/4217))
- Moved base req. to root ([#4219](https://github.com/PyTorchLightning/pytorch-lightning/pull/4219))

### Fixed

- Fixed `hparams` assign in init ([#4189](https://github.com/PyTorchLightning/pytorch-lightning/pull/4189))
- Fixed overwrite check for model hooks ([#4010](https://github.com/PyTorchLightning/pytorch-lightning/pull/4010))


## [1.0.2] - 2020-10-15

### Added

- Added trace functionality to the function `to_torchscript` ([#4142](https://github.com/PyTorchLightning/pytorch-lightning/pull/4142))

### Changed

- Called `on_load_checkpoint` before loading `state_dict` ([#4057](https://github.com/PyTorchLightning/pytorch-lightning/pull/4057))

### Removed

- Removed duplicate metric vs step log for train loop ([#4173](https://github.com/PyTorchLightning/pytorch-lightning/pull/4173))

### Fixed

- Fixed the `self.log` problem in `validation_step()` ([#4169](https://github.com/PyTorchLightning/pytorch-lightning/pull/4169))
- Fixed `hparams` saving - save the state when `save_hyperparameters()` is called [in `__init__`] ([#4163](https://github.com/PyTorchLightning/pytorch-lightning/pull/4163))
- Fixed runtime failure while exporting `hparams` to yaml ([#4158](https://github.com/PyTorchLightning/pytorch-lightning/pull/4158))


## [1.0.1] - 2020-10-14

### Added

- Added getstate/setstate method for torch.save serialization ([#4127](https://github.com/PyTorchLightning/pytorch-lightning/pull/4127))


## [1.0.0] - 2020-10-13

### Added

- Added Explained Variance Metric + metric fix ([#4013](https://github.com/PyTorchLightning/pytorch-lightning/pull/4013))
- Added Metric <-> Lightning Module integration tests ([#4008](https://github.com/PyTorchLightning/pytorch-lightning/pull/4008))
- Added parsing OS env vars in `Trainer` ([#4022](https://github.com/PyTorchLightning/pytorch-lightning/pull/4022))
- Added classification metrics ([#4043](https://github.com/PyTorchLightning/pytorch-lightning/pull/4043))
- Updated explained variance metric ([#4024](https://github.com/PyTorchLightning/pytorch-lightning/pull/4024))
- Enabled plugins ([#4041](https://github.com/PyTorchLightning/pytorch-lightning/pull/4041))
- Enabled custom clusters ([#4048](https://github.com/PyTorchLightning/pytorch-lightning/pull/4048))
- Enabled passing in custom accelerators ([#4050](https://github.com/PyTorchLightning/pytorch-lightning/pull/4050))
- Added `LightningModule.toggle_optimizer` ([#4058](https://github.com/PyTorchLightning/pytorch-lightning/pull/4058))
- Added `LightningModule.manual_backward` ([#4063](https://github.com/PyTorchLightning/pytorch-lightning/pull/4063))
- Added `output` argument to `*_batch_end` hooks ([#3965](https://github.com/PyTorchLightning/pytorch-lightning/pull/3965),
    [#3966](https://github.com/PyTorchLightning/pytorch-lightning/pull/3966))
- Added `output` argument to `*_epoch_end` hooks ([#3967](https://github.com/PyTorchLightning/pytorch-lightning/pull/3967))

### Changed

- Integrated metrics API with self.log ([#3961](https://github.com/PyTorchLightning/pytorch-lightning/pull/3961))
- Decoupled Apex ([#4052](https://github.com/PyTorchLightning/pytorch-lightning/pull/4052),
        [#4054](https://github.com/PyTorchLightning/pytorch-lightning/pull/4054),
        [#4055](https://github.com/PyTorchLightning/pytorch-lightning/pull/4055),
        [#4056](https://github.com/PyTorchLightning/pytorch-lightning/pull/4056),
        [#4058](https://github.com/PyTorchLightning/pytorch-lightning/pull/4058),
        [#4060](https://github.com/PyTorchLightning/pytorch-lightning/pull/4060),
        [#4061](https://github.com/PyTorchLightning/pytorch-lightning/pull/4061),
        [#4062](https://github.com/PyTorchLightning/pytorch-lightning/pull/4062),
        [#4063](https://github.com/PyTorchLightning/pytorch-lightning/pull/4063),
        [#4064](https://github.com/PyTorchLightning/pytorch-lightning/pull/4064),
        [#4065](https://github.com/PyTorchLightning/pytorch-lightning/pull/4065))
- Renamed all backends to `Accelerator` ([#4066](https://github.com/PyTorchLightning/pytorch-lightning/pull/4066))
- Enabled manual returns ([#4089](https://github.com/PyTorchLightning/pytorch-lightning/pull/4089))

### Removed

- Removed support for EvalResult and TrainResult ([#3968](https://github.com/PyTorchLightning/pytorch-lightning/pull/3968))
- Removed deprecated trainer flags: `overfit_pct`, `log_save_interval`, `row_log_interval` ([#3969](https://github.com/PyTorchLightning/pytorch-lightning/pull/3969))
- Removed deprecated early_stop_callback ([#3982](https://github.com/PyTorchLightning/pytorch-lightning/pull/3982))
- Removed deprecated model hooks ([#3980](https://github.com/PyTorchLightning/pytorch-lightning/pull/3980))
- Removed deprecated callbacks ([#3979](https://github.com/PyTorchLightning/pytorch-lightning/pull/3979))
- Removed `trainer` argument in `LightningModule.backward` [#4056](https://github.com/PyTorchLightning/pytorch-lightning/pull/4056))

### Fixed

- Fixed `current_epoch` property update to reflect true epoch number inside `LightningDataModule`, when `reload_dataloaders_every_epoch=True`. ([#3974](https://github.com/PyTorchLightning/pytorch-lightning/pull/3974))
- Fixed to print scaler value in progress bar ([#4053](https://github.com/PyTorchLightning/pytorch-lightning/pull/4053))
- Fixed mismatch between docstring and code regarding when `on_load_checkpoint` hook is called ([#3996](https://github.com/PyTorchLightning/pytorch-lightning/pull/3996))


## [0.10.0] - 2020-10-07

### Added

- Added new Metrics API. ([#3868](https://github.com/PyTorchLightning/pytorch-lightning/pull/3868), [#3921](https://github.com/PyTorchLightning/pytorch-lightning/pull/3921))
- Enable PyTorch 1.7 compatibility ([#3541](https://github.com/PyTorchLightning/pytorch-lightning/pull/3541))
- Added `LightningModule.to_torchscript` to support exporting as `ScriptModule` ([#3258](https://github.com/PyTorchLightning/pytorch-lightning/pull/3258))
- Added warning when dropping unpicklable `hparams` ([#2874](https://github.com/PyTorchLightning/pytorch-lightning/pull/2874))
- Added EMB similarity ([#3349](https://github.com/PyTorchLightning/pytorch-lightning/pull/3349))
- Added `ModelCheckpoint.to_yaml` method ([#3048](https://github.com/PyTorchLightning/pytorch-lightning/pull/3048))
- Allow `ModelCheckpoint` monitor to be `None`, meaning it will always save ([#3630](https://github.com/PyTorchLightning/pytorch-lightning/pull/3630))
- Disabled optimizers setup during testing ([#3059](https://github.com/PyTorchLightning/pytorch-lightning/pull/3059))
- Added support for datamodules to save and load checkpoints when training ([#3563](https://github.com/PyTorchLightning/pytorch-lightning/pull/3563))
- Added support for datamodule in learning rate finder ([#3425](https://github.com/PyTorchLightning/pytorch-lightning/pull/3425))
- Added gradient clip test for native AMP ([#3754](https://github.com/PyTorchLightning/pytorch-lightning/pull/3754))
- Added dist lib to enable syncing anything across devices ([#3762](https://github.com/PyTorchLightning/pytorch-lightning/pull/3762))
- Added `broadcast` to `TPUBackend` ([#3814](https://github.com/PyTorchLightning/pytorch-lightning/pull/3814))
- Added `XLADeviceUtils` class to check XLA device type ([#3274](https://github.com/PyTorchLightning/pytorch-lightning/pull/3274))

### Changed

- Refactored accelerator backends:
   * moved TPU `xxx_step` to backend ([#3118](https://github.com/PyTorchLightning/pytorch-lightning/pull/3118))
   * refactored DDP backend `forward` ([#3119](https://github.com/PyTorchLightning/pytorch-lightning/pull/3119))
   * refactored GPU backend `__step` ([#3120](https://github.com/PyTorchLightning/pytorch-lightning/pull/3120))
   * refactored Horovod backend ([#3121](https://github.com/PyTorchLightning/pytorch-lightning/pull/3121),
        [#3122](https://github.com/PyTorchLightning/pytorch-lightning/pull/3122))
   * remove obscure forward call in eval + CPU backend `___step` ([#3123](https://github.com/PyTorchLightning/pytorch-lightning/pull/3123))
   * reduced all simplified forward ([#3126](https://github.com/PyTorchLightning/pytorch-lightning/pull/3126))
   * added hook base method ([#3127](https://github.com/PyTorchLightning/pytorch-lightning/pull/3127))
   * refactor eval loop to use hooks - use `test_mode` for if so we can split later ([#3129](https://github.com/PyTorchLightning/pytorch-lightning/pull/3129))
   * moved `___step_end` hooks ([#3130](https://github.com/PyTorchLightning/pytorch-lightning/pull/3130))
   * training forward refactor ([#3134](https://github.com/PyTorchLightning/pytorch-lightning/pull/3134))
   * training AMP scaling refactor ([#3135](https://github.com/PyTorchLightning/pytorch-lightning/pull/3135))
   * eval step scaling factor ([#3136](https://github.com/PyTorchLightning/pytorch-lightning/pull/3136))
   * add eval loop object to streamline eval loop ([#3138](https://github.com/PyTorchLightning/pytorch-lightning/pull/3138))
   * refactored dataloader process hook ([#3139](https://github.com/PyTorchLightning/pytorch-lightning/pull/3139))
   * refactored inner eval loop ([#3141](https://github.com/PyTorchLightning/pytorch-lightning/pull/3141))
   * final inner eval loop hooks ([#3154](https://github.com/PyTorchLightning/pytorch-lightning/pull/3154))
   * clean up hooks in `run_evaluation` ([#3156](https://github.com/PyTorchLightning/pytorch-lightning/pull/3156))
   * clean up data reset ([#3161](https://github.com/PyTorchLightning/pytorch-lightning/pull/3161))
   * expand eval loop out ([#3165](https://github.com/PyTorchLightning/pytorch-lightning/pull/3165))
   * moved hooks around in eval loop ([#3195](https://github.com/PyTorchLightning/pytorch-lightning/pull/3195))
   * remove `_evaluate` fx ([#3197](https://github.com/PyTorchLightning/pytorch-lightning/pull/3197))
   * `Trainer.fit` hook clean up ([#3198](https://github.com/PyTorchLightning/pytorch-lightning/pull/3198))
   * DDPs train hooks ([#3203](https://github.com/PyTorchLightning/pytorch-lightning/pull/3203))
   * refactor DDP backend ([#3204](https://github.com/PyTorchLightning/pytorch-lightning/pull/3204),
        [#3207](https://github.com/PyTorchLightning/pytorch-lightning/pull/3207),
        [#3208](https://github.com/PyTorchLightning/pytorch-lightning/pull/3208),
        [#3209](https://github.com/PyTorchLightning/pytorch-lightning/pull/3209),
        [#3210](https://github.com/PyTorchLightning/pytorch-lightning/pull/3210))
   * reduced accelerator selection ([#3211](https://github.com/PyTorchLightning/pytorch-lightning/pull/3211))
   * group prepare data hook ([#3212](https://github.com/PyTorchLightning/pytorch-lightning/pull/3212))
   * added data connector ([#3285](https://github.com/PyTorchLightning/pytorch-lightning/pull/3285))
   * modular is_overridden ([#3290](https://github.com/PyTorchLightning/pytorch-lightning/pull/3290))
   * adding `Trainer.tune()` ([#3293](https://github.com/PyTorchLightning/pytorch-lightning/pull/3293))
   * move `run_pretrain_routine` -> `setup_training` ([#3294](https://github.com/PyTorchLightning/pytorch-lightning/pull/3294))
   * move train outside of setup training ([#3297](https://github.com/PyTorchLightning/pytorch-lightning/pull/3297))
   * move `prepare_data` to data connector ([#3307](https://github.com/PyTorchLightning/pytorch-lightning/pull/3307))
   * moved accelerator router ([#3309](https://github.com/PyTorchLightning/pytorch-lightning/pull/3309))
   * train loop refactor - moving train loop to own object ([#3310](https://github.com/PyTorchLightning/pytorch-lightning/pull/3310),
        [#3312](https://github.com/PyTorchLightning/pytorch-lightning/pull/3312),
        [#3313](https://github.com/PyTorchLightning/pytorch-lightning/pull/3313),
        [#3314](https://github.com/PyTorchLightning/pytorch-lightning/pull/3314))
   * duplicate data interface definition up into DataHooks class ([#3344](https://github.com/PyTorchLightning/pytorch-lightning/pull/3344))
   * inner train loop ([#3359](https://github.com/PyTorchLightning/pytorch-lightning/pull/3359),
        [#3361](https://github.com/PyTorchLightning/pytorch-lightning/pull/3361),
        [#3362](https://github.com/PyTorchLightning/pytorch-lightning/pull/3362),
        [#3363](https://github.com/PyTorchLightning/pytorch-lightning/pull/3363),
        [#3365](https://github.com/PyTorchLightning/pytorch-lightning/pull/3365),
        [#3366](https://github.com/PyTorchLightning/pytorch-lightning/pull/3366),
        [#3367](https://github.com/PyTorchLightning/pytorch-lightning/pull/3367),
        [#3368](https://github.com/PyTorchLightning/pytorch-lightning/pull/3368),
        [#3369](https://github.com/PyTorchLightning/pytorch-lightning/pull/3369),
        [#3370](https://github.com/PyTorchLightning/pytorch-lightning/pull/3370),
        [#3371](https://github.com/PyTorchLightning/pytorch-lightning/pull/3371),
        [#3372](https://github.com/PyTorchLightning/pytorch-lightning/pull/3372),
        [#3373](https://github.com/PyTorchLightning/pytorch-lightning/pull/3373),
        [#3374](https://github.com/PyTorchLightning/pytorch-lightning/pull/3374),
        [#3375](https://github.com/PyTorchLightning/pytorch-lightning/pull/3375),
        [#3376](https://github.com/PyTorchLightning/pytorch-lightning/pull/3376),
        [#3385](https://github.com/PyTorchLightning/pytorch-lightning/pull/3385),
        [#3388](https://github.com/PyTorchLightning/pytorch-lightning/pull/3388),
        [#3397](https://github.com/PyTorchLightning/pytorch-lightning/pull/3397))
   * all logging related calls in a connector ([#3395](https://github.com/PyTorchLightning/pytorch-lightning/pull/3395))
   * device parser ([#3400](https://github.com/PyTorchLightning/pytorch-lightning/pull/3400),
        [#3405](https://github.com/PyTorchLightning/pytorch-lightning/pull/3405))
   * added model connector ([#3407](https://github.com/PyTorchLightning/pytorch-lightning/pull/3407))
   * moved eval loop logging to loggers ([#3408](https://github.com/PyTorchLightning/pytorch-lightning/pull/3408))
   * moved eval loop (#3412[#3408](https://github.com/PyTorchLightning/pytorch-lightning/pull/3408))
   * trainer/separate argparse ([#3421](https://github.com/PyTorchLightning/pytorch-lightning/pull/3421),
        [#3428](https://github.com/PyTorchLightning/pytorch-lightning/pull/3428),
        [#3432](https://github.com/PyTorchLightning/pytorch-lightning/pull/3432))
   * move `lr_finder` ([#3434](https://github.com/PyTorchLightning/pytorch-lightning/pull/3434))
   * organize args (#[#3435](https://github.com/PyTorchLightning/pytorch-lightning/pull/3435),
        [#3442](https://github.com/PyTorchLightning/pytorch-lightning/pull/3442),
        [#3447](https://github.com/PyTorchLightning/pytorch-lightning/pull/3447),
        [#3448](https://github.com/PyTorchLightning/pytorch-lightning/pull/3448),
        [#3449](https://github.com/PyTorchLightning/pytorch-lightning/pull/3449),
        [#3456](https://github.com/PyTorchLightning/pytorch-lightning/pull/3456))
   * move specific accelerator code ([#3457](https://github.com/PyTorchLightning/pytorch-lightning/pull/3457))
   * group connectors ([#3472](https://github.com/PyTorchLightning/pytorch-lightning/pull/3472))
   * accelerator connector methods x/n ([#3469](https://github.com/PyTorchLightning/pytorch-lightning/pull/3469),
        [#3470](https://github.com/PyTorchLightning/pytorch-lightning/pull/3470),
        [#3474](https://github.com/PyTorchLightning/pytorch-lightning/pull/3474))
   * merge backends x/n ([#3476](https://github.com/PyTorchLightning/pytorch-lightning/pull/3476),
        [#3477](https://github.com/PyTorchLightning/pytorch-lightning/pull/3477),
        [#3478](https://github.com/PyTorchLightning/pytorch-lightning/pull/3478),
        [#3480](https://github.com/PyTorchLightning/pytorch-lightning/pull/3480),
        [#3482](https://github.com/PyTorchLightning/pytorch-lightning/pull/3482))
   * apex plugin ([#3502](https://github.com/PyTorchLightning/pytorch-lightning/pull/3502))
   * precision plugins ([#3504](https://github.com/PyTorchLightning/pytorch-lightning/pull/3504))
   * Result - make monitor default to `checkpoint_on` to simplify ([#3571](https://github.com/PyTorchLightning/pytorch-lightning/pull/3571))
   * reference to the Trainer on the `LightningDataModule` ([#3684](https://github.com/PyTorchLightning/pytorch-lightning/pull/3684))
   * add `.log` to lightning module ([#3686](https://github.com/PyTorchLightning/pytorch-lightning/pull/3686),
        [#3699](https://github.com/PyTorchLightning/pytorch-lightning/pull/3699),
        [#3701](https://github.com/PyTorchLightning/pytorch-lightning/pull/3701),
        [#3704](https://github.com/PyTorchLightning/pytorch-lightning/pull/3704),
        [#3715](https://github.com/PyTorchLightning/pytorch-lightning/pull/3715))
   * enable tracking original metric when step and epoch are both true ([#3685](https://github.com/PyTorchLightning/pytorch-lightning/pull/3685))
   * deprecated results obj, added support for simpler comms ([#3681](https://github.com/PyTorchLightning/pytorch-lightning/pull/3681))
   * move backends back to individual files ([#3712](https://github.com/PyTorchLightning/pytorch-lightning/pull/3712))
   * fixes logging for eval steps ([#3763](https://github.com/PyTorchLightning/pytorch-lightning/pull/3763))
   * decoupled DDP, DDP spawn ([#3733](https://github.com/PyTorchLightning/pytorch-lightning/pull/3733),
        [#3766](https://github.com/PyTorchLightning/pytorch-lightning/pull/3766),
        [#3767](https://github.com/PyTorchLightning/pytorch-lightning/pull/3767),
        [#3774](https://github.com/PyTorchLightning/pytorch-lightning/pull/3774),
        [#3802](https://github.com/PyTorchLightning/pytorch-lightning/pull/3802),
        [#3806](https://github.com/PyTorchLightning/pytorch-lightning/pull/3806))
   * remove weight loading hack for ddp_cpu ([#3808](https://github.com/PyTorchLightning/pytorch-lightning/pull/3808))
   * separate `torchelastic` from DDP ([#3810](https://github.com/PyTorchLightning/pytorch-lightning/pull/3810))
   * separate SLURM from DDP ([#3809](https://github.com/PyTorchLightning/pytorch-lightning/pull/3809))
   * decoupled DDP2 ([#3816](https://github.com/PyTorchLightning/pytorch-lightning/pull/3816))
   * bug fix with logging val epoch end + monitor ([#3812](https://github.com/PyTorchLightning/pytorch-lightning/pull/3812))
   * decoupled DDP, DDP spawn ([#3733](https://github.com/PyTorchLightning/pytorch-lightning/pull/3733),
        [#3817](https://github.com/PyTorchLightning/pytorch-lightning/pull/3817),
        [#3819](https://github.com/PyTorchLightning/pytorch-lightning/pull/3819),
        [#3927](https://github.com/PyTorchLightning/pytorch-lightning/pull/3927))
   * callback system and init DDP ([#3836](https://github.com/PyTorchLightning/pytorch-lightning/pull/3836))
   * adding compute environments ([#3837](https://github.com/PyTorchLightning/pytorch-lightning/pull/3837), [#3842](https://github.com/PyTorchLightning/pytorch-lightning/pull/3842))
   * epoch can now log independently ([#3843](https://github.com/PyTorchLightning/pytorch-lightning/pull/3843))
   * test selecting the correct backend. temp backends while slurm and TorchElastic are decoupled ([#3848](https://github.com/PyTorchLightning/pytorch-lightning/pull/3848))
   * fixed `init_slurm_connection` causing hostname errors ([#3856](https://github.com/PyTorchLightning/pytorch-lightning/pull/3856))
   * moves init apex from LM to apex connector ([#3923](https://github.com/PyTorchLightning/pytorch-lightning/pull/3923))
   * moves sync bn to each backend ([#3925](https://github.com/PyTorchLightning/pytorch-lightning/pull/3925))
   * moves configure ddp to each backend ([#3924](https://github.com/PyTorchLightning/pytorch-lightning/pull/3924))
- Deprecation warning ([#3844](https://github.com/PyTorchLightning/pytorch-lightning/pull/3844))
- Changed `LearningRateLogger` to `LearningRateMonitor` ([#3251](https://github.com/PyTorchLightning/pytorch-lightning/pull/3251))
- Used `fsspec` instead of `gfile` for all IO ([#3320](https://github.com/PyTorchLightning/pytorch-lightning/pull/3320))
    * Swaped `torch.load` for `fsspec` load in DDP spawn backend ([#3787](https://github.com/PyTorchLightning/pytorch-lightning/pull/3787))
    * Swaped `torch.load` for `fsspec` load in cloud_io loading ([#3692](https://github.com/PyTorchLightning/pytorch-lightning/pull/3692))
    * Added support for `to_disk()` to use remote filepaths with `fsspec` ([#3930](https://github.com/PyTorchLightning/pytorch-lightning/pull/3930))
    * Updated model_checkpoint's to_yaml to use `fsspec` open ([#3801](https://github.com/PyTorchLightning/pytorch-lightning/pull/3801))
    * Fixed `fsspec` is inconsistant when doing `fs.ls` ([#3805](https://github.com/PyTorchLightning/pytorch-lightning/pull/3805))
- Refactor `GPUStatsMonitor` to improve training speed ([#3257](https://github.com/PyTorchLightning/pytorch-lightning/pull/3257))
- Changed IoU score behavior for classes absent in target and pred ([#3098](https://github.com/PyTorchLightning/pytorch-lightning/pull/3098))
- Changed IoU `remove_bg` bool to `ignore_index` optional int ([#3098](https://github.com/PyTorchLightning/pytorch-lightning/pull/3098))
- Changed defaults of `save_top_k` and `save_last` to `None` in ModelCheckpoint ([#3680](https://github.com/PyTorchLightning/pytorch-lightning/pull/3680))
- `row_log_interval` and `log_save_interval` are now based on training loop's `global_step` instead of epoch-internal batch index ([#3667](https://github.com/PyTorchLightning/pytorch-lightning/pull/3667))
- Silenced some warnings. verified ddp refactors ([#3483](https://github.com/PyTorchLightning/pytorch-lightning/pull/3483))
- Cleaning up stale logger tests ([#3490](https://github.com/PyTorchLightning/pytorch-lightning/pull/3490))
- Allow `ModelCheckpoint` monitor to be `None` ([#3633](https://github.com/PyTorchLightning/pytorch-lightning/pull/3633))
- Enable `None` model checkpoint default ([#3669](https://github.com/PyTorchLightning/pytorch-lightning/pull/3669))
- Skipped `best_model_path` if `checkpoint_callback` is `None` ([#2962](https://github.com/PyTorchLightning/pytorch-lightning/pull/2962))
- Used `raise .. from ..` to explicitly chain exceptions ([#3750](https://github.com/PyTorchLightning/pytorch-lightning/pull/3750))
-  Mocking loggers ([#3596](https://github.com/PyTorchLightning/pytorch-lightning/pull/3596),
    [#3617](https://github.com/PyTorchLightning/pytorch-lightning/pull/3617),
    [#3851](https://github.com/PyTorchLightning/pytorch-lightning/pull/3851),
    [#3859](https://github.com/PyTorchLightning/pytorch-lightning/pull/3859),
    [#3884](https://github.com/PyTorchLightning/pytorch-lightning/pull/3884),
    [#3853](https://github.com/PyTorchLightning/pytorch-lightning/pull/3853),
    [#3910](https://github.com/PyTorchLightning/pytorch-lightning/pull/3910),
    [#3889](https://github.com/PyTorchLightning/pytorch-lightning/pull/3889),
    [#3926](https://github.com/PyTorchLightning/pytorch-lightning/pull/3926))
- Write predictions in LightningModule instead of EvalResult [#3882](https://github.com/PyTorchLightning/pytorch-lightning/pull/3882)

### Deprecated

- Deprecated `TrainResult` and `EvalResult`, use `self.log` and `self.write` from the `LightningModule` to log metrics and write predictions. `training_step` can now only return a scalar (for the loss) or a dictionary with anything you want. ([#3681](https://github.com/PyTorchLightning/pytorch-lightning/pull/3681))
- Deprecate `early_stop_callback` Trainer argument ([#3845](https://github.com/PyTorchLightning/pytorch-lightning/pull/3845))
- Rename Trainer arguments `row_log_interval` >> `log_every_n_steps` and `log_save_interval` >> `flush_logs_every_n_steps` ([#3748](https://github.com/PyTorchLightning/pytorch-lightning/pull/3748))

### Removed

- Removed experimental Metric API ([#3868](https://github.com/PyTorchLightning/pytorch-lightning/pull/3868),
        [#3943](https://github.com/PyTorchLightning/pytorch-lightning/pull/3943),
        [#3949](https://github.com/PyTorchLightning/pytorch-lightning/pull/3949),
        [#3946](https://github.com/PyTorchLightning/pytorch-lightning/pull/3946)), listed changes before final removal:
    * Added `EmbeddingSimilarity` metric ([#3349](https://github.com/PyTorchLightning/pytorch-lightning/pull/3349), [#3358](https://github.com/PyTorchLightning/pytorch-lightning/pull/3358))
    * Added hooks to metric module interface ([#2528](https://github.com/PyTorchLightning/pytorch-lightning/pull/2528))
    * Added error when AUROC metric is used for multiclass problems ([#3350](https://github.com/PyTorchLightning/pytorch-lightning/pull/3350))
    * Fixed `ModelCheckpoint` with `save_top_k=-1` option not tracking the best models when a monitor metric is available ([#3735](https://github.com/PyTorchLightning/pytorch-lightning/pull/3735))
    * Fixed counter-intuitive error being thrown in `Accuracy` metric for zero target tensor ([#3764](https://github.com/PyTorchLightning/pytorch-lightning/pull/3764))
    * Fixed aggregation of metrics ([#3517](https://github.com/PyTorchLightning/pytorch-lightning/pull/3517))
    * Fixed Metric aggregation ([#3321](https://github.com/PyTorchLightning/pytorch-lightning/pull/3321))
    * Fixed RMSLE metric ([#3188](https://github.com/PyTorchLightning/pytorch-lightning/pull/3188))
    * Renamed `reduction` to `class_reduction` in classification metrics ([#3322](https://github.com/PyTorchLightning/pytorch-lightning/pull/3322))
    * Changed `class_reduction` similar to sklearn for classification metrics ([#3322](https://github.com/PyTorchLightning/pytorch-lightning/pull/3322))
    * Renaming of precision recall metric ([#3308](https://github.com/PyTorchLightning/pytorch-lightning/pull/3308))

### Fixed

- Fixed `on_train_batch_start` hook to end epoch early ([#3700](https://github.com/PyTorchLightning/pytorch-lightning/pull/3700))
- Fixed `num_sanity_val_steps` is clipped to `limit_val_batches` ([#2917](https://github.com/PyTorchLightning/pytorch-lightning/pull/2917))
- Fixed ONNX model save on GPU ([#3145](https://github.com/PyTorchLightning/pytorch-lightning/pull/3145))
- Fixed `GpuUsageLogger` to work on different platforms ([#3008](https://github.com/PyTorchLightning/pytorch-lightning/pull/3008))
- Fixed auto-scale batch size not dumping `auto_lr_find` parameter ([#3151](https://github.com/PyTorchLightning/pytorch-lightning/pull/3151))
- Fixed `batch_outputs` with optimizer frequencies ([#3229](https://github.com/PyTorchLightning/pytorch-lightning/pull/3229))
- Fixed setting batch size in `LightningModule.datamodule` when using `auto_scale_batch_size` ([#3266](https://github.com/PyTorchLightning/pytorch-lightning/pull/3266))
- Fixed Horovod distributed backend compatibility with native AMP ([#3404](https://github.com/PyTorchLightning/pytorch-lightning/pull/3404))
- Fixed batch size auto scaling exceeding the size of the dataset ([#3271](https://github.com/PyTorchLightning/pytorch-lightning/pull/3271))
- Fixed getting `experiment_id` from MLFlow only once instead of each training loop ([#3394](https://github.com/PyTorchLightning/pytorch-lightning/pull/3394))
- Fixed `overfit_batches` which now correctly disables shuffling for the training loader. ([#3501](https://github.com/PyTorchLightning/pytorch-lightning/pull/3501))
- Fixed gradient norm tracking for `row_log_interval > 1` ([#3489](https://github.com/PyTorchLightning/pytorch-lightning/pull/3489))
- Fixed `ModelCheckpoint` name formatting ([3164](https://github.com/PyTorchLightning/pytorch-lightning/pull/3163))
- Fixed auto-scale batch size ([#3151](https://github.com/PyTorchLightning/pytorch-lightning/pull/3151))
- Fixed example implementation of AutoEncoder ([#3190](https://github.com/PyTorchLightning/pytorch-lightning/pull/3190))
- Fixed invalid paths when remote logging with TensorBoard ([#3236](https://github.com/PyTorchLightning/pytorch-lightning/pull/3236))
- Fixed change `t()` to `transpose()` as XLA devices do not support `.t()` on 1-dim tensor ([#3252](https://github.com/PyTorchLightning/pytorch-lightning/pull/3252))
- Fixed (weights only) checkpoints loading without PL ([#3287](https://github.com/PyTorchLightning/pytorch-lightning/pull/3287))
- Fixed `gather_all_tensors` cross GPUs in DDP ([#3319](https://github.com/PyTorchLightning/pytorch-lightning/pull/3319))
- Fixed CometML save dir ([#3419](https://github.com/PyTorchLightning/pytorch-lightning/pull/3419))
- Fixed forward key metrics ([#3467](https://github.com/PyTorchLightning/pytorch-lightning/pull/3467))
- Fixed normalize mode at confusion matrix (replace NaNs with zeros) ([#3465](https://github.com/PyTorchLightning/pytorch-lightning/pull/3465))
- Fixed global step increment in training loop when `training_epoch_end` hook is used ([#3673](https://github.com/PyTorchLightning/pytorch-lightning/pull/3673))
- Fixed dataloader shuffling not getting turned off with `overfit_batches > 0` and `distributed_backend = "ddp"` ([#3534](https://github.com/PyTorchLightning/pytorch-lightning/pull/3534))
- Fixed determinism in `DDPSpawnBackend` when using `seed_everything` in main process ([#3335](https://github.com/PyTorchLightning/pytorch-lightning/pull/3335))
- Fixed `ModelCheckpoint` `period` to actually save every `period` epochs ([#3630](https://github.com/PyTorchLightning/pytorch-lightning/pull/3630))
- Fixed `val_progress_bar` total with `num_sanity_val_steps` ([#3751](https://github.com/PyTorchLightning/pytorch-lightning/pull/3751))
- Fixed Tuner dump: add `current_epoch` to dumped_params ([#3261](https://github.com/PyTorchLightning/pytorch-lightning/pull/3261))
- Fixed `current_epoch` and `global_step` properties mismatch between `Trainer` and `LightningModule` ([#3785](https://github.com/PyTorchLightning/pytorch-lightning/pull/3785))
- Fixed learning rate scheduler for optimizers with internal state ([#3897](https://github.com/PyTorchLightning/pytorch-lightning/pull/3897))
- Fixed `tbptt_reduce_fx` when non-floating tensors are logged ([#3796](https://github.com/PyTorchLightning/pytorch-lightning/pull/3796))
- Fixed model checkpoint frequency ([#3852](https://github.com/PyTorchLightning/pytorch-lightning/pull/3852))
- Fixed logging non-tensor scalar with result breaks subsequent epoch aggregation ([#3855](https://github.com/PyTorchLightning/pytorch-lightning/pull/3855))
- Fixed `TrainerEvaluationLoopMixin` activates `model.train()` at the end ([#3858](https://github.com/PyTorchLightning/pytorch-lightning/pull/3858))
- Fixed `overfit_batches` when using with multiple val/test_dataloaders ([#3857](https://github.com/PyTorchLightning/pytorch-lightning/pull/3857))
- Fixed enables `training_step` to return `None` ([#3862](https://github.com/PyTorchLightning/pytorch-lightning/pull/3862))
- Fixed init nan for checkpointing ([#3863](https://github.com/PyTorchLightning/pytorch-lightning/pull/3863))
- Fixed for `load_from_checkpoint` ([#2776](https://github.com/PyTorchLightning/pytorch-lightning/pull/2776))
- Fixes incorrect `batch_sizes` when Dataloader returns a dict with multiple tensors ([#3668](https://github.com/PyTorchLightning/pytorch-lightning/pull/3668))
- Fixed unexpected signature for `validation_step` ([#3947](https://github.com/PyTorchLightning/pytorch-lightning/pull/3947))

## [0.9.0] - 2020-08-20

### Added

- Added SyncBN for DDP ([#2801](https://github.com/PyTorchLightning/pytorch-lightning/pull/2801),
     [#2838](https://github.com/PyTorchLightning/pytorch-lightning/pull/2838))
- Added basic `CSVLogger` ([#2721](https://github.com/PyTorchLightning/pytorch-lightning/pull/2721))
- Added SSIM metrics ([#2671](https://github.com/PyTorchLightning/pytorch-lightning/pull/2671))
- Added BLEU metrics ([#2535](https://github.com/PyTorchLightning/pytorch-lightning/pull/2535))
- Added support to export a model to ONNX format ([#2596](https://github.com/PyTorchLightning/pytorch-lightning/pull/2596))
- Added support for `Trainer(num_sanity_val_steps=-1)` to check all validation data before training ([#2246](https://github.com/PyTorchLightning/pytorch-lightning/pull/2246))
- Added struct. output:
  * tests for val loop flow ([#2605](https://github.com/PyTorchLightning/pytorch-lightning/pull/2605))
  * `EvalResult` support for train and val. loop ([#2615](https://github.com/PyTorchLightning/pytorch-lightning/pull/2615),
       [#2651](https://github.com/PyTorchLightning/pytorch-lightning/pull/2651))
  * weighted average in results obj ([#2930](https://github.com/PyTorchLightning/pytorch-lightning/pull/2930))
  * fix result obj DP auto reduce ([#3013](https://github.com/PyTorchLightning/pytorch-lightning/pull/3013))
- Added class `LightningDataModule` ([#2668](https://github.com/PyTorchLightning/pytorch-lightning/pull/2668))
- Added support for PyTorch 1.6 ([#2745](https://github.com/PyTorchLightning/pytorch-lightning/pull/2745))
- Added call DataModule hooks implicitly in trainer ([#2755](https://github.com/PyTorchLightning/pytorch-lightning/pull/2755))
- Added support for Mean in DDP Sync ([#2568](https://github.com/PyTorchLightning/pytorch-lightning/pull/2568))
- Added remaining `sklearn` metrics: `AveragePrecision`, `BalancedAccuracy`, `CohenKappaScore`, `DCG`, `Hamming`, `Hinge`, `Jaccard`, `MeanAbsoluteError`, `MeanSquaredError`, `MeanSquaredLogError`, `MedianAbsoluteError`, `R2Score`, `MeanPoissonDeviance`, `MeanGammaDeviance`, `MeanTweedieDeviance`, `ExplainedVariance` ([#2562](https://github.com/PyTorchLightning/pytorch-lightning/pull/2562))
- Added support for `limit_{mode}_batches (int)` to work with infinite dataloader (IterableDataset) ([#2840](https://github.com/PyTorchLightning/pytorch-lightning/pull/2840))
- Added support returning python scalars in DP ([#1935](https://github.com/PyTorchLightning/pytorch-lightning/pull/1935))
- Added support to Tensorboard logger for OmegaConf `hparams` ([#2846](https://github.com/PyTorchLightning/pytorch-lightning/pull/2846))
- Added tracking of basic states in `Trainer` ([#2541](https://github.com/PyTorchLightning/pytorch-lightning/pull/2541))
- Tracks all outputs including TBPTT and multiple optimizers ([#2890](https://github.com/PyTorchLightning/pytorch-lightning/pull/2890))
- Added GPU Usage Logger ([#2932](https://github.com/PyTorchLightning/pytorch-lightning/pull/2932))
- Added `strict=False` for `load_from_checkpoint` ([#2819](https://github.com/PyTorchLightning/pytorch-lightning/pull/2819))
- Added saving test predictions on multiple GPUs ([#2926](https://github.com/PyTorchLightning/pytorch-lightning/pull/2926))
- Auto log the computational graph for loggers that support this ([#3003](https://github.com/PyTorchLightning/pytorch-lightning/pull/3003))
- Added warning when changing monitor and using results obj ([#3014](https://github.com/PyTorchLightning/pytorch-lightning/pull/3014))
- Added a hook `transfer_batch_to_device` to the `LightningDataModule` ([#3038](https://github.com/PyTorchLightning/pytorch-lightning/pull/3038))

### Changed

- Truncated long version numbers in progress bar ([#2594](https://github.com/PyTorchLightning/pytorch-lightning/pull/2594))
- Enabling val/test loop disabling ([#2692](https://github.com/PyTorchLightning/pytorch-lightning/pull/2692))
- Refactored into `accelerator` module:
    * GPU training ([#2704](https://github.com/PyTorchLightning/pytorch-lightning/pull/2704))
    * TPU training ([#2708](https://github.com/PyTorchLightning/pytorch-lightning/pull/2708))
    * DDP(2) backend ([#2796](https://github.com/PyTorchLightning/pytorch-lightning/pull/2796))
    * Retrieve last logged val from result by key ([#3049](https://github.com/PyTorchLightning/pytorch-lightning/pull/3049))
- Using `.comet.config` file for `CometLogger` ([#1913](https://github.com/PyTorchLightning/pytorch-lightning/pull/1913))
- Updated hooks arguments - breaking for `setup` and `teardown` ([#2850](https://github.com/PyTorchLightning/pytorch-lightning/pull/2850))
- Using `gfile` to support remote directories ([#2164](https://github.com/PyTorchLightning/pytorch-lightning/pull/2164))
- Moved optimizer creation after device placement for DDP backends ([#2904](https://github.com/PyTorchLightning/pytorch-lighting/pull/2904))
- Support `**DictConfig` for `hparam` serialization ([#2519](https://github.com/PyTorchLightning/pytorch-lightning/pull/2519))
- Removed callback metrics from test results obj ([#2994](https://github.com/PyTorchLightning/pytorch-lightning/pull/2994))
- Re-enabled naming metrics in ckpt name ([#3060](https://github.com/PyTorchLightning/pytorch-lightning/pull/3060))
- Changed progress bar epoch counting to start from 0 ([#3061](https://github.com/PyTorchLightning/pytorch-lightning/pull/3061))

### Deprecated

- Deprecated Trainer attribute `ckpt_path`, which will now be set by `weights_save_path` ([#2681](https://github.com/PyTorchLightning/pytorch-lightning/pull/2681))

### Removed

- Removed deprecated: ([#2760](https://github.com/PyTorchLightning/pytorch-lightning/pull/2760))
    * core decorator `data_loader`
    * Module hook `on_sanity_check_start` and loading `load_from_metrics`
    * package `pytorch_lightning.logging`
    * Trainer arguments: `show_progress_bar`, `num_tpu_cores`, `use_amp`, `print_nan_grads`
    * LR Finder argument `num_accumulation_steps`

### Fixed

- Fixed `accumulate_grad_batches` for last batch ([#2853](https://github.com/PyTorchLightning/pytorch-lightning/pull/2853))
- Fixed setup call while testing ([#2624](https://github.com/PyTorchLightning/pytorch-lightning/pull/2624))
- Fixed local rank zero casting ([#2640](https://github.com/PyTorchLightning/pytorch-lightning/pull/2640))
- Fixed single scalar return from training ([#2587](https://github.com/PyTorchLightning/pytorch-lightning/pull/2587))
- Fixed Horovod backend to scale LR schedlers with the optimizer ([#2626](https://github.com/PyTorchLightning/pytorch-lightning/pull/2626))
- Fixed `dtype` and `device` properties not getting updated in submodules ([#2657](https://github.com/PyTorchLightning/pytorch-lightning/pull/2657))
- Fixed `fast_dev_run` to run for all dataloaders ([#2581](https://github.com/PyTorchLightning/pytorch-lightning/pull/2581))
- Fixed `save_dir` in loggers getting ignored by default value of `weights_save_path` when user did not specify `weights_save_path` ([#2681](https://github.com/PyTorchLightning/pytorch-lightning/pull/2681))
- Fixed `weights_save_path` getting ignored when `logger=False` is passed to Trainer ([#2681](https://github.com/PyTorchLightning/pytorch-lightning/pull/2681))
- Fixed TPU multi-core and Float16 ([#2632](https://github.com/PyTorchLightning/pytorch-lightning/pull/2632))
- Fixed test metrics not being logged with `LoggerCollection` ([#2723](https://github.com/PyTorchLightning/pytorch-lightning/pull/2723))
- Fixed data transfer to device when using `torchtext.data.Field` and `include_lengths is True` ([#2689](https://github.com/PyTorchLightning/pytorch-lightning/pull/2689))
- Fixed shuffle argument for distributed sampler ([#2789](https://github.com/PyTorchLightning/pytorch-lightning/pull/2789))
- Fixed logging interval ([#2694](https://github.com/PyTorchLightning/pytorch-lightning/pull/2694))
- Fixed loss value in the progress bar is wrong when `accumulate_grad_batches > 1` ([#2738](https://github.com/PyTorchLightning/pytorch-lightning/pull/2738))
- Fixed correct CWD for ddp sub-processes when using Hydra ([#2719](https://github.com/PyTorchLightning/pytorch-lightning/pull/2719))
- Fixed selecting GPUs using `CUDA_VISIBLE_DEVICES` ([#2739](https://github.com/PyTorchLightning/pytorch-lightning/pull/2739),
     [#2796](https://github.com/PyTorchLightning/pytorch-lightning/pull/2796))
- Fixed false `num_classes` warning in metrics ([#2781](https://github.com/PyTorchLightning/pytorch-lightning/pull/2781))
- Fixed shell injection vulnerability in subprocess call ([#2786](https://github.com/PyTorchLightning/pytorch-lightning/pull/2786))
- Fixed LR finder and `hparams` compatibility ([#2821](https://github.com/PyTorchLightning/pytorch-lightning/pull/2821))
- Fixed `ModelCheckpoint` not saving the latest information when `save_last=True` ([#2881](https://github.com/PyTorchLightning/pytorch-lightning/pull/2881))
- Fixed ImageNet example: learning rate scheduler, number of workers and batch size when using DDP ([#2889](https://github.com/PyTorchLightning/pytorch-lightning/pull/2889))
- Fixed apex gradient clipping ([#2829](https://github.com/PyTorchLightning/pytorch-lightning/pull/2829))
- Fixed save apex scaler states ([#2828](https://github.com/PyTorchLightning/pytorch-lightning/pull/2828))
- Fixed a model loading issue with inheritance and variable positional arguments ([#2911](https://github.com/PyTorchLightning/pytorch-lightning/pull/2911))
- Fixed passing `non_blocking=True` when transferring a batch object that does not support it ([#2910](https://github.com/PyTorchLightning/pytorch-lightning/pull/2910))
- Fixed checkpointing to remote file paths ([#2925](https://github.com/PyTorchLightning/pytorch-lightning/pull/2925))
- Fixed adding val step argument to metrics ([#2986](https://github.com/PyTorchLightning/pytorch-lightning/pull/2986))
- Fixed an issue that caused `Trainer.test()` to stall in ddp mode ([#2997](https://github.com/PyTorchLightning/pytorch-lightning/pull/2997))
- Fixed gathering of results with tensors of varying shape ([#3020](https://github.com/PyTorchLightning/pytorch-lightning/pull/3020))
- Fixed batch size auto-scaling feature to set the new value on the correct model attribute ([#3043](https://github.com/PyTorchLightning/pytorch-lightning/pull/3043))
- Fixed automatic batch scaling not working with half precision ([#3045](https://github.com/PyTorchLightning/pytorch-lightning/pull/3045))
- Fixed setting device to root gpu ([#3042](https://github.com/PyTorchLightning/pytorch-lightning/pull/3042))

## [0.8.5] - 2020-07-09

### Added

- Added a PSNR metric: peak signal-to-noise ratio ([#2483](https://github.com/PyTorchLightning/pytorch-lightning/pull/2483))
- Added functional regression metrics ([#2492](https://github.com/PyTorchLightning/pytorch-lightning/pull/2492))

### Removed

- Removed auto val reduce ([#2462](https://github.com/PyTorchLightning/pytorch-lightning/pull/2462))

### Fixed

- Flattening Wandb Hyperparameters ([#2459](https://github.com/PyTorchLightning/pytorch-lightning/pull/2459))
- Fixed using the same DDP python interpreter and actually running ([#2482](https://github.com/PyTorchLightning/pytorch-lightning/pull/2482))
- Fixed model summary input type conversion for models that have input dtype different from model parameters ([#2510](https://github.com/PyTorchLightning/pytorch-lightning/pull/2510))
- Made `TensorBoardLogger` and `CometLogger` pickleable ([#2518](https://github.com/PyTorchLightning/pytorch-lightning/pull/2518))
- Fixed a problem with `MLflowLogger` creating multiple run folders ([#2502](https://github.com/PyTorchLightning/pytorch-lightning/pull/2502))
- Fixed global_step increment ([#2455](https://github.com/PyTorchLightning/pytorch-lightning/pull/2455))
- Fixed TPU hanging example ([#2488](https://github.com/PyTorchLightning/pytorch-lightning/pull/2488))
- Fixed `argparse` default value bug ([#2526](https://github.com/PyTorchLightning/pytorch-lightning/pull/2526))
- Fixed Dice and IoU to avoid NaN by adding small eps ([#2545](https://github.com/PyTorchLightning/pytorch-lightning/pull/2545))
- Fixed accumulate gradients schedule at epoch 0 (continued) ([#2513](https://github.com/PyTorchLightning/pytorch-lightning/pull/2513))
- Fixed Trainer `.fit()` returning last not best weights in "ddp_spawn" ([#2565](https://github.com/PyTorchLightning/pytorch-lightning/pull/2565))
- Fixed passing (do not pass) TPU weights back on test ([#2566](https://github.com/PyTorchLightning/pytorch-lightning/pull/2566))
- Fixed DDP tests and `.test()` ([#2512](https://github.com/PyTorchLightning/pytorch-lightning/pull/2512),
     [#2570](https://github.com/PyTorchLightning/pytorch-lightning/pull/2570))

## [0.8.4] - 2020-07-01

### Added

- Added reduce ddp results on eval ([#2434](https://github.com/PyTorchLightning/pytorch-lightning/pull/2434))
- Added a warning when an `IterableDataset` has `__len__` defined ([#2437](https://github.com/PyTorchLightning/pytorch-lightning/pull/2437))

### Changed

- Enabled no returns from eval ([#2446](https://github.com/PyTorchLightning/pytorch-lightning/pull/2446))

### Fixed

- Fixes train outputs ([#2428](https://github.com/PyTorchLightning/pytorch-lightning/pull/2428))
- Fixes Conda dependencies ([#2412](https://github.com/PyTorchLightning/pytorch-lightning/pull/2412))
- Fixed Apex scaling with decoupled backward ([#2433](https://github.com/PyTorchLightning/pytorch-lightning/pull/2433))
- Fixed crashing or wrong displaying progressbar because of missing ipywidgets ([#2417](https://github.com/PyTorchLightning/pytorch-lightning/pull/2417))
- Fixed TPU saving dir ([fc26078e](https://github.com/PyTorchLightning/pytorch-lightning/commit/fc26078e395f8a001f4c6dd7b3fe7ca202f914a3), [04e68f02](https://github.com/PyTorchLightning/pytorch-lightning/commit/04e68f022fc03dd5f1555ee86dea997d42a448ad))
- Fixed logging on rank 0 only ([#2425](https://github.com/PyTorchLightning/pytorch-lightning/pull/2425))


## [0.8.3] - 2020-06-29

### Fixed

- Fixed AMP wrong call ([593837e](https://github.com/PyTorchLightning/pytorch-lightning/commit/593837e1da24ff6c942b24ed803fc1496a304609))
- Fixed batch typo ([92d1e75](https://github.com/PyTorchLightning/pytorch-lightning/commit/92d1e75b2638a493d9d21ed5fe00a22093888285))

## [0.8.2] - 2020-06-28

### Added

- Added TorchText support for moving data to GPU ([#2379](https://github.com/PyTorchLightning/pytorch-lightning/pull/2379))

### Changed

- Changed epoch indexing from 0 instead of 1 ([#2289](https://github.com/PyTorchLightning/pytorch-lightning/pull/2289))
- Refactor Model `backward` ([#2276](https://github.com/PyTorchLightning/pytorch-lightning/pull/2276))
- Refactored `training_batch` + tests to verify correctness ([#2327](https://github.com/PyTorchLightning/pytorch-lightning/pull/2327),
     [#2328](https://github.com/PyTorchLightning/pytorch-lightning/pull/2328))
- Refactored training loop ([#2336](https://github.com/PyTorchLightning/pytorch-lightning/pull/2336))
- Made optimization steps for hooks ([#2363](https://github.com/PyTorchLightning/pytorch-lightning/pull/2363))
- Changed default apex level to 'O2' ([#2362](https://github.com/PyTorchLightning/pytorch-lightning/pull/2362))

### Removed

- Moved `TrainsLogger` to Bolts ([#2384](https://github.com/PyTorchLightning/pytorch-lightning/pull/2384))

### Fixed

- Fixed parsing TPU arguments and TPU tests ([#2094](https://github.com/PyTorchLightning/pytorch-lightning/pull/2094))
- Fixed number batches in case of multiple dataloaders and `limit_{*}_batches` ([#1920](https://github.com/PyTorchLightning/pytorch-lightning/pull/1920),
     [#2226](https://github.com/PyTorchLightning/pytorch-lightning/pull/2226))
- Fixed an issue with forward hooks not being removed after model summary ([#2298](https://github.com/PyTorchLightning/pytorch-lightning/pull/2298))
- Fix for `load_from_checkpoint()` not working with absolute path on Windows ([#2294](https://github.com/PyTorchLightning/pytorch-lightning/pull/2294))
- Fixed an issue how _has_len handles `NotImplementedError` e.g. raised by `torchtext.data.Iterator` ([#2293](https://github.com/PyTorchLightning/pytorch-lightning/pull/2293)), ([#2307](https://github.com/PyTorchLightning/pytorch-lightning/pull/2307))
- Fixed `average_precision` metric ([#2319](https://github.com/PyTorchLightning/pytorch-lightning/pull/2319))
- Fixed ROC metric for CUDA tensors ([#2304](https://github.com/PyTorchLightning/pytorch-lightning/pull/2304))
- Fixed `average_precision` metric ([#2319](https://github.com/PyTorchLightning/pytorch-lightning/pull/2319))
- Fixed lost compatibility with custom datatypes implementing `.to` ([#2335](https://github.com/PyTorchLightning/pytorch-lightning/pull/2335))
- Fixed loading model with kwargs ([#2387](https://github.com/PyTorchLightning/pytorch-lightning/pull/2387))
- Fixed sum(0) for `trainer.num_val_batches` ([#2268](https://github.com/PyTorchLightning/pytorch-lightning/pull/2268))
- Fixed checking if the parameters are a `DictConfig` Object ([#2216](https://github.com/PyTorchLightning/pytorch-lightning/pull/2216))
- Fixed SLURM weights saving ([#2341](https://github.com/PyTorchLightning/pytorch-lightning/pull/2341))
- Fixed swaps LR scheduler order ([#2356](https://github.com/PyTorchLightning/pytorch-lightning/pull/2356))
- Fixed adding tensorboard `hparams` logging test ([#2342](https://github.com/PyTorchLightning/pytorch-lightning/pull/2342))
- Fixed use model ref for tear down ([#2360](https://github.com/PyTorchLightning/pytorch-lightning/pull/2360))
- Fixed logger crash on DDP ([#2388](https://github.com/PyTorchLightning/pytorch-lightning/pull/2388))
- Fixed several issues with early stopping and checkpoint callbacks ([#1504](https://github.com/PyTorchLightning/pytorch-lightning/pull/1504),
     [#2391](https://github.com/PyTorchLightning/pytorch-lightning/pull/2391))
- Fixed loading past checkpoints from v0.7.x ([#2405](https://github.com/PyTorchLightning/pytorch-lightning/pull/2405))
- Fixed loading model without arguments ([#2403](https://github.com/PyTorchLightning/pytorch-lightning/pull/2403))
- Fixed Windows compatibility issue ([#2358](https://github.com/PyTorchLightning/pytorch-lightning/pull/2358))

## [0.8.1] - 2020-06-19

### Fixed

- Fixed the `load_from_checkpoint` path detected as URL bug ([#2244](https://github.com/PyTorchLightning/pytorch-lightning/pull/2244))
- Fixed hooks - added barrier ([#2245](https://github.com/PyTorchLightning/pytorch-lightning/pull/2245),
     [#2257](https://github.com/PyTorchLightning/pytorch-lightning/pull/2257),
     [#2260](https://github.com/PyTorchLightning/pytorch-lightning/pull/220))
- Fixed `hparams` - remove frame inspection on `self.hparams` ([#2253](https://github.com/PyTorchLightning/pytorch-lightning/pull/2253))
- Fixed setup and on fit calls ([#2252](https://github.com/PyTorchLightning/pytorch-lightning/pull/2252))
- Fixed GPU template ([#2255](https://github.com/PyTorchLightning/pytorch-lightning/pull/2255))

## [0.8.0] - 2020-06-18

### Added

- Added `overfit_batches`, `limit_{val|test}_batches` flags (overfit now uses training set for all three) ([#2213](https://github.com/PyTorchLightning/pytorch-lightning/pull/2213))
- Added metrics
  * Base classes ([#1326](https://github.com/PyTorchLightning/pytorch-lightning/pull/1326),
       [#1877](https://github.com/PyTorchLightning/pytorch-lightning/pull/1877))
  * Sklearn metrics classes ([#1327](https://github.com/PyTorchLightning/pytorch-lightning/pull/1327))
  * Native torch metrics ([#1488](https://github.com/PyTorchLightning/pytorch-lightning/pull/1488),
       [#2062](https://github.com/PyTorchLightning/pytorch-lightning/pull/2062))
  * docs for all Metrics ([#2184](https://github.com/PyTorchLightning/pytorch-lightning/pull/2184),
       [#2209](https://github.com/PyTorchLightning/pytorch-lightning/pull/2209))
  * Regression metrics ([#2221](https://github.com/PyTorchLightning/pytorch-lightning/pull/2221))
- Added type hints in `Trainer.fit()` and `Trainer.test()` to reflect that also a list of dataloaders can be passed in ([#1723](https://github.com/PyTorchLightning/pytorch-lightning/pull/1723))
- Allow dataloaders without sampler field present ([#1907](https://github.com/PyTorchLightning/pytorch-lightning/pull/1907))
- Added option `save_last` to save the model at the end of every epoch in `ModelCheckpoint` ([#1908](https://github.com/PyTorchLightning/pytorch-lightning/pull/1908))
- Early stopping checks `on_validation_end` ([#1458](https://github.com/PyTorchLightning/pytorch-lightning/pull/1458))
- Attribute `best_model_path` to `ModelCheckpoint` for storing and later retrieving the path to the best saved model file ([#1799](https://github.com/PyTorchLightning/pytorch-lightning/pull/1799))
- Speed up single-core TPU training by loading data using `ParallelLoader` ([#2033](https://github.com/PyTorchLightning/pytorch-lightning/pull/2033))
- Added a model hook `transfer_batch_to_device` that enables moving custom data structures to the target device ([1756](https://github.com/PyTorchLightning/pytorch-lightning/pull/1756))
- Added [black](https://black.readthedocs.io/en/stable/) formatter for the code with code-checker on pull ([1610](https://github.com/PyTorchLightning/pytorch-lightning/pull/1610))
- Added back the slow spawn ddp implementation as `ddp_spawn` ([#2115](https://github.com/PyTorchLightning/pytorch-lightning/pull/2115))
- Added loading checkpoints from URLs ([#1667](https://github.com/PyTorchLightning/pytorch-lightning/pull/1667))
- Added a callback method `on_keyboard_interrupt` for handling KeyboardInterrupt events during training ([#2134](https://github.com/PyTorchLightning/pytorch-lightning/pull/2134))
- Added a decorator `auto_move_data` that moves data to the correct device when using the LightningModule for inference ([#1905](https://github.com/PyTorchLightning/pytorch-lightning/pull/1905))
- Added `ckpt_path` option to `LightningModule.test(...)` to load particular checkpoint ([#2190](https://github.com/PyTorchLightning/pytorch-lightning/pull/2190))
- Added `setup` and `teardown` hooks for model ([#2229](https://github.com/PyTorchLightning/pytorch-lightning/pull/2229))

### Changed

- Allow user to select individual TPU core to train on ([#1729](https://github.com/PyTorchLightning/pytorch-lightning/pull/1729))
- Removed non-finite values from loss in `LRFinder` ([#1862](https://github.com/PyTorchLightning/pytorch-lightning/pull/1862))
- Allow passing model hyperparameters as complete kwarg list ([#1896](https://github.com/PyTorchLightning/pytorch-lightning/pull/1896))
- Renamed `ModelCheckpoint`'s attributes `best` to `best_model_score` and `kth_best_model` to `kth_best_model_path` ([#1799](https://github.com/PyTorchLightning/pytorch-lightning/pull/1799))
- Re-Enable Logger's `ImportError`s ([#1938](https://github.com/PyTorchLightning/pytorch-lightning/pull/1938))
- Changed the default value of the Trainer argument `weights_summary` from `full` to `top` ([#2029](https://github.com/PyTorchLightning/pytorch-lightning/pull/2029))
- Raise an error when lightning replaces an existing sampler ([#2020](https://github.com/PyTorchLightning/pytorch-lightning/pull/2020))
- Enabled `prepare_data` from correct processes - clarify local vs global rank ([#2166](https://github.com/PyTorchLightning/pytorch-lightning/pull/2166))
- Remove explicit flush from tensorboard logger ([#2126](https://github.com/PyTorchLightning/pytorch-lightning/pull/2126))
- Changed epoch indexing from 1 instead of 0 ([#2206](https://github.com/PyTorchLightning/pytorch-lightning/pull/2206))

### Deprecated

- Deprecated flags: ([#2213](https://github.com/PyTorchLightning/pytorch-lightning/pull/2213))
  * `overfit_pct` in favour of `overfit_batches`
  * `val_percent_check` in favour of `limit_val_batches`
  * `test_percent_check` in favour of `limit_test_batches`
- Deprecated `ModelCheckpoint`'s attributes `best` and `kth_best_model` ([#1799](https://github.com/PyTorchLightning/pytorch-lightning/pull/1799))
- Dropped official support/testing for older PyTorch versions <1.3 ([#1917](https://github.com/PyTorchLightning/pytorch-lightning/pull/1917))
- Deprecated Trainer `proc_rank` in favour of `global_rank` ([#2166](https://github.com/PyTorchLightning/pytorch-lightning/pull/2166),
     [#2269](https://github.com/PyTorchLightning/pytorch-lightning/pull/2269))

### Removed

- Removed unintended Trainer argument `progress_bar_callback`, the callback should be passed in by `Trainer(callbacks=[...])` instead ([#1855](https://github.com/PyTorchLightning/pytorch-lightning/pull/1855))
- Removed obsolete `self._device` in Trainer ([#1849](https://github.com/PyTorchLightning/pytorch-lightning/pull/1849))
- Removed deprecated API ([#2073](https://github.com/PyTorchLightning/pytorch-lightning/pull/2073))
   * Packages: `pytorch_lightning.pt_overrides`, `pytorch_lightning.root_module`
   * Modules: `pytorch_lightning.logging.comet_logger`, `pytorch_lightning.logging.mlflow_logger`, `pytorch_lightning.logging.test_tube_logger`, `pytorch_lightning.overrides.override_data_parallel`, `pytorch_lightning.core.model_saving`, `pytorch_lightning.core.root_module`
   * Trainer arguments: `add_row_log_interval`, `default_save_path`, `gradient_clip`, `nb_gpu_nodes`, `max_nb_epochs`, `min_nb_epochs`, `nb_sanity_val_steps`
   * Trainer attributes: `nb_gpu_nodes`, `num_gpu_nodes`, `gradient_clip`, `max_nb_epochs`, `min_nb_epochs`, `nb_sanity_val_steps`, `default_save_path`, `tng_tqdm_dic`

### Fixed

- Run graceful training teardown on interpreter exit ([#1631](https://github.com/PyTorchLightning/pytorch-lightning/pull/1631))
- Fixed user warning when apex was used together with learning rate schedulers ([#1873](https://github.com/PyTorchLightning/pytorch-lightning/pull/1873))
- Fixed multiple calls of `EarlyStopping` callback ([#1863](https://github.com/PyTorchLightning/pytorch-lightning/pull/1863))
- Fixed an issue with `Trainer.from_argparse_args` when passing in unknown Trainer args ([#1932](https://github.com/PyTorchLightning/pytorch-lightning/pull/1932))
- Fixed bug related to logger not being reset correctly for model after tuner algorithms ([#1933](https://github.com/PyTorchLightning/pytorch-lightning/pull/1933))
- Fixed root node resolution for SLURM cluster with dash in host name ([#1954](https://github.com/PyTorchLightning/pytorch-lightning/pull/1954))
- Fixed `LearningRateLogger` in multi-scheduler setting ([#1944](https://github.com/PyTorchLightning/pytorch-lightning/pull/1944))
- Fixed test configuration check and testing ([#1804](https://github.com/PyTorchLightning/pytorch-lightning/pull/1804))
- Fixed an issue with Trainer constructor silently ignoring unknown/misspelled arguments ([#1820](https://github.com/PyTorchLightning/pytorch-lightning/pull/1820))
- Fixed `save_weights_only` in ModelCheckpoint ([#1780](https://github.com/PyTorchLightning/pytorch-lightning/pull/1780))
- Allow use of same `WandbLogger` instance for multiple training loops ([#2055](https://github.com/PyTorchLightning/pytorch-lightning/pull/2055))
- Fixed an issue with `_auto_collect_arguments` collecting local variables that are not constructor arguments and not working for signatures that have the instance not named `self` ([#2048](https://github.com/PyTorchLightning/pytorch-lightning/pull/2048))
- Fixed mistake in parameters' grad norm tracking ([#2012](https://github.com/PyTorchLightning/pytorch-lightning/pull/2012))
- Fixed CPU and hanging GPU crash ([#2118](https://github.com/PyTorchLightning/pytorch-lightning/pull/2118))
- Fixed an issue with the model summary and `example_input_array` depending on a specific ordering of the submodules in a LightningModule ([#1773](https://github.com/PyTorchLightning/pytorch-lightning/pull/1773))
- Fixed Tpu logging ([#2230](https://github.com/PyTorchLightning/pytorch-lightning/pull/2230))
- Fixed Pid port + duplicate `rank_zero` logging ([#2140](https://github.com/PyTorchLightning/pytorch-lightning/pull/2140),
     [#2231](https://github.com/PyTorchLightning/pytorch-lightning/pull/2231))

## [0.7.6] - 2020-05-16

### Added

- Added callback for logging learning rates ([#1498](https://github.com/PyTorchLightning/pytorch-lightning/pull/1498))
- Added transfer learning example (for a binary classification task in computer vision) ([#1564](https://github.com/PyTorchLightning/pytorch-lightning/pull/1564))
- Added type hints in `Trainer.fit()` and `Trainer.test()` to reflect that also a list of dataloaders can be passed in ([#1723](https://github.com/PyTorchLightning/pytorch-lightning/pull/1723)).
- Added auto scaling of batch size ([#1638](https://github.com/PyTorchLightning/pytorch-lightning/pull/1638))
- The progress bar metrics now also get updated in `training_epoch_end` ([#1724](https://github.com/PyTorchLightning/pytorch-lightning/pull/1724))
- Enable `NeptuneLogger` to work with `distributed_backend=ddp` ([#1753](https://github.com/PyTorchLightning/pytorch-lightning/pull/1753))
- Added option to provide seed to random generators to ensure reproducibility ([#1572](https://github.com/PyTorchLightning/pytorch-lightning/pull/1572))
- Added override for hparams in `load_from_ckpt` ([#1797](https://github.com/PyTorchLightning/pytorch-lightning/pull/1797))
- Added support multi-node distributed execution under `torchelastic` ([#1811](https://github.com/PyTorchLightning/pytorch-lightning/pull/1811),
     [#1818](https://github.com/PyTorchLightning/pytorch-lightning/pull/1818))
- Added using `store_true` for bool args ([#1822](https://github.com/PyTorchLightning/pytorch-lightning/pull/1822),
     [#1842](https://github.com/PyTorchLightning/pytorch-lightning/pull/1842))
- Added dummy logger for internally disabling logging for some features ([#1836](https://github.com/PyTorchLightning/pytorch-lightning/pull/1836))

### Changed

- Enable `non-blocking` for device transfers to GPU ([#1843](https://github.com/PyTorchLightning/pytorch-lightning/pull/1843))
- Replace mata_tags.csv with hparams.yaml ([#1271](https://github.com/PyTorchLightning/pytorch-lightning/pull/1271))
- Reduction when `batch_size < num_gpus` ([#1609](https://github.com/PyTorchLightning/pytorch-lightning/pull/1609))
- Updated LightningTemplateModel to look more like Colab example ([#1577](https://github.com/PyTorchLightning/pytorch-lightning/pull/1577))
- Don't convert `namedtuple` to `tuple` when transferring the batch to target device ([#1589](https://github.com/PyTorchLightning/pytorch-lightning/pull/1589))
- Allow passing hparams as keyword argument to LightningModule when loading from checkpoint ([#1639](https://github.com/PyTorchLightning/pytorch-lightning/pull/1639))
- Args should come after the last positional argument ([#1807](https://github.com/PyTorchLightning/pytorch-lightning/pull/1807))
- Made ddp the default if no backend specified with multiple GPUs ([#1789](https://github.com/PyTorchLightning/pytorch-lightning/pull/1789))

### Deprecated

- Deprecated `tags_csv` in favor of `hparams_file` ([#1271](https://github.com/PyTorchLightning/pytorch-lightning/pull/1271))

### Fixed

- Fixed broken link in PR template ([#1675](https://github.com/PyTorchLightning/pytorch-lightning/pull/1675))
- Fixed ModelCheckpoint not None checking filepath ([#1654](https://github.com/PyTorchLightning/pytorch-lightning/pull/1654))
- Trainer now calls `on_load_checkpoint()` when resuming from a checkpoint ([#1666](https://github.com/PyTorchLightning/pytorch-lightning/pull/1666))
- Fixed sampler logic for ddp with iterable dataset ([#1734](https://github.com/PyTorchLightning/pytorch-lightning/pull/1734))
- Fixed `_reset_eval_dataloader()` for IterableDataset ([#1560](https://github.com/PyTorchLightning/pytorch-lightning/pull/1560))
- Fixed Horovod distributed backend to set the `root_gpu` property ([#1669](https://github.com/PyTorchLightning/pytorch-lightning/pull/1669))
- Fixed wandb logger `global_step` affects other loggers ([#1492](https://github.com/PyTorchLightning/pytorch-lightning/pull/1492))
- Fixed disabling progress bar on non-zero ranks using Horovod backend ([#1709](https://github.com/PyTorchLightning/pytorch-lightning/pull/1709))
- Fixed bugs that prevent lr finder to be used together with early stopping and validation dataloaders ([#1676](https://github.com/PyTorchLightning/pytorch-lightning/pull/1676))
- Fixed a bug in Trainer that prepended the checkpoint path with `version_` when it shouldn't ([#1748](https://github.com/PyTorchLightning/pytorch-lightning/pull/1748))
- Fixed lr key name in case of param groups in LearningRateLogger ([#1719](https://github.com/PyTorchLightning/pytorch-lightning/pull/1719))
- Fixed saving native AMP scaler state (introduced in [#1561](https://github.com/PyTorchLightning/pytorch-lightning/pull/1561))
- Fixed accumulation parameter and suggestion method for learning rate finder ([#1801](https://github.com/PyTorchLightning/pytorch-lightning/pull/1801))
- Fixed num processes wasn't being set properly and auto sampler was ddp failing ([#1819](https://github.com/PyTorchLightning/pytorch-lightning/pull/1819))
- Fixed bugs in semantic segmentation example ([#1824](https://github.com/PyTorchLightning/pytorch-lightning/pull/1824))
- Fixed saving native AMP scaler state ([#1561](https://github.com/PyTorchLightning/pytorch-lightning/pull/1561),
     [#1777](https://github.com/PyTorchLightning/pytorch-lightning/pull/1777))
- Fixed native amp + ddp ([#1788](https://github.com/PyTorchLightning/pytorch-lightning/pull/1788))
- Fixed `hparam` logging with metrics ([#1647](https://github.com/PyTorchLightning/pytorch-lightning/pull/1647))

## [0.7.5] - 2020-04-27

### Changed

- Allow logging of metrics together with `hparams` ([#1630](https://github.com/PyTorchLightning/pytorch-lightning/pull/1630))
- Allow metrics logged together with hparams ([#1630](https://github.com/PyTorchLightning/pytorch-lightning/pull/1630))

### Removed

- Removed Warning from trainer loop ([#1634](https://github.com/PyTorchLightning/pytorch-lightning/pull/1634))

### Fixed

- Fixed ModelCheckpoint not being fixable ([#1632](https://github.com/PyTorchLightning/pytorch-lightning/pull/1632))
- Fixed CPU DDP breaking change and DDP change ([#1635](https://github.com/PyTorchLightning/pytorch-lightning/pull/1635))
- Tested pickling ([#1636](https://github.com/PyTorchLightning/pytorch-lightning/pull/1636))


## [0.7.4] - 2020-04-26

### Added

- Added flag `replace_sampler_ddp` to manually disable sampler replacement in DDP  ([#1513](https://github.com/PyTorchLightning/pytorch-lightning/pull/1513))
- Added speed parity tests (max 1 sec difference per epoch)([#1482](https://github.com/PyTorchLightning/pytorch-lightning/pull/1482))
- Added `auto_select_gpus` flag to trainer that enables automatic selection of available GPUs on exclusive mode systems.
- Added learning rate finder ([#1347](https://github.com/PyTorchLightning/pytorch-lightning/pull/1347))
- Added support for ddp mode in clusters without SLURM ([#1387](https://github.com/PyTorchLightning/pytorch-lightning/pull/1387))
- Added `test_dataloaders` parameter to `Trainer.test()` ([#1434](https://github.com/PyTorchLightning/pytorch-lightning/pull/1434))
- Added `terminate_on_nan` flag to trainer that performs a NaN check with each training iteration when set to `True` ([#1475](https://github.com/PyTorchLightning/pytorch-lightning/pull/1475))
- Added speed parity tests (max 1 sec difference per epoch)([#1482](https://github.com/PyTorchLightning/pytorch-lightning/pull/1482))
- Added `terminate_on_nan` flag to trainer that performs a NaN check with each training iteration when set to `True`. ([#1475](https://github.com/PyTorchLightning/pytorch-lightning/pull/1475))
- Added `ddp_cpu` backend for testing ddp without GPUs ([#1158](https://github.com/PyTorchLightning/pytorch-lightning/pull/1158))
- Added [Horovod](http://horovod.ai) support as a distributed backend `Trainer(distributed_backend='horovod')` ([#1529](https://github.com/PyTorchLightning/pytorch-lightning/pull/1529))
- Added support for 8 core distributed training on Kaggle TPU's ([#1568](https://github.com/PyTorchLightning/pytorch-lightning/pull/1568))
- Added support for native AMP ([#1561](https://github.com/PyTorchLightning/pytorch-lightning/pull/1561),
    [#1580](https://github.com/PyTorchLightning/pytorch-lightning/pull/1580))

### Changed

- Changed the default behaviour to no longer include a NaN check with each training iteration. ([#1475](https://github.com/PyTorchLightning/pytorch-lightning/pull/1475))
- Decoupled the progress bar from trainer` it is a callback now and can be customized or even be replaced entirely ([#1450](https://github.com/PyTorchLightning/pytorch-lightning/pull/1450)).
- Changed lr schedule step interval behavior to update every backwards pass instead of every forwards pass ([#1477](https://github.com/PyTorchLightning/pytorch-lightning/pull/1477))
- Defines shared proc. rank, remove rank from instances (e.g. loggers) ([#1408](https://github.com/PyTorchLightning/pytorch-lightning/pull/1408))
- Updated semantic segmentation example with custom U-Net and logging ([#1371](https://github.com/PyTorchLightning/pytorch-lightning/pull/1371))
- Disabled val and test shuffling ([#1600](https://github.com/PyTorchLightning/pytorch-lightning/pull/1600))

### Deprecated

- Deprecated `training_tqdm_dict` in favor of `progress_bar_dict` ([#1450](https://github.com/PyTorchLightning/pytorch-lightning/pull/1450)).

### Removed

- Removed `test_dataloaders` parameter from `Trainer.fit()` ([#1434](https://github.com/PyTorchLightning/pytorch-lightning/pull/1434))

### Fixed

- Added the possibility to pass nested metrics dictionaries to loggers ([#1582](https://github.com/PyTorchLightning/pytorch-lightning/pull/1582))
- Fixed memory leak from opt return ([#1528](https://github.com/PyTorchLightning/pytorch-lightning/pull/1528))
- Fixed saving checkpoint before deleting old ones ([#1453](https://github.com/PyTorchLightning/pytorch-lightning/pull/1453))
- Fixed loggers - flushing last logged metrics even before continue, e.g. `trainer.test()` results ([#1459](https://github.com/PyTorchLightning/pytorch-lightning/pull/1459))
- Fixed optimizer configuration when `configure_optimizers` returns dict without `lr_scheduler` ([#1443](https://github.com/PyTorchLightning/pytorch-lightning/pull/1443))
- Fixed `LightningModule` - mixing hparams and arguments in `LightningModule.__init__()` crashes load_from_checkpoint() ([#1505](https://github.com/PyTorchLightning/pytorch-lightning/pull/1505))
- Added a missing call to the `on_before_zero_grad` model hook ([#1493](https://github.com/PyTorchLightning/pytorch-lightning/pull/1493)).
- Allow use of sweeps with `WandbLogger` ([#1512](https://github.com/PyTorchLightning/pytorch-lightning/pull/1512))
- Fixed a bug that caused the `callbacks` Trainer argument to reference a global variable ([#1534](https://github.com/PyTorchLightning/pytorch-lightning/pull/1534)).
- Fixed a bug that set all boolean CLI arguments from `Trainer.add_argparse_args` always to True ([#1571](https://github.com/PyTorchLightning/pytorch-lightning/pull/1571))
- Fixed do not copy the batch when training on a single GPU ([#1576](https://github.com/PyTorchLightning/pytorch-lightning/pull/1576),
    [#1579](https://github.com/PyTorchLightning/pytorch-lightning/pull/1579))
- Fixed soft checkpoint removing on DDP ([#1408](https://github.com/PyTorchLightning/pytorch-lightning/pull/1408))
- Fixed automatic parser bug ([#1585](https://github.com/PyTorchLightning/pytorch-lightning/pull/1585))
- Fixed bool conversion from string ([#1606](https://github.com/PyTorchLightning/pytorch-lightning/pull/1606))

## [0.7.3] - 2020-04-09

### Added

- Added `rank_zero_warn` for warning only in rank 0 ([#1428](https://github.com/PyTorchLightning/pytorch-lightning/pull/1428))

### Fixed

- Fixed default `DistributedSampler` for DDP training ([#1425](https://github.com/PyTorchLightning/pytorch-lightning/pull/1425))
- Fixed workers warning not on windows ([#1430](https://github.com/PyTorchLightning/pytorch-lightning/pull/1430))
- Fixed returning tuple from `run_training_batch` ([#1431](https://github.com/PyTorchLightning/pytorch-lightning/pull/1431))
- Fixed gradient clipping ([#1438](https://github.com/PyTorchLightning/pytorch-lightning/pull/1438))
- Fixed pretty print ([#1441](https://github.com/PyTorchLightning/pytorch-lightning/pull/1441))


## [0.7.2] - 2020-04-07

### Added

- Added same step loggers' metrics aggregation ([#1278](https://github.com/PyTorchLightning/pytorch-lightning/pull/1278))
- Added parity test between a vanilla MNIST model and lightning model ([#1284](https://github.com/PyTorchLightning/pytorch-lightning/pull/1284))
- Added parity test between a vanilla RNN model and lightning model ([#1351](https://github.com/PyTorchLightning/pytorch-lightning/pull/1351))
- Added Reinforcement Learning - Deep Q-network (DQN) lightning example ([#1232](https://github.com/PyTorchLightning/pytorch-lightning/pull/1232))
- Added support for hierarchical `dict` ([#1152](https://github.com/PyTorchLightning/pytorch-lightning/pull/1152))
- Added `TrainsLogger` class ([#1122](https://github.com/PyTorchLightning/pytorch-lightning/pull/1122))
- Added type hints to `pytorch_lightning.core` ([#946](https://github.com/PyTorchLightning/pytorch-lightning/pull/946))
- Added support for `IterableDataset` in validation and testing ([#1104](https://github.com/PyTorchLightning/pytorch-lightning/pull/1104))
- Added support for non-primitive types in `hparams` for `TensorboardLogger` ([#1130](https://github.com/PyTorchLightning/pytorch-lightning/pull/1130))
- Added a check that stops the training when loss or weights contain `NaN` or `inf` values. ([#1097](https://github.com/PyTorchLightning/pytorch-lightning/pull/1097))
- Added support for `IterableDataset` when `val_check_interval=1.0` (default), this will trigger validation at the end of each epoch. ([#1283](https://github.com/PyTorchLightning/pytorch-lightning/pull/1283))
- Added `summary` method to Profilers. ([#1259](https://github.com/PyTorchLightning/pytorch-lightning/pull/1259))
- Added informative errors if user defined dataloader has zero length ([#1280](https://github.com/PyTorchLightning/pytorch-lightning/pull/1280))
- Added testing for python 3.8 ([#915](https://github.com/PyTorchLightning/pytorch-lightning/pull/915))
- Added a `training_epoch_end` method which is the mirror of `validation_epoch_end`. ([#1357](https://github.com/PyTorchLightning/pytorch-lightning/pull/1357))
- Added model configuration checking ([#1199](https://github.com/PyTorchLightning/pytorch-lightning/pull/1199))
- Added support for optimizer frequencies through `LightningModule.configure_optimizers()` ([#1269](https://github.com/PyTorchLightning/pytorch-lightning/pull/1269))
- Added option to run without an optimizer by returning `None` from `configure_optimizers`. ([#1279](https://github.com/PyTorchLightning/pytorch-lightning/pull/1279))
- Added a warning when the number of data loader workers is small. ([#1378](https://github.com/PyTorchLightning/pytorch-lightning/pull/1378))

### Changed

- Changed (renamed and refatored) `TensorRunningMean` -> `TensorRunningAccum`: running accumulations were generalized. ([#1278](https://github.com/PyTorchLightning/pytorch-lightning/pull/1278))
- Changed `progress_bar_refresh_rate` trainer flag to disable progress bar when set to 0. ([#1108](https://github.com/PyTorchLightning/pytorch-lightning/pull/1108))
- Enhanced `load_from_checkpoint` to also forward params to the model ([#1307](https://github.com/PyTorchLightning/pytorch-lightning/pull/1307))
- Updated references to `self.forward()` to instead use the `__call__` interface. ([#1211](https://github.com/PyTorchLightning/pytorch-lightning/pull/1211))
- Changed default behaviour of `configure_optimizers` to use no optimizer rather than Adam. ([#1279](https://github.com/PyTorchLightning/pytorch-lightning/pull/1279))
- Allow to upload models on W&B ([#1339](https://github.com/PyTorchLightning/pytorch-lightning/pull/1339))
- On DP and DDP2 unsqueeze is automated now ([#1319](https://github.com/PyTorchLightning/pytorch-lightning/pull/1319))
- Did not always create a DataLoader during reinstantiation, but the same type as before (if subclass of DataLoader) ([#1346](https://github.com/PyTorchLightning/pytorch-lightning/pull/1346))
- Did not interfere with a default sampler ([#1318](https://github.com/PyTorchLightning/pytorch-lightning/pull/1318))
- Remove default Adam optimizer ([#1317](https://github.com/PyTorchLightning/pytorch-lightning/pull/1317))
- Give warnings for unimplemented required lightning methods ([#1317](https://github.com/PyTorchLightning/pytorch-lightning/pull/1317))
- Made `evaluate` method private >> `Trainer._evaluate(...)`. ([#1260](https://github.com/PyTorchLightning/pytorch-lightning/pull/1260))
- Simplify the PL examples structure (shallower and more readable) ([#1247](https://github.com/PyTorchLightning/pytorch-lightning/pull/1247))
- Changed min max gpu memory to be on their own plots ([#1358](https://github.com/PyTorchLightning/pytorch-lightning/pull/1358))
- Remove `.item` which causes sync issues ([#1254](https://github.com/PyTorchLightning/pytorch-lightning/pull/1254))
- Changed smoothing in TQDM to decrease variability of time remaining between training / eval ([#1194](https://github.com/PyTorchLightning/pytorch-lightning/pull/1194))
- Change default logger to dedicated one ([#1064](https://github.com/PyTorchLightning/pytorch-lightning/pull/1064))

### Deprecated

- Deprecated Trainer argument `print_nan_grads` ([#1097](https://github.com/PyTorchLightning/pytorch-lightning/pull/1097))
- Deprecated Trainer argument `show_progress_bar` ([#1108](https://github.com/PyTorchLightning/pytorch-lightning/pull/1108))

### Removed

- Removed test for no test dataloader in .fit ([#1495](https://github.com/PyTorchLightning/pytorch-lightning/pull/1495))
- Removed duplicated module `pytorch_lightning.utilities.arg_parse` for loading CLI arguments ([#1167](https://github.com/PyTorchLightning/pytorch-lightning/pull/1167))
- Removed wandb logger's `finalize` method ([#1193](https://github.com/PyTorchLightning/pytorch-lightning/pull/1193))
- Dropped `torchvision` dependency in tests and added own MNIST dataset class instead ([#986](https://github.com/PyTorchLightning/pytorch-lightning/pull/986))

### Fixed

- Fixed `model_checkpoint` when saving all models ([#1359](https://github.com/PyTorchLightning/pytorch-lightning/pull/1359))
- `Trainer.add_argparse_args` classmethod fixed. Now it adds a type for the arguments ([#1147](https://github.com/PyTorchLightning/pytorch-lightning/pull/1147))
- Fixed bug related to type checking of `ReduceLROnPlateau` lr schedulers([#1126](https://github.com/PyTorchLightning/pytorch-lightning/pull/1126))
- Fixed a bug to ensure lightning checkpoints to be backward compatible ([#1132](https://github.com/PyTorchLightning/pytorch-lightning/pull/1132))
- Fixed a bug that created an extra dataloader with active `reload_dataloaders_every_epoch` ([#1196](https://github.com/PyTorchLightning/pytorch-lightning/pull/1196))
- Fixed all warnings and errors in the docs build process ([#1191](https://github.com/PyTorchLightning/pytorch-lightning/pull/1191))
- Fixed an issue where `val_percent_check=0` would not disable validation ([#1251](https://github.com/PyTorchLightning/pytorch-lightning/pull/1251))
- Fixed average of incomplete `TensorRunningMean` ([#1309](https://github.com/PyTorchLightning/pytorch-lightning/pull/1309))
- Fixed `WandbLogger.watch` with `wandb.init()` ([#1311](https://github.com/PyTorchLightning/pytorch-lightning/pull/1311))
- Fixed an issue with early stopping that would prevent it from monitoring training metrics when validation is disabled / not implemented ([#1235](https://github.com/PyTorchLightning/pytorch-lightning/pull/1235)).
- Fixed a bug that would cause `trainer.test()` to run on the validation set when overloading `validation_epoch_end` and `test_end` ([#1353](https://github.com/PyTorchLightning/pytorch-lightning/pull/1353))
- Fixed `WandbLogger.watch` - use of the watch method without importing `wandb` ([#1311](https://github.com/PyTorchLightning/pytorch-lightning/pull/1311))
- Fixed `WandbLogger` to be used with 'ddp' - allow reinits in sub-processes ([#1149](https://github.com/PyTorchLightning/pytorch-lightning/pull/1149),
     [#1360](https://github.com/PyTorchLightning/pytorch-lightning/pull/1360))
- Made `training_epoch_end` behave like `validation_epoch_end` ([#1357](https://github.com/PyTorchLightning/pytorch-lightning/pull/1357))
- Fixed `fast_dev_run` running validation twice ([#1365](https://github.com/PyTorchLightning/pytorch-lightning/pull/1365))
- Fixed pickle error from quick patch `__code__` ([#1352](https://github.com/PyTorchLightning/pytorch-lightning/pull/1352))
- Fixed memory leak on GPU0 ([#1094](https://github.com/PyTorchLightning/pytorch-lightning/pull/1094),
     [#1349](https://github.com/PyTorchLightning/pytorch-lightning/pull/1349))
- Fixed checkpointing interval ([#1272](https://github.com/PyTorchLightning/pytorch-lightning/pull/1272))
- Fixed validation and training loops run the partial dataset ([#1192](https://github.com/PyTorchLightning/pytorch-lightning/pull/1192))
- Fixed running `on_validation_end` only on main process in DDP ([#1125](https://github.com/PyTorchLightning/pytorch-lightning/pull/1125))
- Fixed `load_spawn_weights` only in proc rank 0 ([#1385](https://github.com/PyTorchLightning/pytorch-lightning/pull/1385))
- Fixes `use_amp` issue ([#1145](https://github.com/PyTorchLightning/pytorch-lightning/pull/1145))
- Fixes using deprecated `use_amp` attribute ([#1145](https://github.com/PyTorchLightning/pytorch-lightning/pull/1145))
- Fixed Tensorboard logger error: lightning_logs directory not exists in multi-node DDP on nodes with rank != 0 ([#1377](https://github.com/PyTorchLightning/pytorch-lightning/pull/1377))
- Fixed `Unimplemented backend XLA` error on TPU ([#1387](https://github.com/PyTorchLightning/pytorch-lightning/pull/1387))

## [0.7.1] - 2020-03-07

### Fixed

- Fixes `print` issues and `data_loader` ([#1080](https://github.com/PyTorchLightning/pytorch-lightning/pull/1080))

## [0.7.0] - 2020-03-06

### Added

- Added automatic sampler setup. Depending on DDP or TPU, lightning configures the sampler correctly (user needs to do nothing) ([#926](https://github.com/PyTorchLightning/pytorch-lightning/pull/926))
- Added `reload_dataloaders_every_epoch=False` flag for trainer. Some users require reloading data every epoch ([#926](https://github.com/PyTorchLightning/pytorch-lightning/pull/926))
- Added `progress_bar_refresh_rate=50` flag for trainer. Throttle refresh rate on notebooks ([#926](https://github.com/PyTorchLightning/pytorch-lightning/pull/926))
- Updated governance docs
- Added a check to ensure that the metric used for early stopping exists before training commences ([#542](https://github.com/PyTorchLightning/pytorch-lightning/pull/542))
- Added `optimizer_idx` argument to `backward` hook ([#733](https://github.com/PyTorchLightning/pytorch-lightning/pull/733))
- Added `entity` argument to `WandbLogger` to be passed to `wandb.init` ([#783](https://github.com/PyTorchLightning/pytorch-lightning/pull/783))
- Added a tool for profiling training runs ([#782](https://github.com/PyTorchLightning/pytorch-lightning/pull/782))
- Improved flexibility for naming of TensorBoard logs, can now set `version` to a `str` to just save to that directory, and use `name=''` to prevent experiment-name directory ([#804](https://github.com/PyTorchLightning/pytorch-lightning/pull/804))
- Added option to specify `step` key when logging metrics ([#808](https://github.com/PyTorchLightning/pytorch-lightning/pull/808))
- Added `train_dataloader`, `val_dataloader` and `test_dataloader` arguments to `Trainer.fit()`, for alternative data parsing ([#759](https://github.com/PyTorchLightning/pytorch-lightning/pull/759))
- Added Tensor Processing Unit (TPU) support ([#868](https://github.com/PyTorchLightning/pytorch-lightning/pull/868))
- Added semantic segmentation example ([#751](https://github.com/PyTorchLightning/pytorch-lightning/pull/751),[#876](https://github.com/PyTorchLightning/pytorch-lightning/pull/876),
     [#881](https://github.com/PyTorchLightning/pytorch-lightning/pull/881))
- Split callbacks in multiple files ([#849](https://github.com/PyTorchLightning/pytorch-lightning/pull/849))
- Support for user defined callbacks ([#889](https://github.com/PyTorchLightning/pytorch-lightning/pull/889) and [#950](https://github.com/PyTorchLightning/pytorch-lightning/pull/950))
- Added support for multiple loggers to be passed to `Trainer` as an iterable (e.g. list, tuple, etc.) ([#903](https://github.com/PyTorchLightning/pytorch-lightning/pull/903))
- Added support for step-based learning rate scheduling ([#941](https://github.com/PyTorchLightning/pytorch-lightning/pull/941))
- Added support for logging `hparams` as dict ([#1029](https://github.com/PyTorchLightning/pytorch-lightning/pull/1029))
- Checkpoint and early stopping now work without val. step ([#1041](https://github.com/PyTorchLightning/pytorch-lightning/pull/1041))
- Support graceful training cleanup after Keyboard Interrupt ([#856](https://github.com/PyTorchLightning/pytorch-lightning/pull/856),
     [#1019](https://github.com/PyTorchLightning/pytorch-lightning/pull/1019))
- Added type hints for function arguments ([#912](https://github.com/PyTorchLightning/pytorch-lightning/pull/912), )
- Added default `argparser` for `Trainer` ([#952](https://github.com/PyTorchLightning/pytorch-lightning/pull/1023),
     [#1023](https://github.com/PyTorchLightning/pytorch-lightning/pull/1023))
- Added TPU gradient clipping ([#963](https://github.com/PyTorchLightning/pytorch-lightning/pull/963))
- Added max/min number of steps in `Trainer` ([#728](https://github.com/PyTorchLightning/pytorch-lightning/pull/728))

### Changed

- Improved `NeptuneLogger` by adding `close_after_fit` argument to allow logging after training([#908](https://github.com/PyTorchLightning/pytorch-lightning/pull/1084))
- Changed default TQDM to use `tqdm.auto` for prettier outputs in IPython notebooks ([#752](https://github.com/PyTorchLightning/pytorch-lightning/pull/752))
- Changed `pytorch_lightning.logging` to `pytorch_lightning.loggers` ([#767](https://github.com/PyTorchLightning/pytorch-lightning/pull/767))
- Moved the default `tqdm_dict` definition from Trainer to `LightningModule`, so it can be overridden by the user ([#749](https://github.com/PyTorchLightning/pytorch-lightning/pull/749))
- Moved functionality of `LightningModule.load_from_metrics` into `LightningModule.load_from_checkpoint` ([#995](https://github.com/PyTorchLightning/pytorch-lightning/pull/995))
- Changed Checkpoint path parameter from `filepath` to `dirpath` ([#1016](https://github.com/PyTorchLightning/pytorch-lightning/pull/1016))
- Freezed models `hparams` as `Namespace` property ([#1029](https://github.com/PyTorchLightning/pytorch-lightning/pull/1029))
- Dropped `logging` config in package init ([#1015](https://github.com/PyTorchLightning/pytorch-lightning/pull/1015))
- Renames model steps ([#1051](https://github.com/PyTorchLightning/pytorch-lightning/pull/1051))
  - `training_end` >> `training_epoch_end`
  - `validation_end` >> `validation_epoch_end`
  - `test_end` >> `test_epoch_end`
- Refactor dataloading, supports infinite dataloader ([#955](https://github.com/PyTorchLightning/pytorch-lightning/pull/955))
- Create single file in `TensorBoardLogger` ([#777](https://github.com/PyTorchLightning/pytorch-lightning/pull/777))

### Deprecated

- Deprecated `pytorch_lightning.logging` ([#767](https://github.com/PyTorchLightning/pytorch-lightning/pull/767))
- Deprecated `LightningModule.load_from_metrics` in favour of `LightningModule.load_from_checkpoint` ([#995](https://github.com/PyTorchLightning/pytorch-lightning/pull/995),
     [#1079](https://github.com/PyTorchLightning/pytorch-lightning/pull/1079))
- Deprecated `@data_loader` decorator ([#926](https://github.com/PyTorchLightning/pytorch-lightning/pull/926))
- Deprecated model steps `training_end`, `validation_end` and `test_end` ([#1051](https://github.com/PyTorchLightning/pytorch-lightning/pull/1051),
     [#1056](https://github.com/PyTorchLightning/pytorch-lightning/pull/1056))

### Removed

- Removed dependency on `pandas` ([#736](https://github.com/PyTorchLightning/pytorch-lightning/pull/736))
- Removed dependency on `torchvision` ([#797](https://github.com/PyTorchLightning/pytorch-lightning/pull/797))
- Removed dependency on `scikit-learn` ([#801](https://github.com/PyTorchLightning/pytorch-lightning/pull/801))

### Fixed

- Fixed a bug where early stopping `on_end_epoch` would be called inconsistently when `check_val_every_n_epoch == 0` ([#743](https://github.com/PyTorchLightning/pytorch-lightning/pull/743))
- Fixed a bug where the model checkpointer didn't write to the same directory as the logger ([#771](https://github.com/PyTorchLightning/pytorch-lightning/pull/771))
- Fixed a bug where the `TensorBoardLogger` class would create an additional empty log file during fitting ([#777](https://github.com/PyTorchLightning/pytorch-lightning/pull/777))
- Fixed a bug where `global_step` was advanced incorrectly when using `accumulate_grad_batches > 1` ([#832](https://github.com/PyTorchLightning/pytorch-lightning/pull/832))
- Fixed a bug when calling `self.logger.experiment` with multiple loggers ([#1009](https://github.com/PyTorchLightning/pytorch-lightning/pull/1009))
- Fixed a bug when calling `logger.append_tags` on a `NeptuneLogger` with a single tag ([#1009](https://github.com/PyTorchLightning/pytorch-lightning/pull/1009))
- Fixed sending back data from `.spawn` by saving and loading the trained model in/out of the process ([#1017](https://github.com/PyTorchLightning/pytorch-lightning/pull/1017)
- Fixed port collision on DDP ([#1010](https://github.com/PyTorchLightning/pytorch-lightning/pull/1010))
- Fixed/tested pass overrides ([#918](https://github.com/PyTorchLightning/pytorch-lightning/pull/918))
- Fixed comet logger to log after train ([#892](https://github.com/PyTorchLightning/pytorch-lightning/pull/892))
- Remove deprecated args to learning rate step function ([#890](https://github.com/PyTorchLightning/pytorch-lightning/pull/890))

## [0.6.0] - 2020-01-21

### Added

- Added support for resuming from a specific checkpoint via `resume_from_checkpoint` argument ([#516](https://github.com/PyTorchLightning/pytorch-lightning/pull/516))
- Added support for `ReduceLROnPlateau` scheduler ([#320](https://github.com/PyTorchLightning/pytorch-lightning/pull/320))
- Added support for Apex mode `O2` in conjunction with Data Parallel ([#493](https://github.com/PyTorchLightning/pytorch-lightning/pull/493))
- Added option (`save_top_k`) to save the top k models in the `ModelCheckpoint` class ([#128](https://github.com/PyTorchLightning/pytorch-lightning/pull/128))
- Added `on_train_start` and `on_train_end` hooks to `ModelHooks` ([#598](https://github.com/PyTorchLightning/pytorch-lightning/pull/598))
- Added `TensorBoardLogger` ([#607](https://github.com/PyTorchLightning/pytorch-lightning/pull/607))
- Added support for weight summary of model with multiple inputs ([#543](https://github.com/PyTorchLightning/pytorch-lightning/pull/543))
- Added `map_location` argument to `load_from_metrics` and `load_from_checkpoint` ([#625](https://github.com/PyTorchLightning/pytorch-lightning/pull/625))
- Added option to disable validation by setting `val_percent_check=0` ([#649](https://github.com/PyTorchLightning/pytorch-lightning/pull/649))
- Added `NeptuneLogger` class ([#648](https://github.com/PyTorchLightning/pytorch-lightning/pull/648))
- Added `WandbLogger` class ([#627](https://github.com/PyTorchLightning/pytorch-lightning/pull/627))

### Changed

- Changed the default progress bar to print to stdout instead of stderr ([#531](https://github.com/PyTorchLightning/pytorch-lightning/pull/531))
- Renamed `step_idx` to `step`, `epoch_idx` to `epoch`, `max_num_epochs` to `max_epochs` and `min_num_epochs` to `min_epochs` ([#589](https://github.com/PyTorchLightning/pytorch-lightning/pull/589))
- Renamed `total_batch_nb` to `total_batches`, `nb_val_batches` to `num_val_batches`, `nb_training_batches` to `num_training_batches`, `max_nb_epochs` to `max_epochs`, `min_nb_epochs` to `min_epochs`, `nb_test_batches` to `num_test_batches`, and `nb_val_batches` to `num_val_batches` ([#567](https://github.com/PyTorchLightning/pytorch-lightning/pull/567))
- Changed gradient logging to use parameter names instead of indexes ([#660](https://github.com/PyTorchLightning/pytorch-lightning/pull/660))
- Changed the default logger to `TensorBoardLogger` ([#609](https://github.com/PyTorchLightning/pytorch-lightning/pull/609))
- Changed the directory for tensorboard logging to be the same as model checkpointing ([#706](https://github.com/PyTorchLightning/pytorch-lightning/pull/706))

### Deprecated

- Deprecated `max_nb_epochs` and `min_nb_epochs` ([#567](https://github.com/PyTorchLightning/pytorch-lightning/pull/567))
- Deprecated the `on_sanity_check_start` hook in `ModelHooks` ([#598](https://github.com/PyTorchLightning/pytorch-lightning/pull/598))

### Removed

- Removed the `save_best_only` argument from `ModelCheckpoint`, use `save_top_k=1` instead ([#128](https://github.com/PyTorchLightning/pytorch-lightning/pull/128))

### Fixed

- Fixed a bug which ocurred when using Adagrad with cuda ([#554](https://github.com/PyTorchLightning/pytorch-lightning/pull/554))
- Fixed a bug where training would be on the GPU despite setting `gpus=0` or `gpus=[]` ([#561](https://github.com/PyTorchLightning/pytorch-lightning/pull/561))
- Fixed an error with `print_nan_gradients` when some parameters do not require gradient ([#579](https://github.com/PyTorchLightning/pytorch-lightning/pull/579))
- Fixed a bug where the progress bar would show an incorrect number of total steps during the validation sanity check when using multiple validation data loaders ([#597](https://github.com/PyTorchLightning/pytorch-lightning/pull/597))
- Fixed support for PyTorch 1.1.0 ([#552](https://github.com/PyTorchLightning/pytorch-lightning/pull/552))
- Fixed an issue with early stopping when using a `val_check_interval < 1.0` in `Trainer` ([#492](https://github.com/PyTorchLightning/pytorch-lightning/pull/492))
- Fixed bugs relating to the `CometLogger` object that would cause it to not work properly ([#481](https://github.com/PyTorchLightning/pytorch-lightning/pull/481))
- Fixed a bug that would occur when returning `-1` from `on_batch_start` following an early exit or when the batch was `None` ([#509](https://github.com/PyTorchLightning/pytorch-lightning/pull/509))
- Fixed a potential race condition with several processes trying to create checkpoint directories ([#530](https://github.com/PyTorchLightning/pytorch-lightning/pull/530))
- Fixed a bug where batch 'segments' would remain on the GPU when using `truncated_bptt > 1` ([#532](https://github.com/PyTorchLightning/pytorch-lightning/pull/532))
- Fixed a bug when using `IterableDataset` ([#547](https://github.com/PyTorchLightning/pytorch-lightning/pull/547))
- Fixed a bug where `.item` was called on non-tensor objects ([#602](https://github.com/PyTorchLightning/pytorch-lightning/pull/602))
- Fixed a bug where `Trainer.train` would crash on an uninitialized variable if the trainer was run after resuming from a checkpoint that was already at `max_epochs` ([#608](https://github.com/PyTorchLightning/pytorch-lightning/pull/608))
- Fixed a bug where early stopping would begin two epochs early ([#617](https://github.com/PyTorchLightning/pytorch-lightning/pull/617))
- Fixed a bug where `num_training_batches` and `num_test_batches` would sometimes be rounded down to zero ([#649](https://github.com/PyTorchLightning/pytorch-lightning/pull/649))
- Fixed a bug where an additional batch would be processed when manually setting `num_training_batches` ([#653](https://github.com/PyTorchLightning/pytorch-lightning/pull/653))
- Fixed a bug when batches did not have a `.copy` method ([#701](https://github.com/PyTorchLightning/pytorch-lightning/pull/701))
- Fixed a bug when using `log_gpu_memory=True` in Python 3.6 ([#715](https://github.com/PyTorchLightning/pytorch-lightning/pull/715))
- Fixed a bug where checkpoint writing could exit before completion, giving incomplete checkpoints ([#689](https://github.com/PyTorchLightning/pytorch-lightning/pull/689))
- Fixed a bug where `on_train_end` was not called when ealy stopping ([#723](https://github.com/PyTorchLightning/pytorch-lightning/pull/723))

## [0.5.3] - 2019-11-06

### Added

- Added option to disable default logger, checkpointer, and early stopping by passing `logger=False`, `checkpoint_callback=False` and `early_stop_callback=False` respectively
- Added `CometLogger` for use with Comet.ml
- Added `val_check_interval` argument to `Trainer` allowing validition to be performed at every given number of batches
- Added functionality to save and load hyperparameters using the standard checkpoint mechanism
- Added call to `torch.cuda.empty_cache` before training starts
- Added option for user to override the call t `backward`
- Added support for truncated backprop through time via the `truncated_bptt_steps` argument in `Trainer`
- Added option to operate on all outputs from `training_step` in DDP2
- Added a hook for modifying DDP init
- Added a hook for modifying Apex

### Changed

- Changed experiment version to be padded with zeros (e.g. `/dir/version_9` becomes `/dir/version_0009`)
- Changed callback metrics to include any metrics given in logs or progress bar
- Changed the default for `save_best_only` in `ModelCheckpoint` to `True`
- Added `tng_data_loader` for backwards compatibility
- Renamed `MLFlowLogger.client` to `MLFlowLogger.experiment` for consistency
- Moved `global_step` increment to happen after the batch has been processed
- Changed weights restore to first attempt HPC weights before restoring normally, preventing both weights being restored and running out of memory
- Changed progress bar functionality to add multiple progress bars for train/val/test
- Changed calls to `print` to use `logging` instead

### Deprecated

- Deprecated `tng_dataloader`

### Fixed

- Fixed an issue where the number of batches was off by one during training
- Fixed a bug that occured when setting a ckeckpoint callback and `early_stop_callback=False`
- Fixed an error when importing CometLogger
- Fixed a bug where the `gpus` argument had some unexpected behaviour
- Fixed a bug where the computed total number of batches was sometimes incorrect
- Fixed a bug where the progress bar would sometimes not show the total number of batches in test mode
- Fixed a bug when using the `log_gpu_memory='min_max'` option in `Trainer`
- Fixed a bug where checkpointing would sometimes erase the current directory

## [0.5.2] - 2019-10-10

### Added

- Added `weights_summary` argument to `Trainer` to be set to `full` (full summary), `top` (just top level modules) or other
- Added `tags` argument to `MLFlowLogger`

### Changed

- Changed default for `amp_level` to `O1`

### Removed

- Removed the `print_weights_summary` argument from `Trainer`

### Fixed

- Fixed a bug where logs were not written properly
- Fixed a bug where `logger.finalize` wasn't called after training is complete
- Fixed callback metric errors in DDP
- Fixed a bug where `TestTubeLogger` didn't log to the correct directory

## [0.5.1] - 2019-10-05

### Added

- Added the `LightningLoggerBase` class for experiment loggers
- Added `MLFlowLogger` for logging with `mlflow`
- Added `TestTubeLogger` for logging with `test_tube`
- Added a different implementation of DDP (`distributed_backed='ddp2'`) where every node has one model using all GPUs
- Added support for optimisers which require a closure (e.g. LBFGS)
- Added automatic `MASTER_PORT` defualt for DDP when not set manually
- Added new GPU memory logging options `'min_max'` (log only the min/max utilization) and `'all'` (log all the GPU memory)

### Changed

- Changed schedulers to always be called with the current epoch
- Changed `test_tube` to an optional dependency
- Changed data loaders to internally use a getter instead of a python property
- Disabled auto GPU loading when restoring weights to prevent out of memory errors
- Changed logging, early stopping and checkpointing to occur by default

### Fixed

- Fixed a bug with samplers that do not specify `set_epoch`
- Fixed a bug when using the `MLFlowLogger` with unsupported data types, this will now raise a warning
- Fixed a bug where gradient norms were alwasy zero using `track_grad_norm`
- Fixed a bug which causes a crash when logging memory

## [0.5.0] - 2019-09-26

### Changed

- Changed `data_batch` argument to `batch` throughout
- Changed `batch_i` argument to `batch_idx` throughout
- Changed `tng_dataloader` method to `train_dataloader`
- Changed `on_tng_metrics` method to `on_training_metrics`
- Changed `gradient_clip` argument to `gradient_clip_val`
- Changed `add_log_row_interval` to `row_log_interval`

### Fixed

- Fixed a bug with tensorboard logging in multi-gpu setup

## [0.4.9] - 2019-09-16

### Added

- Added the flag `log_gpu_memory` to `Trainer` to deactivate logging of GPU memory utilization
- Added SLURM resubmit functionality (port from test-tube)
- Added optional weight_save_path to trainer to remove the need for a checkpoint_callback when using cluster training
- Added option to use single gpu per node with `DistributedDataParallel`

### Changed

- Changed functionality of `validation_end` and `test_end` with multiple dataloaders to be given all of the dataloaders at once rather than in seperate calls
- Changed print_nan_grads to only print the parameter value and gradients when they contain NaN
- Changed gpu API to take integers as well (e.g. `gpus=2` instead of `gpus=[0, 1]`)
- All models now loaded on to CPU to avoid device and out of memory issues in PyTorch

### Fixed

- Fixed a bug where data types that implement `.to` but not `.cuda` would not be properly moved onto the GPU
- Fixed a bug where data would not be re-shuffled every epoch when using a `DistributedSampler`

## [0.4.8] - 2019-08-31

### Added

- Added `test_step` and `test_end` methods, used when `Trainer.test` is called
- Added `GradientAccumulationScheduler` callback which can be used to schedule changes to the number of accumulation batches
- Added option to skip the validation sanity check by setting `nb_sanity_val_steps = 0`

### Fixed

- Fixed a bug when setting `nb_sanity_val_steps = 0`

## [0.4.7] - 2019-08-24

### Changed

- Changed the default `val_check_interval` to `1.0`
- Changed defaults for `nb_val_batches`, `nb_tng_batches` and `nb_test_batches` to 0

### Fixed

- Fixed a bug where the full validation set as used despite setting `val_percent_check`
- Fixed a bug where an `Exception` was thrown when using a data set containing a single batch
- Fixed a bug where an `Exception` was thrown if no `val_dataloader` was given
- Fixed a bug where tuples were not properly transfered to the GPU
- Fixed a bug where data of a non standard type was not properly handled by the trainer
- Fixed a bug when loading data as a tuple
- Fixed a bug where `AttributeError` could be suppressed by the `Trainer`

## [0.4.6] - 2019-08-15

### Added

- Added support for data to be given as a `dict` or `list` with a single gpu
- Added support for `configure_optimizers` to return a single optimizer, two list (optimizers and schedulers), or a single list

### Fixed

- Fixed a bug where returning just an optimizer list (i.e. without schedulers) from `configure_optimizers` would throw an `Exception`

## [0.4.5] - 2019-08-13

### Added

- Added `optimizer_step` method that can be overridden to change the standard optimizer behaviour

## [0.4.4] - 2019-08-12

### Added

- Added supoort for multiple validation dataloaders
- Added support for latest test-tube logger (optimised for `torch==1.2.0`)

### Changed

- `validation_step` and `val_dataloader` are now optional
- `lr_scheduler` is now activated after epoch

### Fixed

- Fixed a bug where a warning would show when using `lr_scheduler` in `torch>1.1.0`
- Fixed a bug where an `Exception` would be thrown if using `torch.DistributedDataParallel` without using a `DistributedSampler`, this now throws a `Warning` instead

## [0.4.3] - 2019-08-10

### Fixed

- Fixed a bug where accumulate gradients would scale the loss incorrectly

## [0.4.2] - 2019-08-08

### Changed

- Changed install requirement to `torch==1.2.0`

## [0.4.1] - 2019-08-08

### Changed

- Changed install requirement to `torch==1.1.0`

## [0.4.0] - 2019-08-08

### Added

- Added 16-bit support for a single GPU
- Added support for training continuation (preserves epoch, global step etc.)

### Changed

- Changed `training_step` and `validation_step`, outputs will no longer be automatically reduced

### Removed

- Removed need for `Experiment` object in `Trainer`

### Fixed

- Fixed issues with reducing outputs from generative models (such as images and text)

## [0.3.6] - 2019-07-25

### Added

- Added a decorator to do lazy data loading internally

### Fixed

- Fixed a bug where `Experiment` object was not process safe, potentially causing logs to be overwritten

## [0.3.5] - 2019-07-25

## [0.3.4] - 2019-07-22

## [0.3.3] - 2019-07-22

## [0.3.2] - 2019-07-21

## [0.3.1] - 2019-07-21

## [0.2.x] - 2019-07-09

## [0.1.x] - 2019-06-DD<|MERGE_RESOLUTION|>--- conflicted
+++ resolved
@@ -5,16 +5,6 @@
 The format is based on [Keep a Changelog](http://keepachangelog.com/en/1.0.0/).
 
 
-<<<<<<< HEAD
-## [1.2.x] - YYYY-MM-DD
-
-### Fixed
-
-- Fixed when Train loop config was run during `Trainer.predict` ([#6541](https://github.com/PyTorchLightning/pytorch-lightning/pull/6541))
-
-
-## [1.2.3] - 2021-03-09
-=======
 ## [UnReleased] - 2021-MM-DD
 
 ### Added
@@ -101,7 +91,6 @@
 
 
 - Removed `optimizer_idx` argument from `training_step` in manual optimization ([#6093](https://github.com/PyTorchLightning/pytorch-lightning/pull/6093))
->>>>>>> 44304fd0
 
 
 ### Fixed
@@ -158,6 +147,9 @@
 
 
 - Fixed an exception in the layer summary when the model contains torch.jit scripted submodules ([#6511](https://github.com/PyTorchLightning/pytorch-lightning/pull/6511))
+
+
+- Fixed when Train loop config was run during `Trainer.predict` ([#6541](https://github.com/PyTorchLightning/pytorch-lightning/pull/6541))
 
 
 ## [1.2.3] - 2021-03-09
@@ -209,13 +201,10 @@
 - Fixed priority of plugin/accelerator when setting distributed mode ([#6089](https://github.com/PyTorchLightning/pytorch-lightning/pull/6089))
 - Fixed error message for AMP + CPU incompatibility ([#6107](https://github.com/PyTorchLightning/pytorch-lightning/pull/6107))
 
-<<<<<<< HEAD
-=======
 
 - Disabled batch transfer in DP mode ([#6093](https://github.com/PyTorchLightning/pytorch-lightning/pull/6093))
 
 
->>>>>>> 44304fd0
 ## [1.2.0] - 2021-02-18
 
 ### Added
