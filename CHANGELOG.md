--- conflicted
+++ resolved
@@ -200,11 +200,10 @@
 - Fixed torch distributed not available in setup hook for DDP ([#6506](https://github.com/PyTorchLightning/pytorch-lightning/pull/6506))
 
 
-<<<<<<< HEAD
 - Enforce an epoch scheduler interval when using SWA ([#6588](https://github.com/PyTorchLightning/pytorch-lightning/pull/6588))
-=======
+
+
 - Fixed an issue with `IterableDataset` when `__len__` is not defined ([#6828](https://github.com/PyTorchLightning/pytorch-lightning/pull/6828))
->>>>>>> 7f91c5eb
 
 
 ## [1.2.6] - 2021-03-30
