--- conflicted
+++ resolved
@@ -19,10 +19,7 @@
 
 - Added `terminate_on_nan` flag to trainer that performs a NaN check with each training iteration when set to `True`. ([#1475](https://github.com/PyTorchLightning/pytorch-lightning/pull/1475))
 
-<<<<<<< HEAD
 - Added an asynchronous single GPU data transfer example. ([#1521](https://github.com/PyTorchLightning/pytorch-lightning/pull/1521))
-=======
->>>>>>> 0203938a
 
 ### Changed
 
