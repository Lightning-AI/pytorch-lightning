# Changelog

All notable changes to this project will be documented in this file.

The format is based on [Keep a Changelog](http://keepachangelog.com/en/1.0.0/).


## [1.4.0] - 2021-MM-DD

### Added

- Add `extract_batch_size` utility and corresponding tests to extract batch dimension from multiple batch types. ([#8357](https://github.com/PyTorchLightning/pytorch-lightning/pull/8357/))

- Add support for named parameter groups in `LearningRateMonitor` ([#7987](https://github.com/PyTorchLightning/pytorch-lightning/pull/7987))


- Add `dataclass` support for `pytorch_lightning.utilities.apply_to_collection` ([#7935](https://github.com/PyTorchLightning/pytorch-lightning/pull/7935))


- Added support to `LightningModule.to_torchscript` for saving to custom filesystems with fsspec ([#7617](https://github.com/PyTorchLightning/pytorch-lightning/pull/7617))


- Added `KubeflowEnvironment` for use with the `PyTorchJob` operator in Kubeflow


- Added LightningCLI support for config files on object stores ([#7521](https://github.com/PyTorchLightning/pytorch-lightning/pull/7521))


- Added `ModelPruning(prune_on_train_epoch_end=True|False)` to choose when to apply pruning ([#7704](https://github.com/PyTorchLightning/pytorch-lightning/pull/7704))


- Added support for checkpointing based on a provided time interval during training ([#7515](https://github.com/PyTorchLightning/pytorch-lightning/pull/7515))


- Progress tracking
  * Added dataclasses for progress tracking ([#6603](https://github.com/PyTorchLightning/pytorch-lightning/pull/6603), [#7574](https://github.com/PyTorchLightning/pytorch-lightning/pull/7574), [#8140](https://github.com/PyTorchLightning/pytorch-lightning/pull/8140), [#8362](https://github.com/PyTorchLightning/pytorch-lightning/pull/8362))
  * Add `{,load_}state_dict` to the progress tracking dataclasses ([#8140](https://github.com/PyTorchLightning/pytorch-lightning/pull/8140))
  * Connect the progress tracking dataclasses to the loops ([#8244](https://github.com/PyTorchLightning/pytorch-lightning/pull/8244), [#8362](https://github.com/PyTorchLightning/pytorch-lightning/pull/8362))
  * Do not reset the progress tracking dataclasses total counters ([#8475](https://github.com/PyTorchLightning/pytorch-lightning/pull/8475))


- Added support for passing a `LightningDataModule` positionally as the second argument to `trainer.{validate,test,predict}` ([#7431](https://github.com/PyTorchLightning/pytorch-lightning/pull/7431))


- Added argument `trainer.predict(ckpt_path)` ([#7430](https://github.com/PyTorchLightning/pytorch-lightning/pull/7430))


- Added `clip_grad_by_value` support for TPUs ([#7025](https://github.com/PyTorchLightning/pytorch-lightning/pull/7025))


- Added support for passing any class to `is_overridden` ([#7918](https://github.com/PyTorchLightning/pytorch-lightning/pull/7918))


- Added `sub_dir` parameter to `TensorBoardLogger` ([#6195](https://github.com/PyTorchLightning/pytorch-lightning/pull/6195))


- Added correct `dataloader_idx` to batch transfer hooks ([#6241](https://github.com/PyTorchLightning/pytorch-lightning/pull/6241))


- Added `include_none=bool` argument to `apply_to_collection` ([#7769](https://github.com/PyTorchLightning/pytorch-lightning/pull/7769))


- Added `apply_to_collections` to apply a function to two zipped collections ([#7769](https://github.com/PyTorchLightning/pytorch-lightning/pull/7769))


- Added `ddp_fully_sharded` support ([#7487](https://github.com/PyTorchLightning/pytorch-lightning/pull/7487))


- Added `should_rank_save_checkpoint` property to Training Plugins ([#7684](https://github.com/PyTorchLightning/pytorch-lightning/pull/7684))


- Added `log_grad_norm` hook to `LightningModule` to customize the logging of gradient norms ([#7873](https://github.com/PyTorchLightning/pytorch-lightning/pull/7873))


- Added `save_config_filename` init argument to `LightningCLI` to ease resolving name conflicts ([#7741](https://github.com/PyTorchLightning/pytorch-lightning/pull/7741))


- Added `save_config_overwrite` init argument to `LightningCLI` to ease overwriting existing config files ([#8059](https://github.com/PyTorchLightning/pytorch-lightning/pull/8059))


- Added reset dataloader hooks to Training Plugins and Accelerators ([#7861](https://github.com/PyTorchLightning/pytorch-lightning/pull/7861))


- Added trainer stage hooks for Training Plugins and Accelerators ([#7864](https://github.com/PyTorchLightning/pytorch-lightning/pull/7864))


- Added the `on_before_optimizer_step` hook ([#8048](https://github.com/PyTorchLightning/pytorch-lightning/pull/8048))


- Added IPU Accelerator ([#7867](https://github.com/PyTorchLightning/pytorch-lightning/pull/7867))


- Fault-tolerant training
    * Added `{,load_}state_dict` to `ResultCollection` ([#7948](https://github.com/PyTorchLightning/pytorch-lightning/pull/7948))
    * Added `{,load_}state_dict` to `Loops` ([#8197](https://github.com/PyTorchLightning/pytorch-lightning/pull/8197))
    * Set `Loop.restarting=False` at the end of the first iteration ([#8362](https://github.com/PyTorchLightning/pytorch-lightning/pull/8362))
    * Save the loops state with the checkpoint (opt-in) ([#8362](https://github.com/PyTorchLightning/pytorch-lightning/pull/8362))
    * Save a checkpoint to restore the state on exception (opt-in) ([#8362](https://github.com/PyTorchLightning/pytorch-lightning/pull/8362))
    * Added `state_dict` and `load_state_dict` utilities for `CombinedLoader` + utilities for dataloader ([#8364](https://github.com/PyTorchLightning/pytorch-lightning/pull/8364))


- Added `rank_zero_only` to `LightningModule.log` function ([#7966](https://github.com/PyTorchLightning/pytorch-lightning/pull/7966))


- Added `metric_attribute` to `LightningModule.log` function ([#7966](https://github.com/PyTorchLightning/pytorch-lightning/pull/7966))


- Added a warning if `Trainer(log_every_n_steps)` is a value too high for the training dataloader ([#7734](https://github.com/PyTorchLightning/pytorch-lightning/pull/7734))


- Added LightningCLI support for argument links applied on instantiation ([#7895](https://github.com/PyTorchLightning/pytorch-lightning/pull/7895))


- Added LightningCLI support for configurable callbacks that should always be present ([#7964](https://github.com/PyTorchLightning/pytorch-lightning/pull/7964))


- Added DeepSpeed Infinity Support, and updated to DeepSpeed 0.4.0 ([#7234](https://github.com/PyTorchLightning/pytorch-lightning/pull/7234))


- Added support for `torch.nn.UninitializedParameter` in `ModelSummary` ([#7642](https://github.com/PyTorchLightning/pytorch-lightning/pull/7642))


- Added support `LightningModule.save_hyperparameters` when `LightningModule` is a dataclass ([#7992](https://github.com/PyTorchLightning/pytorch-lightning/pull/7992))


- Added support for overriding `optimizer_zero_grad` and `optimizer_step` when using accumulate_grad_batches ([#7980](https://github.com/PyTorchLightning/pytorch-lightning/pull/7980))


- Added `logger` boolean flag to `save_hyperparameters` ([#7960](https://github.com/PyTorchLightning/pytorch-lightning/pull/7960))


- Add support for calling scripts using the module syntax (`python -m package.script`) ([#8073](https://github.com/PyTorchLightning/pytorch-lightning/pull/8073))


- Add support for optimizers and learning rate schedulers to `LightningCLI` ([#8093](https://github.com/PyTorchLightning/pytorch-lightning/pull/8093))


- Decoupled device parsing logic from Accelerator connector to Trainer ([#8180](https://github.com/PyTorchLightning/pytorch-lightning/pull/8180))


- Added XLA Profiler ([#8014](https://github.com/PyTorchLightning/pytorch-lightning/pull/8014))


- Added `PrecisionPlugin.{pre,post}_backward` ([#8328](https://github.com/PyTorchLightning/pytorch-lightning/pull/8328))


- Added `on_load_checkpoint` and `on_save_checkpoint` hooks to the `PrecisionPlugin` base class ([#7831](https://github.com/PyTorchLightning/pytorch-lightning/pull/7831))


- Added `max_depth` parameter in `ModelSummary` ([#8062](https://github.com/PyTorchLightning/pytorch-lightning/pull/8062))


- Added `XLAStatsMonitor` callback ([#8235](https://github.com/PyTorchLightning/pytorch-lightning/pull/8235))


- Added `restore` function and `restarting` attribute to base `Loop` ([#8247](https://github.com/PyTorchLightning/pytorch-lightning/pull/8247))


- Added `FastForwardSampler` and `CaptureIterableDataset` ([#8307](https://github.com/PyTorchLightning/pytorch-lightning/pull/8307))


- Added support for `save_hyperparameters` in `LightningDataModule` ([#3792](https://github.com/PyTorchLightning/pytorch-lightning/pull/3792))


- Added the `ModelCheckpoint(save_on_train_epoch_end)` to choose when to run the saving logic ([#8389](https://github.com/PyTorchLightning/pytorch-lightning/pull/8389))


- Added `LSFEnvironment` for distributed training with the LSF resource manager `jsrun` ([#5102](https://github.com/PyTorchLightning/pytorch-lightning/pull/5102))


- Added support for `accelerator='cpu'|'gpu'|'tpu'|'ipu'|'auto'` ([#7808](https://github.com/PyTorchLightning/pytorch-lightning/pull/7808))


- Added `tpu_spawn_debug` to plugin registry ([#7933](https://github.com/PyTorchLightning/pytorch-lightning/pull/7933))


- Enabled traditional/manual launching of DDP processes through `LOCAL_RANK` and `NODE_RANK` environment variable assignments ([#7480](https://github.com/PyTorchLightning/pytorch-lightning/pull/7480))


- Added experimental support for loop specialization ([#8226](https://github.com/PyTorchLightning/pytorch-lightning/pull/8226))


- Added support for `devices` flag to Trainer ([#8440](https://github.com/PyTorchLightning/pytorch-lightning/pull/8440))


### Changed


- Changed the `Trainer`'s `checkpoint_callback` argument to allow only boolean values ([#7539](https://github.com/PyTorchLightning/pytorch-lightning/pull/7539))


- Log epoch metrics before the `on_evaluation_end` hook ([#7272](https://github.com/PyTorchLightning/pytorch-lightning/pull/7272))


- Explicitly disallow calling `self.log(on_epoch=False)` during epoch-only or single-call hooks ([#7874](https://github.com/PyTorchLightning/pytorch-lightning/pull/7874))


- Changed these `Trainer` methods to be protected: `call_setup_hook`, `call_configure_sharded_model`, `pre_dispatch`, `dispatch`, `post_dispatch`, `call_teardown_hook`, `run_train`, `run_sanity_check`, `run_evaluate`, `run_evaluation`, `run_predict`, `track_output_for_epoch_end`


- Changed `metrics_to_scalars` to work with any collection or value ([#7888](https://github.com/PyTorchLightning/pytorch-lightning/pull/7888))


- Changed `clip_grad_norm` to use `torch.nn.utils.clip_grad_norm_` ([#7025](https://github.com/PyTorchLightning/pytorch-lightning/pull/7025))


- Validation is now always run inside the training epoch scope ([#7357](https://github.com/PyTorchLightning/pytorch-lightning/pull/7357))


- `ModelCheckpoint` now runs at the end of the training epoch by default ([#8389](https://github.com/PyTorchLightning/pytorch-lightning/pull/8389))


- `EarlyStopping` now runs at the end of the training epoch by default ([#8286](https://github.com/PyTorchLightning/pytorch-lightning/pull/8286))


- Refactored Loops
    * Moved attributes `global_step`, `current_epoch`, `max/min_steps`, `max/min_epochs`, `batch_idx`, and `total_batch_idx` to TrainLoop ([#7437](https://github.com/PyTorchLightning/pytorch-lightning/pull/7437))
    * Refactored result handling in training loop ([#7506](https://github.com/PyTorchLightning/pytorch-lightning/pull/7506))
    * Moved attributes `hiddens` and `split_idx` to TrainLoop ([#7507](https://github.com/PyTorchLightning/pytorch-lightning/pull/7507))
    * Refactored the logic around manual and automatic optimization inside the optimizer loop ([#7526](https://github.com/PyTorchLightning/pytorch-lightning/pull/7526))
    * Simplified "should run validation" logic ([#7682](https://github.com/PyTorchLightning/pytorch-lightning/pull/7682))
    * Simplified logic for updating the learning rate for schedulers ([#7682](https://github.com/PyTorchLightning/pytorch-lightning/pull/7682))
    * Removed the `on_epoch` guard from the "should stop" validation check ([#7701](https://github.com/PyTorchLightning/pytorch-lightning/pull/7701))
    * Refactored internal loop interface; added new classes `FitLoop`, `TrainingEpochLoop`, `TrainingBatchLoop` ([#7871](https://github.com/PyTorchLightning/pytorch-lightning/pull/7871), [#8077](https://github.com/PyTorchLightning/pytorch-lightning/pull/8077))
    * Removed `pytorch_lightning/trainer/training_loop.py` ([#7985](https://github.com/PyTorchLightning/pytorch-lightning/pull/7985))
    * Refactored evaluation loop interface; added new classes `DataLoaderLoop`, `EvaluationLoop`, `EvaluationEpochLoop` ([#7990](https://github.com/PyTorchLightning/pytorch-lightning/pull/7990), [#8077](https://github.com/PyTorchLightning/pytorch-lightning/pull/8077))
    * Removed `pytorch_lightning/trainer/evaluation_loop.py` ([#8056](https://github.com/PyTorchLightning/pytorch-lightning/pull/8056))
    * Restricted public access to several internal functions ([#8024](https://github.com/PyTorchLightning/pytorch-lightning/pull/8024))
    * Refactored trainer `_run_*` functions and separate evaluation loops ([#8065](https://github.com/PyTorchLightning/pytorch-lightning/pull/8065))
    * Refactored prediction loop interface; added new classes `PredictionLoop`, `PredictionEpochLoop` ([#7700](https://github.com/PyTorchLightning/pytorch-lightning/pull/7700), [#8077](https://github.com/PyTorchLightning/pytorch-lightning/pull/8077))
    * Removed `pytorch_lightning/trainer/predict_loop.py` ([#8094](https://github.com/PyTorchLightning/pytorch-lightning/pull/8094))
    * Moved result teardown to the loops ([#8245](https://github.com/PyTorchLightning/pytorch-lightning/pull/8245))
    * Improve `Loop` API to better handle children `state_dict` and `progress` ([#8334](https://github.com/PyTorchLightning/pytorch-lightning/pull/8334))

- Refactored logging
    * Renamed and moved `core/step_result.py` to `trainer/connectors/logger_connector/result.py` ([#7736](https://github.com/PyTorchLightning/pytorch-lightning/pull/7736))
    * Dramatically simplify the `LoggerConnector` ([#7882](https://github.com/PyTorchLightning/pytorch-lightning/pull/7882))
    * `trainer.{logged,progress_bar,callback}_metrics` are now updated on-demand ([#7882](https://github.com/PyTorchLightning/pytorch-lightning/pull/7882))
    * Completely overhaul the `Result` object in favor of `ResultMetric` ([#7882](https://github.com/PyTorchLightning/pytorch-lightning/pull/7882))
    * Improve epoch-level reduction time and overall memory usage ([#7882](https://github.com/PyTorchLightning/pytorch-lightning/pull/7882))
    * Allow passing `self.log(batch_size=...)` ([#7891](https://github.com/PyTorchLightning/pytorch-lightning/pull/7891))
    * Each of the training loops now keeps its own results collection ([#7891](https://github.com/PyTorchLightning/pytorch-lightning/pull/7891))
    * Remove `EpochResultStore` and `HookResultStore` in favor of `ResultCollection` ([#7909](https://github.com/PyTorchLightning/pytorch-lightning/pull/7909))
    * Remove `MetricsHolder` ([#7909](https://github.com/PyTorchLightning/pytorch-lightning/pull/7909))


- Moved `ignore_scalar_return_in_dp` warning suppression to the DataParallelPlugin class ([#7421](https://github.com/PyTorchLightning/pytorch-lightning/pull/7421/))


- Changed the behaviour when logging evaluation step metrics to no longer append `/epoch_*` to the metric name ([#7351](https://github.com/PyTorchLightning/pytorch-lightning/pull/7351))


- Raise `ValueError` when a `None` value is `self.log`-ed ([#7771](https://github.com/PyTorchLightning/pytorch-lightning/pull/7771))


- Changed `resolve_training_type_plugins` to allow setting `num_nodes` and `sync_batchnorm` from `Trainer` setting ([#7026](https://github.com/PyTorchLightning/pytorch-lightning/pull/7026))


- Default `seed_everything(workers=True)` in the `LightningCLI` ([#7504](https://github.com/PyTorchLightning/pytorch-lightning/pull/7504))


- Changed `model.state_dict()` in `CheckpointConnector` to allow `training_type_plugin` to customize the model's `state_dict()` ([#7474](https://github.com/PyTorchLightning/pytorch-lightning/pull/7474))


- MLflowLogger now uses the env variable `MLFLOW_TRACKING_URI` as default tracking uri ([#7457](https://github.com/PyTorchLightning/pytorch-lightning/pull/7457))


- Changed `Trainer` arg and functionality from `reload_dataloaders_every_epoch` to `reload_dataloaders_every_n_epochs` ([#5043](https://github.com/PyTorchLightning/pytorch-lightning/pull/5043))


- Changed `WandbLogger(log_model={True/'all'})` to log models as artifacts ([#6231](https://github.com/PyTorchLightning/pytorch-lightning/pull/6231))


- MLFlowLogger now accepts `run_name` as an constructor argument ([#7622](https://github.com/PyTorchLightning/pytorch-lightning/issues/7622))


- Changed `teardown()` in `Accelerator` to allow `training_type_plugin` to customize `teardown` logic ([#7579](https://github.com/PyTorchLightning/pytorch-lightning/pull/7579))


- `Trainer.fit` now raises an error when using manual optimization with unsupported features such as `gradient_clip_val` or `accumulate_grad_batches` ([#7788](https://github.com/PyTorchLightning/pytorch-lightning/pull/7788))


- Accelerator hooks are called regardless if `LightningModule` overrides the same hooks ([#7826](https://github.com/PyTorchLightning/pytorch-lightning/pull/7826))


- Moved profilers to their own file ([#7822](https://github.com/PyTorchLightning/pytorch-lightning/pull/7822))


- The `on_after_backward` hook is now called on accumulating iterations. Use the `on_before_optimizer_step` hook to mimic the old behaviour ([#8328](https://github.com/PyTorchLightning/pytorch-lightning/pull/8328))


- The mixed precision loss is no longer unscaled before the `on_after_backward` hook. Use the `on_before_optimizer_step` hook to mimic the old behaviour  ([#8328](https://github.com/PyTorchLightning/pytorch-lightning/pull/8328))


- The `TrainingTypePlugin.{pre,post}_backward` hooks no longer take the `optimizer, opt_idx, should_accumulate` arguments ([#8328](https://github.com/PyTorchLightning/pytorch-lightning/pull/8328))


- The `PrecisionPlugin.backward` hooks no longer returns a value ([#8328](https://github.com/PyTorchLightning/pytorch-lightning/pull/8328))


- The `PrecisionPlugin.backward` hooks no longer takes a `should_accumulate` argument ([#8328](https://github.com/PyTorchLightning/pytorch-lightning/pull/8328))


- Added the `on_before_backward` hook ([#7865](https://github.com/PyTorchLightning/pytorch-lightning/pull/7865))


- `LightningCLI` now aborts with a clearer message if config already exists and disables save config during `fast_dev_run`([#7963](https://github.com/PyTorchLightning/pytorch-lightning/pull/7963))


- Save the `LightningCLI` config on `setup` and only on the main process ([#8017](https://github.com/PyTorchLightning/pytorch-lightning/pull/8017))


- Drop the `LightningCLI` `ArgumentParser` when pickling ([#8017](https://github.com/PyTorchLightning/pytorch-lightning/pull/8017))


- Skip `broadcast` if distributed not initialized for the spawn plugins ([#8017](https://github.com/PyTorchLightning/pytorch-lightning/pull/8017))


- `Trainer(resume_from_checkpoint=...)` now restores the model directly after `LightningModule.setup()`, which is before `LightningModule.configure_sharded_model()` ([#7652](https://github.com/PyTorchLightning/pytorch-lightning/pull/7652))


- Moved `torch.cuda.set_device()` to enable collective calls earlier in setup ([#8312](https://github.com/PyTorchLightning/pytorch-lightning/pull/8312))


- Use XLA utility API to move data to CPU (Single TPU core) ([#8078](https://github.com/PyTorchLightning/pytorch-lightning/pull/8078))


- Added private `prevent_trainer_and_dataloaders_deepcopy` context manager on the `LightningModule` ([#8472](https://github.com/PyTorchLightning/pytorch-lightning/pull/8472))


- Moved `DeviceDtypeModuleMixin` and `HyperparametersMixin` mixin to `core` ([#8396](https://github.com/PyTorchLightning/pytorch-lightning/pull/8396))


- Return the `default_root_dir` as the `log_dir` when the logger is a `LoggerCollection` ([#8187](https://github.com/PyTorchLightning/pytorch-lightning/pull/8187))


### Deprecated


- Deprecated `LightningModule.loaded_optimizer_states_dict` ([#8229](https://github.com/PyTorchLightning/pytorch-lightning/pull/8229))


- Standardized the dataloaders arguments of `trainer.{fit,valdiate,test,tune}` ([#7431](https://github.com/PyTorchLightning/pytorch-lightning/pull/7431))


- Deprecated `DataModule` properties: `has_prepared_data`, `has_setup_fit`, `has_setup_validate`, `has_setup_test`, `has_setup_predict`, `has_teardown_fit`, `has_teardown_validate`, `has_teardown_test`, `has_teardown_predict` ([#7657](https://github.com/PyTorchLightning/pytorch-lightning/pull/7657/))


- Deprecated `TrainerModelHooksMixin` in favor of `pytorch_lightning.utilities.signature_utils` ([#7422](https://github.com/PyTorchLightning/pytorch-lightning/pull/7422))


- Deprecated `num_nodes` and `sync_batchnorm` arguments in `DDPPlugin` and `DDPSpawnPlugin` ([#7026](https://github.com/PyTorchLightning/pytorch-lightning/pull/7026))


- Deprecated `self.log(sync_dist_op)` in favor of `self.log(reduce_fx)`. ([#7891](https://github.com/PyTorchLightning/pytorch-lightning/pull/7891))


- Deprecated `is_overridden(model=...)` in favor of `is_overridden(instance=...)` ([#7918](https://github.com/PyTorchLightning/pytorch-lightning/pull/7918))


- Deprecated automatically detaching returned extras with grads ([#7994](https://github.com/PyTorchLightning/pytorch-lightning/pull/7994))


- Deprecated default value of `monitor` argument in EarlyStopping callback to enforce `monitor` as a required argument ([#7907](https://github.com/PyTorchLightning/pytorch-lightning/pull/7907))


- Deprecated importing `rank_zero_{warn,deprecation}` directly from `pytorch_lightning.utilities.distributed` ([#8085](https://github.com/PyTorchLightning/pytorch-lightning/pull/8085))


- Deprecated the use of `CheckpointConnector.hpc_load()` in favor of `CheckpointConnector.restore()` ([#7652](https://github.com/PyTorchLightning/pytorch-lightning/pull/7652))


- Deprecated `ModelCheckpoint(every_n_val_epochs)` in favor of `ModelCheckpoint(every_n_epochs)` ([#8383](https://github.com/PyTorchLightning/pytorch-lightning/pull/8383))


- Deprecated `DDPPlugin.task_idx` in favor of `DDPPlugin.local_rank` ([#8203](https://github.com/PyTorchLightning/pytorch-lightning/pull/8203))


- Deprecated the `Trainer.train_loop` property in favor of `Trainer.fit_loop` ([#8025](https://github.com/PyTorchLightning/pytorch-lightning/pull/8025))


- Deprecated the `Trainer.disable_validation` property in favor of `not Trainer.enable_validation` ([#8291](https://github.com/PyTorchLightning/pytorch-lightning/pull/8291))


- Deprecated `mode` parameter in `ModelSummary` in favor of `max_depth` ([#8062](https://github.com/PyTorchLightning/pytorch-lightning/pull/8062))


- Deprecated `reload_dataloaders_every_epoch` argument of `Trainer` in favor of `reload_dataloaders_every_n_epochs` ([#5043](https://github.com/PyTorchLightning/pytorch-lightning/pull/5043))


### Removed


- Dropped official support/testing for PyTorch <1.6 ([#8288](https://github.com/PyTorchLightning/pytorch-lightning/pull/8288))


- Removed `ProfilerConnector` ([#7654](https://github.com/PyTorchLightning/pytorch-lightning/pull/7654))


- Prune deprecated classif. metrics from `pytorch_lightning.metrics.functional.classification` ([#7499](https://github.com/PyTorchLightning/pytorch-lightning/pull/7499))


- Removed deprecated data parallel classes `LightningDataParallel` and `LightningDistributedDataParallel` from `pytorch_lightning.overrides.data_parallel` ([#7510](https://github.com/PyTorchLightning/pytorch-lightning/pull/7510))


- Removed deprecated trainer attributes - `get_model` and `accelerator_backend` ([#7502](https://github.com/PyTorchLightning/pytorch-lightning/pull/7502))


- Removed support for automatically monitoring the `val_loss` key with `ModelCheckpoint`. Pass your `monitor` of choice to the `ModelCheckpoint` instance instead ([#8293](https://github.com/PyTorchLightning/pytorch-lightning/pull/8293))


- Removed support for `self.log(tbptt_reduce_fx)` and `self.log(tbptt_pad_token)`. Please, open a discussion explaining your use-case if you relied on these. ([#7644](https://github.com/PyTorchLightning/pytorch-lightning/pull/7644))


- Removed deprecated utils modules `model_utils`, `warning_utils`, `xla_device_utils` and partially `argparse_utils` ([#7503](https://github.com/PyTorchLightning/pytorch-lightning/pull/7503))


- Removed `RPCPlugin` and `RPCSequentialPlugin`. If you were successfully using these plugins, please open a GitHub discussion about your use case ([#8101](https://github.com/PyTorchLightning/pytorch-lightning/pull/8101))


- Removed deprecated trainer attributes - `on_cpu`, `on_tpu`, `use_tpu`, `on_gpu`, `use_dp`, `use_ddp`, `use_ddp2`, `use_horovod`, `use_single_gpu` ([#7501](https://github.com/PyTorchLightning/pytorch-lightning/pull/7501))


- Removed deprecated `optimizer` argument in `LightningModule.manual_backward()`; Toggling optimizers in manual optimization should be done using `LightningModule.{un}toggle_optimizer()` ([#8287](https://github.com/PyTorchLightning/pytorch-lightning/pull/8287))


- Removed DeepSpeed FP16 Exception as FP32 is now supported ([#8462](https://github.com/PyTorchLightning/pytorch-lightning/pull/8462))


### Fixed

- Fixed the `GPUStatsMonitor` callbacks to use the correct GPU IDs if `CUDA_VISIBLE_DEVICES` set ([#8260](https://github.com/PyTorchLightning/pytorch-lightning/pull/8260))


- Fixed `lr_scheduler` checkpointed state by calling `update_lr_schedulers` before saving checkpoints ([#7877](https://github.com/PyTorchLightning/pytorch-lightning/pull/7877))


- Fixed ambiguous warning when both overfit and train dataloader shuffling are enabled ([#7685](https://github.com/PyTorchLightning/pytorch-lightning/pull/7685))


- Fixed dev debugger memory growing due to tracking events even when disabled ([#7875](https://github.com/PyTorchLightning/pytorch-lightning/pull/7875))


- Fixed `None` loss keys getting added in `training_epoch_end` when using manual optimization and not returning a loss ([#7772](https://github.com/PyTorchLightning/pytorch-lightning/pull/7772))


- Fixed a bug where `precision=64` with `accelerator='ddp_spawn'` would throw a pickle error ([#6924](https://github.com/PyTorchLightning/pytorch-lightning/pull/6924))


- Do not override the existing `epoch` value in `logged_metrics` when already logged by the user ([#7982](https://github.com/PyTorchLightning/pytorch-lightning/issues/7982))


- Support manual optimization with DeepSpeed ([#7970](https://github.com/PyTorchLightning/pytorch-lightning/pull/7970))


- Fixed `dataloader_idx` argument value when predicting with only one `DataLoader` ([#7941](https://github.com/PyTorchLightning/pytorch-lightning/pull/7941))


- Pass the `stage` argument of `Callback.{setup,teardown}` as a keyword ([#7973](https://github.com/PyTorchLightning/pytorch-lightning/pull/7973))


- Fixed metrics generated during `validation sanity checking` are cleaned on end ([#8171](https://github.com/PyTorchLightning/pytorch-lightning/pull/8171))


- Fixed `log_gpu_memory` metrics not being added to `logging` when nothing else is logged ([#8174](https://github.com/PyTorchLightning/pytorch-lightning/pull/8174))


- Fixed a bug where calling `log` with a `Metric` instance would raise an error if it was a nested attribute of the model ([#8181](https://github.com/PyTorchLightning/pytorch-lightning/pull/8181))


- Fixed a bug where using `precision=64` would cause buffers with complex dtype to be cast to real ([#8208](https://github.com/PyTorchLightning/pytorch-lightning/pull/8208))


- Fixed `is_overridden` returning true for wrapped functions with no changes ([#8296](https://github.com/PyTorchLightning/pytorch-lightning/pull/8296))


- Fixed a bug where `truncated_bptt_steps` would throw an AttributeError when the target RNN has multiple hidden states ([#8145](https://github.com/PyTorchLightning/pytorch-lightning/pull/8145))


- Fixed `self.optimizers()` not returning a single optimizer if it had been wrapped ([#8326](https://github.com/PyTorchLightning/pytorch-lightning/pull/8326))


- Fixed the `on_after_backward` hook not getting called when using manual optimization and no plugins ([#8328](https://github.com/PyTorchLightning/pytorch-lightning/pull/8328))


- Fixed the `LightningModule.backward` hook only getting called with the `apex` plugin when using manual optimization ([#8328](https://github.com/PyTorchLightning/pytorch-lightning/pull/8328))


- Fixed moving batch to device before sending it to the `on_*_batch_start`/`on_*_batch_end` callbacks and model hooks ([#7378](https://github.com/PyTorchLightning/pytorch-lightning/pull/7378))


- Fixed passing a custom `DDPPlugin` when choosing `accelerator="ddp_cpu"` for the accelerator ([#6208](https://github.com/PyTorchLightning/pytorch-lightning/pull/6208))


- Fixed missing call to `LightningModule.untoggle_optimizer` in training loop when running gradient accumulation with multiple optimizers ([#8284](https://github.com/PyTorchLightning/pytorch-lightning/pull/8284))


<<<<<<< HEAD
- Fixed hash of LightningEnum to work with value instead of name ([#8421](https://github.com/PyTorchLightning/pytorch-lightning/pull/8421)).


- Fixed a bug where an extra checkpoint was saved at the end of training if the `val_check_interval` did not align with the number of training batches ([#7724](https://github.com/PyTorchLightning/pytorch-lightning/pull/7724))

=======
- Fixed hash of LightningEnum to work with value instead of name([#8421](https://github.com/PyTorchLightning/pytorch-lightning/pull/8421)).
>>>>>>> 35a6a6c7


- Fixed `move_data_to_device` to return the batch if the object `to` function didn't return `self` ([#8433](https://github.com/PyTorchLightning/pytorch-lightning/pull/8433))


- Fixed progress bar updates for Pod Training ([#8258](https://github.com/PyTorchLightning/pytorch-lightning/pull/8258))


- Fixed clearing dataloader references before attaching new dataloaders in consecutive `Trainer.{fit,validate,test,predict}´ runs ([#8442](https://github.com/PyTorchLightning/pytorch-lightning/pull/8442))


- Fixed memory leaks on GPU by moving `optimizer_states`, `ResultCollection.extra`, `ResultMetric` attributes, and `LoggerConnector` metrics to `cpu`. Also, delete the DDP wrapper on `teardown` ([#8490](https://github.com/PyTorchLightning/pytorch-lightning/pull/8490))


- Fixed `SWA` callback using LightningModule `prevent_trainer_and_dataloaders_deepcopy` to avoid OOM ([#8472](https://github.com/PyTorchLightning/pytorch-lightning/pull/8472))


- Fixed `ModelPruning` callback `on_save_checkpoint` to avoid making a `deepcopy` potentially leading to OOM ([#8472](https://github.com/PyTorchLightning/pytorch-lightning/pull/8472))


- Fixed DeepSpeed Windows support ([#8488](https://github.com/PyTorchLightning/pytorch-lightning/pull/8488))


- Fixed `accumulate_grad_batches` not been recomputed during model reload ([#5334](https://github.com/PyTorchLightning/pytorch-lightning/pull/5334))


- Fixed a `TypeError` when wrapping optimizers in the `HorovodPlugin` and running `Trainer.test` ([#7840](https://github.com/PyTorchLightning/pytorch-lightning/pull/7840))



## [1.3.8] - 2021-07-01

### Fixed

- Fixed a sync deadlock when checkpointing a `LightningModule` that uses a torchmetrics 0.4 `Metric` ([#8218](https://github.com/PyTorchLightning/pytorch-lightning/pull/8218))
- Fixed compatibility TorchMetrics v0.4 ([#8206](https://github.com/PyTorchLightning/pytorch-lightning/pull/8206))
- Added torchelastic check when sanitizing GPUs ([#8095](https://github.com/PyTorchLightning/pytorch-lightning/pull/8095))
- Fixed a DDP info message that was never shown ([#8111](https://github.com/PyTorchLightning/pytorch-lightning/pull/8111))
- Fixed metrics deprecation message at module import level ([#8163](https://github.com/PyTorchLightning/pytorch-lightning/pull/8163))
- Fixed a bug where an infinite recursion would be triggered when using the `BaseFinetuning` callback on a model that contains a `ModuleDict` ([#8170](https://github.com/PyTorchLightning/pytorch-lightning/pull/8170))
- Added a mechanism to detect `deadlock` for `DDP` when only 1 process trigger an `Exception`. The mechanism will `kill the processes` when it happens ([#8167](https://github.com/PyTorchLightning/pytorch-lightning/pull/8167))
- Fixed NCCL error when selecting non-consecutive device ids ([#8165](https://github.com/PyTorchLightning/pytorch-lightning/pull/8165))
- Fixed SWA to also work with `IterableDataset` ([#8172](https://github.com/PyTorchLightning/pytorch-lightning/pull/8172))


## [1.3.7] - 2021-06-22

### Fixed

- Fixed a bug where skipping an optimizer while using amp causes amp to trigger an assertion error ([#7975](https://github.com/PyTorchLightning/pytorch-lightning/pull/7975))
- Fixed deprecation messages not showing due to incorrect stacklevel ([#8002](https://github.com/PyTorchLightning/pytorch-lightning/pull/8002), [#8005](https://github.com/PyTorchLightning/pytorch-lightning/pull/8005))
- Fixed setting a `DistributedSampler` when using a distributed plugin in a custom accelerator ([#7814](https://github.com/PyTorchLightning/pytorch-lightning/pull/7814))
- Improved `PyTorchProfiler` chrome traces names ([#8009](https://github.com/PyTorchLightning/pytorch-lightning/pull/8009))
- Fixed moving the best score to device in `EarlyStopping` callback for TPU devices ([#7959](https://github.com/PyTorchLightning/pytorch-lightning/pull/7959))
- Fixes access to `callback_metrics` in ddp_spawn ([#7916](https://github.com/PyTorchLightning/pytorch-lightning/pull/7916))


## [1.3.6] - 2021-06-15

### Fixed

- Fixed logs overwriting issue for remote filesystems ([#7889](https://github.com/PyTorchLightning/pytorch-lightning/pull/7889))
- Fixed `DataModule.prepare_data` could only be called on the global rank 0 process ([#7945](https://github.com/PyTorchLightning/pytorch-lightning/pull/7945))
- Fixed setting `worker_init_fn` to seed dataloaders correctly when using DDP ([#7942](https://github.com/PyTorchLightning/pytorch-lightning/pull/7942))
- Fixed `BaseFinetuning` callback to properly handle parent modules w/ parameters ([#7931](https://github.com/PyTorchLightning/pytorch-lightning/pull/7931))


## [1.3.5] - 2021-06-08

### Added

- Added warning to Training Step output ([#7779](https://github.com/PyTorchLightning/pytorch-lightning/pull/7779))

### Fixed

- Fixed `LearningRateMonitor` and `BackboneFinetuning` ([#7835](https://github.com/PyTorchLightning/pytorch-lightning/pull/7835))
- Minor improvements to `apply_to_collection` and type signature of `log_dict` ([#7851](https://github.com/PyTorchLightning/pytorch-lightning/pull/7851))
- Fixed docker versions ([#7834](https://github.com/PyTorchLightning/pytorch-lightning/pull/7834))
- Fixed sharded training check for fp16 precision ([#7825](https://github.com/PyTorchLightning/pytorch-lightning/pull/7825))
- Fixed support for torch Module type hints in LightningCLI ([#7807](https://github.com/PyTorchLightning/pytorch-lightning/pull/7807))

### Changed

- Move `training_output` validation to after `train_step_end` ([#7868](https://github.com/PyTorchLightning/pytorch-lightning/pull/7868))


## [1.3.4] - 2021-06-01

### Fixed

- Fixed info message when max training time reached ([#7780](https://github.com/PyTorchLightning/pytorch-lightning/pull/7780))
- Fixed missing `__len__` method to `IndexBatchSamplerWrapper` ([#7681](https://github.com/PyTorchLightning/pytorch-lightning/pull/7681))


## [1.3.3] - 2021-05-27

### Changed

- Changed calling of `untoggle_optimizer(opt_idx)` out of the closure function ([#7563](https://github.com/PyTorchLightning/pytorch-lightning/pull/7563))

### Fixed

- Fixed `ProgressBar` pickling after calling `trainer.predict` ([#7608](https://github.com/PyTorchLightning/pytorch-lightning/pull/7608))
- Fixed broadcasting in multi-node, multi-gpu DDP using torch 1.7 ([#7592](https://github.com/PyTorchLightning/pytorch-lightning/pull/7592))
- Fixed dataloaders are not reset when tuning the model ([#7566](https://github.com/PyTorchLightning/pytorch-lightning/pull/7566))
- Fixed print errors in `ProgressBar` when `trainer.fit` is not called ([#7674](https://github.com/PyTorchLightning/pytorch-lightning/pull/7674))
- Fixed global step update when the epoch is skipped ([#7677](https://github.com/PyTorchLightning/pytorch-lightning/pull/7677))
- Fixed training loop total batch counter when accumulate grad batches was enabled ([#7692](https://github.com/PyTorchLightning/pytorch-lightning/pull/7692))


## [1.3.2] - 2021-05-18

### Changed

- `DataModule`s now avoid duplicate `{setup,teardown,prepare_data}` calls for the same stage ([#7238](https://github.com/PyTorchLightning/pytorch-lightning/pull/7238))

### Fixed

- Fixed parsing of multiple training dataloaders ([#7433](https://github.com/PyTorchLightning/pytorch-lightning/pull/7433))
- Fixed recursive passing of `wrong_type` keyword argument in `pytorch_lightning.utilities.apply_to_collection` ([#7433](https://github.com/PyTorchLightning/pytorch-lightning/pull/7433))
- Fixed setting correct `DistribType` for `ddp_cpu` (spawn) backend ([#7492](https://github.com/PyTorchLightning/pytorch-lightning/pull/7492))
- Fixed incorrect number of calls to LR scheduler when `check_val_every_n_epoch > 1` ([#7032](https://github.com/PyTorchLightning/pytorch-lightning/pull/7032))


## [1.3.1] - 2021-05-11

### Fixed

- Fixed DeepSpeed with IterableDatasets ([#7362](https://github.com/PyTorchLightning/pytorch-lightning/pull/7362))
- Fixed `Trainer.current_epoch` not getting restored after tuning ([#7434](https://github.com/PyTorchLightning/pytorch-lightning/pull/7434))
- Fixed local rank displayed in console log ([#7395](https://github.com/PyTorchLightning/pytorch-lightning/pull/7395))


## [1.3.0] - 2021-05-06

### Added

- Added support for the `EarlyStopping` callback to run at the end of the training epoch ([#6944](https://github.com/PyTorchLightning/pytorch-lightning/pull/6944))
- Added synchronization points before and after `setup` hooks are run ([#7202](https://github.com/PyTorchLightning/pytorch-lightning/pull/7202))
- Added a `teardown` hook to `ClusterEnvironment` ([#6942](https://github.com/PyTorchLightning/pytorch-lightning/pull/6942))
- Added utils for metrics to scalar conversions ([#7180](https://github.com/PyTorchLightning/pytorch-lightning/pull/7180))
- Added utils for NaN/Inf detection for gradients and parameters ([#6834](https://github.com/PyTorchLightning/pytorch-lightning/pull/6834))
- Added more explicit exception message when trying to execute `trainer.test()` or `trainer.validate()` with `fast_dev_run=True` ([#6667](https://github.com/PyTorchLightning/pytorch-lightning/pull/6667))
- Added `LightningCLI` class to provide simple reproducibility with minimum boilerplate training CLI (
    [#4492](https://github.com/PyTorchLightning/pytorch-lightning/pull/4492),
    [#6862](https://github.com/PyTorchLightning/pytorch-lightning/pull/6862),
    [#7156](https://github.com/PyTorchLightning/pytorch-lightning/pull/7156),
    [#7299](https://github.com/PyTorchLightning/pytorch-lightning/pull/7299))
- Added `gradient_clip_algorithm` argument to Trainer for gradient clipping by value ([#6123](https://github.com/PyTorchLightning/pytorch-lightning/pull/6123)).
- Added a way to print to terminal without breaking up the progress bar ([#5470](https://github.com/PyTorchLightning/pytorch-lightning/pull/5470))
- Added support to checkpoint after training steps in `ModelCheckpoint` callback ([#6146](https://github.com/PyTorchLightning/pytorch-lightning/pull/6146))
- Added `TrainerStatus.{INITIALIZING,RUNNING,FINISHED,INTERRUPTED}` ([#7173](https://github.com/PyTorchLightning/pytorch-lightning/pull/7173))
- Added `Trainer.validate()` method to perform one evaluation epoch over the validation set ([#4948](https://github.com/PyTorchLightning/pytorch-lightning/pull/4948))
- Added `LightningEnvironment` for Lightning-specific DDP ([#5915](https://github.com/PyTorchLightning/pytorch-lightning/pull/5915))
- Added `teardown()` hook to LightningDataModule ([#4673](https://github.com/PyTorchLightning/pytorch-lightning/pull/4673))
- Added `auto_insert_metric_name` parameter to `ModelCheckpoint` ([#6277](https://github.com/PyTorchLightning/pytorch-lightning/pull/6277))
- Added arg to `self.log` that enables users to give custom names when dealing with multiple dataloaders ([#6274](https://github.com/PyTorchLightning/pytorch-lightning/pull/6274))
- Added `teardown` method to `BaseProfiler` to enable subclasses defining post-profiling steps outside of `__del__` ([#6370](https://github.com/PyTorchLightning/pytorch-lightning/pull/6370))
- Added `setup` method to `BaseProfiler` to enable subclasses defining pre-profiling steps for every process ([#6633](https://github.com/PyTorchLightning/pytorch-lightning/pull/6633))
- Added no return warning to predict ([#6139](https://github.com/PyTorchLightning/pytorch-lightning/pull/6139))
- Added `Trainer.predict` config validation ([#6543](https://github.com/PyTorchLightning/pytorch-lightning/pull/6543))
- Added `AbstractProfiler` interface ([#6621](https://github.com/PyTorchLightning/pytorch-lightning/pull/6621))
- Added support for including module names for forward in the autograd trace of `PyTorchProfiler` ([#6349](https://github.com/PyTorchLightning/pytorch-lightning/pull/6349))
- Added support for the PyTorch 1.8.1 autograd profiler ([#6618](https://github.com/PyTorchLightning/pytorch-lightning/pull/6618))
- Added `outputs` parameter to callback's `on_validation_epoch_end` & `on_test_epoch_end` hooks ([#6120](https://github.com/PyTorchLightning/pytorch-lightning/pull/6120))
- Added `configure_sharded_model` hook ([#6679](https://github.com/PyTorchLightning/pytorch-lightning/pull/6679))
- Added support for `precision=64`, enabling training with double precision ([#6595](https://github.com/PyTorchLightning/pytorch-lightning/pull/6595))
- Added support for DDP communication hooks ([#6736](https://github.com/PyTorchLightning/pytorch-lightning/pull/6736))
- Added `artifact_location` argument to `MLFlowLogger` which will be passed to the `MlflowClient.create_experiment` call ([#6677](https://github.com/PyTorchLightning/pytorch-lightning/pull/6677))
- Added `model` parameter to precision plugins' `clip_gradients` signature (
    [#6764](https://github.com/PyTorchLightning/pytorch-lightning/pull/6764),
    [#7231](https://github.com/PyTorchLightning/pytorch-lightning/pull/7231))
- Added `is_last_batch` attribute to `Trainer` ([#6825](https://github.com/PyTorchLightning/pytorch-lightning/pull/6825))
- Added `LightningModule.lr_schedulers()` for manual optimization  ([#6567](https://github.com/PyTorchLightning/pytorch-lightning/pull/6567))
- Added `MpModelWrapper` in TPU Spawn ([#7045](https://github.com/PyTorchLightning/pytorch-lightning/pull/7045))
- Added `max_time` Trainer argument to limit training time ([#6823](https://github.com/PyTorchLightning/pytorch-lightning/pull/6823))
- Added `on_predict_{batch,epoch}_{start,end}` hooks ([#7141](https://github.com/PyTorchLightning/pytorch-lightning/pull/7141))
- Added new `EarlyStopping` parameters `stopping_threshold` and `divergence_threshold` ([#6868](https://github.com/PyTorchLightning/pytorch-lightning/pull/6868))
- Added `debug` flag to TPU Training Plugins (PT_XLA_DEBUG) ([#7219](https://github.com/PyTorchLightning/pytorch-lightning/pull/7219))
- Added new `UnrepeatedDistributedSampler` and `IndexBatchSamplerWrapper` for tracking distributed predictions ([#7215](https://github.com/PyTorchLightning/pytorch-lightning/pull/7215))
- Added `trainer.predict(return_predictions=None|False|True)` ([#7215](https://github.com/PyTorchLightning/pytorch-lightning/pull/7215))
- Added `BasePredictionWriter` callback to implement prediction saving ([#7127](https://github.com/PyTorchLightning/pytorch-lightning/pull/7127))
- Added `trainer.tune(scale_batch_size_kwargs, lr_find_kwargs)` arguments to configure the tuning algorithms ([#7258](https://github.com/PyTorchLightning/pytorch-lightning/pull/7258))
- Added `tpu_distributed` check for TPU Spawn barrier ([#7241](https://github.com/PyTorchLightning/pytorch-lightning/pull/7241))
- Added device updates to TPU Spawn for Pod training ([#7243](https://github.com/PyTorchLightning/pytorch-lightning/pull/7243))
- Added warning when missing `Callback` and using `resume_from_checkpoint` ([#7254](https://github.com/PyTorchLightning/pytorch-lightning/pull/7254))
- DeepSpeed single file saving ([#6900](https://github.com/PyTorchLightning/pytorch-lightning/pull/6900))
- Added Training type Plugins Registry (
    [#6982](https://github.com/PyTorchLightning/pytorch-lightning/pull/6982),
    [#7063](https://github.com/PyTorchLightning/pytorch-lightning/pull/7063),
    [#7214](https://github.com/PyTorchLightning/pytorch-lightning/pull/7214),
    [#7224](https://github.com/PyTorchLightning/pytorch-lightning/pull/7224)
)
- Add `ignore` param to `save_hyperparameters` ([#6056](https://github.com/PyTorchLightning/pytorch-lightning/pull/6056))

### Changed

- Changed `LightningModule.truncated_bptt_steps` to be property ([#7323](https://github.com/PyTorchLightning/pytorch-lightning/pull/7323))
- Changed `EarlyStopping` callback from by default running `EarlyStopping.on_validation_end` if only training is run. Set `check_on_train_epoch_end` to run the callback at the end of the train epoch instead of at the end of the validation epoch ([#7069](https://github.com/PyTorchLightning/pytorch-lightning/pull/7069))
- Renamed `pytorch_lightning.callbacks.swa` to `pytorch_lightning.callbacks.stochastic_weight_avg` ([#6259](https://github.com/PyTorchLightning/pytorch-lightning/pull/6259))
- Refactor `RunningStage` and `TrainerState` usage (
    [#4945](https://github.com/PyTorchLightning/pytorch-lightning/pull/4945),
    [#7173](https://github.com/PyTorchLightning/pytorch-lightning/pull/7173))
    * Added `RunningStage.SANITY_CHECKING`
    * Added `TrainerFn.{FITTING,VALIDATING,TESTING,PREDICTING,TUNING}`
    * Changed `trainer.evaluating` to return `True` if validating or testing
- Changed `setup()` and `teardown()` stage argument to take any of `{fit,validate,test,predict}` ([#6386](https://github.com/PyTorchLightning/pytorch-lightning/pull/6386))
- Changed profilers to save separate report files per state and rank ([#6621](https://github.com/PyTorchLightning/pytorch-lightning/pull/6621))
- The trainer no longer tries to save a checkpoint on exception or run callback's `on_train_end` functions ([#6864](https://github.com/PyTorchLightning/pytorch-lightning/pull/6864))
- Changed `PyTorchProfiler` to use `torch.autograd.profiler.record_function` to record functions ([#6349](https://github.com/PyTorchLightning/pytorch-lightning/pull/6349))
- Disabled `lr_scheduler.step()` in manual optimization  ([#6825](https://github.com/PyTorchLightning/pytorch-lightning/pull/6825))
- Changed warnings and recommendations for dataloaders in `ddp_spawn` ([#6762](https://github.com/PyTorchLightning/pytorch-lightning/pull/6762))
- `pl.seed_everything` will now also set the seed on the `DistributedSampler` ([#7024](https://github.com/PyTorchLightning/pytorch-lightning/pull/7024))
- Changed default setting for communication of multi-node training using `DDPShardedPlugin` ([#6937](https://github.com/PyTorchLightning/pytorch-lightning/pull/6937))
- `trainer.tune()` now returns the tuning result ([#7258](https://github.com/PyTorchLightning/pytorch-lightning/pull/7258))
- `LightningModule.from_datasets()` now accepts `IterableDataset` instances as training datasets. ([#7503](https://github.com/PyTorchLightning/pytorch-lightning/pull/7503))
- Changed `resume_from_checkpoint` warning to an error when the checkpoint file does not exist ([#7075](https://github.com/PyTorchLightning/pytorch-lightning/pull/7075))
- Automatically set `sync_batchnorm` for `training_type_plugin` ([#6536](https://github.com/PyTorchLightning/pytorch-lightning/pull/6536))
- Allowed training type plugin to delay optimizer creation ([#6331](https://github.com/PyTorchLightning/pytorch-lightning/pull/6331))
- Removed ModelSummary validation from train loop on_trainer_init ([#6610](https://github.com/PyTorchLightning/pytorch-lightning/pull/6610))
- Moved `save_function` to accelerator ([#6689](https://github.com/PyTorchLightning/pytorch-lightning/pull/6689))
- Updated DeepSpeed ZeRO ([#6546](https://github.com/PyTorchLightning/pytorch-lightning/pull/6546),
    [#6752](https://github.com/PyTorchLightning/pytorch-lightning/pull/6752),
    [#6142](https://github.com/PyTorchLightning/pytorch-lightning/pull/6142),
    [#6321](https://github.com/PyTorchLightning/pytorch-lightning/pull/6321))
- Improved verbose logging for `EarlyStopping` callback ([#6811](https://github.com/PyTorchLightning/pytorch-lightning/pull/6811))
- Run ddp_spawn dataloader checks on Windows ([#6930](https://github.com/PyTorchLightning/pytorch-lightning/pull/6930))
- Updated mlflow with using `resolve_tags` ([#6746](https://github.com/PyTorchLightning/pytorch-lightning/pull/6746))
- Moved `save_hyperparameters` to its own function ([#7119](https://github.com/PyTorchLightning/pytorch-lightning/pull/7119))
- Replaced `_DataModuleWrapper` with `__new__` ([#7289](https://github.com/PyTorchLightning/pytorch-lightning/pull/7289))
- Reset `current_fx` properties on lightning module in teardown ([#7247](https://github.com/PyTorchLightning/pytorch-lightning/pull/7247))
- Auto-set `DataLoader.worker_init_fn` with `seed_everything` ([#6960](https://github.com/PyTorchLightning/pytorch-lightning/pull/6960))
- Remove `model.trainer` call inside of dataloading mixin ([#7317](https://github.com/PyTorchLightning/pytorch-lightning/pull/7317))
- Split profilers module ([#6261](https://github.com/PyTorchLightning/pytorch-lightning/pull/6261))
- Ensure accelerator is valid if running interactively ([#5970](https://github.com/PyTorchLightning/pytorch-lightning/pull/5970))
- Disabled batch transfer in DP mode ([#6098](https://github.com/PyTorchLightning/pytorch-lightning/pull/6098))

### Deprecated

- Deprecated `outputs` in both `LightningModule.on_train_epoch_end` and `Callback.on_train_epoch_end` hooks ([#7339](https://github.com/PyTorchLightning/pytorch-lightning/pull/7339))
- Deprecated `Trainer.truncated_bptt_steps` in favor of `LightningModule.truncated_bptt_steps` ([#7323](https://github.com/PyTorchLightning/pytorch-lightning/pull/7323))
- Deprecated `outputs` in both `LightningModule.on_train_epoch_end` and `Callback.on_train_epoch_end` hooks ([#7339](https://github.com/PyTorchLightning/pytorch-lightning/pull/7339))
- Deprecated `LightningModule.grad_norm` in favor of `pytorch_lightning.utilities.grads.grad_norm` ([#7292](https://github.com/PyTorchLightning/pytorch-lightning/pull/7292))
- Deprecated the `save_function` property from the `ModelCheckpoint` callback ([#7201](https://github.com/PyTorchLightning/pytorch-lightning/pull/7201))
- Deprecated `LightningModule.write_predictions` and `LightningModule.write_predictions_dict` ([#7066](https://github.com/PyTorchLightning/pytorch-lightning/pull/7066))
- Deprecated `TrainerLoggingMixin` in favor of a separate utilities module for metric handling ([#7180](https://github.com/PyTorchLightning/pytorch-lightning/pull/7180))
- Deprecated `TrainerTrainingTricksMixin` in favor of a separate utilities module for NaN/Inf detection for gradients and parameters ([#6834](https://github.com/PyTorchLightning/pytorch-lightning/pull/6834))
- `period` has been deprecated in favor of `every_n_val_epochs` in the `ModelCheckpoint` callback ([#6146](https://github.com/PyTorchLightning/pytorch-lightning/pull/6146))
- Deprecated `trainer.running_sanity_check` in favor of `trainer.sanity_checking` ([#4945](https://github.com/PyTorchLightning/pytorch-lightning/pull/4945))
- Deprecated `Profiler(output_filename)` in favor of `dirpath` and `filename` ([#6621](https://github.com/PyTorchLightning/pytorch-lightning/pull/6621))
- Deprecated `PytorchProfiler(profiled_functions)` in favor of `record_functions` ([#6349](https://github.com/PyTorchLightning/pytorch-lightning/pull/6349))
- Deprecated `@auto_move_data` in favor of `trainer.predict` ([#6993](https://github.com/PyTorchLightning/pytorch-lightning/pull/6993))
- Deprecated `Callback.on_load_checkpoint(checkpoint)` in favor of `Callback.on_load_checkpoint(trainer, pl_module, checkpoint)` ([#7253](https://github.com/PyTorchLightning/pytorch-lightning/pull/7253))
- Deprecated metrics in favor of `torchmetrics` (
    [#6505](https://github.com/PyTorchLightning/pytorch-lightning/pull/6505),
    [#6530](https://github.com/PyTorchLightning/pytorch-lightning/pull/6530),
    [#6540](https://github.com/PyTorchLightning/pytorch-lightning/pull/6540),
    [#6547](https://github.com/PyTorchLightning/pytorch-lightning/pull/6547),
    [#6515](https://github.com/PyTorchLightning/pytorch-lightning/pull/6515),
    [#6572](https://github.com/PyTorchLightning/pytorch-lightning/pull/6572),
    [#6573](https://github.com/PyTorchLightning/pytorch-lightning/pull/6573),
    [#6584](https://github.com/PyTorchLightning/pytorch-lightning/pull/6584),
    [#6636](https://github.com/PyTorchLightning/pytorch-lightning/pull/6636),
    [#6637](https://github.com/PyTorchLightning/pytorch-lightning/pull/6637),
    [#6649](https://github.com/PyTorchLightning/pytorch-lightning/pull/6649),
    [#6659](https://github.com/PyTorchLightning/pytorch-lightning/pull/6659),
    [#7131](https://github.com/PyTorchLightning/pytorch-lightning/pull/7131),
)
- Deprecated the `LightningModule.datamodule` getter and setter methods; access them through `Trainer.datamodule` instead ([#7168](https://github.com/PyTorchLightning/pytorch-lightning/pull/7168))
- Deprecated the use of `Trainer(gpus="i")` (string) for selecting the i-th GPU; from v1.5 this will set the number of GPUs instead of the index ([#6388](https://github.com/PyTorchLightning/pytorch-lightning/pull/6388))

### Removed

- Removed the `exp_save_path` property from the `LightningModule` ([#7266](https://github.com/PyTorchLightning/pytorch-lightning/pull/7266))
- Removed training loop explicitly calling `EarlyStopping.on_validation_end` if no validation is run ([#7069](https://github.com/PyTorchLightning/pytorch-lightning/pull/7069))
- Removed `automatic_optimization` as a property from the training loop in favor of `LightningModule.automatic_optimization` ([#7130](https://github.com/PyTorchLightning/pytorch-lightning/pull/7130))
- Removed evaluation loop legacy returns for `*_epoch_end` hooks ([#6973](https://github.com/PyTorchLightning/pytorch-lightning/pull/6973))
- Removed support for passing a bool value to `profiler` argument of Trainer ([#6164](https://github.com/PyTorchLightning/pytorch-lightning/pull/6164))
- Removed no return warning from val/test step ([#6139](https://github.com/PyTorchLightning/pytorch-lightning/pull/6139))
- Removed passing a `ModelCheckpoint` instance to `Trainer(checkpoint_callback)` ([#6166](https://github.com/PyTorchLightning/pytorch-lightning/pull/6166))
- Removed deprecated Trainer argument `enable_pl_optimizer` and `automatic_optimization` ([#6163](https://github.com/PyTorchLightning/pytorch-lightning/pull/6163))
- Removed deprecated metrics ([#6161](https://github.com/PyTorchLightning/pytorch-lightning/pull/6161))
    * from `pytorch_lightning.metrics.functional.classification` removed `to_onehot`, `to_categorical`, `get_num_classes`, `roc`, `multiclass_roc`, `average_precision`, `precision_recall_curve`, `multiclass_precision_recall_curve`
    * from `pytorch_lightning.metrics.functional.reduction` removed `reduce`, `class_reduce`
- Removed deprecated `ModelCheckpoint` arguments `prefix`, `mode="auto"` ([#6162](https://github.com/PyTorchLightning/pytorch-lightning/pull/6162))
- Removed `mode='auto'` from `EarlyStopping` ([#6167](https://github.com/PyTorchLightning/pytorch-lightning/pull/6167))
- Removed `epoch` and `step` arguments from `ModelCheckpoint.format_checkpoint_name()`, these are now included in the `metrics` argument ([#7344](https://github.com/PyTorchLightning/pytorch-lightning/pull/7344))
- Removed legacy references for magic keys in the `Result` object ([#6016](https://github.com/PyTorchLightning/pytorch-lightning/pull/6016))
- Removed deprecated `LightningModule` `hparams` setter ([#6207](https://github.com/PyTorchLightning/pytorch-lightning/pull/6207))
- Removed legacy code to log or include metrics in the progress bar by returning them in a dict with the `"log"/"progress_bar"` magic keys. Use `self.log` instead ([#6734](https://github.com/PyTorchLightning/pytorch-lightning/pull/6734))
- Removed `trainer.fit()` return value of `1`. It has no return now ([#7237](https://github.com/PyTorchLightning/pytorch-lightning/pull/7237))
- Removed `logger_connector` legacy code ([#6733](https://github.com/PyTorchLightning/pytorch-lightning/pull/6733))
- Removed unused mixin attributes ([#6487](https://github.com/PyTorchLightning/pytorch-lightning/pull/6487))

### Fixed

- Fixed NaN errors in progress bars when training with iterable datasets with no length defined ([#7306](https://github.com/PyTorchLightning/pytorch-lightning/pull/7306))
- Fixed attaching train and validation dataloaders when `reload_dataloaders_every_epoch=True` and `num_sanity_val_steps=0` ([#7207](https://github.com/PyTorchLightning/pytorch-lightning/pull/7207))
- Added a barrier in the accelerator `teardown` to synchronize processes before execution finishes ([#6814](https://github.com/PyTorchLightning/pytorch-lightning/pull/6814))
- Fixed multi-node DDP sub-process launch by using `local_rank` instead of `global_rank` for main process assertion ([#7061](https://github.com/PyTorchLightning/pytorch-lightning/pull/7061))
- Fixed incorrect removal of `WORLD_SIZE` environment variable in DDP training when launching with torch distributed/torchelastic ([#6942](https://github.com/PyTorchLightning/pytorch-lightning/pull/6942))
- Made the `Plugin.reduce` method more consistent across all Plugins to reflect a mean-reduction by default ([#6011](https://github.com/PyTorchLightning/pytorch-lightning/pull/6011))
- Move lightning module to correct device type when using LightningDistributedWrapper ([#6070](https://github.com/PyTorchLightning/pytorch-lightning/pull/6070))
- Do not print top-k verbose log with `ModelCheckpoint(monitor=None)` ([#6109](https://github.com/PyTorchLightning/pytorch-lightning/pull/6109))
- Fixed `ModelCheckpoint(save_top_k=0, save_last=True)` not saving the `last` checkpoint ([#6136](https://github.com/PyTorchLightning/pytorch-lightning/pull/6136))
- Fixed `.teardown(stage='fit')` and `.on_fit_{start,end}()` getting called during `trainer.test` ([#6386](https://github.com/PyTorchLightning/pytorch-lightning/pull/6386))
- Fixed LightningModule `all_gather` on cpu tensors ([#6416](https://github.com/PyTorchLightning/pytorch-lightning/pull/6416))
- Fixed torch distributed not available in setup hook for DDP ([#6506](https://github.com/PyTorchLightning/pytorch-lightning/pull/6506))
- Fixed `trainer.tuner.{lr_find,scale_batch_size}` not setting the `Trainer` state properly ([#7258](https://github.com/PyTorchLightning/pytorch-lightning/pull/7258))
- Fixed bug where the learning rate schedulers did not follow the optimizer frequencies ([#4868](https://github.com/PyTorchLightning/pytorch-lightning/pull/4868))
- Fixed pickle error checker to now check for `pickle.PickleError` to catch all pickle errors ([#6917](https://github.com/PyTorchLightning/pytorch-lightning/pull/6917))
- Fixed a bug where the outputs object passed to `LightningModule.training_epoch_end` was different from the object passed to the `on_train_end_epoch` hook ([#6969](https://github.com/PyTorchLightning/pytorch-lightning/pull/6969))
- Fixed a bug where the outputs passed to `train_batch_end` would be lists even when using a single optimizer and no truncated backprop through time steps ([#6969](https://github.com/PyTorchLightning/pytorch-lightning/pull/6969))
- Fixed bug for trainer error handling which would cause hang for distributed training ([#6864](https://github.com/PyTorchLightning/pytorch-lightning/pull/6864))
- Fixed `self.device` not returning the correct device in replicas of data-parallel ([#6414](https://github.com/PyTorchLightning/pytorch-lightning/pull/6414))
- Fixed `lr_find` trying beyond `num_training` steps and suggesting a too high learning rate ([#7076](https://github.com/PyTorchLightning/pytorch-lightning/pull/7076))
- Fixed logger creating incorrect version folder in DDP with repeated `Trainer.fit` calls ([#7077](https://github.com/PyTorchLightning/pytorch-lightning/pull/7077))
- Fixed metric objects passed directly to `self.log` not being reset correctly ([#7055](https://github.com/PyTorchLightning/pytorch-lightning/pull/7055))
- Fixed `CombinedLoader` in distributed settings for validation / testing ([#7102](https://github.com/PyTorchLightning/pytorch-lightning/pull/7102))
- Fixed the save_dir in `WandbLogger` when the run was initiated externally ([#7106](https://github.com/PyTorchLightning/pytorch-lightning/pull/7106))
- Fixed `num_sanity_val_steps` affecting reproducibility of training data shuffling ([#7014](https://github.com/PyTorchLightning/pytorch-lightning/pull/7014))
- Fixed resetting device after `fitting/evaluating/predicting` ([#7188](https://github.com/PyTorchLightning/pytorch-lightning/pull/7188))
- Fixed bug where `trainer.tuner.scale_batch_size(max_trials=0)` would not return the correct batch size result ([#7262](https://github.com/PyTorchLightning/pytorch-lightning/pull/7262))
- Fixed metrics not being properly logged with `precision=16` and `manual_optimization` ([#7228](https://github.com/PyTorchLightning/pytorch-lightning/pull/7228))
- Fixed `BaseFinetuning` properly reloading `optimizer_states` when using `resume_from_checkpoint` ([#6891](https://github.com/PyTorchLightning/pytorch-lightning/pull/6891))
- Fixed `parameters_to_ignore` not properly set to DDPWrapper ([#7239](https://github.com/PyTorchLightning/pytorch-lightning/pull/7239))
- Fixed parsing of `fast_dev_run=True` with the built-in `ArgumentParser` ([#7240](https://github.com/PyTorchLightning/pytorch-lightning/pull/7240))
- Fixed handling an `IterableDataset` that fails to produce a batch at the beginning of an epoch ([#7294](https://github.com/PyTorchLightning/pytorch-lightning/pull/7294))
- Fixed `LightningModule.save_hyperparameters()` when attempting to save an empty container ([#7268](https://github.com/PyTorchLightning/pytorch-lightning/pull/7268))
- Fixed `apex` not properly instantiated when running with `ddp` ([#7274](https://github.com/PyTorchLightning/pytorch-lightning/pull/7274))
- Fixed optimizer `state` not moved to `GPU` ([#7277](https://github.com/PyTorchLightning/pytorch-lightning/pull/7277))
- Fixed custom init args for `WandbLogger` ([#6989](https://github.com/PyTorchLightning/pytorch-lightning/pull/6989))
- Fixed a bug where an error would be raised if the train dataloader sometimes produced None for a batch ([#7342](https://github.com/PyTorchLightning/pytorch-lightning/pull/7342))
- Fixed examples (
    [#6600](https://github.com/PyTorchLightning/pytorch-lightning/pull/6600),
    [#6638](https://github.com/PyTorchLightning/pytorch-lightning/pull/6638),
    [#7096](https://github.com/PyTorchLightning/pytorch-lightning/pull/7096),
    [#7246](https://github.com/PyTorchLightning/pytorch-lightning/pull/7246),
    [#6357](https://github.com/PyTorchLightning/pytorch-lightning/pull/6357),
    [#6476](https://github.com/PyTorchLightning/pytorch-lightning/pull/6476),
    [#6294](https://github.com/PyTorchLightning/pytorch-lightning/pull/6294),
    [#6373](https://github.com/PyTorchLightning/pytorch-lightning/pull/6373),
    [#6088](https://github.com/PyTorchLightning/pytorch-lightning/pull/6088),
    [#7398](https://github.com/PyTorchLightning/pytorch-lightning/pull/7398)
)
- Resolved schedule step bug for PyTorch Profiler ([#6674](https://github.com/PyTorchLightning/pytorch-lightning/pull/6674),
    [#6681](https://github.com/PyTorchLightning/pytorch-lightning/pull/6681))
- Updated logic for checking TPUs availability ([#6767](https://github.com/PyTorchLightning/pytorch-lightning/pull/6767))
- Resolve TPU miss rendezvous ([#6781](https://github.com/PyTorchLightning/pytorch-lightning/pull/6781))
- Fixed auto-scaling mode when calling tune method on trainer ([#7321](https://github.com/PyTorchLightning/pytorch-lightning/pull/7321))
- Fixed finetuning complex models correctly unfreezes ([#6880](https://github.com/PyTorchLightning/pytorch-lightning/pull/6880))
- Ensure we set the eval/train flag correctly on accelerator model ([#6877](https://github.com/PyTorchLightning/pytorch-lightning/pull/6877))
- Set better defaults for `rank_zero_only.rank` when training is launched with SLURM and torchelastic ([#6802](https://github.com/PyTorchLightning/pytorch-lightning/pull/6802))
- Fixed matching the number of outputs of backward with forward for AllGatherGrad ([#6625](https://github.com/PyTorchLightning/pytorch-lightning/pull/6625))
- Fixed the `gradient_clip_algorithm` has no effect ([#6928](https://github.com/PyTorchLightning/pytorch-lightning/pull/6928))
- Fixed CUDA OOM detection and handling ([#6934](https://github.com/PyTorchLightning/pytorch-lightning/pull/6934))
- Fixed `unfreeze_and_add_param_group` expects `modules` rather than `module` ([#6822](https://github.com/PyTorchLightning/pytorch-lightning/pull/6822))
- Fixed DPP + SyncBN when move on device ([#6838](https://github.com/PyTorchLightning/pytorch-lightning/pull/6838))
- Fixed missing arguments in `lr_find` call ([#6784](https://github.com/PyTorchLightning/pytorch-lightning/pull/6784))
- Fixed `set_default_tensor_type` to `torch.DoubleTensor` with precision=64 ([#7108](https://github.com/PyTorchLightning/pytorch-lightning/pull/7108))
- Fixed `NeptuneLogger.log_text(step=None)` ([#7194](https://github.com/PyTorchLightning/pytorch-lightning/pull/7194))
- Fixed importing torchtext batch ([#6365](https://github.com/PyTorchLightning/pytorch-lightning/pull/6365),
    [#6323](https://github.com/PyTorchLightning/pytorch-lightning/pull/6323),
    [#6211](https://github.com/PyTorchLightning/pytorch-lightning/pull/6211))


## [1.2.9] - 2021-04-20

### Fixed

- Fixed the order to call for world ranks & the `root_device` property in `TPUSpawnPlugin` ([#7074](https://github.com/PyTorchLightning/pytorch-lightning/pull/7074))
- Fixed multi-gpu join for Horovod ([#6954](https://github.com/PyTorchLightning/pytorch-lightning/pull/6954))
- Fixed parsing for pre-release package versions ([#6999](https://github.com/PyTorchLightning/pytorch-lightning/pull/6999))


## [1.2.8] - 2021-04-14

### Added

- Added TPUSpawn + IterableDataset error message ([#6875](https://github.com/PyTorchLightning/pytorch-lightning/pull/6875))

### Fixed

- Fixed process rank not being available right away after `Trainer` instantiation ([#6941](https://github.com/PyTorchLightning/pytorch-lightning/pull/6941))
- Fixed `sync_dist` for tpus ([#6950](https://github.com/PyTorchLightning/pytorch-lightning/pull/6950))
- Fixed `AttributeError` for `require_backward_grad_sync` when running manual optimization with sharded plugin ([#6915](https://github.com/PyTorchLightning/pytorch-lightning/pull/6915))
- Fixed `--gpus` default for parser returned by `Trainer.add_argparse_args` ([#6898](https://github.com/PyTorchLightning/pytorch-lightning/pull/6898))
- Fixed TPU Spawn all gather ([#6896](https://github.com/PyTorchLightning/pytorch-lightning/pull/6896))
- Fixed `EarlyStopping` logic when `min_epochs` or `min_steps` requirement is not met ([#6705](https://github.com/PyTorchLightning/pytorch-lightning/pull/6705))
- Fixed csv extension check ([#6436](https://github.com/PyTorchLightning/pytorch-lightning/pull/6436))
- Fixed checkpoint issue when using Horovod distributed backend ([#6958](https://github.com/PyTorchLightning/pytorch-lightning/pull/6958))
- Fixed tensorboard exception raising ([#6901](https://github.com/PyTorchLightning/pytorch-lightning/pull/6901))
- Fixed setting the eval/train flag correctly on accelerator model ([#6983](https://github.com/PyTorchLightning/pytorch-lightning/pull/6983))
- Fixed DDP_SPAWN compatibility with bug_report_model.py ([#6892](https://github.com/PyTorchLightning/pytorch-lightning/pull/6892))
- Fixed bug where `BaseFinetuning.flatten_modules()` was duplicating leaf node parameters ([#6879](https://github.com/PyTorchLightning/pytorch-lightning/pull/6879))
- Set better defaults for `rank_zero_only.rank` when training is launched with SLURM and torchelastic:
    * Support SLURM and torchelastic global rank environment variables ([#5715](https://github.com/PyTorchLightning/pytorch-lightning/pull/5715))
    * Remove hardcoding of local rank in accelerator connector ([#6878](https://github.com/PyTorchLightning/pytorch-lightning/pull/6878))


## [1.2.7] - 2021-04-06

### Fixed

- Fixed resolve a bug with omegaconf and xm.save ([#6741](https://github.com/PyTorchLightning/pytorch-lightning/pull/6741))
- Fixed an issue with IterableDataset when __len__ is not defined ([#6828](https://github.com/PyTorchLightning/pytorch-lightning/pull/6828))
- Sanitize None params during pruning ([#6836](https://github.com/PyTorchLightning/pytorch-lightning/pull/6836))
- Enforce an epoch scheduler interval when using SWA ([#6588](https://github.com/PyTorchLightning/pytorch-lightning/pull/6588))
- Fixed TPU Colab hang issue, post training ([#6816](https://github.com/PyTorchLightning/pytorch-lightning/pull/6816))
- Fixed a bug where `TensorBoardLogger` would give a warning and not log correctly to a symbolic link `save_dir` ([#6730](https://github.com/PyTorchLightning/pytorch-lightning/pull/6730))
- Fixed bug where `predict` could not be used when `progress_bar_refresh_rate=0` ([#6884](https://github.com/PyTorchLightning/pytorch-lightning/pull/6884))


## [1.2.6] - 2021-03-30

### Changed

- Changed the behavior of `on_epoch_start` to run at the beginning of validation & test epoch ([#6498](https://github.com/PyTorchLightning/pytorch-lightning/pull/6498))

### Removed

- Removed legacy code to include `step` dictionary returns in `callback_metrics`. Use `self.log_dict` instead. ([#6682](https://github.com/PyTorchLightning/pytorch-lightning/pull/6682))

### Fixed

- Fixed `DummyLogger.log_hyperparams` raising a `TypeError` when running with `fast_dev_run=True` ([#6398](https://github.com/PyTorchLightning/pytorch-lightning/pull/6398))
- Fixed error on TPUs when there was no `ModelCheckpoint` ([#6654](https://github.com/PyTorchLightning/pytorch-lightning/pull/6654))
- Fixed `trainer.test` freeze on TPUs ([#6654](https://github.com/PyTorchLightning/pytorch-lightning/pull/6654))
- Fixed a bug where gradients were disabled after calling `Trainer.predict` ([#6657](https://github.com/PyTorchLightning/pytorch-lightning/pull/6657))
- Fixed bug where no TPUs were detected in a TPU pod env ([#6719](https://github.com/PyTorchLightning/pytorch-lightning/pull/6719))


## [1.2.5] - 2021-03-23

### Changed

- Update Gradient Clipping for the TPU Accelerator ([#6576](https://github.com/PyTorchLightning/pytorch-lightning/pull/6576))
- Refactored setup for typing friendly ([#6590](https://github.com/PyTorchLightning/pytorch-lightning/pull/6590))

### Fixed

- Fixed a bug where `all_gather` would not work correctly with `tpu_cores=8` ([#6587](https://github.com/PyTorchLightning/pytorch-lightning/pull/6587))
- Fixed comparing required versions ([#6434](https://github.com/PyTorchLightning/pytorch-lightning/pull/6434))
- Fixed duplicate logs appearing in console when using the python logging module ([#6275](https://github.com/PyTorchLightning/pytorch-lightning/pull/6275))
- Added Autocast in validation, test and predict modes for Native AMP ([#6565](https://github.com/PyTorchLightning/pytorch-lightning/pull/6565))


## [1.2.4] - 2021-03-16

### Changed

- Changed the default of `find_unused_parameters` back to `True` in DDP and DDP Spawn ([#6438](https://github.com/PyTorchLightning/pytorch-lightning/pull/6438))

### Fixed

- Expose DeepSpeed loss parameters to allow users to fix loss instability ([#6115](https://github.com/PyTorchLightning/pytorch-lightning/pull/6115))
- Fixed DP reduction with collection ([#6324](https://github.com/PyTorchLightning/pytorch-lightning/pull/6324))
- Fixed an issue where the tuner would not tune the learning rate if also tuning the batch size ([#4688](https://github.com/PyTorchLightning/pytorch-lightning/pull/4688))
- Fixed broadcast to use PyTorch `broadcast_object_list` and add `reduce_decision` ([#6410](https://github.com/PyTorchLightning/pytorch-lightning/pull/6410))
- Fixed logger creating directory structure too early in DDP ([#6380](https://github.com/PyTorchLightning/pytorch-lightning/pull/6380))
- Fixed DeepSpeed additional memory use on rank 0 when default device not set early enough ([#6460](https://github.com/PyTorchLightning/pytorch-lightning/pull/6460))
- Fixed an issue with `Tuner.scale_batch_size` not finding the batch size attribute in the datamodule ([#5968](https://github.com/PyTorchLightning/pytorch-lightning/pull/5968))
- Fixed an exception in the layer summary when the model contains torch.jit scripted submodules ([#6511](https://github.com/PyTorchLightning/pytorch-lightning/pull/6511))
- Fixed when Train loop config was run during `Trainer.predict` ([#6541](https://github.com/PyTorchLightning/pytorch-lightning/pull/6541))


## [1.2.3] - 2021-03-09

### Fixed

- Fixed `ModelPruning(make_pruning_permanent=True)` pruning buffers getting removed when saved during training ([#6073](https://github.com/PyTorchLightning/pytorch-lightning/pull/6073))
- Fixed when `_stable_1d_sort` to work when `n >= N` ([#6177](https://github.com/PyTorchLightning/pytorch-lightning/pull/6177))
- Fixed `AttributeError` when `logger=None` on TPU ([#6221](https://github.com/PyTorchLightning/pytorch-lightning/pull/6221))
- Fixed PyTorch Profiler with `emit_nvtx` ([#6260](https://github.com/PyTorchLightning/pytorch-lightning/pull/6260))
- Fixed `trainer.test` from `best_path` hangs after calling `trainer.fit`  ([#6272](https://github.com/PyTorchLightning/pytorch-lightning/pull/6272))
- Fixed `SingleTPU` calling `all_gather` ([#6296](https://github.com/PyTorchLightning/pytorch-lightning/pull/6296))
- Ensure we check DeepSpeed/Sharded in multi-node DDP ([#6297](https://github.com/PyTorchLightning/pytorch-lightning/pull/6297)
- Check `LightningOptimizer` doesn't delete optimizer hooks ([#6305](https://github.com/PyTorchLightning/pytorch-lightning/pull/6305)
- Resolve memory leak for evaluation ([#6326](https://github.com/PyTorchLightning/pytorch-lightning/pull/6326)
- Ensure that clip gradients is only called if the value is greater than 0 ([#6330](https://github.com/PyTorchLightning/pytorch-lightning/pull/6330)
- Fixed `Trainer` not resetting `lightning_optimizers` when calling `Trainer.fit()` multiple times ([#6372](https://github.com/PyTorchLightning/pytorch-lightning/pull/6372))


## [1.2.2] - 2021-03-02

### Added

- Added `checkpoint` parameter to callback's `on_save_checkpoint` hook ([#6072](https://github.com/PyTorchLightning/pytorch-lightning/pull/6072))

### Changed

- Changed the order of `backward`, `step`, `zero_grad` to `zero_grad`, `backward`, `step` ([#6147](https://github.com/PyTorchLightning/pytorch-lightning/pull/6147))
- Changed default for DeepSpeed CPU Offload to False, due to prohibitively slow speeds at smaller scale ([#6262](https://github.com/PyTorchLightning/pytorch-lightning/pull/6262))

### Fixed

- Fixed epoch level schedulers not being called when `val_check_interval < 1.0` ([#6075](https://github.com/PyTorchLightning/pytorch-lightning/pull/6075))
- Fixed multiple early stopping callbacks ([#6197](https://github.com/PyTorchLightning/pytorch-lightning/pull/6197))
- Fixed incorrect usage of `detach()`, `cpu()`, `to()` ([#6216](https://github.com/PyTorchLightning/pytorch-lightning/pull/6216))
- Fixed LBFGS optimizer support which didn't converge in automatic optimization ([#6147](https://github.com/PyTorchLightning/pytorch-lightning/pull/6147))
- Prevent `WandbLogger` from dropping values ([#5931](https://github.com/PyTorchLightning/pytorch-lightning/pull/5931))
- Fixed error thrown when using valid distributed mode in multi node ([#6297](https://github.com/PyTorchLightning/pytorch-lightning/pull/6297)


## [1.2.1] - 2021-02-23

### Fixed

- Fixed incorrect yield logic for the amp autocast context manager ([#6080](https://github.com/PyTorchLightning/pytorch-lightning/pull/6080))
- Fixed priority of plugin/accelerator when setting distributed mode ([#6089](https://github.com/PyTorchLightning/pytorch-lightning/pull/6089))
- Fixed error message for AMP + CPU incompatibility ([#6107](https://github.com/PyTorchLightning/pytorch-lightning/pull/6107))
- Disabled batch transfer in DP mode ([#6093](https://github.com/PyTorchLightning/pytorch-lightning/pull/6093))


## [1.2.0] - 2021-02-18

### Added

- Added `DataType`, `AverageMethod` and `MDMCAverageMethod` enum in metrics ([#5657](https://github.com/PyTorchLightning/pytorch-lightning/pull/5689))
- Added support for summarized model total params size in megabytes ([#5590](https://github.com/PyTorchLightning/pytorch-lightning/pull/5590))
- Added support for multiple train loaders ([#1959](https://github.com/PyTorchLightning/pytorch-lightning/pull/1959))
- Added `Accuracy` metric now generalizes to Top-k accuracy for (multi-dimensional) multi-class inputs using the `top_k` parameter ([#4838](https://github.com/PyTorchLightning/pytorch-lightning/pull/4838))
- Added `Accuracy` metric now enables the computation of subset accuracy for multi-label or multi-dimensional multi-class inputs with the `subset_accuracy` parameter ([#4838](https://github.com/PyTorchLightning/pytorch-lightning/pull/4838))
- Added `HammingDistance` metric to compute the hamming distance (loss) ([#4838](https://github.com/PyTorchLightning/pytorch-lightning/pull/4838))
- Added `max_fpr` parameter to `auroc` metric for computing partial auroc metric ([#3790](https://github.com/PyTorchLightning/pytorch-lightning/pull/3790))
- Added `StatScores` metric to compute the number of true positives, false positives, true negatives and false negatives ([#4839](https://github.com/PyTorchLightning/pytorch-lightning/pull/4839))
- Added `R2Score` metric ([#5241](https://github.com/PyTorchLightning/pytorch-lightning/pull/5241))
- Added `LambdaCallback` ([#5347](https://github.com/PyTorchLightning/pytorch-lightning/pull/5347))
- Added `BackboneLambdaFinetuningCallback` ([#5377](https://github.com/PyTorchLightning/pytorch-lightning/pull/5377))
- Accelerator `all_gather` supports collection ([#5221](https://github.com/PyTorchLightning/pytorch-lightning/pull/5221))
- Added `image_gradients` functional metric to compute the image gradients of a given input image. ([#5056](https://github.com/PyTorchLightning/pytorch-lightning/pull/5056))
- Added `MetricCollection` ([#4318](https://github.com/PyTorchLightning/pytorch-lightning/pull/4318))
- Added `.clone()` method to metrics ([#4318](https://github.com/PyTorchLightning/pytorch-lightning/pull/4318))
- Added `IoU` class interface ([#4704](https://github.com/PyTorchLightning/pytorch-lightning/pull/4704))
- Support to tie weights after moving model to TPU via `on_post_move_to_device` hook
- Added missing val/test hooks in `LightningModule` ([#5467](https://github.com/PyTorchLightning/pytorch-lightning/pull/5467))
- The `Recall` and `Precision` metrics (and their functional counterparts `recall` and `precision`) can now be generalized to Recall@K and Precision@K with the use of `top_k` parameter ([#4842](https://github.com/PyTorchLightning/pytorch-lightning/pull/4842))
- Added `ModelPruning` Callback ([#5618](https://github.com/PyTorchLightning/pytorch-lightning/pull/5618),
    [#5825](https://github.com/PyTorchLightning/pytorch-lightning/pull/5825),
    [#6045](https://github.com/PyTorchLightning/pytorch-lightning/pull/6045))
- Added `PyTorchProfiler` ([#5560](https://github.com/PyTorchLightning/pytorch-lightning/pull/5560))
- Added compositional metrics ([#5464](https://github.com/PyTorchLightning/pytorch-lightning/pull/5464))
- Added Trainer method `predict(...)` for high performence predictions ([#5579](https://github.com/PyTorchLightning/pytorch-lightning/pull/5579))
- Added `on_before_batch_transfer` and `on_after_batch_transfer` data hooks ([#3671](https://github.com/PyTorchLightning/pytorch-lightning/pull/3671))
- Added AUC/AUROC class interface ([#5479](https://github.com/PyTorchLightning/pytorch-lightning/pull/5479))
- Added `PredictLoop` object ([#5752](https://github.com/PyTorchLightning/pytorch-lightning/pull/5752))
- Added `QuantizationAwareTraining` callback ([#5706](https://github.com/PyTorchLightning/pytorch-lightning/pull/5706),
    [#6040](https://github.com/PyTorchLightning/pytorch-lightning/pull/6040))
- Added `LightningModule.configure_callbacks` to enable the definition of model-specific callbacks ([#5621](https://github.com/PyTorchLightning/pytorch-lightning/pull/5621))
- Added `dim` to `PSNR` metric for mean-squared-error reduction ([#5957](https://github.com/PyTorchLightning/pytorch-lightning/pull/5957))
- Added promxial policy optimization template to pl_examples ([#5394](https://github.com/PyTorchLightning/pytorch-lightning/pull/5394))
- Added `log_graph` to `CometLogger` ([#5295](https://github.com/PyTorchLightning/pytorch-lightning/pull/5295))
- Added possibility for nested loaders ([#5404](https://github.com/PyTorchLightning/pytorch-lightning/pull/5404))
- Added `sync_step` to Wandb logger ([#5351](https://github.com/PyTorchLightning/pytorch-lightning/pull/5351))
- Added `StochasticWeightAveraging` callback ([#5640](https://github.com/PyTorchLightning/pytorch-lightning/pull/5640))
- Added `LightningDataModule.from_datasets(...)` ([#5133](https://github.com/PyTorchLightning/pytorch-lightning/pull/5133))
- Added `PL_TORCH_DISTRIBUTED_BACKEND` env variable to select backend ([#5981](https://github.com/PyTorchLightning/pytorch-lightning/pull/5981))
- Added `Trainer` flag to activate Stochastic Weight Averaging (SWA) `Trainer(stochastic_weight_avg=True)` ([#6038](https://github.com/PyTorchLightning/pytorch-lightning/pull/6038))
- Added DeepSpeed integration ([#5954](https://github.com/PyTorchLightning/pytorch-lightning/pull/5954),
    [#6042](https://github.com/PyTorchLightning/pytorch-lightning/pull/6042))

### Changed

- Changed `stat_scores` metric now calculates stat scores over all classes and gains new parameters, in line with the new `StatScores` metric ([#4839](https://github.com/PyTorchLightning/pytorch-lightning/pull/4839))
- Changed `computer_vision_fine_tunning` example to use `BackboneLambdaFinetuningCallback` ([#5377](https://github.com/PyTorchLightning/pytorch-lightning/pull/5377))
- Changed `automatic casting` for LoggerConnector `metrics` ([#5218](https://github.com/PyTorchLightning/pytorch-lightning/pull/5218))
- Changed `iou` [func] to allow float input ([#4704](https://github.com/PyTorchLightning/pytorch-lightning/pull/4704))
- Metric `compute()` method will no longer automatically call `reset()` ([#5409](https://github.com/PyTorchLightning/pytorch-lightning/pull/5409))
- Set PyTorch 1.4 as min requirements, also for testing and examples `torchvision>=0.5` and `torchtext>=0.5` ([#5418](https://github.com/PyTorchLightning/pytorch-lightning/pull/5418))
- Changed `callbacks` argument in `Trainer` to allow `Callback` input ([#5446](https://github.com/PyTorchLightning/pytorch-lightning/pull/5446))
- Changed the default of `find_unused_parameters` to `False` in DDP ([#5185](https://github.com/PyTorchLightning/pytorch-lightning/pull/5185))
- Changed `ModelCheckpoint` version suffixes to start at 1 ([#5008](https://github.com/PyTorchLightning/pytorch-lightning/pull/5008))
- Progress bar metrics tensors are now converted to float ([#5692](https://github.com/PyTorchLightning/pytorch-lightning/pull/5692))
- Changed the default value for the `progress_bar_refresh_rate` Trainer argument in Google COLAB notebooks to 20 ([#5516](https://github.com/PyTorchLightning/pytorch-lightning/pull/5516))
- Extended support for purely iteration-based training ([#5726](https://github.com/PyTorchLightning/pytorch-lightning/pull/5726))
- Made `LightningModule.global_rank`, `LightningModule.local_rank` and `LightningModule.logger` read-only properties ([#5730](https://github.com/PyTorchLightning/pytorch-lightning/pull/5730))
- Forced `ModelCheckpoint` callbacks to run after all others to guarantee all states are saved to the checkpoint ([#5731](https://github.com/PyTorchLightning/pytorch-lightning/pull/5731))
- Refactored Accelerators and Plugins:
    * Added base classes for plugins ([#5715](https://github.com/PyTorchLightning/pytorch-lightning/pull/5715))
    * Added parallel plugins for DP, DDP, DDPSpawn, DDP2 and Horovod ([#5714](https://github.com/PyTorchLightning/pytorch-lightning/pull/5714))
    * Precision Plugins ([#5718](https://github.com/PyTorchLightning/pytorch-lightning/pull/5718))
    * Added new Accelerators for CPU, GPU and TPU ([#5719](https://github.com/PyTorchLightning/pytorch-lightning/pull/5719))
    * Added RPC and Sharded plugins ([#5732](https://github.com/PyTorchLightning/pytorch-lightning/pull/5732))
    * Added missing `LightningModule`-wrapper logic to new plugins and accelerator ([#5734](https://github.com/PyTorchLightning/pytorch-lightning/pull/5734))
    * Moved device-specific teardown logic from training loop to accelerator ([#5973](https://github.com/PyTorchLightning/pytorch-lightning/pull/5973))
    * Moved accelerator_connector.py to the connectors subfolder ([#6033](https://github.com/PyTorchLightning/pytorch-lightning/pull/6033))
    * Trainer only references accelerator ([#6039](https://github.com/PyTorchLightning/pytorch-lightning/pull/6039))
    * Made parallel devices optional across all plugins ([#6051](https://github.com/PyTorchLightning/pytorch-lightning/pull/6051))
    * Cleaning ([#5948](https://github.com/PyTorchLightning/pytorch-lightning/pull/5948),
        [#5949](https://github.com/PyTorchLightning/pytorch-lightning/pull/5949),
        [#5950](https://github.com/PyTorchLightning/pytorch-lightning/pull/5950))
- Enabled `self.log` in callbacks ([#5094](https://github.com/PyTorchLightning/pytorch-lightning/pull/5094))
- Renamed xxx_AVAILABLE as protected ([#5082](https://github.com/PyTorchLightning/pytorch-lightning/pull/5082))
- Unified module names in Utils ([#5199](https://github.com/PyTorchLightning/pytorch-lightning/pull/5199))
- Separated utils: imports & enums ([#5256](https://github.com/PyTorchLightning/pytorch-lightning/pull/5256)
    [#5874](https://github.com/PyTorchLightning/pytorch-lightning/pull/5874))
- Refactor: clean trainer device & distributed getters ([#5300](https://github.com/PyTorchLightning/pytorch-lightning/pull/5300))
- Simplified training phase as LightningEnum ([#5419](https://github.com/PyTorchLightning/pytorch-lightning/pull/5419))
- Updated metrics to use LightningEnum ([#5689](https://github.com/PyTorchLightning/pytorch-lightning/pull/5689))
- Changed the seq of `on_train_batch_end`, `on_batch_end` & `on_train_epoch_end`, `on_epoch_end hooks` ([#5688](https://github.com/PyTorchLightning/pytorch-lightning/pull/5688))
- Refactored `setup_training` and remove `test_mode` ([#5388](https://github.com/PyTorchLightning/pytorch-lightning/pull/5388))
- Disabled training with zero `num_training_batches` when insufficient `limit_train_batches` ([#5703](https://github.com/PyTorchLightning/pytorch-lightning/pull/5703))
- Refactored `EpochResultStore` ([#5522](https://github.com/PyTorchLightning/pytorch-lightning/pull/5522))
- Update `lr_finder` to check for attribute if not running `fast_dev_run` ([#5990](https://github.com/PyTorchLightning/pytorch-lightning/pull/5990))
- LightningOptimizer manual optimizer is more flexible and expose `toggle_model` ([#5771](https://github.com/PyTorchLightning/pytorch-lightning/pull/5771))
- `MlflowLogger` limit parameter value length to 250 char ([#5893](https://github.com/PyTorchLightning/pytorch-lightning/pull/5893))
- Re-introduced fix for Hydra directory sync with multiple process ([#5993](https://github.com/PyTorchLightning/pytorch-lightning/pull/5993))

### Deprecated

- Function `stat_scores_multiple_classes` is deprecated in favor of `stat_scores` ([#4839](https://github.com/PyTorchLightning/pytorch-lightning/pull/4839))
- Moved accelerators and plugins to its `legacy` pkg ([#5645](https://github.com/PyTorchLightning/pytorch-lightning/pull/5645))
- Deprecated `LightningDistributedDataParallel` in favor of new wrapper module `LightningDistributedModule` ([#5185](https://github.com/PyTorchLightning/pytorch-lightning/pull/5185))
- Deprecated `LightningDataParallel` in favor of new wrapper module `LightningParallelModule` ([#5670](https://github.com/PyTorchLightning/pytorch-lightning/pull/5670))
- Renamed utils modules ([#5199](https://github.com/PyTorchLightning/pytorch-lightning/pull/5199))
    * `argparse_utils` >> `argparse`
    * `model_utils` >> `model_helpers`
    * `warning_utils` >> `warnings`
    * `xla_device_utils` >> `xla_device`
- Deprecated using `'val_loss'` to set the `ModelCheckpoint` monitor ([#6012](https://github.com/PyTorchLightning/pytorch-lightning/pull/6012))
- Deprecated `.get_model()` with explicit `.lightning_module` property ([#6035](https://github.com/PyTorchLightning/pytorch-lightning/pull/6035))
- Deprecated Trainer attribute `accelerator_backend` in favor of `accelerator` ([#6034](https://github.com/PyTorchLightning/pytorch-lightning/pull/6034))

### Removed

- Removed deprecated checkpoint argument `filepath` ([#5321](https://github.com/PyTorchLightning/pytorch-lightning/pull/5321))
- Removed deprecated `Fbeta`, `f1_score` and `fbeta_score` metrics ([#5322](https://github.com/PyTorchLightning/pytorch-lightning/pull/5322))
- Removed deprecated `TrainResult` ([#5323](https://github.com/PyTorchLightning/pytorch-lightning/pull/5323))
- Removed deprecated `EvalResult` ([#5633](https://github.com/PyTorchLightning/pytorch-lightning/pull/5633))
- Removed `LoggerStages` ([#5673](https://github.com/PyTorchLightning/pytorch-lightning/pull/5673))

### Fixed

- Fixed distributed setting and `ddp_cpu` only with `num_processes>1` ([#5297](https://github.com/PyTorchLightning/pytorch-lightning/pull/5297))
- Fixed `num_workers` for Windows example ([#5375](https://github.com/PyTorchLightning/pytorch-lightning/pull/5375))
- Fixed loading yaml ([#5619](https://github.com/PyTorchLightning/pytorch-lightning/pull/5619))
- Fixed support custom DataLoader with DDP if they can be re-instantiated ([#5745](https://github.com/PyTorchLightning/pytorch-lightning/pull/5745))
- Fixed repeated `.fit()` calls ignore max_steps iteration bound ([#5936](https://github.com/PyTorchLightning/pytorch-lightning/pull/5936))
- Fixed throwing `MisconfigurationError` on unknown mode ([#5255](https://github.com/PyTorchLightning/pytorch-lightning/pull/5255))
- Resolve bug with Finetuning ([#5744](https://github.com/PyTorchLightning/pytorch-lightning/pull/5744))
- Fixed `ModelCheckpoint` race condition in file existence check ([#5155](https://github.com/PyTorchLightning/pytorch-lightning/pull/5155))
- Fixed some compatibility with PyTorch 1.8 ([#5864](https://github.com/PyTorchLightning/pytorch-lightning/pull/5864))
- Fixed forward cache ([#5895](https://github.com/PyTorchLightning/pytorch-lightning/pull/5895))
- Fixed recursive detach of tensors to CPU ([#6007](https://github.com/PyTorchLightning/pytorch-lightning/pull/6007))
- Fixed passing wrong strings for scheduler interval doesn't throw an error ([#5923](https://github.com/PyTorchLightning/pytorch-lightning/pull/5923))
- Fixed wrong `requires_grad` state after `return None` with multiple optimizers ([#5738](https://github.com/PyTorchLightning/pytorch-lightning/pull/5638))
- Fixed add `on_epoch_end` hook at the end of `validation`, `test` epoch ([#5986](https://github.com/PyTorchLightning/pytorch-lightning/pull/5986))
- Fixed missing `process_dataloader` call for `TPUSpawn` when in distributed mode ([#6015](https://github.com/PyTorchLightning/pytorch-lightning/pull/6015))
- Fixed progress bar flickering by appending 0 to floats/strings ([#6009](https://github.com/PyTorchLightning/pytorch-lightning/pull/6009))
- Fixed synchronization issues with TPU training ([#6027](https://github.com/PyTorchLightning/pytorch-lightning/pull/6027))
- Fixed `hparams.yaml` saved twice when using `TensorBoardLogger` ([#5953](https://github.com/PyTorchLightning/pytorch-lightning/pull/5953))
- Fixed basic examples ([#5912](https://github.com/PyTorchLightning/pytorch-lightning/pull/5912),
    [#5985](https://github.com/PyTorchLightning/pytorch-lightning/pull/5985))
- Fixed `fairscale` compatible with PT 1.8 ([#5996](https://github.com/PyTorchLightning/pytorch-lightning/pull/5996))
- Ensured `process_dataloader` is called when `tpu_cores > 1` to use Parallel DataLoader ([#6015](https://github.com/PyTorchLightning/pytorch-lightning/pull/6015))
- Attempted SLURM auto resume call when non-shell call fails ([#6002](https://github.com/PyTorchLightning/pytorch-lightning/pull/6002))
- Fixed wrapping optimizers upon assignment ([#6006](https://github.com/PyTorchLightning/pytorch-lightning/pull/6006))
- Fixed allowing hashing of metrics with lists in their state ([#5939](https://github.com/PyTorchLightning/pytorch-lightning/pull/5939))


## [1.1.8] - 2021-02-08

### Fixed

- Separate epoch validation from step validation ([#5208](https://github.com/PyTorchLightning/pytorch-lightning/pull/5208))
- Fixed `toggle_optimizers` not handling all optimizer parameters ([#5775](https://github.com/PyTorchLightning/pytorch-lightning/pull/5775))


## [1.1.7] - 2021-02-03

### Fixed

- Fixed `TensorBoardLogger` not closing `SummaryWriter` on `finalize` ([#5696](https://github.com/PyTorchLightning/pytorch-lightning/pull/5696))
- Fixed filtering of pytorch  "unsqueeze" warning when using DP ([#5622](https://github.com/PyTorchLightning/pytorch-lightning/pull/5622))
- Fixed `num_classes` argument in F1 metric ([#5663](https://github.com/PyTorchLightning/pytorch-lightning/pull/5663))
- Fixed `log_dir` property ([#5537](https://github.com/PyTorchLightning/pytorch-lightning/pull/5537))
- Fixed a race condition in `ModelCheckpoint` when checking if a checkpoint file exists ([#5144](https://github.com/PyTorchLightning/pytorch-lightning/pull/5144))
- Remove unnecessary intermediate layers in Dockerfiles ([#5697](https://github.com/PyTorchLightning/pytorch-lightning/pull/5697))
- Fixed auto learning rate ordering ([#5638](https://github.com/PyTorchLightning/pytorch-lightning/pull/5638))


## [1.1.6] - 2021-01-26

### Changed

- Increased TPU check timeout from 20s to 100s ([#5598](https://github.com/PyTorchLightning/pytorch-lightning/pull/5598))
- Ignored `step` param in Neptune logger's log_metric method ([#5510](https://github.com/PyTorchLightning/pytorch-lightning/pull/5510))
- Pass batch outputs to `on_train_batch_end` instead of `epoch_end` outputs ([#4369](https://github.com/PyTorchLightning/pytorch-lightning/pull/4369))

### Fixed

- Fixed `toggle_optimizer` to reset `requires_grad` state  ([#5574](https://github.com/PyTorchLightning/pytorch-lightning/pull/5574))
- Fixed FileNotFoundError for best checkpoint when using DDP with Hydra ([#5629](https://github.com/PyTorchLightning/pytorch-lightning/pull/5629))
- Fixed an error when logging a progress bar metric with a reserved name ([#5620](https://github.com/PyTorchLightning/pytorch-lightning/pull/5620))
- Fixed `Metric`'s `state_dict` not included when child modules ([#5614](https://github.com/PyTorchLightning/pytorch-lightning/pull/5614))
- Fixed Neptune logger creating multiple experiments when GPUs > 1 ([#3256](https://github.com/PyTorchLightning/pytorch-lightning/pull/3256))
- Fixed duplicate logs appearing in console when using the python logging module ([#5509](https://github.com/PyTorchLightning/pytorch-lightning/pull/5509))
- Fixed tensor printing in `trainer.test()` ([#5138](https://github.com/PyTorchLightning/pytorch-lightning/pull/5138))
- Fixed not using dataloader when `hparams` present ([#4559](https://github.com/PyTorchLightning/pytorch-lightning/pull/4559))


## [1.1.5] - 2021-01-19

### Fixed

- Fixed a visual bug in the progress bar display initialization ([#4579](https://github.com/PyTorchLightning/pytorch-lightning/pull/4579))
- Fixed logging `on_train_batch_end` in a callback with multiple optimizers ([#5521](https://github.com/PyTorchLightning/pytorch-lightning/pull/5521))
- Fixed `reinit_scheduler_properties` with correct optimizer ([#5519](https://github.com/PyTorchLightning/pytorch-lightning/pull/5519))
- Fixed `val_check_interval` with `fast_dev_run` ([#5540](https://github.com/PyTorchLightning/pytorch-lightning/pull/5540))


## [1.1.4] - 2021-01-12

### Added

- Add automatic optimization property setter to lightning module ([#5169](https://github.com/PyTorchLightning/pytorch-lightning/pull/5169))

### Changed

- Changed deprecated `enable_pl_optimizer=True` ([#5244](https://github.com/PyTorchLightning/pytorch-lightning/pull/5244))

### Fixed

- Fixed `transfer_batch_to_device` for DDP with `len(devices_ids) == 1` ([#5195](https://github.com/PyTorchLightning/pytorch-lightning/pull/5195))
- Logging only on `not should_accumulate()` during training ([#5417](https://github.com/PyTorchLightning/pytorch-lightning/pull/5417))
- Resolve interpolation bug with Hydra ([#5406](https://github.com/PyTorchLightning/pytorch-lightning/pull/5406))
- Check environ before selecting a seed to prevent warning message ([#4743](https://github.com/PyTorchLightning/pytorch-lightning/pull/4743))
- Fixed signature mismatch in `model_to_device` of `DDPCPUHPCAccelerator` ([#5505](https://github.com/PyTorchLightning/pytorch-lightning/pull/5505))

## [1.1.3] - 2021-01-05

### Added

- Added a check for optimizer attached to `lr_scheduler` ([#5338](https://github.com/PyTorchLightning/pytorch-lightning/pull/5338))
- Added support for passing non-existing filepaths to `resume_from_checkpoint` ([#4402](https://github.com/PyTorchLightning/pytorch-lightning/pull/4402))

### Changed

- Skip restore from `resume_from_checkpoint` while `testing` ([#5161](https://github.com/PyTorchLightning/pytorch-lightning/pull/5161))
- Allowed `log_momentum` for adaptive optimizers in `LearningRateMonitor` ([#5333](https://github.com/PyTorchLightning/pytorch-lightning/pull/5333))
- Disabled checkpointing, earlystopping and logging with `fast_dev_run` ([#5277](https://github.com/PyTorchLightning/pytorch-lightning/pull/5277))
- Distributed group defaults to `WORLD` if `None` ([#5125](https://github.com/PyTorchLightning/pytorch-lightning/pull/5125))

### Fixed

- Fixed `trainer.test` returning non-test metrics ([#5214](https://github.com/PyTorchLightning/pytorch-lightning/pull/5214))
- Fixed metric state reset ([#5273](https://github.com/PyTorchLightning/pytorch-lightning/pull/5273))
- Fixed `--num-nodes` on `DDPSequentialPlugin` ([#5327](https://github.com/PyTorchLightning/pytorch-lightning/pull/5327))
- Fixed invalid value for `weights_summary` ([#5296](https://github.com/PyTorchLightning/pytorch-lightning/pull/5296))
- Fixed `Trainer.test` not using the latest `best_model_path` ([#5161](https://github.com/PyTorchLightning/pytorch-lightning/pull/5161))
- Fixed existence check for hparams not using underlying filesystem ([#5250](https://github.com/PyTorchLightning/pytorch-lightning/pull/5250))
- Fixed `LightningOptimizer` AMP bug ([#5191](https://github.com/PyTorchLightning/pytorch-lightning/pull/5191))
- Fixed casted key to string in `_flatten_dict` ([#5354](https://github.com/PyTorchLightning/pytorch-lightning/pull/5354))


## [1.1.2] - 2020-12-23

### Added

- Support number for logging with `sync_dist=True` ([#5080](https://github.com/PyTorchLightning/pytorch-lightning/pull/5080))
- Added offset logging step when resuming for Wandb logger ([#5050](https://github.com/PyTorchLightning/pytorch-lightning/pull/5050))

### Removed

- `enable_pl_optimizer=False` by default to temporarily fix AMP issues ([#5163](https://github.com/PyTorchLightning/pytorch-lightning/pull/5163))

### Fixed

- Metric reduction with Logging ([#5150](https://github.com/PyTorchLightning/pytorch-lightning/pull/5150))
- Remove nan loss in manual optimization ([#5121](https://github.com/PyTorchLightning/pytorch-lightning/pull/5121))
- Un-balanced logging properly supported ([#5119](https://github.com/PyTorchLightning/pytorch-lightning/pull/5119))
- Fix hanging in DDP HPC accelerators ([#5157](https://github.com/PyTorchLightning/pytorch-lightning/pull/5157))
- Fix reset `TensorRunningAccum` ([#5106](https://github.com/PyTorchLightning/pytorch-lightning/pull/5106))
- Updated `DALIClassificationLoader` to not use deprecated arguments ([#4925](https://github.com/PyTorchLightning/pytorch-lightning/pull/4925))
- Corrected call to `torch.no_grad` ([#5124](https://github.com/PyTorchLightning/pytorch-lightning/pull/5124))


## [1.1.1] - 2020-12-15

### Added

- Add a notebook example to reach a quick baseline of ~94% accuracy on CIFAR10 using Resnet in Lightning ([#4818](https://github.com/PyTorchLightning/pytorch-lightning/pull/4818))

### Changed

- Simplify accelerator steps ([#5015](https://github.com/PyTorchLightning/pytorch-lightning/pull/5015))
- Refactor load in checkpoint connector ([#4593](https://github.com/PyTorchLightning/pytorch-lightning/pull/4593))
- Fixed the saved filename in `ModelCheckpoint` when it already exists ([#4861](https://github.com/PyTorchLightning/pytorch-lightning/pull/4861))

### Removed

- Drop duplicate metrics ([#5014](https://github.com/PyTorchLightning/pytorch-lightning/pull/5014))
- Remove beta arg from F1 class and functional ([#5076](https://github.com/PyTorchLightning/pytorch-lightning/pull/5076))

### Fixed

- Fixed trainer by default `None` in `DDPAccelerator` ([#4915](https://github.com/PyTorchLightning/pytorch-lightning/pull/4915))
- Fixed `LightningOptimizer` to expose optimizer attributes ([#5095](https://github.com/PyTorchLightning/pytorch-lightning/pull/5095))
- Do not warn when the `name` key is used in the `lr_scheduler` dict ([#5057](https://github.com/PyTorchLightning/pytorch-lightning/pull/5057))
- Check if optimizer supports closure ([#4981](https://github.com/PyTorchLightning/pytorch-lightning/pull/4981))
- Add deprecated metric utility functions back to functional (
    [#5067](https://github.com/PyTorchLightning/pytorch-lightning/pull/5067),
    [#5068](https://github.com/PyTorchLightning/pytorch-lightning/pull/5068))
- Allow any input in `to_onnx` and `to_torchscript` ([#4378](https://github.com/PyTorchLightning/pytorch-lightning/pull/4378))
- Fixed `DDPHPCAccelerator` hangs in DDP construction by calling `init_device` ([#5157](https://github.com/PyTorchLightning/pytorch-lightning/pull/5157))


## [1.1.0] - 2020-12-09

### Added

- Added "monitor" key to saved `ModelCheckpoints` ([#4383](https://github.com/PyTorchLightning/pytorch-lightning/pull/4383))
- Added `ConfusionMatrix` class interface ([#4348](https://github.com/PyTorchLightning/pytorch-lightning/pull/4348))
- Added multiclass AUROC metric ([#4236](https://github.com/PyTorchLightning/pytorch-lightning/pull/4236))
- Added global step indexing to the checkpoint name for a better sub-epoch checkpointing experience ([#3807](https://github.com/PyTorchLightning/pytorch-lightning/pull/3807))
- Added optimizer hooks in callbacks ([#4379](https://github.com/PyTorchLightning/pytorch-lightning/pull/4379))
- Added option to log momentum ([#4384](https://github.com/PyTorchLightning/pytorch-lightning/pull/4384))
- Added `current_score` to `ModelCheckpoint.on_save_checkpoint` ([#4721](https://github.com/PyTorchLightning/pytorch-lightning/pull/4721))
- Added logging using `self.log` in train and evaluation for epoch end hooks (
    [#4552](https://github.com/PyTorchLightning/pytorch-lightning/pull/4552),
    [#4495](https://github.com/PyTorchLightning/pytorch-lightning/pull/4495),
    [#4439](https://github.com/PyTorchLightning/pytorch-lightning/pull/4439),
    [#4684](https://github.com/PyTorchLightning/pytorch-lightning/pull/4684),
    [#4913](https://github.com/PyTorchLightning/pytorch-lightning/pull/4913))
- Added ability for DDP plugin to modify optimizer state saving ([#4675](https://github.com/PyTorchLightning/pytorch-lightning/pull/4675))
- Added `prefix` argument in loggers ([#4557](https://github.com/PyTorchLightning/pytorch-lightning/pull/4557))
- Added printing of total num of params, trainable and non-trainable params in ModelSummary ([#4521](https://github.com/PyTorchLightning/pytorch-lightning/pull/4521))
- Added `PrecisionRecallCurve, ROC, AveragePrecision` class metric ([#4549](https://github.com/PyTorchLightning/pytorch-lightning/pull/4549))
- Added custom `Apex` and `NativeAMP` as `Precision plugins` ([#4355](https://github.com/PyTorchLightning/pytorch-lightning/pull/4355))
- Added `DALI MNIST` example ([#3721](https://github.com/PyTorchLightning/pytorch-lightning/pull/3721))
- Added `sharded plugin` for DDP for multi-gpu training memory optimizations (
    [#4639](https://github.com/PyTorchLightning/pytorch-lightning/pull/4639),
    [#4686](https://github.com/PyTorchLightning/pytorch-lightning/pull/4686),
    [#4737](https://github.com/PyTorchLightning/pytorch-lightning/pull/4737),
    [#4773](https://github.com/PyTorchLightning/pytorch-lightning/pull/4773))
- Added `experiment_id` to the NeptuneLogger ([#3462](https://github.com/PyTorchLightning/pytorch-lightning/pull/3462))
- Added `Pytorch Geometric` integration example with Lightning ([#4568](https://github.com/PyTorchLightning/pytorch-lightning/pull/4568))
- Added `all_gather` method to `LightningModule` which allows gradient based tensor synchronizations for use-cases such as negative sampling. ([#5012](https://github.com/PyTorchLightning/pytorch-lightning/pull/5012))
- Enabled `self.log` in most functions ([#4969](https://github.com/PyTorchLightning/pytorch-lightning/pull/4969))
- Added changeable extension variable for `ModelCheckpoint` ([#4977](https://github.com/PyTorchLightning/pytorch-lightning/pull/4977))


### Changed

- Tuner algorithms will be skipped if `fast_dev_run=True` ([#3903](https://github.com/PyTorchLightning/pytorch-lightning/pull/3903))
- `WandbLogger` does not force wandb `reinit` arg to True anymore and creates a run only when needed ([#4648](https://github.com/PyTorchLightning/pytorch-lightning/pull/4648))
- Changed `automatic_optimization` to be a model attribute ([#4602](https://github.com/PyTorchLightning/pytorch-lightning/pull/4602))
- Changed `Simple Profiler` report to order by percentage time spent + num calls ([#4880](https://github.com/PyTorchLightning/pytorch-lightning/pull/4880))
- Simplify optimization Logic ([#4984](https://github.com/PyTorchLightning/pytorch-lightning/pull/4984))
- Classification metrics overhaul ([#4837](https://github.com/PyTorchLightning/pytorch-lightning/pull/4837))
- Updated `fast_dev_run` to accept integer representing num_batches ([#4629](https://github.com/PyTorchLightning/pytorch-lightning/pull/4629))
- Refactored optimizer ([#4658](https://github.com/PyTorchLightning/pytorch-lightning/pull/4658))


### Deprecated

- Deprecated `prefix` argument in `ModelCheckpoint` ([#4765](https://github.com/PyTorchLightning/pytorch-lightning/pull/4765))
- Deprecated the old way of assigning hyper-parameters through `self.hparams = ...` ([#4813](https://github.com/PyTorchLightning/pytorch-lightning/pull/4813))
- Deprecated `mode='auto'` from `ModelCheckpoint` and `EarlyStopping` ([#4695](https://github.com/PyTorchLightning/pytorch-lightning/pull/4695))

### Removed

- Removed `reorder` parameter of the `auc` metric ([#5004](https://github.com/PyTorchLightning/pytorch-lightning/pull/5004))
- Removed `multiclass_roc` and `multiclass_precision_recall_curve`, use `roc` and `precision_recall_curve` instead ([#4549](https://github.com/PyTorchLightning/pytorch-lightning/pull/4549))

### Fixed

- Added feature to move tensors to CPU before saving ([#4309](https://github.com/PyTorchLightning/pytorch-lightning/pull/4309))
- Fixed `LoggerConnector` to have logged metrics on root device in DP ([#4138](https://github.com/PyTorchLightning/pytorch-lightning/pull/4138))
- Auto convert tensors to contiguous format when `gather_all` ([#4907](https://github.com/PyTorchLightning/pytorch-lightning/pull/4907))
- Fixed `PYTHONPATH` for ddp test model ([#4528](https://github.com/PyTorchLightning/pytorch-lightning/pull/4528))
- Fixed allowing logger to support indexing ([#4595](https://github.com/PyTorchLightning/pytorch-lightning/pull/4595))
- Fixed DDP and manual_optimization ([#4976](https://github.com/PyTorchLightning/pytorch-lightning/pull/4976))


## [1.0.8] - 2020-11-24

### Added

- Added casting to python types for numpy scalars when logging `hparams` ([#4647](https://github.com/PyTorchLightning/pytorch-lightning/pull/4647))
- Added warning when progress bar refresh rate is less than 20 on Google Colab to prevent crashing ([#4654](https://github.com/PyTorchLightning/pytorch-lightning/pull/4654))
- Added `F1` class metric ([#4656](https://github.com/PyTorchLightning/pytorch-lightning/pull/4656))

### Changed

- Consistently use `step=trainer.global_step` in `LearningRateMonitor` independently of `logging_interval` ([#4376](https://github.com/PyTorchLightning/pytorch-lightning/pull/4376))
- Metric states are no longer as default added to `state_dict` ([#4685](https://github.com/PyTorchLightning/pytorch-lightning/pull/4685))
- Renamed class metric `Fbeta` >> `FBeta` ([#4656](https://github.com/PyTorchLightning/pytorch-lightning/pull/4656))
- Model summary: add 1 decimal place ([#4745](https://github.com/PyTorchLightning/pytorch-lightning/pull/4745))
- Do not override `PYTHONWARNINGS` ([#4700](https://github.com/PyTorchLightning/pytorch-lightning/pull/4700))
- Changed `init_ddp_connection` moved from `DDP` to `DDPPlugin` ([#4407](https://github.com/PyTorchLightning/pytorch-lightning/pull/4407))


### Fixed

- Fixed checkpoint `hparams` dict casting when `omegaconf` is available ([#4770](https://github.com/PyTorchLightning/pytorch-lightning/pull/4770))
- Fixed incomplete progress bars when total batches not divisible by refresh rate ([#4577](https://github.com/PyTorchLightning/pytorch-lightning/pull/4577))
- Updated SSIM metric ([#4566](https://github.com/PyTorchLightning/pytorch-lightning/pull/4566))
- Fixed batch_arg_name - add `batch_arg_name` to all calls to `_adjust_batch_size`bug ([#4812](https://github.com/PyTorchLightning/pytorch-lightning/pull/4812))
- Fixed `torchtext` data to GPU ([#4785](https://github.com/PyTorchLightning/pytorch-lightning/pull/4785))
- Fixed a crash bug in MLFlow logger ([#4716](https://github.com/PyTorchLightning/pytorch-lightning/pull/4716))

## [1.0.7] - 2020-11-17

### Added

- Added lambda closure to `manual_optimizer_step` ([#4618](https://github.com/PyTorchLightning/pytorch-lightning/pull/4618))

### Changed

- Change Metrics `persistent` default mode to `False` ([#4685](https://github.com/PyTorchLightning/pytorch-lightning/pull/4685))
- LoggerConnector log_metrics will use `total_batch_idx` instead of `global_step` when logging on `training step` ([#4738](https://github.com/PyTorchLightning/pytorch-lightning/pull/4738))


### Fixed

- Prevent crash if `sync_dist=True` on CPU ([#4626](https://github.com/PyTorchLightning/pytorch-lightning/pull/4626))
- Fixed average pbar Metrics ([#4534](https://github.com/PyTorchLightning/pytorch-lightning/pull/4534))
- Fixed `setup` callback hook to correctly pass the LightningModule through ([#4608](https://github.com/PyTorchLightning/pytorch-lightning/pull/4608))
- Allowing decorate model init with saving `hparams` inside ([#4662](https://github.com/PyTorchLightning/pytorch-lightning/pull/4662))
- Fixed `split_idx` set by `LoggerConnector` in `on_trainer_init` to `Trainer`  ([#4697](https://github.com/PyTorchLightning/pytorch-lightning/pull/4697))


## [1.0.6] - 2020-11-11

### Added

- Added metrics aggregation in Horovod and fixed early stopping ([#3775](https://github.com/PyTorchLightning/pytorch-lightning/pull/3775))
- Added `manual_optimizer_step` which work with `AMP Native` and `accumulated_grad_batches` ([#4485](https://github.com/PyTorchLightning/pytorch-lightning/pull/4485))
- Added `persistent(mode)` method to metrics, to enable and disable metric states being added to `state_dict` ([#4482](https://github.com/PyTorchLightning/pytorch-lightning/pull/4482))
- Added congratulations at the end of our notebooks ([#4555](https://github.com/PyTorchLightning/pytorch-lightning/pull/4555))
- Added parameters `move_metrics_to_cpu` in Trainer to disable gpu leak ([#4592](https://github.com/PyTorchLightning/pytorch-lightning/pull/4592))


### Changed

- Changed `fsspec` to tuner ([#4458](https://github.com/PyTorchLightning/pytorch-lightning/pull/4458))
- Unify SLURM/TorchElastic under backend plugin ([#4578](https://github.com/PyTorchLightning/pytorch-lightning/pull/4578),
        [#4580](https://github.com/PyTorchLightning/pytorch-lightning/pull/4580),
        [#4581](https://github.com/PyTorchLightning/pytorch-lightning/pull/4581),
        [#4582](https://github.com/PyTorchLightning/pytorch-lightning/pull/4582),
        [#4583](https://github.com/PyTorchLightning/pytorch-lightning/pull/4583))

### Fixed

- Fixed feature-lack in `hpc_load` ([#4526](https://github.com/PyTorchLightning/pytorch-lightning/pull/4526))
- Fixed metrics states being overridden in DDP mode ([#4482](https://github.com/PyTorchLightning/pytorch-lightning/pull/4482))
- Fixed `lightning_getattr`, `lightning_hasattr` not finding the correct attributes in datamodule ([#4347](https://github.com/PyTorchLightning/pytorch-lightning/pull/4347))
- Fixed automatic optimization AMP by `manual_optimization_step` ([#4485](https://github.com/PyTorchLightning/pytorch-lightning/pull/4485))
- Replace `MisconfigurationException` with warning in `ModelCheckpoint` Callback ([#4560](https://github.com/PyTorchLightning/pytorch-lightning/pull/4560))
- Fixed logged keys in mlflow logger ([#4412](https://github.com/PyTorchLightning/pytorch-lightning/pull/4412))
- Fixed `is_picklable` by catching `AttributeError` ([#4508](https://github.com/PyTorchLightning/pytorch-lightning/pull/4508))
- Fixed multi test dataloaders dict `AttributeError` error ([#4480](https://github.com/PyTorchLightning/pytorch-lightning/pull/4480))
- Fixed show progress bar only for `progress_rank 0` on `DDP_SLURM` ([#4437](https://github.com/PyTorchLightning/pytorch-lightning/pull/4437))

## [1.0.5] - 2020-11-03

### Added

- Added PyTorch 1.7 Stable support ([#3821](https://github.com/PyTorchLightning/pytorch-lightning/pull/3821))
- Added timeout for `tpu_device_exists` to ensure process does not hang indefinitely ([#4340](https://github.com/PyTorchLightning/pytorch-lightning/pull/4340))

### Changed

- W&B log in sync with `Trainer` step ([#4405](https://github.com/PyTorchLightning/pytorch-lightning/pull/4405))
- Hook `on_after_backward` is called only when `optimizer_step` is being called ([#4439](https://github.com/PyTorchLightning/pytorch-lightning/pull/4439))
- Moved `track_and_norm_grad` into `training loop` and called only when `optimizer_step` is being called ([#4439](https://github.com/PyTorchLightning/pytorch-lightning/pull/4439))
- Changed type checker with explicit cast of `ref_model` object ([#4457](https://github.com/PyTorchLightning/pytorch-lightning/pull/4457))
- Changed `distributed_backend` -> `accelerator` ([#4429](https://github.com/PyTorchLightning/pytorch-lightning/pull/4429))

### Deprecated

- Deprecated passing `ModelCheckpoint` instance to `checkpoint_callback` Trainer argument ([#4336](https://github.com/PyTorchLightning/pytorch-lightning/pull/4336))

### Fixed

- Disable saving checkpoints if not trained ([#4372](https://github.com/PyTorchLightning/pytorch-lightning/pull/4372))
- Fixed error using `auto_select_gpus=True` with `gpus=-1` ([#4209](https://github.com/PyTorchLightning/pytorch-lightning/pull/4209))
- Disabled training when `limit_train_batches=0` ([#4371](https://github.com/PyTorchLightning/pytorch-lightning/pull/4371))
- Fixed that metrics do not store computational graph for all seen data ([#4313](https://github.com/PyTorchLightning/pytorch-lightning/pull/4313))
- Fixed AMP unscale for `on_after_backward` ([#4439](https://github.com/PyTorchLightning/pytorch-lightning/pull/4439))
- Fixed TorchScript export when module includes Metrics ([#4428](https://github.com/PyTorchLightning/pytorch-lightning/pull/4428))
- Fixed TorchScript trace method's data to device and docstring ([#4360](https://github.com/PyTorchLightning/pytorch-lightning/pull/4360))
- Fixed CSV logger warning ([#4419](https://github.com/PyTorchLightning/pytorch-lightning/pull/4419))
- Fixed skip DDP parameter sync ([#4301](https://github.com/PyTorchLightning/pytorch-lightning/pull/4301))
- Fixed `WandbLogger` _sanitize_callable function ([#4422](https://github.com/PyTorchLightning/pytorch-lightning/pull/4422))
- Fixed `AMP Native` `_unscale` gradient ([#4441](https://github.com/PyTorchLightning/pytorch-lightning/pull/4441))


## [1.0.4] - 2020-10-27

### Added

- Added `dirpath` and `filename` parameter in `ModelCheckpoint` ([#4213](https://github.com/PyTorchLightning/pytorch-lightning/pull/4213))
- Added plugins docs and DDPPlugin to customize ddp across all accelerators ([#4258](https://github.com/PyTorchLightning/pytorch-lightning/pull/4285))
- Added `strict` option to the scheduler dictionary ([#3586](https://github.com/PyTorchLightning/pytorch-lightning/pull/3586))
- Added `fsspec` support for profilers ([#4162](https://github.com/PyTorchLightning/pytorch-lightning/pull/4162))
- Added autogenerated helptext to `Trainer.add_argparse_args` ([#4344](https://github.com/PyTorchLightning/pytorch-lightning/pull/4344))
- Added support for string values in `Trainer`'s `profiler` parameter ([#3656](https://github.com/PyTorchLightning/pytorch-lightning/pull/3656))
- Added `optimizer_closure` to `optimizer.step` when supported ([#4190](https://github.com/PyTorchLightning/pytorch-lightning/pull/4190))
- Added unification of regression metrics ([#4166](https://github.com/PyTorchLightning/pytorch-lightning/pull/4166))
- Added checkpoint load from Bytes ([#4314](https://github.com/PyTorchLightning/pytorch-lightning/pull/4314))

### Changed

- Improved error messages for invalid `configure_optimizers` returns ([#3587](https://github.com/PyTorchLightning/pytorch-lightning/pull/3587))
- Allow changing the logged step value in `validation_step` ([#4130](https://github.com/PyTorchLightning/pytorch-lightning/pull/4130))
- Allow setting `replace_sampler_ddp=True` with a distributed sampler already added ([#4273](https://github.com/PyTorchLightning/pytorch-lightning/pull/4273))
- Fixed santized parameters for `WandbLogger.log_hyperparams` ([#4320](https://github.com/PyTorchLightning/pytorch-lightning/pull/4320))

### Deprecated

- Deprecated `filepath` in `ModelCheckpoint` ([#4213](https://github.com/PyTorchLightning/pytorch-lightning/pull/4213))
- Deprecated `reorder` parameter of the `auc` metric ([#4237](https://github.com/PyTorchLightning/pytorch-lightning/pull/4237))
- Deprecated bool values in `Trainer`'s `profiler` parameter ([#3656](https://github.com/PyTorchLightning/pytorch-lightning/pull/3656))

### Fixed

- Fixed setting device ids in DDP ([#4297](https://github.com/PyTorchLightning/pytorch-lightning/pull/4297))
- Fixed synchronization of best model path in `ddp_accelerator` ([#4323](https://github.com/PyTorchLightning/pytorch-lightning/pull/4323))
- Fixed `WandbLogger` not uploading checkpoint artifacts at the end of training ([#4341](https://github.com/PyTorchLightning/pytorch-lightning/pull/4341))
- Fixed `FBeta` computation ([#4183](https://github.com/PyTorchLightning/pytorch-lightning/pull/4183))
- Fixed `accumulation across batches` has completed `before breaking training loop` ([#4278](https://github.com/PyTorchLightning/pytorch-lightning/pull/4278))
- Fixed `ModelCheckpoint` don't increase current_epoch and global_step when not training ([#4291](https://github.com/PyTorchLightning/pytorch-lightning/pull/4291))
- Fixed `COMET_EXPERIMENT_KEY` environment variable usage in comet logger ([#4230](https://github.com/PyTorchLightning/pytorch-lightning/pull/4230))

## [1.0.3] - 2020-10-20

### Added

- Added persistent flag to `Metric.add_state` ([#4195](https://github.com/PyTorchLightning/pytorch-lightning/pull/4195))

### Changed

- Used `checkpoint_connector.hpc_save` in SLURM ([#4217](https://github.com/PyTorchLightning/pytorch-lightning/pull/4217))
- Moved base req. to root ([#4219](https://github.com/PyTorchLightning/pytorch-lightning/pull/4219))

### Fixed

- Fixed `hparams` assign in init ([#4189](https://github.com/PyTorchLightning/pytorch-lightning/pull/4189))
- Fixed overwrite check for model hooks ([#4010](https://github.com/PyTorchLightning/pytorch-lightning/pull/4010))


## [1.0.2] - 2020-10-15

### Added

- Added trace functionality to the function `to_torchscript` ([#4142](https://github.com/PyTorchLightning/pytorch-lightning/pull/4142))

### Changed

- Called `on_load_checkpoint` before loading `state_dict` ([#4057](https://github.com/PyTorchLightning/pytorch-lightning/pull/4057))

### Removed

- Removed duplicate metric vs step log for train loop ([#4173](https://github.com/PyTorchLightning/pytorch-lightning/pull/4173))

### Fixed

- Fixed the `self.log` problem in `validation_step()` ([#4169](https://github.com/PyTorchLightning/pytorch-lightning/pull/4169))
- Fixed `hparams` saving - save the state when `save_hyperparameters()` is called [in `__init__`] ([#4163](https://github.com/PyTorchLightning/pytorch-lightning/pull/4163))
- Fixed runtime failure while exporting `hparams` to yaml ([#4158](https://github.com/PyTorchLightning/pytorch-lightning/pull/4158))


## [1.0.1] - 2020-10-14

### Added

- Added getstate/setstate method for torch.save serialization ([#4127](https://github.com/PyTorchLightning/pytorch-lightning/pull/4127))


## [1.0.0] - 2020-10-13

### Added

- Added Explained Variance Metric + metric fix ([#4013](https://github.com/PyTorchLightning/pytorch-lightning/pull/4013))
- Added Metric <-> Lightning Module integration tests ([#4008](https://github.com/PyTorchLightning/pytorch-lightning/pull/4008))
- Added parsing OS env vars in `Trainer` ([#4022](https://github.com/PyTorchLightning/pytorch-lightning/pull/4022))
- Added classification metrics ([#4043](https://github.com/PyTorchLightning/pytorch-lightning/pull/4043))
- Updated explained variance metric ([#4024](https://github.com/PyTorchLightning/pytorch-lightning/pull/4024))
- Enabled plugins ([#4041](https://github.com/PyTorchLightning/pytorch-lightning/pull/4041))
- Enabled custom clusters ([#4048](https://github.com/PyTorchLightning/pytorch-lightning/pull/4048))
- Enabled passing in custom accelerators ([#4050](https://github.com/PyTorchLightning/pytorch-lightning/pull/4050))
- Added `LightningModule.toggle_optimizer` ([#4058](https://github.com/PyTorchLightning/pytorch-lightning/pull/4058))
- Added `LightningModule.manual_backward` ([#4063](https://github.com/PyTorchLightning/pytorch-lightning/pull/4063))
- Added `output` argument to `*_batch_end` hooks ([#3965](https://github.com/PyTorchLightning/pytorch-lightning/pull/3965),
    [#3966](https://github.com/PyTorchLightning/pytorch-lightning/pull/3966))
- Added `output` argument to `*_epoch_end` hooks ([#3967](https://github.com/PyTorchLightning/pytorch-lightning/pull/3967))

### Changed

- Integrated metrics API with self.log ([#3961](https://github.com/PyTorchLightning/pytorch-lightning/pull/3961))
- Decoupled Apex ([#4052](https://github.com/PyTorchLightning/pytorch-lightning/pull/4052),
        [#4054](https://github.com/PyTorchLightning/pytorch-lightning/pull/4054),
        [#4055](https://github.com/PyTorchLightning/pytorch-lightning/pull/4055),
        [#4056](https://github.com/PyTorchLightning/pytorch-lightning/pull/4056),
        [#4058](https://github.com/PyTorchLightning/pytorch-lightning/pull/4058),
        [#4060](https://github.com/PyTorchLightning/pytorch-lightning/pull/4060),
        [#4061](https://github.com/PyTorchLightning/pytorch-lightning/pull/4061),
        [#4062](https://github.com/PyTorchLightning/pytorch-lightning/pull/4062),
        [#4063](https://github.com/PyTorchLightning/pytorch-lightning/pull/4063),
        [#4064](https://github.com/PyTorchLightning/pytorch-lightning/pull/4064),
        [#4065](https://github.com/PyTorchLightning/pytorch-lightning/pull/4065))
- Renamed all backends to `Accelerator` ([#4066](https://github.com/PyTorchLightning/pytorch-lightning/pull/4066))
- Enabled manual returns ([#4089](https://github.com/PyTorchLightning/pytorch-lightning/pull/4089))

### Removed

- Removed support for EvalResult and TrainResult ([#3968](https://github.com/PyTorchLightning/pytorch-lightning/pull/3968))
- Removed deprecated trainer flags: `overfit_pct`, `log_save_interval`, `row_log_interval` ([#3969](https://github.com/PyTorchLightning/pytorch-lightning/pull/3969))
- Removed deprecated early_stop_callback ([#3982](https://github.com/PyTorchLightning/pytorch-lightning/pull/3982))
- Removed deprecated model hooks ([#3980](https://github.com/PyTorchLightning/pytorch-lightning/pull/3980))
- Removed deprecated callbacks ([#3979](https://github.com/PyTorchLightning/pytorch-lightning/pull/3979))
- Removed `trainer` argument in `LightningModule.backward` [#4056](https://github.com/PyTorchLightning/pytorch-lightning/pull/4056))

### Fixed

- Fixed `current_epoch` property update to reflect true epoch number inside `LightningDataModule`, when `reload_dataloaders_every_epoch=True`. ([#3974](https://github.com/PyTorchLightning/pytorch-lightning/pull/3974))
- Fixed to print scaler value in progress bar ([#4053](https://github.com/PyTorchLightning/pytorch-lightning/pull/4053))
- Fixed mismatch between docstring and code regarding when `on_load_checkpoint` hook is called ([#3996](https://github.com/PyTorchLightning/pytorch-lightning/pull/3996))


## [0.10.0] - 2020-10-07

### Added

- Added new Metrics API. ([#3868](https://github.com/PyTorchLightning/pytorch-lightning/pull/3868), [#3921](https://github.com/PyTorchLightning/pytorch-lightning/pull/3921))
- Enable PyTorch 1.7 compatibility ([#3541](https://github.com/PyTorchLightning/pytorch-lightning/pull/3541))
- Added `LightningModule.to_torchscript` to support exporting as `ScriptModule` ([#3258](https://github.com/PyTorchLightning/pytorch-lightning/pull/3258))
- Added warning when dropping unpicklable `hparams` ([#2874](https://github.com/PyTorchLightning/pytorch-lightning/pull/2874))
- Added EMB similarity ([#3349](https://github.com/PyTorchLightning/pytorch-lightning/pull/3349))
- Added `ModelCheckpoint.to_yaml` method ([#3048](https://github.com/PyTorchLightning/pytorch-lightning/pull/3048))
- Allow `ModelCheckpoint` monitor to be `None`, meaning it will always save ([#3630](https://github.com/PyTorchLightning/pytorch-lightning/pull/3630))
- Disabled optimizers setup during testing ([#3059](https://github.com/PyTorchLightning/pytorch-lightning/pull/3059))
- Added support for datamodules to save and load checkpoints when training ([#3563](https://github.com/PyTorchLightning/pytorch-lightning/pull/3563))
- Added support for datamodule in learning rate finder ([#3425](https://github.com/PyTorchLightning/pytorch-lightning/pull/3425))
- Added gradient clip test for native AMP ([#3754](https://github.com/PyTorchLightning/pytorch-lightning/pull/3754))
- Added dist lib to enable syncing anything across devices ([#3762](https://github.com/PyTorchLightning/pytorch-lightning/pull/3762))
- Added `broadcast` to `TPUBackend` ([#3814](https://github.com/PyTorchLightning/pytorch-lightning/pull/3814))
- Added `XLADeviceUtils` class to check XLA device type ([#3274](https://github.com/PyTorchLightning/pytorch-lightning/pull/3274))

### Changed

- Refactored accelerator backends:
   * moved TPU `xxx_step` to backend ([#3118](https://github.com/PyTorchLightning/pytorch-lightning/pull/3118))
   * refactored DDP backend `forward` ([#3119](https://github.com/PyTorchLightning/pytorch-lightning/pull/3119))
   * refactored GPU backend `__step` ([#3120](https://github.com/PyTorchLightning/pytorch-lightning/pull/3120))
   * refactored Horovod backend ([#3121](https://github.com/PyTorchLightning/pytorch-lightning/pull/3121),
        [#3122](https://github.com/PyTorchLightning/pytorch-lightning/pull/3122))
   * remove obscure forward call in eval + CPU backend `___step` ([#3123](https://github.com/PyTorchLightning/pytorch-lightning/pull/3123))
   * reduced all simplified forward ([#3126](https://github.com/PyTorchLightning/pytorch-lightning/pull/3126))
   * added hook base method ([#3127](https://github.com/PyTorchLightning/pytorch-lightning/pull/3127))
   * refactor eval loop to use hooks - use `test_mode` for if so we can split later ([#3129](https://github.com/PyTorchLightning/pytorch-lightning/pull/3129))
   * moved `___step_end` hooks ([#3130](https://github.com/PyTorchLightning/pytorch-lightning/pull/3130))
   * training forward refactor ([#3134](https://github.com/PyTorchLightning/pytorch-lightning/pull/3134))
   * training AMP scaling refactor ([#3135](https://github.com/PyTorchLightning/pytorch-lightning/pull/3135))
   * eval step scaling factor ([#3136](https://github.com/PyTorchLightning/pytorch-lightning/pull/3136))
   * add eval loop object to streamline eval loop ([#3138](https://github.com/PyTorchLightning/pytorch-lightning/pull/3138))
   * refactored dataloader process hook ([#3139](https://github.com/PyTorchLightning/pytorch-lightning/pull/3139))
   * refactored inner eval loop ([#3141](https://github.com/PyTorchLightning/pytorch-lightning/pull/3141))
   * final inner eval loop hooks ([#3154](https://github.com/PyTorchLightning/pytorch-lightning/pull/3154))
   * clean up hooks in `run_evaluation` ([#3156](https://github.com/PyTorchLightning/pytorch-lightning/pull/3156))
   * clean up data reset ([#3161](https://github.com/PyTorchLightning/pytorch-lightning/pull/3161))
   * expand eval loop out ([#3165](https://github.com/PyTorchLightning/pytorch-lightning/pull/3165))
   * moved hooks around in eval loop ([#3195](https://github.com/PyTorchLightning/pytorch-lightning/pull/3195))
   * remove `_evaluate` fx ([#3197](https://github.com/PyTorchLightning/pytorch-lightning/pull/3197))
   * `Trainer.fit` hook clean up ([#3198](https://github.com/PyTorchLightning/pytorch-lightning/pull/3198))
   * DDPs train hooks ([#3203](https://github.com/PyTorchLightning/pytorch-lightning/pull/3203))
   * refactor DDP backend ([#3204](https://github.com/PyTorchLightning/pytorch-lightning/pull/3204),
        [#3207](https://github.com/PyTorchLightning/pytorch-lightning/pull/3207),
        [#3208](https://github.com/PyTorchLightning/pytorch-lightning/pull/3208),
        [#3209](https://github.com/PyTorchLightning/pytorch-lightning/pull/3209),
        [#3210](https://github.com/PyTorchLightning/pytorch-lightning/pull/3210))
   * reduced accelerator selection ([#3211](https://github.com/PyTorchLightning/pytorch-lightning/pull/3211))
   * group prepare data hook ([#3212](https://github.com/PyTorchLightning/pytorch-lightning/pull/3212))
   * added data connector ([#3285](https://github.com/PyTorchLightning/pytorch-lightning/pull/3285))
   * modular is_overridden ([#3290](https://github.com/PyTorchLightning/pytorch-lightning/pull/3290))
   * adding `Trainer.tune()` ([#3293](https://github.com/PyTorchLightning/pytorch-lightning/pull/3293))
   * move `run_pretrain_routine` -> `setup_training` ([#3294](https://github.com/PyTorchLightning/pytorch-lightning/pull/3294))
   * move train outside of setup training ([#3297](https://github.com/PyTorchLightning/pytorch-lightning/pull/3297))
   * move `prepare_data` to data connector ([#3307](https://github.com/PyTorchLightning/pytorch-lightning/pull/3307))
   * moved accelerator router ([#3309](https://github.com/PyTorchLightning/pytorch-lightning/pull/3309))
   * train loop refactor - moving train loop to own object ([#3310](https://github.com/PyTorchLightning/pytorch-lightning/pull/3310),
        [#3312](https://github.com/PyTorchLightning/pytorch-lightning/pull/3312),
        [#3313](https://github.com/PyTorchLightning/pytorch-lightning/pull/3313),
        [#3314](https://github.com/PyTorchLightning/pytorch-lightning/pull/3314))
   * duplicate data interface definition up into DataHooks class ([#3344](https://github.com/PyTorchLightning/pytorch-lightning/pull/3344))
   * inner train loop ([#3359](https://github.com/PyTorchLightning/pytorch-lightning/pull/3359),
        [#3361](https://github.com/PyTorchLightning/pytorch-lightning/pull/3361),
        [#3362](https://github.com/PyTorchLightning/pytorch-lightning/pull/3362),
        [#3363](https://github.com/PyTorchLightning/pytorch-lightning/pull/3363),
        [#3365](https://github.com/PyTorchLightning/pytorch-lightning/pull/3365),
        [#3366](https://github.com/PyTorchLightning/pytorch-lightning/pull/3366),
        [#3367](https://github.com/PyTorchLightning/pytorch-lightning/pull/3367),
        [#3368](https://github.com/PyTorchLightning/pytorch-lightning/pull/3368),
        [#3369](https://github.com/PyTorchLightning/pytorch-lightning/pull/3369),
        [#3370](https://github.com/PyTorchLightning/pytorch-lightning/pull/3370),
        [#3371](https://github.com/PyTorchLightning/pytorch-lightning/pull/3371),
        [#3372](https://github.com/PyTorchLightning/pytorch-lightning/pull/3372),
        [#3373](https://github.com/PyTorchLightning/pytorch-lightning/pull/3373),
        [#3374](https://github.com/PyTorchLightning/pytorch-lightning/pull/3374),
        [#3375](https://github.com/PyTorchLightning/pytorch-lightning/pull/3375),
        [#3376](https://github.com/PyTorchLightning/pytorch-lightning/pull/3376),
        [#3385](https://github.com/PyTorchLightning/pytorch-lightning/pull/3385),
        [#3388](https://github.com/PyTorchLightning/pytorch-lightning/pull/3388),
        [#3397](https://github.com/PyTorchLightning/pytorch-lightning/pull/3397))
   * all logging related calls in a connector ([#3395](https://github.com/PyTorchLightning/pytorch-lightning/pull/3395))
   * device parser ([#3400](https://github.com/PyTorchLightning/pytorch-lightning/pull/3400),
        [#3405](https://github.com/PyTorchLightning/pytorch-lightning/pull/3405))
   * added model connector ([#3407](https://github.com/PyTorchLightning/pytorch-lightning/pull/3407))
   * moved eval loop logging to loggers ([#3408](https://github.com/PyTorchLightning/pytorch-lightning/pull/3408))
   * moved eval loop (#3412[#3408](https://github.com/PyTorchLightning/pytorch-lightning/pull/3408))
   * trainer/separate argparse ([#3421](https://github.com/PyTorchLightning/pytorch-lightning/pull/3421),
        [#3428](https://github.com/PyTorchLightning/pytorch-lightning/pull/3428),
        [#3432](https://github.com/PyTorchLightning/pytorch-lightning/pull/3432))
   * move `lr_finder` ([#3434](https://github.com/PyTorchLightning/pytorch-lightning/pull/3434))
   * organize args (#[#3435](https://github.com/PyTorchLightning/pytorch-lightning/pull/3435),
        [#3442](https://github.com/PyTorchLightning/pytorch-lightning/pull/3442),
        [#3447](https://github.com/PyTorchLightning/pytorch-lightning/pull/3447),
        [#3448](https://github.com/PyTorchLightning/pytorch-lightning/pull/3448),
        [#3449](https://github.com/PyTorchLightning/pytorch-lightning/pull/3449),
        [#3456](https://github.com/PyTorchLightning/pytorch-lightning/pull/3456))
   * move specific accelerator code ([#3457](https://github.com/PyTorchLightning/pytorch-lightning/pull/3457))
   * group connectors ([#3472](https://github.com/PyTorchLightning/pytorch-lightning/pull/3472))
   * accelerator connector methods x/n ([#3469](https://github.com/PyTorchLightning/pytorch-lightning/pull/3469),
        [#3470](https://github.com/PyTorchLightning/pytorch-lightning/pull/3470),
        [#3474](https://github.com/PyTorchLightning/pytorch-lightning/pull/3474))
   * merge backends x/n ([#3476](https://github.com/PyTorchLightning/pytorch-lightning/pull/3476),
        [#3477](https://github.com/PyTorchLightning/pytorch-lightning/pull/3477),
        [#3478](https://github.com/PyTorchLightning/pytorch-lightning/pull/3478),
        [#3480](https://github.com/PyTorchLightning/pytorch-lightning/pull/3480),
        [#3482](https://github.com/PyTorchLightning/pytorch-lightning/pull/3482))
   * apex plugin ([#3502](https://github.com/PyTorchLightning/pytorch-lightning/pull/3502))
   * precision plugins ([#3504](https://github.com/PyTorchLightning/pytorch-lightning/pull/3504))
   * Result - make monitor default to `checkpoint_on` to simplify ([#3571](https://github.com/PyTorchLightning/pytorch-lightning/pull/3571))
   * reference to the Trainer on the `LightningDataModule` ([#3684](https://github.com/PyTorchLightning/pytorch-lightning/pull/3684))
   * add `.log` to lightning module ([#3686](https://github.com/PyTorchLightning/pytorch-lightning/pull/3686),
        [#3699](https://github.com/PyTorchLightning/pytorch-lightning/pull/3699),
        [#3701](https://github.com/PyTorchLightning/pytorch-lightning/pull/3701),
        [#3704](https://github.com/PyTorchLightning/pytorch-lightning/pull/3704),
        [#3715](https://github.com/PyTorchLightning/pytorch-lightning/pull/3715))
   * enable tracking original metric when step and epoch are both true ([#3685](https://github.com/PyTorchLightning/pytorch-lightning/pull/3685))
   * deprecated results obj, added support for simpler comms ([#3681](https://github.com/PyTorchLightning/pytorch-lightning/pull/3681))
   * move backends back to individual files ([#3712](https://github.com/PyTorchLightning/pytorch-lightning/pull/3712))
   * fixes logging for eval steps ([#3763](https://github.com/PyTorchLightning/pytorch-lightning/pull/3763))
   * decoupled DDP, DDP spawn ([#3733](https://github.com/PyTorchLightning/pytorch-lightning/pull/3733),
        [#3766](https://github.com/PyTorchLightning/pytorch-lightning/pull/3766),
        [#3767](https://github.com/PyTorchLightning/pytorch-lightning/pull/3767),
        [#3774](https://github.com/PyTorchLightning/pytorch-lightning/pull/3774),
        [#3802](https://github.com/PyTorchLightning/pytorch-lightning/pull/3802),
        [#3806](https://github.com/PyTorchLightning/pytorch-lightning/pull/3806),
        [#3817](https://github.com/PyTorchLightning/pytorch-lightning/pull/3817),
        [#3819](https://github.com/PyTorchLightning/pytorch-lightning/pull/3819),
        [#3927](https://github.com/PyTorchLightning/pytorch-lightning/pull/3927))
   * remove weight loading hack for ddp_cpu ([#3808](https://github.com/PyTorchLightning/pytorch-lightning/pull/3808))
   * separate `torchelastic` from DDP ([#3810](https://github.com/PyTorchLightning/pytorch-lightning/pull/3810))
   * separate SLURM from DDP ([#3809](https://github.com/PyTorchLightning/pytorch-lightning/pull/3809))
   * decoupled DDP2 ([#3816](https://github.com/PyTorchLightning/pytorch-lightning/pull/3816))
   * bug fix with logging val epoch end + monitor ([#3812](https://github.com/PyTorchLightning/pytorch-lightning/pull/3812))
   * callback system and init DDP ([#3836](https://github.com/PyTorchLightning/pytorch-lightning/pull/3836))
   * adding compute environments ([#3837](https://github.com/PyTorchLightning/pytorch-lightning/pull/3837), [#3842](https://github.com/PyTorchLightning/pytorch-lightning/pull/3842))
   * epoch can now log independently ([#3843](https://github.com/PyTorchLightning/pytorch-lightning/pull/3843))
   * test selecting the correct backend. temp backends while slurm and TorchElastic are decoupled ([#3848](https://github.com/PyTorchLightning/pytorch-lightning/pull/3848))
   * fixed `init_slurm_connection` causing hostname errors ([#3856](https://github.com/PyTorchLightning/pytorch-lightning/pull/3856))
   * moves init apex from LM to apex connector ([#3923](https://github.com/PyTorchLightning/pytorch-lightning/pull/3923))
   * moves sync bn to each backend ([#3925](https://github.com/PyTorchLightning/pytorch-lightning/pull/3925))
   * moves configure ddp to each backend ([#3924](https://github.com/PyTorchLightning/pytorch-lightning/pull/3924))
- Deprecation warning ([#3844](https://github.com/PyTorchLightning/pytorch-lightning/pull/3844))
- Changed `LearningRateLogger` to `LearningRateMonitor` ([#3251](https://github.com/PyTorchLightning/pytorch-lightning/pull/3251))
- Used `fsspec` instead of `gfile` for all IO ([#3320](https://github.com/PyTorchLightning/pytorch-lightning/pull/3320))
    * Swaped `torch.load` for `fsspec` load in DDP spawn backend ([#3787](https://github.com/PyTorchLightning/pytorch-lightning/pull/3787))
    * Swaped `torch.load` for `fsspec` load in cloud_io loading ([#3692](https://github.com/PyTorchLightning/pytorch-lightning/pull/3692))
    * Added support for `to_disk()` to use remote filepaths with `fsspec` ([#3930](https://github.com/PyTorchLightning/pytorch-lightning/pull/3930))
    * Updated model_checkpoint's to_yaml to use `fsspec` open ([#3801](https://github.com/PyTorchLightning/pytorch-lightning/pull/3801))
    * Fixed `fsspec` is inconsistent when doing `fs.ls` ([#3805](https://github.com/PyTorchLightning/pytorch-lightning/pull/3805))
- Refactor `GPUStatsMonitor` to improve training speed ([#3257](https://github.com/PyTorchLightning/pytorch-lightning/pull/3257))
- Changed IoU score behavior for classes absent in target and pred ([#3098](https://github.com/PyTorchLightning/pytorch-lightning/pull/3098))
- Changed IoU `remove_bg` bool to `ignore_index` optional int ([#3098](https://github.com/PyTorchLightning/pytorch-lightning/pull/3098))
- Changed defaults of `save_top_k` and `save_last` to `None` in ModelCheckpoint ([#3680](https://github.com/PyTorchLightning/pytorch-lightning/pull/3680))
- `row_log_interval` and `log_save_interval` are now based on training loop's `global_step` instead of epoch-internal batch index ([#3667](https://github.com/PyTorchLightning/pytorch-lightning/pull/3667))
- Silenced some warnings. verified ddp refactors ([#3483](https://github.com/PyTorchLightning/pytorch-lightning/pull/3483))
- Cleaning up stale logger tests ([#3490](https://github.com/PyTorchLightning/pytorch-lightning/pull/3490))
- Allow `ModelCheckpoint` monitor to be `None` ([#3633](https://github.com/PyTorchLightning/pytorch-lightning/pull/3633))
- Enable `None` model checkpoint default ([#3669](https://github.com/PyTorchLightning/pytorch-lightning/pull/3669))
- Skipped `best_model_path` if `checkpoint_callback` is `None` ([#2962](https://github.com/PyTorchLightning/pytorch-lightning/pull/2962))
- Used `raise .. from ..` to explicitly chain exceptions ([#3750](https://github.com/PyTorchLightning/pytorch-lightning/pull/3750))
-  Mocking loggers ([#3596](https://github.com/PyTorchLightning/pytorch-lightning/pull/3596),
    [#3617](https://github.com/PyTorchLightning/pytorch-lightning/pull/3617),
    [#3851](https://github.com/PyTorchLightning/pytorch-lightning/pull/3851),
    [#3859](https://github.com/PyTorchLightning/pytorch-lightning/pull/3859),
    [#3884](https://github.com/PyTorchLightning/pytorch-lightning/pull/3884),
    [#3853](https://github.com/PyTorchLightning/pytorch-lightning/pull/3853),
    [#3910](https://github.com/PyTorchLightning/pytorch-lightning/pull/3910),
    [#3889](https://github.com/PyTorchLightning/pytorch-lightning/pull/3889),
    [#3926](https://github.com/PyTorchLightning/pytorch-lightning/pull/3926))
- Write predictions in LightningModule instead of EvalResult [#3882](https://github.com/PyTorchLightning/pytorch-lightning/pull/3882)

### Deprecated

- Deprecated `TrainResult` and `EvalResult`, use `self.log` and `self.write` from the `LightningModule` to log metrics and write predictions. `training_step` can now only return a scalar (for the loss) or a dictionary with anything you want. ([#3681](https://github.com/PyTorchLightning/pytorch-lightning/pull/3681))
- Deprecate `early_stop_callback` Trainer argument ([#3845](https://github.com/PyTorchLightning/pytorch-lightning/pull/3845))
- Rename Trainer arguments `row_log_interval` >> `log_every_n_steps` and `log_save_interval` >> `flush_logs_every_n_steps` ([#3748](https://github.com/PyTorchLightning/pytorch-lightning/pull/3748))

### Removed

- Removed experimental Metric API ([#3943](https://github.com/PyTorchLightning/pytorch-lightning/pull/3943),
        [#3949](https://github.com/PyTorchLightning/pytorch-lightning/pull/3949),
        [#3946](https://github.com/PyTorchLightning/pytorch-lightning/pull/3946)), listed changes before final removal:
    * Added `EmbeddingSimilarity` metric ([#3349](https://github.com/PyTorchLightning/pytorch-lightning/pull/3349), [#3358](https://github.com/PyTorchLightning/pytorch-lightning/pull/3358))
    * Added hooks to metric module interface ([#2528](https://github.com/PyTorchLightning/pytorch-lightning/pull/2528))
    * Added error when AUROC metric is used for multiclass problems ([#3350](https://github.com/PyTorchLightning/pytorch-lightning/pull/3350))
    * Fixed `ModelCheckpoint` with `save_top_k=-1` option not tracking the best models when a monitor metric is available ([#3735](https://github.com/PyTorchLightning/pytorch-lightning/pull/3735))
    * Fixed counter-intuitive error being thrown in `Accuracy` metric for zero target tensor ([#3764](https://github.com/PyTorchLightning/pytorch-lightning/pull/3764))
    * Fixed aggregation of metrics ([#3517](https://github.com/PyTorchLightning/pytorch-lightning/pull/3517))
    * Fixed Metric aggregation ([#3321](https://github.com/PyTorchLightning/pytorch-lightning/pull/3321))
    * Fixed RMSLE metric ([#3188](https://github.com/PyTorchLightning/pytorch-lightning/pull/3188))
    * Renamed `reduction` to `class_reduction` in classification metrics ([#3322](https://github.com/PyTorchLightning/pytorch-lightning/pull/3322))
    * Changed `class_reduction` similar to sklearn for classification metrics ([#3322](https://github.com/PyTorchLightning/pytorch-lightning/pull/3322))
    * Renaming of precision recall metric ([#3308](https://github.com/PyTorchLightning/pytorch-lightning/pull/3308))

### Fixed

- Fixed `on_train_batch_start` hook to end epoch early ([#3700](https://github.com/PyTorchLightning/pytorch-lightning/pull/3700))
- Fixed `num_sanity_val_steps` is clipped to `limit_val_batches` ([#2917](https://github.com/PyTorchLightning/pytorch-lightning/pull/2917))
- Fixed ONNX model save on GPU ([#3145](https://github.com/PyTorchLightning/pytorch-lightning/pull/3145))
- Fixed `GpuUsageLogger` to work on different platforms ([#3008](https://github.com/PyTorchLightning/pytorch-lightning/pull/3008))
- Fixed auto-scale batch size not dumping `auto_lr_find` parameter ([#3151](https://github.com/PyTorchLightning/pytorch-lightning/pull/3151))
- Fixed `batch_outputs` with optimizer frequencies ([#3229](https://github.com/PyTorchLightning/pytorch-lightning/pull/3229))
- Fixed setting batch size in `LightningModule.datamodule` when using `auto_scale_batch_size` ([#3266](https://github.com/PyTorchLightning/pytorch-lightning/pull/3266))
- Fixed Horovod distributed backend compatibility with native AMP ([#3404](https://github.com/PyTorchLightning/pytorch-lightning/pull/3404))
- Fixed batch size auto scaling exceeding the size of the dataset ([#3271](https://github.com/PyTorchLightning/pytorch-lightning/pull/3271))
- Fixed getting `experiment_id` from MLFlow only once instead of each training loop ([#3394](https://github.com/PyTorchLightning/pytorch-lightning/pull/3394))
- Fixed `overfit_batches` which now correctly disables shuffling for the training loader. ([#3501](https://github.com/PyTorchLightning/pytorch-lightning/pull/3501))
- Fixed gradient norm tracking for `row_log_interval > 1` ([#3489](https://github.com/PyTorchLightning/pytorch-lightning/pull/3489))
- Fixed `ModelCheckpoint` name formatting ([#3164](https://github.com/PyTorchLightning/pytorch-lightning/pull/3163))
- Fixed example implementation of AutoEncoder ([#3190](https://github.com/PyTorchLightning/pytorch-lightning/pull/3190))
- Fixed invalid paths when remote logging with TensorBoard ([#3236](https://github.com/PyTorchLightning/pytorch-lightning/pull/3236))
- Fixed change `t()` to `transpose()` as XLA devices do not support `.t()` on 1-dim tensor ([#3252](https://github.com/PyTorchLightning/pytorch-lightning/pull/3252))
- Fixed (weights only) checkpoints loading without PL ([#3287](https://github.com/PyTorchLightning/pytorch-lightning/pull/3287))
- Fixed `gather_all_tensors` cross GPUs in DDP ([#3319](https://github.com/PyTorchLightning/pytorch-lightning/pull/3319))
- Fixed CometML save dir ([#3419](https://github.com/PyTorchLightning/pytorch-lightning/pull/3419))
- Fixed forward key metrics ([#3467](https://github.com/PyTorchLightning/pytorch-lightning/pull/3467))
- Fixed normalize mode at confusion matrix (replace NaNs with zeros) ([#3465](https://github.com/PyTorchLightning/pytorch-lightning/pull/3465))
- Fixed global step increment in training loop when `training_epoch_end` hook is used ([#3673](https://github.com/PyTorchLightning/pytorch-lightning/pull/3673))
- Fixed dataloader shuffling not getting turned off with `overfit_batches > 0` and `distributed_backend = "ddp"` ([#3534](https://github.com/PyTorchLightning/pytorch-lightning/pull/3534))
- Fixed determinism in `DDPSpawnBackend` when using `seed_everything` in main process ([#3335](https://github.com/PyTorchLightning/pytorch-lightning/pull/3335))
- Fixed `ModelCheckpoint` `period` to actually save every `period` epochs ([#3630](https://github.com/PyTorchLightning/pytorch-lightning/pull/3630))
- Fixed `val_progress_bar` total with `num_sanity_val_steps` ([#3751](https://github.com/PyTorchLightning/pytorch-lightning/pull/3751))
- Fixed Tuner dump: add `current_epoch` to dumped_params ([#3261](https://github.com/PyTorchLightning/pytorch-lightning/pull/3261))
- Fixed `current_epoch` and `global_step` properties mismatch between `Trainer` and `LightningModule` ([#3785](https://github.com/PyTorchLightning/pytorch-lightning/pull/3785))
- Fixed learning rate scheduler for optimizers with internal state ([#3897](https://github.com/PyTorchLightning/pytorch-lightning/pull/3897))
- Fixed `tbptt_reduce_fx` when non-floating tensors are logged ([#3796](https://github.com/PyTorchLightning/pytorch-lightning/pull/3796))
- Fixed model checkpoint frequency ([#3852](https://github.com/PyTorchLightning/pytorch-lightning/pull/3852))
- Fixed logging non-tensor scalar with result breaks subsequent epoch aggregation ([#3855](https://github.com/PyTorchLightning/pytorch-lightning/pull/3855))
- Fixed `TrainerEvaluationLoopMixin` activates `model.train()` at the end ([#3858](https://github.com/PyTorchLightning/pytorch-lightning/pull/3858))
- Fixed `overfit_batches` when using with multiple val/test_dataloaders ([#3857](https://github.com/PyTorchLightning/pytorch-lightning/pull/3857))
- Fixed enables `training_step` to return `None` ([#3862](https://github.com/PyTorchLightning/pytorch-lightning/pull/3862))
- Fixed init nan for checkpointing ([#3863](https://github.com/PyTorchLightning/pytorch-lightning/pull/3863))
- Fixed for `load_from_checkpoint` ([#2776](https://github.com/PyTorchLightning/pytorch-lightning/pull/2776))
- Fixes incorrect `batch_sizes` when Dataloader returns a dict with multiple tensors ([#3668](https://github.com/PyTorchLightning/pytorch-lightning/pull/3668))
- Fixed unexpected signature for `validation_step` ([#3947](https://github.com/PyTorchLightning/pytorch-lightning/pull/3947))

## [0.9.0] - 2020-08-20

### Added

- Added SyncBN for DDP ([#2801](https://github.com/PyTorchLightning/pytorch-lightning/pull/2801),
     [#2838](https://github.com/PyTorchLightning/pytorch-lightning/pull/2838))
- Added basic `CSVLogger` ([#2721](https://github.com/PyTorchLightning/pytorch-lightning/pull/2721))
- Added SSIM metrics ([#2671](https://github.com/PyTorchLightning/pytorch-lightning/pull/2671))
- Added BLEU metrics ([#2535](https://github.com/PyTorchLightning/pytorch-lightning/pull/2535))
- Added support to export a model to ONNX format ([#2596](https://github.com/PyTorchLightning/pytorch-lightning/pull/2596))
- Added support for `Trainer(num_sanity_val_steps=-1)` to check all validation data before training ([#2246](https://github.com/PyTorchLightning/pytorch-lightning/pull/2246))
- Added struct. output:
  * tests for val loop flow ([#2605](https://github.com/PyTorchLightning/pytorch-lightning/pull/2605))
  * `EvalResult` support for train and val. loop ([#2615](https://github.com/PyTorchLightning/pytorch-lightning/pull/2615),
       [#2651](https://github.com/PyTorchLightning/pytorch-lightning/pull/2651))
  * weighted average in results obj ([#2930](https://github.com/PyTorchLightning/pytorch-lightning/pull/2930))
  * fix result obj DP auto reduce ([#3013](https://github.com/PyTorchLightning/pytorch-lightning/pull/3013))
- Added class `LightningDataModule` ([#2668](https://github.com/PyTorchLightning/pytorch-lightning/pull/2668))
- Added support for PyTorch 1.6 ([#2745](https://github.com/PyTorchLightning/pytorch-lightning/pull/2745))
- Added call DataModule hooks implicitly in trainer ([#2755](https://github.com/PyTorchLightning/pytorch-lightning/pull/2755))
- Added support for Mean in DDP Sync ([#2568](https://github.com/PyTorchLightning/pytorch-lightning/pull/2568))
- Added remaining `sklearn` metrics: `AveragePrecision`, `BalancedAccuracy`, `CohenKappaScore`, `DCG`, `Hamming`, `Hinge`, `Jaccard`, `MeanAbsoluteError`, `MeanSquaredError`, `MeanSquaredLogError`, `MedianAbsoluteError`, `R2Score`, `MeanPoissonDeviance`, `MeanGammaDeviance`, `MeanTweedieDeviance`, `ExplainedVariance` ([#2562](https://github.com/PyTorchLightning/pytorch-lightning/pull/2562))
- Added support for `limit_{mode}_batches (int)` to work with infinite dataloader (IterableDataset) ([#2840](https://github.com/PyTorchLightning/pytorch-lightning/pull/2840))
- Added support returning python scalars in DP ([#1935](https://github.com/PyTorchLightning/pytorch-lightning/pull/1935))
- Added support to Tensorboard logger for OmegaConf `hparams` ([#2846](https://github.com/PyTorchLightning/pytorch-lightning/pull/2846))
- Added tracking of basic states in `Trainer` ([#2541](https://github.com/PyTorchLightning/pytorch-lightning/pull/2541))
- Tracks all outputs including TBPTT and multiple optimizers ([#2890](https://github.com/PyTorchLightning/pytorch-lightning/pull/2890))
- Added GPU Usage Logger ([#2932](https://github.com/PyTorchLightning/pytorch-lightning/pull/2932))
- Added `strict=False` for `load_from_checkpoint` ([#2819](https://github.com/PyTorchLightning/pytorch-lightning/pull/2819))
- Added saving test predictions on multiple GPUs ([#2926](https://github.com/PyTorchLightning/pytorch-lightning/pull/2926))
- Auto log the computational graph for loggers that support this ([#3003](https://github.com/PyTorchLightning/pytorch-lightning/pull/3003))
- Added warning when changing monitor and using results obj ([#3014](https://github.com/PyTorchLightning/pytorch-lightning/pull/3014))
- Added a hook `transfer_batch_to_device` to the `LightningDataModule` ([#3038](https://github.com/PyTorchLightning/pytorch-lightning/pull/3038))

### Changed

- Truncated long version numbers in progress bar ([#2594](https://github.com/PyTorchLightning/pytorch-lightning/pull/2594))
- Enabling val/test loop disabling ([#2692](https://github.com/PyTorchLightning/pytorch-lightning/pull/2692))
- Refactored into `accelerator` module:
    * GPU training ([#2704](https://github.com/PyTorchLightning/pytorch-lightning/pull/2704))
    * TPU training ([#2708](https://github.com/PyTorchLightning/pytorch-lightning/pull/2708))
    * DDP(2) backend ([#2796](https://github.com/PyTorchLightning/pytorch-lightning/pull/2796))
    * Retrieve last logged val from result by key ([#3049](https://github.com/PyTorchLightning/pytorch-lightning/pull/3049))
- Using `.comet.config` file for `CometLogger` ([#1913](https://github.com/PyTorchLightning/pytorch-lightning/pull/1913))
- Updated hooks arguments - breaking for `setup` and `teardown` ([#2850](https://github.com/PyTorchLightning/pytorch-lightning/pull/2850))
- Using `gfile` to support remote directories ([#2164](https://github.com/PyTorchLightning/pytorch-lightning/pull/2164))
- Moved optimizer creation after device placement for DDP backends ([#2904](https://github.com/PyTorchLightning/pytorch-lighting/pull/2904))
- Support `**DictConfig` for `hparam` serialization ([#2519](https://github.com/PyTorchLightning/pytorch-lightning/pull/2519))
- Removed callback metrics from test results obj ([#2994](https://github.com/PyTorchLightning/pytorch-lightning/pull/2994))
- Re-enabled naming metrics in ckpt name ([#3060](https://github.com/PyTorchLightning/pytorch-lightning/pull/3060))
- Changed progress bar epoch counting to start from 0 ([#3061](https://github.com/PyTorchLightning/pytorch-lightning/pull/3061))

### Deprecated

- Deprecated Trainer attribute `ckpt_path`, which will now be set by `weights_save_path` ([#2681](https://github.com/PyTorchLightning/pytorch-lightning/pull/2681))

### Removed

- Removed deprecated: ([#2760](https://github.com/PyTorchLightning/pytorch-lightning/pull/2760))
    * core decorator `data_loader`
    * Module hook `on_sanity_check_start` and loading `load_from_metrics`
    * package `pytorch_lightning.logging`
    * Trainer arguments: `show_progress_bar`, `num_tpu_cores`, `use_amp`, `print_nan_grads`
    * LR Finder argument `num_accumulation_steps`

### Fixed

- Fixed `accumulate_grad_batches` for last batch ([#2853](https://github.com/PyTorchLightning/pytorch-lightning/pull/2853))
- Fixed setup call while testing ([#2624](https://github.com/PyTorchLightning/pytorch-lightning/pull/2624))
- Fixed local rank zero casting ([#2640](https://github.com/PyTorchLightning/pytorch-lightning/pull/2640))
- Fixed single scalar return from training ([#2587](https://github.com/PyTorchLightning/pytorch-lightning/pull/2587))
- Fixed Horovod backend to scale LR schedlers with the optimizer ([#2626](https://github.com/PyTorchLightning/pytorch-lightning/pull/2626))
- Fixed `dtype` and `device` properties not getting updated in submodules ([#2657](https://github.com/PyTorchLightning/pytorch-lightning/pull/2657))
- Fixed `fast_dev_run` to run for all dataloaders ([#2581](https://github.com/PyTorchLightning/pytorch-lightning/pull/2581))
- Fixed `save_dir` in loggers getting ignored by default value of `weights_save_path` when user did not specify `weights_save_path` ([#2681](https://github.com/PyTorchLightning/pytorch-lightning/pull/2681))
- Fixed `weights_save_path` getting ignored when `logger=False` is passed to Trainer ([#2681](https://github.com/PyTorchLightning/pytorch-lightning/pull/2681))
- Fixed TPU multi-core and Float16 ([#2632](https://github.com/PyTorchLightning/pytorch-lightning/pull/2632))
- Fixed test metrics not being logged with `LoggerCollection` ([#2723](https://github.com/PyTorchLightning/pytorch-lightning/pull/2723))
- Fixed data transfer to device when using `torchtext.data.Field` and `include_lengths is True` ([#2689](https://github.com/PyTorchLightning/pytorch-lightning/pull/2689))
- Fixed shuffle argument for distributed sampler ([#2789](https://github.com/PyTorchLightning/pytorch-lightning/pull/2789))
- Fixed logging interval ([#2694](https://github.com/PyTorchLightning/pytorch-lightning/pull/2694))
- Fixed loss value in the progress bar is wrong when `accumulate_grad_batches > 1` ([#2738](https://github.com/PyTorchLightning/pytorch-lightning/pull/2738))
- Fixed correct CWD for ddp sub-processes when using Hydra ([#2719](https://github.com/PyTorchLightning/pytorch-lightning/pull/2719))
- Fixed selecting GPUs using `CUDA_VISIBLE_DEVICES` ([#2739](https://github.com/PyTorchLightning/pytorch-lightning/pull/2739))
- Fixed false `num_classes` warning in metrics ([#2781](https://github.com/PyTorchLightning/pytorch-lightning/pull/2781))
- Fixed shell injection vulnerability in subprocess call ([#2786](https://github.com/PyTorchLightning/pytorch-lightning/pull/2786))
- Fixed LR finder and `hparams` compatibility ([#2821](https://github.com/PyTorchLightning/pytorch-lightning/pull/2821))
- Fixed `ModelCheckpoint` not saving the latest information when `save_last=True` ([#2881](https://github.com/PyTorchLightning/pytorch-lightning/pull/2881))
- Fixed ImageNet example: learning rate scheduler, number of workers and batch size when using DDP ([#2889](https://github.com/PyTorchLightning/pytorch-lightning/pull/2889))
- Fixed apex gradient clipping ([#2829](https://github.com/PyTorchLightning/pytorch-lightning/pull/2829))
- Fixed save apex scaler states ([#2828](https://github.com/PyTorchLightning/pytorch-lightning/pull/2828))
- Fixed a model loading issue with inheritance and variable positional arguments ([#2911](https://github.com/PyTorchLightning/pytorch-lightning/pull/2911))
- Fixed passing `non_blocking=True` when transferring a batch object that does not support it ([#2910](https://github.com/PyTorchLightning/pytorch-lightning/pull/2910))
- Fixed checkpointing to remote file paths ([#2925](https://github.com/PyTorchLightning/pytorch-lightning/pull/2925))
- Fixed adding val step argument to metrics ([#2986](https://github.com/PyTorchLightning/pytorch-lightning/pull/2986))
- Fixed an issue that caused `Trainer.test()` to stall in ddp mode ([#2997](https://github.com/PyTorchLightning/pytorch-lightning/pull/2997))
- Fixed gathering of results with tensors of varying shape ([#3020](https://github.com/PyTorchLightning/pytorch-lightning/pull/3020))
- Fixed batch size auto-scaling feature to set the new value on the correct model attribute ([#3043](https://github.com/PyTorchLightning/pytorch-lightning/pull/3043))
- Fixed automatic batch scaling not working with half precision ([#3045](https://github.com/PyTorchLightning/pytorch-lightning/pull/3045))
- Fixed setting device to root gpu ([#3042](https://github.com/PyTorchLightning/pytorch-lightning/pull/3042))

## [0.8.5] - 2020-07-09

### Added

- Added a PSNR metric: peak signal-to-noise ratio ([#2483](https://github.com/PyTorchLightning/pytorch-lightning/pull/2483))
- Added functional regression metrics ([#2492](https://github.com/PyTorchLightning/pytorch-lightning/pull/2492))

### Removed

- Removed auto val reduce ([#2462](https://github.com/PyTorchLightning/pytorch-lightning/pull/2462))

### Fixed

- Flattening Wandb Hyperparameters ([#2459](https://github.com/PyTorchLightning/pytorch-lightning/pull/2459))
- Fixed using the same DDP python interpreter and actually running ([#2482](https://github.com/PyTorchLightning/pytorch-lightning/pull/2482))
- Fixed model summary input type conversion for models that have input dtype different from model parameters ([#2510](https://github.com/PyTorchLightning/pytorch-lightning/pull/2510))
- Made `TensorBoardLogger` and `CometLogger` pickleable ([#2518](https://github.com/PyTorchLightning/pytorch-lightning/pull/2518))
- Fixed a problem with `MLflowLogger` creating multiple run folders ([#2502](https://github.com/PyTorchLightning/pytorch-lightning/pull/2502))
- Fixed global_step increment ([#2455](https://github.com/PyTorchLightning/pytorch-lightning/pull/2455))
- Fixed TPU hanging example ([#2488](https://github.com/PyTorchLightning/pytorch-lightning/pull/2488))
- Fixed `argparse` default value bug ([#2526](https://github.com/PyTorchLightning/pytorch-lightning/pull/2526))
- Fixed Dice and IoU to avoid NaN by adding small eps ([#2545](https://github.com/PyTorchLightning/pytorch-lightning/pull/2545))
- Fixed accumulate gradients schedule at epoch 0 (continued) ([#2513](https://github.com/PyTorchLightning/pytorch-lightning/pull/2513))
- Fixed Trainer `.fit()` returning last not best weights in "ddp_spawn" ([#2565](https://github.com/PyTorchLightning/pytorch-lightning/pull/2565))
- Fixed passing (do not pass) TPU weights back on test ([#2566](https://github.com/PyTorchLightning/pytorch-lightning/pull/2566))
- Fixed DDP tests and `.test()` ([#2512](https://github.com/PyTorchLightning/pytorch-lightning/pull/2512),
     [#2570](https://github.com/PyTorchLightning/pytorch-lightning/pull/2570))

## [0.8.4] - 2020-07-01

### Added

- Added reduce ddp results on eval ([#2434](https://github.com/PyTorchLightning/pytorch-lightning/pull/2434))
- Added a warning when an `IterableDataset` has `__len__` defined ([#2437](https://github.com/PyTorchLightning/pytorch-lightning/pull/2437))

### Changed

- Enabled no returns from eval ([#2446](https://github.com/PyTorchLightning/pytorch-lightning/pull/2446))

### Fixed

- Fixes train outputs ([#2428](https://github.com/PyTorchLightning/pytorch-lightning/pull/2428))
- Fixes Conda dependencies ([#2412](https://github.com/PyTorchLightning/pytorch-lightning/pull/2412))
- Fixed Apex scaling with decoupled backward ([#2433](https://github.com/PyTorchLightning/pytorch-lightning/pull/2433))
- Fixed crashing or wrong displaying progressbar because of missing ipywidgets ([#2417](https://github.com/PyTorchLightning/pytorch-lightning/pull/2417))
- Fixed TPU saving dir ([fc26078e](https://github.com/PyTorchLightning/pytorch-lightning/commit/fc26078e395f8a001f4c6dd7b3fe7ca202f914a3), [04e68f02](https://github.com/PyTorchLightning/pytorch-lightning/commit/04e68f022fc03dd5f1555ee86dea997d42a448ad))
- Fixed logging on rank 0 only ([#2425](https://github.com/PyTorchLightning/pytorch-lightning/pull/2425))


## [0.8.3] - 2020-06-29

### Fixed

- Fixed AMP wrong call ([593837e](https://github.com/PyTorchLightning/pytorch-lightning/commit/593837e1da24ff6c942b24ed803fc1496a304609))
- Fixed batch typo ([92d1e75](https://github.com/PyTorchLightning/pytorch-lightning/commit/92d1e75b2638a493d9d21ed5fe00a22093888285))

## [0.8.2] - 2020-06-28

### Added

- Added TorchText support for moving data to GPU ([#2379](https://github.com/PyTorchLightning/pytorch-lightning/pull/2379))

### Changed

- Changed epoch indexing from 0 instead of 1 ([#2289](https://github.com/PyTorchLightning/pytorch-lightning/pull/2289))
- Refactor Model `backward` ([#2276](https://github.com/PyTorchLightning/pytorch-lightning/pull/2276))
- Refactored `training_batch` + tests to verify correctness ([#2327](https://github.com/PyTorchLightning/pytorch-lightning/pull/2327),
     [#2328](https://github.com/PyTorchLightning/pytorch-lightning/pull/2328))
- Refactored training loop ([#2336](https://github.com/PyTorchLightning/pytorch-lightning/pull/2336))
- Made optimization steps for hooks ([#2363](https://github.com/PyTorchLightning/pytorch-lightning/pull/2363))
- Changed default apex level to 'O2' ([#2362](https://github.com/PyTorchLightning/pytorch-lightning/pull/2362))

### Removed

- Moved `TrainsLogger` to Bolts ([#2384](https://github.com/PyTorchLightning/pytorch-lightning/pull/2384))

### Fixed

- Fixed parsing TPU arguments and TPU tests ([#2094](https://github.com/PyTorchLightning/pytorch-lightning/pull/2094))
- Fixed number batches in case of multiple dataloaders and `limit_{*}_batches` ([#1920](https://github.com/PyTorchLightning/pytorch-lightning/pull/1920),
     [#2226](https://github.com/PyTorchLightning/pytorch-lightning/pull/2226))
- Fixed an issue with forward hooks not being removed after model summary ([#2298](https://github.com/PyTorchLightning/pytorch-lightning/pull/2298))
- Fix for `load_from_checkpoint()` not working with absolute path on Windows ([#2294](https://github.com/PyTorchLightning/pytorch-lightning/pull/2294))
- Fixed an issue how _has_len handles `NotImplementedError` e.g. raised by `torchtext.data.Iterator` ([#2293](https://github.com/PyTorchLightning/pytorch-lightning/pull/2293)), ([#2307](https://github.com/PyTorchLightning/pytorch-lightning/pull/2307))
- Fixed `average_precision` metric ([#2319](https://github.com/PyTorchLightning/pytorch-lightning/pull/2319))
- Fixed ROC metric for CUDA tensors ([#2304](https://github.com/PyTorchLightning/pytorch-lightning/pull/2304))
- Fixed lost compatibility with custom datatypes implementing `.to` ([#2335](https://github.com/PyTorchLightning/pytorch-lightning/pull/2335))
- Fixed loading model with kwargs ([#2387](https://github.com/PyTorchLightning/pytorch-lightning/pull/2387))
- Fixed sum(0) for `trainer.num_val_batches` ([#2268](https://github.com/PyTorchLightning/pytorch-lightning/pull/2268))
- Fixed checking if the parameters are a `DictConfig` Object ([#2216](https://github.com/PyTorchLightning/pytorch-lightning/pull/2216))
- Fixed SLURM weights saving ([#2341](https://github.com/PyTorchLightning/pytorch-lightning/pull/2341))
- Fixed swaps LR scheduler order ([#2356](https://github.com/PyTorchLightning/pytorch-lightning/pull/2356))
- Fixed adding tensorboard `hparams` logging test ([#2342](https://github.com/PyTorchLightning/pytorch-lightning/pull/2342))
- Fixed use model ref for tear down ([#2360](https://github.com/PyTorchLightning/pytorch-lightning/pull/2360))
- Fixed logger crash on DDP ([#2388](https://github.com/PyTorchLightning/pytorch-lightning/pull/2388))
- Fixed several issues with early stopping and checkpoint callbacks ([#1504](https://github.com/PyTorchLightning/pytorch-lightning/pull/1504),
     [#2391](https://github.com/PyTorchLightning/pytorch-lightning/pull/2391))
- Fixed loading past checkpoints from v0.7.x ([#2405](https://github.com/PyTorchLightning/pytorch-lightning/pull/2405))
- Fixed loading model without arguments ([#2403](https://github.com/PyTorchLightning/pytorch-lightning/pull/2403))
- Fixed Windows compatibility issue ([#2358](https://github.com/PyTorchLightning/pytorch-lightning/pull/2358))

## [0.8.1] - 2020-06-19

### Fixed

- Fixed the `load_from_checkpoint` path detected as URL bug ([#2244](https://github.com/PyTorchLightning/pytorch-lightning/pull/2244))
- Fixed hooks - added barrier ([#2245](https://github.com/PyTorchLightning/pytorch-lightning/pull/2245),
     [#2257](https://github.com/PyTorchLightning/pytorch-lightning/pull/2257),
     [#2260](https://github.com/PyTorchLightning/pytorch-lightning/pull/220))
- Fixed `hparams` - remove frame inspection on `self.hparams` ([#2253](https://github.com/PyTorchLightning/pytorch-lightning/pull/2253))
- Fixed setup and on fit calls ([#2252](https://github.com/PyTorchLightning/pytorch-lightning/pull/2252))
- Fixed GPU template ([#2255](https://github.com/PyTorchLightning/pytorch-lightning/pull/2255))

## [0.8.0] - 2020-06-18

### Added

- Added `overfit_batches`, `limit_{val|test}_batches` flags (overfit now uses training set for all three) ([#2213](https://github.com/PyTorchLightning/pytorch-lightning/pull/2213))
- Added metrics
  * Base classes ([#1326](https://github.com/PyTorchLightning/pytorch-lightning/pull/1326),
       [#1877](https://github.com/PyTorchLightning/pytorch-lightning/pull/1877))
  * Sklearn metrics classes ([#1327](https://github.com/PyTorchLightning/pytorch-lightning/pull/1327))
  * Native torch metrics ([#1488](https://github.com/PyTorchLightning/pytorch-lightning/pull/1488),
       [#2062](https://github.com/PyTorchLightning/pytorch-lightning/pull/2062))
  * docs for all Metrics ([#2184](https://github.com/PyTorchLightning/pytorch-lightning/pull/2184),
       [#2209](https://github.com/PyTorchLightning/pytorch-lightning/pull/2209))
  * Regression metrics ([#2221](https://github.com/PyTorchLightning/pytorch-lightning/pull/2221))
- Allow dataloaders without sampler field present ([#1907](https://github.com/PyTorchLightning/pytorch-lightning/pull/1907))
- Added option `save_last` to save the model at the end of every epoch in `ModelCheckpoint` ([#1908](https://github.com/PyTorchLightning/pytorch-lightning/pull/1908))
- Early stopping checks `on_validation_end` ([#1458](https://github.com/PyTorchLightning/pytorch-lightning/pull/1458))
- Speed up single-core TPU training by loading data using `ParallelLoader` ([#2033](https://github.com/PyTorchLightning/pytorch-lightning/pull/2033))
- Added a model hook `transfer_batch_to_device` that enables moving custom data structures to the target device ([#1756](https://github.com/PyTorchLightning/pytorch-lightning/pull/1756))
- Added [black](https://black.readthedocs.io/en/stable/) formatter for the code with code-checker on pull ([#1610](https://github.com/PyTorchLightning/pytorch-lightning/pull/1610))
- Added back the slow spawn ddp implementation as `ddp_spawn` ([#2115](https://github.com/PyTorchLightning/pytorch-lightning/pull/2115))
- Added loading checkpoints from URLs ([#1667](https://github.com/PyTorchLightning/pytorch-lightning/pull/1667))
- Added a callback method `on_keyboard_interrupt` for handling KeyboardInterrupt events during training ([#2134](https://github.com/PyTorchLightning/pytorch-lightning/pull/2134))
- Added a decorator `auto_move_data` that moves data to the correct device when using the LightningModule for inference ([#1905](https://github.com/PyTorchLightning/pytorch-lightning/pull/1905))
- Added `ckpt_path` option to `LightningModule.test(...)` to load particular checkpoint ([#2190](https://github.com/PyTorchLightning/pytorch-lightning/pull/2190))
- Added `setup` and `teardown` hooks for model ([#2229](https://github.com/PyTorchLightning/pytorch-lightning/pull/2229))

### Changed

- Allow user to select individual TPU core to train on ([#1729](https://github.com/PyTorchLightning/pytorch-lightning/pull/1729))
- Removed non-finite values from loss in `LRFinder` ([#1862](https://github.com/PyTorchLightning/pytorch-lightning/pull/1862))
- Allow passing model hyperparameters as complete kwarg list ([#1896](https://github.com/PyTorchLightning/pytorch-lightning/pull/1896))
- Renamed `ModelCheckpoint`'s attributes `best` to `best_model_score` and `kth_best_model` to `kth_best_model_path` ([#1799](https://github.com/PyTorchLightning/pytorch-lightning/pull/1799))
- Re-Enable Logger's `ImportError`s ([#1938](https://github.com/PyTorchLightning/pytorch-lightning/pull/1938))
- Changed the default value of the Trainer argument `weights_summary` from `full` to `top` ([#2029](https://github.com/PyTorchLightning/pytorch-lightning/pull/2029))
- Raise an error when lightning replaces an existing sampler ([#2020](https://github.com/PyTorchLightning/pytorch-lightning/pull/2020))
- Enabled `prepare_data` from correct processes - clarify local vs global rank ([#2166](https://github.com/PyTorchLightning/pytorch-lightning/pull/2166))
- Remove explicit flush from tensorboard logger ([#2126](https://github.com/PyTorchLightning/pytorch-lightning/pull/2126))
- Changed epoch indexing from 1 instead of 0 ([#2206](https://github.com/PyTorchLightning/pytorch-lightning/pull/2206))

### Deprecated

- Deprecated flags: ([#2213](https://github.com/PyTorchLightning/pytorch-lightning/pull/2213))
  * `overfit_pct` in favour of `overfit_batches`
  * `val_percent_check` in favour of `limit_val_batches`
  * `test_percent_check` in favour of `limit_test_batches`
- Deprecated `ModelCheckpoint`'s attributes `best` and `kth_best_model` ([#1799](https://github.com/PyTorchLightning/pytorch-lightning/pull/1799))
- Dropped official support/testing for older PyTorch versions <1.3 ([#1917](https://github.com/PyTorchLightning/pytorch-lightning/pull/1917))
- Deprecated Trainer `proc_rank` in favour of `global_rank` ([#2166](https://github.com/PyTorchLightning/pytorch-lightning/pull/2166),
     [#2269](https://github.com/PyTorchLightning/pytorch-lightning/pull/2269))

### Removed

- Removed unintended Trainer argument `progress_bar_callback`, the callback should be passed in by `Trainer(callbacks=[...])` instead ([#1855](https://github.com/PyTorchLightning/pytorch-lightning/pull/1855))
- Removed obsolete `self._device` in Trainer ([#1849](https://github.com/PyTorchLightning/pytorch-lightning/pull/1849))
- Removed deprecated API ([#2073](https://github.com/PyTorchLightning/pytorch-lightning/pull/2073))
   * Packages: `pytorch_lightning.pt_overrides`, `pytorch_lightning.root_module`
   * Modules: `pytorch_lightning.logging.comet_logger`, `pytorch_lightning.logging.mlflow_logger`, `pytorch_lightning.logging.test_tube_logger`, `pytorch_lightning.overrides.override_data_parallel`, `pytorch_lightning.core.model_saving`, `pytorch_lightning.core.root_module`
   * Trainer arguments: `add_row_log_interval`, `default_save_path`, `gradient_clip`, `nb_gpu_nodes`, `max_nb_epochs`, `min_nb_epochs`, `nb_sanity_val_steps`
   * Trainer attributes: `nb_gpu_nodes`, `num_gpu_nodes`, `gradient_clip`, `max_nb_epochs`, `min_nb_epochs`, `nb_sanity_val_steps`, `default_save_path`, `tng_tqdm_dic`

### Fixed

- Run graceful training teardown on interpreter exit ([#1631](https://github.com/PyTorchLightning/pytorch-lightning/pull/1631))
- Fixed user warning when apex was used together with learning rate schedulers ([#1873](https://github.com/PyTorchLightning/pytorch-lightning/pull/1873))
- Fixed multiple calls of `EarlyStopping` callback ([#1863](https://github.com/PyTorchLightning/pytorch-lightning/pull/1863))
- Fixed an issue with `Trainer.from_argparse_args` when passing in unknown Trainer args ([#1932](https://github.com/PyTorchLightning/pytorch-lightning/pull/1932))
- Fixed bug related to logger not being reset correctly for model after tuner algorithms ([#1933](https://github.com/PyTorchLightning/pytorch-lightning/pull/1933))
- Fixed root node resolution for SLURM cluster with dash in host name ([#1954](https://github.com/PyTorchLightning/pytorch-lightning/pull/1954))
- Fixed `LearningRateLogger` in multi-scheduler setting ([#1944](https://github.com/PyTorchLightning/pytorch-lightning/pull/1944))
- Fixed test configuration check and testing ([#1804](https://github.com/PyTorchLightning/pytorch-lightning/pull/1804))
- Fixed an issue with Trainer constructor silently ignoring unknown/misspelled arguments ([#1820](https://github.com/PyTorchLightning/pytorch-lightning/pull/1820))
- Fixed `save_weights_only` in ModelCheckpoint ([#1780](https://github.com/PyTorchLightning/pytorch-lightning/pull/1780))
- Allow use of same `WandbLogger` instance for multiple training loops ([#2055](https://github.com/PyTorchLightning/pytorch-lightning/pull/2055))
- Fixed an issue with `_auto_collect_arguments` collecting local variables that are not constructor arguments and not working for signatures that have the instance not named `self` ([#2048](https://github.com/PyTorchLightning/pytorch-lightning/pull/2048))
- Fixed mistake in parameters' grad norm tracking ([#2012](https://github.com/PyTorchLightning/pytorch-lightning/pull/2012))
- Fixed CPU and hanging GPU crash ([#2118](https://github.com/PyTorchLightning/pytorch-lightning/pull/2118))
- Fixed an issue with the model summary and `example_input_array` depending on a specific ordering of the submodules in a LightningModule ([#1773](https://github.com/PyTorchLightning/pytorch-lightning/pull/1773))
- Fixed Tpu logging ([#2230](https://github.com/PyTorchLightning/pytorch-lightning/pull/2230))
- Fixed Pid port + duplicate `rank_zero` logging ([#2140](https://github.com/PyTorchLightning/pytorch-lightning/pull/2140),
     [#2231](https://github.com/PyTorchLightning/pytorch-lightning/pull/2231))

## [0.7.6] - 2020-05-16

### Added

- Added callback for logging learning rates ([#1498](https://github.com/PyTorchLightning/pytorch-lightning/pull/1498))
- Added transfer learning example (for a binary classification task in computer vision) ([#1564](https://github.com/PyTorchLightning/pytorch-lightning/pull/1564))
- Added type hints in `Trainer.fit()` and `Trainer.test()` to reflect that also a list of dataloaders can be passed in ([#1723](https://github.com/PyTorchLightning/pytorch-lightning/pull/1723)).
- Added auto scaling of batch size ([#1638](https://github.com/PyTorchLightning/pytorch-lightning/pull/1638))
- The progress bar metrics now also get updated in `training_epoch_end` ([#1724](https://github.com/PyTorchLightning/pytorch-lightning/pull/1724))
- Enable `NeptuneLogger` to work with `distributed_backend=ddp` ([#1753](https://github.com/PyTorchLightning/pytorch-lightning/pull/1753))
- Added option to provide seed to random generators to ensure reproducibility ([#1572](https://github.com/PyTorchLightning/pytorch-lightning/pull/1572))
- Added override for hparams in `load_from_ckpt` ([#1797](https://github.com/PyTorchLightning/pytorch-lightning/pull/1797))
- Added support multi-node distributed execution under `torchelastic` ([#1811](https://github.com/PyTorchLightning/pytorch-lightning/pull/1811),
     [#1818](https://github.com/PyTorchLightning/pytorch-lightning/pull/1818))
- Added using `store_true` for bool args ([#1822](https://github.com/PyTorchLightning/pytorch-lightning/pull/1822),
     [#1842](https://github.com/PyTorchLightning/pytorch-lightning/pull/1842))
- Added dummy logger for internally disabling logging for some features ([#1836](https://github.com/PyTorchLightning/pytorch-lightning/pull/1836))

### Changed

- Enable `non-blocking` for device transfers to GPU ([#1843](https://github.com/PyTorchLightning/pytorch-lightning/pull/1843))
- Replace mata_tags.csv with hparams.yaml ([#1271](https://github.com/PyTorchLightning/pytorch-lightning/pull/1271))
- Reduction when `batch_size < num_gpus` ([#1609](https://github.com/PyTorchLightning/pytorch-lightning/pull/1609))
- Updated LightningTemplateModel to look more like Colab example ([#1577](https://github.com/PyTorchLightning/pytorch-lightning/pull/1577))
- Don't convert `namedtuple` to `tuple` when transferring the batch to target device ([#1589](https://github.com/PyTorchLightning/pytorch-lightning/pull/1589))
- Allow passing hparams as keyword argument to LightningModule when loading from checkpoint ([#1639](https://github.com/PyTorchLightning/pytorch-lightning/pull/1639))
- Args should come after the last positional argument ([#1807](https://github.com/PyTorchLightning/pytorch-lightning/pull/1807))
- Made ddp the default if no backend specified with multiple GPUs ([#1789](https://github.com/PyTorchLightning/pytorch-lightning/pull/1789))

### Deprecated

- Deprecated `tags_csv` in favor of `hparams_file` ([#1271](https://github.com/PyTorchLightning/pytorch-lightning/pull/1271))

### Fixed

- Fixed broken link in PR template ([#1675](https://github.com/PyTorchLightning/pytorch-lightning/pull/1675))
- Fixed ModelCheckpoint not None checking filepath ([#1654](https://github.com/PyTorchLightning/pytorch-lightning/pull/1654))
- Trainer now calls `on_load_checkpoint()` when resuming from a checkpoint ([#1666](https://github.com/PyTorchLightning/pytorch-lightning/pull/1666))
- Fixed sampler logic for ddp with iterable dataset ([#1734](https://github.com/PyTorchLightning/pytorch-lightning/pull/1734))
- Fixed `_reset_eval_dataloader()` for IterableDataset ([#1560](https://github.com/PyTorchLightning/pytorch-lightning/pull/1560))
- Fixed Horovod distributed backend to set the `root_gpu` property ([#1669](https://github.com/PyTorchLightning/pytorch-lightning/pull/1669))
- Fixed wandb logger `global_step` affects other loggers ([#1492](https://github.com/PyTorchLightning/pytorch-lightning/pull/1492))
- Fixed disabling progress bar on non-zero ranks using Horovod backend ([#1709](https://github.com/PyTorchLightning/pytorch-lightning/pull/1709))
- Fixed bugs that prevent lr finder to be used together with early stopping and validation dataloaders ([#1676](https://github.com/PyTorchLightning/pytorch-lightning/pull/1676))
- Fixed a bug in Trainer that prepended the checkpoint path with `version_` when it shouldn't ([#1748](https://github.com/PyTorchLightning/pytorch-lightning/pull/1748))
- Fixed lr key name in case of param groups in LearningRateLogger ([#1719](https://github.com/PyTorchLightning/pytorch-lightning/pull/1719))
- Fixed accumulation parameter and suggestion method for learning rate finder ([#1801](https://github.com/PyTorchLightning/pytorch-lightning/pull/1801))
- Fixed num processes wasn't being set properly and auto sampler was ddp failing ([#1819](https://github.com/PyTorchLightning/pytorch-lightning/pull/1819))
- Fixed bugs in semantic segmentation example ([#1824](https://github.com/PyTorchLightning/pytorch-lightning/pull/1824))
- Fixed saving native AMP scaler state ([#1777](https://github.com/PyTorchLightning/pytorch-lightning/pull/1777))
- Fixed native amp + ddp ([#1788](https://github.com/PyTorchLightning/pytorch-lightning/pull/1788))
- Fixed `hparam` logging with metrics ([#1647](https://github.com/PyTorchLightning/pytorch-lightning/pull/1647))

## [0.7.5] - 2020-04-27

### Changed

- Allow logging of metrics together with `hparams` ([#1630](https://github.com/PyTorchLightning/pytorch-lightning/pull/1630))

### Removed

- Removed Warning from trainer loop ([#1634](https://github.com/PyTorchLightning/pytorch-lightning/pull/1634))

### Fixed

- Fixed ModelCheckpoint not being fixable ([#1632](https://github.com/PyTorchLightning/pytorch-lightning/pull/1632))
- Fixed CPU DDP breaking change and DDP change ([#1635](https://github.com/PyTorchLightning/pytorch-lightning/pull/1635))
- Tested pickling ([#1636](https://github.com/PyTorchLightning/pytorch-lightning/pull/1636))


## [0.7.4] - 2020-04-26

### Added

- Added flag `replace_sampler_ddp` to manually disable sampler replacement in DDP  ([#1513](https://github.com/PyTorchLightning/pytorch-lightning/pull/1513))
- Added `auto_select_gpus` flag to trainer that enables automatic selection of available GPUs on exclusive mode systems.
- Added learning rate finder ([#1347](https://github.com/PyTorchLightning/pytorch-lightning/pull/1347))
- Added support for DDP mode in clusters without SLURM ([#1387](https://github.com/PyTorchLightning/pytorch-lightning/pull/1387))
- Added `test_dataloaders` parameter to `Trainer.test()` ([#1434](https://github.com/PyTorchLightning/pytorch-lightning/pull/1434))
- Added `terminate_on_nan` flag to trainer that performs a NaN check with each training iteration when set to `True` ([#1475](https://github.com/PyTorchLightning/pytorch-lightning/pull/1475))
- Added speed parity tests (max 1 sec difference per epoch)([#1482](https://github.com/PyTorchLightning/pytorch-lightning/pull/1482))
- Added `ddp_cpu` backend for testing ddp without GPUs ([#1158](https://github.com/PyTorchLightning/pytorch-lightning/pull/1158))
- Added [Horovod](http://horovod.ai) support as a distributed backend `Trainer(distributed_backend='horovod')` ([#1529](https://github.com/PyTorchLightning/pytorch-lightning/pull/1529))
- Added support for 8 core distributed training on Kaggle TPU's ([#1568](https://github.com/PyTorchLightning/pytorch-lightning/pull/1568))
- Added support for native AMP ([#1561](https://github.com/PyTorchLightning/pytorch-lightning/pull/1561),
    [#1580](https://github.com/PyTorchLightning/pytorch-lightning/pull/1580))

### Changed

- Changed the default behaviour to no longer include a NaN check with each training iteration ([#1475](https://github.com/PyTorchLightning/pytorch-lightning/pull/1475))
- Decoupled the progress bar from trainer` it is a callback now and can be customized or even be replaced entirely ([#1450](https://github.com/PyTorchLightning/pytorch-lightning/pull/1450)).
- Changed lr schedule step interval behavior to update every backwards pass instead of every forwards pass ([#1477](https://github.com/PyTorchLightning/pytorch-lightning/pull/1477))
- Defines shared proc. rank, remove rank from instances (e.g. loggers) ([#1408](https://github.com/PyTorchLightning/pytorch-lightning/pull/1408))
- Updated semantic segmentation example with custom U-Net and logging ([#1371](https://github.com/PyTorchLightning/pytorch-lightning/pull/1371))
- Disabled val and test shuffling ([#1600](https://github.com/PyTorchLightning/pytorch-lightning/pull/1600))

### Deprecated

- Deprecated `training_tqdm_dict` in favor of `progress_bar_dict` ([#1450](https://github.com/PyTorchLightning/pytorch-lightning/pull/1450)).

### Removed

- Removed `test_dataloaders` parameter from `Trainer.fit()` ([#1434](https://github.com/PyTorchLightning/pytorch-lightning/pull/1434))

### Fixed

- Added the possibility to pass nested metrics dictionaries to loggers ([#1582](https://github.com/PyTorchLightning/pytorch-lightning/pull/1582))
- Fixed memory leak from opt return ([#1528](https://github.com/PyTorchLightning/pytorch-lightning/pull/1528))
- Fixed saving checkpoint before deleting old ones ([#1453](https://github.com/PyTorchLightning/pytorch-lightning/pull/1453))
- Fixed loggers - flushing last logged metrics even before continue, e.g. `trainer.test()` results ([#1459](https://github.com/PyTorchLightning/pytorch-lightning/pull/1459))
- Fixed optimizer configuration when `configure_optimizers` returns dict without `lr_scheduler` ([#1443](https://github.com/PyTorchLightning/pytorch-lightning/pull/1443))
- Fixed `LightningModule` - mixing hparams and arguments in `LightningModule.__init__()` crashes load_from_checkpoint() ([#1505](https://github.com/PyTorchLightning/pytorch-lightning/pull/1505))
- Added a missing call to the `on_before_zero_grad` model hook ([#1493](https://github.com/PyTorchLightning/pytorch-lightning/pull/1493)).
- Allow use of sweeps with `WandbLogger` ([#1512](https://github.com/PyTorchLightning/pytorch-lightning/pull/1512))
- Fixed a bug that caused the `callbacks` Trainer argument to reference a global variable ([#1534](https://github.com/PyTorchLightning/pytorch-lightning/pull/1534)).
- Fixed a bug that set all boolean CLI arguments from `Trainer.add_argparse_args` always to True ([#1571](https://github.com/PyTorchLightning/pytorch-lightning/pull/1571))
- Fixed do not copy the batch when training on a single GPU ([#1576](https://github.com/PyTorchLightning/pytorch-lightning/pull/1576),
    [#1579](https://github.com/PyTorchLightning/pytorch-lightning/pull/1579))
- Fixed soft checkpoint removing on DDP ([#1408](https://github.com/PyTorchLightning/pytorch-lightning/pull/1408))
- Fixed automatic parser bug ([#1585](https://github.com/PyTorchLightning/pytorch-lightning/pull/1585))
- Fixed bool conversion from string ([#1606](https://github.com/PyTorchLightning/pytorch-lightning/pull/1606))

## [0.7.3] - 2020-04-09

### Added

- Added `rank_zero_warn` for warning only in rank 0 ([#1428](https://github.com/PyTorchLightning/pytorch-lightning/pull/1428))

### Fixed

- Fixed default `DistributedSampler` for DDP training ([#1425](https://github.com/PyTorchLightning/pytorch-lightning/pull/1425))
- Fixed workers warning not on windows ([#1430](https://github.com/PyTorchLightning/pytorch-lightning/pull/1430))
- Fixed returning tuple from `run_training_batch` ([#1431](https://github.com/PyTorchLightning/pytorch-lightning/pull/1431))
- Fixed gradient clipping ([#1438](https://github.com/PyTorchLightning/pytorch-lightning/pull/1438))
- Fixed pretty print ([#1441](https://github.com/PyTorchLightning/pytorch-lightning/pull/1441))


## [0.7.2] - 2020-04-07

### Added

- Added same step loggers' metrics aggregation ([#1278](https://github.com/PyTorchLightning/pytorch-lightning/pull/1278))
- Added parity test between a vanilla MNIST model and lightning model ([#1284](https://github.com/PyTorchLightning/pytorch-lightning/pull/1284))
- Added parity test between a vanilla RNN model and lightning model ([#1351](https://github.com/PyTorchLightning/pytorch-lightning/pull/1351))
- Added Reinforcement Learning - Deep Q-network (DQN) lightning example ([#1232](https://github.com/PyTorchLightning/pytorch-lightning/pull/1232))
- Added support for hierarchical `dict` ([#1152](https://github.com/PyTorchLightning/pytorch-lightning/pull/1152))
- Added `TrainsLogger` class ([#1122](https://github.com/PyTorchLightning/pytorch-lightning/pull/1122))
- Added type hints to `pytorch_lightning.core` ([#946](https://github.com/PyTorchLightning/pytorch-lightning/pull/946))
- Added support for `IterableDataset` in validation and testing ([#1104](https://github.com/PyTorchLightning/pytorch-lightning/pull/1104))
- Added support for non-primitive types in `hparams` for `TensorboardLogger` ([#1130](https://github.com/PyTorchLightning/pytorch-lightning/pull/1130))
- Added a check that stops the training when loss or weights contain `NaN` or `inf` values. ([#1097](https://github.com/PyTorchLightning/pytorch-lightning/pull/1097))
- Added support for `IterableDataset` when `val_check_interval=1.0` (default), this will trigger validation at the end of each epoch. ([#1283](https://github.com/PyTorchLightning/pytorch-lightning/pull/1283))
- Added `summary` method to Profilers. ([#1259](https://github.com/PyTorchLightning/pytorch-lightning/pull/1259))
- Added informative errors if user defined dataloader has zero length ([#1280](https://github.com/PyTorchLightning/pytorch-lightning/pull/1280))
- Added testing for python 3.8 ([#915](https://github.com/PyTorchLightning/pytorch-lightning/pull/915))
- Added model configuration checking ([#1199](https://github.com/PyTorchLightning/pytorch-lightning/pull/1199))
- Added support for optimizer frequencies through `LightningModule.configure_optimizers()` ([#1269](https://github.com/PyTorchLightning/pytorch-lightning/pull/1269))
- Added option to run without an optimizer by returning `None` from `configure_optimizers`. ([#1279](https://github.com/PyTorchLightning/pytorch-lightning/pull/1279))
- Added a warning when the number of data loader workers is small. ([#1378](https://github.com/PyTorchLightning/pytorch-lightning/pull/1378))

### Changed

- Changed (renamed and refatored) `TensorRunningMean` -> `TensorRunningAccum`: running accumulations were generalized. ([#1278](https://github.com/PyTorchLightning/pytorch-lightning/pull/1278))
- Changed `progress_bar_refresh_rate` trainer flag to disable progress bar when set to 0. ([#1108](https://github.com/PyTorchLightning/pytorch-lightning/pull/1108))
- Enhanced `load_from_checkpoint` to also forward params to the model ([#1307](https://github.com/PyTorchLightning/pytorch-lightning/pull/1307))
- Updated references to `self.forward()` to instead use the `__call__` interface. ([#1211](https://github.com/PyTorchLightning/pytorch-lightning/pull/1211))
- Changed default behaviour of `configure_optimizers` to use no optimizer rather than Adam. ([#1279](https://github.com/PyTorchLightning/pytorch-lightning/pull/1279))
- Allow to upload models on W&B ([#1339](https://github.com/PyTorchLightning/pytorch-lightning/pull/1339))
- On DP and DDP2 unsqueeze is automated now ([#1319](https://github.com/PyTorchLightning/pytorch-lightning/pull/1319))
- Did not always create a DataLoader during reinstantiation, but the same type as before (if subclass of DataLoader) ([#1346](https://github.com/PyTorchLightning/pytorch-lightning/pull/1346))
- Did not interfere with a default sampler ([#1318](https://github.com/PyTorchLightning/pytorch-lightning/pull/1318))
- Remove default Adam optimizer ([#1317](https://github.com/PyTorchLightning/pytorch-lightning/pull/1317))
- Give warnings for unimplemented required lightning methods ([#1317](https://github.com/PyTorchLightning/pytorch-lightning/pull/1317))
- Made `evaluate` method private >> `Trainer._evaluate(...)`. ([#1260](https://github.com/PyTorchLightning/pytorch-lightning/pull/1260))
- Simplify the PL examples structure (shallower and more readable) ([#1247](https://github.com/PyTorchLightning/pytorch-lightning/pull/1247))
- Changed min max gpu memory to be on their own plots ([#1358](https://github.com/PyTorchLightning/pytorch-lightning/pull/1358))
- Remove `.item` which causes sync issues ([#1254](https://github.com/PyTorchLightning/pytorch-lightning/pull/1254))
- Changed smoothing in TQDM to decrease variability of time remaining between training / eval ([#1194](https://github.com/PyTorchLightning/pytorch-lightning/pull/1194))
- Change default logger to dedicated one ([#1064](https://github.com/PyTorchLightning/pytorch-lightning/pull/1064))

### Deprecated

- Deprecated Trainer argument `print_nan_grads` ([#1097](https://github.com/PyTorchLightning/pytorch-lightning/pull/1097))
- Deprecated Trainer argument `show_progress_bar` ([#1108](https://github.com/PyTorchLightning/pytorch-lightning/pull/1108))

### Removed

- Removed test for no test dataloader in .fit ([#1495](https://github.com/PyTorchLightning/pytorch-lightning/pull/1495))
- Removed duplicated module `pytorch_lightning.utilities.arg_parse` for loading CLI arguments ([#1167](https://github.com/PyTorchLightning/pytorch-lightning/pull/1167))
- Removed wandb logger's `finalize` method ([#1193](https://github.com/PyTorchLightning/pytorch-lightning/pull/1193))
- Dropped `torchvision` dependency in tests and added own MNIST dataset class instead ([#986](https://github.com/PyTorchLightning/pytorch-lightning/pull/986))

### Fixed

- Fixed `model_checkpoint` when saving all models ([#1359](https://github.com/PyTorchLightning/pytorch-lightning/pull/1359))
- `Trainer.add_argparse_args` classmethod fixed. Now it adds a type for the arguments ([#1147](https://github.com/PyTorchLightning/pytorch-lightning/pull/1147))
- Fixed bug related to type checking of `ReduceLROnPlateau` lr schedulers([#1126](https://github.com/PyTorchLightning/pytorch-lightning/pull/1126))
- Fixed a bug to ensure lightning checkpoints to be backward compatible ([#1132](https://github.com/PyTorchLightning/pytorch-lightning/pull/1132))
- Fixed a bug that created an extra dataloader with active `reload_dataloaders_every_epoch` ([#1196](https://github.com/PyTorchLightning/pytorch-lightning/pull/1196))
- Fixed all warnings and errors in the docs build process ([#1191](https://github.com/PyTorchLightning/pytorch-lightning/pull/1191))
- Fixed an issue where `val_percent_check=0` would not disable validation ([#1251](https://github.com/PyTorchLightning/pytorch-lightning/pull/1251))
- Fixed average of incomplete `TensorRunningMean` ([#1309](https://github.com/PyTorchLightning/pytorch-lightning/pull/1309))
- Fixed `WandbLogger.watch` with `wandb.init()` ([#1311](https://github.com/PyTorchLightning/pytorch-lightning/pull/1311))
- Fixed an issue with early stopping that would prevent it from monitoring training metrics when validation is disabled / not implemented ([#1235](https://github.com/PyTorchLightning/pytorch-lightning/pull/1235)).
- Fixed a bug that would cause `trainer.test()` to run on the validation set when overloading `validation_epoch_end` and `test_end` ([#1353](https://github.com/PyTorchLightning/pytorch-lightning/pull/1353))
- Fixed `WandbLogger.watch` - use of the watch method without importing `wandb` ([#1311](https://github.com/PyTorchLightning/pytorch-lightning/pull/1311))
- Fixed `WandbLogger` to be used with 'ddp' - allow reinits in sub-processes ([#1149](https://github.com/PyTorchLightning/pytorch-lightning/pull/1149),
     [#1360](https://github.com/PyTorchLightning/pytorch-lightning/pull/1360))
- Made `training_epoch_end` behave like `validation_epoch_end` ([#1357](https://github.com/PyTorchLightning/pytorch-lightning/pull/1357))
- Fixed `fast_dev_run` running validation twice ([#1365](https://github.com/PyTorchLightning/pytorch-lightning/pull/1365))
- Fixed pickle error from quick patch `__code__` ([#1352](https://github.com/PyTorchLightning/pytorch-lightning/pull/1352))
- Fixed memory leak on GPU0 ([#1094](https://github.com/PyTorchLightning/pytorch-lightning/pull/1094),
     [#1349](https://github.com/PyTorchLightning/pytorch-lightning/pull/1349))
- Fixed checkpointing interval ([#1272](https://github.com/PyTorchLightning/pytorch-lightning/pull/1272))
- Fixed validation and training loops run the partial dataset ([#1192](https://github.com/PyTorchLightning/pytorch-lightning/pull/1192))
- Fixed running `on_validation_end` only on main process in DDP ([#1125](https://github.com/PyTorchLightning/pytorch-lightning/pull/1125))
- Fixed `load_spawn_weights` only in proc rank 0 ([#1385](https://github.com/PyTorchLightning/pytorch-lightning/pull/1385))
- Fixes using deprecated `use_amp` attribute ([#1145](https://github.com/PyTorchLightning/pytorch-lightning/pull/1145))
- Fixed Tensorboard logger error: lightning_logs directory not exists in multi-node DDP on nodes with rank != 0 ([#1377](https://github.com/PyTorchLightning/pytorch-lightning/pull/1377))
- Fixed `Unimplemented backend XLA` error on TPU ([#1387](https://github.com/PyTorchLightning/pytorch-lightning/pull/1387))

## [0.7.1] - 2020-03-07

### Fixed

- Fixes `print` issues and `data_loader` ([#1080](https://github.com/PyTorchLightning/pytorch-lightning/pull/1080))

## [0.7.0] - 2020-03-06

### Added

- Added automatic sampler setup. Depending on DDP or TPU, lightning configures the sampler correctly (user needs to do nothing) ([#926](https://github.com/PyTorchLightning/pytorch-lightning/pull/926))
- Added `reload_dataloaders_every_epoch=False` flag for trainer. Some users require reloading data every epoch ([#926](https://github.com/PyTorchLightning/pytorch-lightning/pull/926))
- Added `progress_bar_refresh_rate=50` flag for trainer. Throttle refresh rate on notebooks ([#926](https://github.com/PyTorchLightning/pytorch-lightning/pull/926))
- Updated governance docs
- Added a check to ensure that the metric used for early stopping exists before training commences ([#542](https://github.com/PyTorchLightning/pytorch-lightning/pull/542))
- Added `optimizer_idx` argument to `backward` hook ([#733](https://github.com/PyTorchLightning/pytorch-lightning/pull/733))
- Added `entity` argument to `WandbLogger` to be passed to `wandb.init` ([#783](https://github.com/PyTorchLightning/pytorch-lightning/pull/783))
- Added a tool for profiling training runs ([#782](https://github.com/PyTorchLightning/pytorch-lightning/pull/782))
- Improved flexibility for naming of TensorBoard logs, can now set `version` to a `str` to just save to that directory, and use `name=''` to prevent experiment-name directory ([#804](https://github.com/PyTorchLightning/pytorch-lightning/pull/804))
- Added option to specify `step` key when logging metrics ([#808](https://github.com/PyTorchLightning/pytorch-lightning/pull/808))
- Added `train_dataloader`, `val_dataloader` and `test_dataloader` arguments to `Trainer.fit()`, for alternative data parsing ([#759](https://github.com/PyTorchLightning/pytorch-lightning/pull/759))
- Added Tensor Processing Unit (TPU) support ([#868](https://github.com/PyTorchLightning/pytorch-lightning/pull/868))
- Added semantic segmentation example ([#751](https://github.com/PyTorchLightning/pytorch-lightning/pull/751),[#876](https://github.com/PyTorchLightning/pytorch-lightning/pull/876),
     [#881](https://github.com/PyTorchLightning/pytorch-lightning/pull/881))
- Split callbacks in multiple files ([#849](https://github.com/PyTorchLightning/pytorch-lightning/pull/849))
- Support for user defined callbacks ([#889](https://github.com/PyTorchLightning/pytorch-lightning/pull/889) and [#950](https://github.com/PyTorchLightning/pytorch-lightning/pull/950))
- Added support for multiple loggers to be passed to `Trainer` as an iterable (e.g. list, tuple, etc.) ([#903](https://github.com/PyTorchLightning/pytorch-lightning/pull/903))
- Added support for step-based learning rate scheduling ([#941](https://github.com/PyTorchLightning/pytorch-lightning/pull/941))
- Added support for logging `hparams` as dict ([#1029](https://github.com/PyTorchLightning/pytorch-lightning/pull/1029))
- Checkpoint and early stopping now work without val. step ([#1041](https://github.com/PyTorchLightning/pytorch-lightning/pull/1041))
- Support graceful training cleanup after Keyboard Interrupt ([#856](https://github.com/PyTorchLightning/pytorch-lightning/pull/856),
     [#1019](https://github.com/PyTorchLightning/pytorch-lightning/pull/1019))
- Added type hints for function arguments ([#912](https://github.com/PyTorchLightning/pytorch-lightning/pull/912), )
- Added default `argparser` for `Trainer` ([#952](https://github.com/PyTorchLightning/pytorch-lightning/pull/1023),
     [#1023](https://github.com/PyTorchLightning/pytorch-lightning/pull/1023))
- Added TPU gradient clipping ([#963](https://github.com/PyTorchLightning/pytorch-lightning/pull/963))
- Added max/min number of steps in `Trainer` ([#728](https://github.com/PyTorchLightning/pytorch-lightning/pull/728))

### Changed

- Improved `NeptuneLogger` by adding `close_after_fit` argument to allow logging after training([#908](https://github.com/PyTorchLightning/pytorch-lightning/pull/1084))
- Changed default TQDM to use `tqdm.auto` for prettier outputs in IPython notebooks ([#752](https://github.com/PyTorchLightning/pytorch-lightning/pull/752))
- Changed `pytorch_lightning.logging` to `pytorch_lightning.loggers` ([#767](https://github.com/PyTorchLightning/pytorch-lightning/pull/767))
- Moved the default `tqdm_dict` definition from Trainer to `LightningModule`, so it can be overridden by the user ([#749](https://github.com/PyTorchLightning/pytorch-lightning/pull/749))
- Moved functionality of `LightningModule.load_from_metrics` into `LightningModule.load_from_checkpoint` ([#995](https://github.com/PyTorchLightning/pytorch-lightning/pull/995))
- Changed Checkpoint path parameter from `filepath` to `dirpath` ([#1016](https://github.com/PyTorchLightning/pytorch-lightning/pull/1016))
- Freezed models `hparams` as `Namespace` property ([#1029](https://github.com/PyTorchLightning/pytorch-lightning/pull/1029))
- Dropped `logging` config in package init ([#1015](https://github.com/PyTorchLightning/pytorch-lightning/pull/1015))
- Renames model steps ([#1051](https://github.com/PyTorchLightning/pytorch-lightning/pull/1051))
  - `training_end` >> `training_epoch_end`
  - `validation_end` >> `validation_epoch_end`
  - `test_end` >> `test_epoch_end`
- Refactor dataloading, supports infinite dataloader ([#955](https://github.com/PyTorchLightning/pytorch-lightning/pull/955))
- Create single file in `TensorBoardLogger` ([#777](https://github.com/PyTorchLightning/pytorch-lightning/pull/777))

### Deprecated

- Deprecated `pytorch_lightning.logging` ([#767](https://github.com/PyTorchLightning/pytorch-lightning/pull/767))
- Deprecated `LightningModule.load_from_metrics` in favour of `LightningModule.load_from_checkpoint` ([#995](https://github.com/PyTorchLightning/pytorch-lightning/pull/995),
     [#1079](https://github.com/PyTorchLightning/pytorch-lightning/pull/1079))
- Deprecated `@data_loader` decorator ([#926](https://github.com/PyTorchLightning/pytorch-lightning/pull/926))
- Deprecated model steps `training_end`, `validation_end` and `test_end` ([#1051](https://github.com/PyTorchLightning/pytorch-lightning/pull/1051),
     [#1056](https://github.com/PyTorchLightning/pytorch-lightning/pull/1056))

### Removed

- Removed dependency on `pandas` ([#736](https://github.com/PyTorchLightning/pytorch-lightning/pull/736))
- Removed dependency on `torchvision` ([#797](https://github.com/PyTorchLightning/pytorch-lightning/pull/797))
- Removed dependency on `scikit-learn` ([#801](https://github.com/PyTorchLightning/pytorch-lightning/pull/801))

### Fixed

- Fixed a bug where early stopping `on_end_epoch` would be called inconsistently when `check_val_every_n_epoch == 0` ([#743](https://github.com/PyTorchLightning/pytorch-lightning/pull/743))
- Fixed a bug where the model checkpointer didn't write to the same directory as the logger ([#771](https://github.com/PyTorchLightning/pytorch-lightning/pull/771))
- Fixed a bug where the `TensorBoardLogger` class would create an additional empty log file during fitting ([#777](https://github.com/PyTorchLightning/pytorch-lightning/pull/777))
- Fixed a bug where `global_step` was advanced incorrectly when using `accumulate_grad_batches > 1` ([#832](https://github.com/PyTorchLightning/pytorch-lightning/pull/832))
- Fixed a bug when calling `self.logger.experiment` with multiple loggers ([#1009](https://github.com/PyTorchLightning/pytorch-lightning/pull/1009))
- Fixed a bug when calling `logger.append_tags` on a `NeptuneLogger` with a single tag ([#1009](https://github.com/PyTorchLightning/pytorch-lightning/pull/1009))
- Fixed sending back data from `.spawn` by saving and loading the trained model in/out of the process ([#1017](https://github.com/PyTorchLightning/pytorch-lightning/pull/1017)
- Fixed port collision on DDP ([#1010](https://github.com/PyTorchLightning/pytorch-lightning/pull/1010))
- Fixed/tested pass overrides ([#918](https://github.com/PyTorchLightning/pytorch-lightning/pull/918))
- Fixed comet logger to log after train ([#892](https://github.com/PyTorchLightning/pytorch-lightning/pull/892))
- Remove deprecated args to learning rate step function ([#890](https://github.com/PyTorchLightning/pytorch-lightning/pull/890))

## [0.6.0] - 2020-01-21

### Added

- Added support for resuming from a specific checkpoint via `resume_from_checkpoint` argument ([#516](https://github.com/PyTorchLightning/pytorch-lightning/pull/516))
- Added support for `ReduceLROnPlateau` scheduler ([#320](https://github.com/PyTorchLightning/pytorch-lightning/pull/320))
- Added support for Apex mode `O2` in conjunction with Data Parallel ([#493](https://github.com/PyTorchLightning/pytorch-lightning/pull/493))
- Added option (`save_top_k`) to save the top k models in the `ModelCheckpoint` class ([#128](https://github.com/PyTorchLightning/pytorch-lightning/pull/128))
- Added `on_train_start` and `on_train_end` hooks to `ModelHooks` ([#598](https://github.com/PyTorchLightning/pytorch-lightning/pull/598))
- Added `TensorBoardLogger` ([#607](https://github.com/PyTorchLightning/pytorch-lightning/pull/607))
- Added support for weight summary of model with multiple inputs ([#543](https://github.com/PyTorchLightning/pytorch-lightning/pull/543))
- Added `map_location` argument to `load_from_metrics` and `load_from_checkpoint` ([#625](https://github.com/PyTorchLightning/pytorch-lightning/pull/625))
- Added option to disable validation by setting `val_percent_check=0` ([#649](https://github.com/PyTorchLightning/pytorch-lightning/pull/649))
- Added `NeptuneLogger` class ([#648](https://github.com/PyTorchLightning/pytorch-lightning/pull/648))
- Added `WandbLogger` class ([#627](https://github.com/PyTorchLightning/pytorch-lightning/pull/627))

### Changed

- Changed the default progress bar to print to stdout instead of stderr ([#531](https://github.com/PyTorchLightning/pytorch-lightning/pull/531))
- Renamed `step_idx` to `step`, `epoch_idx` to `epoch`, `max_num_epochs` to `max_epochs` and `min_num_epochs` to `min_epochs` ([#589](https://github.com/PyTorchLightning/pytorch-lightning/pull/589))
- Renamed `total_batch_nb` to `total_batches`, `nb_val_batches` to `num_val_batches`, `nb_training_batches` to `num_training_batches`, `max_nb_epochs` to `max_epochs`, `min_nb_epochs` to `min_epochs`, `nb_test_batches` to `num_test_batches`, and `nb_val_batches` to `num_val_batches` ([#567](https://github.com/PyTorchLightning/pytorch-lightning/pull/567))
- Changed gradient logging to use parameter names instead of indexes ([#660](https://github.com/PyTorchLightning/pytorch-lightning/pull/660))
- Changed the default logger to `TensorBoardLogger` ([#609](https://github.com/PyTorchLightning/pytorch-lightning/pull/609))
- Changed the directory for tensorboard logging to be the same as model checkpointing ([#706](https://github.com/PyTorchLightning/pytorch-lightning/pull/706))

### Deprecated

- Deprecated `max_nb_epochs` and `min_nb_epochs` ([#567](https://github.com/PyTorchLightning/pytorch-lightning/pull/567))
- Deprecated the `on_sanity_check_start` hook in `ModelHooks` ([#598](https://github.com/PyTorchLightning/pytorch-lightning/pull/598))

### Removed

- Removed the `save_best_only` argument from `ModelCheckpoint`, use `save_top_k=1` instead ([#128](https://github.com/PyTorchLightning/pytorch-lightning/pull/128))

### Fixed

- Fixed a bug which ocurred when using Adagrad with cuda ([#554](https://github.com/PyTorchLightning/pytorch-lightning/pull/554))
- Fixed a bug where training would be on the GPU despite setting `gpus=0` or `gpus=[]` ([#561](https://github.com/PyTorchLightning/pytorch-lightning/pull/561))
- Fixed an error with `print_nan_gradients` when some parameters do not require gradient ([#579](https://github.com/PyTorchLightning/pytorch-lightning/pull/579))
- Fixed a bug where the progress bar would show an incorrect number of total steps during the validation sanity check when using multiple validation data loaders ([#597](https://github.com/PyTorchLightning/pytorch-lightning/pull/597))
- Fixed support for PyTorch 1.1.0 ([#552](https://github.com/PyTorchLightning/pytorch-lightning/pull/552))
- Fixed an issue with early stopping when using a `val_check_interval < 1.0` in `Trainer` ([#492](https://github.com/PyTorchLightning/pytorch-lightning/pull/492))
- Fixed bugs relating to the `CometLogger` object that would cause it to not work properly ([#481](https://github.com/PyTorchLightning/pytorch-lightning/pull/481))
- Fixed a bug that would occur when returning `-1` from `on_batch_start` following an early exit or when the batch was `None` ([#509](https://github.com/PyTorchLightning/pytorch-lightning/pull/509))
- Fixed a potential race condition with several processes trying to create checkpoint directories ([#530](https://github.com/PyTorchLightning/pytorch-lightning/pull/530))
- Fixed a bug where batch 'segments' would remain on the GPU when using `truncated_bptt > 1` ([#532](https://github.com/PyTorchLightning/pytorch-lightning/pull/532))
- Fixed a bug when using `IterableDataset` ([#547](https://github.com/PyTorchLightning/pytorch-lightning/pull/547))
- Fixed a bug where `.item` was called on non-tensor objects ([#602](https://github.com/PyTorchLightning/pytorch-lightning/pull/602))
- Fixed a bug where `Trainer.train` would crash on an uninitialized variable if the trainer was run after resuming from a checkpoint that was already at `max_epochs` ([#608](https://github.com/PyTorchLightning/pytorch-lightning/pull/608))
- Fixed a bug where early stopping would begin two epochs early ([#617](https://github.com/PyTorchLightning/pytorch-lightning/pull/617))
- Fixed a bug where `num_training_batches` and `num_test_batches` would sometimes be rounded down to zero ([#649](https://github.com/PyTorchLightning/pytorch-lightning/pull/649))
- Fixed a bug where an additional batch would be processed when manually setting `num_training_batches` ([#653](https://github.com/PyTorchLightning/pytorch-lightning/pull/653))
- Fixed a bug when batches did not have a `.copy` method ([#701](https://github.com/PyTorchLightning/pytorch-lightning/pull/701))
- Fixed a bug when using `log_gpu_memory=True` in Python 3.6 ([#715](https://github.com/PyTorchLightning/pytorch-lightning/pull/715))
- Fixed a bug where checkpoint writing could exit before completion, giving incomplete checkpoints ([#689](https://github.com/PyTorchLightning/pytorch-lightning/pull/689))
- Fixed a bug where `on_train_end` was not called when ealy stopping ([#723](https://github.com/PyTorchLightning/pytorch-lightning/pull/723))

## [0.5.3] - 2019-11-06

### Added

- Added option to disable default logger, checkpointer, and early stopping by passing `logger=False`, `checkpoint_callback=False` and `early_stop_callback=False` respectively
- Added `CometLogger` for use with Comet.ml
- Added `val_check_interval` argument to `Trainer` allowing validition to be performed at every given number of batches
- Added functionality to save and load hyperparameters using the standard checkpoint mechanism
- Added call to `torch.cuda.empty_cache` before training starts
- Added option for user to override the call t `backward`
- Added support for truncated backprop through time via the `truncated_bptt_steps` argument in `Trainer`
- Added option to operate on all outputs from `training_step` in DDP2
- Added a hook for modifying DDP init
- Added a hook for modifying Apex

### Changed

- Changed experiment version to be padded with zeros (e.g. `/dir/version_9` becomes `/dir/version_0009`)
- Changed callback metrics to include any metrics given in logs or progress bar
- Changed the default for `save_best_only` in `ModelCheckpoint` to `True`
- Added `tng_data_loader` for backwards compatibility
- Renamed `MLFlowLogger.client` to `MLFlowLogger.experiment` for consistency
- Moved `global_step` increment to happen after the batch has been processed
- Changed weights restore to first attempt HPC weights before restoring normally, preventing both weights being restored and running out of memory
- Changed progress bar functionality to add multiple progress bars for train/val/test
- Changed calls to `print` to use `logging` instead

### Deprecated

- Deprecated `tng_dataloader`

### Fixed

- Fixed an issue where the number of batches was off by one during training
- Fixed a bug that occured when setting a ckeckpoint callback and `early_stop_callback=False`
- Fixed an error when importing CometLogger
- Fixed a bug where the `gpus` argument had some unexpected behaviour
- Fixed a bug where the computed total number of batches was sometimes incorrect
- Fixed a bug where the progress bar would sometimes not show the total number of batches in test mode
- Fixed a bug when using the `log_gpu_memory='min_max'` option in `Trainer`
- Fixed a bug where checkpointing would sometimes erase the current directory

## [0.5.2] - 2019-10-10

### Added

- Added `weights_summary` argument to `Trainer` to be set to `full` (full summary), `top` (just top level modules) or other
- Added `tags` argument to `MLFlowLogger`

### Changed

- Changed default for `amp_level` to `O1`

### Removed

- Removed the `print_weights_summary` argument from `Trainer`

### Fixed

- Fixed a bug where logs were not written properly
- Fixed a bug where `logger.finalize` wasn't called after training is complete
- Fixed callback metric errors in DDP
- Fixed a bug where `TestTubeLogger` didn't log to the correct directory

## [0.5.1] - 2019-10-05

### Added

- Added the `LightningLoggerBase` class for experiment loggers
- Added `MLFlowLogger` for logging with `mlflow`
- Added `TestTubeLogger` for logging with `test_tube`
- Added a different implementation of DDP (`distributed_backed='ddp2'`) where every node has one model using all GPUs
- Added support for optimisers which require a closure (e.g. LBFGS)
- Added automatic `MASTER_PORT` defualt for DDP when not set manually
- Added new GPU memory logging options `'min_max'` (log only the min/max utilization) and `'all'` (log all the GPU memory)

### Changed

- Changed schedulers to always be called with the current epoch
- Changed `test_tube` to an optional dependency
- Changed data loaders to internally use a getter instead of a python property
- Disabled auto GPU loading when restoring weights to prevent out of memory errors
- Changed logging, early stopping and checkpointing to occur by default

### Fixed

- Fixed a bug with samplers that do not specify `set_epoch`
- Fixed a bug when using the `MLFlowLogger` with unsupported data types, this will now raise a warning
- Fixed a bug where gradient norms were alwasy zero using `track_grad_norm`
- Fixed a bug which causes a crash when logging memory

## [0.5.0] - 2019-09-26

### Changed

- Changed `data_batch` argument to `batch` throughout
- Changed `batch_i` argument to `batch_idx` throughout
- Changed `tng_dataloader` method to `train_dataloader`
- Changed `on_tng_metrics` method to `on_training_metrics`
- Changed `gradient_clip` argument to `gradient_clip_val`
- Changed `add_log_row_interval` to `row_log_interval`

### Fixed

- Fixed a bug with tensorboard logging in multi-gpu setup

## [0.4.9] - 2019-09-16

### Added

- Added the flag `log_gpu_memory` to `Trainer` to deactivate logging of GPU memory utilization
- Added SLURM resubmit functionality (port from test-tube)
- Added optional weight_save_path to trainer to remove the need for a checkpoint_callback when using cluster training
- Added option to use single gpu per node with `DistributedDataParallel`

### Changed

- Changed functionality of `validation_end` and `test_end` with multiple dataloaders to be given all of the dataloaders at once rather than in seperate calls
- Changed print_nan_grads to only print the parameter value and gradients when they contain NaN
- Changed gpu API to take integers as well (e.g. `gpus=2` instead of `gpus=[0, 1]`)
- All models now loaded on to CPU to avoid device and out of memory issues in PyTorch

### Fixed

- Fixed a bug where data types that implement `.to` but not `.cuda` would not be properly moved onto the GPU
- Fixed a bug where data would not be re-shuffled every epoch when using a `DistributedSampler`

## [0.4.8] - 2019-08-31

### Added

- Added `test_step` and `test_end` methods, used when `Trainer.test` is called
- Added `GradientAccumulationScheduler` callback which can be used to schedule changes to the number of accumulation batches
- Added option to skip the validation sanity check by setting `nb_sanity_val_steps = 0`

### Fixed

- Fixed a bug when setting `nb_sanity_val_steps = 0`

## [0.4.7] - 2019-08-24

### Changed

- Changed the default `val_check_interval` to `1.0`
- Changed defaults for `nb_val_batches`, `nb_tng_batches` and `nb_test_batches` to 0

### Fixed

- Fixed a bug where the full validation set as used despite setting `val_percent_check`
- Fixed a bug where an `Exception` was thrown when using a data set containing a single batch
- Fixed a bug where an `Exception` was thrown if no `val_dataloader` was given
- Fixed a bug where tuples were not properly transfered to the GPU
- Fixed a bug where data of a non standard type was not properly handled by the trainer
- Fixed a bug when loading data as a tuple
- Fixed a bug where `AttributeError` could be suppressed by the `Trainer`

## [0.4.6] - 2019-08-15

### Added

- Added support for data to be given as a `dict` or `list` with a single gpu
- Added support for `configure_optimizers` to return a single optimizer, two list (optimizers and schedulers), or a single list

### Fixed

- Fixed a bug where returning just an optimizer list (i.e. without schedulers) from `configure_optimizers` would throw an `Exception`

## [0.4.5] - 2019-08-13

### Added

- Added `optimizer_step` method that can be overridden to change the standard optimizer behaviour

## [0.4.4] - 2019-08-12

### Added

- Added supoort for multiple validation dataloaders
- Added support for latest test-tube logger (optimised for `torch==1.2.0`)

### Changed

- `validation_step` and `val_dataloader` are now optional
- `lr_scheduler` is now activated after epoch

### Fixed

- Fixed a bug where a warning would show when using `lr_scheduler` in `torch>1.1.0`
- Fixed a bug where an `Exception` would be thrown if using `torch.DistributedDataParallel` without using a `DistributedSampler`, this now throws a `Warning` instead

## [0.4.3] - 2019-08-10

### Fixed

- Fixed a bug where accumulate gradients would scale the loss incorrectly

## [0.4.2] - 2019-08-08

### Changed

- Changed install requirement to `torch==1.2.0`

## [0.4.1] - 2019-08-08

### Changed

- Changed install requirement to `torch==1.1.0`

## [0.4.0] - 2019-08-08

### Added

- Added 16-bit support for a single GPU
- Added support for training continuation (preserves epoch, global step etc.)

### Changed

- Changed `training_step` and `validation_step`, outputs will no longer be automatically reduced

### Removed

- Removed need for `Experiment` object in `Trainer`

### Fixed

- Fixed issues with reducing outputs from generative models (such as images and text)

## [0.3.6] - 2019-07-25

### Added

- Added a decorator to do lazy data loading internally

### Fixed

- Fixed a bug where `Experiment` object was not process safe, potentially causing logs to be overwritten

## [0.3.5] - 2019-07-25

## [0.3.4] - 2019-07-22

## [0.3.3] - 2019-07-22

## [0.3.2] - 2019-07-21

## [0.3.1] - 2019-07-21

## [0.2.x] - 2019-07-09

## [0.1.x] - 2019-06-DD<|MERGE_RESOLUTION|>--- conflicted
+++ resolved
@@ -495,15 +495,13 @@
 - Fixed missing call to `LightningModule.untoggle_optimizer` in training loop when running gradient accumulation with multiple optimizers ([#8284](https://github.com/PyTorchLightning/pytorch-lightning/pull/8284))
 
 
-<<<<<<< HEAD
 - Fixed hash of LightningEnum to work with value instead of name ([#8421](https://github.com/PyTorchLightning/pytorch-lightning/pull/8421)).
 
 
 - Fixed a bug where an extra checkpoint was saved at the end of training if the `val_check_interval` did not align with the number of training batches ([#7724](https://github.com/PyTorchLightning/pytorch-lightning/pull/7724))
 
-=======
+
 - Fixed hash of LightningEnum to work with value instead of name([#8421](https://github.com/PyTorchLightning/pytorch-lightning/pull/8421)).
->>>>>>> 35a6a6c7
 
 
 - Fixed `move_data_to_device` to return the batch if the object `to` function didn't return `self` ([#8433](https://github.com/PyTorchLightning/pytorch-lightning/pull/8433))
