# Changelog

All notable changes to this project will be documented in this file.

The format is based on [Keep a Changelog](http://keepachangelog.com/en/1.0.0/).


## [1.6.0] - 2022-MM-DD

### Added

-


-


-


-


-

### Changed

- Raise exception in `init_dist_connection()` when torch distibuted is not available ([#10418](https://github.com/PyTorchLightning/pytorch-lightning/issues/10418))


- The `monitor` argument in the `EarlyStopping` callback is no longer optional ([#10328](https://github.com/PyTorchLightning/pytorch-lightning/pull/10328))


- Do not fail if batch size could not be inferred for logging when using DeepSpeed ([#10438](https://github.com/PyTorchLightning/pytorch-lightning/issues/10438))


- Raise `MisconfigurationException` when `enable_progress_bar=False` and a progress bar instance has been passed in the callback list ([#10520](https://github.com/PyTorchLightning/pytorch-lightning/issues/10520))


-


-

### Deprecated

- Deprecated `ClusterEnvironment.master_{address,port}` in favor of `ClusterEnvironment.main_{address,port}` ([#10103](https://github.com/PyTorchLightning/pytorch-lightning/issues/10103))


- Deprecated `DistributedType` in favor of `_StrategyType` ([#10505](https://github.com/PyTorchLightning/pytorch-lightning/pull/10505))


-


-


-

### Removed

- Removed deprecated parameter `method` in `pytorch_lightning.utilities.model_helpers.is_overridden` ([#10507](https://github.com/PyTorchLightning/pytorch-lightning/pull/10507))


- Remove deprecated method `ClusterEnvironment.creates_children` ([#10339](https://github.com/PyTorchLightning/pytorch-lightning/issues/10339))


- Removed deprecated `TrainerModelHooksMixin.is_function_implemented` and `TrainerModelHooksMixin.has_arg` ([#10322](https://github.com/PyTorchLightning/pytorch-lightning/pull/10322))


- Removed deprecated `pytorch_lightning.utilities.device_dtype_mixin.DeviceDtypeModuleMixin` in favor of `pytorch_lightning.core.mixins.device_dtype_mixin.DeviceDtypeModuleMixin` ([#10442](https://github.com/PyTorchLightning/pytorch-lightning/pull/10442))


- Removed deprecated `LightningModule.loaded_optimizer_states_dict` property ([#10346](https://github.com/PyTorchLightning/pytorch-lightning/pull/10346))


- Removed deprecated `Trainer.fit(train_dataloader=)`, `Trainer.validate(val_dataloaders=)`, and `Trainer.test(test_dataloader=)` ([#10325](https://github.com/PyTorchLightning/pytorch-lightning/pull/10325))


- Removed deprecated `has_prepared_data`, `has_setup_fit`, `has_setup_validate`, `has_setup_test`, `has_setup_predict`, `has_teardown_fit`, `has_teardown_validate`, `has_teardown_test` and `has_teardown_predict` datamodule lifecycle properties  ([#10350](https://github.com/PyTorchLightning/pytorch-lightning/pull/10350))


- Removed deprecated `every_n_val_epochs` parameter of ModelCheckpoint ([#10366](https://github.com/PyTorchLightning/pytorch-lightning/pull/10366))


- Removed deprecated `import pytorch_lightning.profiler.profilers` in favor of `import pytorch_lightning.profiler` ([#10443](https://github.com/PyTorchLightning/pytorch-lightning/pull/10443))


- Removed deprecated property `configure_slurm_dpp` from accelerator connector ([#10370](https://github.com/PyTorchLightning/pytorch-lightning/pull/10370))


- Removed deprecated arguments `num_nodes` and `sync_batchnorm` from `DDPPlugin`, `DDPSpawnPlugin`, `DeepSpeedPlugin` ([#10357](https://github.com/PyTorchLightning/pytorch-lightning/pull/10357))


- Removed deprecated property `is_slurm_managing_tasks` from AcceleratorConnector ([#10353](https://github.com/PyTorchLightning/pytorch-lightning/pull/10353))


- Removed deprecated `LightningModule.log(tbptt_reduce_fx, tbptt_reduce_token, sync_dist_op)` ([#10423](https://github.com/PyTorchLightning/pytorch-lightning/pull/10423))


- Removed deprecated `Plugin.task_idx` ([#10441](https://github.com/PyTorchLightning/pytorch-lightning/pull/10441))


- Removed PyTorch 1.6 support ([#10367](https://github.com/PyTorchLightning/pytorch-lightning/pull/10367))


- Removed deprecated method `master_params` from PrecisionPlugin ([#10372](https://github.com/PyTorchLightning/pytorch-lightning/pull/10372))


- Removed the automatic detachment of "extras" returned from `training_step`. For example, `return {'loss': ..., 'foo': foo.detach()}` will now be necessary if `foo` has gradients which you do not want to store ([#10424](https://github.com/PyTorchLightning/pytorch-lightning/pull/10424))


- Removed deprecated passthrough methods and properties from `Accelerator` base class:
  * ([#10403](https://github.com/PyTorchLightning/pytorch-lightning/pull/10403))
  * ([#10448](https://github.com/PyTorchLightning/pytorch-lightning/pull/10448))

- Removed deprecated signature for `transfer_batch_to_device` hook. The new argument `dataloader_idx` is now required ([#10480](https://github.com/PyTorchLightning/pytorch-lightning/pull/10480))


- Removed deprecated `utilities.distributed.rank_zero_{warn/deprecation}` ([#10451](https://github.com/PyTorchLightning/pytorch-lightning/pull/10451))


- Removed deprecated `mode` argument from `ModelSummary` class ([#10449](https://github.com/PyTorchLightning/pytorch-lightning/pull/10449))


- Removed deprecated `Trainer.train_loop` property in favor of `Trainer.fit_loop` ([#10482](https://github.com/PyTorchLightning/pytorch-lightning/pull/10482))


- Removed deprecated `Trainer.train_loop` property in favor of `Trainer.fit_loop` ([#10482](https://github.com/PyTorchLightning/pytorch-lightning/pull/10482))


- Removed deprecated `disable_validation` property from Trainer ([#10450](https://github.com/PyTorchLightning/pytorch-lightning/pull/10450))


- Removed deprecated `CheckpointConnector.hpc_load` property in favor of `CheckpointConnector.restore` ([#10525](https://github.com/PyTorchLightning/pytorch-lightning/pull/10525))


- Removed deprecated `reload_dataloaders_every_epoch` from `Trainer` in favour of `reload_dataloaders_every_n_epochs` ([#10481](https://github.com/PyTorchLightning/pytorch-lightning/pull/10481))



### Fixed


-


-


-



## [1.5.2] - 2021-11-16

### Fixed

- Fixed `CombinedLoader` and `max_size_cycle` didn't receive a `DistributedSampler` ([#10374](https://github.com/PyTorchLightning/pytorch-lightning/issues/10374))
- Fixed an issue where class or init-only variables of dataclasses were passed to the dataclass constructor in `utilities.apply_to_collection` ([#9702](https://github.com/PyTorchLightning/pytorch-lightning/issues/9702))
- Fixed `isinstance` not working with `init_meta_context`, materialized model not being moved to the device ([#10493](https://github.com/PyTorchLightning/metrics/pull/10493))
- Fixed an issue that prevented the Trainer to shutdown workers when execution is interrupted due to failure([#10463](https://github.com/PyTorchLightning/pytorch-lightning/issues/10463))
- Squeeze the early stopping monitor to remove empty tensor dimensions ([#10461](https://github.com/PyTorchLightning/pytorch-lightning/issues/10461))
- Fixed sampler replacement logic with `overfit_batches` to only replace the sample when `SequentialSampler` is not used ([#10486](https://github.com/PyTorchLightning/pytorch-lightning/issues/10486))
- Fixed scripting causing false positive deprecation warnings ([#10470](https://github.com/PyTorchLightning/pytorch-lightning/pull/10470), [#10555](https://github.com/PyTorchLightning/pytorch-lightning/pull/10555))
- Do not fail if batch size could not be inferred for logging when using DeepSpeed ([#10438](https://github.com/PyTorchLightning/pytorch-lightning/issues/10438))
- Fixed propagation of device and dtype information to submodules of LightningLite when they inherit from `DeviceDtypeModuleMixin` ([#10559](https://github.com/PyTorchLightning/pytorch-lightning/issues/10559))


<<<<<<< HEAD
- Fixed `lr_scheduler.step()` called before `optimizer.step()` with `"interval": "step"` and native amp ([#9923](https://github.com/PyTorchLightning/pytorch-lightning/issues/9923))


-

=======
>>>>>>> 261ea908
## [1.5.1] - 2021-11-09

### Fixed

- Fixed `apply_to_collection(defaultdict)` ([#10316](https://github.com/PyTorchLightning/pytorch-lightning/issues/10316))
- Fixed failure when `DataLoader(batch_size=None)` is passed ([#10345](https://github.com/PyTorchLightning/pytorch-lightning/issues/10345))
- Fixed interception of `__init__` arguments for sub-classed DataLoader re-instantiation in Lite ([#10334](https://github.com/PyTorchLightning/pytorch-lightning/issues/10334))
- Fixed issue with pickling `CSVLogger` after a call to `CSVLogger.save` ([#10388](https://github.com/PyTorchLightning/pytorch-lightning/pull/10388))
- Fixed an import error being caused by `PostLocalSGD` when `torch.distributed` not available ([#10359](https://github.com/PyTorchLightning/pytorch-lightning/pull/10359))
- Fixed the logging with `on_step=True` in epoch-level hooks causing unintended side-effects. Logging with `on_step=True` in epoch-level hooks will now correctly raise an error ([#10409](https://github.com/PyTorchLightning/pytorch-lightning/pull/10409))
- Fixed deadlocks for distributed training with `RichProgressBar` ([#10428](https://github.com/PyTorchLightning/pytorch-lightning/pull/10428))
- Fixed an issue where the model wrapper in Lite converted non-floating point tensors to float ([#10429](https://github.com/PyTorchLightning/pytorch-lightning/pull/10429))
- Fixed an issue with inferring the dataset type in fault-tolerant training ([#10432](https://github.com/PyTorchLightning/pytorch-lightning/pull/10432))
- Fixed dataloader workers with `persistent_workers` being deleted on every iteration ([#10434](https://github.com/PyTorchLightning/pytorch-lightning/pull/10434))


## [1.5.0] - 2021-11-02

### Added

- Added support for monitoring the learning rate without schedulers in `LearningRateMonitor` ([#9786](https://github.com/PyTorchLightning/pytorch-lightning/issues/9786))
- Added registration of `ShardedTensor` state dict hooks in `LightningModule.__init__` if the PyTorch version supports `ShardedTensor` ([#8944](https://github.com/PyTorchLightning/pytorch-lightning/pull/8944))
- Added error handling including calling of `on_keyboard_interrupt()` and `on_exception()` for all entrypoints (fit, validate, test, predict) ([#8819](https://github.com/PyTorchLightning/pytorch-lightning/pull/8819))
- Added a flavor of `training_step` that takes `dataloader_iter` as an argument ([#8807](https://github.com/PyTorchLightning/pytorch-lightning/pull/8807))
- Added a `state_key` property to the `Callback` base class ([#6886](https://github.com/PyTorchLightning/pytorch-lightning/pull/6886))
- Added progress tracking to loops:
    * Integrated `TrainingEpochLoop.total_batch_idx` ([#8598](https://github.com/PyTorchLightning/pytorch-lightning/pull/8598))
    * Added `BatchProgress` and integrated `TrainingEpochLoop.is_last_batch` ([#9657](https://github.com/PyTorchLightning/pytorch-lightning/pull/9657))
    * Avoid optional `Tracker` attributes ([#9320](https://github.com/PyTorchLightning/pytorch-lightning/pull/9320))
    * Reset `current` progress counters when restarting an epoch loop that had already finished ([#9371](https://github.com/PyTorchLightning/pytorch-lightning/pull/9371))
    * Call `reset_on_restart` in the loop's `reset` hook instead of when loading a checkpoint ([#9561](https://github.com/PyTorchLightning/pytorch-lightning/pull/9561))
    * Use `completed` over `processed` in `reset_on_restart` ([#9656](https://github.com/PyTorchLightning/pytorch-lightning/pull/9656))
    * Renamed `reset_on_epoch` to `reset_on_run` ([#9658](https://github.com/PyTorchLightning/pytorch-lightning/pull/9658))
- Added `batch_size` and `rank_zero_only` arguments for `log_dict` to match `log` ([#8628](https://github.com/PyTorchLightning/pytorch-lightning/pull/8628))
- Added a check for unique GPU ids ([#8666](https://github.com/PyTorchLightning/pytorch-lightning/pull/8666))
- Added `ResultCollection` state_dict to the Loop `state_dict` and added support for distributed reload ([#8641](https://github.com/PyTorchLightning/pytorch-lightning/pull/8641))
- Added DeepSpeed collate checkpoint utility function ([#8701](https://github.com/PyTorchLightning/pytorch-lightning/pull/8701))
- Added a `handles_accumulate_grad_batches` property to the training type plugins ([#8856](https://github.com/PyTorchLightning/pytorch-lightning/pull/8856))
- Added a warning to `WandbLogger` when reusing a wandb run ([#8714](https://github.com/PyTorchLightning/pytorch-lightning/pull/8714))
- Added `log_graph` argument for `watch` method of `WandbLogger` ([#8662](https://github.com/PyTorchLightning/pytorch-lightning/pull/8662))
- `LightningCLI` additions:
  * Added `LightningCLI(run=False|True)` to choose whether to run a `Trainer` subcommand ([#8751](https://github.com/PyTorchLightning/pytorch-lightning/pull/8751))
  * Added support to call any trainer function from the `LightningCLI` via subcommands ([#7508](https://github.com/PyTorchLightning/pytorch-lightning/pull/7508))
  * Allow easy trainer re-instantiation ([#7508](https://github.com/PyTorchLightning/pytorch-lightning/pull/9241))
  * Automatically register all optimizers and learning rate schedulers ([#9565](https://github.com/PyTorchLightning/pytorch-lightning/pull/9565))
  * Allow registering custom optimizers and learning rate schedulers without subclassing the CLI ([#9565](https://github.com/PyTorchLightning/pytorch-lightning/pull/9565))
  * Support shorthand notation to instantiate optimizers and learning rate schedulers ([#9565](https://github.com/PyTorchLightning/pytorch-lightning/pull/9565))
  * Support passing lists of callbacks via command line ([#8815](https://github.com/PyTorchLightning/pytorch-lightning/pull/8815))
  * Support shorthand notation to instantiate models ([#9588](https://github.com/PyTorchLightning/pytorch-lightning/pull/9588))
  * Support shorthand notation to instantiate datamodules ([#10011](https://github.com/PyTorchLightning/pytorch-lightning/pull/10011))
  * Added `multifile` option to `LightningCLI` to enable/disable config saving to preserve multiple files structure ([#9073](https://github.com/PyTorchLightning/pytorch-lightning/pull/9073))
- Fault-tolerant training:
    * Added `FastForwardSampler` and `CaptureIterableDataset` injection to data loading utilities ([#8366](https://github.com/PyTorchLightning/pytorch-lightning/pull/8366))
    * Added `DataFetcher` to control fetching flow ([#8890](https://github.com/PyTorchLightning/pytorch-lightning/pull/8890))
    * Added `SharedCycleIteratorState` to prevent infinite loop ([#8889](https://github.com/PyTorchLightning/pytorch-lightning/pull/8889))
    * Added `CaptureMapDataset` for state management in map-style datasets ([#8891](https://github.com/PyTorchLightning/pytorch-lightning/pull/8891))
    * Added Fault Tolerant Training to `DataFetcher` ([#8891](https://github.com/PyTorchLightning/pytorch-lightning/pull/8891))
    * Replaced old prefetch iterator with new `DataFetcher` in training loop ([#8953](https://github.com/PyTorchLightning/pytorch-lightning/pull/8953))
    * Added partial support for global random state fault-tolerance in map-style datasets ([#8950](https://github.com/PyTorchLightning/pytorch-lightning/pull/8950))
    * Converted state to tuple explicitly when setting Python random state ([#9401](https://github.com/PyTorchLightning/pytorch-lightning/pull/9401))
    * Added support for restarting an optimizer loop (multiple optimizers) ([#9537](https://github.com/PyTorchLightning/pytorch-lightning/pull/9537))
    * Added support for restarting within Evaluation Loop ([#9563](https://github.com/PyTorchLightning/pytorch-lightning/pull/9563))
    * Added mechanism to detect that a signal has been sent so the Trainer can gracefully exit ([#9566](https://github.com/PyTorchLightning/pytorch-lightning/pull/9566))
    * Added support for skipping ahead to validation during the auto-restart of fitting ([#9681](https://github.com/PyTorchLightning/pytorch-lightning/pull/9681))
    * Added support for auto-restart if a fault-tolerant checkpoint is available ([#9722](https://github.com/PyTorchLightning/pytorch-lightning/pull/9722))
- Checkpoint saving and loading extensibility:
  * Added `CheckpointIO` plugin to expose checkpoint IO from training type plugin ([#8743](https://github.com/PyTorchLightning/pytorch-lightning/pull/8743))
  * Refactored `CheckpointConnector` to offload validation logic to the `CheckpointIO` plugin ([#9045](https://github.com/PyTorchLightning/pytorch-lightning/pull/9045))
  * Added `remove_checkpoint` to `CheckpointIO` plugin by moving the responsibility out of the `ModelCheckpoint` callback ([#9373](https://github.com/PyTorchLightning/pytorch-lightning/pull/9373))
  * Added `XLACheckpointIO` plugin ([#9972](https://github.com/PyTorchLightning/pytorch-lightning/pull/9972))
- Loop customization:
    * Added `Closure` and `AbstractClosure` classes ([#8642](https://github.com/PyTorchLightning/pytorch-lightning/pull/8642))
    * Refactored `TrainingBatchLoop` and extracted `OptimizerLoop`, splitting off automatic optimization into its own loop ([#9191](https://github.com/PyTorchLightning/pytorch-lightning/pull/9191))
    * Removed `TrainingBatchLoop.backward()`; manual optimization now calls directly into `Accelerator.backward()` and automatic optimization handles backward in new `OptimizerLoop` ([#9265](https://github.com/PyTorchLightning/pytorch-lightning/pull/9265))
    * Extracted `ManualOptimization` logic from `TrainingBatchLoop` into its own separate loop class ([#9266](https://github.com/PyTorchLightning/pytorch-lightning/pull/9266))
    * Added `OutputResult` and `ManualResult` classes ([#9437](https://github.com/PyTorchLightning/pytorch-lightning/pull/9437), [#9424](https://github.com/PyTorchLightning/pytorch-lightning/pull/9424))
    * Marked `OptimizerLoop.backward` as protected ([#9514](https://github.com/PyTorchLightning/pytorch-lightning/pull/9514))
    * Marked `FitLoop.should_accumulate` as protected ([#9515](https://github.com/PyTorchLightning/pytorch-lightning/pull/9515))
    * Marked several methods in `PredictionLoop` as protected: `on_predict_start`, `on_predict_epoch_end`, `on_predict_end`, `on_predict_model_eval` ([#9516](https://github.com/PyTorchLightning/pytorch-lightning/pull/9516))
    * Marked several methods in `EvaluationLoop` as protected: `get_max_batches`, `on_evaluation_model_eval`, `on_evaluation_model_train`, `on_evaluation_start`, `on_evaluation_epoch_start`, `on_evaluation_epoch_end`, `on_evaluation_end`, `reload_evaluation_dataloaders` ([#9516](https://github.com/PyTorchLightning/pytorch-lightning/pull/9516))
    * Marked several methods in `EvaluationEpochLoop` as protected: `on_evaluation_batch_start`, `evaluation_step`, `evaluation_step_end` ([#9516](https://github.com/PyTorchLightning/pytorch-lightning/pull/9516))
    * Added `yielding_training_step` example ([#9983](https://github.com/PyTorchLightning/pytorch-lightning/pull/9983))
- Added support for saving and loading state of multiple callbacks of the same type ([#7187](https://github.com/PyTorchLightning/pytorch-lightning/pull/7187))
- Added DeepSpeed Stage 1 support ([#8974](https://github.com/PyTorchLightning/pytorch-lightning/pull/8974))
- Added `Python dataclass` support for `LightningDataModule` ([#8272](https://github.com/PyTorchLightning/pytorch-lightning/issues/8272))
- Added sanitization of tensors when they get logged as hyperparameters in `TensorBoardLogger` ([#9031](https://github.com/PyTorchLightning/pytorch-lightning/pull/9031))
- Added `InterBatchParallelDataFetcher` ([#9020](https://github.com/PyTorchLightning/pytorch-lightning/pull/9020))
- Added `DataLoaderIterDataFetcher` ([#9020](https://github.com/PyTorchLightning/pytorch-lightning/pull/9020))
- Added `DataFetcher` within `Fit / Evaluation` Loop  ([#9047](https://github.com/PyTorchLightning/pytorch-lightning/pull/9047))
- Added a friendly error message when DDP attempts to spawn new distributed processes with rank > 0 ([#9005](https://github.com/PyTorchLightning/pytorch-lightning/pull/9005))
- Added Rich integration:
    * Added Rich progress bar ([#8929](https://github.com/PyTorchLightning/pytorch-lightning/pull/8929), [#9559](https://github.com/PyTorchLightning/pytorch-lightning/pull/9559))
    * Added Support for iterable datasets ([#9734](https://github.com/PyTorchLightning/pytorch-lightning/pull/9734))
    * Added `RichModelSummary` callback ([#9546](https://github.com/PyTorchLightning/pytorch-lightning/pull/9546))
    * Added `configure_columns` method to `RichProgressBar` ([#10288](https://github.com/PyTorchLightning/pytorch-lightning/pull/10288))
    * Added `leave` argument to `RichProgressBar` ([#10301](https://github.com/PyTorchLightning/pytorch-lightning/pull/10301))
- Added input validation logic for precision ([#9080](https://github.com/PyTorchLightning/pytorch-lightning/pull/9080))
- Added support for CPU AMP autocast ([#9084](https://github.com/PyTorchLightning/pytorch-lightning/pull/9084))
- Added `on_exception` callback hook ([#9183](https://github.com/PyTorchLightning/pytorch-lightning/pull/9183))
- Added a warning to DeepSpeed when inferring batch size ([#9221](https://github.com/PyTorchLightning/pytorch-lightning/pull/9221))
- Added `ModelSummary` callback ([#9344](https://github.com/PyTorchLightning/pytorch-lightning/pull/9344))
- Added `log_images`, `log_text` and `log_table` to `WandbLogger` ([#9545](https://github.com/PyTorchLightning/pytorch-lightning/pull/9545))
- Added `PL_RECONCILE_PROCESS` environment variable to enable process reconciliation regardless of cluster environment settings ([#9389](https://github.com/PyTorchLightning/pytorch-lightning/pull/9389))
- Added `get_device_stats` to the Accelerator interface and added its implementation for GPU and TPU ([#9586](https://github.com/PyTorchLightning/pytorch-lightning/pull/9586))
- Added a warning when an unknown key is encountered in the optimizer configuration, and when `OneCycleLR` is used with `"interval": "epoch"` ([#9666](https://github.com/PyTorchLightning/pytorch-lightning/pull/9666))
- Added `DeviceStatsMonitor` callback ([#9712](https://github.com/PyTorchLightning/pytorch-lightning/pull/9712))
- Added `enable_progress_bar` to the Trainer constructor ([#9664](https://github.com/PyTorchLightning/pytorch-lightning/pull/9664))
- Added `pl_legacy_patch` load utility for loading old checkpoints that have pickled legacy Lightning attributes ([#9166](https://github.com/PyTorchLightning/pytorch-lightning/pull/9166))
- Added support for `torch.use_deterministic_algorithms` ([#9121](https://github.com/PyTorchLightning/pytorch-lightning/pull/9121))
- Added automatic parameters tying for TPUs ([#9525](https://github.com/PyTorchLightning/pytorch-lightning/pull/9525))
- Added support for `torch.autograd.set_detect_anomaly` through `Trainer` constructor argument `detect_anomaly` ([#9848](https://github.com/PyTorchLightning/pytorch-lightning/pull/9848))
- Added `enable_model_summary` flag to Trainer ([#9699](https://github.com/PyTorchLightning/pytorch-lightning/pull/9699))
- Added `strategy` argument to Trainer ([#8597](https://github.com/PyTorchLightning/pytorch-lightning/pull/8597))
- Added `init_meta_context`, `materialize_module` utilities ([#9920](https://github.com/PyTorchLightning/pytorch-lightning/pull/9920))
- Added `TPUPrecisionPlugin` ([#10020](https://github.com/PyTorchLightning/pytorch-lightning/pull/#10020))
- Added `torch.bfloat16` support:
  * Added bfloat16 support for Lightning Trainer ([#9049](https://github.com/PyTorchLightning/pytorch-lightning/pull/9049))
  * Renamed `TPUHalfPrecisionPlugin` to `TPUBf16PrecisionPlugin` ([#10026](https://github.com/PyTorchLightning/pytorch-lightning/pull/10026))
  * Default to `precision=bf16` on CPU when `precision=16` is passed ([#10033](https://github.com/PyTorchLightning/pytorch-lightning/pull/10033))
  * Added support for `torch.autocast` ([#10053](https://github.com/PyTorchLightning/pytorch-lightning/pull/10053))
- Added `kfold` example for loop customization ([#9965](https://github.com/PyTorchLightning/pytorch-lightning/pull/9965))
- LightningLite:
    * Added `PrecisionPlugin.forward_context`, making it the default implementation for all `{train,val,test,predict}_step_context()` methods ([#9988](https://github.com/PyTorchLightning/pytorch-lightning/pull/9988))
    * Added `DDPSpawnPlugin.spawn()` for spawning new processes of a given function ([#10018](https://github.com/PyTorchLightning/pytorch-lightning/pull/10018), [#10022](https://github.com/PyTorchLightning/pytorch-lightning/pull/10022))
    * Added `TrainingTypePlugin.{_setup_model, _setup_optimizer}` methods ([#9994](https://github.com/PyTorchLightning/pytorch-lightning/pull/9994), [#10064](https://github.com/PyTorchLightning/pytorch-lightning/pull/10064))
    * Implemented `DataParallelPlugin._setup_model` ([#10010](https://github.com/PyTorchLightning/pytorch-lightning/pull/10010))
    * Implemented `DeepSpeedPlugin._setup_model_and_optimizers` ([#10009](https://github.com/PyTorchLightning/pytorch-lightning/pull/10009), [#10064](https://github.com/PyTorchLightning/pytorch-lightning/pull/10064))
    * Implemented `{DDPShardedPlugin,DDPShardedSpawnPlugin}._setup_model_and_optimizers` ([#10028](https://github.com/PyTorchLightning/pytorch-lightning/pull/10028), [#10064](https://github.com/PyTorchLightning/pytorch-lightning/pull/10064))
    * Added optional `model` argument to the `optimizer_step` methods in accelerators and plugins ([#10023](https://github.com/PyTorchLightning/pytorch-lightning/pull/10023))
    * Updated precision attributes in `DeepSpeedPlugin` ([#10164](https://github.com/PyTorchLightning/pytorch-lightning/pull/10164))
    * Added the ability to return a result from rank 0 in `DDPSpawnPlugin.spawn` ([#10162](https://github.com/PyTorchLightning/pytorch-lightning/pull/10162))
    * Added `pytorch_lightning.lite` package ([#10175](https://github.com/PyTorchLightning/pytorch-lightning/pull/10175))
    * Added `LightningLite` documentation ([#10043](https://github.com/PyTorchLightning/pytorch-lightning/pull/10043))
    * Added `LightningLite` examples ([#9987](https://github.com/PyTorchLightning/pytorch-lightning/pull/9987))
    * Make the `_LiteDataLoader` an iterator and add supports for custom dataloader ([#10279](https://github.com/PyTorchLightning/pytorch-lightning/pull/10279))
- Added `use_omegaconf` argument to `save_hparams_to_yaml` plugin ([#9170](https://github.com/PyTorchLightning/pytorch-lightning/pull/9170))
- Added `ckpt_path` argument for `Trainer.fit()` ([#10061](https://github.com/PyTorchLightning/pytorch-lightning/pull/10061))
- Added `auto_device_count` method to `Accelerators` ([#10222](https://github.com/PyTorchLightning/pytorch-lightning/pull/10222))
- Added support for `devices="auto"` ([#10264](https://github.com/PyTorchLightning/pytorch-lightning/pull/10264))
- Added a `filename` argument in `ModelCheckpoint.format_checkpoint_name` ([#9818](https://github.com/PyTorchLightning/pytorch-lightning/pull/9818))
- Added support for empty `gpus` list to run on CPU ([#10246](https://github.com/PyTorchLightning/pytorch-lightning/pull/10246))
- Added a warning if multiple batch sizes are found from ambiguous batch ([#10247](https://github.com/PyTorchLightning/pytorch-lightning/pull/10247))

### Changed

- Trainer now raises a `MisconfigurationException` when its methods are called with `ckpt_path="best"` but a checkpoint callback isn't configured ([#9841](https://github.com/PyTorchLightning/pytorch-lightning/pull/9841))
- Setting `Trainer(accelerator="ddp_cpu")` now does not spawn a subprocess if `num_processes` is kept `1` along with `num_nodes > 1` ([#9603](https://github.com/PyTorchLightning/pytorch-lightning/pull/9603))
- Module imports are now catching `ModuleNotFoundError` instead of `ImportError` ([#9867](https://github.com/PyTorchLightning/pytorch-lightning/pull/9867))
- `pytorch_lightning.loggers.neptune.NeptuneLogger` is now consistent with the new [neptune-client](https://github.com/neptune-ai/neptune-client) API; the old [neptune-client](https://github.com/neptune-ai/neptune-client) API is supported by `NeptuneClient` from the [neptune-contrib](https://github.com/neptune-ai/neptune-contrib) repo ([#6867](https://github.com/PyTorchLightning/pytorch-lightning/pull/6867))
- Parsing of `enums` type hyperparameters to be saved in the `haprams.yaml` file by TensorBoard and CSV loggers has been fixed and made in line with how OmegaConf parses it ([#9170](https://github.com/PyTorchLightning/pytorch-lightning/pull/9170))
- Parsing of the `gpus` Trainer argument has changed: `gpus="n"` (str) no longer selects the GPU index n and instead selects the first n devices ([#8770](https://github.com/PyTorchLightning/pytorch-lightning/pull/8770))
- `iteration_count` and other index attributes in the loops has been replaced with progress dataclasses ([#8477](https://github.com/PyTorchLightning/pytorch-lightning/pull/8477))
- The `trainer.lightning_module` reference is now properly set at the very beginning of a run ([#8536](https://github.com/PyTorchLightning/pytorch-lightning/pull/8536))
- The model weights now get loaded in all cases when the checkpoint path gets provided in validate/test/predict, regardless of whether the model instance is provided or not ([#8352](https://github.com/PyTorchLightning/pytorch-lightning/pull/8352))
- The `Trainer` functions `reset_{train,val,test,predict}_dataloader`, `reset_train_val_dataloaders`, and `request_dataloader` `model` argument is now optional ([#8536](https://github.com/PyTorchLightning/pytorch-lightning/pull/8536))
- Saved checkpoints will no longer use the type of a `Callback` as the key to avoid issues with unpickling ([#6886](https://github.com/PyTorchLightning/pytorch-lightning/pull/6886))
- Improved string conversion for `ResultCollection` ([#8622](https://github.com/PyTorchLightning/pytorch-lightning/pull/8622))
- `LightningCLI` changes:
    * `LightningCLI.init_parser` now returns the parser instance ([#8721](https://github.com/PyTorchLightning/pytorch-lightning/pull/8721))
    * `LightningCLI.add_core_arguments_to_parser`, `LightningCLI.parse_arguments` now take a `parser` argument ([#8721](https://github.com/PyTorchLightning/pytorch-lightning/pull/8721))
    * `LightningCLI.instantiate_trainer` now takes a config and a list of callbacks ([#8721](https://github.com/PyTorchLightning/pytorch-lightning/pull/8721))
    * Split `LightningCLI.add_core_arguments_to_parser` into `LightningCLI.add_default_arguments_to_parser` + `LightningCLI.add_core_arguments_to_parser` ([#8721](https://github.com/PyTorchLightning/pytorch-lightning/pull/8721))
- The accelerator and training type plugin `setup` hooks no longer have a `model` argument ([#8536](https://github.com/PyTorchLightning/pytorch-lightning/pull/8536))
- The accelerator and training type plugin `update_global_step` hook has been removed ([#8856](https://github.com/PyTorchLightning/pytorch-lightning/pull/8856))
- The coverage of `self.log`-ing in any `LightningModule` or `Callback` hook has been improved ([#8498](https://github.com/PyTorchLightning/pytorch-lightning/pull/8498))
- `self.log`-ing without a `Trainer` reference now raises a warning instead of an exception ([#9733](https://github.com/PyTorchLightning/pytorch-lightning/pull/9733))
- Removed restrictions in the Trainer that loggers can only log from rank 0; the existing logger behavior has not changed ([#8608](https://github.com/PyTorchLightning/pytorch-lightning/pull/8608))
- `Trainer.request_dataloader` now takes a `RunningStage` enum instance ([#8858](https://github.com/PyTorchLightning/pytorch-lightning/pull/8858))
- Changed `rank_zero_warn` to `NotImplementedError` in the `{train, val, test, predict}_dataloader` hooks that `Lightning(Data)Module` uses ([#9161](https://github.com/PyTorchLightning/pytorch-lightning/pull/9161))
- Moved `block_ddp_sync_behaviour` out of `TrainingBatchLoop` to loop utilities ([#9192](https://github.com/PyTorchLightning/pytorch-lightning/pull/9192))
- Executing the `optimizer_closure` is now required when overriding the `optimizer_step` hook ([#9360](https://github.com/PyTorchLightning/pytorch-lightning/pull/9360))
- Changed logging of `LightningModule` and `LightningDataModule` hyperparameters to raise an exception only if there are colliding keys with different values ([#9496](https://github.com/PyTorchLightning/pytorch-lightning/pull/9496))
- `seed_everything` now fails when an invalid seed value is passed instead of selecting a random seed ([#8787](https://github.com/PyTorchLightning/pytorch-lightning/pull/8787))
- The Trainer now calls `TrainingTypePlugin` collective APIs directly instead of going through the Accelerator reference ([#9677](https://github.com/PyTorchLightning/pytorch-lightning/pull/9677), [#9901](https://github.com/PyTorchLightning/pytorch-lightning/pull/9901))
- The tuner now usees a unique filename to save a temporary checkpoint ([#9682](https://github.com/PyTorchLightning/pytorch-lightning/pull/9682))
- Changed `HorovodPlugin.all_gather` to return a `torch.Tensor` instead of a list ([#9696](https://github.com/PyTorchLightning/pytorch-lightning/pull/9696))
- Changed Trainer connectors to be protected attributes:
    * Configuration Validator ([#9779](https://github.com/PyTorchLightning/pytorch-lightning/pull/9779))
- The `current_epoch` and `global_step` attributes now get restored irrespective of the Trainer task ([#9413](https://github.com/PyTorchLightning/pytorch-lightning/pull/9413))
- Trainer now raises an exception when requesting `amp_level` with native `amp_backend` ([#9755](https://github.com/PyTorchLightning/pytorch-lightning/pull/9755))
- Update the logic to check for accumulation steps with deepspeed ([#9826](https://github.com/PyTorchLightning/pytorch-lightning/pull/9826))
- `pytorch_lightning.utilities.grads.grad_norm` now raises an exception if parameter `norm_type <= 0` ([#9765](https://github.com/PyTorchLightning/pytorch-lightning/pull/9765))
- Updated error message for interactive incompatible plugins ([#9896](https://github.com/PyTorchLightning/pytorch-lightning/pull/9896))
- Moved the `optimizer_step` and `clip_gradients` hook from the `Accelerator` and `TrainingTypePlugin` into the `PrecisionPlugin` ([#10143](https://github.com/PyTorchLightning/pytorch-lightning/pull/10143), [#10029](https://github.com/PyTorchLightning/pytorch-lightning/pull/10029))
- `NativeMixedPrecisionPlugin` and its subclasses now take an optional `GradScaler` instance ([#10055](https://github.com/PyTorchLightning/pytorch-lightning/pull/10055))
- Trainer is now raising a `MisconfigurationException` instead of a warning if `Trainer.{validate/test}` is missing required methods ([#10016](https://github.com/PyTorchLightning/pytorch-lightning/pull/10016))
- Changed default value of the `max_steps` Trainer argument from `None` to -1 ([#9460](https://github.com/PyTorchLightning/pytorch-lightning/pull/9460))
- LightningModule now raises an error when calling `log(on_step=False, on_epoch=False)` ([#10227](https://github.com/PyTorchLightning/pytorch-lightning/pull/10227))
- Quantization aware training observers are now disabled by default during validating/testing/predicting stages ([#8540](https://github.com/PyTorchLightning/pytorch-lightning/pull/8540))
- Raised `MisconfigurationException` when total length of `dataloader` across ranks is zero, and give warning when total length is non-zero, but only local rank length is zero. ([#9827](https://github.com/PyTorchLightning/pytorch-lightning/pull/9827))
- Changed the model size calculation using `ByteCounter` ([#10123](https://github.com/PyTorchLightning/pytorch-lightning/pull/10123))
- Enabled `on_load_checkpoint` for `LightningDataModule` for all `trainer_fn` ([#10238](https://github.com/PyTorchLightning/pytorch-lightning/pull/10238))
- Allowed separate config files for parameters with class type when LightningCLI is in `subclass_mode=False` ([#10286](https://github.com/PyTorchLightning/pytorch-lightning/pull/10286))

### Deprecated

- Deprecated Trainer argument `terminate_on_nan` in favor of `detect_anomaly`([#9175](https://github.com/PyTorchLightning/pytorch-lightning/pull/9175))
- Deprecated `Trainer.terminate_on_nan` public attribute access ([#9849](https://github.com/PyTorchLightning/pytorch-lightning/pull/9849))
- Deprecated `LightningModule.summarize()` in favor of `pytorch_lightning.utilities.model_summary.summarize()` ([#8513](https://github.com/PyTorchLightning/pytorch-lightning/pull/8513))
- Deprecated `LightningModule.model_size` ([#8343](https://github.com/PyTorchLightning/pytorch-lightning/pull/8343))
- Deprecated `DataModule` properties: `train_transforms`, `val_transforms`, `test_transforms`, `size`, `dims` ([#8851](https://github.com/PyTorchLightning/pytorch-lightning/pull/8851))
- Deprecated `add_to_queue`, `get_from_queue` from `LightningModule` in favor of corresponding methods in the `DDPSpawnPlugin` ([#9118](https://github.com/PyTorchLightning/pytorch-lightning/pull/9118))
- Deprecated `LightningModule.get_progress_bar_dict` and `Trainer.progress_bar_dict` in favor of `pytorch_lightning.callbacks.progress.base.get_standard_metrics` and `ProgressBarBase.get_metrics` ([#8985](https://github.com/PyTorchLightning/pytorch-lightning/pull/8985))
- Deprecated `prepare_data_per_node` flag on Trainer and set it as a property of `DataHooks`, accessible in the `LightningModule` and `LightningDataModule` ([#8958](https://github.com/PyTorchLightning/pytorch-lightning/pull/8958))
- Deprecated the `TestTubeLogger` ([#9065](https://github.com/PyTorchLightning/pytorch-lightning/pull/9065))
- Deprecated `on_{train/val/test/predict}_dataloader()` from `LightningModule` and `LightningDataModule` ([#9098](https://github.com/PyTorchLightning/pytorch-lightning/pull/9098))
- Deprecated `on_keyboard_interrupt` callback hook in favor of new `on_exception` hook ([#9260](https://github.com/PyTorchLightning/pytorch-lightning/pull/9260))
- Deprecated passing `process_position` to the `Trainer` constructor in favor of adding the `ProgressBar` callback with `process_position` directly to the list of callbacks ([#9222](https://github.com/PyTorchLightning/pytorch-lightning/pull/9222))
- Deprecated passing `flush_logs_every_n_steps` as a Trainer argument, instead pass it to the logger init if supported ([#9366](https://github.com/PyTorchLightning/pytorch-lightning/pull/9366))
- Deprecated `LightningLoggerBase.close`, `LoggerCollection.close` in favor of `LightningLoggerBase.finalize`, `LoggerCollection.finalize` ([#9422](https://github.com/PyTorchLightning/pytorch-lightning/pull/9422))
- Deprecated passing `progress_bar_refresh_rate` to the `Trainer` constructor in favor of adding the `ProgressBar` callback with `refresh_rate` directly to the list of callbacks, or passing `enable_progress_bar=False` to disable the progress bar ([#9616](https://github.com/PyTorchLightning/pytorch-lightning/pull/9616))
- Deprecated `LightningDistributed` and moved the broadcast logic to `DDPPlugin` and `DDPSpawnPlugin` directly ([#9691](https://github.com/PyTorchLightning/pytorch-lightning/pull/9691))
- Deprecated passing `stochastic_weight_avg` to the `Trainer` constructor in favor of adding the `StochasticWeightAveraging` callback directly to the list of callbacks ([#8989](https://github.com/PyTorchLightning/pytorch-lightning/pull/8989))
- Deprecated Accelerator collective API `barrier`, `broadcast`, and `all_gather` in favor of calling the `TrainingTypePlugin` collective API directly ([#9677](https://github.com/PyTorchLightning/pytorch-lightning/pull/9677))
- Deprecated `checkpoint_callback` from the `Trainer` constructor in favor of `enable_checkpointing` ([#9754](https://github.com/PyTorchLightning/pytorch-lightning/pull/9754))
- Deprecated the `LightningModule.on_post_move_to_device` method ([#9525](https://github.com/PyTorchLightning/pytorch-lightning/pull/9525))
- Deprecated `pytorch_lightning.core.decorators.parameter_validation` in favor of `pytorch_lightning.utilities.parameter_tying.set_shared_parameters` ([#9525](https://github.com/PyTorchLightning/pytorch-lightning/pull/9525))
- Deprecated passing `weights_summary` to the `Trainer` constructor in favor of adding the `ModelSummary` callback with `max_depth` directly to the list of callbacks ([#9699](https://github.com/PyTorchLightning/pytorch-lightning/pull/9699))
- Deprecated `log_gpu_memory`, `gpu_metrics`, and util funcs in favor of `DeviceStatsMonitor` callback ([#9921](https://github.com/PyTorchLightning/pytorch-lightning/pull/9921))
- Deprecated `GPUStatsMonitor` and `XLAStatsMonitor` in favor of `DeviceStatsMonitor` callback ([#9924](https://github.com/PyTorchLightning/pytorch-lightning/pull/9924))
- Deprecated setting `Trainer(max_steps=None)`; To turn off the limit, set `Trainer(max_steps=-1)` (default) ([#9460](https://github.com/PyTorchLightning/pytorch-lightning/pull/9460))
- Deprecated access to the `AcceleratorConnector.is_slurm_managing_tasks` attribute and marked it as protected ([#10101](https://github.com/PyTorchLightning/pytorch-lightning/pull/10101))
- Deprecated access to the `AcceleratorConnector.configure_slurm_ddp` method and marked it as protected ([#10101](https://github.com/PyTorchLightning/pytorch-lightning/pull/10101))
- Deprecated passing `resume_from_checkpoint` to the `Trainer` constructor in favor of `trainer.fit(ckpt_path=)` ([#10061](https://github.com/PyTorchLightning/pytorch-lightning/pull/10061))
- Deprecated `ClusterEnvironment.creates_children()` in favor of `ClusterEnvironment.creates_processes_externally` (property) ([#10106](https://github.com/PyTorchLightning/pytorch-lightning/pull/10106))
- Deprecated `PrecisionPlugin.master_params()` in favor of `PrecisionPlugin.main_params()` ([#10105](https://github.com/PyTorchLightning/pytorch-lightning/pull/10105))
- Deprecated `lr_sch_names` from `LearningRateMonitor` ([#10066](https://github.com/PyTorchLightning/pytorch-lightning/pull/10066))
- Deprecated `ProgressBar` callback in favor of `TQDMProgressBar` ([#10134](https://github.com/PyTorchLightning/pytorch-lightning/pull/10134))

### Removed

- Removed deprecated `metrics` ([#8586](https://github.com/PyTorchLightning/pytorch-lightning/pull/8586/))
- Removed the deprecated `outputs` argument in both the `LightningModule.on_train_epoch_end` and `Callback.on_train_epoch_end` hooks ([#8587](https://github.com/PyTorchLightning/pytorch-lightning/pull/8587))
- Removed the deprecated `TrainerLoggingMixin` class ([#8609](https://github.com/PyTorchLightning/pytorch-lightning/pull/8609))
- Removed the deprecated `TrainerTrainingTricksMixin` class ([#8679](https://github.com/PyTorchLightning/pytorch-lightning/pull/8679))
- Removed the deprecated `optimizer_idx` from `training_step` as an accepted argument in manual optimization ([#8576](https://github.com/PyTorchLightning/pytorch-lightning/pull/8576))
- Removed support for the deprecated `on_save_checkpoint` signature. The hook now takes a `checkpoint` positional parameter ([#8697](https://github.com/PyTorchLightning/pytorch-lightning/pull/8697))
- Removed support for the deprecated `on_load_checkpoint` signature. The hook now takes a `pl_module` positional parameter ([#8697](https://github.com/PyTorchLightning/pytorch-lightning/pull/8697))
- Removed the deprecated `save_function` property in `ModelCheckpoint` ([#8680](https://github.com/PyTorchLightning/pytorch-lightning/pull/8680))
- Removed the deprecated `model` argument from `ModelCheckpoint.save_checkpoint` ([#8688](https://github.com/PyTorchLightning/pytorch-lightning/pull/8688))
- Removed the deprecated `sync_step` argument from `WandbLogger` ([#8763](https://github.com/PyTorchLightning/pytorch-lightning/pull/8763))
- Removed the deprecated `Trainer.truncated_bptt_steps` in favor of `LightningModule.truncated_bptt_steps` ([#8826](https://github.com/PyTorchLightning/pytorch-lightning/pull/8826))
- Removed `LightningModule.write_predictions` and `LightningModule.write_predictions_dict` ([#8850](https://github.com/PyTorchLightning/pytorch-lightning/pull/8850))
- Removed `on_reset_*_dataloader` hooks in TrainingType Plugins and Accelerators ([#8858](https://github.com/PyTorchLightning/pytorch-lightning/pull/8858))
- Removed deprecated `GradInformation` module in favor of `pytorch_lightning.utilities.grads` ([#8831](https://github.com/PyTorchLightning/pytorch-lightning/pull/8831/))
- Removed `TrainingTypePlugin.on_save` and `Accelerator.on_save` ([#9023](https://github.com/PyTorchLightning/pytorch-lightning/pull/9023))
- Removed `{Accelerator,TrainingTypePlugin,PrecisionPlugin}.post_optimizer_step` ([#9746](https://github.com/PyTorchLightning/pytorch-lightning/pull/9746))
- Removed deprecated `connect_precision_plugin` and `connect_training_type_plugin` from `Accelerator` ([#9019](https://github.com/PyTorchLightning/pytorch-lightning/pull/9019))
- Removed `on_train_epoch_end` from `Accelerator` ([#9035](https://github.com/PyTorchLightning/pytorch-lightning/pull/9035))
- Removed `InterBatchProcessor` in favor of `DataLoaderIterDataFetcher` ([#9052](https://github.com/PyTorchLightning/pytorch-lightning/pull/9052))
- Removed `Plugin` in `base_plugin.py` in favor of accessing `TrainingTypePlugin` and `PrecisionPlugin` directly instead ([#9066](https://github.com/PyTorchLightning/pytorch-lightning/pull/9066))
- Removed `teardown` from `ParallelPlugin` ([#8943](https://github.com/PyTorchLightning/pytorch-lightning/pull/8943))
- Removed deprecated `profiled_functions` argument from `PyTorchProfiler` ([#9178](https://github.com/PyTorchLightning/pytorch-lightning/pull/9178))
- Removed deprecated `pytorch_lighting.utilities.argparse_utils` module ([#9166](https://github.com/PyTorchLightning/pytorch-lightning/pull/9166))
- Removed deprecated property `Trainer.running_sanity_check` in favor of `Trainer.sanity_checking` ([#9209](https://github.com/PyTorchLightning/pytorch-lightning/pull/9209))
- Removed deprecated `BaseProfiler.output_filename` arg from it and its descendants in favor of `dirpath` and `filename` ([#9214](https://github.com/PyTorchLightning/pytorch-lightning/pull/9214))
- Removed deprecated property `ModelCheckpoint.period` in favor of `ModelCheckpoint.every_n_epochs` ([#9213](https://github.com/PyTorchLightning/pytorch-lightning/pull/9213))
- Removed deprecated `auto_move_data` decorator ([#9231](https://github.com/PyTorchLightning/pytorch-lightning/pull/9231))
- Removed deprecated property `LightningModule.datamodule` in favor of `Trainer.datamodule` ([#9233](https://github.com/PyTorchLightning/pytorch-lightning/pull/9233))
- Removed deprecated properties `DeepSpeedPlugin.cpu_offload*` in favor of `offload_optimizer`, `offload_parameters` and `pin_memory` ([#9244](https://github.com/PyTorchLightning/pytorch-lightning/pull/9244))
- Removed deprecated property `AcceleratorConnector.is_using_torchelastic` in favor of `TorchElasticEnvironment.is_using_torchelastic()` ([#9729](https://github.com/PyTorchLightning/pytorch-lightning/pull/9729))
- Removed `pytorch_lightning.utilities.debugging.InternalDebugger` ([#9680](https://github.com/PyTorchLightning/pytorch-lightning/pull/9680))
- Removed `call_configure_sharded_model_hook` property from `Accelerator` and `TrainingTypePlugin` ([#9612](https://github.com/PyTorchLightning/pytorch-lightning/pull/9612))
- Removed `TrainerProperties` mixin and moved property definitions directly into `Trainer` ([#9495](https://github.com/PyTorchLightning/pytorch-lightning/pull/9495))
- Removed a redundant warning with `ModelCheckpoint(monitor=None)` callback ([#9875](https://github.com/PyTorchLightning/pytorch-lightning/pull/9875))
- Remove `epoch` from `trainer.logged_metrics` ([#9904](https://github.com/PyTorchLightning/pytorch-lightning/pull/9904))
- Removed `should_rank_save_checkpoint` property from Trainer ([#9433](https://github.com/PyTorchLightning/pytorch-lightning/pull/9433))
- Remove deprecated `distributed_backend` from `Trainer` ([#10017](https://github.com/PyTorchLightning/pytorch-lightning/pull/10017))
- Removed `process_idx` from the `{DDPSpawnPlugin,TPUSpawnPlugin}.new_process` methods ([#10022](https://github.com/PyTorchLightning/pytorch-lightning/pull/10022))
- Removed automatic patching of `{train,val,test,predict}_dataloader()` on the `LightningModule` ([#9764](https://github.com/PyTorchLightning/pytorch-lightning/pull/9764))
- Removed `pytorch_lightning.trainer.connectors.OptimizerConnector` ([#10120](https://github.com/PyTorchLightning/pytorch-lightning/pull/10120))

### Fixed

- Fixed ImageNet evaluation in example ([#10179](https://github.com/PyTorchLightning/pytorch-lightning/pull/10179))
- Fixed an issue with logger outputs not being finalized correctly after prediction runs ([#8685](https://github.com/PyTorchLightning/pytorch-lightning/pull/8685))
- Fixed `move_metrics_to_cpu` moving the loss to CPU while training on device ([#9308](https://github.com/PyTorchLightning/pytorch-lightning/pull/9308))
- Fixed incorrect main progress bar indicator when resuming training mid-epoch ([#9310](https://github.com/PyTorchLightning/pytorch-lightning/pull/9310))
- Fixed an issue with freeing memory of datafetchers during teardown ([#9387](https://github.com/PyTorchLightning/pytorch-lightning/pull/9387))
- Fixed a bug where the training step output needed to be `deepcopy`-ed ([#9349](https://github.com/PyTorchLightning/pytorch-lightning/pull/9349))
- Fixed an issue with freeing memory allocated by the data iterators in `Loop.on_run_end` ([#9386](https://github.com/PyTorchLightning/pytorch-lightning/pull/9386), [#9915](https://github.com/PyTorchLightning/pytorch-lightning/pull/9915))
- Fixed `BasePredictionWriter` not returning the batch indices in a non-distributed setting ([#9432](https://github.com/PyTorchLightning/pytorch-lightning/pull/9432))
- Fixed an error when running in XLA environments with no TPU attached ([#9572](https://github.com/PyTorchLightning/pytorch-lightning/pull/9572))
- Fixed check on torchmetrics logged whose `compute()` output is a multielement tensor ([#9582](https://github.com/PyTorchLightning/pytorch-lightning/pull/9582))
- Fixed gradient accumulation for `DDPShardedPlugin` ([#9122](https://github.com/PyTorchLightning/pytorch-lightning/pull/9122))
- Fixed missing DeepSpeed distributed call ([#9540](https://github.com/PyTorchLightning/pytorch-lightning/pull/9540))
- Fixed an issue with wrapped LightningModule during evaluation; The LightningModule no longer gets wrapped with data-parallel modules when not fitting in `DDPPlugin`, `DDPSpawnPlugin`, `DDPShardedPlugin`, `DDPSpawnShardedPlugin` ([#9096](https://github.com/PyTorchLightning/pytorch-lightning/pull/9096))
- Fixed `trainer.accumulate_grad_batches` to be an int on init. The default value for it is now `None` inside Trainer ([#9652](https://github.com/PyTorchLightning/pytorch-lightning/pull/9652))
- Fixed `broadcast` in `DDPPlugin` and `DDPSpawnPlugin` to respect the `src` input ([#9691](https://github.com/PyTorchLightning/pytorch-lightning/pull/9691))
- Fixed `self.log(on_epoch=True, reduce_fx=sum))` for the `on_batch_start` and `on_train_batch_start` hooks ([#9791](https://github.com/PyTorchLightning/pytorch-lightning/pull/9791))
- Fixed `self.log(on_epoch=True)` for the `on_batch_start` and `on_train_batch_start` hooks ([#9780](https://github.com/PyTorchLightning/pytorch-lightning/pull/9780))
- Fixed restoring training state during `Trainer.fit` only ([#9413](https://github.com/PyTorchLightning/pytorch-lightning/pull/9413))
- Fixed DeepSpeed and Lightning both calling the scheduler ([#9788](https://github.com/PyTorchLightning/pytorch-lightning/pull/9788))
- Fixed missing arguments when saving hyperparameters from the parent class but not from the child class ([#9800](https://github.com/PyTorchLightning/pytorch-lightning/pull/9800))
- Fixed DeepSpeed GPU device IDs ([#9847](https://github.com/PyTorchLightning/pytorch-lightning/pull/9847))
- Reset `val_dataloader` in `tuner/batch_size_scaling` ([#9857](https://github.com/PyTorchLightning/pytorch-lightning/pull/9857))
- Fixed use of `LightningCLI` in computer_vision_fine_tuning.py example ([#9934](https://github.com/PyTorchLightning/pytorch-lightning/pull/9934))
- Fixed issue with non-init dataclass fields in `apply_to_collection` ([#9963](https://github.com/PyTorchLightning/pytorch-lightning/issues/9963))
- Reset `val_dataloader` in `tuner/batch_size_scaling` for binsearch ([#9975](https://github.com/PyTorchLightning/pytorch-lightning/pull/9975))
- Fixed logic to check for spawn in dataloader `TrainerDataLoadingMixin._worker_check` ([#9902](https://github.com/PyTorchLightning/pytorch-lightning/pull/9902))
- Fixed `train_dataloader` getting loaded twice when resuming from a checkpoint during `Trainer.fit()` ([#9671](https://github.com/PyTorchLightning/pytorch-lightning/pull/9671))
- Fixed `LearningRateMonitor` logging with multiple param groups optimizer with no scheduler ([#10044](https://github.com/PyTorchLightning/pytorch-lightning/pull/10044))
- Fixed undesired side effects being caused by `Trainer` patching dataloader methods on the `LightningModule` ([#9764](https://github.com/PyTorchLightning/pytorch-lightning/pull/9764))
- Fixed gradients not being unscaled when clipping or logging the gradient norm ([#9287](https://github.com/PyTorchLightning/pytorch-lightning/pull/9287))
- Fixed `on_before_optimizer_step` getting called before the optimizer closure (including backward) has run ([#10167](https://github.com/PyTorchLightning/pytorch-lightning/pull/10167))
- Fixed monitor value in `ModelCheckpoint` getting moved to the wrong device in a special case where it becomes NaN ([#10118](https://github.com/PyTorchLightning/pytorch-lightning/pull/10118))
- Fixed creation of `dirpath` in `BaseProfiler` if it doesn't exist ([#10073](https://github.com/PyTorchLightning/pytorch-lightning/pull/10073))
- Fixed incorrect handling of sigterm ([#10189](https://github.com/PyTorchLightning/pytorch-lightning/pull/10189))
- Fixed bug where `log(on_step=True, on_epoch=True, sync_dist=True)` wouldn't reduce the value on step ([#10227](https://github.com/PyTorchLightning/pytorch-lightning/pull/10227))
- Fixed an issue with `pl.utilities.seed.reset_seed` converting the `PL_SEED_WORKERS` environment variable to `bool` ([#10099](https://github.com/PyTorchLightning/pytorch-lightning/pull/10099))
- Fixed iterating over a logger collection when `fast_dev_run > 0` ([#10232](https://github.com/PyTorchLightning/pytorch-lightning/pull/10232))
- Fixed `batch_size` in `ResultCollection` not being reset to 1 on epoch end ([#10242](https://github.com/PyTorchLightning/pytorch-lightning/pull/10242))
- Fixed `distrib_type` not being set when training plugin instances are being passed to the Trainer ([#10251](https://github.com/PyTorchLightning/pytorch-lightning/pull/10251))


## [1.4.9] - 2021-09-30

- Fixed `lr_find` to generate same results on multiple calls ([#9704](https://github.com/PyTorchLightning/pytorch-lightning/pull/9704))
- Fixed `reset` metrics on validation epoch end ([#9717](https://github.com/PyTorchLightning/pytorch-lightning/pull/9717))
- Fixed input validation for `gradient_clip_val`, `gradient_clip_algorithm`, `track_grad_norm` and `terminate_on_nan` Trainer arguments ([#9595](https://github.com/PyTorchLightning/pytorch-lightning/pull/9595))
- Reset metrics before each task starts ([#9410](https://github.com/PyTorchLightning/pytorch-lightning/pull/9410))


## [1.4.8] - 2021-09-22

- Fixed error reporting in DDP process reconciliation when processes are launched by an external agent ([#9389](https://github.com/PyTorchLightning/pytorch-lightning/pull/9389))
- Added PL_RECONCILE_PROCESS environment variable to enable process reconciliation regardless of cluster environment settings ([#9389](https://github.com/PyTorchLightning/pytorch-lightning/pull/9389))
- Fixed `add_argparse_args` raising `TypeError` when args are typed as `typing.Generic` in Python 3.6 ([#9554](https://github.com/PyTorchLightning/pytorch-lightning/pull/9554))
- Fixed back-compatibility for saving hyperparameters from a single container and inferring its argument name by reverting [#9125](https://github.com/PyTorchLightning/pytorch-lightning/pull/9125) ([#9642](https://github.com/PyTorchLightning/pytorch-lightning/pull/9642))


## [1.4.7] - 2021-09-14

- Fixed logging of nan parameters ([#9364](https://github.com/PyTorchLightning/pytorch-lightning/pull/9364))
- Fixed `replace_sampler` missing the batch size under specific conditions ([#9367](https://github.com/PyTorchLightning/pytorch-lightning/pull/9367))
- Pass init args to ShardedDataParallel ([#9483](https://github.com/PyTorchLightning/pytorch-lightning/pull/9483))
- Fixed collision of user argument when using ShardedDDP ([#9512](https://github.com/PyTorchLightning/pytorch-lightning/pull/9512))
- Fixed DeepSpeed crash for RNNs ([#9489](https://github.com/PyTorchLightning/pytorch-lightning/pull/9489))


## [1.4.6] - 2021-09-07

- Fixed an issues with export to ONNX format when a model has multiple inputs ([#8800](https://github.com/PyTorchLightning/pytorch-lightning/pull/8800))
- Removed deprecation warnings being called for `on_{task}_dataloader` ([#9279](https://github.com/PyTorchLightning/pytorch-lightning/pull/9279))
- Fixed save/load/resume from checkpoint for DeepSpeed Plugin (
    [#8397](https://github.com/PyTorchLightning/pytorch-lightning/pull/8397),
    [#8644](https://github.com/PyTorchLightning/pytorch-lightning/pull/8644),
    [#8627](https://github.com/PyTorchLightning/pytorch-lightning/pull/8627))
- Fixed `EarlyStopping` running on train epoch end when `check_val_every_n_epoch>1` is set ([#9156](https://github.com/PyTorchLightning/pytorch-lightning/pull/9156))
- Fixed an issue with logger outputs not being finalized correctly after prediction runs ([#8333](https://github.com/PyTorchLightning/pytorch-lightning/issues/8333))
- Fixed the Apex and DeepSpeed plugin closure running after the `on_before_optimizer_step` hook ([#9288](https://github.com/PyTorchLightning/pytorch-lightning/issues/9288))
- Fixed the Native AMP plugin closure not running with manual optimization ([#9288](https://github.com/PyTorchLightning/pytorch-lightning/issues/9288))
- Fixed bug where data-loading functions where not getting the correct running stage passed ([#8858](https://github.com/PyTorchLightning/pytorch-lightning/pull/8858))
- Fixed intra-epoch evaluation outputs staying in memory when the respective `*_epoch_end` hook wasn't overridden ([#9261](https://github.com/PyTorchLightning/pytorch-lightning/pull/9261))
- Fixed error handling in DDP process reconciliation when `_sync_dir` was not initialized ([#9267](https://github.com/PyTorchLightning/pytorch-lightning/pull/9267))
- Fixed PyTorch Profiler not enabled for manual optimization ([#9316](https://github.com/PyTorchLightning/pytorch-lightning/pull/9316))
- Fixed inspection of other args when a container is specified in `save_hyperparameters` ([#9125](https://github.com/PyTorchLightning/pytorch-lightning/pull/9125))
- Fixed signature of `Timer.on_train_epoch_end` and `StochasticWeightAveraging.on_train_epoch_end` to prevent unwanted deprecation warnings ([#9347](https://github.com/PyTorchLightning/pytorch-lightning/pull/9347))


## [1.4.5] - 2021-08-31

- Fixed reduction using `self.log(sync_dict=True, reduce_fx={mean,max})` ([#9142](https://github.com/PyTorchLightning/pytorch-lightning/pull/9142))
- Fixed not setting a default value for `max_epochs` if `max_time` was specified on the `Trainer` constructor ([#9072](https://github.com/PyTorchLightning/pytorch-lightning/pull/9072))
- Fixed the CometLogger, no longer modifies the metrics in place. Instead creates a copy of metrics before performing any operations ([#9150](https://github.com/PyTorchLightning/pytorch-lightning/pull/9150))
- Fixed `DDP` "CUDA error: initialization error" due to a `copy` instead of `deepcopy` on `ResultCollection` ([#9239](https://github.com/PyTorchLightning/pytorch-lightning/pull/9239))


## [1.4.4] - 2021-08-24

- Fixed a bug in the binary search mode of auto batch size scaling where exception was raised if the first trainer run resulted in OOM ([#8954](https://github.com/PyTorchLightning/pytorch-lightning/pull/8954))
- Fixed a bug causing logging with `log_gpu_memory='min_max'` not working ([#9013](https://github.com/PyTorchLightning/pytorch-lightning/pull/9013))


## [1.4.3] - 2021-08-17

- Fixed plateau scheduler stepping on incomplete epoch ([#8861](https://github.com/PyTorchLightning/pytorch-lightning/pull/8861))
- Fixed infinite loop with `CycleIterator` and multiple loaders ([#8889](https://github.com/PyTorchLightning/pytorch-lightning/pull/8889))
- Fixed `StochasticWeightAveraging` with a list of learning rates not applying them to each param group ([#8747](https://github.com/PyTorchLightning/pytorch-lightning/issues/8747))
- Restore original loaders if replaced by entrypoint ([#8885](https://github.com/PyTorchLightning/pytorch-lightning/pull/8885))
- Fixed lost reference to `_Metadata` object in `ResultMetricCollection` ([#8932](https://github.com/PyTorchLightning/pytorch-lightning/pull/8932))
- Ensure the existence of `DDPPlugin._sync_dir` in `reconciliate_processes` ([#8939](https://github.com/PyTorchLightning/pytorch-lightning/pull/8939))


## [1.4.2] - 2021-08-10

- Fixed recursive call for `apply_to_collection(include_none=False)` ([#8719](https://github.com/PyTorchLightning/pytorch-lightning/pull/8719))
- Fixed truncated backprop through time enablement when set as a property on the LightningModule and not the Trainer ([#8804](https://github.com/PyTorchLightning/pytorch-lightning/pull/8804/))
- Fixed comments and exception message for metrics_to_scalars ([#8782](https://github.com/PyTorchLightning/pytorch-lightning/pull/8782/))
- Fixed typo error in LightningLoggerBase.after_save_checkpoint docstring ([#8737](https://github.com/PyTorchLightning/pytorch-lightning/pull/8737/))


## [1.4.1] - 2021-08-03

- Fixed `trainer.fit_loop.split_idx` always returning `None` ([#8601](https://github.com/PyTorchLightning/pytorch-lightning/pull/8601))
- Fixed references for `ResultCollection.extra` ([#8622](https://github.com/PyTorchLightning/pytorch-lightning/pull/8622))
- Fixed reference issues during epoch end result collection ([#8621](https://github.com/PyTorchLightning/pytorch-lightning/pull/8621))
- Fixed horovod auto-detection when horovod is not installed and the launcher is `mpirun` ([#8610](https://github.com/PyTorchLightning/pytorch-lightning/pull/8610))
- Fixed an issue with `training_step` outputs not getting collected correctly for `training_epoch_end` ([#8613](https://github.com/PyTorchLightning/pytorch-lightning/pull/8613))
- Fixed distributed types support for CPUs ([#8667](https://github.com/PyTorchLightning/pytorch-lightning/pull/8667))
- Fixed a deadlock issue with DDP and torchelastic ([#8655](https://github.com/PyTorchLightning/pytorch-lightning/pull/8655))
- Fixed `accelerator=ddp` choice for CPU ([#8645](https://github.com/PyTorchLightning/pytorch-lightning/pull/8645))


## [1.4.0] - 2021-07-27

### Added

- Added `extract_batch_size` utility and corresponding tests to extract batch dimension from multiple batch types ([#8357](https://github.com/PyTorchLightning/pytorch-lightning/pull/8357/))
- Added support for named parameter groups in `LearningRateMonitor` ([#7987](https://github.com/PyTorchLightning/pytorch-lightning/pull/7987))
- Added `dataclass` support for `pytorch_lightning.utilities.apply_to_collection` ([#7935](https://github.com/PyTorchLightning/pytorch-lightning/pull/7935))
- Added support to `LightningModule.to_torchscript` for saving to custom filesystems with `fsspec` ([#7617](https://github.com/PyTorchLightning/pytorch-lightning/pull/7617))
- Added `KubeflowEnvironment` for use with the `PyTorchJob` operator in Kubeflow
- Added LightningCLI support for config files on object stores ([#7521](https://github.com/PyTorchLightning/pytorch-lightning/pull/7521))
- Added `ModelPruning(prune_on_train_epoch_end=True|False)` to choose when to apply pruning ([#7704](https://github.com/PyTorchLightning/pytorch-lightning/pull/7704))
- Added support for checkpointing based on a provided time interval during training ([#7515](https://github.com/PyTorchLightning/pytorch-lightning/pull/7515))
- Progress tracking
  * Added dataclasses for progress tracking ([#6603](https://github.com/PyTorchLightning/pytorch-lightning/pull/6603),
    [#7574](https://github.com/PyTorchLightning/pytorch-lightning/pull/7574),
    [#8140](https://github.com/PyTorchLightning/pytorch-lightning/pull/8140),
    [#8362](https://github.com/PyTorchLightning/pytorch-lightning/pull/8362))
  * Add `{,load_}state_dict` to the progress tracking dataclasses ([#8140](https://github.com/PyTorchLightning/pytorch-lightning/pull/8140))
  * Connect the progress tracking dataclasses to the loops ([#8244](https://github.com/PyTorchLightning/pytorch-lightning/pull/8244),
    [#8362](https://github.com/PyTorchLightning/pytorch-lightning/pull/8362))
  * Do not reset the progress tracking dataclasses total counters ([#8475](https://github.com/PyTorchLightning/pytorch-lightning/pull/8475))
- Added support for passing a `LightningDataModule` positionally as the second argument to `trainer.{validate,test,predict}` ([#7431](https://github.com/PyTorchLightning/pytorch-lightning/pull/7431))
- Added argument `trainer.predict(ckpt_path)` ([#7430](https://github.com/PyTorchLightning/pytorch-lightning/pull/7430))
- Added `clip_grad_by_value` support for TPUs ([#7025](https://github.com/PyTorchLightning/pytorch-lightning/pull/7025))
- Added support for passing any class to `is_overridden` ([#7918](https://github.com/PyTorchLightning/pytorch-lightning/pull/7918))
- Added `sub_dir` parameter to `TensorBoardLogger` ([#6195](https://github.com/PyTorchLightning/pytorch-lightning/pull/6195))
- Added correct `dataloader_idx` to batch transfer hooks ([#6241](https://github.com/PyTorchLightning/pytorch-lightning/pull/6241))
- Added `include_none=bool` argument to `apply_to_collection` ([#7769](https://github.com/PyTorchLightning/pytorch-lightning/pull/7769))
- Added `apply_to_collections` to apply a function to two zipped collections ([#7769](https://github.com/PyTorchLightning/pytorch-lightning/pull/7769))
- Added `ddp_fully_sharded` support ([#7487](https://github.com/PyTorchLightning/pytorch-lightning/pull/7487))
- Added `should_rank_save_checkpoint` property to Training Plugins ([#7684](https://github.com/PyTorchLightning/pytorch-lightning/pull/7684))
- Added `log_grad_norm` hook to `LightningModule` to customize the logging of gradient norms ([#7873](https://github.com/PyTorchLightning/pytorch-lightning/pull/7873))
- Added `save_config_filename` init argument to `LightningCLI` to ease resolving name conflicts ([#7741](https://github.com/PyTorchLightning/pytorch-lightning/pull/7741))
- Added `save_config_overwrite` init argument to `LightningCLI` to ease overwriting existing config files ([#8059](https://github.com/PyTorchLightning/pytorch-lightning/pull/8059))
- Added reset dataloader hooks to Training Plugins and Accelerators ([#7861](https://github.com/PyTorchLightning/pytorch-lightning/pull/7861))
- Added trainer stage hooks for Training Plugins and Accelerators ([#7864](https://github.com/PyTorchLightning/pytorch-lightning/pull/7864))
- Added the `on_before_optimizer_step` hook ([#8048](https://github.com/PyTorchLightning/pytorch-lightning/pull/8048))
- Added IPU Accelerator ([#7867](https://github.com/PyTorchLightning/pytorch-lightning/pull/7867))
- Fault-tolerant training
    * Added `{,load_}state_dict` to `ResultCollection` ([#7948](https://github.com/PyTorchLightning/pytorch-lightning/pull/7948))
    * Added `{,load_}state_dict` to `Loops` ([#8197](https://github.com/PyTorchLightning/pytorch-lightning/pull/8197))
    * Added `FastForwardSampler` and `CaptureIterableDataset` ([#8307](https://github.com/PyTorchLightning/pytorch-lightning/pull/8307))
    * Set `Loop.restarting=False` at the end of the first iteration ([#8362](https://github.com/PyTorchLightning/pytorch-lightning/pull/8362))
    * Save the loops state with the checkpoint (opt-in) ([#8362](https://github.com/PyTorchLightning/pytorch-lightning/pull/8362))
    * Save a checkpoint to restore the state on exception (opt-in) ([#8362](https://github.com/PyTorchLightning/pytorch-lightning/pull/8362))
    * Added `state_dict` and `load_state_dict` utilities for `CombinedLoader` + utilities for dataloader ([#8364](https://github.com/PyTorchLightning/pytorch-lightning/pull/8364))
- Added `rank_zero_only` to `LightningModule.log` function ([#7966](https://github.com/PyTorchLightning/pytorch-lightning/pull/7966))
- Added `metric_attribute` to `LightningModule.log` function ([#7966](https://github.com/PyTorchLightning/pytorch-lightning/pull/7966))
- Added a warning if `Trainer(log_every_n_steps)` is a value too high for the training dataloader ([#7734](https://github.com/PyTorchLightning/pytorch-lightning/pull/7734))
- Added LightningCLI support for argument links applied on instantiation ([#7895](https://github.com/PyTorchLightning/pytorch-lightning/pull/7895))
- Added LightningCLI support for configurable callbacks that should always be present ([#7964](https://github.com/PyTorchLightning/pytorch-lightning/pull/7964))
- Added DeepSpeed Infinity Support, and updated to DeepSpeed 0.4.0 ([#7234](https://github.com/PyTorchLightning/pytorch-lightning/pull/7234))
- Added support for `torch.nn.UninitializedParameter` in `ModelSummary` ([#7642](https://github.com/PyTorchLightning/pytorch-lightning/pull/7642))
- Added support `LightningModule.save_hyperparameters` when `LightningModule` is a dataclass ([#7992](https://github.com/PyTorchLightning/pytorch-lightning/pull/7992))
- Added support for overriding `optimizer_zero_grad` and `optimizer_step` when using accumulate_grad_batches ([#7980](https://github.com/PyTorchLightning/pytorch-lightning/pull/7980))
- Added `logger` boolean flag to `save_hyperparameters` ([#7960](https://github.com/PyTorchLightning/pytorch-lightning/pull/7960))
- Added support for calling scripts using the module syntax (`python -m package.script`) ([#8073](https://github.com/PyTorchLightning/pytorch-lightning/pull/8073))
- Added support for optimizers and learning rate schedulers to `LightningCLI` ([#8093](https://github.com/PyTorchLightning/pytorch-lightning/pull/8093))
- Added XLA Profiler ([#8014](https://github.com/PyTorchLightning/pytorch-lightning/pull/8014))
- Added `PrecisionPlugin.{pre,post}_backward` ([#8328](https://github.com/PyTorchLightning/pytorch-lightning/pull/8328))
- Added `on_load_checkpoint` and `on_save_checkpoint` hooks to the `PrecisionPlugin` base class ([#7831](https://github.com/PyTorchLightning/pytorch-lightning/pull/7831))
- Added `max_depth` parameter in `ModelSummary` ([#8062](https://github.com/PyTorchLightning/pytorch-lightning/pull/8062))
- Added `XLAStatsMonitor` callback ([#8235](https://github.com/PyTorchLightning/pytorch-lightning/pull/8235))
- Added `restore` function and `restarting` attribute to base `Loop` ([#8247](https://github.com/PyTorchLightning/pytorch-lightning/pull/8247))
- Added support for `save_hyperparameters` in `LightningDataModule` ([#3792](https://github.com/PyTorchLightning/pytorch-lightning/pull/3792))
- Added the `ModelCheckpoint(save_on_train_epoch_end)` to choose when to run the saving logic ([#8389](https://github.com/PyTorchLightning/pytorch-lightning/pull/8389))
- Added `LSFEnvironment` for distributed training with the LSF resource manager `jsrun` ([#5102](https://github.com/PyTorchLightning/pytorch-lightning/pull/5102))
- Added support for `accelerator='cpu'|'gpu'|'tpu'|'ipu'|'auto'` ([#7808](https://github.com/PyTorchLightning/pytorch-lightning/pull/7808))
- Added `tpu_spawn_debug` to plugin registry ([#7933](https://github.com/PyTorchLightning/pytorch-lightning/pull/7933))
- Enabled traditional/manual launching of DDP processes through `LOCAL_RANK` and `NODE_RANK` environment variable assignments ([#7480](https://github.com/PyTorchLightning/pytorch-lightning/pull/7480))
- Added `quantize_on_fit_end` argument to `QuantizationAwareTraining` ([#8464](https://github.com/PyTorchLightning/pytorch-lightning/pull/8464))
- Added experimental support for loop specialization ([#8226](https://github.com/PyTorchLightning/pytorch-lightning/pull/8226))
- Added support for `devices` flag to Trainer ([#8440](https://github.com/PyTorchLightning/pytorch-lightning/pull/8440))
- Added private `prevent_trainer_and_dataloaders_deepcopy` context manager on the `LightningModule` ([#8472](https://github.com/PyTorchLightning/pytorch-lightning/pull/8472))
- Added support for providing callables to the Lightning CLI instead of types ([#8400](https://github.com/PyTorchLightning/pytorch-lightning/pull/8400))

### Changed

- Decoupled device parsing logic from Accelerator connector to Trainer ([#8180](https://github.com/PyTorchLightning/pytorch-lightning/pull/8180))
- Changed the `Trainer`'s `checkpoint_callback` argument to allow only boolean values ([#7539](https://github.com/PyTorchLightning/pytorch-lightning/pull/7539))
- Log epoch metrics before the `on_evaluation_end` hook ([#7272](https://github.com/PyTorchLightning/pytorch-lightning/pull/7272))
- Explicitly disallow calling `self.log(on_epoch=False)` during epoch-only or single-call hooks ([#7874](https://github.com/PyTorchLightning/pytorch-lightning/pull/7874))
- Changed these `Trainer` methods to be protected: `call_setup_hook`, `call_configure_sharded_model`, `pre_dispatch`, `dispatch`, `post_dispatch`, `call_teardown_hook`, `run_train`, `run_sanity_check`, `run_evaluate`, `run_evaluation`, `run_predict`, `track_output_for_epoch_end`
- Changed `metrics_to_scalars` to work with any collection or value ([#7888](https://github.com/PyTorchLightning/pytorch-lightning/pull/7888))
- Changed `clip_grad_norm` to use `torch.nn.utils.clip_grad_norm_` ([#7025](https://github.com/PyTorchLightning/pytorch-lightning/pull/7025))
- Validation is now always run inside the training epoch scope ([#7357](https://github.com/PyTorchLightning/pytorch-lightning/pull/7357))
- `ModelCheckpoint` now runs at the end of the training epoch by default ([#8389](https://github.com/PyTorchLightning/pytorch-lightning/pull/8389))
- `EarlyStopping` now runs at the end of the training epoch by default ([#8286](https://github.com/PyTorchLightning/pytorch-lightning/pull/8286))
- Refactored Loops
    * Moved attributes `global_step`, `current_epoch`, `max/min_steps`, `max/min_epochs`, `batch_idx`, and `total_batch_idx` to TrainLoop ([#7437](https://github.com/PyTorchLightning/pytorch-lightning/pull/7437))
    * Refactored result handling in training loop ([#7506](https://github.com/PyTorchLightning/pytorch-lightning/pull/7506))
    * Moved attributes `hiddens` and `split_idx` to TrainLoop ([#7507](https://github.com/PyTorchLightning/pytorch-lightning/pull/7507))
    * Refactored the logic around manual and automatic optimization inside the optimizer loop ([#7526](https://github.com/PyTorchLightning/pytorch-lightning/pull/7526))
    * Simplified "should run validation" logic ([#7682](https://github.com/PyTorchLightning/pytorch-lightning/pull/7682))
    * Simplified logic for updating the learning rate for schedulers ([#7682](https://github.com/PyTorchLightning/pytorch-lightning/pull/7682))
    * Removed the `on_epoch` guard from the "should stop" validation check ([#7701](https://github.com/PyTorchLightning/pytorch-lightning/pull/7701))
    * Refactored internal loop interface; added new classes `FitLoop`, `TrainingEpochLoop`, `TrainingBatchLoop` ([#7871](https://github.com/PyTorchLightning/pytorch-lightning/pull/7871), [#8077](https://github.com/PyTorchLightning/pytorch-lightning/pull/8077))
    * Removed `pytorch_lightning/trainer/training_loop.py` ([#7985](https://github.com/PyTorchLightning/pytorch-lightning/pull/7985))
    * Refactored evaluation loop interface; added new classes `DataLoaderLoop`, `EvaluationLoop`, `EvaluationEpochLoop` ([#7990](https://github.com/PyTorchLightning/pytorch-lightning/pull/7990), [#8077](https://github.com/PyTorchLightning/pytorch-lightning/pull/8077))
    * Removed `pytorch_lightning/trainer/evaluation_loop.py` ([#8056](https://github.com/PyTorchLightning/pytorch-lightning/pull/8056))
    * Restricted public access to several internal functions ([#8024](https://github.com/PyTorchLightning/pytorch-lightning/pull/8024))
    * Refactored trainer `_run_*` functions and separate evaluation loops ([#8065](https://github.com/PyTorchLightning/pytorch-lightning/pull/8065))
    * Refactored prediction loop interface; added new classes `PredictionLoop`, `PredictionEpochLoop` ([#7700](https://github.com/PyTorchLightning/pytorch-lightning/pull/7700), [#8077](https://github.com/PyTorchLightning/pytorch-lightning/pull/8077))
    * Removed `pytorch_lightning/trainer/predict_loop.py` ([#8094](https://github.com/PyTorchLightning/pytorch-lightning/pull/8094))
    * Moved result teardown to the loops ([#8245](https://github.com/PyTorchLightning/pytorch-lightning/pull/8245))
    * Improve `Loop` API to better handle children `state_dict` and `progress` ([#8334](https://github.com/PyTorchLightning/pytorch-lightning/pull/8334))
- Refactored logging
    * Renamed and moved `core/step_result.py` to `trainer/connectors/logger_connector/result.py` ([#7736](https://github.com/PyTorchLightning/pytorch-lightning/pull/7736))
    * Dramatically simplify the `LoggerConnector` ([#7882](https://github.com/PyTorchLightning/pytorch-lightning/pull/7882))
    * `trainer.{logged,progress_bar,callback}_metrics` are now updated on-demand ([#7882](https://github.com/PyTorchLightning/pytorch-lightning/pull/7882))
    * Completely overhaul the `Result` object in favor of `ResultMetric` ([#7882](https://github.com/PyTorchLightning/pytorch-lightning/pull/7882))
    * Improve epoch-level reduction time and overall memory usage ([#7882](https://github.com/PyTorchLightning/pytorch-lightning/pull/7882))
    * Allow passing `self.log(batch_size=...)` ([#7891](https://github.com/PyTorchLightning/pytorch-lightning/pull/7891))
    * Each of the training loops now keeps its own results collection ([#7891](https://github.com/PyTorchLightning/pytorch-lightning/pull/7891))
    * Remove `EpochResultStore` and `HookResultStore` in favor of `ResultCollection` ([#7909](https://github.com/PyTorchLightning/pytorch-lightning/pull/7909))
    * Remove `MetricsHolder` ([#7909](https://github.com/PyTorchLightning/pytorch-lightning/pull/7909))
- Moved `ignore_scalar_return_in_dp` warning suppression to the DataParallelPlugin class ([#7421](https://github.com/PyTorchLightning/pytorch-lightning/pull/7421/))
- Changed the behaviour when logging evaluation step metrics to no longer append `/epoch_*` to the metric name ([#7351](https://github.com/PyTorchLightning/pytorch-lightning/pull/7351))
- Raised `ValueError` when a `None` value is `self.log`-ed ([#7771](https://github.com/PyTorchLightning/pytorch-lightning/pull/7771))
- Changed `resolve_training_type_plugins` to allow setting `num_nodes` and `sync_batchnorm` from `Trainer` setting ([#7026](https://github.com/PyTorchLightning/pytorch-lightning/pull/7026))
- Default `seed_everything(workers=True)` in the `LightningCLI` ([#7504](https://github.com/PyTorchLightning/pytorch-lightning/pull/7504))
- Changed `model.state_dict()` in `CheckpointConnector` to allow `training_type_plugin` to customize the model's `state_dict()` ([#7474](https://github.com/PyTorchLightning/pytorch-lightning/pull/7474))
- `MLflowLogger` now uses the env variable `MLFLOW_TRACKING_URI` as default tracking URI ([#7457](https://github.com/PyTorchLightning/pytorch-lightning/pull/7457))
- Changed `Trainer` arg and functionality from `reload_dataloaders_every_epoch` to `reload_dataloaders_every_n_epochs` ([#5043](https://github.com/PyTorchLightning/pytorch-lightning/pull/5043))
- Changed `WandbLogger(log_model={True/'all'})` to log models as artifacts ([#6231](https://github.com/PyTorchLightning/pytorch-lightning/pull/6231))
- MLFlowLogger now accepts `run_name` as an constructor argument ([#7622](https://github.com/PyTorchLightning/pytorch-lightning/issues/7622))
- Changed `teardown()` in `Accelerator` to allow `training_type_plugin` to customize `teardown` logic ([#7579](https://github.com/PyTorchLightning/pytorch-lightning/pull/7579))
- `Trainer.fit` now raises an error when using manual optimization with unsupported features such as `gradient_clip_val` or `accumulate_grad_batches` ([#7788](https://github.com/PyTorchLightning/pytorch-lightning/pull/7788))
- Accelerator hooks are called regardless if `LightningModule` overrides the same hooks ([#7826](https://github.com/PyTorchLightning/pytorch-lightning/pull/7826))
- Moved profilers to their own file ([#7822](https://github.com/PyTorchLightning/pytorch-lightning/pull/7822))
- The `on_after_backward` hook is now called on accumulating iterations. Use the `on_before_optimizer_step` hook to mimic the old behaviour ([#8328](https://github.com/PyTorchLightning/pytorch-lightning/pull/8328))
- The mixed precision loss is no longer unscaled before the `on_after_backward` hook. Use the `on_before_optimizer_step` hook to mimic the old behaviour  ([#8328](https://github.com/PyTorchLightning/pytorch-lightning/pull/8328))
- The `TrainingTypePlugin.{pre,post}_backward` hooks no longer take the `optimizer, opt_idx, should_accumulate` arguments ([#8328](https://github.com/PyTorchLightning/pytorch-lightning/pull/8328))
- The `PrecisionPlugin.backward` hooks no longer returns a value ([#8328](https://github.com/PyTorchLightning/pytorch-lightning/pull/8328))
- The `PrecisionPlugin.backward` hooks no longer takes a `should_accumulate` argument ([#8328](https://github.com/PyTorchLightning/pytorch-lightning/pull/8328))
- Added the `on_before_backward` hook ([#7865](https://github.com/PyTorchLightning/pytorch-lightning/pull/7865))
- `LightningCLI` now aborts with a clearer message if config already exists and disables save config during `fast_dev_run`([#7963](https://github.com/PyTorchLightning/pytorch-lightning/pull/7963))
- Saved the `LightningCLI` config on `setup` and only on the main process ([#8017](https://github.com/PyTorchLightning/pytorch-lightning/pull/8017))
- Dropped the `LightningCLI` `ArgumentParser` when pickling ([#8017](https://github.com/PyTorchLightning/pytorch-lightning/pull/8017))
- Skip `broadcast` if distributed not initialized for the spawn plugins ([#8017](https://github.com/PyTorchLightning/pytorch-lightning/pull/8017))
- `Trainer(resume_from_checkpoint=...)` now restores the model directly after `LightningModule.setup()`, which is before `LightningModule.configure_sharded_model()` ([#7652](https://github.com/PyTorchLightning/pytorch-lightning/pull/7652))
- Moved `torch.cuda.set_device()` to enable collective calls earlier in setup ([#8312](https://github.com/PyTorchLightning/pytorch-lightning/pull/8312))
- Used XLA utility API to move data to CPU (Single TPU core) ([#8078](https://github.com/PyTorchLightning/pytorch-lightning/pull/8078))
- Improved error messages in `replace_sampler` when the `DataLoader` attributes are not included in the signature or the signature is missing optional arguments ([#8519](https://github.com/PyTorchLightning/pytorch-lightning/pull/8519))
- Moved `DeviceDtypeModuleMixin` and `HyperparametersMixin` mixin to `core` ([#8396](https://github.com/PyTorchLightning/pytorch-lightning/pull/8396))
- Return the `default_root_dir` as the `log_dir` when the logger is a `LoggerCollection` ([#8187](https://github.com/PyTorchLightning/pytorch-lightning/pull/8187))

### Deprecated

- Deprecated `LightningModule.loaded_optimizer_states_dict` ([#8229](https://github.com/PyTorchLightning/pytorch-lightning/pull/8229))
- Standardized the dataloaders arguments of `trainer.{fit,valdiate,test,tune}` ([#7431](https://github.com/PyTorchLightning/pytorch-lightning/pull/7431))
- Deprecated `DataModule` properties: `has_prepared_data`, `has_setup_fit`, `has_setup_validate`, `has_setup_test`, `has_setup_predict`, `has_teardown_fit`, `has_teardown_validate`, `has_teardown_test`, `has_teardown_predict` ([#7657](https://github.com/PyTorchLightning/pytorch-lightning/pull/7657/))
- Deprecated `TrainerModelHooksMixin` in favor of `pytorch_lightning.utilities.signature_utils` ([#7422](https://github.com/PyTorchLightning/pytorch-lightning/pull/7422))
- Deprecated `num_nodes` and `sync_batchnorm` arguments in `DDPPlugin` and `DDPSpawnPlugin` ([#7026](https://github.com/PyTorchLightning/pytorch-lightning/pull/7026))
- Deprecated `self.log(sync_dist_op)` in favor of `self.log(reduce_fx)`. ([#7891](https://github.com/PyTorchLightning/pytorch-lightning/pull/7891))
- Deprecated `is_overridden(model=...)` in favor of `is_overridden(instance=...)` ([#7918](https://github.com/PyTorchLightning/pytorch-lightning/pull/7918))
- Deprecated automatically detaching returned extras with grads ([#7994](https://github.com/PyTorchLightning/pytorch-lightning/pull/7994))
- Deprecated default value of `monitor` argument in EarlyStopping callback to enforce `monitor` as a required argument ([#7907](https://github.com/PyTorchLightning/pytorch-lightning/pull/7907))
- Deprecated importing `rank_zero_{warn,deprecation}` directly from `pytorch_lightning.utilities.distributed` ([#8085](https://github.com/PyTorchLightning/pytorch-lightning/pull/8085))
- Deprecated the use of `CheckpointConnector.hpc_load()` in favor of `CheckpointConnector.restore()` ([#7652](https://github.com/PyTorchLightning/pytorch-lightning/pull/7652))
- Deprecated `ModelCheckpoint(every_n_val_epochs)` in favor of `ModelCheckpoint(every_n_epochs)` ([#8383](https://github.com/PyTorchLightning/pytorch-lightning/pull/8383))
- Deprecated `DDPPlugin.task_idx` in favor of `DDPPlugin.local_rank` ([#8203](https://github.com/PyTorchLightning/pytorch-lightning/pull/8203))
- Deprecated the `Trainer.train_loop` property in favor of `Trainer.fit_loop` ([#8025](https://github.com/PyTorchLightning/pytorch-lightning/pull/8025))
- Deprecated the `Trainer.disable_validation` property in favor of `not Trainer.enable_validation` ([#8291](https://github.com/PyTorchLightning/pytorch-lightning/pull/8291))
- Deprecated `mode` parameter in `ModelSummary` in favor of `max_depth` ([#8062](https://github.com/PyTorchLightning/pytorch-lightning/pull/8062))
- Deprecated `reload_dataloaders_every_epoch` argument of `Trainer` in favor of `reload_dataloaders_every_n_epochs` ([#5043](https://github.com/PyTorchLightning/pytorch-lightning/pull/5043))
- Deprecated `distributed_backend` argument for `Trainer` ([#8575](https://github.com/PyTorchLightning/pytorch-lightning/pull/8575))

### Removed

- Dropped official support/testing for PyTorch <1.6 ([#8288](https://github.com/PyTorchLightning/pytorch-lightning/pull/8288))
- Removed `ProfilerConnector` ([#7654](https://github.com/PyTorchLightning/pytorch-lightning/pull/7654))
- Pruned deprecated classif. metrics from `pytorch_lightning.metrics.functional.classification` ([#7499](https://github.com/PyTorchLightning/pytorch-lightning/pull/7499))
- Removed deprecated data parallel classes `LightningDataParallel` and `LightningDistributedDataParallel` from `pytorch_lightning.overrides.data_parallel` ([#7510](https://github.com/PyTorchLightning/pytorch-lightning/pull/7510))
- Removed deprecated trainer attributes - `get_model` and `accelerator_backend` ([#7502](https://github.com/PyTorchLightning/pytorch-lightning/pull/7502))
- Removed support for automatically monitoring the `val_loss` key with `ModelCheckpoint`. Pass your `monitor` of choice to the `ModelCheckpoint` instance instead ([#8293](https://github.com/PyTorchLightning/pytorch-lightning/pull/8293))
- Removed support for `self.log(tbptt_reduce_fx)` and `self.log(tbptt_pad_token)`. Please, open a discussion explaining your use-case if you relied on these. ([#7644](https://github.com/PyTorchLightning/pytorch-lightning/pull/7644))
- Removed deprecated utils modules `model_utils`, `warning_utils`, `xla_device_utils` and partially `argparse_utils` ([#7503](https://github.com/PyTorchLightning/pytorch-lightning/pull/7503))
- Removed `RPCPlugin` and `RPCSequentialPlugin`. If you were successfully using these plugins, please open a GitHub discussion about your use case ([#8101](https://github.com/PyTorchLightning/pytorch-lightning/pull/8101))
- Removed deprecated trainer attributes - `on_cpu`, `on_tpu`, `use_tpu`, `on_gpu`, `use_dp`, `use_ddp`, `use_ddp2`, `use_horovod`, `use_single_gpu` ([#7501](https://github.com/PyTorchLightning/pytorch-lightning/pull/7501))
- Removed deprecated `optimizer` argument in `LightningModule.manual_backward()`; Toggling optimizers in manual optimization should be done using `LightningModule.{un}toggle_optimizer()` ([#8287](https://github.com/PyTorchLightning/pytorch-lightning/pull/8287))
- Removed DeepSpeed FP16 Exception as FP32 is now supported ([#8462](https://github.com/PyTorchLightning/pytorch-lightning/pull/8462))
- Removed environment variable `PL_EXP_VERSION` from DDP subprocesses ([7403](https://github.com/PyTorchLightning/pytorch-lightning/pull/7403))

### Fixed

- Fixed the `GPUStatsMonitor` callbacks to use the correct GPU IDs if `CUDA_VISIBLE_DEVICES` set ([#8260](https://github.com/PyTorchLightning/pytorch-lightning/pull/8260))
- Fixed `lr_scheduler` checkpointed state by calling `update_lr_schedulers` before saving checkpoints ([#7877](https://github.com/PyTorchLightning/pytorch-lightning/pull/7877))
- Fixed ambiguous warning when both overfit and train dataloader shuffling are enabled ([#7685](https://github.com/PyTorchLightning/pytorch-lightning/pull/7685))
- Fixed dev debugger memory growing due to tracking events even when disabled ([#7875](https://github.com/PyTorchLightning/pytorch-lightning/pull/7875))
- Fixed `None` loss keys getting added in `training_epoch_end` when using manual optimization and not returning a loss ([#7772](https://github.com/PyTorchLightning/pytorch-lightning/pull/7772))
- Fixed a bug where `precision=64` with `accelerator='ddp_spawn'` would throw a pickle error ([#6924](https://github.com/PyTorchLightning/pytorch-lightning/pull/6924))
- Do not override the existing `epoch` value in `logged_metrics` when already logged by the user ([#7982](https://github.com/PyTorchLightning/pytorch-lightning/issues/7982))
- Support for manual optimization with DeepSpeed ([#7970](https://github.com/PyTorchLightning/pytorch-lightning/pull/7970))
- Fixed `dataloader_idx` argument value when predicting with only one `DataLoader` ([#7941](https://github.com/PyTorchLightning/pytorch-lightning/pull/7941))
- Fixed passing the `stage` argument of `Callback.{setup,teardown}` as a keyword ([#7973](https://github.com/PyTorchLightning/pytorch-lightning/pull/7973))
- Fixed metrics generated during `validation sanity checking` are cleaned on end ([#8171](https://github.com/PyTorchLightning/pytorch-lightning/pull/8171))
- Fixed `log_gpu_memory` metrics not being added to `logging` when nothing else is logged ([#8174](https://github.com/PyTorchLightning/pytorch-lightning/pull/8174))
- Fixed a bug where calling `log` with a `Metric` instance would raise an error if it was a nested attribute of the model ([#8181](https://github.com/PyTorchLightning/pytorch-lightning/pull/8181))
- Fixed a bug where using `precision=64` would cause buffers with complex dtype to be cast to real ([#8208](https://github.com/PyTorchLightning/pytorch-lightning/pull/8208))
- Fixed `is_overridden` returning true for wrapped functions with no changes ([#8296](https://github.com/PyTorchLightning/pytorch-lightning/pull/8296))
- Fixed a bug where `truncated_bptt_steps` would throw an AttributeError when the target RNN has multiple hidden states ([#8145](https://github.com/PyTorchLightning/pytorch-lightning/pull/8145))
- Fixed `self.optimizers()` not returning a single optimizer if it had been wrapped ([#8326](https://github.com/PyTorchLightning/pytorch-lightning/pull/8326))
- Fixed the `on_after_backward` hook not getting called when using manual optimization and no plugins ([#8328](https://github.com/PyTorchLightning/pytorch-lightning/pull/8328))
- Fixed the `LightningModule.backward` hook only getting called with the `apex` plugin when using manual optimization ([#8328](https://github.com/PyTorchLightning/pytorch-lightning/pull/8328))
- Fixed moving batch to device before sending it to the `on_*_batch_start`/`on_*_batch_end` callbacks and model hooks ([#7378](https://github.com/PyTorchLightning/pytorch-lightning/pull/7378))
- Fixed passing a custom `DDPPlugin` when choosing `accelerator="ddp_cpu"` for the accelerator ([#6208](https://github.com/PyTorchLightning/pytorch-lightning/pull/6208))
- Fixed missing call to `LightningModule.untoggle_optimizer` in training loop when running gradient accumulation with multiple optimizers ([#8284](https://github.com/PyTorchLightning/pytorch-lightning/pull/8284))
- Fixed hash of LightningEnum to work with value instead of name ([#8421](https://github.com/PyTorchLightning/pytorch-lightning/pull/8421)).
- Fixed a bug where an extra checkpoint was saved at the end of training if the `val_check_interval` did not align with the number of training batches ([#7724](https://github.com/PyTorchLightning/pytorch-lightning/pull/7724))
- Fixed hash of LightningEnum to work with value instead of name([#8421](https://github.com/PyTorchLightning/pytorch-lightning/pull/8421)).
- Fixed `move_data_to_device` to return the batch if the object `to` function didn't return `self` ([#8433](https://github.com/PyTorchLightning/pytorch-lightning/pull/8433))
- Fixed progress bar updates for Pod Training ([#8258](https://github.com/PyTorchLightning/pytorch-lightning/pull/8258))
- Fixed clearing dataloader references before attaching new dataloaders in consecutive `Trainer.{fit,validate,test,predict}´ runs ([#8442](https://github.com/PyTorchLightning/pytorch-lightning/pull/8442))
- Fixed memory leaks on GPU by moving `optimizer_states`, `ResultCollection.extra`, `ResultMetric` attributes, and `LoggerConnector` metrics to `cpu`. Also, delete the DDP wrapper on `teardown` ([#8490](https://github.com/PyTorchLightning/pytorch-lightning/pull/8490))
- Fixed `SWA` callback using LightningModule `prevent_trainer_and_dataloaders_deepcopy` to avoid OOM ([#8472](https://github.com/PyTorchLightning/pytorch-lightning/pull/8472))
- Fixed `ModelPruning` callback `on_save_checkpoint` to avoid making a `deepcopy` potentially leading to OOM ([#8472](https://github.com/PyTorchLightning/pytorch-lightning/pull/8472))
- Fixed the sampler replacement logic for `DataLoader`s which do not define all `DataLoader` attributes as `__init__` parameters ([#8519](https://github.com/PyTorchLightning/pytorch-lightning/pull/8519))
- Fixed DeepSpeed Windows support ([#8488](https://github.com/PyTorchLightning/pytorch-lightning/pull/8488))
- Fixed DeepSpeed not properly setting the trainer `lr_schedulers` attribute ([#8527](https://github.com/PyTorchLightning/pytorch-lightning/pull/8527))
- Fixed experiment version and log-dir divergence in DDP when using multiple `Trainer` instances in sequence ([7403](https://github.com/PyTorchLightning/pytorch-lightning/pull/7403))
- Enabled manual optimization for TPUs ([#8458](https://github.com/PyTorchLightning/pytorch-lightning/pull/8458))
- Fixed `accumulate_grad_batches` not been recomputed during model reload ([#5334](https://github.com/PyTorchLightning/pytorch-lightning/pull/5334))
- Fixed a `TypeError` when wrapping optimizers in the `HorovodPlugin` and running `Trainer.test` ([#7840](https://github.com/PyTorchLightning/pytorch-lightning/pull/7840))
- Fixed `BackboneFinetuning` restoration ([#8501](https://github.com/PyTorchLightning/pytorch-lightning/pull/8501))
- Fixed `lr_scheduler` with metric (e.g. `torch.optim.lr_scheduler.ReduceLROnPlateau`) when using `automatic_optimization = False` ([#7643](https://github.com/PyTorchLightning/pytorch-lightning/pull/7643))
- Fixed `DeepSpeed` breaking with no schedulers ([#8580](https://github.com/PyTorchLightning/pytorch-lightning/pull/8580))


## [1.3.8] - 2021-07-01

### Fixed

- Fixed a sync deadlock when checkpointing a `LightningModule` that uses a torchmetrics 0.4 `Metric` ([#8218](https://github.com/PyTorchLightning/pytorch-lightning/pull/8218))
- Fixed compatibility TorchMetrics v0.4 ([#8206](https://github.com/PyTorchLightning/pytorch-lightning/pull/8206))
- Added torchelastic check when sanitizing GPUs ([#8095](https://github.com/PyTorchLightning/pytorch-lightning/pull/8095))
- Fixed a DDP info message that was never shown ([#8111](https://github.com/PyTorchLightning/pytorch-lightning/pull/8111))
- Fixed metrics deprecation message at module import level ([#8163](https://github.com/PyTorchLightning/pytorch-lightning/pull/8163))
- Fixed a bug where an infinite recursion would be triggered when using the `BaseFinetuning` callback on a model that contains a `ModuleDict` ([#8170](https://github.com/PyTorchLightning/pytorch-lightning/pull/8170))
- Added a mechanism to detect `deadlock` for `DDP` when only 1 process trigger an `Exception`. The mechanism will `kill the processes` when it happens ([#8167](https://github.com/PyTorchLightning/pytorch-lightning/pull/8167))
- Fixed NCCL error when selecting non-consecutive device ids ([#8165](https://github.com/PyTorchLightning/pytorch-lightning/pull/8165))
- Fixed SWA to also work with `IterableDataset` ([#8172](https://github.com/PyTorchLightning/pytorch-lightning/pull/8172))


## [1.3.7] - 2021-06-22

### Fixed

- Fixed a bug where skipping an optimizer while using amp causes amp to trigger an assertion error ([#7975](https://github.com/PyTorchLightning/pytorch-lightning/pull/7975))
- Fixed deprecation messages not showing due to incorrect stacklevel ([#8002](https://github.com/PyTorchLightning/pytorch-lightning/pull/8002), [#8005](https://github.com/PyTorchLightning/pytorch-lightning/pull/8005))
- Fixed setting a `DistributedSampler` when using a distributed plugin in a custom accelerator ([#7814](https://github.com/PyTorchLightning/pytorch-lightning/pull/7814))
- Improved `PyTorchProfiler` chrome traces names ([#8009](https://github.com/PyTorchLightning/pytorch-lightning/pull/8009))
- Fixed moving the best score to device in `EarlyStopping` callback for TPU devices ([#7959](https://github.com/PyTorchLightning/pytorch-lightning/pull/7959))
- Fixes access to `callback_metrics` in ddp_spawn ([#7916](https://github.com/PyTorchLightning/pytorch-lightning/pull/7916))


## [1.3.6] - 2021-06-15

### Fixed

- Fixed logs overwriting issue for remote filesystems ([#7889](https://github.com/PyTorchLightning/pytorch-lightning/pull/7889))
- Fixed `DataModule.prepare_data` could only be called on the global rank 0 process ([#7945](https://github.com/PyTorchLightning/pytorch-lightning/pull/7945))
- Fixed setting `worker_init_fn` to seed dataloaders correctly when using DDP ([#7942](https://github.com/PyTorchLightning/pytorch-lightning/pull/7942))
- Fixed `BaseFinetuning` callback to properly handle parent modules w/ parameters ([#7931](https://github.com/PyTorchLightning/pytorch-lightning/pull/7931))


## [1.3.5] - 2021-06-08

### Added

- Added warning to Training Step output ([#7779](https://github.com/PyTorchLightning/pytorch-lightning/pull/7779))

### Fixed

- Fixed `LearningRateMonitor` and `BackboneFinetuning` ([#7835](https://github.com/PyTorchLightning/pytorch-lightning/pull/7835))
- Minor improvements to `apply_to_collection` and type signature of `log_dict` ([#7851](https://github.com/PyTorchLightning/pytorch-lightning/pull/7851))
- Fixed docker versions ([#7834](https://github.com/PyTorchLightning/pytorch-lightning/pull/7834))
- Fixed sharded training check for fp16 precision ([#7825](https://github.com/PyTorchLightning/pytorch-lightning/pull/7825))
- Fixed support for torch Module type hints in LightningCLI ([#7807](https://github.com/PyTorchLightning/pytorch-lightning/pull/7807))

### Changed

- Move `training_output` validation to after `train_step_end` ([#7868](https://github.com/PyTorchLightning/pytorch-lightning/pull/7868))


## [1.3.4] - 2021-06-01

### Fixed

- Fixed info message when max training time reached ([#7780](https://github.com/PyTorchLightning/pytorch-lightning/pull/7780))
- Fixed missing `__len__` method to `IndexBatchSamplerWrapper` ([#7681](https://github.com/PyTorchLightning/pytorch-lightning/pull/7681))


## [1.3.3] - 2021-05-27

### Changed

- Changed calling of `untoggle_optimizer(opt_idx)` out of the closure function ([#7563](https://github.com/PyTorchLightning/pytorch-lightning/pull/7563))

### Fixed

- Fixed `ProgressBar` pickling after calling `trainer.predict` ([#7608](https://github.com/PyTorchLightning/pytorch-lightning/pull/7608))
- Fixed broadcasting in multi-node, multi-gpu DDP using torch 1.7 ([#7592](https://github.com/PyTorchLightning/pytorch-lightning/pull/7592))
- Fixed dataloaders are not reset when tuning the model ([#7566](https://github.com/PyTorchLightning/pytorch-lightning/pull/7566))
- Fixed print errors in `ProgressBar` when `trainer.fit` is not called ([#7674](https://github.com/PyTorchLightning/pytorch-lightning/pull/7674))
- Fixed global step update when the epoch is skipped ([#7677](https://github.com/PyTorchLightning/pytorch-lightning/pull/7677))
- Fixed training loop total batch counter when accumulate grad batches was enabled ([#7692](https://github.com/PyTorchLightning/pytorch-lightning/pull/7692))


## [1.3.2] - 2021-05-18

### Changed

- `DataModule`s now avoid duplicate `{setup,teardown,prepare_data}` calls for the same stage ([#7238](https://github.com/PyTorchLightning/pytorch-lightning/pull/7238))

### Fixed

- Fixed parsing of multiple training dataloaders ([#7433](https://github.com/PyTorchLightning/pytorch-lightning/pull/7433))
- Fixed recursive passing of `wrong_type` keyword argument in `pytorch_lightning.utilities.apply_to_collection` ([#7433](https://github.com/PyTorchLightning/pytorch-lightning/pull/7433))
- Fixed setting correct `DistribType` for `ddp_cpu` (spawn) backend ([#7492](https://github.com/PyTorchLightning/pytorch-lightning/pull/7492))
- Fixed incorrect number of calls to LR scheduler when `check_val_every_n_epoch > 1` ([#7032](https://github.com/PyTorchLightning/pytorch-lightning/pull/7032))


## [1.3.1] - 2021-05-11

### Fixed

- Fixed DeepSpeed with IterableDatasets ([#7362](https://github.com/PyTorchLightning/pytorch-lightning/pull/7362))
- Fixed `Trainer.current_epoch` not getting restored after tuning ([#7434](https://github.com/PyTorchLightning/pytorch-lightning/pull/7434))
- Fixed local rank displayed in console log ([#7395](https://github.com/PyTorchLightning/pytorch-lightning/pull/7395))


## [1.3.0] - 2021-05-06

### Added

- Added support for the `EarlyStopping` callback to run at the end of the training epoch ([#6944](https://github.com/PyTorchLightning/pytorch-lightning/pull/6944))
- Added synchronization points before and after `setup` hooks are run ([#7202](https://github.com/PyTorchLightning/pytorch-lightning/pull/7202))
- Added a `teardown` hook to `ClusterEnvironment` ([#6942](https://github.com/PyTorchLightning/pytorch-lightning/pull/6942))
- Added utils for metrics to scalar conversions ([#7180](https://github.com/PyTorchLightning/pytorch-lightning/pull/7180))
- Added utils for NaN/Inf detection for gradients and parameters ([#6834](https://github.com/PyTorchLightning/pytorch-lightning/pull/6834))
- Added more explicit exception message when trying to execute `trainer.test()` or `trainer.validate()` with `fast_dev_run=True` ([#6667](https://github.com/PyTorchLightning/pytorch-lightning/pull/6667))
- Added `LightningCLI` class to provide simple reproducibility with minimum boilerplate training CLI (
    [#4492](https://github.com/PyTorchLightning/pytorch-lightning/pull/4492),
    [#6862](https://github.com/PyTorchLightning/pytorch-lightning/pull/6862),
    [#7156](https://github.com/PyTorchLightning/pytorch-lightning/pull/7156),
    [#7299](https://github.com/PyTorchLightning/pytorch-lightning/pull/7299))
- Added `gradient_clip_algorithm` argument to Trainer for gradient clipping by value ([#6123](https://github.com/PyTorchLightning/pytorch-lightning/pull/6123)).
- Added a way to print to terminal without breaking up the progress bar ([#5470](https://github.com/PyTorchLightning/pytorch-lightning/pull/5470))
- Added support to checkpoint after training steps in `ModelCheckpoint` callback ([#6146](https://github.com/PyTorchLightning/pytorch-lightning/pull/6146))
- Added `TrainerStatus.{INITIALIZING,RUNNING,FINISHED,INTERRUPTED}` ([#7173](https://github.com/PyTorchLightning/pytorch-lightning/pull/7173))
- Added `Trainer.validate()` method to perform one evaluation epoch over the validation set ([#4948](https://github.com/PyTorchLightning/pytorch-lightning/pull/4948))
- Added `LightningEnvironment` for Lightning-specific DDP ([#5915](https://github.com/PyTorchLightning/pytorch-lightning/pull/5915))
- Added `teardown()` hook to LightningDataModule ([#4673](https://github.com/PyTorchLightning/pytorch-lightning/pull/4673))
- Added `auto_insert_metric_name` parameter to `ModelCheckpoint` ([#6277](https://github.com/PyTorchLightning/pytorch-lightning/pull/6277))
- Added arg to `self.log` that enables users to give custom names when dealing with multiple dataloaders ([#6274](https://github.com/PyTorchLightning/pytorch-lightning/pull/6274))
- Added `teardown` method to `BaseProfiler` to enable subclasses defining post-profiling steps outside of `__del__` ([#6370](https://github.com/PyTorchLightning/pytorch-lightning/pull/6370))
- Added `setup` method to `BaseProfiler` to enable subclasses defining pre-profiling steps for every process ([#6633](https://github.com/PyTorchLightning/pytorch-lightning/pull/6633))
- Added no return warning to predict ([#6139](https://github.com/PyTorchLightning/pytorch-lightning/pull/6139))
- Added `Trainer.predict` config validation ([#6543](https://github.com/PyTorchLightning/pytorch-lightning/pull/6543))
- Added `AbstractProfiler` interface ([#6621](https://github.com/PyTorchLightning/pytorch-lightning/pull/6621))
- Added support for including module names for forward in the autograd trace of `PyTorchProfiler` ([#6349](https://github.com/PyTorchLightning/pytorch-lightning/pull/6349))
- Added support for the PyTorch 1.8.1 autograd profiler ([#6618](https://github.com/PyTorchLightning/pytorch-lightning/pull/6618))
- Added `outputs` parameter to callback's `on_validation_epoch_end` & `on_test_epoch_end` hooks ([#6120](https://github.com/PyTorchLightning/pytorch-lightning/pull/6120))
- Added `configure_sharded_model` hook ([#6679](https://github.com/PyTorchLightning/pytorch-lightning/pull/6679))
- Added support for `precision=64`, enabling training with double precision ([#6595](https://github.com/PyTorchLightning/pytorch-lightning/pull/6595))
- Added support for DDP communication hooks ([#6736](https://github.com/PyTorchLightning/pytorch-lightning/pull/6736))
- Added `artifact_location` argument to `MLFlowLogger` which will be passed to the `MlflowClient.create_experiment` call ([#6677](https://github.com/PyTorchLightning/pytorch-lightning/pull/6677))
- Added `model` parameter to precision plugins' `clip_gradients` signature (
    [#6764](https://github.com/PyTorchLightning/pytorch-lightning/pull/6764),
    [#7231](https://github.com/PyTorchLightning/pytorch-lightning/pull/7231))
- Added `is_last_batch` attribute to `Trainer` ([#6825](https://github.com/PyTorchLightning/pytorch-lightning/pull/6825))
- Added `LightningModule.lr_schedulers()` for manual optimization  ([#6567](https://github.com/PyTorchLightning/pytorch-lightning/pull/6567))
- Added `MpModelWrapper` in TPU Spawn ([#7045](https://github.com/PyTorchLightning/pytorch-lightning/pull/7045))
- Added `max_time` Trainer argument to limit training time ([#6823](https://github.com/PyTorchLightning/pytorch-lightning/pull/6823))
- Added `on_predict_{batch,epoch}_{start,end}` hooks ([#7141](https://github.com/PyTorchLightning/pytorch-lightning/pull/7141))
- Added new `EarlyStopping` parameters `stopping_threshold` and `divergence_threshold` ([#6868](https://github.com/PyTorchLightning/pytorch-lightning/pull/6868))
- Added `debug` flag to TPU Training Plugins (PT_XLA_DEBUG) ([#7219](https://github.com/PyTorchLightning/pytorch-lightning/pull/7219))
- Added new `UnrepeatedDistributedSampler` and `IndexBatchSamplerWrapper` for tracking distributed predictions ([#7215](https://github.com/PyTorchLightning/pytorch-lightning/pull/7215))
- Added `trainer.predict(return_predictions=None|False|True)` ([#7215](https://github.com/PyTorchLightning/pytorch-lightning/pull/7215))
- Added `BasePredictionWriter` callback to implement prediction saving ([#7127](https://github.com/PyTorchLightning/pytorch-lightning/pull/7127))
- Added `trainer.tune(scale_batch_size_kwargs, lr_find_kwargs)` arguments to configure the tuning algorithms ([#7258](https://github.com/PyTorchLightning/pytorch-lightning/pull/7258))
- Added `tpu_distributed` check for TPU Spawn barrier ([#7241](https://github.com/PyTorchLightning/pytorch-lightning/pull/7241))
- Added device updates to TPU Spawn for Pod training ([#7243](https://github.com/PyTorchLightning/pytorch-lightning/pull/7243))
- Added warning when missing `Callback` and using `resume_from_checkpoint` ([#7254](https://github.com/PyTorchLightning/pytorch-lightning/pull/7254))
- DeepSpeed single file saving ([#6900](https://github.com/PyTorchLightning/pytorch-lightning/pull/6900))
- Added Training type Plugins Registry (
    [#6982](https://github.com/PyTorchLightning/pytorch-lightning/pull/6982),
    [#7063](https://github.com/PyTorchLightning/pytorch-lightning/pull/7063),
    [#7214](https://github.com/PyTorchLightning/pytorch-lightning/pull/7214),
    [#7224](https://github.com/PyTorchLightning/pytorch-lightning/pull/7224)
)
- Add `ignore` param to `save_hyperparameters` ([#6056](https://github.com/PyTorchLightning/pytorch-lightning/pull/6056))

### Changed

- Changed `LightningModule.truncated_bptt_steps` to be property ([#7323](https://github.com/PyTorchLightning/pytorch-lightning/pull/7323))
- Changed `EarlyStopping` callback from by default running `EarlyStopping.on_validation_end` if only training is run. Set `check_on_train_epoch_end` to run the callback at the end of the train epoch instead of at the end of the validation epoch ([#7069](https://github.com/PyTorchLightning/pytorch-lightning/pull/7069))
- Renamed `pytorch_lightning.callbacks.swa` to `pytorch_lightning.callbacks.stochastic_weight_avg` ([#6259](https://github.com/PyTorchLightning/pytorch-lightning/pull/6259))
- Refactor `RunningStage` and `TrainerState` usage (
    [#4945](https://github.com/PyTorchLightning/pytorch-lightning/pull/4945),
    [#7173](https://github.com/PyTorchLightning/pytorch-lightning/pull/7173))
    * Added `RunningStage.SANITY_CHECKING`
    * Added `TrainerFn.{FITTING,VALIDATING,TESTING,PREDICTING,TUNING}`
    * Changed `trainer.evaluating` to return `True` if validating or testing
- Changed `setup()` and `teardown()` stage argument to take any of `{fit,validate,test,predict}` ([#6386](https://github.com/PyTorchLightning/pytorch-lightning/pull/6386))
- Changed profilers to save separate report files per state and rank ([#6621](https://github.com/PyTorchLightning/pytorch-lightning/pull/6621))
- The trainer no longer tries to save a checkpoint on exception or run callback's `on_train_end` functions ([#6864](https://github.com/PyTorchLightning/pytorch-lightning/pull/6864))
- Changed `PyTorchProfiler` to use `torch.autograd.profiler.record_function` to record functions ([#6349](https://github.com/PyTorchLightning/pytorch-lightning/pull/6349))
- Disabled `lr_scheduler.step()` in manual optimization  ([#6825](https://github.com/PyTorchLightning/pytorch-lightning/pull/6825))
- Changed warnings and recommendations for dataloaders in `ddp_spawn` ([#6762](https://github.com/PyTorchLightning/pytorch-lightning/pull/6762))
- `pl.seed_everything` will now also set the seed on the `DistributedSampler` ([#7024](https://github.com/PyTorchLightning/pytorch-lightning/pull/7024))
- Changed default setting for communication of multi-node training using `DDPShardedPlugin` ([#6937](https://github.com/PyTorchLightning/pytorch-lightning/pull/6937))
- `trainer.tune()` now returns the tuning result ([#7258](https://github.com/PyTorchLightning/pytorch-lightning/pull/7258))
- `LightningModule.from_datasets()` now accepts `IterableDataset` instances as training datasets. ([#7503](https://github.com/PyTorchLightning/pytorch-lightning/pull/7503))
- Changed `resume_from_checkpoint` warning to an error when the checkpoint file does not exist ([#7075](https://github.com/PyTorchLightning/pytorch-lightning/pull/7075))
- Automatically set `sync_batchnorm` for `training_type_plugin` ([#6536](https://github.com/PyTorchLightning/pytorch-lightning/pull/6536))
- Allowed training type plugin to delay optimizer creation ([#6331](https://github.com/PyTorchLightning/pytorch-lightning/pull/6331))
- Removed ModelSummary validation from train loop on_trainer_init ([#6610](https://github.com/PyTorchLightning/pytorch-lightning/pull/6610))
- Moved `save_function` to accelerator ([#6689](https://github.com/PyTorchLightning/pytorch-lightning/pull/6689))
- Updated DeepSpeed ZeRO ([#6546](https://github.com/PyTorchLightning/pytorch-lightning/pull/6546),
    [#6752](https://github.com/PyTorchLightning/pytorch-lightning/pull/6752),
    [#6142](https://github.com/PyTorchLightning/pytorch-lightning/pull/6142),
    [#6321](https://github.com/PyTorchLightning/pytorch-lightning/pull/6321))
- Improved verbose logging for `EarlyStopping` callback ([#6811](https://github.com/PyTorchLightning/pytorch-lightning/pull/6811))
- Run ddp_spawn dataloader checks on Windows ([#6930](https://github.com/PyTorchLightning/pytorch-lightning/pull/6930))
- Updated mlflow with using `resolve_tags` ([#6746](https://github.com/PyTorchLightning/pytorch-lightning/pull/6746))
- Moved `save_hyperparameters` to its own function ([#7119](https://github.com/PyTorchLightning/pytorch-lightning/pull/7119))
- Replaced `_DataModuleWrapper` with `__new__` ([#7289](https://github.com/PyTorchLightning/pytorch-lightning/pull/7289))
- Reset `current_fx` properties on lightning module in teardown ([#7247](https://github.com/PyTorchLightning/pytorch-lightning/pull/7247))
- Auto-set `DataLoader.worker_init_fn` with `seed_everything` ([#6960](https://github.com/PyTorchLightning/pytorch-lightning/pull/6960))
- Remove `model.trainer` call inside of dataloading mixin ([#7317](https://github.com/PyTorchLightning/pytorch-lightning/pull/7317))
- Split profilers module ([#6261](https://github.com/PyTorchLightning/pytorch-lightning/pull/6261))
- Ensure accelerator is valid if running interactively ([#5970](https://github.com/PyTorchLightning/pytorch-lightning/pull/5970))
- Disabled batch transfer in DP mode ([#6098](https://github.com/PyTorchLightning/pytorch-lightning/pull/6098))

### Deprecated

- Deprecated `outputs` in both `LightningModule.on_train_epoch_end` and `Callback.on_train_epoch_end` hooks ([#7339](https://github.com/PyTorchLightning/pytorch-lightning/pull/7339))
- Deprecated `Trainer.truncated_bptt_steps` in favor of `LightningModule.truncated_bptt_steps` ([#7323](https://github.com/PyTorchLightning/pytorch-lightning/pull/7323))
- Deprecated `outputs` in both `LightningModule.on_train_epoch_end` and `Callback.on_train_epoch_end` hooks ([#7339](https://github.com/PyTorchLightning/pytorch-lightning/pull/7339))
- Deprecated `LightningModule.grad_norm` in favor of `pytorch_lightning.utilities.grads.grad_norm` ([#7292](https://github.com/PyTorchLightning/pytorch-lightning/pull/7292))
- Deprecated the `save_function` property from the `ModelCheckpoint` callback ([#7201](https://github.com/PyTorchLightning/pytorch-lightning/pull/7201))
- Deprecated `LightningModule.write_predictions` and `LightningModule.write_predictions_dict` ([#7066](https://github.com/PyTorchLightning/pytorch-lightning/pull/7066))
- Deprecated `TrainerLoggingMixin` in favor of a separate utilities module for metric handling ([#7180](https://github.com/PyTorchLightning/pytorch-lightning/pull/7180))
- Deprecated `TrainerTrainingTricksMixin` in favor of a separate utilities module for NaN/Inf detection for gradients and parameters ([#6834](https://github.com/PyTorchLightning/pytorch-lightning/pull/6834))
- `period` has been deprecated in favor of `every_n_val_epochs` in the `ModelCheckpoint` callback ([#6146](https://github.com/PyTorchLightning/pytorch-lightning/pull/6146))
- Deprecated `trainer.running_sanity_check` in favor of `trainer.sanity_checking` ([#4945](https://github.com/PyTorchLightning/pytorch-lightning/pull/4945))
- Deprecated `Profiler(output_filename)` in favor of `dirpath` and `filename` ([#6621](https://github.com/PyTorchLightning/pytorch-lightning/pull/6621))
- Deprecated `PytorchProfiler(profiled_functions)` in favor of `record_functions` ([#6349](https://github.com/PyTorchLightning/pytorch-lightning/pull/6349))
- Deprecated `@auto_move_data` in favor of `trainer.predict` ([#6993](https://github.com/PyTorchLightning/pytorch-lightning/pull/6993))
- Deprecated `Callback.on_load_checkpoint(checkpoint)` in favor of `Callback.on_load_checkpoint(trainer, pl_module, checkpoint)` ([#7253](https://github.com/PyTorchLightning/pytorch-lightning/pull/7253))
- Deprecated metrics in favor of `torchmetrics` (
    [#6505](https://github.com/PyTorchLightning/pytorch-lightning/pull/6505),
    [#6530](https://github.com/PyTorchLightning/pytorch-lightning/pull/6530),
    [#6540](https://github.com/PyTorchLightning/pytorch-lightning/pull/6540),
    [#6547](https://github.com/PyTorchLightning/pytorch-lightning/pull/6547),
    [#6515](https://github.com/PyTorchLightning/pytorch-lightning/pull/6515),
    [#6572](https://github.com/PyTorchLightning/pytorch-lightning/pull/6572),
    [#6573](https://github.com/PyTorchLightning/pytorch-lightning/pull/6573),
    [#6584](https://github.com/PyTorchLightning/pytorch-lightning/pull/6584),
    [#6636](https://github.com/PyTorchLightning/pytorch-lightning/pull/6636),
    [#6637](https://github.com/PyTorchLightning/pytorch-lightning/pull/6637),
    [#6649](https://github.com/PyTorchLightning/pytorch-lightning/pull/6649),
    [#6659](https://github.com/PyTorchLightning/pytorch-lightning/pull/6659),
    [#7131](https://github.com/PyTorchLightning/pytorch-lightning/pull/7131),
)
- Deprecated the `LightningModule.datamodule` getter and setter methods; access them through `Trainer.datamodule` instead ([#7168](https://github.com/PyTorchLightning/pytorch-lightning/pull/7168))
- Deprecated the use of `Trainer(gpus="i")` (string) for selecting the i-th GPU; from v1.5 this will set the number of GPUs instead of the index ([#6388](https://github.com/PyTorchLightning/pytorch-lightning/pull/6388))

### Removed

- Removed the `exp_save_path` property from the `LightningModule` ([#7266](https://github.com/PyTorchLightning/pytorch-lightning/pull/7266))
- Removed training loop explicitly calling `EarlyStopping.on_validation_end` if no validation is run ([#7069](https://github.com/PyTorchLightning/pytorch-lightning/pull/7069))
- Removed `automatic_optimization` as a property from the training loop in favor of `LightningModule.automatic_optimization` ([#7130](https://github.com/PyTorchLightning/pytorch-lightning/pull/7130))
- Removed evaluation loop legacy returns for `*_epoch_end` hooks ([#6973](https://github.com/PyTorchLightning/pytorch-lightning/pull/6973))
- Removed support for passing a bool value to `profiler` argument of Trainer ([#6164](https://github.com/PyTorchLightning/pytorch-lightning/pull/6164))
- Removed no return warning from val/test step ([#6139](https://github.com/PyTorchLightning/pytorch-lightning/pull/6139))
- Removed passing a `ModelCheckpoint` instance to `Trainer(checkpoint_callback)` ([#6166](https://github.com/PyTorchLightning/pytorch-lightning/pull/6166))
- Removed deprecated Trainer argument `enable_pl_optimizer` and `automatic_optimization` ([#6163](https://github.com/PyTorchLightning/pytorch-lightning/pull/6163))
- Removed deprecated metrics ([#6161](https://github.com/PyTorchLightning/pytorch-lightning/pull/6161))
    * from `pytorch_lightning.metrics.functional.classification` removed `to_onehot`, `to_categorical`, `get_num_classes`, `roc`, `multiclass_roc`, `average_precision`, `precision_recall_curve`, `multiclass_precision_recall_curve`
    * from `pytorch_lightning.metrics.functional.reduction` removed `reduce`, `class_reduce`
- Removed deprecated `ModelCheckpoint` arguments `prefix`, `mode="auto"` ([#6162](https://github.com/PyTorchLightning/pytorch-lightning/pull/6162))
- Removed `mode='auto'` from `EarlyStopping` ([#6167](https://github.com/PyTorchLightning/pytorch-lightning/pull/6167))
- Removed `epoch` and `step` arguments from `ModelCheckpoint.format_checkpoint_name()`, these are now included in the `metrics` argument ([#7344](https://github.com/PyTorchLightning/pytorch-lightning/pull/7344))
- Removed legacy references for magic keys in the `Result` object ([#6016](https://github.com/PyTorchLightning/pytorch-lightning/pull/6016))
- Removed deprecated `LightningModule` `hparams` setter ([#6207](https://github.com/PyTorchLightning/pytorch-lightning/pull/6207))
- Removed legacy code to log or include metrics in the progress bar by returning them in a dict with the `"log"/"progress_bar"` magic keys. Use `self.log` instead ([#6734](https://github.com/PyTorchLightning/pytorch-lightning/pull/6734))
- Removed `trainer.fit()` return value of `1`. It has no return now ([#7237](https://github.com/PyTorchLightning/pytorch-lightning/pull/7237))
- Removed `logger_connector` legacy code ([#6733](https://github.com/PyTorchLightning/pytorch-lightning/pull/6733))
- Removed unused mixin attributes ([#6487](https://github.com/PyTorchLightning/pytorch-lightning/pull/6487))

### Fixed

- Fixed NaN errors in progress bars when training with iterable datasets with no length defined ([#7306](https://github.com/PyTorchLightning/pytorch-lightning/pull/7306))
- Fixed attaching train and validation dataloaders when `reload_dataloaders_every_epoch=True` and `num_sanity_val_steps=0` ([#7207](https://github.com/PyTorchLightning/pytorch-lightning/pull/7207))
- Added a barrier in the accelerator `teardown` to synchronize processes before execution finishes ([#6814](https://github.com/PyTorchLightning/pytorch-lightning/pull/6814))
- Fixed multi-node DDP sub-process launch by using `local_rank` instead of `global_rank` for main process assertion ([#7061](https://github.com/PyTorchLightning/pytorch-lightning/pull/7061))
- Fixed incorrect removal of `WORLD_SIZE` environment variable in DDP training when launching with torch distributed/torchelastic ([#6942](https://github.com/PyTorchLightning/pytorch-lightning/pull/6942))
- Made the `Plugin.reduce` method more consistent across all Plugins to reflect a mean-reduction by default ([#6011](https://github.com/PyTorchLightning/pytorch-lightning/pull/6011))
- Move lightning module to correct device type when using LightningDistributedWrapper ([#6070](https://github.com/PyTorchLightning/pytorch-lightning/pull/6070))
- Do not print top-k verbose log with `ModelCheckpoint(monitor=None)` ([#6109](https://github.com/PyTorchLightning/pytorch-lightning/pull/6109))
- Fixed `ModelCheckpoint(save_top_k=0, save_last=True)` not saving the `last` checkpoint ([#6136](https://github.com/PyTorchLightning/pytorch-lightning/pull/6136))
- Fixed `.teardown(stage='fit')` and `.on_fit_{start,end}()` getting called during `trainer.test` ([#6386](https://github.com/PyTorchLightning/pytorch-lightning/pull/6386))
- Fixed LightningModule `all_gather` on cpu tensors ([#6416](https://github.com/PyTorchLightning/pytorch-lightning/pull/6416))
- Fixed torch distributed not available in setup hook for DDP ([#6506](https://github.com/PyTorchLightning/pytorch-lightning/pull/6506))
- Fixed `trainer.tuner.{lr_find,scale_batch_size}` not setting the `Trainer` state properly ([#7258](https://github.com/PyTorchLightning/pytorch-lightning/pull/7258))
- Fixed bug where the learning rate schedulers did not follow the optimizer frequencies ([#4868](https://github.com/PyTorchLightning/pytorch-lightning/pull/4868))
- Fixed pickle error checker to now check for `pickle.PickleError` to catch all pickle errors ([#6917](https://github.com/PyTorchLightning/pytorch-lightning/pull/6917))
- Fixed a bug where the outputs object passed to `LightningModule.training_epoch_end` was different from the object passed to the `on_train_end_epoch` hook ([#6969](https://github.com/PyTorchLightning/pytorch-lightning/pull/6969))
- Fixed a bug where the outputs passed to `train_batch_end` would be lists even when using a single optimizer and no truncated backprop through time steps ([#6969](https://github.com/PyTorchLightning/pytorch-lightning/pull/6969))
- Fixed bug for trainer error handling which would cause hang for distributed training ([#6864](https://github.com/PyTorchLightning/pytorch-lightning/pull/6864))
- Fixed `self.device` not returning the correct device in replicas of data-parallel ([#6414](https://github.com/PyTorchLightning/pytorch-lightning/pull/6414))
- Fixed `lr_find` trying beyond `num_training` steps and suggesting a too high learning rate ([#7076](https://github.com/PyTorchLightning/pytorch-lightning/pull/7076))
- Fixed logger creating incorrect version folder in DDP with repeated `Trainer.fit` calls ([#7077](https://github.com/PyTorchLightning/pytorch-lightning/pull/7077))
- Fixed metric objects passed directly to `self.log` not being reset correctly ([#7055](https://github.com/PyTorchLightning/pytorch-lightning/pull/7055))
- Fixed `CombinedLoader` in distributed settings for validation / testing ([#7102](https://github.com/PyTorchLightning/pytorch-lightning/pull/7102))
- Fixed the save_dir in `WandbLogger` when the run was initiated externally ([#7106](https://github.com/PyTorchLightning/pytorch-lightning/pull/7106))
- Fixed `num_sanity_val_steps` affecting reproducibility of training data shuffling ([#7014](https://github.com/PyTorchLightning/pytorch-lightning/pull/7014))
- Fixed resetting device after `fitting/evaluating/predicting` ([#7188](https://github.com/PyTorchLightning/pytorch-lightning/pull/7188))
- Fixed bug where `trainer.tuner.scale_batch_size(max_trials=0)` would not return the correct batch size result ([#7262](https://github.com/PyTorchLightning/pytorch-lightning/pull/7262))
- Fixed metrics not being properly logged with `precision=16` and `manual_optimization` ([#7228](https://github.com/PyTorchLightning/pytorch-lightning/pull/7228))
- Fixed `BaseFinetuning` properly reloading `optimizer_states` when using `resume_from_checkpoint` ([#6891](https://github.com/PyTorchLightning/pytorch-lightning/pull/6891))
- Fixed `parameters_to_ignore` not properly set to DDPWrapper ([#7239](https://github.com/PyTorchLightning/pytorch-lightning/pull/7239))
- Fixed parsing of `fast_dev_run=True` with the built-in `ArgumentParser` ([#7240](https://github.com/PyTorchLightning/pytorch-lightning/pull/7240))
- Fixed handling an `IterableDataset` that fails to produce a batch at the beginning of an epoch ([#7294](https://github.com/PyTorchLightning/pytorch-lightning/pull/7294))
- Fixed `LightningModule.save_hyperparameters()` when attempting to save an empty container ([#7268](https://github.com/PyTorchLightning/pytorch-lightning/pull/7268))
- Fixed `apex` not properly instantiated when running with `ddp` ([#7274](https://github.com/PyTorchLightning/pytorch-lightning/pull/7274))
- Fixed optimizer `state` not moved to `GPU` ([#7277](https://github.com/PyTorchLightning/pytorch-lightning/pull/7277))
- Fixed custom init args for `WandbLogger` ([#6989](https://github.com/PyTorchLightning/pytorch-lightning/pull/6989))
- Fixed a bug where an error would be raised if the train dataloader sometimes produced None for a batch ([#7342](https://github.com/PyTorchLightning/pytorch-lightning/pull/7342))
- Fixed examples (
    [#6600](https://github.com/PyTorchLightning/pytorch-lightning/pull/6600),
    [#6638](https://github.com/PyTorchLightning/pytorch-lightning/pull/6638),
    [#7096](https://github.com/PyTorchLightning/pytorch-lightning/pull/7096),
    [#7246](https://github.com/PyTorchLightning/pytorch-lightning/pull/7246),
    [#6357](https://github.com/PyTorchLightning/pytorch-lightning/pull/6357),
    [#6476](https://github.com/PyTorchLightning/pytorch-lightning/pull/6476),
    [#6294](https://github.com/PyTorchLightning/pytorch-lightning/pull/6294),
    [#6373](https://github.com/PyTorchLightning/pytorch-lightning/pull/6373),
    [#6088](https://github.com/PyTorchLightning/pytorch-lightning/pull/6088),
    [#7398](https://github.com/PyTorchLightning/pytorch-lightning/pull/7398)
)
- Resolved schedule step bug for PyTorch Profiler ([#6674](https://github.com/PyTorchLightning/pytorch-lightning/pull/6674),
    [#6681](https://github.com/PyTorchLightning/pytorch-lightning/pull/6681))
- Updated logic for checking TPUs availability ([#6767](https://github.com/PyTorchLightning/pytorch-lightning/pull/6767))
- Resolve TPU miss rendezvous ([#6781](https://github.com/PyTorchLightning/pytorch-lightning/pull/6781))
- Fixed auto-scaling mode when calling tune method on trainer ([#7321](https://github.com/PyTorchLightning/pytorch-lightning/pull/7321))
- Fixed finetuning complex models correctly unfreezes ([#6880](https://github.com/PyTorchLightning/pytorch-lightning/pull/6880))
- Ensure we set the eval/train flag correctly on accelerator model ([#6877](https://github.com/PyTorchLightning/pytorch-lightning/pull/6877))
- Set better defaults for `rank_zero_only.rank` when training is launched with SLURM and torchelastic ([#6802](https://github.com/PyTorchLightning/pytorch-lightning/pull/6802))
- Fixed matching the number of outputs of backward with forward for AllGatherGrad ([#6625](https://github.com/PyTorchLightning/pytorch-lightning/pull/6625))
- Fixed the `gradient_clip_algorithm` has no effect ([#6928](https://github.com/PyTorchLightning/pytorch-lightning/pull/6928))
- Fixed CUDA OOM detection and handling ([#6934](https://github.com/PyTorchLightning/pytorch-lightning/pull/6934))
- Fixed `unfreeze_and_add_param_group` expects `modules` rather than `module` ([#6822](https://github.com/PyTorchLightning/pytorch-lightning/pull/6822))
- Fixed DPP + SyncBN when move on device ([#6838](https://github.com/PyTorchLightning/pytorch-lightning/pull/6838))
- Fixed missing arguments in `lr_find` call ([#6784](https://github.com/PyTorchLightning/pytorch-lightning/pull/6784))
- Fixed `set_default_tensor_type` to `torch.DoubleTensor` with precision=64 ([#7108](https://github.com/PyTorchLightning/pytorch-lightning/pull/7108))
- Fixed `NeptuneLogger.log_text(step=None)` ([#7194](https://github.com/PyTorchLightning/pytorch-lightning/pull/7194))
- Fixed importing torchtext batch ([#6365](https://github.com/PyTorchLightning/pytorch-lightning/pull/6365),
    [#6323](https://github.com/PyTorchLightning/pytorch-lightning/pull/6323),
    [#6211](https://github.com/PyTorchLightning/pytorch-lightning/pull/6211))


## [1.2.9] - 2021-04-20

### Fixed

- Fixed the order to call for world ranks & the `root_device` property in `TPUSpawnPlugin` ([#7074](https://github.com/PyTorchLightning/pytorch-lightning/pull/7074))
- Fixed multi-gpu join for Horovod ([#6954](https://github.com/PyTorchLightning/pytorch-lightning/pull/6954))
- Fixed parsing for pre-release package versions ([#6999](https://github.com/PyTorchLightning/pytorch-lightning/pull/6999))


## [1.2.8] - 2021-04-14

### Added

- Added TPUSpawn + IterableDataset error message ([#6875](https://github.com/PyTorchLightning/pytorch-lightning/pull/6875))

### Fixed

- Fixed process rank not being available right away after `Trainer` instantiation ([#6941](https://github.com/PyTorchLightning/pytorch-lightning/pull/6941))
- Fixed `sync_dist` for tpus ([#6950](https://github.com/PyTorchLightning/pytorch-lightning/pull/6950))
- Fixed `AttributeError` for `require_backward_grad_sync` when running manual optimization with sharded plugin ([#6915](https://github.com/PyTorchLightning/pytorch-lightning/pull/6915))
- Fixed `--gpus` default for parser returned by `Trainer.add_argparse_args` ([#6898](https://github.com/PyTorchLightning/pytorch-lightning/pull/6898))
- Fixed TPU Spawn all gather ([#6896](https://github.com/PyTorchLightning/pytorch-lightning/pull/6896))
- Fixed `EarlyStopping` logic when `min_epochs` or `min_steps` requirement is not met ([#6705](https://github.com/PyTorchLightning/pytorch-lightning/pull/6705))
- Fixed csv extension check ([#6436](https://github.com/PyTorchLightning/pytorch-lightning/pull/6436))
- Fixed checkpoint issue when using Horovod distributed backend ([#6958](https://github.com/PyTorchLightning/pytorch-lightning/pull/6958))
- Fixed tensorboard exception raising ([#6901](https://github.com/PyTorchLightning/pytorch-lightning/pull/6901))
- Fixed setting the eval/train flag correctly on accelerator model ([#6983](https://github.com/PyTorchLightning/pytorch-lightning/pull/6983))
- Fixed DDP_SPAWN compatibility with bug_report_model.py ([#6892](https://github.com/PyTorchLightning/pytorch-lightning/pull/6892))
- Fixed bug where `BaseFinetuning.flatten_modules()` was duplicating leaf node parameters ([#6879](https://github.com/PyTorchLightning/pytorch-lightning/pull/6879))
- Set better defaults for `rank_zero_only.rank` when training is launched with SLURM and torchelastic:
    * Support SLURM and torchelastic global rank environment variables ([#5715](https://github.com/PyTorchLightning/pytorch-lightning/pull/5715))
    * Remove hardcoding of local rank in accelerator connector ([#6878](https://github.com/PyTorchLightning/pytorch-lightning/pull/6878))


## [1.2.7] - 2021-04-06

### Fixed

- Fixed resolve a bug with omegaconf and xm.save ([#6741](https://github.com/PyTorchLightning/pytorch-lightning/pull/6741))
- Fixed an issue with IterableDataset when __len__ is not defined ([#6828](https://github.com/PyTorchLightning/pytorch-lightning/pull/6828))
- Sanitize None params during pruning ([#6836](https://github.com/PyTorchLightning/pytorch-lightning/pull/6836))
- Enforce an epoch scheduler interval when using SWA ([#6588](https://github.com/PyTorchLightning/pytorch-lightning/pull/6588))
- Fixed TPU Colab hang issue, post training ([#6816](https://github.com/PyTorchLightning/pytorch-lightning/pull/6816))
- Fixed a bug where `TensorBoardLogger` would give a warning and not log correctly to a symbolic link `save_dir` ([#6730](https://github.com/PyTorchLightning/pytorch-lightning/pull/6730))
- Fixed bug where `predict` could not be used when `progress_bar_refresh_rate=0` ([#6884](https://github.com/PyTorchLightning/pytorch-lightning/pull/6884))


## [1.2.6] - 2021-03-30

### Changed

- Changed the behavior of `on_epoch_start` to run at the beginning of validation & test epoch ([#6498](https://github.com/PyTorchLightning/pytorch-lightning/pull/6498))

### Removed

- Removed legacy code to include `step` dictionary returns in `callback_metrics`. Use `self.log_dict` instead. ([#6682](https://github.com/PyTorchLightning/pytorch-lightning/pull/6682))

### Fixed

- Fixed `DummyLogger.log_hyperparams` raising a `TypeError` when running with `fast_dev_run=True` ([#6398](https://github.com/PyTorchLightning/pytorch-lightning/pull/6398))
- Fixed error on TPUs when there was no `ModelCheckpoint` ([#6654](https://github.com/PyTorchLightning/pytorch-lightning/pull/6654))
- Fixed `trainer.test` freeze on TPUs ([#6654](https://github.com/PyTorchLightning/pytorch-lightning/pull/6654))
- Fixed a bug where gradients were disabled after calling `Trainer.predict` ([#6657](https://github.com/PyTorchLightning/pytorch-lightning/pull/6657))
- Fixed bug where no TPUs were detected in a TPU pod env ([#6719](https://github.com/PyTorchLightning/pytorch-lightning/pull/6719))


## [1.2.5] - 2021-03-23

### Changed

- Update Gradient Clipping for the TPU Accelerator ([#6576](https://github.com/PyTorchLightning/pytorch-lightning/pull/6576))
- Refactored setup for typing friendly ([#6590](https://github.com/PyTorchLightning/pytorch-lightning/pull/6590))

### Fixed

- Fixed a bug where `all_gather` would not work correctly with `tpu_cores=8` ([#6587](https://github.com/PyTorchLightning/pytorch-lightning/pull/6587))
- Fixed comparing required versions ([#6434](https://github.com/PyTorchLightning/pytorch-lightning/pull/6434))
- Fixed duplicate logs appearing in console when using the python logging module ([#6275](https://github.com/PyTorchLightning/pytorch-lightning/pull/6275))
- Added Autocast in validation, test and predict modes for Native AMP ([#6565](https://github.com/PyTorchLightning/pytorch-lightning/pull/6565))


## [1.2.4] - 2021-03-16

### Changed

- Changed the default of `find_unused_parameters` back to `True` in DDP and DDP Spawn ([#6438](https://github.com/PyTorchLightning/pytorch-lightning/pull/6438))

### Fixed

- Expose DeepSpeed loss parameters to allow users to fix loss instability ([#6115](https://github.com/PyTorchLightning/pytorch-lightning/pull/6115))
- Fixed DP reduction with collection ([#6324](https://github.com/PyTorchLightning/pytorch-lightning/pull/6324))
- Fixed an issue where the tuner would not tune the learning rate if also tuning the batch size ([#4688](https://github.com/PyTorchLightning/pytorch-lightning/pull/4688))
- Fixed broadcast to use PyTorch `broadcast_object_list` and add `reduce_decision` ([#6410](https://github.com/PyTorchLightning/pytorch-lightning/pull/6410))
- Fixed logger creating directory structure too early in DDP ([#6380](https://github.com/PyTorchLightning/pytorch-lightning/pull/6380))
- Fixed DeepSpeed additional memory use on rank 0 when default device not set early enough ([#6460](https://github.com/PyTorchLightning/pytorch-lightning/pull/6460))
- Fixed an issue with `Tuner.scale_batch_size` not finding the batch size attribute in the datamodule ([#5968](https://github.com/PyTorchLightning/pytorch-lightning/pull/5968))
- Fixed an exception in the layer summary when the model contains torch.jit scripted submodules ([#6511](https://github.com/PyTorchLightning/pytorch-lightning/pull/6511))
- Fixed when Train loop config was run during `Trainer.predict` ([#6541](https://github.com/PyTorchLightning/pytorch-lightning/pull/6541))


## [1.2.3] - 2021-03-09

### Fixed

- Fixed `ModelPruning(make_pruning_permanent=True)` pruning buffers getting removed when saved during training ([#6073](https://github.com/PyTorchLightning/pytorch-lightning/pull/6073))
- Fixed when `_stable_1d_sort` to work when `n >= N` ([#6177](https://github.com/PyTorchLightning/pytorch-lightning/pull/6177))
- Fixed `AttributeError` when `logger=None` on TPU ([#6221](https://github.com/PyTorchLightning/pytorch-lightning/pull/6221))
- Fixed PyTorch Profiler with `emit_nvtx` ([#6260](https://github.com/PyTorchLightning/pytorch-lightning/pull/6260))
- Fixed `trainer.test` from `best_path` hangs after calling `trainer.fit`  ([#6272](https://github.com/PyTorchLightning/pytorch-lightning/pull/6272))
- Fixed `SingleTPU` calling `all_gather` ([#6296](https://github.com/PyTorchLightning/pytorch-lightning/pull/6296))
- Ensure we check DeepSpeed/Sharded in multi-node DDP ([#6297](https://github.com/PyTorchLightning/pytorch-lightning/pull/6297)
- Check `LightningOptimizer` doesn't delete optimizer hooks ([#6305](https://github.com/PyTorchLightning/pytorch-lightning/pull/6305)
- Resolve memory leak for evaluation ([#6326](https://github.com/PyTorchLightning/pytorch-lightning/pull/6326)
- Ensure that clip gradients is only called if the value is greater than 0 ([#6330](https://github.com/PyTorchLightning/pytorch-lightning/pull/6330)
- Fixed `Trainer` not resetting `lightning_optimizers` when calling `Trainer.fit()` multiple times ([#6372](https://github.com/PyTorchLightning/pytorch-lightning/pull/6372))


## [1.2.2] - 2021-03-02

### Added

- Added `checkpoint` parameter to callback's `on_save_checkpoint` hook ([#6072](https://github.com/PyTorchLightning/pytorch-lightning/pull/6072))

### Changed

- Changed the order of `backward`, `step`, `zero_grad` to `zero_grad`, `backward`, `step` ([#6147](https://github.com/PyTorchLightning/pytorch-lightning/pull/6147))
- Changed default for DeepSpeed CPU Offload to False, due to prohibitively slow speeds at smaller scale ([#6262](https://github.com/PyTorchLightning/pytorch-lightning/pull/6262))

### Fixed

- Fixed epoch level schedulers not being called when `val_check_interval < 1.0` ([#6075](https://github.com/PyTorchLightning/pytorch-lightning/pull/6075))
- Fixed multiple early stopping callbacks ([#6197](https://github.com/PyTorchLightning/pytorch-lightning/pull/6197))
- Fixed incorrect usage of `detach()`, `cpu()`, `to()` ([#6216](https://github.com/PyTorchLightning/pytorch-lightning/pull/6216))
- Fixed LBFGS optimizer support which didn't converge in automatic optimization ([#6147](https://github.com/PyTorchLightning/pytorch-lightning/pull/6147))
- Prevent `WandbLogger` from dropping values ([#5931](https://github.com/PyTorchLightning/pytorch-lightning/pull/5931))
- Fixed error thrown when using valid distributed mode in multi node ([#6297](https://github.com/PyTorchLightning/pytorch-lightning/pull/6297)


## [1.2.1] - 2021-02-23

### Fixed

- Fixed incorrect yield logic for the amp autocast context manager ([#6080](https://github.com/PyTorchLightning/pytorch-lightning/pull/6080))
- Fixed priority of plugin/accelerator when setting distributed mode ([#6089](https://github.com/PyTorchLightning/pytorch-lightning/pull/6089))
- Fixed error message for AMP + CPU incompatibility ([#6107](https://github.com/PyTorchLightning/pytorch-lightning/pull/6107))
- Disabled batch transfer in DP mode ([#6093](https://github.com/PyTorchLightning/pytorch-lightning/pull/6093))


## [1.2.0] - 2021-02-18

### Added

- Added `DataType`, `AverageMethod` and `MDMCAverageMethod` enum in metrics ([#5657](https://github.com/PyTorchLightning/pytorch-lightning/pull/5689))
- Added support for summarized model total params size in megabytes ([#5590](https://github.com/PyTorchLightning/pytorch-lightning/pull/5590))
- Added support for multiple train loaders ([#1959](https://github.com/PyTorchLightning/pytorch-lightning/pull/1959))
- Added `Accuracy` metric now generalizes to Top-k accuracy for (multi-dimensional) multi-class inputs using the `top_k` parameter ([#4838](https://github.com/PyTorchLightning/pytorch-lightning/pull/4838))
- Added `Accuracy` metric now enables the computation of subset accuracy for multi-label or multi-dimensional multi-class inputs with the `subset_accuracy` parameter ([#4838](https://github.com/PyTorchLightning/pytorch-lightning/pull/4838))
- Added `HammingDistance` metric to compute the hamming distance (loss) ([#4838](https://github.com/PyTorchLightning/pytorch-lightning/pull/4838))
- Added `max_fpr` parameter to `auroc` metric for computing partial auroc metric ([#3790](https://github.com/PyTorchLightning/pytorch-lightning/pull/3790))
- Added `StatScores` metric to compute the number of true positives, false positives, true negatives and false negatives ([#4839](https://github.com/PyTorchLightning/pytorch-lightning/pull/4839))
- Added `R2Score` metric ([#5241](https://github.com/PyTorchLightning/pytorch-lightning/pull/5241))
- Added `LambdaCallback` ([#5347](https://github.com/PyTorchLightning/pytorch-lightning/pull/5347))
- Added `BackboneLambdaFinetuningCallback` ([#5377](https://github.com/PyTorchLightning/pytorch-lightning/pull/5377))
- Accelerator `all_gather` supports collection ([#5221](https://github.com/PyTorchLightning/pytorch-lightning/pull/5221))
- Added `image_gradients` functional metric to compute the image gradients of a given input image. ([#5056](https://github.com/PyTorchLightning/pytorch-lightning/pull/5056))
- Added `MetricCollection` ([#4318](https://github.com/PyTorchLightning/pytorch-lightning/pull/4318))
- Added `.clone()` method to metrics ([#4318](https://github.com/PyTorchLightning/pytorch-lightning/pull/4318))
- Added `IoU` class interface ([#4704](https://github.com/PyTorchLightning/pytorch-lightning/pull/4704))
- Support to tie weights after moving model to TPU via `on_post_move_to_device` hook
- Added missing val/test hooks in `LightningModule` ([#5467](https://github.com/PyTorchLightning/pytorch-lightning/pull/5467))
- The `Recall` and `Precision` metrics (and their functional counterparts `recall` and `precision`) can now be generalized to Recall@K and Precision@K with the use of `top_k` parameter ([#4842](https://github.com/PyTorchLightning/pytorch-lightning/pull/4842))
- Added `ModelPruning` Callback ([#5618](https://github.com/PyTorchLightning/pytorch-lightning/pull/5618),
    [#5825](https://github.com/PyTorchLightning/pytorch-lightning/pull/5825),
    [#6045](https://github.com/PyTorchLightning/pytorch-lightning/pull/6045))
- Added `PyTorchProfiler` ([#5560](https://github.com/PyTorchLightning/pytorch-lightning/pull/5560))
- Added compositional metrics ([#5464](https://github.com/PyTorchLightning/pytorch-lightning/pull/5464))
- Added Trainer method `predict(...)` for high performence predictions ([#5579](https://github.com/PyTorchLightning/pytorch-lightning/pull/5579))
- Added `on_before_batch_transfer` and `on_after_batch_transfer` data hooks ([#3671](https://github.com/PyTorchLightning/pytorch-lightning/pull/3671))
- Added AUC/AUROC class interface ([#5479](https://github.com/PyTorchLightning/pytorch-lightning/pull/5479))
- Added `PredictLoop` object ([#5752](https://github.com/PyTorchLightning/pytorch-lightning/pull/5752))
- Added `QuantizationAwareTraining` callback ([#5706](https://github.com/PyTorchLightning/pytorch-lightning/pull/5706),
    [#6040](https://github.com/PyTorchLightning/pytorch-lightning/pull/6040))
- Added `LightningModule.configure_callbacks` to enable the definition of model-specific callbacks ([#5621](https://github.com/PyTorchLightning/pytorch-lightning/pull/5621))
- Added `dim` to `PSNR` metric for mean-squared-error reduction ([#5957](https://github.com/PyTorchLightning/pytorch-lightning/pull/5957))
- Added promxial policy optimization template to pl_examples ([#5394](https://github.com/PyTorchLightning/pytorch-lightning/pull/5394))
- Added `log_graph` to `CometLogger` ([#5295](https://github.com/PyTorchLightning/pytorch-lightning/pull/5295))
- Added possibility for nested loaders ([#5404](https://github.com/PyTorchLightning/pytorch-lightning/pull/5404))
- Added `sync_step` to Wandb logger ([#5351](https://github.com/PyTorchLightning/pytorch-lightning/pull/5351))
- Added `StochasticWeightAveraging` callback ([#5640](https://github.com/PyTorchLightning/pytorch-lightning/pull/5640))
- Added `LightningDataModule.from_datasets(...)` ([#5133](https://github.com/PyTorchLightning/pytorch-lightning/pull/5133))
- Added `PL_TORCH_DISTRIBUTED_BACKEND` env variable to select backend ([#5981](https://github.com/PyTorchLightning/pytorch-lightning/pull/5981))
- Added `Trainer` flag to activate Stochastic Weight Averaging (SWA) `Trainer(stochastic_weight_avg=True)` ([#6038](https://github.com/PyTorchLightning/pytorch-lightning/pull/6038))
- Added DeepSpeed integration ([#5954](https://github.com/PyTorchLightning/pytorch-lightning/pull/5954),
    [#6042](https://github.com/PyTorchLightning/pytorch-lightning/pull/6042))

### Changed

- Changed `stat_scores` metric now calculates stat scores over all classes and gains new parameters, in line with the new `StatScores` metric ([#4839](https://github.com/PyTorchLightning/pytorch-lightning/pull/4839))
- Changed `computer_vision_fine_tunning` example to use `BackboneLambdaFinetuningCallback` ([#5377](https://github.com/PyTorchLightning/pytorch-lightning/pull/5377))
- Changed `automatic casting` for LoggerConnector `metrics` ([#5218](https://github.com/PyTorchLightning/pytorch-lightning/pull/5218))
- Changed `iou` [func] to allow float input ([#4704](https://github.com/PyTorchLightning/pytorch-lightning/pull/4704))
- Metric `compute()` method will no longer automatically call `reset()` ([#5409](https://github.com/PyTorchLightning/pytorch-lightning/pull/5409))
- Set PyTorch 1.4 as min requirements, also for testing and examples `torchvision>=0.5` and `torchtext>=0.5` ([#5418](https://github.com/PyTorchLightning/pytorch-lightning/pull/5418))
- Changed `callbacks` argument in `Trainer` to allow `Callback` input ([#5446](https://github.com/PyTorchLightning/pytorch-lightning/pull/5446))
- Changed the default of `find_unused_parameters` to `False` in DDP ([#5185](https://github.com/PyTorchLightning/pytorch-lightning/pull/5185))
- Changed `ModelCheckpoint` version suffixes to start at 1 ([#5008](https://github.com/PyTorchLightning/pytorch-lightning/pull/5008))
- Progress bar metrics tensors are now converted to float ([#5692](https://github.com/PyTorchLightning/pytorch-lightning/pull/5692))
- Changed the default value for the `progress_bar_refresh_rate` Trainer argument in Google COLAB notebooks to 20 ([#5516](https://github.com/PyTorchLightning/pytorch-lightning/pull/5516))
- Extended support for purely iteration-based training ([#5726](https://github.com/PyTorchLightning/pytorch-lightning/pull/5726))
- Made `LightningModule.global_rank`, `LightningModule.local_rank` and `LightningModule.logger` read-only properties ([#5730](https://github.com/PyTorchLightning/pytorch-lightning/pull/5730))
- Forced `ModelCheckpoint` callbacks to run after all others to guarantee all states are saved to the checkpoint ([#5731](https://github.com/PyTorchLightning/pytorch-lightning/pull/5731))
- Refactored Accelerators and Plugins:
    * Added base classes for plugins ([#5715](https://github.com/PyTorchLightning/pytorch-lightning/pull/5715))
    * Added parallel plugins for DP, DDP, DDPSpawn, DDP2 and Horovod ([#5714](https://github.com/PyTorchLightning/pytorch-lightning/pull/5714))
    * Precision Plugins ([#5718](https://github.com/PyTorchLightning/pytorch-lightning/pull/5718))
    * Added new Accelerators for CPU, GPU and TPU ([#5719](https://github.com/PyTorchLightning/pytorch-lightning/pull/5719))
    * Added RPC and Sharded plugins ([#5732](https://github.com/PyTorchLightning/pytorch-lightning/pull/5732))
    * Added missing `LightningModule`-wrapper logic to new plugins and accelerator ([#5734](https://github.com/PyTorchLightning/pytorch-lightning/pull/5734))
    * Moved device-specific teardown logic from training loop to accelerator ([#5973](https://github.com/PyTorchLightning/pytorch-lightning/pull/5973))
    * Moved accelerator_connector.py to the connectors subfolder ([#6033](https://github.com/PyTorchLightning/pytorch-lightning/pull/6033))
    * Trainer only references accelerator ([#6039](https://github.com/PyTorchLightning/pytorch-lightning/pull/6039))
    * Made parallel devices optional across all plugins ([#6051](https://github.com/PyTorchLightning/pytorch-lightning/pull/6051))
    * Cleaning ([#5948](https://github.com/PyTorchLightning/pytorch-lightning/pull/5948),
        [#5949](https://github.com/PyTorchLightning/pytorch-lightning/pull/5949),
        [#5950](https://github.com/PyTorchLightning/pytorch-lightning/pull/5950))
- Enabled `self.log` in callbacks ([#5094](https://github.com/PyTorchLightning/pytorch-lightning/pull/5094))
- Renamed xxx_AVAILABLE as protected ([#5082](https://github.com/PyTorchLightning/pytorch-lightning/pull/5082))
- Unified module names in Utils ([#5199](https://github.com/PyTorchLightning/pytorch-lightning/pull/5199))
- Separated utils: imports & enums ([#5256](https://github.com/PyTorchLightning/pytorch-lightning/pull/5256)
    [#5874](https://github.com/PyTorchLightning/pytorch-lightning/pull/5874))
- Refactor: clean trainer device & distributed getters ([#5300](https://github.com/PyTorchLightning/pytorch-lightning/pull/5300))
- Simplified training phase as LightningEnum ([#5419](https://github.com/PyTorchLightning/pytorch-lightning/pull/5419))
- Updated metrics to use LightningEnum ([#5689](https://github.com/PyTorchLightning/pytorch-lightning/pull/5689))
- Changed the seq of `on_train_batch_end`, `on_batch_end` & `on_train_epoch_end`, `on_epoch_end hooks` ([#5688](https://github.com/PyTorchLightning/pytorch-lightning/pull/5688))
- Refactored `setup_training` and remove `test_mode` ([#5388](https://github.com/PyTorchLightning/pytorch-lightning/pull/5388))
- Disabled training with zero `num_training_batches` when insufficient `limit_train_batches` ([#5703](https://github.com/PyTorchLightning/pytorch-lightning/pull/5703))
- Refactored `EpochResultStore` ([#5522](https://github.com/PyTorchLightning/pytorch-lightning/pull/5522))
- Update `lr_finder` to check for attribute if not running `fast_dev_run` ([#5990](https://github.com/PyTorchLightning/pytorch-lightning/pull/5990))
- LightningOptimizer manual optimizer is more flexible and expose `toggle_model` ([#5771](https://github.com/PyTorchLightning/pytorch-lightning/pull/5771))
- `MlflowLogger` limit parameter value length to 250 char ([#5893](https://github.com/PyTorchLightning/pytorch-lightning/pull/5893))
- Re-introduced fix for Hydra directory sync with multiple process ([#5993](https://github.com/PyTorchLightning/pytorch-lightning/pull/5993))

### Deprecated

- Function `stat_scores_multiple_classes` is deprecated in favor of `stat_scores` ([#4839](https://github.com/PyTorchLightning/pytorch-lightning/pull/4839))
- Moved accelerators and plugins to its `legacy` pkg ([#5645](https://github.com/PyTorchLightning/pytorch-lightning/pull/5645))
- Deprecated `LightningDistributedDataParallel` in favor of new wrapper module `LightningDistributedModule` ([#5185](https://github.com/PyTorchLightning/pytorch-lightning/pull/5185))
- Deprecated `LightningDataParallel` in favor of new wrapper module `LightningParallelModule` ([#5670](https://github.com/PyTorchLightning/pytorch-lightning/pull/5670))
- Renamed utils modules ([#5199](https://github.com/PyTorchLightning/pytorch-lightning/pull/5199))
    * `argparse_utils` >> `argparse`
    * `model_utils` >> `model_helpers`
    * `warning_utils` >> `warnings`
    * `xla_device_utils` >> `xla_device`
- Deprecated using `'val_loss'` to set the `ModelCheckpoint` monitor ([#6012](https://github.com/PyTorchLightning/pytorch-lightning/pull/6012))
- Deprecated `.get_model()` with explicit `.lightning_module` property ([#6035](https://github.com/PyTorchLightning/pytorch-lightning/pull/6035))
- Deprecated Trainer attribute `accelerator_backend` in favor of `accelerator` ([#6034](https://github.com/PyTorchLightning/pytorch-lightning/pull/6034))

### Removed

- Removed deprecated checkpoint argument `filepath` ([#5321](https://github.com/PyTorchLightning/pytorch-lightning/pull/5321))
- Removed deprecated `Fbeta`, `f1_score` and `fbeta_score` metrics ([#5322](https://github.com/PyTorchLightning/pytorch-lightning/pull/5322))
- Removed deprecated `TrainResult` ([#5323](https://github.com/PyTorchLightning/pytorch-lightning/pull/5323))
- Removed deprecated `EvalResult` ([#5633](https://github.com/PyTorchLightning/pytorch-lightning/pull/5633))
- Removed `LoggerStages` ([#5673](https://github.com/PyTorchLightning/pytorch-lightning/pull/5673))

### Fixed

- Fixed distributed setting and `ddp_cpu` only with `num_processes>1` ([#5297](https://github.com/PyTorchLightning/pytorch-lightning/pull/5297))
- Fixed `num_workers` for Windows example ([#5375](https://github.com/PyTorchLightning/pytorch-lightning/pull/5375))
- Fixed loading yaml ([#5619](https://github.com/PyTorchLightning/pytorch-lightning/pull/5619))
- Fixed support custom DataLoader with DDP if they can be re-instantiated ([#5745](https://github.com/PyTorchLightning/pytorch-lightning/pull/5745))
- Fixed repeated `.fit()` calls ignore max_steps iteration bound ([#5936](https://github.com/PyTorchLightning/pytorch-lightning/pull/5936))
- Fixed throwing `MisconfigurationError` on unknown mode ([#5255](https://github.com/PyTorchLightning/pytorch-lightning/pull/5255))
- Resolve bug with Finetuning ([#5744](https://github.com/PyTorchLightning/pytorch-lightning/pull/5744))
- Fixed `ModelCheckpoint` race condition in file existence check ([#5155](https://github.com/PyTorchLightning/pytorch-lightning/pull/5155))
- Fixed some compatibility with PyTorch 1.8 ([#5864](https://github.com/PyTorchLightning/pytorch-lightning/pull/5864))
- Fixed forward cache ([#5895](https://github.com/PyTorchLightning/pytorch-lightning/pull/5895))
- Fixed recursive detach of tensors to CPU ([#6007](https://github.com/PyTorchLightning/pytorch-lightning/pull/6007))
- Fixed passing wrong strings for scheduler interval doesn't throw an error ([#5923](https://github.com/PyTorchLightning/pytorch-lightning/pull/5923))
- Fixed wrong `requires_grad` state after `return None` with multiple optimizers ([#5738](https://github.com/PyTorchLightning/pytorch-lightning/pull/5638))
- Fixed add `on_epoch_end` hook at the end of `validation`, `test` epoch ([#5986](https://github.com/PyTorchLightning/pytorch-lightning/pull/5986))
- Fixed missing `process_dataloader` call for `TPUSpawn` when in distributed mode ([#6015](https://github.com/PyTorchLightning/pytorch-lightning/pull/6015))
- Fixed progress bar flickering by appending 0 to floats/strings ([#6009](https://github.com/PyTorchLightning/pytorch-lightning/pull/6009))
- Fixed synchronization issues with TPU training ([#6027](https://github.com/PyTorchLightning/pytorch-lightning/pull/6027))
- Fixed `hparams.yaml` saved twice when using `TensorBoardLogger` ([#5953](https://github.com/PyTorchLightning/pytorch-lightning/pull/5953))
- Fixed basic examples ([#5912](https://github.com/PyTorchLightning/pytorch-lightning/pull/5912),
    [#5985](https://github.com/PyTorchLightning/pytorch-lightning/pull/5985))
- Fixed `fairscale` compatible with PT 1.8 ([#5996](https://github.com/PyTorchLightning/pytorch-lightning/pull/5996))
- Ensured `process_dataloader` is called when `tpu_cores > 1` to use Parallel DataLoader ([#6015](https://github.com/PyTorchLightning/pytorch-lightning/pull/6015))
- Attempted SLURM auto resume call when non-shell call fails ([#6002](https://github.com/PyTorchLightning/pytorch-lightning/pull/6002))
- Fixed wrapping optimizers upon assignment ([#6006](https://github.com/PyTorchLightning/pytorch-lightning/pull/6006))
- Fixed allowing hashing of metrics with lists in their state ([#5939](https://github.com/PyTorchLightning/pytorch-lightning/pull/5939))


## [1.1.8] - 2021-02-08

### Fixed

- Separate epoch validation from step validation ([#5208](https://github.com/PyTorchLightning/pytorch-lightning/pull/5208))
- Fixed `toggle_optimizers` not handling all optimizer parameters ([#5775](https://github.com/PyTorchLightning/pytorch-lightning/pull/5775))


## [1.1.7] - 2021-02-03

### Fixed

- Fixed `TensorBoardLogger` not closing `SummaryWriter` on `finalize` ([#5696](https://github.com/PyTorchLightning/pytorch-lightning/pull/5696))
- Fixed filtering of pytorch  "unsqueeze" warning when using DP ([#5622](https://github.com/PyTorchLightning/pytorch-lightning/pull/5622))
- Fixed `num_classes` argument in F1 metric ([#5663](https://github.com/PyTorchLightning/pytorch-lightning/pull/5663))
- Fixed `log_dir` property ([#5537](https://github.com/PyTorchLightning/pytorch-lightning/pull/5537))
- Fixed a race condition in `ModelCheckpoint` when checking if a checkpoint file exists ([#5144](https://github.com/PyTorchLightning/pytorch-lightning/pull/5144))
- Remove unnecessary intermediate layers in Dockerfiles ([#5697](https://github.com/PyTorchLightning/pytorch-lightning/pull/5697))
- Fixed auto learning rate ordering ([#5638](https://github.com/PyTorchLightning/pytorch-lightning/pull/5638))


## [1.1.6] - 2021-01-26

### Changed

- Increased TPU check timeout from 20s to 100s ([#5598](https://github.com/PyTorchLightning/pytorch-lightning/pull/5598))
- Ignored `step` param in Neptune logger's log_metric method ([#5510](https://github.com/PyTorchLightning/pytorch-lightning/pull/5510))
- Pass batch outputs to `on_train_batch_end` instead of `epoch_end` outputs ([#4369](https://github.com/PyTorchLightning/pytorch-lightning/pull/4369))

### Fixed

- Fixed `toggle_optimizer` to reset `requires_grad` state  ([#5574](https://github.com/PyTorchLightning/pytorch-lightning/pull/5574))
- Fixed FileNotFoundError for best checkpoint when using DDP with Hydra ([#5629](https://github.com/PyTorchLightning/pytorch-lightning/pull/5629))
- Fixed an error when logging a progress bar metric with a reserved name ([#5620](https://github.com/PyTorchLightning/pytorch-lightning/pull/5620))
- Fixed `Metric`'s `state_dict` not included when child modules ([#5614](https://github.com/PyTorchLightning/pytorch-lightning/pull/5614))
- Fixed Neptune logger creating multiple experiments when GPUs > 1 ([#3256](https://github.com/PyTorchLightning/pytorch-lightning/pull/3256))
- Fixed duplicate logs appearing in console when using the python logging module ([#5509](https://github.com/PyTorchLightning/pytorch-lightning/pull/5509))
- Fixed tensor printing in `trainer.test()` ([#5138](https://github.com/PyTorchLightning/pytorch-lightning/pull/5138))
- Fixed not using dataloader when `hparams` present ([#4559](https://github.com/PyTorchLightning/pytorch-lightning/pull/4559))


## [1.1.5] - 2021-01-19

### Fixed

- Fixed a visual bug in the progress bar display initialization ([#4579](https://github.com/PyTorchLightning/pytorch-lightning/pull/4579))
- Fixed logging `on_train_batch_end` in a callback with multiple optimizers ([#5521](https://github.com/PyTorchLightning/pytorch-lightning/pull/5521))
- Fixed `reinit_scheduler_properties` with correct optimizer ([#5519](https://github.com/PyTorchLightning/pytorch-lightning/pull/5519))
- Fixed `val_check_interval` with `fast_dev_run` ([#5540](https://github.com/PyTorchLightning/pytorch-lightning/pull/5540))


## [1.1.4] - 2021-01-12

### Added

- Add automatic optimization property setter to lightning module ([#5169](https://github.com/PyTorchLightning/pytorch-lightning/pull/5169))

### Changed

- Changed deprecated `enable_pl_optimizer=True` ([#5244](https://github.com/PyTorchLightning/pytorch-lightning/pull/5244))

### Fixed

- Fixed `transfer_batch_to_device` for DDP with `len(devices_ids) == 1` ([#5195](https://github.com/PyTorchLightning/pytorch-lightning/pull/5195))
- Logging only on `not should_accumulate()` during training ([#5417](https://github.com/PyTorchLightning/pytorch-lightning/pull/5417))
- Resolve interpolation bug with Hydra ([#5406](https://github.com/PyTorchLightning/pytorch-lightning/pull/5406))
- Check environ before selecting a seed to prevent warning message ([#4743](https://github.com/PyTorchLightning/pytorch-lightning/pull/4743))
- Fixed signature mismatch in `model_to_device` of `DDPCPUHPCAccelerator` ([#5505](https://github.com/PyTorchLightning/pytorch-lightning/pull/5505))

## [1.1.3] - 2021-01-05

### Added

- Added a check for optimizer attached to `lr_scheduler` ([#5338](https://github.com/PyTorchLightning/pytorch-lightning/pull/5338))
- Added support for passing non-existing filepaths to `resume_from_checkpoint` ([#4402](https://github.com/PyTorchLightning/pytorch-lightning/pull/4402))

### Changed

- Skip restore from `resume_from_checkpoint` while `testing` ([#5161](https://github.com/PyTorchLightning/pytorch-lightning/pull/5161))
- Allowed `log_momentum` for adaptive optimizers in `LearningRateMonitor` ([#5333](https://github.com/PyTorchLightning/pytorch-lightning/pull/5333))
- Disabled checkpointing, earlystopping and logging with `fast_dev_run` ([#5277](https://github.com/PyTorchLightning/pytorch-lightning/pull/5277))
- Distributed group defaults to `WORLD` if `None` ([#5125](https://github.com/PyTorchLightning/pytorch-lightning/pull/5125))

### Fixed

- Fixed `trainer.test` returning non-test metrics ([#5214](https://github.com/PyTorchLightning/pytorch-lightning/pull/5214))
- Fixed metric state reset ([#5273](https://github.com/PyTorchLightning/pytorch-lightning/pull/5273))
- Fixed `--num-nodes` on `DDPSequentialPlugin` ([#5327](https://github.com/PyTorchLightning/pytorch-lightning/pull/5327))
- Fixed invalid value for `weights_summary` ([#5296](https://github.com/PyTorchLightning/pytorch-lightning/pull/5296))
- Fixed `Trainer.test` not using the latest `best_model_path` ([#5161](https://github.com/PyTorchLightning/pytorch-lightning/pull/5161))
- Fixed existence check for hparams not using underlying filesystem ([#5250](https://github.com/PyTorchLightning/pytorch-lightning/pull/5250))
- Fixed `LightningOptimizer` AMP bug ([#5191](https://github.com/PyTorchLightning/pytorch-lightning/pull/5191))
- Fixed casted key to string in `_flatten_dict` ([#5354](https://github.com/PyTorchLightning/pytorch-lightning/pull/5354))


## [1.1.2] - 2020-12-23

### Added

- Support number for logging with `sync_dist=True` ([#5080](https://github.com/PyTorchLightning/pytorch-lightning/pull/5080))
- Added offset logging step when resuming for Wandb logger ([#5050](https://github.com/PyTorchLightning/pytorch-lightning/pull/5050))

### Removed

- `enable_pl_optimizer=False` by default to temporarily fix AMP issues ([#5163](https://github.com/PyTorchLightning/pytorch-lightning/pull/5163))

### Fixed

- Metric reduction with Logging ([#5150](https://github.com/PyTorchLightning/pytorch-lightning/pull/5150))
- Remove nan loss in manual optimization ([#5121](https://github.com/PyTorchLightning/pytorch-lightning/pull/5121))
- Un-balanced logging properly supported ([#5119](https://github.com/PyTorchLightning/pytorch-lightning/pull/5119))
- Fix hanging in DDP HPC accelerators ([#5157](https://github.com/PyTorchLightning/pytorch-lightning/pull/5157))
- Fix reset `TensorRunningAccum` ([#5106](https://github.com/PyTorchLightning/pytorch-lightning/pull/5106))
- Updated `DALIClassificationLoader` to not use deprecated arguments ([#4925](https://github.com/PyTorchLightning/pytorch-lightning/pull/4925))
- Corrected call to `torch.no_grad` ([#5124](https://github.com/PyTorchLightning/pytorch-lightning/pull/5124))


## [1.1.1] - 2020-12-15

### Added

- Add a notebook example to reach a quick baseline of ~94% accuracy on CIFAR10 using Resnet in Lightning ([#4818](https://github.com/PyTorchLightning/pytorch-lightning/pull/4818))

### Changed

- Simplify accelerator steps ([#5015](https://github.com/PyTorchLightning/pytorch-lightning/pull/5015))
- Refactor load in checkpoint connector ([#4593](https://github.com/PyTorchLightning/pytorch-lightning/pull/4593))
- Fixed the saved filename in `ModelCheckpoint` when it already exists ([#4861](https://github.com/PyTorchLightning/pytorch-lightning/pull/4861))

### Removed

- Drop duplicate metrics ([#5014](https://github.com/PyTorchLightning/pytorch-lightning/pull/5014))
- Remove beta arg from F1 class and functional ([#5076](https://github.com/PyTorchLightning/pytorch-lightning/pull/5076))

### Fixed

- Fixed trainer by default `None` in `DDPAccelerator` ([#4915](https://github.com/PyTorchLightning/pytorch-lightning/pull/4915))
- Fixed `LightningOptimizer` to expose optimizer attributes ([#5095](https://github.com/PyTorchLightning/pytorch-lightning/pull/5095))
- Do not warn when the `name` key is used in the `lr_scheduler` dict ([#5057](https://github.com/PyTorchLightning/pytorch-lightning/pull/5057))
- Check if optimizer supports closure ([#4981](https://github.com/PyTorchLightning/pytorch-lightning/pull/4981))
- Add deprecated metric utility functions back to functional (
    [#5067](https://github.com/PyTorchLightning/pytorch-lightning/pull/5067),
    [#5068](https://github.com/PyTorchLightning/pytorch-lightning/pull/5068))
- Allow any input in `to_onnx` and `to_torchscript` ([#4378](https://github.com/PyTorchLightning/pytorch-lightning/pull/4378))
- Fixed `DDPHPCAccelerator` hangs in DDP construction by calling `init_device` ([#5157](https://github.com/PyTorchLightning/pytorch-lightning/pull/5157))


## [1.1.0] - 2020-12-09

### Added

- Added "monitor" key to saved `ModelCheckpoints` ([#4383](https://github.com/PyTorchLightning/pytorch-lightning/pull/4383))
- Added `ConfusionMatrix` class interface ([#4348](https://github.com/PyTorchLightning/pytorch-lightning/pull/4348))
- Added multiclass AUROC metric ([#4236](https://github.com/PyTorchLightning/pytorch-lightning/pull/4236))
- Added global step indexing to the checkpoint name for a better sub-epoch checkpointing experience ([#3807](https://github.com/PyTorchLightning/pytorch-lightning/pull/3807))
- Added optimizer hooks in callbacks ([#4379](https://github.com/PyTorchLightning/pytorch-lightning/pull/4379))
- Added option to log momentum ([#4384](https://github.com/PyTorchLightning/pytorch-lightning/pull/4384))
- Added `current_score` to `ModelCheckpoint.on_save_checkpoint` ([#4721](https://github.com/PyTorchLightning/pytorch-lightning/pull/4721))
- Added logging using `self.log` in train and evaluation for epoch end hooks (
    [#4552](https://github.com/PyTorchLightning/pytorch-lightning/pull/4552),
    [#4495](https://github.com/PyTorchLightning/pytorch-lightning/pull/4495),
    [#4439](https://github.com/PyTorchLightning/pytorch-lightning/pull/4439),
    [#4684](https://github.com/PyTorchLightning/pytorch-lightning/pull/4684),
    [#4913](https://github.com/PyTorchLightning/pytorch-lightning/pull/4913))
- Added ability for DDP plugin to modify optimizer state saving ([#4675](https://github.com/PyTorchLightning/pytorch-lightning/pull/4675))
- Added `prefix` argument in loggers ([#4557](https://github.com/PyTorchLightning/pytorch-lightning/pull/4557))
- Added printing of total num of params, trainable and non-trainable params in ModelSummary ([#4521](https://github.com/PyTorchLightning/pytorch-lightning/pull/4521))
- Added `PrecisionRecallCurve, ROC, AveragePrecision` class metric ([#4549](https://github.com/PyTorchLightning/pytorch-lightning/pull/4549))
- Added custom `Apex` and `NativeAMP` as `Precision plugins` ([#4355](https://github.com/PyTorchLightning/pytorch-lightning/pull/4355))
- Added `DALI MNIST` example ([#3721](https://github.com/PyTorchLightning/pytorch-lightning/pull/3721))
- Added `sharded plugin` for DDP for multi-gpu training memory optimizations (
    [#4639](https://github.com/PyTorchLightning/pytorch-lightning/pull/4639),
    [#4686](https://github.com/PyTorchLightning/pytorch-lightning/pull/4686),
    [#4737](https://github.com/PyTorchLightning/pytorch-lightning/pull/4737),
    [#4773](https://github.com/PyTorchLightning/pytorch-lightning/pull/4773))
- Added `experiment_id` to the NeptuneLogger ([#3462](https://github.com/PyTorchLightning/pytorch-lightning/pull/3462))
- Added `Pytorch Geometric` integration example with Lightning ([#4568](https://github.com/PyTorchLightning/pytorch-lightning/pull/4568))
- Added `all_gather` method to `LightningModule` which allows gradient based tensor synchronizations for use-cases such as negative sampling. ([#5012](https://github.com/PyTorchLightning/pytorch-lightning/pull/5012))
- Enabled `self.log` in most functions ([#4969](https://github.com/PyTorchLightning/pytorch-lightning/pull/4969))
- Added changeable extension variable for `ModelCheckpoint` ([#4977](https://github.com/PyTorchLightning/pytorch-lightning/pull/4977))


### Changed

- Tuner algorithms will be skipped if `fast_dev_run=True` ([#3903](https://github.com/PyTorchLightning/pytorch-lightning/pull/3903))
- `WandbLogger` does not force wandb `reinit` arg to True anymore and creates a run only when needed ([#4648](https://github.com/PyTorchLightning/pytorch-lightning/pull/4648))
- Changed `automatic_optimization` to be a model attribute ([#4602](https://github.com/PyTorchLightning/pytorch-lightning/pull/4602))
- Changed `Simple Profiler` report to order by percentage time spent + num calls ([#4880](https://github.com/PyTorchLightning/pytorch-lightning/pull/4880))
- Simplify optimization Logic ([#4984](https://github.com/PyTorchLightning/pytorch-lightning/pull/4984))
- Classification metrics overhaul ([#4837](https://github.com/PyTorchLightning/pytorch-lightning/pull/4837))
- Updated `fast_dev_run` to accept integer representing num_batches ([#4629](https://github.com/PyTorchLightning/pytorch-lightning/pull/4629))
- Refactored optimizer ([#4658](https://github.com/PyTorchLightning/pytorch-lightning/pull/4658))


### Deprecated

- Deprecated `prefix` argument in `ModelCheckpoint` ([#4765](https://github.com/PyTorchLightning/pytorch-lightning/pull/4765))
- Deprecated the old way of assigning hyper-parameters through `self.hparams = ...` ([#4813](https://github.com/PyTorchLightning/pytorch-lightning/pull/4813))
- Deprecated `mode='auto'` from `ModelCheckpoint` and `EarlyStopping` ([#4695](https://github.com/PyTorchLightning/pytorch-lightning/pull/4695))

### Removed

- Removed `reorder` parameter of the `auc` metric ([#5004](https://github.com/PyTorchLightning/pytorch-lightning/pull/5004))
- Removed `multiclass_roc` and `multiclass_precision_recall_curve`, use `roc` and `precision_recall_curve` instead ([#4549](https://github.com/PyTorchLightning/pytorch-lightning/pull/4549))

### Fixed

- Added feature to move tensors to CPU before saving ([#4309](https://github.com/PyTorchLightning/pytorch-lightning/pull/4309))
- Fixed `LoggerConnector` to have logged metrics on root device in DP ([#4138](https://github.com/PyTorchLightning/pytorch-lightning/pull/4138))
- Auto convert tensors to contiguous format when `gather_all` ([#4907](https://github.com/PyTorchLightning/pytorch-lightning/pull/4907))
- Fixed `PYTHONPATH` for ddp test model ([#4528](https://github.com/PyTorchLightning/pytorch-lightning/pull/4528))
- Fixed allowing logger to support indexing ([#4595](https://github.com/PyTorchLightning/pytorch-lightning/pull/4595))
- Fixed DDP and manual_optimization ([#4976](https://github.com/PyTorchLightning/pytorch-lightning/pull/4976))


## [1.0.8] - 2020-11-24

### Added

- Added casting to python types for numpy scalars when logging `hparams` ([#4647](https://github.com/PyTorchLightning/pytorch-lightning/pull/4647))
- Added warning when progress bar refresh rate is less than 20 on Google Colab to prevent crashing ([#4654](https://github.com/PyTorchLightning/pytorch-lightning/pull/4654))
- Added `F1` class metric ([#4656](https://github.com/PyTorchLightning/pytorch-lightning/pull/4656))

### Changed

- Consistently use `step=trainer.global_step` in `LearningRateMonitor` independently of `logging_interval` ([#4376](https://github.com/PyTorchLightning/pytorch-lightning/pull/4376))
- Metric states are no longer as default added to `state_dict` ([#4685](https://github.com/PyTorchLightning/pytorch-lightning/pull/4685))
- Renamed class metric `Fbeta` >> `FBeta` ([#4656](https://github.com/PyTorchLightning/pytorch-lightning/pull/4656))
- Model summary: add 1 decimal place ([#4745](https://github.com/PyTorchLightning/pytorch-lightning/pull/4745))
- Do not override `PYTHONWARNINGS` ([#4700](https://github.com/PyTorchLightning/pytorch-lightning/pull/4700))
- Changed `init_ddp_connection` moved from `DDP` to `DDPPlugin` ([#4407](https://github.com/PyTorchLightning/pytorch-lightning/pull/4407))


### Fixed

- Fixed checkpoint `hparams` dict casting when `omegaconf` is available ([#4770](https://github.com/PyTorchLightning/pytorch-lightning/pull/4770))
- Fixed incomplete progress bars when total batches not divisible by refresh rate ([#4577](https://github.com/PyTorchLightning/pytorch-lightning/pull/4577))
- Updated SSIM metric ([#4566](https://github.com/PyTorchLightning/pytorch-lightning/pull/4566))
- Fixed batch_arg_name - add `batch_arg_name` to all calls to `_adjust_batch_size`bug ([#4812](https://github.com/PyTorchLightning/pytorch-lightning/pull/4812))
- Fixed `torchtext` data to GPU ([#4785](https://github.com/PyTorchLightning/pytorch-lightning/pull/4785))
- Fixed a crash bug in MLFlow logger ([#4716](https://github.com/PyTorchLightning/pytorch-lightning/pull/4716))

## [1.0.7] - 2020-11-17

### Added

- Added lambda closure to `manual_optimizer_step` ([#4618](https://github.com/PyTorchLightning/pytorch-lightning/pull/4618))

### Changed

- Change Metrics `persistent` default mode to `False` ([#4685](https://github.com/PyTorchLightning/pytorch-lightning/pull/4685))
- LoggerConnector log_metrics will use `total_batch_idx` instead of `global_step` when logging on `training step` ([#4738](https://github.com/PyTorchLightning/pytorch-lightning/pull/4738))


### Fixed

- Prevent crash if `sync_dist=True` on CPU ([#4626](https://github.com/PyTorchLightning/pytorch-lightning/pull/4626))
- Fixed average pbar Metrics ([#4534](https://github.com/PyTorchLightning/pytorch-lightning/pull/4534))
- Fixed `setup` callback hook to correctly pass the LightningModule through ([#4608](https://github.com/PyTorchLightning/pytorch-lightning/pull/4608))
- Allowing decorate model init with saving `hparams` inside ([#4662](https://github.com/PyTorchLightning/pytorch-lightning/pull/4662))
- Fixed `split_idx` set by `LoggerConnector` in `on_trainer_init` to `Trainer`  ([#4697](https://github.com/PyTorchLightning/pytorch-lightning/pull/4697))


## [1.0.6] - 2020-11-11

### Added

- Added metrics aggregation in Horovod and fixed early stopping ([#3775](https://github.com/PyTorchLightning/pytorch-lightning/pull/3775))
- Added `manual_optimizer_step` which work with `AMP Native` and `accumulated_grad_batches` ([#4485](https://github.com/PyTorchLightning/pytorch-lightning/pull/4485))
- Added `persistent(mode)` method to metrics, to enable and disable metric states being added to `state_dict` ([#4482](https://github.com/PyTorchLightning/pytorch-lightning/pull/4482))
- Added congratulations at the end of our notebooks ([#4555](https://github.com/PyTorchLightning/pytorch-lightning/pull/4555))
- Added parameters `move_metrics_to_cpu` in Trainer to disable gpu leak ([#4592](https://github.com/PyTorchLightning/pytorch-lightning/pull/4592))


### Changed

- Changed `fsspec` to tuner ([#4458](https://github.com/PyTorchLightning/pytorch-lightning/pull/4458))
- Unify SLURM/TorchElastic under backend plugin ([#4578](https://github.com/PyTorchLightning/pytorch-lightning/pull/4578),
        [#4580](https://github.com/PyTorchLightning/pytorch-lightning/pull/4580),
        [#4581](https://github.com/PyTorchLightning/pytorch-lightning/pull/4581),
        [#4582](https://github.com/PyTorchLightning/pytorch-lightning/pull/4582),
        [#4583](https://github.com/PyTorchLightning/pytorch-lightning/pull/4583))

### Fixed

- Fixed feature-lack in `hpc_load` ([#4526](https://github.com/PyTorchLightning/pytorch-lightning/pull/4526))
- Fixed metrics states being overridden in DDP mode ([#4482](https://github.com/PyTorchLightning/pytorch-lightning/pull/4482))
- Fixed `lightning_getattr`, `lightning_hasattr` not finding the correct attributes in datamodule ([#4347](https://github.com/PyTorchLightning/pytorch-lightning/pull/4347))
- Fixed automatic optimization AMP by `manual_optimization_step` ([#4485](https://github.com/PyTorchLightning/pytorch-lightning/pull/4485))
- Replace `MisconfigurationException` with warning in `ModelCheckpoint` Callback ([#4560](https://github.com/PyTorchLightning/pytorch-lightning/pull/4560))
- Fixed logged keys in mlflow logger ([#4412](https://github.com/PyTorchLightning/pytorch-lightning/pull/4412))
- Fixed `is_picklable` by catching `AttributeError` ([#4508](https://github.com/PyTorchLightning/pytorch-lightning/pull/4508))
- Fixed multi test dataloaders dict `AttributeError` error ([#4480](https://github.com/PyTorchLightning/pytorch-lightning/pull/4480))
- Fixed show progress bar only for `progress_rank 0` on `DDP_SLURM` ([#4437](https://github.com/PyTorchLightning/pytorch-lightning/pull/4437))

## [1.0.5] - 2020-11-03

### Added

- Added PyTorch 1.7 Stable support ([#3821](https://github.com/PyTorchLightning/pytorch-lightning/pull/3821))
- Added timeout for `tpu_device_exists` to ensure process does not hang indefinitely ([#4340](https://github.com/PyTorchLightning/pytorch-lightning/pull/4340))

### Changed

- W&B log in sync with `Trainer` step ([#4405](https://github.com/PyTorchLightning/pytorch-lightning/pull/4405))
- Hook `on_after_backward` is called only when `optimizer_step` is being called ([#4439](https://github.com/PyTorchLightning/pytorch-lightning/pull/4439))
- Moved `track_and_norm_grad` into `training loop` and called only when `optimizer_step` is being called ([#4439](https://github.com/PyTorchLightning/pytorch-lightning/pull/4439))
- Changed type checker with explicit cast of `ref_model` object ([#4457](https://github.com/PyTorchLightning/pytorch-lightning/pull/4457))
- Changed `distributed_backend` -> `accelerator` ([#4429](https://github.com/PyTorchLightning/pytorch-lightning/pull/4429))

### Deprecated

- Deprecated passing `ModelCheckpoint` instance to `checkpoint_callback` Trainer argument ([#4336](https://github.com/PyTorchLightning/pytorch-lightning/pull/4336))

### Fixed

- Disable saving checkpoints if not trained ([#4372](https://github.com/PyTorchLightning/pytorch-lightning/pull/4372))
- Fixed error using `auto_select_gpus=True` with `gpus=-1` ([#4209](https://github.com/PyTorchLightning/pytorch-lightning/pull/4209))
- Disabled training when `limit_train_batches=0` ([#4371](https://github.com/PyTorchLightning/pytorch-lightning/pull/4371))
- Fixed that metrics do not store computational graph for all seen data ([#4313](https://github.com/PyTorchLightning/pytorch-lightning/pull/4313))
- Fixed AMP unscale for `on_after_backward` ([#4439](https://github.com/PyTorchLightning/pytorch-lightning/pull/4439))
- Fixed TorchScript export when module includes Metrics ([#4428](https://github.com/PyTorchLightning/pytorch-lightning/pull/4428))
- Fixed TorchScript trace method's data to device and docstring ([#4360](https://github.com/PyTorchLightning/pytorch-lightning/pull/4360))
- Fixed CSV logger warning ([#4419](https://github.com/PyTorchLightning/pytorch-lightning/pull/4419))
- Fixed skip DDP parameter sync ([#4301](https://github.com/PyTorchLightning/pytorch-lightning/pull/4301))
- Fixed `WandbLogger` _sanitize_callable function ([#4422](https://github.com/PyTorchLightning/pytorch-lightning/pull/4422))
- Fixed `AMP Native` `_unscale` gradient ([#4441](https://github.com/PyTorchLightning/pytorch-lightning/pull/4441))


## [1.0.4] - 2020-10-27

### Added

- Added `dirpath` and `filename` parameter in `ModelCheckpoint` ([#4213](https://github.com/PyTorchLightning/pytorch-lightning/pull/4213))
- Added plugins docs and DDPPlugin to customize ddp across all accelerators ([#4258](https://github.com/PyTorchLightning/pytorch-lightning/pull/4285))
- Added `strict` option to the scheduler dictionary ([#3586](https://github.com/PyTorchLightning/pytorch-lightning/pull/3586))
- Added `fsspec` support for profilers ([#4162](https://github.com/PyTorchLightning/pytorch-lightning/pull/4162))
- Added autogenerated helptext to `Trainer.add_argparse_args` ([#4344](https://github.com/PyTorchLightning/pytorch-lightning/pull/4344))
- Added support for string values in `Trainer`'s `profiler` parameter ([#3656](https://github.com/PyTorchLightning/pytorch-lightning/pull/3656))
- Added `optimizer_closure` to `optimizer.step` when supported ([#4190](https://github.com/PyTorchLightning/pytorch-lightning/pull/4190))
- Added unification of regression metrics ([#4166](https://github.com/PyTorchLightning/pytorch-lightning/pull/4166))
- Added checkpoint load from Bytes ([#4314](https://github.com/PyTorchLightning/pytorch-lightning/pull/4314))

### Changed

- Improved error messages for invalid `configure_optimizers` returns ([#3587](https://github.com/PyTorchLightning/pytorch-lightning/pull/3587))
- Allow changing the logged step value in `validation_step` ([#4130](https://github.com/PyTorchLightning/pytorch-lightning/pull/4130))
- Allow setting `replace_sampler_ddp=True` with a distributed sampler already added ([#4273](https://github.com/PyTorchLightning/pytorch-lightning/pull/4273))
- Fixed santized parameters for `WandbLogger.log_hyperparams` ([#4320](https://github.com/PyTorchLightning/pytorch-lightning/pull/4320))

### Deprecated

- Deprecated `filepath` in `ModelCheckpoint` ([#4213](https://github.com/PyTorchLightning/pytorch-lightning/pull/4213))
- Deprecated `reorder` parameter of the `auc` metric ([#4237](https://github.com/PyTorchLightning/pytorch-lightning/pull/4237))
- Deprecated bool values in `Trainer`'s `profiler` parameter ([#3656](https://github.com/PyTorchLightning/pytorch-lightning/pull/3656))

### Fixed

- Fixed setting device ids in DDP ([#4297](https://github.com/PyTorchLightning/pytorch-lightning/pull/4297))
- Fixed synchronization of best model path in `ddp_accelerator` ([#4323](https://github.com/PyTorchLightning/pytorch-lightning/pull/4323))
- Fixed `WandbLogger` not uploading checkpoint artifacts at the end of training ([#4341](https://github.com/PyTorchLightning/pytorch-lightning/pull/4341))
- Fixed `FBeta` computation ([#4183](https://github.com/PyTorchLightning/pytorch-lightning/pull/4183))
- Fixed `accumulation across batches` has completed `before breaking training loop` ([#4278](https://github.com/PyTorchLightning/pytorch-lightning/pull/4278))
- Fixed `ModelCheckpoint` don't increase current_epoch and global_step when not training ([#4291](https://github.com/PyTorchLightning/pytorch-lightning/pull/4291))
- Fixed `COMET_EXPERIMENT_KEY` environment variable usage in comet logger ([#4230](https://github.com/PyTorchLightning/pytorch-lightning/pull/4230))

## [1.0.3] - 2020-10-20

### Added

- Added persistent flag to `Metric.add_state` ([#4195](https://github.com/PyTorchLightning/pytorch-lightning/pull/4195))

### Changed

- Used `checkpoint_connector.hpc_save` in SLURM ([#4217](https://github.com/PyTorchLightning/pytorch-lightning/pull/4217))
- Moved base req. to root ([#4219](https://github.com/PyTorchLightning/pytorch-lightning/pull/4219))

### Fixed

- Fixed `hparams` assign in init ([#4189](https://github.com/PyTorchLightning/pytorch-lightning/pull/4189))
- Fixed overwrite check for model hooks ([#4010](https://github.com/PyTorchLightning/pytorch-lightning/pull/4010))


## [1.0.2] - 2020-10-15

### Added

- Added trace functionality to the function `to_torchscript` ([#4142](https://github.com/PyTorchLightning/pytorch-lightning/pull/4142))

### Changed

- Called `on_load_checkpoint` before loading `state_dict` ([#4057](https://github.com/PyTorchLightning/pytorch-lightning/pull/4057))

### Removed

- Removed duplicate metric vs step log for train loop ([#4173](https://github.com/PyTorchLightning/pytorch-lightning/pull/4173))

### Fixed

- Fixed the `self.log` problem in `validation_step()` ([#4169](https://github.com/PyTorchLightning/pytorch-lightning/pull/4169))
- Fixed `hparams` saving - save the state when `save_hyperparameters()` is called [in `__init__`] ([#4163](https://github.com/PyTorchLightning/pytorch-lightning/pull/4163))
- Fixed runtime failure while exporting `hparams` to yaml ([#4158](https://github.com/PyTorchLightning/pytorch-lightning/pull/4158))


## [1.0.1] - 2020-10-14

### Added

- Added getstate/setstate method for torch.save serialization ([#4127](https://github.com/PyTorchLightning/pytorch-lightning/pull/4127))


## [1.0.0] - 2020-10-13

### Added

- Added Explained Variance Metric + metric fix ([#4013](https://github.com/PyTorchLightning/pytorch-lightning/pull/4013))
- Added Metric <-> Lightning Module integration tests ([#4008](https://github.com/PyTorchLightning/pytorch-lightning/pull/4008))
- Added parsing OS env vars in `Trainer` ([#4022](https://github.com/PyTorchLightning/pytorch-lightning/pull/4022))
- Added classification metrics ([#4043](https://github.com/PyTorchLightning/pytorch-lightning/pull/4043))
- Updated explained variance metric ([#4024](https://github.com/PyTorchLightning/pytorch-lightning/pull/4024))
- Enabled plugins ([#4041](https://github.com/PyTorchLightning/pytorch-lightning/pull/4041))
- Enabled custom clusters ([#4048](https://github.com/PyTorchLightning/pytorch-lightning/pull/4048))
- Enabled passing in custom accelerators ([#4050](https://github.com/PyTorchLightning/pytorch-lightning/pull/4050))
- Added `LightningModule.toggle_optimizer` ([#4058](https://github.com/PyTorchLightning/pytorch-lightning/pull/4058))
- Added `LightningModule.manual_backward` ([#4063](https://github.com/PyTorchLightning/pytorch-lightning/pull/4063))
- Added `output` argument to `*_batch_end` hooks ([#3965](https://github.com/PyTorchLightning/pytorch-lightning/pull/3965),
    [#3966](https://github.com/PyTorchLightning/pytorch-lightning/pull/3966))
- Added `output` argument to `*_epoch_end` hooks ([#3967](https://github.com/PyTorchLightning/pytorch-lightning/pull/3967))

### Changed

- Integrated metrics API with self.log ([#3961](https://github.com/PyTorchLightning/pytorch-lightning/pull/3961))
- Decoupled Apex ([#4052](https://github.com/PyTorchLightning/pytorch-lightning/pull/4052),
        [#4054](https://github.com/PyTorchLightning/pytorch-lightning/pull/4054),
        [#4055](https://github.com/PyTorchLightning/pytorch-lightning/pull/4055),
        [#4056](https://github.com/PyTorchLightning/pytorch-lightning/pull/4056),
        [#4058](https://github.com/PyTorchLightning/pytorch-lightning/pull/4058),
        [#4060](https://github.com/PyTorchLightning/pytorch-lightning/pull/4060),
        [#4061](https://github.com/PyTorchLightning/pytorch-lightning/pull/4061),
        [#4062](https://github.com/PyTorchLightning/pytorch-lightning/pull/4062),
        [#4063](https://github.com/PyTorchLightning/pytorch-lightning/pull/4063),
        [#4064](https://github.com/PyTorchLightning/pytorch-lightning/pull/4064),
        [#4065](https://github.com/PyTorchLightning/pytorch-lightning/pull/4065))
- Renamed all backends to `Accelerator` ([#4066](https://github.com/PyTorchLightning/pytorch-lightning/pull/4066))
- Enabled manual returns ([#4089](https://github.com/PyTorchLightning/pytorch-lightning/pull/4089))

### Removed

- Removed support for EvalResult and TrainResult ([#3968](https://github.com/PyTorchLightning/pytorch-lightning/pull/3968))
- Removed deprecated trainer flags: `overfit_pct`, `log_save_interval`, `row_log_interval` ([#3969](https://github.com/PyTorchLightning/pytorch-lightning/pull/3969))
- Removed deprecated early_stop_callback ([#3982](https://github.com/PyTorchLightning/pytorch-lightning/pull/3982))
- Removed deprecated model hooks ([#3980](https://github.com/PyTorchLightning/pytorch-lightning/pull/3980))
- Removed deprecated callbacks ([#3979](https://github.com/PyTorchLightning/pytorch-lightning/pull/3979))
- Removed `trainer` argument in `LightningModule.backward` [#4056](https://github.com/PyTorchLightning/pytorch-lightning/pull/4056))

### Fixed

- Fixed `current_epoch` property update to reflect true epoch number inside `LightningDataModule`, when `reload_dataloaders_every_epoch=True`. ([#3974](https://github.com/PyTorchLightning/pytorch-lightning/pull/3974))
- Fixed to print scaler value in progress bar ([#4053](https://github.com/PyTorchLightning/pytorch-lightning/pull/4053))
- Fixed mismatch between docstring and code regarding when `on_load_checkpoint` hook is called ([#3996](https://github.com/PyTorchLightning/pytorch-lightning/pull/3996))


## [0.10.0] - 2020-10-07

### Added

- Added new Metrics API. ([#3868](https://github.com/PyTorchLightning/pytorch-lightning/pull/3868), [#3921](https://github.com/PyTorchLightning/pytorch-lightning/pull/3921))
- Enable PyTorch 1.7 compatibility ([#3541](https://github.com/PyTorchLightning/pytorch-lightning/pull/3541))
- Added `LightningModule.to_torchscript` to support exporting as `ScriptModule` ([#3258](https://github.com/PyTorchLightning/pytorch-lightning/pull/3258))
- Added warning when dropping unpicklable `hparams` ([#2874](https://github.com/PyTorchLightning/pytorch-lightning/pull/2874))
- Added EMB similarity ([#3349](https://github.com/PyTorchLightning/pytorch-lightning/pull/3349))
- Added `ModelCheckpoint.to_yaml` method ([#3048](https://github.com/PyTorchLightning/pytorch-lightning/pull/3048))
- Allow `ModelCheckpoint` monitor to be `None`, meaning it will always save ([#3630](https://github.com/PyTorchLightning/pytorch-lightning/pull/3630))
- Disabled optimizers setup during testing ([#3059](https://github.com/PyTorchLightning/pytorch-lightning/pull/3059))
- Added support for datamodules to save and load checkpoints when training ([#3563](https://github.com/PyTorchLightning/pytorch-lightning/pull/3563))
- Added support for datamodule in learning rate finder ([#3425](https://github.com/PyTorchLightning/pytorch-lightning/pull/3425))
- Added gradient clip test for native AMP ([#3754](https://github.com/PyTorchLightning/pytorch-lightning/pull/3754))
- Added dist lib to enable syncing anything across devices ([#3762](https://github.com/PyTorchLightning/pytorch-lightning/pull/3762))
- Added `broadcast` to `TPUBackend` ([#3814](https://github.com/PyTorchLightning/pytorch-lightning/pull/3814))
- Added `XLADeviceUtils` class to check XLA device type ([#3274](https://github.com/PyTorchLightning/pytorch-lightning/pull/3274))

### Changed

- Refactored accelerator backends:
   * moved TPU `xxx_step` to backend ([#3118](https://github.com/PyTorchLightning/pytorch-lightning/pull/3118))
   * refactored DDP backend `forward` ([#3119](https://github.com/PyTorchLightning/pytorch-lightning/pull/3119))
   * refactored GPU backend `__step` ([#3120](https://github.com/PyTorchLightning/pytorch-lightning/pull/3120))
   * refactored Horovod backend ([#3121](https://github.com/PyTorchLightning/pytorch-lightning/pull/3121),
        [#3122](https://github.com/PyTorchLightning/pytorch-lightning/pull/3122))
   * remove obscure forward call in eval + CPU backend `___step` ([#3123](https://github.com/PyTorchLightning/pytorch-lightning/pull/3123))
   * reduced all simplified forward ([#3126](https://github.com/PyTorchLightning/pytorch-lightning/pull/3126))
   * added hook base method ([#3127](https://github.com/PyTorchLightning/pytorch-lightning/pull/3127))
   * refactor eval loop to use hooks - use `test_mode` for if so we can split later ([#3129](https://github.com/PyTorchLightning/pytorch-lightning/pull/3129))
   * moved `___step_end` hooks ([#3130](https://github.com/PyTorchLightning/pytorch-lightning/pull/3130))
   * training forward refactor ([#3134](https://github.com/PyTorchLightning/pytorch-lightning/pull/3134))
   * training AMP scaling refactor ([#3135](https://github.com/PyTorchLightning/pytorch-lightning/pull/3135))
   * eval step scaling factor ([#3136](https://github.com/PyTorchLightning/pytorch-lightning/pull/3136))
   * add eval loop object to streamline eval loop ([#3138](https://github.com/PyTorchLightning/pytorch-lightning/pull/3138))
   * refactored dataloader process hook ([#3139](https://github.com/PyTorchLightning/pytorch-lightning/pull/3139))
   * refactored inner eval loop ([#3141](https://github.com/PyTorchLightning/pytorch-lightning/pull/3141))
   * final inner eval loop hooks ([#3154](https://github.com/PyTorchLightning/pytorch-lightning/pull/3154))
   * clean up hooks in `run_evaluation` ([#3156](https://github.com/PyTorchLightning/pytorch-lightning/pull/3156))
   * clean up data reset ([#3161](https://github.com/PyTorchLightning/pytorch-lightning/pull/3161))
   * expand eval loop out ([#3165](https://github.com/PyTorchLightning/pytorch-lightning/pull/3165))
   * moved hooks around in eval loop ([#3195](https://github.com/PyTorchLightning/pytorch-lightning/pull/3195))
   * remove `_evaluate` fx ([#3197](https://github.com/PyTorchLightning/pytorch-lightning/pull/3197))
   * `Trainer.fit` hook clean up ([#3198](https://github.com/PyTorchLightning/pytorch-lightning/pull/3198))
   * DDPs train hooks ([#3203](https://github.com/PyTorchLightning/pytorch-lightning/pull/3203))
   * refactor DDP backend ([#3204](https://github.com/PyTorchLightning/pytorch-lightning/pull/3204),
        [#3207](https://github.com/PyTorchLightning/pytorch-lightning/pull/3207),
        [#3208](https://github.com/PyTorchLightning/pytorch-lightning/pull/3208),
        [#3209](https://github.com/PyTorchLightning/pytorch-lightning/pull/3209),
        [#3210](https://github.com/PyTorchLightning/pytorch-lightning/pull/3210))
   * reduced accelerator selection ([#3211](https://github.com/PyTorchLightning/pytorch-lightning/pull/3211))
   * group prepare data hook ([#3212](https://github.com/PyTorchLightning/pytorch-lightning/pull/3212))
   * added data connector ([#3285](https://github.com/PyTorchLightning/pytorch-lightning/pull/3285))
   * modular is_overridden ([#3290](https://github.com/PyTorchLightning/pytorch-lightning/pull/3290))
   * adding `Trainer.tune()` ([#3293](https://github.com/PyTorchLightning/pytorch-lightning/pull/3293))
   * move `run_pretrain_routine` -> `setup_training` ([#3294](https://github.com/PyTorchLightning/pytorch-lightning/pull/3294))
   * move train outside of setup training ([#3297](https://github.com/PyTorchLightning/pytorch-lightning/pull/3297))
   * move `prepare_data` to data connector ([#3307](https://github.com/PyTorchLightning/pytorch-lightning/pull/3307))
   * moved accelerator router ([#3309](https://github.com/PyTorchLightning/pytorch-lightning/pull/3309))
   * train loop refactor - moving train loop to own object ([#3310](https://github.com/PyTorchLightning/pytorch-lightning/pull/3310),
        [#3312](https://github.com/PyTorchLightning/pytorch-lightning/pull/3312),
        [#3313](https://github.com/PyTorchLightning/pytorch-lightning/pull/3313),
        [#3314](https://github.com/PyTorchLightning/pytorch-lightning/pull/3314))
   * duplicate data interface definition up into DataHooks class ([#3344](https://github.com/PyTorchLightning/pytorch-lightning/pull/3344))
   * inner train loop ([#3359](https://github.com/PyTorchLightning/pytorch-lightning/pull/3359),
        [#3361](https://github.com/PyTorchLightning/pytorch-lightning/pull/3361),
        [#3362](https://github.com/PyTorchLightning/pytorch-lightning/pull/3362),
        [#3363](https://github.com/PyTorchLightning/pytorch-lightning/pull/3363),
        [#3365](https://github.com/PyTorchLightning/pytorch-lightning/pull/3365),
        [#3366](https://github.com/PyTorchLightning/pytorch-lightning/pull/3366),
        [#3367](https://github.com/PyTorchLightning/pytorch-lightning/pull/3367),
        [#3368](https://github.com/PyTorchLightning/pytorch-lightning/pull/3368),
        [#3369](https://github.com/PyTorchLightning/pytorch-lightning/pull/3369),
        [#3370](https://github.com/PyTorchLightning/pytorch-lightning/pull/3370),
        [#3371](https://github.com/PyTorchLightning/pytorch-lightning/pull/3371),
        [#3372](https://github.com/PyTorchLightning/pytorch-lightning/pull/3372),
        [#3373](https://github.com/PyTorchLightning/pytorch-lightning/pull/3373),
        [#3374](https://github.com/PyTorchLightning/pytorch-lightning/pull/3374),
        [#3375](https://github.com/PyTorchLightning/pytorch-lightning/pull/3375),
        [#3376](https://github.com/PyTorchLightning/pytorch-lightning/pull/3376),
        [#3385](https://github.com/PyTorchLightning/pytorch-lightning/pull/3385),
        [#3388](https://github.com/PyTorchLightning/pytorch-lightning/pull/3388),
        [#3397](https://github.com/PyTorchLightning/pytorch-lightning/pull/3397))
   * all logging related calls in a connector ([#3395](https://github.com/PyTorchLightning/pytorch-lightning/pull/3395))
   * device parser ([#3400](https://github.com/PyTorchLightning/pytorch-lightning/pull/3400),
        [#3405](https://github.com/PyTorchLightning/pytorch-lightning/pull/3405))
   * added model connector ([#3407](https://github.com/PyTorchLightning/pytorch-lightning/pull/3407))
   * moved eval loop logging to loggers ([#3408](https://github.com/PyTorchLightning/pytorch-lightning/pull/3408))
   * moved eval loop (#3412[#3408](https://github.com/PyTorchLightning/pytorch-lightning/pull/3408))
   * trainer/separate argparse ([#3421](https://github.com/PyTorchLightning/pytorch-lightning/pull/3421),
        [#3428](https://github.com/PyTorchLightning/pytorch-lightning/pull/3428),
        [#3432](https://github.com/PyTorchLightning/pytorch-lightning/pull/3432))
   * move `lr_finder` ([#3434](https://github.com/PyTorchLightning/pytorch-lightning/pull/3434))
   * organize args (#[#3435](https://github.com/PyTorchLightning/pytorch-lightning/pull/3435),
        [#3442](https://github.com/PyTorchLightning/pytorch-lightning/pull/3442),
        [#3447](https://github.com/PyTorchLightning/pytorch-lightning/pull/3447),
        [#3448](https://github.com/PyTorchLightning/pytorch-lightning/pull/3448),
        [#3449](https://github.com/PyTorchLightning/pytorch-lightning/pull/3449),
        [#3456](https://github.com/PyTorchLightning/pytorch-lightning/pull/3456))
   * move specific accelerator code ([#3457](https://github.com/PyTorchLightning/pytorch-lightning/pull/3457))
   * group connectors ([#3472](https://github.com/PyTorchLightning/pytorch-lightning/pull/3472))
   * accelerator connector methods x/n ([#3469](https://github.com/PyTorchLightning/pytorch-lightning/pull/3469),
        [#3470](https://github.com/PyTorchLightning/pytorch-lightning/pull/3470),
        [#3474](https://github.com/PyTorchLightning/pytorch-lightning/pull/3474))
   * merge backends x/n ([#3476](https://github.com/PyTorchLightning/pytorch-lightning/pull/3476),
        [#3477](https://github.com/PyTorchLightning/pytorch-lightning/pull/3477),
        [#3478](https://github.com/PyTorchLightning/pytorch-lightning/pull/3478),
        [#3480](https://github.com/PyTorchLightning/pytorch-lightning/pull/3480),
        [#3482](https://github.com/PyTorchLightning/pytorch-lightning/pull/3482))
   * apex plugin ([#3502](https://github.com/PyTorchLightning/pytorch-lightning/pull/3502))
   * precision plugins ([#3504](https://github.com/PyTorchLightning/pytorch-lightning/pull/3504))
   * Result - make monitor default to `checkpoint_on` to simplify ([#3571](https://github.com/PyTorchLightning/pytorch-lightning/pull/3571))
   * reference to the Trainer on the `LightningDataModule` ([#3684](https://github.com/PyTorchLightning/pytorch-lightning/pull/3684))
   * add `.log` to lightning module ([#3686](https://github.com/PyTorchLightning/pytorch-lightning/pull/3686),
        [#3699](https://github.com/PyTorchLightning/pytorch-lightning/pull/3699),
        [#3701](https://github.com/PyTorchLightning/pytorch-lightning/pull/3701),
        [#3704](https://github.com/PyTorchLightning/pytorch-lightning/pull/3704),
        [#3715](https://github.com/PyTorchLightning/pytorch-lightning/pull/3715))
   * enable tracking original metric when step and epoch are both true ([#3685](https://github.com/PyTorchLightning/pytorch-lightning/pull/3685))
   * deprecated results obj, added support for simpler comms ([#3681](https://github.com/PyTorchLightning/pytorch-lightning/pull/3681))
   * move backends back to individual files ([#3712](https://github.com/PyTorchLightning/pytorch-lightning/pull/3712))
   * fixes logging for eval steps ([#3763](https://github.com/PyTorchLightning/pytorch-lightning/pull/3763))
   * decoupled DDP, DDP spawn ([#3733](https://github.com/PyTorchLightning/pytorch-lightning/pull/3733),
        [#3766](https://github.com/PyTorchLightning/pytorch-lightning/pull/3766),
        [#3767](https://github.com/PyTorchLightning/pytorch-lightning/pull/3767),
        [#3774](https://github.com/PyTorchLightning/pytorch-lightning/pull/3774),
        [#3802](https://github.com/PyTorchLightning/pytorch-lightning/pull/3802),
        [#3806](https://github.com/PyTorchLightning/pytorch-lightning/pull/3806),
        [#3817](https://github.com/PyTorchLightning/pytorch-lightning/pull/3817),
        [#3819](https://github.com/PyTorchLightning/pytorch-lightning/pull/3819),
        [#3927](https://github.com/PyTorchLightning/pytorch-lightning/pull/3927))
   * remove weight loading hack for ddp_cpu ([#3808](https://github.com/PyTorchLightning/pytorch-lightning/pull/3808))
   * separate `torchelastic` from DDP ([#3810](https://github.com/PyTorchLightning/pytorch-lightning/pull/3810))
   * separate SLURM from DDP ([#3809](https://github.com/PyTorchLightning/pytorch-lightning/pull/3809))
   * decoupled DDP2 ([#3816](https://github.com/PyTorchLightning/pytorch-lightning/pull/3816))
   * bug fix with logging val epoch end + monitor ([#3812](https://github.com/PyTorchLightning/pytorch-lightning/pull/3812))
   * callback system and init DDP ([#3836](https://github.com/PyTorchLightning/pytorch-lightning/pull/3836))
   * adding compute environments ([#3837](https://github.com/PyTorchLightning/pytorch-lightning/pull/3837), [#3842](https://github.com/PyTorchLightning/pytorch-lightning/pull/3842))
   * epoch can now log independently ([#3843](https://github.com/PyTorchLightning/pytorch-lightning/pull/3843))
   * test selecting the correct backend. temp backends while slurm and TorchElastic are decoupled ([#3848](https://github.com/PyTorchLightning/pytorch-lightning/pull/3848))
   * fixed `init_slurm_connection` causing hostname errors ([#3856](https://github.com/PyTorchLightning/pytorch-lightning/pull/3856))
   * moves init apex from LM to apex connector ([#3923](https://github.com/PyTorchLightning/pytorch-lightning/pull/3923))
   * moves sync bn to each backend ([#3925](https://github.com/PyTorchLightning/pytorch-lightning/pull/3925))
   * moves configure ddp to each backend ([#3924](https://github.com/PyTorchLightning/pytorch-lightning/pull/3924))
- Deprecation warning ([#3844](https://github.com/PyTorchLightning/pytorch-lightning/pull/3844))
- Changed `LearningRateLogger` to `LearningRateMonitor` ([#3251](https://github.com/PyTorchLightning/pytorch-lightning/pull/3251))
- Used `fsspec` instead of `gfile` for all IO ([#3320](https://github.com/PyTorchLightning/pytorch-lightning/pull/3320))
    * Swaped `torch.load` for `fsspec` load in DDP spawn backend ([#3787](https://github.com/PyTorchLightning/pytorch-lightning/pull/3787))
    * Swaped `torch.load` for `fsspec` load in cloud_io loading ([#3692](https://github.com/PyTorchLightning/pytorch-lightning/pull/3692))
    * Added support for `to_disk()` to use remote filepaths with `fsspec` ([#3930](https://github.com/PyTorchLightning/pytorch-lightning/pull/3930))
    * Updated model_checkpoint's to_yaml to use `fsspec` open ([#3801](https://github.com/PyTorchLightning/pytorch-lightning/pull/3801))
    * Fixed `fsspec` is inconsistent when doing `fs.ls` ([#3805](https://github.com/PyTorchLightning/pytorch-lightning/pull/3805))
- Refactor `GPUStatsMonitor` to improve training speed ([#3257](https://github.com/PyTorchLightning/pytorch-lightning/pull/3257))
- Changed IoU score behavior for classes absent in target and pred ([#3098](https://github.com/PyTorchLightning/pytorch-lightning/pull/3098))
- Changed IoU `remove_bg` bool to `ignore_index` optional int ([#3098](https://github.com/PyTorchLightning/pytorch-lightning/pull/3098))
- Changed defaults of `save_top_k` and `save_last` to `None` in ModelCheckpoint ([#3680](https://github.com/PyTorchLightning/pytorch-lightning/pull/3680))
- `row_log_interval` and `log_save_interval` are now based on training loop's `global_step` instead of epoch-internal batch index ([#3667](https://github.com/PyTorchLightning/pytorch-lightning/pull/3667))
- Silenced some warnings. verified ddp refactors ([#3483](https://github.com/PyTorchLightning/pytorch-lightning/pull/3483))
- Cleaning up stale logger tests ([#3490](https://github.com/PyTorchLightning/pytorch-lightning/pull/3490))
- Allow `ModelCheckpoint` monitor to be `None` ([#3633](https://github.com/PyTorchLightning/pytorch-lightning/pull/3633))
- Enable `None` model checkpoint default ([#3669](https://github.com/PyTorchLightning/pytorch-lightning/pull/3669))
- Skipped `best_model_path` if `checkpoint_callback` is `None` ([#2962](https://github.com/PyTorchLightning/pytorch-lightning/pull/2962))
- Used `raise .. from ..` to explicitly chain exceptions ([#3750](https://github.com/PyTorchLightning/pytorch-lightning/pull/3750))
-  Mocking loggers ([#3596](https://github.com/PyTorchLightning/pytorch-lightning/pull/3596),
    [#3617](https://github.com/PyTorchLightning/pytorch-lightning/pull/3617),
    [#3851](https://github.com/PyTorchLightning/pytorch-lightning/pull/3851),
    [#3859](https://github.com/PyTorchLightning/pytorch-lightning/pull/3859),
    [#3884](https://github.com/PyTorchLightning/pytorch-lightning/pull/3884),
    [#3853](https://github.com/PyTorchLightning/pytorch-lightning/pull/3853),
    [#3910](https://github.com/PyTorchLightning/pytorch-lightning/pull/3910),
    [#3889](https://github.com/PyTorchLightning/pytorch-lightning/pull/3889),
    [#3926](https://github.com/PyTorchLightning/pytorch-lightning/pull/3926))
- Write predictions in LightningModule instead of EvalResult [#3882](https://github.com/PyTorchLightning/pytorch-lightning/pull/3882)

### Deprecated

- Deprecated `TrainResult` and `EvalResult`, use `self.log` and `self.write` from the `LightningModule` to log metrics and write predictions. `training_step` can now only return a scalar (for the loss) or a dictionary with anything you want. ([#3681](https://github.com/PyTorchLightning/pytorch-lightning/pull/3681))
- Deprecate `early_stop_callback` Trainer argument ([#3845](https://github.com/PyTorchLightning/pytorch-lightning/pull/3845))
- Rename Trainer arguments `row_log_interval` >> `log_every_n_steps` and `log_save_interval` >> `flush_logs_every_n_steps` ([#3748](https://github.com/PyTorchLightning/pytorch-lightning/pull/3748))

### Removed

- Removed experimental Metric API ([#3943](https://github.com/PyTorchLightning/pytorch-lightning/pull/3943),
        [#3949](https://github.com/PyTorchLightning/pytorch-lightning/pull/3949),
        [#3946](https://github.com/PyTorchLightning/pytorch-lightning/pull/3946)), listed changes before final removal:
    * Added `EmbeddingSimilarity` metric ([#3349](https://github.com/PyTorchLightning/pytorch-lightning/pull/3349), [#3358](https://github.com/PyTorchLightning/pytorch-lightning/pull/3358))
    * Added hooks to metric module interface ([#2528](https://github.com/PyTorchLightning/pytorch-lightning/pull/2528))
    * Added error when AUROC metric is used for multiclass problems ([#3350](https://github.com/PyTorchLightning/pytorch-lightning/pull/3350))
    * Fixed `ModelCheckpoint` with `save_top_k=-1` option not tracking the best models when a monitor metric is available ([#3735](https://github.com/PyTorchLightning/pytorch-lightning/pull/3735))
    * Fixed counter-intuitive error being thrown in `Accuracy` metric for zero target tensor ([#3764](https://github.com/PyTorchLightning/pytorch-lightning/pull/3764))
    * Fixed aggregation of metrics ([#3517](https://github.com/PyTorchLightning/pytorch-lightning/pull/3517))
    * Fixed Metric aggregation ([#3321](https://github.com/PyTorchLightning/pytorch-lightning/pull/3321))
    * Fixed RMSLE metric ([#3188](https://github.com/PyTorchLightning/pytorch-lightning/pull/3188))
    * Renamed `reduction` to `class_reduction` in classification metrics ([#3322](https://github.com/PyTorchLightning/pytorch-lightning/pull/3322))
    * Changed `class_reduction` similar to sklearn for classification metrics ([#3322](https://github.com/PyTorchLightning/pytorch-lightning/pull/3322))
    * Renaming of precision recall metric ([#3308](https://github.com/PyTorchLightning/pytorch-lightning/pull/3308))

### Fixed

- Fixed `on_train_batch_start` hook to end epoch early ([#3700](https://github.com/PyTorchLightning/pytorch-lightning/pull/3700))
- Fixed `num_sanity_val_steps` is clipped to `limit_val_batches` ([#2917](https://github.com/PyTorchLightning/pytorch-lightning/pull/2917))
- Fixed ONNX model save on GPU ([#3145](https://github.com/PyTorchLightning/pytorch-lightning/pull/3145))
- Fixed `GpuUsageLogger` to work on different platforms ([#3008](https://github.com/PyTorchLightning/pytorch-lightning/pull/3008))
- Fixed auto-scale batch size not dumping `auto_lr_find` parameter ([#3151](https://github.com/PyTorchLightning/pytorch-lightning/pull/3151))
- Fixed `batch_outputs` with optimizer frequencies ([#3229](https://github.com/PyTorchLightning/pytorch-lightning/pull/3229))
- Fixed setting batch size in `LightningModule.datamodule` when using `auto_scale_batch_size` ([#3266](https://github.com/PyTorchLightning/pytorch-lightning/pull/3266))
- Fixed Horovod distributed backend compatibility with native AMP ([#3404](https://github.com/PyTorchLightning/pytorch-lightning/pull/3404))
- Fixed batch size auto scaling exceeding the size of the dataset ([#3271](https://github.com/PyTorchLightning/pytorch-lightning/pull/3271))
- Fixed getting `experiment_id` from MLFlow only once instead of each training loop ([#3394](https://github.com/PyTorchLightning/pytorch-lightning/pull/3394))
- Fixed `overfit_batches` which now correctly disables shuffling for the training loader. ([#3501](https://github.com/PyTorchLightning/pytorch-lightning/pull/3501))
- Fixed gradient norm tracking for `row_log_interval > 1` ([#3489](https://github.com/PyTorchLightning/pytorch-lightning/pull/3489))
- Fixed `ModelCheckpoint` name formatting ([#3164](https://github.com/PyTorchLightning/pytorch-lightning/pull/3163))
- Fixed example implementation of AutoEncoder ([#3190](https://github.com/PyTorchLightning/pytorch-lightning/pull/3190))
- Fixed invalid paths when remote logging with TensorBoard ([#3236](https://github.com/PyTorchLightning/pytorch-lightning/pull/3236))
- Fixed change `t()` to `transpose()` as XLA devices do not support `.t()` on 1-dim tensor ([#3252](https://github.com/PyTorchLightning/pytorch-lightning/pull/3252))
- Fixed (weights only) checkpoints loading without PL ([#3287](https://github.com/PyTorchLightning/pytorch-lightning/pull/3287))
- Fixed `gather_all_tensors` cross GPUs in DDP ([#3319](https://github.com/PyTorchLightning/pytorch-lightning/pull/3319))
- Fixed CometML save dir ([#3419](https://github.com/PyTorchLightning/pytorch-lightning/pull/3419))
- Fixed forward key metrics ([#3467](https://github.com/PyTorchLightning/pytorch-lightning/pull/3467))
- Fixed normalize mode at confusion matrix (replace NaNs with zeros) ([#3465](https://github.com/PyTorchLightning/pytorch-lightning/pull/3465))
- Fixed global step increment in training loop when `training_epoch_end` hook is used ([#3673](https://github.com/PyTorchLightning/pytorch-lightning/pull/3673))
- Fixed dataloader shuffling not getting turned off with `overfit_batches > 0` and `distributed_backend = "ddp"` ([#3534](https://github.com/PyTorchLightning/pytorch-lightning/pull/3534))
- Fixed determinism in `DDPSpawnBackend` when using `seed_everything` in main process ([#3335](https://github.com/PyTorchLightning/pytorch-lightning/pull/3335))
- Fixed `ModelCheckpoint` `period` to actually save every `period` epochs ([#3630](https://github.com/PyTorchLightning/pytorch-lightning/pull/3630))
- Fixed `val_progress_bar` total with `num_sanity_val_steps` ([#3751](https://github.com/PyTorchLightning/pytorch-lightning/pull/3751))
- Fixed Tuner dump: add `current_epoch` to dumped_params ([#3261](https://github.com/PyTorchLightning/pytorch-lightning/pull/3261))
- Fixed `current_epoch` and `global_step` properties mismatch between `Trainer` and `LightningModule` ([#3785](https://github.com/PyTorchLightning/pytorch-lightning/pull/3785))
- Fixed learning rate scheduler for optimizers with internal state ([#3897](https://github.com/PyTorchLightning/pytorch-lightning/pull/3897))
- Fixed `tbptt_reduce_fx` when non-floating tensors are logged ([#3796](https://github.com/PyTorchLightning/pytorch-lightning/pull/3796))
- Fixed model checkpoint frequency ([#3852](https://github.com/PyTorchLightning/pytorch-lightning/pull/3852))
- Fixed logging non-tensor scalar with result breaks subsequent epoch aggregation ([#3855](https://github.com/PyTorchLightning/pytorch-lightning/pull/3855))
- Fixed `TrainerEvaluationLoopMixin` activates `model.train()` at the end ([#3858](https://github.com/PyTorchLightning/pytorch-lightning/pull/3858))
- Fixed `overfit_batches` when using with multiple val/test_dataloaders ([#3857](https://github.com/PyTorchLightning/pytorch-lightning/pull/3857))
- Fixed enables `training_step` to return `None` ([#3862](https://github.com/PyTorchLightning/pytorch-lightning/pull/3862))
- Fixed init nan for checkpointing ([#3863](https://github.com/PyTorchLightning/pytorch-lightning/pull/3863))
- Fixed for `load_from_checkpoint` ([#2776](https://github.com/PyTorchLightning/pytorch-lightning/pull/2776))
- Fixes incorrect `batch_sizes` when Dataloader returns a dict with multiple tensors ([#3668](https://github.com/PyTorchLightning/pytorch-lightning/pull/3668))
- Fixed unexpected signature for `validation_step` ([#3947](https://github.com/PyTorchLightning/pytorch-lightning/pull/3947))

## [0.9.0] - 2020-08-20

### Added

- Added SyncBN for DDP ([#2801](https://github.com/PyTorchLightning/pytorch-lightning/pull/2801),
     [#2838](https://github.com/PyTorchLightning/pytorch-lightning/pull/2838))
- Added basic `CSVLogger` ([#2721](https://github.com/PyTorchLightning/pytorch-lightning/pull/2721))
- Added SSIM metrics ([#2671](https://github.com/PyTorchLightning/pytorch-lightning/pull/2671))
- Added BLEU metrics ([#2535](https://github.com/PyTorchLightning/pytorch-lightning/pull/2535))
- Added support to export a model to ONNX format ([#2596](https://github.com/PyTorchLightning/pytorch-lightning/pull/2596))
- Added support for `Trainer(num_sanity_val_steps=-1)` to check all validation data before training ([#2246](https://github.com/PyTorchLightning/pytorch-lightning/pull/2246))
- Added struct. output:
  * tests for val loop flow ([#2605](https://github.com/PyTorchLightning/pytorch-lightning/pull/2605))
  * `EvalResult` support for train and val. loop ([#2615](https://github.com/PyTorchLightning/pytorch-lightning/pull/2615),
       [#2651](https://github.com/PyTorchLightning/pytorch-lightning/pull/2651))
  * weighted average in results obj ([#2930](https://github.com/PyTorchLightning/pytorch-lightning/pull/2930))
  * fix result obj DP auto reduce ([#3013](https://github.com/PyTorchLightning/pytorch-lightning/pull/3013))
- Added class `LightningDataModule` ([#2668](https://github.com/PyTorchLightning/pytorch-lightning/pull/2668))
- Added support for PyTorch 1.6 ([#2745](https://github.com/PyTorchLightning/pytorch-lightning/pull/2745))
- Added call DataModule hooks implicitly in trainer ([#2755](https://github.com/PyTorchLightning/pytorch-lightning/pull/2755))
- Added support for Mean in DDP Sync ([#2568](https://github.com/PyTorchLightning/pytorch-lightning/pull/2568))
- Added remaining `sklearn` metrics: `AveragePrecision`, `BalancedAccuracy`, `CohenKappaScore`, `DCG`, `Hamming`, `Hinge`, `Jaccard`, `MeanAbsoluteError`, `MeanSquaredError`, `MeanSquaredLogError`, `MedianAbsoluteError`, `R2Score`, `MeanPoissonDeviance`, `MeanGammaDeviance`, `MeanTweedieDeviance`, `ExplainedVariance` ([#2562](https://github.com/PyTorchLightning/pytorch-lightning/pull/2562))
- Added support for `limit_{mode}_batches (int)` to work with infinite dataloader (IterableDataset) ([#2840](https://github.com/PyTorchLightning/pytorch-lightning/pull/2840))
- Added support returning python scalars in DP ([#1935](https://github.com/PyTorchLightning/pytorch-lightning/pull/1935))
- Added support to Tensorboard logger for OmegaConf `hparams` ([#2846](https://github.com/PyTorchLightning/pytorch-lightning/pull/2846))
- Added tracking of basic states in `Trainer` ([#2541](https://github.com/PyTorchLightning/pytorch-lightning/pull/2541))
- Tracks all outputs including TBPTT and multiple optimizers ([#2890](https://github.com/PyTorchLightning/pytorch-lightning/pull/2890))
- Added GPU Usage Logger ([#2932](https://github.com/PyTorchLightning/pytorch-lightning/pull/2932))
- Added `strict=False` for `load_from_checkpoint` ([#2819](https://github.com/PyTorchLightning/pytorch-lightning/pull/2819))
- Added saving test predictions on multiple GPUs ([#2926](https://github.com/PyTorchLightning/pytorch-lightning/pull/2926))
- Auto log the computational graph for loggers that support this ([#3003](https://github.com/PyTorchLightning/pytorch-lightning/pull/3003))
- Added warning when changing monitor and using results obj ([#3014](https://github.com/PyTorchLightning/pytorch-lightning/pull/3014))
- Added a hook `transfer_batch_to_device` to the `LightningDataModule` ([#3038](https://github.com/PyTorchLightning/pytorch-lightning/pull/3038))

### Changed

- Truncated long version numbers in progress bar ([#2594](https://github.com/PyTorchLightning/pytorch-lightning/pull/2594))
- Enabling val/test loop disabling ([#2692](https://github.com/PyTorchLightning/pytorch-lightning/pull/2692))
- Refactored into `accelerator` module:
    * GPU training ([#2704](https://github.com/PyTorchLightning/pytorch-lightning/pull/2704))
    * TPU training ([#2708](https://github.com/PyTorchLightning/pytorch-lightning/pull/2708))
    * DDP(2) backend ([#2796](https://github.com/PyTorchLightning/pytorch-lightning/pull/2796))
    * Retrieve last logged val from result by key ([#3049](https://github.com/PyTorchLightning/pytorch-lightning/pull/3049))
- Using `.comet.config` file for `CometLogger` ([#1913](https://github.com/PyTorchLightning/pytorch-lightning/pull/1913))
- Updated hooks arguments - breaking for `setup` and `teardown` ([#2850](https://github.com/PyTorchLightning/pytorch-lightning/pull/2850))
- Using `gfile` to support remote directories ([#2164](https://github.com/PyTorchLightning/pytorch-lightning/pull/2164))
- Moved optimizer creation after device placement for DDP backends ([#2904](https://github.com/PyTorchLightning/pytorch-lighting/pull/2904))
- Support `**DictConfig` for `hparam` serialization ([#2519](https://github.com/PyTorchLightning/pytorch-lightning/pull/2519))
- Removed callback metrics from test results obj ([#2994](https://github.com/PyTorchLightning/pytorch-lightning/pull/2994))
- Re-enabled naming metrics in ckpt name ([#3060](https://github.com/PyTorchLightning/pytorch-lightning/pull/3060))
- Changed progress bar epoch counting to start from 0 ([#3061](https://github.com/PyTorchLightning/pytorch-lightning/pull/3061))

### Deprecated

- Deprecated Trainer attribute `ckpt_path`, which will now be set by `weights_save_path` ([#2681](https://github.com/PyTorchLightning/pytorch-lightning/pull/2681))

### Removed

- Removed deprecated: ([#2760](https://github.com/PyTorchLightning/pytorch-lightning/pull/2760))
    * core decorator `data_loader`
    * Module hook `on_sanity_check_start` and loading `load_from_metrics`
    * package `pytorch_lightning.logging`
    * Trainer arguments: `show_progress_bar`, `num_tpu_cores`, `use_amp`, `print_nan_grads`
    * LR Finder argument `num_accumulation_steps`

### Fixed

- Fixed `accumulate_grad_batches` for last batch ([#2853](https://github.com/PyTorchLightning/pytorch-lightning/pull/2853))
- Fixed setup call while testing ([#2624](https://github.com/PyTorchLightning/pytorch-lightning/pull/2624))
- Fixed local rank zero casting ([#2640](https://github.com/PyTorchLightning/pytorch-lightning/pull/2640))
- Fixed single scalar return from training ([#2587](https://github.com/PyTorchLightning/pytorch-lightning/pull/2587))
- Fixed Horovod backend to scale LR schedlers with the optimizer ([#2626](https://github.com/PyTorchLightning/pytorch-lightning/pull/2626))
- Fixed `dtype` and `device` properties not getting updated in submodules ([#2657](https://github.com/PyTorchLightning/pytorch-lightning/pull/2657))
- Fixed `fast_dev_run` to run for all dataloaders ([#2581](https://github.com/PyTorchLightning/pytorch-lightning/pull/2581))
- Fixed `save_dir` in loggers getting ignored by default value of `weights_save_path` when user did not specify `weights_save_path` ([#2681](https://github.com/PyTorchLightning/pytorch-lightning/pull/2681))
- Fixed `weights_save_path` getting ignored when `logger=False` is passed to Trainer ([#2681](https://github.com/PyTorchLightning/pytorch-lightning/pull/2681))
- Fixed TPU multi-core and Float16 ([#2632](https://github.com/PyTorchLightning/pytorch-lightning/pull/2632))
- Fixed test metrics not being logged with `LoggerCollection` ([#2723](https://github.com/PyTorchLightning/pytorch-lightning/pull/2723))
- Fixed data transfer to device when using `torchtext.data.Field` and `include_lengths is True` ([#2689](https://github.com/PyTorchLightning/pytorch-lightning/pull/2689))
- Fixed shuffle argument for distributed sampler ([#2789](https://github.com/PyTorchLightning/pytorch-lightning/pull/2789))
- Fixed logging interval ([#2694](https://github.com/PyTorchLightning/pytorch-lightning/pull/2694))
- Fixed loss value in the progress bar is wrong when `accumulate_grad_batches > 1` ([#2738](https://github.com/PyTorchLightning/pytorch-lightning/pull/2738))
- Fixed correct CWD for ddp sub-processes when using Hydra ([#2719](https://github.com/PyTorchLightning/pytorch-lightning/pull/2719))
- Fixed selecting GPUs using `CUDA_VISIBLE_DEVICES` ([#2739](https://github.com/PyTorchLightning/pytorch-lightning/pull/2739))
- Fixed false `num_classes` warning in metrics ([#2781](https://github.com/PyTorchLightning/pytorch-lightning/pull/2781))
- Fixed shell injection vulnerability in subprocess call ([#2786](https://github.com/PyTorchLightning/pytorch-lightning/pull/2786))
- Fixed LR finder and `hparams` compatibility ([#2821](https://github.com/PyTorchLightning/pytorch-lightning/pull/2821))
- Fixed `ModelCheckpoint` not saving the latest information when `save_last=True` ([#2881](https://github.com/PyTorchLightning/pytorch-lightning/pull/2881))
- Fixed ImageNet example: learning rate scheduler, number of workers and batch size when using DDP ([#2889](https://github.com/PyTorchLightning/pytorch-lightning/pull/2889))
- Fixed apex gradient clipping ([#2829](https://github.com/PyTorchLightning/pytorch-lightning/pull/2829))
- Fixed save apex scaler states ([#2828](https://github.com/PyTorchLightning/pytorch-lightning/pull/2828))
- Fixed a model loading issue with inheritance and variable positional arguments ([#2911](https://github.com/PyTorchLightning/pytorch-lightning/pull/2911))
- Fixed passing `non_blocking=True` when transferring a batch object that does not support it ([#2910](https://github.com/PyTorchLightning/pytorch-lightning/pull/2910))
- Fixed checkpointing to remote file paths ([#2925](https://github.com/PyTorchLightning/pytorch-lightning/pull/2925))
- Fixed adding val step argument to metrics ([#2986](https://github.com/PyTorchLightning/pytorch-lightning/pull/2986))
- Fixed an issue that caused `Trainer.test()` to stall in ddp mode ([#2997](https://github.com/PyTorchLightning/pytorch-lightning/pull/2997))
- Fixed gathering of results with tensors of varying shape ([#3020](https://github.com/PyTorchLightning/pytorch-lightning/pull/3020))
- Fixed batch size auto-scaling feature to set the new value on the correct model attribute ([#3043](https://github.com/PyTorchLightning/pytorch-lightning/pull/3043))
- Fixed automatic batch scaling not working with half precision ([#3045](https://github.com/PyTorchLightning/pytorch-lightning/pull/3045))
- Fixed setting device to root gpu ([#3042](https://github.com/PyTorchLightning/pytorch-lightning/pull/3042))

## [0.8.5] - 2020-07-09

### Added

- Added a PSNR metric: peak signal-to-noise ratio ([#2483](https://github.com/PyTorchLightning/pytorch-lightning/pull/2483))
- Added functional regression metrics ([#2492](https://github.com/PyTorchLightning/pytorch-lightning/pull/2492))

### Removed

- Removed auto val reduce ([#2462](https://github.com/PyTorchLightning/pytorch-lightning/pull/2462))

### Fixed

- Flattening Wandb Hyperparameters ([#2459](https://github.com/PyTorchLightning/pytorch-lightning/pull/2459))
- Fixed using the same DDP python interpreter and actually running ([#2482](https://github.com/PyTorchLightning/pytorch-lightning/pull/2482))
- Fixed model summary input type conversion for models that have input dtype different from model parameters ([#2510](https://github.com/PyTorchLightning/pytorch-lightning/pull/2510))
- Made `TensorBoardLogger` and `CometLogger` pickleable ([#2518](https://github.com/PyTorchLightning/pytorch-lightning/pull/2518))
- Fixed a problem with `MLflowLogger` creating multiple run folders ([#2502](https://github.com/PyTorchLightning/pytorch-lightning/pull/2502))
- Fixed global_step increment ([#2455](https://github.com/PyTorchLightning/pytorch-lightning/pull/2455))
- Fixed TPU hanging example ([#2488](https://github.com/PyTorchLightning/pytorch-lightning/pull/2488))
- Fixed `argparse` default value bug ([#2526](https://github.com/PyTorchLightning/pytorch-lightning/pull/2526))
- Fixed Dice and IoU to avoid NaN by adding small eps ([#2545](https://github.com/PyTorchLightning/pytorch-lightning/pull/2545))
- Fixed accumulate gradients schedule at epoch 0 (continued) ([#2513](https://github.com/PyTorchLightning/pytorch-lightning/pull/2513))
- Fixed Trainer `.fit()` returning last not best weights in "ddp_spawn" ([#2565](https://github.com/PyTorchLightning/pytorch-lightning/pull/2565))
- Fixed passing (do not pass) TPU weights back on test ([#2566](https://github.com/PyTorchLightning/pytorch-lightning/pull/2566))
- Fixed DDP tests and `.test()` ([#2512](https://github.com/PyTorchLightning/pytorch-lightning/pull/2512),
     [#2570](https://github.com/PyTorchLightning/pytorch-lightning/pull/2570))

## [0.8.4] - 2020-07-01

### Added

- Added reduce ddp results on eval ([#2434](https://github.com/PyTorchLightning/pytorch-lightning/pull/2434))
- Added a warning when an `IterableDataset` has `__len__` defined ([#2437](https://github.com/PyTorchLightning/pytorch-lightning/pull/2437))

### Changed

- Enabled no returns from eval ([#2446](https://github.com/PyTorchLightning/pytorch-lightning/pull/2446))

### Fixed

- Fixes train outputs ([#2428](https://github.com/PyTorchLightning/pytorch-lightning/pull/2428))
- Fixes Conda dependencies ([#2412](https://github.com/PyTorchLightning/pytorch-lightning/pull/2412))
- Fixed Apex scaling with decoupled backward ([#2433](https://github.com/PyTorchLightning/pytorch-lightning/pull/2433))
- Fixed crashing or wrong displaying progressbar because of missing ipywidgets ([#2417](https://github.com/PyTorchLightning/pytorch-lightning/pull/2417))
- Fixed TPU saving dir ([fc26078e](https://github.com/PyTorchLightning/pytorch-lightning/commit/fc26078e395f8a001f4c6dd7b3fe7ca202f914a3), [04e68f02](https://github.com/PyTorchLightning/pytorch-lightning/commit/04e68f022fc03dd5f1555ee86dea997d42a448ad))
- Fixed logging on rank 0 only ([#2425](https://github.com/PyTorchLightning/pytorch-lightning/pull/2425))


## [0.8.3] - 2020-06-29

### Fixed

- Fixed AMP wrong call ([593837e](https://github.com/PyTorchLightning/pytorch-lightning/commit/593837e1da24ff6c942b24ed803fc1496a304609))
- Fixed batch typo ([92d1e75](https://github.com/PyTorchLightning/pytorch-lightning/commit/92d1e75b2638a493d9d21ed5fe00a22093888285))

## [0.8.2] - 2020-06-28

### Added

- Added TorchText support for moving data to GPU ([#2379](https://github.com/PyTorchLightning/pytorch-lightning/pull/2379))

### Changed

- Changed epoch indexing from 0 instead of 1 ([#2289](https://github.com/PyTorchLightning/pytorch-lightning/pull/2289))
- Refactor Model `backward` ([#2276](https://github.com/PyTorchLightning/pytorch-lightning/pull/2276))
- Refactored `training_batch` + tests to verify correctness ([#2327](https://github.com/PyTorchLightning/pytorch-lightning/pull/2327),
     [#2328](https://github.com/PyTorchLightning/pytorch-lightning/pull/2328))
- Refactored training loop ([#2336](https://github.com/PyTorchLightning/pytorch-lightning/pull/2336))
- Made optimization steps for hooks ([#2363](https://github.com/PyTorchLightning/pytorch-lightning/pull/2363))
- Changed default apex level to 'O2' ([#2362](https://github.com/PyTorchLightning/pytorch-lightning/pull/2362))

### Removed

- Moved `TrainsLogger` to Bolts ([#2384](https://github.com/PyTorchLightning/pytorch-lightning/pull/2384))

### Fixed

- Fixed parsing TPU arguments and TPU tests ([#2094](https://github.com/PyTorchLightning/pytorch-lightning/pull/2094))
- Fixed number batches in case of multiple dataloaders and `limit_{*}_batches` ([#1920](https://github.com/PyTorchLightning/pytorch-lightning/pull/1920),
     [#2226](https://github.com/PyTorchLightning/pytorch-lightning/pull/2226))
- Fixed an issue with forward hooks not being removed after model summary ([#2298](https://github.com/PyTorchLightning/pytorch-lightning/pull/2298))
- Fix for `load_from_checkpoint()` not working with absolute path on Windows ([#2294](https://github.com/PyTorchLightning/pytorch-lightning/pull/2294))
- Fixed an issue how _has_len handles `NotImplementedError` e.g. raised by `torchtext.data.Iterator` ([#2293](https://github.com/PyTorchLightning/pytorch-lightning/pull/2293)), ([#2307](https://github.com/PyTorchLightning/pytorch-lightning/pull/2307))
- Fixed `average_precision` metric ([#2319](https://github.com/PyTorchLightning/pytorch-lightning/pull/2319))
- Fixed ROC metric for CUDA tensors ([#2304](https://github.com/PyTorchLightning/pytorch-lightning/pull/2304))
- Fixed lost compatibility with custom datatypes implementing `.to` ([#2335](https://github.com/PyTorchLightning/pytorch-lightning/pull/2335))
- Fixed loading model with kwargs ([#2387](https://github.com/PyTorchLightning/pytorch-lightning/pull/2387))
- Fixed sum(0) for `trainer.num_val_batches` ([#2268](https://github.com/PyTorchLightning/pytorch-lightning/pull/2268))
- Fixed checking if the parameters are a `DictConfig` Object ([#2216](https://github.com/PyTorchLightning/pytorch-lightning/pull/2216))
- Fixed SLURM weights saving ([#2341](https://github.com/PyTorchLightning/pytorch-lightning/pull/2341))
- Fixed swaps LR scheduler order ([#2356](https://github.com/PyTorchLightning/pytorch-lightning/pull/2356))
- Fixed adding tensorboard `hparams` logging test ([#2342](https://github.com/PyTorchLightning/pytorch-lightning/pull/2342))
- Fixed use model ref for tear down ([#2360](https://github.com/PyTorchLightning/pytorch-lightning/pull/2360))
- Fixed logger crash on DDP ([#2388](https://github.com/PyTorchLightning/pytorch-lightning/pull/2388))
- Fixed several issues with early stopping and checkpoint callbacks ([#1504](https://github.com/PyTorchLightning/pytorch-lightning/pull/1504),
     [#2391](https://github.com/PyTorchLightning/pytorch-lightning/pull/2391))
- Fixed loading past checkpoints from v0.7.x ([#2405](https://github.com/PyTorchLightning/pytorch-lightning/pull/2405))
- Fixed loading model without arguments ([#2403](https://github.com/PyTorchLightning/pytorch-lightning/pull/2403))
- Fixed Windows compatibility issue ([#2358](https://github.com/PyTorchLightning/pytorch-lightning/pull/2358))

## [0.8.1] - 2020-06-19

### Fixed

- Fixed the `load_from_checkpoint` path detected as URL bug ([#2244](https://github.com/PyTorchLightning/pytorch-lightning/pull/2244))
- Fixed hooks - added barrier ([#2245](https://github.com/PyTorchLightning/pytorch-lightning/pull/2245),
     [#2257](https://github.com/PyTorchLightning/pytorch-lightning/pull/2257),
     [#2260](https://github.com/PyTorchLightning/pytorch-lightning/pull/220))
- Fixed `hparams` - remove frame inspection on `self.hparams` ([#2253](https://github.com/PyTorchLightning/pytorch-lightning/pull/2253))
- Fixed setup and on fit calls ([#2252](https://github.com/PyTorchLightning/pytorch-lightning/pull/2252))
- Fixed GPU template ([#2255](https://github.com/PyTorchLightning/pytorch-lightning/pull/2255))

## [0.8.0] - 2020-06-18

### Added

- Added `overfit_batches`, `limit_{val|test}_batches` flags (overfit now uses training set for all three) ([#2213](https://github.com/PyTorchLightning/pytorch-lightning/pull/2213))
- Added metrics
  * Base classes ([#1326](https://github.com/PyTorchLightning/pytorch-lightning/pull/1326),
       [#1877](https://github.com/PyTorchLightning/pytorch-lightning/pull/1877))
  * Sklearn metrics classes ([#1327](https://github.com/PyTorchLightning/pytorch-lightning/pull/1327))
  * Native torch metrics ([#1488](https://github.com/PyTorchLightning/pytorch-lightning/pull/1488),
       [#2062](https://github.com/PyTorchLightning/pytorch-lightning/pull/2062))
  * docs for all Metrics ([#2184](https://github.com/PyTorchLightning/pytorch-lightning/pull/2184),
       [#2209](https://github.com/PyTorchLightning/pytorch-lightning/pull/2209))
  * Regression metrics ([#2221](https://github.com/PyTorchLightning/pytorch-lightning/pull/2221))
- Allow dataloaders without sampler field present ([#1907](https://github.com/PyTorchLightning/pytorch-lightning/pull/1907))
- Added option `save_last` to save the model at the end of every epoch in `ModelCheckpoint` ([#1908](https://github.com/PyTorchLightning/pytorch-lightning/pull/1908))
- Early stopping checks `on_validation_end` ([#1458](https://github.com/PyTorchLightning/pytorch-lightning/pull/1458))
- Speed up single-core TPU training by loading data using `ParallelLoader` ([#2033](https://github.com/PyTorchLightning/pytorch-lightning/pull/2033))
- Added a model hook `transfer_batch_to_device` that enables moving custom data structures to the target device ([#1756](https://github.com/PyTorchLightning/pytorch-lightning/pull/1756))
- Added [black](https://black.readthedocs.io/en/stable/) formatter for the code with code-checker on pull ([#1610](https://github.com/PyTorchLightning/pytorch-lightning/pull/1610))
- Added back the slow spawn ddp implementation as `ddp_spawn` ([#2115](https://github.com/PyTorchLightning/pytorch-lightning/pull/2115))
- Added loading checkpoints from URLs ([#1667](https://github.com/PyTorchLightning/pytorch-lightning/pull/1667))
- Added a callback method `on_keyboard_interrupt` for handling KeyboardInterrupt events during training ([#2134](https://github.com/PyTorchLightning/pytorch-lightning/pull/2134))
- Added a decorator `auto_move_data` that moves data to the correct device when using the LightningModule for inference ([#1905](https://github.com/PyTorchLightning/pytorch-lightning/pull/1905))
- Added `ckpt_path` option to `LightningModule.test(...)` to load particular checkpoint ([#2190](https://github.com/PyTorchLightning/pytorch-lightning/pull/2190))
- Added `setup` and `teardown` hooks for model ([#2229](https://github.com/PyTorchLightning/pytorch-lightning/pull/2229))

### Changed

- Allow user to select individual TPU core to train on ([#1729](https://github.com/PyTorchLightning/pytorch-lightning/pull/1729))
- Removed non-finite values from loss in `LRFinder` ([#1862](https://github.com/PyTorchLightning/pytorch-lightning/pull/1862))
- Allow passing model hyperparameters as complete kwarg list ([#1896](https://github.com/PyTorchLightning/pytorch-lightning/pull/1896))
- Renamed `ModelCheckpoint`'s attributes `best` to `best_model_score` and `kth_best_model` to `kth_best_model_path` ([#1799](https://github.com/PyTorchLightning/pytorch-lightning/pull/1799))
- Re-Enable Logger's `ImportError`s ([#1938](https://github.com/PyTorchLightning/pytorch-lightning/pull/1938))
- Changed the default value of the Trainer argument `weights_summary` from `full` to `top` ([#2029](https://github.com/PyTorchLightning/pytorch-lightning/pull/2029))
- Raise an error when lightning replaces an existing sampler ([#2020](https://github.com/PyTorchLightning/pytorch-lightning/pull/2020))
- Enabled `prepare_data` from correct processes - clarify local vs global rank ([#2166](https://github.com/PyTorchLightning/pytorch-lightning/pull/2166))
- Remove explicit flush from tensorboard logger ([#2126](https://github.com/PyTorchLightning/pytorch-lightning/pull/2126))
- Changed epoch indexing from 1 instead of 0 ([#2206](https://github.com/PyTorchLightning/pytorch-lightning/pull/2206))

### Deprecated

- Deprecated flags: ([#2213](https://github.com/PyTorchLightning/pytorch-lightning/pull/2213))
  * `overfit_pct` in favour of `overfit_batches`
  * `val_percent_check` in favour of `limit_val_batches`
  * `test_percent_check` in favour of `limit_test_batches`
- Deprecated `ModelCheckpoint`'s attributes `best` and `kth_best_model` ([#1799](https://github.com/PyTorchLightning/pytorch-lightning/pull/1799))
- Dropped official support/testing for older PyTorch versions <1.3 ([#1917](https://github.com/PyTorchLightning/pytorch-lightning/pull/1917))
- Deprecated Trainer `proc_rank` in favour of `global_rank` ([#2166](https://github.com/PyTorchLightning/pytorch-lightning/pull/2166),
     [#2269](https://github.com/PyTorchLightning/pytorch-lightning/pull/2269))

### Removed

- Removed unintended Trainer argument `progress_bar_callback`, the callback should be passed in by `Trainer(callbacks=[...])` instead ([#1855](https://github.com/PyTorchLightning/pytorch-lightning/pull/1855))
- Removed obsolete `self._device` in Trainer ([#1849](https://github.com/PyTorchLightning/pytorch-lightning/pull/1849))
- Removed deprecated API ([#2073](https://github.com/PyTorchLightning/pytorch-lightning/pull/2073))
   * Packages: `pytorch_lightning.pt_overrides`, `pytorch_lightning.root_module`
   * Modules: `pytorch_lightning.logging.comet_logger`, `pytorch_lightning.logging.mlflow_logger`, `pytorch_lightning.logging.test_tube_logger`, `pytorch_lightning.overrides.override_data_parallel`, `pytorch_lightning.core.model_saving`, `pytorch_lightning.core.root_module`
   * Trainer arguments: `add_row_log_interval`, `default_save_path`, `gradient_clip`, `nb_gpu_nodes`, `max_nb_epochs`, `min_nb_epochs`, `nb_sanity_val_steps`
   * Trainer attributes: `nb_gpu_nodes`, `num_gpu_nodes`, `gradient_clip`, `max_nb_epochs`, `min_nb_epochs`, `nb_sanity_val_steps`, `default_save_path`, `tng_tqdm_dic`

### Fixed

- Run graceful training teardown on interpreter exit ([#1631](https://github.com/PyTorchLightning/pytorch-lightning/pull/1631))
- Fixed user warning when apex was used together with learning rate schedulers ([#1873](https://github.com/PyTorchLightning/pytorch-lightning/pull/1873))
- Fixed multiple calls of `EarlyStopping` callback ([#1863](https://github.com/PyTorchLightning/pytorch-lightning/pull/1863))
- Fixed an issue with `Trainer.from_argparse_args` when passing in unknown Trainer args ([#1932](https://github.com/PyTorchLightning/pytorch-lightning/pull/1932))
- Fixed bug related to logger not being reset correctly for model after tuner algorithms ([#1933](https://github.com/PyTorchLightning/pytorch-lightning/pull/1933))
- Fixed root node resolution for SLURM cluster with dash in host name ([#1954](https://github.com/PyTorchLightning/pytorch-lightning/pull/1954))
- Fixed `LearningRateLogger` in multi-scheduler setting ([#1944](https://github.com/PyTorchLightning/pytorch-lightning/pull/1944))
- Fixed test configuration check and testing ([#1804](https://github.com/PyTorchLightning/pytorch-lightning/pull/1804))
- Fixed an issue with Trainer constructor silently ignoring unknown/misspelled arguments ([#1820](https://github.com/PyTorchLightning/pytorch-lightning/pull/1820))
- Fixed `save_weights_only` in ModelCheckpoint ([#1780](https://github.com/PyTorchLightning/pytorch-lightning/pull/1780))
- Allow use of same `WandbLogger` instance for multiple training loops ([#2055](https://github.com/PyTorchLightning/pytorch-lightning/pull/2055))
- Fixed an issue with `_auto_collect_arguments` collecting local variables that are not constructor arguments and not working for signatures that have the instance not named `self` ([#2048](https://github.com/PyTorchLightning/pytorch-lightning/pull/2048))
- Fixed mistake in parameters' grad norm tracking ([#2012](https://github.com/PyTorchLightning/pytorch-lightning/pull/2012))
- Fixed CPU and hanging GPU crash ([#2118](https://github.com/PyTorchLightning/pytorch-lightning/pull/2118))
- Fixed an issue with the model summary and `example_input_array` depending on a specific ordering of the submodules in a LightningModule ([#1773](https://github.com/PyTorchLightning/pytorch-lightning/pull/1773))
- Fixed Tpu logging ([#2230](https://github.com/PyTorchLightning/pytorch-lightning/pull/2230))
- Fixed Pid port + duplicate `rank_zero` logging ([#2140](https://github.com/PyTorchLightning/pytorch-lightning/pull/2140),
     [#2231](https://github.com/PyTorchLightning/pytorch-lightning/pull/2231))

## [0.7.6] - 2020-05-16

### Added

- Added callback for logging learning rates ([#1498](https://github.com/PyTorchLightning/pytorch-lightning/pull/1498))
- Added transfer learning example (for a binary classification task in computer vision) ([#1564](https://github.com/PyTorchLightning/pytorch-lightning/pull/1564))
- Added type hints in `Trainer.fit()` and `Trainer.test()` to reflect that also a list of dataloaders can be passed in ([#1723](https://github.com/PyTorchLightning/pytorch-lightning/pull/1723)).
- Added auto scaling of batch size ([#1638](https://github.com/PyTorchLightning/pytorch-lightning/pull/1638))
- The progress bar metrics now also get updated in `training_epoch_end` ([#1724](https://github.com/PyTorchLightning/pytorch-lightning/pull/1724))
- Enable `NeptuneLogger` to work with `distributed_backend=ddp` ([#1753](https://github.com/PyTorchLightning/pytorch-lightning/pull/1753))
- Added option to provide seed to random generators to ensure reproducibility ([#1572](https://github.com/PyTorchLightning/pytorch-lightning/pull/1572))
- Added override for hparams in `load_from_ckpt` ([#1797](https://github.com/PyTorchLightning/pytorch-lightning/pull/1797))
- Added support multi-node distributed execution under `torchelastic` ([#1811](https://github.com/PyTorchLightning/pytorch-lightning/pull/1811),
     [#1818](https://github.com/PyTorchLightning/pytorch-lightning/pull/1818))
- Added using `store_true` for bool args ([#1822](https://github.com/PyTorchLightning/pytorch-lightning/pull/1822),
     [#1842](https://github.com/PyTorchLightning/pytorch-lightning/pull/1842))
- Added dummy logger for internally disabling logging for some features ([#1836](https://github.com/PyTorchLightning/pytorch-lightning/pull/1836))

### Changed

- Enable `non-blocking` for device transfers to GPU ([#1843](https://github.com/PyTorchLightning/pytorch-lightning/pull/1843))
- Replace mata_tags.csv with hparams.yaml ([#1271](https://github.com/PyTorchLightning/pytorch-lightning/pull/1271))
- Reduction when `batch_size < num_gpus` ([#1609](https://github.com/PyTorchLightning/pytorch-lightning/pull/1609))
- Updated LightningTemplateModel to look more like Colab example ([#1577](https://github.com/PyTorchLightning/pytorch-lightning/pull/1577))
- Don't convert `namedtuple` to `tuple` when transferring the batch to target device ([#1589](https://github.com/PyTorchLightning/pytorch-lightning/pull/1589))
- Allow passing hparams as keyword argument to LightningModule when loading from checkpoint ([#1639](https://github.com/PyTorchLightning/pytorch-lightning/pull/1639))
- Args should come after the last positional argument ([#1807](https://github.com/PyTorchLightning/pytorch-lightning/pull/1807))
- Made ddp the default if no backend specified with multiple GPUs ([#1789](https://github.com/PyTorchLightning/pytorch-lightning/pull/1789))

### Deprecated

- Deprecated `tags_csv` in favor of `hparams_file` ([#1271](https://github.com/PyTorchLightning/pytorch-lightning/pull/1271))

### Fixed

- Fixed broken link in PR template ([#1675](https://github.com/PyTorchLightning/pytorch-lightning/pull/1675))
- Fixed ModelCheckpoint not None checking filepath ([#1654](https://github.com/PyTorchLightning/pytorch-lightning/pull/1654))
- Trainer now calls `on_load_checkpoint()` when resuming from a checkpoint ([#1666](https://github.com/PyTorchLightning/pytorch-lightning/pull/1666))
- Fixed sampler logic for ddp with iterable dataset ([#1734](https://github.com/PyTorchLightning/pytorch-lightning/pull/1734))
- Fixed `_reset_eval_dataloader()` for IterableDataset ([#1560](https://github.com/PyTorchLightning/pytorch-lightning/pull/1560))
- Fixed Horovod distributed backend to set the `root_gpu` property ([#1669](https://github.com/PyTorchLightning/pytorch-lightning/pull/1669))
- Fixed wandb logger `global_step` affects other loggers ([#1492](https://github.com/PyTorchLightning/pytorch-lightning/pull/1492))
- Fixed disabling progress bar on non-zero ranks using Horovod backend ([#1709](https://github.com/PyTorchLightning/pytorch-lightning/pull/1709))
- Fixed bugs that prevent lr finder to be used together with early stopping and validation dataloaders ([#1676](https://github.com/PyTorchLightning/pytorch-lightning/pull/1676))
- Fixed a bug in Trainer that prepended the checkpoint path with `version_` when it shouldn't ([#1748](https://github.com/PyTorchLightning/pytorch-lightning/pull/1748))
- Fixed lr key name in case of param groups in LearningRateLogger ([#1719](https://github.com/PyTorchLightning/pytorch-lightning/pull/1719))
- Fixed accumulation parameter and suggestion method for learning rate finder ([#1801](https://github.com/PyTorchLightning/pytorch-lightning/pull/1801))
- Fixed num processes wasn't being set properly and auto sampler was ddp failing ([#1819](https://github.com/PyTorchLightning/pytorch-lightning/pull/1819))
- Fixed bugs in semantic segmentation example ([#1824](https://github.com/PyTorchLightning/pytorch-lightning/pull/1824))
- Fixed saving native AMP scaler state ([#1777](https://github.com/PyTorchLightning/pytorch-lightning/pull/1777))
- Fixed native amp + ddp ([#1788](https://github.com/PyTorchLightning/pytorch-lightning/pull/1788))
- Fixed `hparam` logging with metrics ([#1647](https://github.com/PyTorchLightning/pytorch-lightning/pull/1647))

## [0.7.5] - 2020-04-27

### Changed

- Allow logging of metrics together with `hparams` ([#1630](https://github.com/PyTorchLightning/pytorch-lightning/pull/1630))

### Removed

- Removed Warning from trainer loop ([#1634](https://github.com/PyTorchLightning/pytorch-lightning/pull/1634))

### Fixed

- Fixed ModelCheckpoint not being fixable ([#1632](https://github.com/PyTorchLightning/pytorch-lightning/pull/1632))
- Fixed CPU DDP breaking change and DDP change ([#1635](https://github.com/PyTorchLightning/pytorch-lightning/pull/1635))
- Tested pickling ([#1636](https://github.com/PyTorchLightning/pytorch-lightning/pull/1636))


## [0.7.4] - 2020-04-26

### Added

- Added flag `replace_sampler_ddp` to manually disable sampler replacement in DDP  ([#1513](https://github.com/PyTorchLightning/pytorch-lightning/pull/1513))
- Added `auto_select_gpus` flag to trainer that enables automatic selection of available GPUs on exclusive mode systems.
- Added learning rate finder ([#1347](https://github.com/PyTorchLightning/pytorch-lightning/pull/1347))
- Added support for DDP mode in clusters without SLURM ([#1387](https://github.com/PyTorchLightning/pytorch-lightning/pull/1387))
- Added `test_dataloaders` parameter to `Trainer.test()` ([#1434](https://github.com/PyTorchLightning/pytorch-lightning/pull/1434))
- Added `terminate_on_nan` flag to trainer that performs a NaN check with each training iteration when set to `True` ([#1475](https://github.com/PyTorchLightning/pytorch-lightning/pull/1475))
- Added speed parity tests (max 1 sec difference per epoch)([#1482](https://github.com/PyTorchLightning/pytorch-lightning/pull/1482))
- Added `ddp_cpu` backend for testing ddp without GPUs ([#1158](https://github.com/PyTorchLightning/pytorch-lightning/pull/1158))
- Added [Horovod](http://horovod.ai) support as a distributed backend `Trainer(distributed_backend='horovod')` ([#1529](https://github.com/PyTorchLightning/pytorch-lightning/pull/1529))
- Added support for 8 core distributed training on Kaggle TPU's ([#1568](https://github.com/PyTorchLightning/pytorch-lightning/pull/1568))
- Added support for native AMP ([#1561](https://github.com/PyTorchLightning/pytorch-lightning/pull/1561),
    [#1580](https://github.com/PyTorchLightning/pytorch-lightning/pull/1580))

### Changed

- Changed the default behaviour to no longer include a NaN check with each training iteration ([#1475](https://github.com/PyTorchLightning/pytorch-lightning/pull/1475))
- Decoupled the progress bar from trainer` it is a callback now and can be customized or even be replaced entirely ([#1450](https://github.com/PyTorchLightning/pytorch-lightning/pull/1450)).
- Changed lr schedule step interval behavior to update every backwards pass instead of every forwards pass ([#1477](https://github.com/PyTorchLightning/pytorch-lightning/pull/1477))
- Defines shared proc. rank, remove rank from instances (e.g. loggers) ([#1408](https://github.com/PyTorchLightning/pytorch-lightning/pull/1408))
- Updated semantic segmentation example with custom U-Net and logging ([#1371](https://github.com/PyTorchLightning/pytorch-lightning/pull/1371))
- Disabled val and test shuffling ([#1600](https://github.com/PyTorchLightning/pytorch-lightning/pull/1600))

### Deprecated

- Deprecated `training_tqdm_dict` in favor of `progress_bar_dict` ([#1450](https://github.com/PyTorchLightning/pytorch-lightning/pull/1450)).

### Removed

- Removed `test_dataloaders` parameter from `Trainer.fit()` ([#1434](https://github.com/PyTorchLightning/pytorch-lightning/pull/1434))

### Fixed

- Added the possibility to pass nested metrics dictionaries to loggers ([#1582](https://github.com/PyTorchLightning/pytorch-lightning/pull/1582))
- Fixed memory leak from opt return ([#1528](https://github.com/PyTorchLightning/pytorch-lightning/pull/1528))
- Fixed saving checkpoint before deleting old ones ([#1453](https://github.com/PyTorchLightning/pytorch-lightning/pull/1453))
- Fixed loggers - flushing last logged metrics even before continue, e.g. `trainer.test()` results ([#1459](https://github.com/PyTorchLightning/pytorch-lightning/pull/1459))
- Fixed optimizer configuration when `configure_optimizers` returns dict without `lr_scheduler` ([#1443](https://github.com/PyTorchLightning/pytorch-lightning/pull/1443))
- Fixed `LightningModule` - mixing hparams and arguments in `LightningModule.__init__()` crashes load_from_checkpoint() ([#1505](https://github.com/PyTorchLightning/pytorch-lightning/pull/1505))
- Added a missing call to the `on_before_zero_grad` model hook ([#1493](https://github.com/PyTorchLightning/pytorch-lightning/pull/1493)).
- Allow use of sweeps with `WandbLogger` ([#1512](https://github.com/PyTorchLightning/pytorch-lightning/pull/1512))
- Fixed a bug that caused the `callbacks` Trainer argument to reference a global variable ([#1534](https://github.com/PyTorchLightning/pytorch-lightning/pull/1534)).
- Fixed a bug that set all boolean CLI arguments from `Trainer.add_argparse_args` always to True ([#1571](https://github.com/PyTorchLightning/pytorch-lightning/pull/1571))
- Fixed do not copy the batch when training on a single GPU ([#1576](https://github.com/PyTorchLightning/pytorch-lightning/pull/1576),
    [#1579](https://github.com/PyTorchLightning/pytorch-lightning/pull/1579))
- Fixed soft checkpoint removing on DDP ([#1408](https://github.com/PyTorchLightning/pytorch-lightning/pull/1408))
- Fixed automatic parser bug ([#1585](https://github.com/PyTorchLightning/pytorch-lightning/pull/1585))
- Fixed bool conversion from string ([#1606](https://github.com/PyTorchLightning/pytorch-lightning/pull/1606))

## [0.7.3] - 2020-04-09

### Added

- Added `rank_zero_warn` for warning only in rank 0 ([#1428](https://github.com/PyTorchLightning/pytorch-lightning/pull/1428))

### Fixed

- Fixed default `DistributedSampler` for DDP training ([#1425](https://github.com/PyTorchLightning/pytorch-lightning/pull/1425))
- Fixed workers warning not on windows ([#1430](https://github.com/PyTorchLightning/pytorch-lightning/pull/1430))
- Fixed returning tuple from `run_training_batch` ([#1431](https://github.com/PyTorchLightning/pytorch-lightning/pull/1431))
- Fixed gradient clipping ([#1438](https://github.com/PyTorchLightning/pytorch-lightning/pull/1438))
- Fixed pretty print ([#1441](https://github.com/PyTorchLightning/pytorch-lightning/pull/1441))


## [0.7.2] - 2020-04-07

### Added

- Added same step loggers' metrics aggregation ([#1278](https://github.com/PyTorchLightning/pytorch-lightning/pull/1278))
- Added parity test between a vanilla MNIST model and lightning model ([#1284](https://github.com/PyTorchLightning/pytorch-lightning/pull/1284))
- Added parity test between a vanilla RNN model and lightning model ([#1351](https://github.com/PyTorchLightning/pytorch-lightning/pull/1351))
- Added Reinforcement Learning - Deep Q-network (DQN) lightning example ([#1232](https://github.com/PyTorchLightning/pytorch-lightning/pull/1232))
- Added support for hierarchical `dict` ([#1152](https://github.com/PyTorchLightning/pytorch-lightning/pull/1152))
- Added `TrainsLogger` class ([#1122](https://github.com/PyTorchLightning/pytorch-lightning/pull/1122))
- Added type hints to `pytorch_lightning.core` ([#946](https://github.com/PyTorchLightning/pytorch-lightning/pull/946))
- Added support for `IterableDataset` in validation and testing ([#1104](https://github.com/PyTorchLightning/pytorch-lightning/pull/1104))
- Added support for non-primitive types in `hparams` for `TensorboardLogger` ([#1130](https://github.com/PyTorchLightning/pytorch-lightning/pull/1130))
- Added a check that stops the training when loss or weights contain `NaN` or `inf` values. ([#1097](https://github.com/PyTorchLightning/pytorch-lightning/pull/1097))
- Added support for `IterableDataset` when `val_check_interval=1.0` (default), this will trigger validation at the end of each epoch. ([#1283](https://github.com/PyTorchLightning/pytorch-lightning/pull/1283))
- Added `summary` method to Profilers. ([#1259](https://github.com/PyTorchLightning/pytorch-lightning/pull/1259))
- Added informative errors if user defined dataloader has zero length ([#1280](https://github.com/PyTorchLightning/pytorch-lightning/pull/1280))
- Added testing for python 3.8 ([#915](https://github.com/PyTorchLightning/pytorch-lightning/pull/915))
- Added model configuration checking ([#1199](https://github.com/PyTorchLightning/pytorch-lightning/pull/1199))
- Added support for optimizer frequencies through `LightningModule.configure_optimizers()` ([#1269](https://github.com/PyTorchLightning/pytorch-lightning/pull/1269))
- Added option to run without an optimizer by returning `None` from `configure_optimizers`. ([#1279](https://github.com/PyTorchLightning/pytorch-lightning/pull/1279))
- Added a warning when the number of data loader workers is small. ([#1378](https://github.com/PyTorchLightning/pytorch-lightning/pull/1378))

### Changed

- Changed (renamed and refatored) `TensorRunningMean` -> `TensorRunningAccum`: running accumulations were generalized. ([#1278](https://github.com/PyTorchLightning/pytorch-lightning/pull/1278))
- Changed `progress_bar_refresh_rate` trainer flag to disable progress bar when set to 0. ([#1108](https://github.com/PyTorchLightning/pytorch-lightning/pull/1108))
- Enhanced `load_from_checkpoint` to also forward params to the model ([#1307](https://github.com/PyTorchLightning/pytorch-lightning/pull/1307))
- Updated references to `self.forward()` to instead use the `__call__` interface. ([#1211](https://github.com/PyTorchLightning/pytorch-lightning/pull/1211))
- Changed default behaviour of `configure_optimizers` to use no optimizer rather than Adam. ([#1279](https://github.com/PyTorchLightning/pytorch-lightning/pull/1279))
- Allow to upload models on W&B ([#1339](https://github.com/PyTorchLightning/pytorch-lightning/pull/1339))
- On DP and DDP2 unsqueeze is automated now ([#1319](https://github.com/PyTorchLightning/pytorch-lightning/pull/1319))
- Did not always create a DataLoader during reinstantiation, but the same type as before (if subclass of DataLoader) ([#1346](https://github.com/PyTorchLightning/pytorch-lightning/pull/1346))
- Did not interfere with a default sampler ([#1318](https://github.com/PyTorchLightning/pytorch-lightning/pull/1318))
- Remove default Adam optimizer ([#1317](https://github.com/PyTorchLightning/pytorch-lightning/pull/1317))
- Give warnings for unimplemented required lightning methods ([#1317](https://github.com/PyTorchLightning/pytorch-lightning/pull/1317))
- Made `evaluate` method private >> `Trainer._evaluate(...)`. ([#1260](https://github.com/PyTorchLightning/pytorch-lightning/pull/1260))
- Simplify the PL examples structure (shallower and more readable) ([#1247](https://github.com/PyTorchLightning/pytorch-lightning/pull/1247))
- Changed min max gpu memory to be on their own plots ([#1358](https://github.com/PyTorchLightning/pytorch-lightning/pull/1358))
- Remove `.item` which causes sync issues ([#1254](https://github.com/PyTorchLightning/pytorch-lightning/pull/1254))
- Changed smoothing in TQDM to decrease variability of time remaining between training / eval ([#1194](https://github.com/PyTorchLightning/pytorch-lightning/pull/1194))
- Change default logger to dedicated one ([#1064](https://github.com/PyTorchLightning/pytorch-lightning/pull/1064))

### Deprecated

- Deprecated Trainer argument `print_nan_grads` ([#1097](https://github.com/PyTorchLightning/pytorch-lightning/pull/1097))
- Deprecated Trainer argument `show_progress_bar` ([#1108](https://github.com/PyTorchLightning/pytorch-lightning/pull/1108))

### Removed

- Removed test for no test dataloader in .fit ([#1495](https://github.com/PyTorchLightning/pytorch-lightning/pull/1495))
- Removed duplicated module `pytorch_lightning.utilities.arg_parse` for loading CLI arguments ([#1167](https://github.com/PyTorchLightning/pytorch-lightning/pull/1167))
- Removed wandb logger's `finalize` method ([#1193](https://github.com/PyTorchLightning/pytorch-lightning/pull/1193))
- Dropped `torchvision` dependency in tests and added own MNIST dataset class instead ([#986](https://github.com/PyTorchLightning/pytorch-lightning/pull/986))

### Fixed

- Fixed `model_checkpoint` when saving all models ([#1359](https://github.com/PyTorchLightning/pytorch-lightning/pull/1359))
- `Trainer.add_argparse_args` classmethod fixed. Now it adds a type for the arguments ([#1147](https://github.com/PyTorchLightning/pytorch-lightning/pull/1147))
- Fixed bug related to type checking of `ReduceLROnPlateau` lr schedulers([#1126](https://github.com/PyTorchLightning/pytorch-lightning/pull/1126))
- Fixed a bug to ensure lightning checkpoints to be backward compatible ([#1132](https://github.com/PyTorchLightning/pytorch-lightning/pull/1132))
- Fixed a bug that created an extra dataloader with active `reload_dataloaders_every_epoch` ([#1196](https://github.com/PyTorchLightning/pytorch-lightning/pull/1196))
- Fixed all warnings and errors in the docs build process ([#1191](https://github.com/PyTorchLightning/pytorch-lightning/pull/1191))
- Fixed an issue where `val_percent_check=0` would not disable validation ([#1251](https://github.com/PyTorchLightning/pytorch-lightning/pull/1251))
- Fixed average of incomplete `TensorRunningMean` ([#1309](https://github.com/PyTorchLightning/pytorch-lightning/pull/1309))
- Fixed `WandbLogger.watch` with `wandb.init()` ([#1311](https://github.com/PyTorchLightning/pytorch-lightning/pull/1311))
- Fixed an issue with early stopping that would prevent it from monitoring training metrics when validation is disabled / not implemented ([#1235](https://github.com/PyTorchLightning/pytorch-lightning/pull/1235)).
- Fixed a bug that would cause `trainer.test()` to run on the validation set when overloading `validation_epoch_end` and `test_end` ([#1353](https://github.com/PyTorchLightning/pytorch-lightning/pull/1353))
- Fixed `WandbLogger.watch` - use of the watch method without importing `wandb` ([#1311](https://github.com/PyTorchLightning/pytorch-lightning/pull/1311))
- Fixed `WandbLogger` to be used with 'ddp' - allow reinits in sub-processes ([#1149](https://github.com/PyTorchLightning/pytorch-lightning/pull/1149),
     [#1360](https://github.com/PyTorchLightning/pytorch-lightning/pull/1360))
- Made `training_epoch_end` behave like `validation_epoch_end` ([#1357](https://github.com/PyTorchLightning/pytorch-lightning/pull/1357))
- Fixed `fast_dev_run` running validation twice ([#1365](https://github.com/PyTorchLightning/pytorch-lightning/pull/1365))
- Fixed pickle error from quick patch `__code__` ([#1352](https://github.com/PyTorchLightning/pytorch-lightning/pull/1352))
- Fixed memory leak on GPU0 ([#1094](https://github.com/PyTorchLightning/pytorch-lightning/pull/1094),
     [#1349](https://github.com/PyTorchLightning/pytorch-lightning/pull/1349))
- Fixed checkpointing interval ([#1272](https://github.com/PyTorchLightning/pytorch-lightning/pull/1272))
- Fixed validation and training loops run the partial dataset ([#1192](https://github.com/PyTorchLightning/pytorch-lightning/pull/1192))
- Fixed running `on_validation_end` only on main process in DDP ([#1125](https://github.com/PyTorchLightning/pytorch-lightning/pull/1125))
- Fixed `load_spawn_weights` only in proc rank 0 ([#1385](https://github.com/PyTorchLightning/pytorch-lightning/pull/1385))
- Fixes using deprecated `use_amp` attribute ([#1145](https://github.com/PyTorchLightning/pytorch-lightning/pull/1145))
- Fixed Tensorboard logger error: lightning_logs directory not exists in multi-node DDP on nodes with rank != 0 ([#1377](https://github.com/PyTorchLightning/pytorch-lightning/pull/1377))
- Fixed `Unimplemented backend XLA` error on TPU ([#1387](https://github.com/PyTorchLightning/pytorch-lightning/pull/1387))

## [0.7.1] - 2020-03-07

### Fixed

- Fixes `print` issues and `data_loader` ([#1080](https://github.com/PyTorchLightning/pytorch-lightning/pull/1080))

## [0.7.0] - 2020-03-06

### Added

- Added automatic sampler setup. Depending on DDP or TPU, lightning configures the sampler correctly (user needs to do nothing) ([#926](https://github.com/PyTorchLightning/pytorch-lightning/pull/926))
- Added `reload_dataloaders_every_epoch=False` flag for trainer. Some users require reloading data every epoch ([#926](https://github.com/PyTorchLightning/pytorch-lightning/pull/926))
- Added `progress_bar_refresh_rate=50` flag for trainer. Throttle refresh rate on notebooks ([#926](https://github.com/PyTorchLightning/pytorch-lightning/pull/926))
- Updated governance docs
- Added a check to ensure that the metric used for early stopping exists before training commences ([#542](https://github.com/PyTorchLightning/pytorch-lightning/pull/542))
- Added `optimizer_idx` argument to `backward` hook ([#733](https://github.com/PyTorchLightning/pytorch-lightning/pull/733))
- Added `entity` argument to `WandbLogger` to be passed to `wandb.init` ([#783](https://github.com/PyTorchLightning/pytorch-lightning/pull/783))
- Added a tool for profiling training runs ([#782](https://github.com/PyTorchLightning/pytorch-lightning/pull/782))
- Improved flexibility for naming of TensorBoard logs, can now set `version` to a `str` to just save to that directory, and use `name=''` to prevent experiment-name directory ([#804](https://github.com/PyTorchLightning/pytorch-lightning/pull/804))
- Added option to specify `step` key when logging metrics ([#808](https://github.com/PyTorchLightning/pytorch-lightning/pull/808))
- Added `train_dataloader`, `val_dataloader` and `test_dataloader` arguments to `Trainer.fit()`, for alternative data parsing ([#759](https://github.com/PyTorchLightning/pytorch-lightning/pull/759))
- Added Tensor Processing Unit (TPU) support ([#868](https://github.com/PyTorchLightning/pytorch-lightning/pull/868))
- Added semantic segmentation example ([#751](https://github.com/PyTorchLightning/pytorch-lightning/pull/751),[#876](https://github.com/PyTorchLightning/pytorch-lightning/pull/876),
     [#881](https://github.com/PyTorchLightning/pytorch-lightning/pull/881))
- Split callbacks in multiple files ([#849](https://github.com/PyTorchLightning/pytorch-lightning/pull/849))
- Support for user defined callbacks ([#889](https://github.com/PyTorchLightning/pytorch-lightning/pull/889) and [#950](https://github.com/PyTorchLightning/pytorch-lightning/pull/950))
- Added support for multiple loggers to be passed to `Trainer` as an iterable (e.g. list, tuple, etc.) ([#903](https://github.com/PyTorchLightning/pytorch-lightning/pull/903))
- Added support for step-based learning rate scheduling ([#941](https://github.com/PyTorchLightning/pytorch-lightning/pull/941))
- Added support for logging `hparams` as dict ([#1029](https://github.com/PyTorchLightning/pytorch-lightning/pull/1029))
- Checkpoint and early stopping now work without val. step ([#1041](https://github.com/PyTorchLightning/pytorch-lightning/pull/1041))
- Support graceful training cleanup after Keyboard Interrupt ([#856](https://github.com/PyTorchLightning/pytorch-lightning/pull/856),
     [#1019](https://github.com/PyTorchLightning/pytorch-lightning/pull/1019))
- Added type hints for function arguments ([#912](https://github.com/PyTorchLightning/pytorch-lightning/pull/912), )
- Added default `argparser` for `Trainer` ([#952](https://github.com/PyTorchLightning/pytorch-lightning/pull/1023),
     [#1023](https://github.com/PyTorchLightning/pytorch-lightning/pull/1023))
- Added TPU gradient clipping ([#963](https://github.com/PyTorchLightning/pytorch-lightning/pull/963))
- Added max/min number of steps in `Trainer` ([#728](https://github.com/PyTorchLightning/pytorch-lightning/pull/728))

### Changed

- Improved `NeptuneLogger` by adding `close_after_fit` argument to allow logging after training([#908](https://github.com/PyTorchLightning/pytorch-lightning/pull/1084))
- Changed default TQDM to use `tqdm.auto` for prettier outputs in IPython notebooks ([#752](https://github.com/PyTorchLightning/pytorch-lightning/pull/752))
- Changed `pytorch_lightning.logging` to `pytorch_lightning.loggers` ([#767](https://github.com/PyTorchLightning/pytorch-lightning/pull/767))
- Moved the default `tqdm_dict` definition from Trainer to `LightningModule`, so it can be overridden by the user ([#749](https://github.com/PyTorchLightning/pytorch-lightning/pull/749))
- Moved functionality of `LightningModule.load_from_metrics` into `LightningModule.load_from_checkpoint` ([#995](https://github.com/PyTorchLightning/pytorch-lightning/pull/995))
- Changed Checkpoint path parameter from `filepath` to `dirpath` ([#1016](https://github.com/PyTorchLightning/pytorch-lightning/pull/1016))
- Freezed models `hparams` as `Namespace` property ([#1029](https://github.com/PyTorchLightning/pytorch-lightning/pull/1029))
- Dropped `logging` config in package init ([#1015](https://github.com/PyTorchLightning/pytorch-lightning/pull/1015))
- Renames model steps ([#1051](https://github.com/PyTorchLightning/pytorch-lightning/pull/1051))
  - `training_end` >> `training_epoch_end`
  - `validation_end` >> `validation_epoch_end`
  - `test_end` >> `test_epoch_end`
- Refactor dataloading, supports infinite dataloader ([#955](https://github.com/PyTorchLightning/pytorch-lightning/pull/955))
- Create single file in `TensorBoardLogger` ([#777](https://github.com/PyTorchLightning/pytorch-lightning/pull/777))

### Deprecated

- Deprecated `pytorch_lightning.logging` ([#767](https://github.com/PyTorchLightning/pytorch-lightning/pull/767))
- Deprecated `LightningModule.load_from_metrics` in favour of `LightningModule.load_from_checkpoint` ([#995](https://github.com/PyTorchLightning/pytorch-lightning/pull/995),
     [#1079](https://github.com/PyTorchLightning/pytorch-lightning/pull/1079))
- Deprecated `@data_loader` decorator ([#926](https://github.com/PyTorchLightning/pytorch-lightning/pull/926))
- Deprecated model steps `training_end`, `validation_end` and `test_end` ([#1051](https://github.com/PyTorchLightning/pytorch-lightning/pull/1051),
     [#1056](https://github.com/PyTorchLightning/pytorch-lightning/pull/1056))

### Removed

- Removed dependency on `pandas` ([#736](https://github.com/PyTorchLightning/pytorch-lightning/pull/736))
- Removed dependency on `torchvision` ([#797](https://github.com/PyTorchLightning/pytorch-lightning/pull/797))
- Removed dependency on `scikit-learn` ([#801](https://github.com/PyTorchLightning/pytorch-lightning/pull/801))

### Fixed

- Fixed a bug where early stopping `on_end_epoch` would be called inconsistently when `check_val_every_n_epoch == 0` ([#743](https://github.com/PyTorchLightning/pytorch-lightning/pull/743))
- Fixed a bug where the model checkpointer didn't write to the same directory as the logger ([#771](https://github.com/PyTorchLightning/pytorch-lightning/pull/771))
- Fixed a bug where the `TensorBoardLogger` class would create an additional empty log file during fitting ([#777](https://github.com/PyTorchLightning/pytorch-lightning/pull/777))
- Fixed a bug where `global_step` was advanced incorrectly when using `accumulate_grad_batches > 1` ([#832](https://github.com/PyTorchLightning/pytorch-lightning/pull/832))
- Fixed a bug when calling `self.logger.experiment` with multiple loggers ([#1009](https://github.com/PyTorchLightning/pytorch-lightning/pull/1009))
- Fixed a bug when calling `logger.append_tags` on a `NeptuneLogger` with a single tag ([#1009](https://github.com/PyTorchLightning/pytorch-lightning/pull/1009))
- Fixed sending back data from `.spawn` by saving and loading the trained model in/out of the process ([#1017](https://github.com/PyTorchLightning/pytorch-lightning/pull/1017)
- Fixed port collision on DDP ([#1010](https://github.com/PyTorchLightning/pytorch-lightning/pull/1010))
- Fixed/tested pass overrides ([#918](https://github.com/PyTorchLightning/pytorch-lightning/pull/918))
- Fixed comet logger to log after train ([#892](https://github.com/PyTorchLightning/pytorch-lightning/pull/892))
- Remove deprecated args to learning rate step function ([#890](https://github.com/PyTorchLightning/pytorch-lightning/pull/890))

## [0.6.0] - 2020-01-21

### Added

- Added support for resuming from a specific checkpoint via `resume_from_checkpoint` argument ([#516](https://github.com/PyTorchLightning/pytorch-lightning/pull/516))
- Added support for `ReduceLROnPlateau` scheduler ([#320](https://github.com/PyTorchLightning/pytorch-lightning/pull/320))
- Added support for Apex mode `O2` in conjunction with Data Parallel ([#493](https://github.com/PyTorchLightning/pytorch-lightning/pull/493))
- Added option (`save_top_k`) to save the top k models in the `ModelCheckpoint` class ([#128](https://github.com/PyTorchLightning/pytorch-lightning/pull/128))
- Added `on_train_start` and `on_train_end` hooks to `ModelHooks` ([#598](https://github.com/PyTorchLightning/pytorch-lightning/pull/598))
- Added `TensorBoardLogger` ([#607](https://github.com/PyTorchLightning/pytorch-lightning/pull/607))
- Added support for weight summary of model with multiple inputs ([#543](https://github.com/PyTorchLightning/pytorch-lightning/pull/543))
- Added `map_location` argument to `load_from_metrics` and `load_from_checkpoint` ([#625](https://github.com/PyTorchLightning/pytorch-lightning/pull/625))
- Added option to disable validation by setting `val_percent_check=0` ([#649](https://github.com/PyTorchLightning/pytorch-lightning/pull/649))
- Added `NeptuneLogger` class ([#648](https://github.com/PyTorchLightning/pytorch-lightning/pull/648))
- Added `WandbLogger` class ([#627](https://github.com/PyTorchLightning/pytorch-lightning/pull/627))

### Changed

- Changed the default progress bar to print to stdout instead of stderr ([#531](https://github.com/PyTorchLightning/pytorch-lightning/pull/531))
- Renamed `step_idx` to `step`, `epoch_idx` to `epoch`, `max_num_epochs` to `max_epochs` and `min_num_epochs` to `min_epochs` ([#589](https://github.com/PyTorchLightning/pytorch-lightning/pull/589))
- Renamed `total_batch_nb` to `total_batches`, `nb_val_batches` to `num_val_batches`, `nb_training_batches` to `num_training_batches`, `max_nb_epochs` to `max_epochs`, `min_nb_epochs` to `min_epochs`, `nb_test_batches` to `num_test_batches`, and `nb_val_batches` to `num_val_batches` ([#567](https://github.com/PyTorchLightning/pytorch-lightning/pull/567))
- Changed gradient logging to use parameter names instead of indexes ([#660](https://github.com/PyTorchLightning/pytorch-lightning/pull/660))
- Changed the default logger to `TensorBoardLogger` ([#609](https://github.com/PyTorchLightning/pytorch-lightning/pull/609))
- Changed the directory for tensorboard logging to be the same as model checkpointing ([#706](https://github.com/PyTorchLightning/pytorch-lightning/pull/706))

### Deprecated

- Deprecated `max_nb_epochs` and `min_nb_epochs` ([#567](https://github.com/PyTorchLightning/pytorch-lightning/pull/567))
- Deprecated the `on_sanity_check_start` hook in `ModelHooks` ([#598](https://github.com/PyTorchLightning/pytorch-lightning/pull/598))

### Removed

- Removed the `save_best_only` argument from `ModelCheckpoint`, use `save_top_k=1` instead ([#128](https://github.com/PyTorchLightning/pytorch-lightning/pull/128))

### Fixed

- Fixed a bug which ocurred when using Adagrad with cuda ([#554](https://github.com/PyTorchLightning/pytorch-lightning/pull/554))
- Fixed a bug where training would be on the GPU despite setting `gpus=0` or `gpus=[]` ([#561](https://github.com/PyTorchLightning/pytorch-lightning/pull/561))
- Fixed an error with `print_nan_gradients` when some parameters do not require gradient ([#579](https://github.com/PyTorchLightning/pytorch-lightning/pull/579))
- Fixed a bug where the progress bar would show an incorrect number of total steps during the validation sanity check when using multiple validation data loaders ([#597](https://github.com/PyTorchLightning/pytorch-lightning/pull/597))
- Fixed support for PyTorch 1.1.0 ([#552](https://github.com/PyTorchLightning/pytorch-lightning/pull/552))
- Fixed an issue with early stopping when using a `val_check_interval < 1.0` in `Trainer` ([#492](https://github.com/PyTorchLightning/pytorch-lightning/pull/492))
- Fixed bugs relating to the `CometLogger` object that would cause it to not work properly ([#481](https://github.com/PyTorchLightning/pytorch-lightning/pull/481))
- Fixed a bug that would occur when returning `-1` from `on_batch_start` following an early exit or when the batch was `None` ([#509](https://github.com/PyTorchLightning/pytorch-lightning/pull/509))
- Fixed a potential race condition with several processes trying to create checkpoint directories ([#530](https://github.com/PyTorchLightning/pytorch-lightning/pull/530))
- Fixed a bug where batch 'segments' would remain on the GPU when using `truncated_bptt > 1` ([#532](https://github.com/PyTorchLightning/pytorch-lightning/pull/532))
- Fixed a bug when using `IterableDataset` ([#547](https://github.com/PyTorchLightning/pytorch-lightning/pull/547))
- Fixed a bug where `.item` was called on non-tensor objects ([#602](https://github.com/PyTorchLightning/pytorch-lightning/pull/602))
- Fixed a bug where `Trainer.train` would crash on an uninitialized variable if the trainer was run after resuming from a checkpoint that was already at `max_epochs` ([#608](https://github.com/PyTorchLightning/pytorch-lightning/pull/608))
- Fixed a bug where early stopping would begin two epochs early ([#617](https://github.com/PyTorchLightning/pytorch-lightning/pull/617))
- Fixed a bug where `num_training_batches` and `num_test_batches` would sometimes be rounded down to zero ([#649](https://github.com/PyTorchLightning/pytorch-lightning/pull/649))
- Fixed a bug where an additional batch would be processed when manually setting `num_training_batches` ([#653](https://github.com/PyTorchLightning/pytorch-lightning/pull/653))
- Fixed a bug when batches did not have a `.copy` method ([#701](https://github.com/PyTorchLightning/pytorch-lightning/pull/701))
- Fixed a bug when using `log_gpu_memory=True` in Python 3.6 ([#715](https://github.com/PyTorchLightning/pytorch-lightning/pull/715))
- Fixed a bug where checkpoint writing could exit before completion, giving incomplete checkpoints ([#689](https://github.com/PyTorchLightning/pytorch-lightning/pull/689))
- Fixed a bug where `on_train_end` was not called when ealy stopping ([#723](https://github.com/PyTorchLightning/pytorch-lightning/pull/723))

## [0.5.3] - 2019-11-06

### Added

- Added option to disable default logger, checkpointer, and early stopping by passing `logger=False`, `checkpoint_callback=False` and `early_stop_callback=False` respectively
- Added `CometLogger` for use with Comet.ml
- Added `val_check_interval` argument to `Trainer` allowing validition to be performed at every given number of batches
- Added functionality to save and load hyperparameters using the standard checkpoint mechanism
- Added call to `torch.cuda.empty_cache` before training starts
- Added option for user to override the call t `backward`
- Added support for truncated backprop through time via the `truncated_bptt_steps` argument in `Trainer`
- Added option to operate on all outputs from `training_step` in DDP2
- Added a hook for modifying DDP init
- Added a hook for modifying Apex

### Changed

- Changed experiment version to be padded with zeros (e.g. `/dir/version_9` becomes `/dir/version_0009`)
- Changed callback metrics to include any metrics given in logs or progress bar
- Changed the default for `save_best_only` in `ModelCheckpoint` to `True`
- Added `tng_data_loader` for backwards compatibility
- Renamed `MLFlowLogger.client` to `MLFlowLogger.experiment` for consistency
- Moved `global_step` increment to happen after the batch has been processed
- Changed weights restore to first attempt HPC weights before restoring normally, preventing both weights being restored and running out of memory
- Changed progress bar functionality to add multiple progress bars for train/val/test
- Changed calls to `print` to use `logging` instead

### Deprecated

- Deprecated `tng_dataloader`

### Fixed

- Fixed an issue where the number of batches was off by one during training
- Fixed a bug that occured when setting a ckeckpoint callback and `early_stop_callback=False`
- Fixed an error when importing CometLogger
- Fixed a bug where the `gpus` argument had some unexpected behaviour
- Fixed a bug where the computed total number of batches was sometimes incorrect
- Fixed a bug where the progress bar would sometimes not show the total number of batches in test mode
- Fixed a bug when using the `log_gpu_memory='min_max'` option in `Trainer`
- Fixed a bug where checkpointing would sometimes erase the current directory

## [0.5.2] - 2019-10-10

### Added

- Added `weights_summary` argument to `Trainer` to be set to `full` (full summary), `top` (just top level modules) or other
- Added `tags` argument to `MLFlowLogger`

### Changed

- Changed default for `amp_level` to `O1`

### Removed

- Removed the `print_weights_summary` argument from `Trainer`

### Fixed

- Fixed a bug where logs were not written properly
- Fixed a bug where `logger.finalize` wasn't called after training is complete
- Fixed callback metric errors in DDP
- Fixed a bug where `TestTubeLogger` didn't log to the correct directory

## [0.5.1] - 2019-10-05

### Added

- Added the `LightningLoggerBase` class for experiment loggers
- Added `MLFlowLogger` for logging with `mlflow`
- Added `TestTubeLogger` for logging with `test_tube`
- Added a different implementation of DDP (`distributed_backed='ddp2'`) where every node has one model using all GPUs
- Added support for optimisers which require a closure (e.g. LBFGS)
- Added automatic `MASTER_PORT` defualt for DDP when not set manually
- Added new GPU memory logging options `'min_max'` (log only the min/max utilization) and `'all'` (log all the GPU memory)

### Changed

- Changed schedulers to always be called with the current epoch
- Changed `test_tube` to an optional dependency
- Changed data loaders to internally use a getter instead of a python property
- Disabled auto GPU loading when restoring weights to prevent out of memory errors
- Changed logging, early stopping and checkpointing to occur by default

### Fixed

- Fixed a bug with samplers that do not specify `set_epoch`
- Fixed a bug when using the `MLFlowLogger` with unsupported data types, this will now raise a warning
- Fixed a bug where gradient norms were alwasy zero using `track_grad_norm`
- Fixed a bug which causes a crash when logging memory

## [0.5.0] - 2019-09-26

### Changed

- Changed `data_batch` argument to `batch` throughout
- Changed `batch_i` argument to `batch_idx` throughout
- Changed `tng_dataloader` method to `train_dataloader`
- Changed `on_tng_metrics` method to `on_training_metrics`
- Changed `gradient_clip` argument to `gradient_clip_val`
- Changed `add_log_row_interval` to `row_log_interval`

### Fixed

- Fixed a bug with tensorboard logging in multi-gpu setup

## [0.4.9] - 2019-09-16

### Added

- Added the flag `log_gpu_memory` to `Trainer` to deactivate logging of GPU memory utilization
- Added SLURM resubmit functionality (port from test-tube)
- Added optional weight_save_path to trainer to remove the need for a checkpoint_callback when using cluster training
- Added option to use single gpu per node with `DistributedDataParallel`

### Changed

- Changed functionality of `validation_end` and `test_end` with multiple dataloaders to be given all of the dataloaders at once rather than in seperate calls
- Changed print_nan_grads to only print the parameter value and gradients when they contain NaN
- Changed gpu API to take integers as well (e.g. `gpus=2` instead of `gpus=[0, 1]`)
- All models now loaded on to CPU to avoid device and out of memory issues in PyTorch

### Fixed

- Fixed a bug where data types that implement `.to` but not `.cuda` would not be properly moved onto the GPU
- Fixed a bug where data would not be re-shuffled every epoch when using a `DistributedSampler`

## [0.4.8] - 2019-08-31

### Added

- Added `test_step` and `test_end` methods, used when `Trainer.test` is called
- Added `GradientAccumulationScheduler` callback which can be used to schedule changes to the number of accumulation batches
- Added option to skip the validation sanity check by setting `nb_sanity_val_steps = 0`

### Fixed

- Fixed a bug when setting `nb_sanity_val_steps = 0`

## [0.4.7] - 2019-08-24

### Changed

- Changed the default `val_check_interval` to `1.0`
- Changed defaults for `nb_val_batches`, `nb_tng_batches` and `nb_test_batches` to 0

### Fixed

- Fixed a bug where the full validation set as used despite setting `val_percent_check`
- Fixed a bug where an `Exception` was thrown when using a data set containing a single batch
- Fixed a bug where an `Exception` was thrown if no `val_dataloader` was given
- Fixed a bug where tuples were not properly transfered to the GPU
- Fixed a bug where data of a non standard type was not properly handled by the trainer
- Fixed a bug when loading data as a tuple
- Fixed a bug where `AttributeError` could be suppressed by the `Trainer`

## [0.4.6] - 2019-08-15

### Added

- Added support for data to be given as a `dict` or `list` with a single gpu
- Added support for `configure_optimizers` to return a single optimizer, two list (optimizers and schedulers), or a single list

### Fixed

- Fixed a bug where returning just an optimizer list (i.e. without schedulers) from `configure_optimizers` would throw an `Exception`

## [0.4.5] - 2019-08-13

### Added

- Added `optimizer_step` method that can be overridden to change the standard optimizer behaviour

## [0.4.4] - 2019-08-12

### Added

- Added supoort for multiple validation dataloaders
- Added support for latest test-tube logger (optimised for `torch==1.2.0`)

### Changed

- `validation_step` and `val_dataloader` are now optional
- `lr_scheduler` is now activated after epoch

### Fixed

- Fixed a bug where a warning would show when using `lr_scheduler` in `torch>1.1.0`
- Fixed a bug where an `Exception` would be thrown if using `torch.DistributedDataParallel` without using a `DistributedSampler`, this now throws a `Warning` instead

## [0.4.3] - 2019-08-10

### Fixed

- Fixed a bug where accumulate gradients would scale the loss incorrectly

## [0.4.2] - 2019-08-08

### Changed

- Changed install requirement to `torch==1.2.0`

## [0.4.1] - 2019-08-08

### Changed

- Changed install requirement to `torch==1.1.0`

## [0.4.0] - 2019-08-08

### Added

- Added 16-bit support for a single GPU
- Added support for training continuation (preserves epoch, global step etc.)

### Changed

- Changed `training_step` and `validation_step`, outputs will no longer be automatically reduced

### Removed

- Removed need for `Experiment` object in `Trainer`

### Fixed

- Fixed issues with reducing outputs from generative models (such as images and text)

## [0.3.6] - 2019-07-25

### Added

- Added a decorator to do lazy data loading internally

### Fixed

- Fixed a bug where `Experiment` object was not process safe, potentially causing logs to be overwritten

## [0.3.5] - 2019-07-25

## [0.3.4] - 2019-07-22

## [0.3.3] - 2019-07-22

## [0.3.2] - 2019-07-21

## [0.3.1] - 2019-07-21

## [0.2.x] - 2019-07-09

## [0.1.x] - 2019-06-DD<|MERGE_RESOLUTION|>--- conflicted
+++ resolved
@@ -143,7 +143,7 @@
 ### Fixed
 
 
--
+- Fixed `lr_scheduler.step()` called before `optimizer.step()` with `"interval": "step"` and native amp ([#9923](https://github.com/PyTorchLightning/pytorch-lightning/issues/9923))
 
 
 -
@@ -168,14 +168,6 @@
 - Fixed propagation of device and dtype information to submodules of LightningLite when they inherit from `DeviceDtypeModuleMixin` ([#10559](https://github.com/PyTorchLightning/pytorch-lightning/issues/10559))
 
 
-<<<<<<< HEAD
-- Fixed `lr_scheduler.step()` called before `optimizer.step()` with `"interval": "step"` and native amp ([#9923](https://github.com/PyTorchLightning/pytorch-lightning/issues/9923))
-
-
--
-
-=======
->>>>>>> 261ea908
 ## [1.5.1] - 2021-11-09
 
 ### Fixed
