# Changelog

All notable changes to this project will be documented in this file.

The format is based on [Keep a Changelog](http://keepachangelog.com/en/1.0.0/).


## [1.6.0] - 2022-MM-DD

### Added

- Added a flag `SLURMEnvironment(auto_requeue=True|False)` to control whether Lightning handles the requeuing ([#10601](https://github.com/PyTorchLightning/pytorch-lightning/issues/10601))


-


-


-


-

### Changed

- Raise exception in `init_dist_connection()` when torch distibuted is not available ([#10418](https://github.com/PyTorchLightning/pytorch-lightning/issues/10418))


- The `monitor` argument in the `EarlyStopping` callback is no longer optional ([#10328](https://github.com/PyTorchLightning/pytorch-lightning/pull/10328))


- Do not fail if batch size could not be inferred for logging when using DeepSpeed ([#10438](https://github.com/PyTorchLightning/pytorch-lightning/issues/10438))


- Raise `MisconfigurationException` when `enable_progress_bar=False` and a progress bar instance has been passed in the callback list ([#10520](https://github.com/PyTorchLightning/pytorch-lightning/issues/10520))


- Renamed `refresh_rate_per_second` parameter to `referesh_rate` for `RichProgressBar` signature ([#10497](https://github.com/PyTorchLightning/pytorch-lightning/pull/10497))


- Moved ownership of the `PrecisionPlugin` into `TrainingTypePlugin` and updated all references ([#10570](https://github.com/PyTorchLightning/pytorch-lightning/pull/10570))


-


-

### Deprecated

- Deprecated `ClusterEnvironment.master_{address,port}` in favor of `ClusterEnvironment.main_{address,port}` ([#10103](https://github.com/PyTorchLightning/pytorch-lightning/issues/10103))


- Deprecated `DistributedType` in favor of `_StrategyType` ([#10505](https://github.com/PyTorchLightning/pytorch-lightning/pull/10505))


- Deprecated the `precision_plugin` constructor argument from `Accelerator` ([#10570](https://github.com/PyTorchLightning/pytorch-lightning/pull/10570))


-


-

### Removed

- Removed deprecated parameter `method` in `pytorch_lightning.utilities.model_helpers.is_overridden` ([#10507](https://github.com/PyTorchLightning/pytorch-lightning/pull/10507))


- Remove deprecated method `ClusterEnvironment.creates_children` ([#10339](https://github.com/PyTorchLightning/pytorch-lightning/issues/10339))


- Removed deprecated `TrainerModelHooksMixin.is_function_implemented` and `TrainerModelHooksMixin.has_arg` ([#10322](https://github.com/PyTorchLightning/pytorch-lightning/pull/10322))


- Removed deprecated `pytorch_lightning.utilities.device_dtype_mixin.DeviceDtypeModuleMixin` in favor of `pytorch_lightning.core.mixins.device_dtype_mixin.DeviceDtypeModuleMixin` ([#10442](https://github.com/PyTorchLightning/pytorch-lightning/pull/10442))


- Removed deprecated `LightningModule.loaded_optimizer_states_dict` property ([#10346](https://github.com/PyTorchLightning/pytorch-lightning/pull/10346))


- Removed deprecated `Trainer.fit(train_dataloader=)`, `Trainer.validate(val_dataloaders=)`, and `Trainer.test(test_dataloader=)` ([#10325](https://github.com/PyTorchLightning/pytorch-lightning/pull/10325))


- Removed deprecated `has_prepared_data`, `has_setup_fit`, `has_setup_validate`, `has_setup_test`, `has_setup_predict`, `has_teardown_fit`, `has_teardown_validate`, `has_teardown_test` and `has_teardown_predict` datamodule lifecycle properties  ([#10350](https://github.com/PyTorchLightning/pytorch-lightning/pull/10350))


- Removed deprecated `every_n_val_epochs` parameter of ModelCheckpoint ([#10366](https://github.com/PyTorchLightning/pytorch-lightning/pull/10366))


- Removed deprecated `import pytorch_lightning.profiler.profilers` in favor of `import pytorch_lightning.profiler` ([#10443](https://github.com/PyTorchLightning/pytorch-lightning/pull/10443))


- Removed deprecated property `configure_slurm_dpp` from accelerator connector ([#10370](https://github.com/PyTorchLightning/pytorch-lightning/pull/10370))


- Removed deprecated arguments `num_nodes` and `sync_batchnorm` from `DDPPlugin`, `DDPSpawnPlugin`, `DeepSpeedPlugin` ([#10357](https://github.com/PyTorchLightning/pytorch-lightning/pull/10357))


- Removed deprecated property `is_slurm_managing_tasks` from AcceleratorConnector ([#10353](https://github.com/PyTorchLightning/pytorch-lightning/pull/10353))


- Removed deprecated `LightningModule.log(tbptt_reduce_fx, tbptt_reduce_token, sync_dist_op)` ([#10423](https://github.com/PyTorchLightning/pytorch-lightning/pull/10423))


- Removed deprecated `Plugin.task_idx` ([#10441](https://github.com/PyTorchLightning/pytorch-lightning/pull/10441))


- Removed PyTorch 1.6 support ([#10367](https://github.com/PyTorchLightning/pytorch-lightning/pull/10367))


- Removed deprecated method `master_params` from PrecisionPlugin ([#10372](https://github.com/PyTorchLightning/pytorch-lightning/pull/10372))


- Removed the automatic detachment of "extras" returned from `training_step`. For example, `return {'loss': ..., 'foo': foo.detach()}` will now be necessary if `foo` has gradients which you do not want to store ([#10424](https://github.com/PyTorchLightning/pytorch-lightning/pull/10424))


- Removed deprecated passthrough methods and properties from `Accelerator` base class:
  * ([#10403](https://github.com/PyTorchLightning/pytorch-lightning/pull/10403))
  * ([#10448](https://github.com/PyTorchLightning/pytorch-lightning/pull/10448))

- Removed deprecated signature for `transfer_batch_to_device` hook. The new argument `dataloader_idx` is now required ([#10480](https://github.com/PyTorchLightning/pytorch-lightning/pull/10480))


- Removed deprecated `utilities.distributed.rank_zero_{warn/deprecation}` ([#10451](https://github.com/PyTorchLightning/pytorch-lightning/pull/10451))


- Removed deprecated `mode` argument from `ModelSummary` class ([#10449](https://github.com/PyTorchLightning/pytorch-lightning/pull/10449))


- Removed deprecated `Trainer.train_loop` property in favor of `Trainer.fit_loop` ([#10482](https://github.com/PyTorchLightning/pytorch-lightning/pull/10482))


- Removed deprecated `Trainer.train_loop` property in favor of `Trainer.fit_loop` ([#10482](https://github.com/PyTorchLightning/pytorch-lightning/pull/10482))


- Removed deprecated `disable_validation` property from Trainer ([#10450](https://github.com/PyTorchLightning/pytorch-lightning/pull/10450))


- Removed deprecated `CheckpointConnector.hpc_load` property in favor of `CheckpointConnector.restore` ([#10525](https://github.com/PyTorchLightning/pytorch-lightning/pull/10525))


- Removed deprecated `reload_dataloaders_every_epoch` from `Trainer` in favour of `reload_dataloaders_every_n_epochs` ([#10481](https://github.com/PyTorchLightning/pytorch-lightning/pull/10481))


- Removed the `precision_plugin` attribute from `Accelerator` in favor of its equivalent attribute `precision_plugin` in the `TrainingTypePlugin` ([#10570](https://github.com/PyTorchLightning/pytorch-lightning/pull/10570))

### Fixed

<<<<<<< HEAD
=======
- When a tensor is logged with `self.log`, run its computation with the same `dtype` ([#10076](https://github.com/PyTorchLightning/pytorch-lightning/pull/10076))


>>>>>>> e83e8ae3
- Fixed LigtningLite `_wrap_init` popping unexisting keys from DataLoader signature parameters  ([#10613](https://github.com/PyTorchLightning/pytorch-lightning/pull/10613))


- Fixed signals being registered within threads ([#10610](https://github.com/PyTorchLightning/pytorch-lightning/pull/10610))


- Fixed an issue that caused Lightning to extract the batch size even though it was set by the user in `LightningModule.log` ([#10408](https://github.com/PyTorchLightning/pytorch-lightning/pull/10408))


-


-



## [1.5.2] - 2021-11-16

### Fixed

- Fixed `CombinedLoader` and `max_size_cycle` didn't receive a `DistributedSampler` ([#10374](https://github.com/PyTorchLightning/pytorch-lightning/issues/10374))
- Fixed an issue where class or init-only variables of dataclasses were passed to the dataclass constructor in `utilities.apply_to_collection` ([#9702](https://github.com/PyTorchLightning/pytorch-lightning/issues/9702))
- Fixed `isinstance` not working with `init_meta_context`, materialized model not being moved to the device ([#10493](https://github.com/PyTorchLightning/metrics/pull/10493))
- Fixed an issue that prevented the Trainer to shutdown workers when execution is interrupted due to failure([#10463](https://github.com/PyTorchLightning/pytorch-lightning/issues/10463))
- Squeeze the early stopping monitor to remove empty tensor dimensions ([#10461](https://github.com/PyTorchLightning/pytorch-lightning/issues/10461))
- Fixed sampler replacement logic with `overfit_batches` to only replace the sample when `SequentialSampler` is not used ([#10486](https://github.com/PyTorchLightning/pytorch-lightning/issues/10486))
- Fixed scripting causing false positive deprecation warnings ([#10470](https://github.com/PyTorchLightning/pytorch-lightning/pull/10470), [#10555](https://github.com/PyTorchLightning/pytorch-lightning/pull/10555))
- Do not fail if batch size could not be inferred for logging when using DeepSpeed ([#10438](https://github.com/PyTorchLightning/pytorch-lightning/issues/10438))
- Fixed propagation of device and dtype information to submodules of LightningLite when they inherit from `DeviceDtypeModuleMixin` ([#10559](https://github.com/PyTorchLightning/pytorch-lightning/issues/10559))


## [1.5.1] - 2021-11-09

### Fixed

- Fixed `apply_to_collection(defaultdict)` ([#10316](https://github.com/PyTorchLightning/pytorch-lightning/issues/10316))
- Fixed failure when `DataLoader(batch_size=None)` is passed ([#10345](https://github.com/PyTorchLightning/pytorch-lightning/issues/10345))
- Fixed interception of `__init__` arguments for sub-classed DataLoader re-instantiation in Lite ([#10334](https://github.com/PyTorchLightning/pytorch-lightning/issues/10334))
- Fixed issue with pickling `CSVLogger` after a call to `CSVLogger.save` ([#10388](https://github.com/PyTorchLightning/pytorch-lightning/pull/10388))
- Fixed an import error being caused by `PostLocalSGD` when `torch.distributed` not available ([#10359](https://github.com/PyTorchLightning/pytorch-lightning/pull/10359))
- Fixed the logging with `on_step=True` in epoch-level hooks causing unintended side-effects. Logging with `on_step=True` in epoch-level hooks will now correctly raise an error ([#10409](https://github.com/PyTorchLightning/pytorch-lightning/pull/10409))
- Fixed deadlocks for distributed training with `RichProgressBar` ([#10428](https://github.com/PyTorchLightning/pytorch-lightning/pull/10428))
- Fixed an issue where the model wrapper in Lite converted non-floating point tensors to float ([#10429](https://github.com/PyTorchLightning/pytorch-lightning/pull/10429))
- Fixed an issue with inferring the dataset type in fault-tolerant training ([#10432](https://github.com/PyTorchLightning/pytorch-lightning/pull/10432))
- Fixed dataloader workers with `persistent_workers` being deleted on every iteration ([#10434](https://github.com/PyTorchLightning/pytorch-lightning/pull/10434))


## [1.5.0] - 2021-11-02

### Added

- Added support for monitoring the learning rate without schedulers in `LearningRateMonitor` ([#9786](https://github.com/PyTorchLightning/pytorch-lightning/issues/9786))
- Added registration of `ShardedTensor` state dict hooks in `LightningModule.__init__` if the PyTorch version supports `ShardedTensor` ([#8944](https://github.com/PyTorchLightning/pytorch-lightning/pull/8944))
- Added error handling including calling of `on_keyboard_interrupt()` and `on_exception()` for all entrypoints (fit, validate, test, predict) ([#8819](https://github.com/PyTorchLightning/pytorch-lightning/pull/8819))
- Added a flavor of `training_step` that takes `dataloader_iter` as an argument ([#8807](https://github.com/PyTorchLightning/pytorch-lightning/pull/8807))
- Added a `state_key` property to the `Callback` base class ([#6886](https://github.com/PyTorchLightning/pytorch-lightning/pull/6886))
- Added progress tracking to loops:
    * Integrated `TrainingEpochLoop.total_batch_idx` ([#8598](https://github.com/PyTorchLightning/pytorch-lightning/pull/8598))
    * Added `BatchProgress` and integrated `TrainingEpochLoop.is_last_batch` ([#9657](https://github.com/PyTorchLightning/pytorch-lightning/pull/9657))
    * Avoid optional `Tracker` attributes ([#9320](https://github.com/PyTorchLightning/pytorch-lightning/pull/9320))
    * Reset `current` progress counters when restarting an epoch loop that had already finished ([#9371](https://github.com/PyTorchLightning/pytorch-lightning/pull/9371))
    * Call `reset_on_restart` in the loop's `reset` hook instead of when loading a checkpoint ([#9561](https://github.com/PyTorchLightning/pytorch-lightning/pull/9561))
    * Use `completed` over `processed` in `reset_on_restart` ([#9656](https://github.com/PyTorchLightning/pytorch-lightning/pull/9656))
    * Renamed `reset_on_epoch` to `reset_on_run` ([#9658](https://github.com/PyTorchLightning/pytorch-lightning/pull/9658))
- Added `batch_size` and `rank_zero_only` arguments for `log_dict` to match `log` ([#8628](https://github.com/PyTorchLightning/pytorch-lightning/pull/8628))
- Added a check for unique GPU ids ([#8666](https://github.com/PyTorchLightning/pytorch-lightning/pull/8666))
- Added `ResultCollection` state_dict to the Loop `state_dict` and added support for distributed reload ([#8641](https://github.com/PyTorchLightning/pytorch-lightning/pull/8641))
- Added DeepSpeed collate checkpoint utility function ([#8701](https://github.com/PyTorchLightning/pytorch-lightning/pull/8701))
- Added a `handles_accumulate_grad_batches` property to the training type plugins ([#8856](https://github.com/PyTorchLightning/pytorch-lightning/pull/8856))
- Added a warning to `WandbLogger` when reusing a wandb run ([#8714](https://github.com/PyTorchLightning/pytorch-lightning/pull/8714))
- Added `log_graph` argument for `watch` method of `WandbLogger` ([#8662](https://github.com/PyTorchLightning/pytorch-lightning/pull/8662))
- `LightningCLI` additions:
  * Added `LightningCLI(run=False|True)` to choose whether to run a `Trainer` subcommand ([#8751](https://github.com/PyTorchLightning/pytorch-lightning/pull/8751))
  * Added support to call any trainer function from the `LightningCLI` via subcommands ([#7508](https://github.com/PyTorchLightning/pytorch-lightning/pull/7508))
  * Allow easy trainer re-instantiation ([#7508](https://github.com/PyTorchLightning/pytorch-lightning/pull/9241))
  * Automatically register all optimizers and learning rate schedulers ([#9565](https://github.com/PyTorchLightning/pytorch-lightning/pull/9565))
  * Allow registering custom optimizers and learning rate schedulers without subclassing the CLI ([#9565](https://github.com/PyTorchLightning/pytorch-lightning/pull/9565))
  * Support shorthand notation to instantiate optimizers and learning rate schedulers ([#9565](https://github.com/PyTorchLightning/pytorch-lightning/pull/9565))
  * Support passing lists of callbacks via command line ([#8815](https://github.com/PyTorchLightning/pytorch-lightning/pull/8815))
  * Support shorthand notation to instantiate models ([#9588](https://github.com/PyTorchLightning/pytorch-lightning/pull/9588))
  * Support shorthand notation to instantiate datamodules ([#10011](https://github.com/PyTorchLightning/pytorch-lightning/pull/10011))
  * Added `multifile` option to `LightningCLI` to enable/disable config saving to preserve multiple files structure ([#9073](https://github.com/PyTorchLightning/pytorch-lightning/pull/9073))
- Fault-tolerant training:
    * Added `FastForwardSampler` and `CaptureIterableDataset` injection to data loading utilities ([#8366](https://github.com/PyTorchLightning/pytorch-lightning/pull/8366))
    * Added `DataFetcher` to control fetching flow ([#8890](https://github.com/PyTorchLightning/pytorch-lightning/pull/8890))
    * Added `SharedCycleIteratorState` to prevent infinite loop ([#8889](https://github.com/PyTorchLightning/pytorch-lightning/pull/8889))
    * Added `CaptureMapDataset` for state management in map-style datasets ([#8891](https://github.com/PyTorchLightning/pytorch-lightning/pull/8891))
    * Added Fault Tolerant Training to `DataFetcher` ([#8891](https://github.com/PyTorchLightning/pytorch-lightning/pull/8891))
    * Replaced old prefetch iterator with new `DataFetcher` in training loop ([#8953](https://github.com/PyTorchLightning/pytorch-lightning/pull/8953))
    * Added partial support for global random state fault-tolerance in map-style datasets ([#8950](https://github.com/PyTorchLightning/pytorch-lightning/pull/8950))
    * Converted state to tuple explicitly when setting Python random state ([#9401](https://github.com/PyTorchLightning/pytorch-lightning/pull/9401))
    * Added support for restarting an optimizer loop (multiple optimizers) ([#9537](https://github.com/PyTorchLightning/pytorch-lightning/pull/9537))
    * Added support for restarting within Evaluation Loop ([#9563](https://github.com/PyTorchLightning/pytorch-lightning/pull/9563))
    * Added mechanism to detect that a signal has been sent so the Trainer can gracefully exit ([#9566](https://github.com/PyTorchLightning/pytorch-lightning/pull/9566))
    * Added support for skipping ahead to validation during the auto-restart of fitting ([#9681](https://github.com/PyTorchLightning/pytorch-lightning/pull/9681))
    * Added support for auto-restart if a fault-tolerant checkpoint is available ([#9722](https://github.com/PyTorchLightning/pytorch-lightning/pull/9722))
- Checkpoint saving and loading extensibility:
  * Added `CheckpointIO` plugin to expose checkpoint IO from training type plugin ([#8743](https://github.com/PyTorchLightning/pytorch-lightning/pull/8743))
  * Refactored `CheckpointConnector` to offload validation logic to the `CheckpointIO` plugin ([#9045](https://github.com/PyTorchLightning/pytorch-lightning/pull/9045))
  * Added `remove_checkpoint` to `CheckpointIO` plugin by moving the responsibility out of the `ModelCheckpoint` callback ([#9373](https://github.com/PyTorchLightning/pytorch-lightning/pull/9373))
  * Added `XLACheckpointIO` plugin ([#9972](https://github.com/PyTorchLightning/pytorch-lightning/pull/9972))
- Loop customization:
    * Added `Closure` and `AbstractClosure` classes ([#8642](https://github.com/PyTorchLightning/pytorch-lightning/pull/8642))
    * Refactored `TrainingBatchLoop` and extracted `OptimizerLoop`, splitting off automatic optimization into its own loop ([#9191](https://github.com/PyTorchLightning/pytorch-lightning/pull/9191))
    * Removed `TrainingBatchLoop.backward()`; manual optimization now calls directly into `Accelerator.backward()` and automatic optimization handles backward in new `OptimizerLoop` ([#9265](https://github.com/PyTorchLightning/pytorch-lightning/pull/9265))
    * Extracted `ManualOptimization` logic from `TrainingBatchLoop` into its own separate loop class ([#9266](https://github.com/PyTorchLightning/pytorch-lightning/pull/9266))
    * Added `OutputResult` and `ManualResult` classes ([#9437](https://github.com/PyTorchLightning/pytorch-lightning/pull/9437), [#9424](https://github.com/PyTorchLightning/pytorch-lightning/pull/9424))
    * Marked `OptimizerLoop.backward` as protected ([#9514](https://github.com/PyTorchLightning/pytorch-lightning/pull/9514))
    * Marked `FitLoop.should_accumulate` as protected ([#9515](https://github.com/PyTorchLightning/pytorch-lightning/pull/9515))
    * Marked several methods in `PredictionLoop` as protected: `on_predict_start`, `on_predict_epoch_end`, `on_predict_end`, `on_predict_model_eval` ([#9516](https://github.com/PyTorchLightning/pytorch-lightning/pull/9516))
    * Marked several methods in `EvaluationLoop` as protected: `get_max_batches`, `on_evaluation_model_eval`, `on_evaluation_model_train`, `on_evaluation_start`, `on_evaluation_epoch_start`, `on_evaluation_epoch_end`, `on_evaluation_end`, `reload_evaluation_dataloaders` ([#9516](https://github.com/PyTorchLightning/pytorch-lightning/pull/9516))
    * Marked several methods in `EvaluationEpochLoop` as protected: `on_evaluation_batch_start`, `evaluation_step`, `evaluation_step_end` ([#9516](https://github.com/PyTorchLightning/pytorch-lightning/pull/9516))
    * Added `yielding_training_step` example ([#9983](https://github.com/PyTorchLightning/pytorch-lightning/pull/9983))
- Added support for saving and loading state of multiple callbacks of the same type ([#7187](https://github.com/PyTorchLightning/pytorch-lightning/pull/7187))
- Added DeepSpeed Stage 1 support ([#8974](https://github.com/PyTorchLightning/pytorch-lightning/pull/8974))
- Added `Python dataclass` support for `LightningDataModule` ([#8272](https://github.com/PyTorchLightning/pytorch-lightning/issues/8272))
- Added sanitization of tensors when they get logged as hyperparameters in `TensorBoardLogger` ([#9031](https://github.com/PyTorchLightning/pytorch-lightning/pull/9031))
- Added `InterBatchParallelDataFetcher` ([#9020](https://github.com/PyTorchLightning/pytorch-lightning/pull/9020))
- Added `DataLoaderIterDataFetcher` ([#9020](https://github.com/PyTorchLightning/pytorch-lightning/pull/9020))
- Added `DataFetcher` within `Fit / Evaluation` Loop  ([#9047](https://github.com/PyTorchLightning/pytorch-lightning/pull/9047))
- Added a friendly error message when DDP attempts to spawn new distributed processes with rank > 0 ([#9005](https://github.com/PyTorchLightning/pytorch-lightning/pull/9005))
- Added Rich integration:
    * Added Rich progress bar ([#8929](https://github.com/PyTorchLightning/pytorch-lightning/pull/8929), [#9559](https://github.com/PyTorchLightning/pytorch-lightning/pull/9559))
    * Added Support for iterable datasets ([#9734](https://github.com/PyTorchLightning/pytorch-lightning/pull/9734))
    * Added `RichModelSummary` callback ([#9546](https://github.com/PyTorchLightning/pytorch-lightning/pull/9546))
    * Added `configure_columns` method to `RichProgressBar` ([#10288](https://github.com/PyTorchLightning/pytorch-lightning/pull/10288))
    * Added `leave` argument to `RichProgressBar` ([#10301](https://github.com/PyTorchLightning/pytorch-lightning/pull/10301))
- Added input validation logic for precision ([#9080](https://github.com/PyTorchLightning/pytorch-lightning/pull/9080))
- Added support for CPU AMP autocast ([#9084](https://github.com/PyTorchLightning/pytorch-lightning/pull/9084))
- Added `on_exception` callback hook ([#9183](https://github.com/PyTorchLightning/pytorch-lightning/pull/9183))
- Added a warning to DeepSpeed when inferring batch size ([#9221](https://github.com/PyTorchLightning/pytorch-lightning/pull/9221))
- Added `ModelSummary` callback ([#9344](https://github.com/PyTorchLightning/pytorch-lightning/pull/9344))
- Added `log_images`, `log_text` and `log_table` to `WandbLogger` ([#9545](https://github.com/PyTorchLightning/pytorch-lightning/pull/9545))
- Added `PL_RECONCILE_PROCESS` environment variable to enable process reconciliation regardless of cluster environment settings ([#9389](https://github.com/PyTorchLightning/pytorch-lightning/pull/9389))
- Added `get_device_stats` to the Accelerator interface and added its implementation for GPU and TPU ([#9586](https://github.com/PyTorchLightning/pytorch-lightning/pull/9586))
- Added a warning when an unknown key is encountered in the optimizer configuration, and when `OneCycleLR` is used with `"interval": "epoch"` ([#9666](https://github.com/PyTorchLightning/pytorch-lightning/pull/9666))
- Added `DeviceStatsMonitor` callback ([#9712](https://github.com/PyTorchLightning/pytorch-lightning/pull/9712))
- Added `enable_progress_bar` to the Trainer constructor ([#9664](https://github.com/PyTorchLightning/pytorch-lightning/pull/9664))
- Added `pl_legacy_patch` load utility for loading old checkpoints that have pickled legacy Lightning attributes ([#9166](https://github.com/PyTorchLightning/pytorch-lightning/pull/9166))
- Added support for `torch.use_deterministic_algorithms` ([#9121](https://github.com/PyTorchLightning/pytorch-lightning/pull/9121))
- Added automatic parameters tying for TPUs ([#9525](https://github.com/PyTorchLightning/pytorch-lightning/pull/9525))
- Added support for `torch.autograd.set_detect_anomaly` through `Trainer` constructor argument `detect_anomaly` ([#9848](https://github.com/PyTorchLightning/pytorch-lightning/pull/9848))
- Added `enable_model_summary` flag to Trainer ([#9699](https://github.com/PyTorchLightning/pytorch-lightning/pull/9699))
- Added `strategy` argument to Trainer ([#8597](https://github.com/PyTorchLightning/pytorch-lightning/pull/8597))
- Added `init_meta_context`, `materialize_module` utilities ([#9920](https://github.com/PyTorchLightning/pytorch-lightning/pull/9920))
- Added `TPUPrecisionPlugin` ([#10020](https://github.com/PyTorchLightning/pytorch-lightning/pull/#10020))
- Added `torch.bfloat16` support:
  * Added bfloat16 support for Lightning Trainer ([#9049](https://github.com/PyTorchLightning/pytorch-lightning/pull/9049))
  * Renamed `TPUHalfPrecisionPlugin` to `TPUBf16PrecisionPlugin` ([#10026](https://github.com/PyTorchLightning/pytorch-lightning/pull/10026))
  * Default to `precision=bf16` on CPU when `precision=16` is passed ([#10033](https://github.com/PyTorchLightning/pytorch-lightning/pull/10033))
  * Added support for `torch.autocast` ([#10053](https://github.com/PyTorchLightning/pytorch-lightning/pull/10053))
- Added `kfold` example for loop customization ([#9965](https://github.com/PyTorchLightning/pytorch-lightning/pull/9965))
- LightningLite:
    * Added `PrecisionPlugin.forward_context`, making it the default implementation for all `{train,val,test,predict}_step_context()` methods ([#9988](https://github.com/PyTorchLightning/pytorch-lightning/pull/9988))
    * Added `DDPSpawnPlugin.spawn()` for spawning new processes of a given function ([#10018](https://github.com/PyTorchLightning/pytorch-lightning/pull/10018), [#10022](https://github.com/PyTorchLightning/pytorch-lightning/pull/10022))
    * Added `TrainingTypePlugin.{_setup_model, _setup_optimizer}` methods ([#9994](https://github.com/PyTorchLightning/pytorch-lightning/pull/9994), [#10064](https://github.com/PyTorchLightning/pytorch-lightning/pull/10064))
    * Implemented `DataParallelPlugin._setup_model` ([#10010](https://github.com/PyTorchLightning/pytorch-lightning/pull/10010))
    * Implemented `DeepSpeedPlugin._setup_model_and_optimizers` ([#10009](https://github.com/PyTorchLightning/pytorch-lightning/pull/10009), [#10064](https://github.com/PyTorchLightning/pytorch-lightning/pull/10064))
    * Implemented `{DDPShardedPlugin,DDPShardedSpawnPlugin}._setup_model_and_optimizers` ([#10028](https://github.com/PyTorchLightning/pytorch-lightning/pull/10028), [#10064](https://github.com/PyTorchLightning/pytorch-lightning/pull/10064))
    * Added optional `model` argument to the `optimizer_step` methods in accelerators and plugins ([#10023](https://github.com/PyTorchLightning/pytorch-lightning/pull/10023))
    * Updated precision attributes in `DeepSpeedPlugin` ([#10164](https://github.com/PyTorchLightning/pytorch-lightning/pull/10164))
    * Added the ability to return a result from rank 0 in `DDPSpawnPlugin.spawn` ([#10162](https://github.com/PyTorchLightning/pytorch-lightning/pull/10162))
    * Added `pytorch_lightning.lite` package ([#10175](https://github.com/PyTorchLightning/pytorch-lightning/pull/10175))
    * Added `LightningLite` documentation ([#10043](https://github.com/PyTorchLightning/pytorch-lightning/pull/10043))
    * Added `LightningLite` examples ([#9987](https://github.com/PyTorchLightning/pytorch-lightning/pull/9987))
    * Make the `_LiteDataLoader` an iterator and add supports for custom dataloader ([#10279](https://github.com/PyTorchLightning/pytorch-lightning/pull/10279))
- Added `use_omegaconf` argument to `save_hparams_to_yaml` plugin ([#9170](https://github.com/PyTorchLightning/pytorch-lightning/pull/9170))
- Added `ckpt_path` argument for `Trainer.fit()` ([#10061](https://github.com/PyTorchLightning/pytorch-lightning/pull/10061))
- Added `auto_device_count` method to `Accelerators` ([#10222](https://github.com/PyTorchLightning/pytorch-lightning/pull/10222))
- Added support for `devices="auto"` ([#10264](https://github.com/PyTorchLightning/pytorch-lightning/pull/10264))
- Added a `filename` argument in `ModelCheckpoint.format_checkpoint_name` ([#9818](https://github.com/PyTorchLightning/pytorch-lightning/pull/9818))
- Added support for empty `gpus` list to run on CPU ([#10246](https://github.com/PyTorchLightning/pytorch-lightning/pull/10246))
- Added a warning if multiple batch sizes are found from ambiguous batch ([#10247](https://github.com/PyTorchLightning/pytorch-lightning/pull/10247))

### Changed

- Trainer now raises a `MisconfigurationException` when its methods are called with `ckpt_path="best"` but a checkpoint callback isn't configured ([#9841](https://github.com/PyTorchLightning/pytorch-lightning/pull/9841))
- Setting `Trainer(accelerator="ddp_cpu")` now does not spawn a subprocess if `num_processes` is kept `1` along with `num_nodes > 1` ([#9603](https://github.com/PyTorchLightning/pytorch-lightning/pull/9603))
- Module imports are now catching `ModuleNotFoundError` instead of `ImportError` ([#9867](https://github.com/PyTorchLightning/pytorch-lightning/pull/9867))
- `pytorch_lightning.loggers.neptune.NeptuneLogger` is now consistent with the new [neptune-client](https://github.com/neptune-ai/neptune-client) API; the old [neptune-client](https://github.com/neptune-ai/neptune-client) API is supported by `NeptuneClient` from the [neptune-contrib](https://github.com/neptune-ai/neptune-contrib) repo ([#6867](https://github.com/PyTorchLightning/pytorch-lightning/pull/6867))
- Parsing of `enums` type hyperparameters to be saved in the `haprams.yaml` file by TensorBoard and CSV loggers has been fixed and made in line with how OmegaConf parses it ([#9170](https://github.com/PyTorchLightning/pytorch-lightning/pull/9170))
- Parsing of the `gpus` Trainer argument has changed: `gpus="n"` (str) no longer selects the GPU index n and instead selects the first n devices ([#8770](https://github.com/PyTorchLightning/pytorch-lightning/pull/8770))
- `iteration_count` and other index attributes in the loops has been replaced with progress dataclasses ([#8477](https://github.com/PyTorchLightning/pytorch-lightning/pull/8477))
- The `trainer.lightning_module` reference is now properly set at the very beginning of a run ([#8536](https://github.com/PyTorchLightning/pytorch-lightning/pull/8536))
- The model weights now get loaded in all cases when the checkpoint path gets provided in validate/test/predict, regardless of whether the model instance is provided or not ([#8352](https://github.com/PyTorchLightning/pytorch-lightning/pull/8352))
- The `Trainer` functions `reset_{train,val,test,predict}_dataloader`, `reset_train_val_dataloaders`, and `request_dataloader` `model` argument is now optional ([#8536](https://github.com/PyTorchLightning/pytorch-lightning/pull/8536))
- Saved checkpoints will no longer use the type of a `Callback` as the key to avoid issues with unpickling ([#6886](https://github.com/PyTorchLightning/pytorch-lightning/pull/6886))
- Improved string conversion for `ResultCollection` ([#8622](https://github.com/PyTorchLightning/pytorch-lightning/pull/8622))
- `LightningCLI` changes:
    * `LightningCLI.init_parser` now returns the parser instance ([#8721](https://github.com/PyTorchLightning/pytorch-lightning/pull/8721))
    * `LightningCLI.add_core_arguments_to_parser`, `LightningCLI.parse_arguments` now take a `parser` argument ([#8721](https://github.com/PyTorchLightning/pytorch-lightning/pull/8721))
    * `LightningCLI.instantiate_trainer` now takes a config and a list of callbacks ([#8721](https://github.com/PyTorchLightning/pytorch-lightning/pull/8721))
    * Split `LightningCLI.add_core_arguments_to_parser` into `LightningCLI.add_default_arguments_to_parser` + `LightningCLI.add_core_arguments_to_parser` ([#8721](https://github.com/PyTorchLightning/pytorch-lightning/pull/8721))
- The accelerator and training type plugin `setup` hooks no longer have a `model` argument ([#8536](https://github.com/PyTorchLightning/pytorch-lightning/pull/8536))
- The accelerator and training type plugin `update_global_step` hook has been removed ([#8856](https://github.com/PyTorchLightning/pytorch-lightning/pull/8856))
- The coverage of `self.log`-ing in any `LightningModule` or `Callback` hook has been improved ([#8498](https://github.com/PyTorchLightning/pytorch-lightning/pull/8498))
- `self.log`-ing without a `Trainer` reference now raises a warning instead of an exception ([#9733](https://github.com/PyTorchLightning/pytorch-lightning/pull/9733))
- Removed restrictions in the Trainer that loggers can only log from rank 0; the existing logger behavior has not changed ([#8608](https://github.com/PyTorchLightning/pytorch-lightning/pull/8608))
- `Trainer.request_dataloader` now takes a `RunningStage` enum instance ([#8858](https://github.com/PyTorchLightning/pytorch-lightning/pull/8858))
- Changed `rank_zero_warn` to `NotImplementedError` in the `{train, val, test, predict}_dataloader` hooks that `Lightning(Data)Module` uses ([#9161](https://github.com/PyTorchLightning/pytorch-lightning/pull/9161))
- Moved `block_ddp_sync_behaviour` out of `TrainingBatchLoop` to loop utilities ([#9192](https://github.com/PyTorchLightning/pytorch-lightning/pull/9192))
- Executing the `optimizer_closure` is now required when overriding the `optimizer_step` hook ([#9360](https://github.com/PyTorchLightning/pytorch-lightning/pull/9360))
- Changed logging of `LightningModule` and `LightningDataModule` hyperparameters to raise an exception only if there are colliding keys with different values ([#9496](https://github.com/PyTorchLightning/pytorch-lightning/pull/9496))
- `seed_everything` now fails when an invalid seed value is passed instead of selecting a random seed ([#8787](https://github.com/PyTorchLightning/pytorch-lightning/pull/8787))
- The Trainer now calls `TrainingTypePlugin` collective APIs directly instead of going through the Accelerator reference ([#9677](https://github.com/PyTorchLightning/pytorch-lightning/pull/9677), [#9901](https://github.com/PyTorchLightning/pytorch-lightning/pull/9901))
- The tuner now usees a unique filename to save a temporary checkpoint ([#9682](https://github.com/PyTorchLightning/pytorch-lightning/pull/9682))
- Changed `HorovodPlugin.all_gather` to return a `torch.Tensor` instead of a list ([#9696](https://github.com/PyTorchLightning/pytorch-lightning/pull/9696))
- Changed Trainer connectors to be protected attributes:
    * Configuration Validator ([#9779](https://github.com/PyTorchLightning/pytorch-lightning/pull/9779))
- The `current_epoch` and `global_step` attributes now get restored irrespective of the Trainer task ([#9413](https://github.com/PyTorchLightning/pytorch-lightning/pull/9413))
- Trainer now raises an exception when requesting `amp_level` with native `amp_backend` ([#9755](https://github.com/PyTorchLightning/pytorch-lightning/pull/9755))
- Update the logic to check for accumulation steps with deepspeed ([#9826](https://github.com/PyTorchLightning/pytorch-lightning/pull/9826))
- `pytorch_lightning.utilities.grads.grad_norm` now raises an exception if parameter `norm_type <= 0` ([#9765](https://github.com/PyTorchLightning/pytorch-lightning/pull/9765))
- Updated error message for interactive incompatible plugins ([#9896](https://github.com/PyTorchLightning/pytorch-lightning/pull/9896))
- Moved the `optimizer_step` and `clip_gradients` hook from the `Accelerator` and `TrainingTypePlugin` into the `PrecisionPlugin` ([#10143](https://github.com/PyTorchLightning/pytorch-lightning/pull/10143), [#10029](https://github.com/PyTorchLightning/pytorch-lightning/pull/10029))
- `NativeMixedPrecisionPlugin` and its subclasses now take an optional `GradScaler` instance ([#10055](https://github.com/PyTorchLightning/pytorch-lightning/pull/10055))
- Trainer is now raising a `MisconfigurationException` instead of a warning if `Trainer.{validate/test}` is missing required methods ([#10016](https://github.com/PyTorchLightning/pytorch-lightning/pull/10016))
- Changed default value of the `max_steps` Trainer argument from `None` to -1 ([#9460](https://github.com/PyTorchLightning/pytorch-lightning/pull/9460))
- LightningModule now raises an error when calling `log(on_step=False, on_epoch=False)` ([#10227](https://github.com/PyTorchLightning/pytorch-lightning/pull/10227))
- Quantization aware training observers are now disabled by default during validating/testing/predicting stages ([#8540](https://github.com/PyTorchLightning/pytorch-lightning/pull/8540))
- Raised `MisconfigurationException` when total length of `dataloader` across ranks is zero, and give warning when total length is non-zero, but only local rank length is zero. ([#9827](https://github.com/PyTorchLightning/pytorch-lightning/pull/9827))
- Changed the model size calculation using `ByteCounter` ([#10123](https://github.com/PyTorchLightning/pytorch-lightning/pull/10123))
- Enabled `on_load_checkpoint` for `LightningDataModule` for all `trainer_fn` ([#10238](https://github.com/PyTorchLightning/pytorch-lightning/pull/10238))
- Allowed separate config files for parameters with class type when LightningCLI is in `subclass_mode=False` ([#10286](https://github.com/PyTorchLightning/pytorch-lightning/pull/10286))

### Deprecated

- Deprecated Trainer argument `terminate_on_nan` in favor of `detect_anomaly`([#9175](https://github.com/PyTorchLightning/pytorch-lightning/pull/9175))
- Deprecated `Trainer.terminate_on_nan` public attribute access ([#9849](https://github.com/PyTorchLightning/pytorch-lightning/pull/9849))
- Deprecated `LightningModule.summarize()` in favor of `pytorch_lightning.utilities.model_summary.summarize()` ([#8513](https://github.com/PyTorchLightning/pytorch-lightning/pull/8513))
- Deprecated `LightningModule.model_size` ([#8343](https://github.com/PyTorchLightning/pytorch-lightning/pull/8343))
- Deprecated `DataModule` properties: `train_transforms`, `val_transforms`, `test_transforms`, `size`, `dims` ([#8851](https://github.com/PyTorchLightning/pytorch-lightning/pull/8851))
- Deprecated `add_to_queue`, `get_from_queue` from `LightningModule` in favor of corresponding methods in the `DDPSpawnPlugin` ([#9118](https://github.com/PyTorchLightning/pytorch-lightning/pull/9118))
- Deprecated `LightningModule.get_progress_bar_dict` and `Trainer.progress_bar_dict` in favor of `pytorch_lightning.callbacks.progress.base.get_standard_metrics` and `ProgressBarBase.get_metrics` ([#8985](https://github.com/PyTorchLightning/pytorch-lightning/pull/8985))
- Deprecated `prepare_data_per_node` flag on Trainer and set it as a property of `DataHooks`, accessible in the `LightningModule` and `LightningDataModule` ([#8958](https://github.com/PyTorchLightning/pytorch-lightning/pull/8958))
- Deprecated the `TestTubeLogger` ([#9065](https://github.com/PyTorchLightning/pytorch-lightning/pull/9065))
- Deprecated `on_{train/val/test/predict}_dataloader()` from `LightningModule` and `LightningDataModule` ([#9098](https://github.com/PyTorchLightning/pytorch-lightning/pull/9098))
- Deprecated `on_keyboard_interrupt` callback hook in favor of new `on_exception` hook ([#9260](https://github.com/PyTorchLightning/pytorch-lightning/pull/9260))
- Deprecated passing `process_position` to the `Trainer` constructor in favor of adding the `ProgressBar` callback with `process_position` directly to the list of callbacks ([#9222](https://github.com/PyTorchLightning/pytorch-lightning/pull/9222))
- Deprecated passing `flush_logs_every_n_steps` as a Trainer argument, instead pass it to the logger init if supported ([#9366](https://github.com/PyTorchLightning/pytorch-lightning/pull/9366))
- Deprecated `LightningLoggerBase.close`, `LoggerCollection.close` in favor of `LightningLoggerBase.finalize`, `LoggerCollection.finalize` ([#9422](https://github.com/PyTorchLightning/pytorch-lightning/pull/9422))
- Deprecated passing `progress_bar_refresh_rate` to the `Trainer` constructor in favor of adding the `ProgressBar` callback with `refresh_rate` directly to the list of callbacks, or passing `enable_progress_bar=False` to disable the progress bar ([#9616](https://github.com/PyTorchLightning/pytorch-lightning/pull/9616))
- Deprecated `LightningDistributed` and moved the broadcast logic to `DDPPlugin` and `DDPSpawnPlugin` directly ([#9691](https://github.com/PyTorchLightning/pytorch-lightning/pull/9691))
- Deprecated passing `stochastic_weight_avg` to the `Trainer` constructor in favor of adding the `StochasticWeightAveraging` callback directly to the list of callbacks ([#8989](https://github.com/PyTorchLightning/pytorch-lightning/pull/8989))
- Deprecated Accelerator collective API `barrier`, `broadcast`, and `all_gather` in favor of calling the `TrainingTypePlugin` collective API directly ([#9677](https://github.com/PyTorchLightning/pytorch-lightning/pull/9677))
- Deprecated `checkpoint_callback` from the `Trainer` constructor in favor of `enable_checkpointing` ([#9754](https://github.com/PyTorchLightning/pytorch-lightning/pull/9754))
- Deprecated the `LightningModule.on_post_move_to_device` method ([#9525](https://github.com/PyTorchLightning/pytorch-lightning/pull/9525))
- Deprecated `pytorch_lightning.core.decorators.parameter_validation` in favor of `pytorch_lightning.utilities.parameter_tying.set_shared_parameters` ([#9525](https://github.com/PyTorchLightning/pytorch-lightning/pull/9525))
- Deprecated passing `weights_summary` to the `Trainer` constructor in favor of adding the `ModelSummary` callback with `max_depth` directly to the list of callbacks ([#9699](https://github.com/PyTorchLightning/pytorch-lightning/pull/9699))
- Deprecated `log_gpu_memory`, `gpu_metrics`, and util funcs in favor of `DeviceStatsMonitor` callback ([#9921](https://github.com/PyTorchLightning/pytorch-lightning/pull/9921))
- Deprecated `GPUStatsMonitor` and `XLAStatsMonitor` in favor of `DeviceStatsMonitor` callback ([#9924](https://github.com/PyTorchLightning/pytorch-lightning/pull/9924))
- Deprecated setting `Trainer(max_steps=None)`; To turn off the limit, set `Trainer(max_steps=-1)` (default) ([#9460](https://github.com/PyTorchLightning/pytorch-lightning/pull/9460))
- Deprecated access to the `AcceleratorConnector.is_slurm_managing_tasks` attribute and marked it as protected ([#10101](https://github.com/PyTorchLightning/pytorch-lightning/pull/10101))
- Deprecated access to the `AcceleratorConnector.configure_slurm_ddp` method and marked it as protected ([#10101](https://github.com/PyTorchLightning/pytorch-lightning/pull/10101))
- Deprecated passing `resume_from_checkpoint` to the `Trainer` constructor in favor of `trainer.fit(ckpt_path=)` ([#10061](https://github.com/PyTorchLightning/pytorch-lightning/pull/10061))
- Deprecated `ClusterEnvironment.creates_children()` in favor of `ClusterEnvironment.creates_processes_externally` (property) ([#10106](https://github.com/PyTorchLightning/pytorch-lightning/pull/10106))
- Deprecated `PrecisionPlugin.master_params()` in favor of `PrecisionPlugin.main_params()` ([#10105](https://github.com/PyTorchLightning/pytorch-lightning/pull/10105))
- Deprecated `lr_sch_names` from `LearningRateMonitor` ([#10066](https://github.com/PyTorchLightning/pytorch-lightning/pull/10066))
- Deprecated `ProgressBar` callback in favor of `TQDMProgressBar` ([#10134](https://github.com/PyTorchLightning/pytorch-lightning/pull/10134))

### Removed

- Removed deprecated `metrics` ([#8586](https://github.com/PyTorchLightning/pytorch-lightning/pull/8586/))
- Removed the deprecated `outputs` argument in both the `LightningModule.on_train_epoch_end` and `Callback.on_train_epoch_end` hooks ([#8587](https://github.com/PyTorchLightning/pytorch-lightning/pull/8587))
- Removed the deprecated `TrainerLoggingMixin` class ([#8609](https://github.com/PyTorchLightning/pytorch-lightning/pull/8609))
- Removed the deprecated `TrainerTrainingTricksMixin` class ([#8679](https://github.com/PyTorchLightning/pytorch-lightning/pull/8679))
- Removed the deprecated `optimizer_idx` from `training_step` as an accepted argument in manual optimization ([#8576](https://github.com/PyTorchLightning/pytorch-lightning/pull/8576))
- Removed support for the deprecated `on_save_checkpoint` signature. The hook now takes a `checkpoint` positional parameter ([#8697](https://github.com/PyTorchLightning/pytorch-lightning/pull/8697))
- Removed support for the deprecated `on_load_checkpoint` signature. The hook now takes a `pl_module` positional parameter ([#8697](https://github.com/PyTorchLightning/pytorch-lightning/pull/8697))
- Removed the deprecated `save_function` property in `ModelCheckpoint` ([#8680](https://github.com/PyTorchLightning/pytorch-lightning/pull/8680))
- Removed the deprecated `model` argument from `ModelCheckpoint.save_checkpoint` ([#8688](https://github.com/PyTorchLightning/pytorch-lightning/pull/8688))
- Removed the deprecated `sync_step` argument from `WandbLogger` ([#8763](https://github.com/PyTorchLightning/pytorch-lightning/pull/8763))
- Removed the deprecated `Trainer.truncated_bptt_steps` in favor of `LightningModule.truncated_bptt_steps` ([#8826](https://github.com/PyTorchLightning/pytorch-lightning/pull/8826))
- Removed `LightningModule.write_predictions` and `LightningModule.write_predictions_dict` ([#8850](https://github.com/PyTorchLightning/pytorch-lightning/pull/8850))
- Removed `on_reset_*_dataloader` hooks in TrainingType Plugins and Accelerators ([#8858](https://github.com/PyTorchLightning/pytorch-lightning/pull/8858))
- Removed deprecated `GradInformation` module in favor of `pytorch_lightning.utilities.grads` ([#8831](https://github.com/PyTorchLightning/pytorch-lightning/pull/8831/))
- Removed `TrainingTypePlugin.on_save` and `Accelerator.on_save` ([#9023](https://github.com/PyTorchLightning/pytorch-lightning/pull/9023))
- Removed `{Accelerator,TrainingTypePlugin,PrecisionPlugin}.post_optimizer_step` ([#9746](https://github.com/PyTorchLightning/pytorch-lightning/pull/9746))
- Removed deprecated `connect_precision_plugin` and `connect_training_type_plugin` from `Accelerator` ([#9019](https://github.com/PyTorchLightning/pytorch-lightning/pull/9019))
- Removed `on_train_epoch_end` from `Accelerator` ([#9035](https://github.com/PyTorchLightning/pytorch-lightning/pull/9035))
- Removed `InterBatchProcessor` in favor of `DataLoaderIterDataFetcher` ([#9052](https://github.com/PyTorchLightning/pytorch-lightning/pull/9052))
- Removed `Plugin` in `base_plugin.py` in favor of accessing `TrainingTypePlugin` and `PrecisionPlugin` directly instead ([#9066](https://github.com/PyTorchLightning/pytorch-lightning/pull/9066))
- Removed `teardown` from `ParallelPlugin` ([#8943](https://github.com/PyTorchLightning/pytorch-lightning/pull/8943))
- Removed deprecated `profiled_functions` argument from `PyTorchProfiler` ([#9178](https://github.com/PyTorchLightning/pytorch-lightning/pull/9178))
- Removed deprecated `pytorch_lighting.utilities.argparse_utils` module ([#9166](https://github.com/PyTorchLightning/pytorch-lightning/pull/9166))
- Removed deprecated property `Trainer.running_sanity_check` in favor of `Trainer.sanity_checking` ([#9209](https://github.com/PyTorchLightning/pytorch-lightning/pull/9209))
- Removed deprecated `BaseProfiler.output_filename` arg from it and its descendants in favor of `dirpath` and `filename` ([#9214](https://github.com/PyTorchLightning/pytorch-lightning/pull/9214))
- Removed deprecated property `ModelCheckpoint.period` in favor of `ModelCheckpoint.every_n_epochs` ([#9213](https://github.com/PyTorchLightning/pytorch-lightning/pull/9213))
- Removed deprecated `auto_move_data` decorator ([#9231](https://github.com/PyTorchLightning/pytorch-lightning/pull/9231))
- Removed deprecated property `LightningModule.datamodule` in favor of `Trainer.datamodule` ([#9233](https://github.com/PyTorchLightning/pytorch-lightning/pull/9233))
- Removed deprecated properties `DeepSpeedPlugin.cpu_offload*` in favor of `offload_optimizer`, `offload_parameters` and `pin_memory` ([#9244](https://github.com/PyTorchLightning/pytorch-lightning/pull/9244))
- Removed deprecated property `AcceleratorConnector.is_using_torchelastic` in favor of `TorchElasticEnvironment.is_using_torchelastic()` ([#9729](https://github.com/PyTorchLightning/pytorch-lightning/pull/9729))
- Removed `pytorch_lightning.utilities.debugging.InternalDebugger` ([#9680](https://github.com/PyTorchLightning/pytorch-lightning/pull/9680))
- Removed `call_configure_sharded_model_hook` property from `Accelerator` and `TrainingTypePlugin` ([#9612](https://github.com/PyTorchLightning/pytorch-lightning/pull/9612))
- Removed `TrainerProperties` mixin and moved property definitions directly into `Trainer` ([#9495](https://github.com/PyTorchLightning/pytorch-lightning/pull/9495))
- Removed a redundant warning with `ModelCheckpoint(monitor=None)` callback ([#9875](https://github.com/PyTorchLightning/pytorch-lightning/pull/9875))
- Remove `epoch` from `trainer.logged_metrics` ([#9904](https://github.com/PyTorchLightning/pytorch-lightning/pull/9904))
- Removed `should_rank_save_checkpoint` property from Trainer ([#9433](https://github.com/PyTorchLightning/pytorch-lightning/pull/9433))
- Remove deprecated `distributed_backend` from `Trainer` ([#10017](https://github.com/PyTorchLightning/pytorch-lightning/pull/10017))
- Removed `process_idx` from the `{DDPSpawnPlugin,TPUSpawnPlugin}.new_process` methods ([#10022](https://github.com/PyTorchLightning/pytorch-lightning/pull/10022))
- Removed automatic patching of `{train,val,test,predict}_dataloader()` on the `LightningModule` ([#9764](https://github.com/PyTorchLightning/pytorch-lightning/pull/9764))
- Removed `pytorch_lightning.trainer.connectors.OptimizerConnector` ([#10120](https://github.com/PyTorchLightning/pytorch-lightning/pull/10120))

### Fixed

- Fixed ImageNet evaluation in example ([#10179](https://github.com/PyTorchLightning/pytorch-lightning/pull/10179))
- Fixed an issue with logger outputs not being finalized correctly after prediction runs ([#8685](https://github.com/PyTorchLightning/pytorch-lightning/pull/8685))
- Fixed `move_metrics_to_cpu` moving the loss to CPU while training on device ([#9308](https://github.com/PyTorchLightning/pytorch-lightning/pull/9308))
- Fixed incorrect main progress bar indicator when resuming training mid-epoch ([#9310](https://github.com/PyTorchLightning/pytorch-lightning/pull/9310))
- Fixed an issue with freeing memory of datafetchers during teardown ([#9387](https://github.com/PyTorchLightning/pytorch-lightning/pull/9387))
- Fixed a bug where the training step output needed to be `deepcopy`-ed ([#9349](https://github.com/PyTorchLightning/pytorch-lightning/pull/9349))
- Fixed an issue with freeing memory allocated by the data iterators in `Loop.on_run_end` ([#9386](https://github.com/PyTorchLightning/pytorch-lightning/pull/9386), [#9915](https://github.com/PyTorchLightning/pytorch-lightning/pull/9915))
- Fixed `BasePredictionWriter` not returning the batch indices in a non-distributed setting ([#9432](https://github.com/PyTorchLightning/pytorch-lightning/pull/9432))
- Fixed an error when running in XLA environments with no TPU attached ([#9572](https://github.com/PyTorchLightning/pytorch-lightning/pull/9572))
- Fixed check on torchmetrics logged whose `compute()` output is a multielement tensor ([#9582](https://github.com/PyTorchLightning/pytorch-lightning/pull/9582))
- Fixed gradient accumulation for `DDPShardedPlugin` ([#9122](https://github.com/PyTorchLightning/pytorch-lightning/pull/9122))
- Fixed missing DeepSpeed distributed call ([#9540](https://github.com/PyTorchLightning/pytorch-lightning/pull/9540))
- Fixed an issue with wrapped LightningModule during evaluation; The LightningModule no longer gets wrapped with data-parallel modules when not fitting in `DDPPlugin`, `DDPSpawnPlugin`, `DDPShardedPlugin`, `DDPSpawnShardedPlugin` ([#9096](https://github.com/PyTorchLightning/pytorch-lightning/pull/9096))
- Fixed `trainer.accumulate_grad_batches` to be an int on init. The default value for it is now `None` inside Trainer ([#9652](https://github.com/PyTorchLightning/pytorch-lightning/pull/9652))
- Fixed `broadcast` in `DDPPlugin` and `DDPSpawnPlugin` to respect the `src` input ([#9691](https://github.com/PyTorchLightning/pytorch-lightning/pull/9691))
- Fixed `self.log(on_epoch=True, reduce_fx=sum))` for the `on_batch_start` and `on_train_batch_start` hooks ([#9791](https://github.com/PyTorchLightning/pytorch-lightning/pull/9791))
- Fixed `self.log(on_epoch=True)` for the `on_batch_start` and `on_train_batch_start` hooks ([#9780](https://github.com/PyTorchLightning/pytorch-lightning/pull/9780))
- Fixed restoring training state during `Trainer.fit` only ([#9413](https://github.com/PyTorchLightning/pytorch-lightning/pull/9413))
- Fixed DeepSpeed and Lightning both calling the scheduler ([#9788](https://github.com/PyTorchLightning/pytorch-lightning/pull/9788))
- Fixed missing arguments when saving hyperparameters from the parent class but not from the child class ([#9800](https://github.com/PyTorchLightning/pytorch-lightning/pull/9800))
- Fixed DeepSpeed GPU device IDs ([#9847](https://github.com/PyTorchLightning/pytorch-lightning/pull/9847))
- Reset `val_dataloader` in `tuner/batch_size_scaling` ([#9857](https://github.com/PyTorchLightning/pytorch-lightning/pull/9857))
- Fixed use of `LightningCLI` in computer_vision_fine_tuning.py example ([#9934](https://github.com/PyTorchLightning/pytorch-lightning/pull/9934))
- Fixed issue with non-init dataclass fields in `apply_to_collection` ([#9963](https://github.com/PyTorchLightning/pytorch-lightning/issues/9963))
- Reset `val_dataloader` in `tuner/batch_size_scaling` for binsearch ([#9975](https://github.com/PyTorchLightning/pytorch-lightning/pull/9975))
- Fixed logic to check for spawn in dataloader `TrainerDataLoadingMixin._worker_check` ([#9902](https://github.com/PyTorchLightning/pytorch-lightning/pull/9902))
- Fixed `train_dataloader` getting loaded twice when resuming from a checkpoint during `Trainer.fit()` ([#9671](https://github.com/PyTorchLightning/pytorch-lightning/pull/9671))
- Fixed `LearningRateMonitor` logging with multiple param groups optimizer with no scheduler ([#10044](https://github.com/PyTorchLightning/pytorch-lightning/pull/10044))
- Fixed undesired side effects being caused by `Trainer` patching dataloader methods on the `LightningModule` ([#9764](https://github.com/PyTorchLightning/pytorch-lightning/pull/9764))
- Fixed gradients not being unscaled when clipping or logging the gradient norm ([#9287](https://github.com/PyTorchLightning/pytorch-lightning/pull/9287))
- Fixed `on_before_optimizer_step` getting called before the optimizer closure (including backward) has run ([#10167](https://github.com/PyTorchLightning/pytorch-lightning/pull/10167))
- Fixed monitor value in `ModelCheckpoint` getting moved to the wrong device in a special case where it becomes NaN ([#10118](https://github.com/PyTorchLightning/pytorch-lightning/pull/10118))
- Fixed creation of `dirpath` in `BaseProfiler` if it doesn't exist ([#10073](https://github.com/PyTorchLightning/pytorch-lightning/pull/10073))
- Fixed incorrect handling of sigterm ([#10189](https://github.com/PyTorchLightning/pytorch-lightning/pull/10189))
- Fixed bug where `log(on_step=True, on_epoch=True, sync_dist=True)` wouldn't reduce the value on step ([#10227](https://github.com/PyTorchLightning/pytorch-lightning/pull/10227))
- Fixed an issue with `pl.utilities.seed.reset_seed` converting the `PL_SEED_WORKERS` environment variable to `bool` ([#10099](https://github.com/PyTorchLightning/pytorch-lightning/pull/10099))
- Fixed iterating over a logger collection when `fast_dev_run > 0` ([#10232](https://github.com/PyTorchLightning/pytorch-lightning/pull/10232))
- Fixed `batch_size` in `ResultCollection` not being reset to 1 on epoch end ([#10242](https://github.com/PyTorchLightning/pytorch-lightning/pull/10242))
- Fixed `distrib_type` not being set when training plugin instances are being passed to the Trainer ([#10251](https://github.com/PyTorchLightning/pytorch-lightning/pull/10251))


## [1.4.9] - 2021-09-30

- Fixed `lr_find` to generate same results on multiple calls ([#9704](https://github.com/PyTorchLightning/pytorch-lightning/pull/9704))
- Fixed `reset` metrics on validation epoch end ([#9717](https://github.com/PyTorchLightning/pytorch-lightning/pull/9717))
- Fixed input validation for `gradient_clip_val`, `gradient_clip_algorithm`, `track_grad_norm` and `terminate_on_nan` Trainer arguments ([#9595](https://github.com/PyTorchLightning/pytorch-lightning/pull/9595))
- Reset metrics before each task starts ([#9410](https://github.com/PyTorchLightning/pytorch-lightning/pull/9410))


## [1.4.8] - 2021-09-22

- Fixed error reporting in DDP process reconciliation when processes are launched by an external agent ([#9389](https://github.com/PyTorchLightning/pytorch-lightning/pull/9389))
- Added PL_RECONCILE_PROCESS environment variable to enable process reconciliation regardless of cluster environment settings ([#9389](https://github.com/PyTorchLightning/pytorch-lightning/pull/9389))
- Fixed `add_argparse_args` raising `TypeError` when args are typed as `typing.Generic` in Python 3.6 ([#9554](https://github.com/PyTorchLightning/pytorch-lightning/pull/9554))
- Fixed back-compatibility for saving hyperparameters from a single container and inferring its argument name by reverting [#9125](https://github.com/PyTorchLightning/pytorch-lightning/pull/9125) ([#9642](https://github.com/PyTorchLightning/pytorch-lightning/pull/9642))


## [1.4.7] - 2021-09-14

- Fixed logging of nan parameters ([#9364](https://github.com/PyTorchLightning/pytorch-lightning/pull/9364))
- Fixed `replace_sampler` missing the batch size under specific conditions ([#9367](https://github.com/PyTorchLightning/pytorch-lightning/pull/9367))
- Pass init args to ShardedDataParallel ([#9483](https://github.com/PyTorchLightning/pytorch-lightning/pull/9483))
- Fixed collision of user argument when using ShardedDDP ([#9512](https://github.com/PyTorchLightning/pytorch-lightning/pull/9512))
- Fixed DeepSpeed crash for RNNs ([#9489](https://github.com/PyTorchLightning/pytorch-lightning/pull/9489))


## [1.4.6] - 2021-09-07

- Fixed an issues with export to ONNX format when a model has multiple inputs ([#8800](https://github.com/PyTorchLightning/pytorch-lightning/pull/8800))
- Removed deprecation warnings being called for `on_{task}_dataloader` ([#9279](https://github.com/PyTorchLightning/pytorch-lightning/pull/9279))
- Fixed save/load/resume from checkpoint for DeepSpeed Plugin (
    [#8397](https://github.com/PyTorchLightning/pytorch-lightning/pull/8397),
    [#8644](https://github.com/PyTorchLightning/pytorch-lightning/pull/8644),
    [#8627](https://github.com/PyTorchLightning/pytorch-lightning/pull/8627))
- Fixed `EarlyStopping` running on train epoch end when `check_val_every_n_epoch>1` is set ([#9156](https://github.com/PyTorchLightning/pytorch-lightning/pull/9156))
- Fixed an issue with logger outputs not being finalized correctly after prediction runs ([#8333](https://github.com/PyTorchLightning/pytorch-lightning/issues/8333))
- Fixed the Apex and DeepSpeed plugin closure running after the `on_before_optimizer_step` hook ([#9288](https://github.com/PyTorchLightning/pytorch-lightning/issues/9288))
- Fixed the Native AMP plugin closure not running with manual optimization ([#9288](https://github.com/PyTorchLightning/pytorch-lightning/issues/9288))
- Fixed bug where data-loading functions where not getting the correct running stage passed ([#8858](https://github.com/PyTorchLightning/pytorch-lightning/pull/8858))
- Fixed intra-epoch evaluation outputs staying in memory when the respective `*_epoch_end` hook wasn't overridden ([#9261](https://github.com/PyTorchLightning/pytorch-lightning/pull/9261))
- Fixed error handling in DDP process reconciliation when `_sync_dir` was not initialized ([#9267](https://github.com/PyTorchLightning/pytorch-lightning/pull/9267))
- Fixed PyTorch Profiler not enabled for manual optimization ([#9316](https://github.com/PyTorchLightning/pytorch-lightning/pull/9316))
- Fixed inspection of other args when a container is specified in `save_hyperparameters` ([#9125](https://github.com/PyTorchLightning/pytorch-lightning/pull/9125))
- Fixed signature of `Timer.on_train_epoch_end` and `StochasticWeightAveraging.on_train_epoch_end` to prevent unwanted deprecation warnings ([#9347](https://github.com/PyTorchLightning/pytorch-lightning/pull/9347))


## [1.4.5] - 2021-08-31

- Fixed reduction using `self.log(sync_dict=True, reduce_fx={mean,max})` ([#9142](https://github.com/PyTorchLightning/pytorch-lightning/pull/9142))
- Fixed not setting a default value for `max_epochs` if `max_time` was specified on the `Trainer` constructor ([#9072](https://github.com/PyTorchLightning/pytorch-lightning/pull/9072))
- Fixed the CometLogger, no longer modifies the metrics in place. Instead creates a copy of metrics before performing any operations ([#9150](https://github.com/PyTorchLightning/pytorch-lightning/pull/9150))
- Fixed `DDP` "CUDA error: initialization error" due to a `copy` instead of `deepcopy` on `ResultCollection` ([#9239](https://github.com/PyTorchLightning/pytorch-lightning/pull/9239))


## [1.4.4] - 2021-08-24

- Fixed a bug in the binary search mode of auto batch size scaling where exception was raised if the first trainer run resulted in OOM ([#8954](https://github.com/PyTorchLightning/pytorch-lightning/pull/8954))
- Fixed a bug causing logging with `log_gpu_memory='min_max'` not working ([#9013](https://github.com/PyTorchLightning/pytorch-lightning/pull/9013))


## [1.4.3] - 2021-08-17

- Fixed plateau scheduler stepping on incomplete epoch ([#8861](https://github.com/PyTorchLightning/pytorch-lightning/pull/8861))
- Fixed infinite loop with `CycleIterator` and multiple loaders ([#8889](https://github.com/PyTorchLightning/pytorch-lightning/pull/8889))
- Fixed `StochasticWeightAveraging` with a list of learning rates not applying them to each param group ([#8747](https://github.com/PyTorchLightning/pytorch-lightning/issues/8747))
- Restore original loaders if replaced by entrypoint ([#8885](https://github.com/PyTorchLightning/pytorch-lightning/pull/8885))
- Fixed lost reference to `_Metadata` object in `ResultMetricCollection` ([#8932](https://github.com/PyTorchLightning/pytorch-lightning/pull/8932))
- Ensure the existence of `DDPPlugin._sync_dir` in `reconciliate_processes` ([#8939](https://github.com/PyTorchLightning/pytorch-lightning/pull/8939))


## [1.4.2] - 2021-08-10

- Fixed recursive call for `apply_to_collection(include_none=False)` ([#8719](https://github.com/PyTorchLightning/pytorch-lightning/pull/8719))
- Fixed truncated backprop through time enablement when set as a property on the LightningModule and not the Trainer ([#8804](https://github.com/PyTorchLightning/pytorch-lightning/pull/8804/))
- Fixed comments and exception message for metrics_to_scalars ([#8782](https://github.com/PyTorchLightning/pytorch-lightning/pull/8782/))
- Fixed typo error in LightningLoggerBase.after_save_checkpoint docstring ([#8737](https://github.com/PyTorchLightning/pytorch-lightning/pull/8737/))


## [1.4.1] - 2021-08-03

- Fixed `trainer.fit_loop.split_idx` always returning `None` ([#8601](https://github.com/PyTorchLightning/pytorch-lightning/pull/8601))
- Fixed references for `ResultCollection.extra` ([#8622](https://github.com/PyTorchLightning/pytorch-lightning/pull/8622))
- Fixed reference issues during epoch end result collection ([#8621](https://github.com/PyTorchLightning/pytorch-lightning/pull/8621))
- Fixed horovod auto-detection when horovod is not installed and the launcher is `mpirun` ([#8610](https://github.com/PyTorchLightning/pytorch-lightning/pull/8610))
- Fixed an issue with `training_step` outputs not getting collected correctly for `training_epoch_end` ([#8613](https://github.com/PyTorchLightning/pytorch-lightning/pull/8613))
- Fixed distributed types support for CPUs ([#8667](https://github.com/PyTorchLightning/pytorch-lightning/pull/8667))
- Fixed a deadlock issue with DDP and torchelastic ([#8655](https://github.com/PyTorchLightning/pytorch-lightning/pull/8655))
- Fixed `accelerator=ddp` choice for CPU ([#8645](https://github.com/PyTorchLightning/pytorch-lightning/pull/8645))


## [1.4.0] - 2021-07-27

### Added

- Added `extract_batch_size` utility and corresponding tests to extract batch dimension from multiple batch types ([#8357](https://github.com/PyTorchLightning/pytorch-lightning/pull/8357/))
- Added support for named parameter groups in `LearningRateMonitor` ([#7987](https://github.com/PyTorchLightning/pytorch-lightning/pull/7987))
- Added `dataclass` support for `pytorch_lightning.utilities.apply_to_collection` ([#7935](https://github.com/PyTorchLightning/pytorch-lightning/pull/7935))
- Added support to `LightningModule.to_torchscript` for saving to custom filesystems with `fsspec` ([#7617](https://github.com/PyTorchLightning/pytorch-lightning/pull/7617))
- Added `KubeflowEnvironment` for use with the `PyTorchJob` operator in Kubeflow
- Added LightningCLI support for config files on object stores ([#7521](https://github.com/PyTorchLightning/pytorch-lightning/pull/7521))
- Added `ModelPruning(prune_on_train_epoch_end=True|False)` to choose when to apply pruning ([#7704](https://github.com/PyTorchLightning/pytorch-lightning/pull/7704))
- Added support for checkpointing based on a provided time interval during training ([#7515](https://github.com/PyTorchLightning/pytorch-lightning/pull/7515))
- Progress tracking
  * Added dataclasses for progress tracking ([#6603](https://github.com/PyTorchLightning/pytorch-lightning/pull/6603),
    [#7574](https://github.com/PyTorchLightning/pytorch-lightning/pull/7574),
    [#8140](https://github.com/PyTorchLightning/pytorch-lightning/pull/8140),
    [#8362](https://github.com/PyTorchLightning/pytorch-lightning/pull/8362))
  * Add `{,load_}state_dict` to the progress tracking dataclasses ([#8140](https://github.com/PyTorchLightning/pytorch-lightning/pull/8140))
  * Connect the progress tracking dataclasses to the loops ([#8244](https://github.com/PyTorchLightning/pytorch-lightning/pull/8244),
    [#8362](https://github.com/PyTorchLightning/pytorch-lightning/pull/8362))
  * Do not reset the progress tracking dataclasses total counters ([#8475](https://github.com/PyTorchLightning/pytorch-lightning/pull/8475))
- Added support for passing a `LightningDataModule` positionally as the second argument to `trainer.{validate,test,predict}` ([#7431](https://github.com/PyTorchLightning/pytorch-lightning/pull/7431))
- Added argument `trainer.predict(ckpt_path)` ([#7430](https://github.com/PyTorchLightning/pytorch-lightning/pull/7430))
- Added `clip_grad_by_value` support for TPUs ([#7025](https://github.com/PyTorchLightning/pytorch-lightning/pull/7025))
- Added support for passing any class to `is_overridden` ([#7918](https://github.com/PyTorchLightning/pytorch-lightning/pull/7918))
- Added `sub_dir` parameter to `TensorBoardLogger` ([#6195](https://github.com/PyTorchLightning/pytorch-lightning/pull/6195))
- Added correct `dataloader_idx` to batch transfer hooks ([#6241](https://github.com/PyTorchLightning/pytorch-lightning/pull/6241))
- Added `include_none=bool` argument to `apply_to_collection` ([#7769](https://github.com/PyTorchLightning/pytorch-lightning/pull/7769))
- Added `apply_to_collections` to apply a function to two zipped collections ([#7769](https://github.com/PyTorchLightning/pytorch-lightning/pull/7769))
- Added `ddp_fully_sharded` support ([#7487](https://github.com/PyTorchLightning/pytorch-lightning/pull/7487))
- Added `should_rank_save_checkpoint` property to Training Plugins ([#7684](https://github.com/PyTorchLightning/pytorch-lightning/pull/7684))
- Added `log_grad_norm` hook to `LightningModule` to customize the logging of gradient norms ([#7873](https://github.com/PyTorchLightning/pytorch-lightning/pull/7873))
- Added `save_config_filename` init argument to `LightningCLI` to ease resolving name conflicts ([#7741](https://github.com/PyTorchLightning/pytorch-lightning/pull/7741))
- Added `save_config_overwrite` init argument to `LightningCLI` to ease overwriting existing config files ([#8059](https://github.com/PyTorchLightning/pytorch-lightning/pull/8059))
- Added reset dataloader hooks to Training Plugins and Accelerators ([#7861](https://github.com/PyTorchLightning/pytorch-lightning/pull/7861))
- Added trainer stage hooks for Training Plugins and Accelerators ([#7864](https://github.com/PyTorchLightning/pytorch-lightning/pull/7864))
- Added the `on_before_optimizer_step` hook ([#8048](https://github.com/PyTorchLightning/pytorch-lightning/pull/8048))
- Added IPU Accelerator ([#7867](https://github.com/PyTorchLightning/pytorch-lightning/pull/7867))
- Fault-tolerant training
    * Added `{,load_}state_dict` to `ResultCollection` ([#7948](https://github.com/PyTorchLightning/pytorch-lightning/pull/7948))
    * Added `{,load_}state_dict` to `Loops` ([#8197](https://github.com/PyTorchLightning/pytorch-lightning/pull/8197))
    * Added `FastForwardSampler` and `CaptureIterableDataset` ([#8307](https://github.com/PyTorchLightning/pytorch-lightning/pull/8307))
    * Set `Loop.restarting=False` at the end of the first iteration ([#8362](https://github.com/PyTorchLightning/pytorch-lightning/pull/8362))
    * Save the loops state with the checkpoint (opt-in) ([#8362](https://github.com/PyTorchLightning/pytorch-lightning/pull/8362))
    * Save a checkpoint to restore the state on exception (opt-in) ([#8362](https://github.com/PyTorchLightning/pytorch-lightning/pull/8362))
    * Added `state_dict` and `load_state_dict` utilities for `CombinedLoader` + utilities for dataloader ([#8364](https://github.com/PyTorchLightning/pytorch-lightning/pull/8364))
- Added `rank_zero_only` to `LightningModule.log` function ([#7966](https://github.com/PyTorchLightning/pytorch-lightning/pull/7966))
- Added `metric_attribute` to `LightningModule.log` function ([#7966](https://github.com/PyTorchLightning/pytorch-lightning/pull/7966))
- Added a warning if `Trainer(log_every_n_steps)` is a value too high for the training dataloader ([#7734](https://github.com/PyTorchLightning/pytorch-lightning/pull/7734))
- Added LightningCLI support for argument links applied on instantiation ([#7895](https://github.com/PyTorchLightning/pytorch-lightning/pull/7895))
- Added LightningCLI support for configurable callbacks that should always be present ([#7964](https://github.com/PyTorchLightning/pytorch-lightning/pull/7964))
- Added DeepSpeed Infinity Support, and updated to DeepSpeed 0.4.0 ([#7234](https://github.com/PyTorchLightning/pytorch-lightning/pull/7234))
- Added support for `torch.nn.UninitializedParameter` in `ModelSummary` ([#7642](https://github.com/PyTorchLightning/pytorch-lightning/pull/7642))
- Added support `LightningModule.save_hyperparameters` when `LightningModule` is a dataclass ([#7992](https://github.com/PyTorchLightning/pytorch-lightning/pull/7992))
- Added support for overriding `optimizer_zero_grad` and `optimizer_step` when using accumulate_grad_batches ([#7980](https://github.com/PyTorchLightning/pytorch-lightning/pull/7980))
- Added `logger` boolean flag to `save_hyperparameters` ([#7960](https://github.com/PyTorchLightning/pytorch-lightning/pull/7960))
- Added support for calling scripts using the module syntax (`python -m package.script`) ([#8073](https://github.com/PyTorchLightning/pytorch-lightning/pull/8073))
- Added support for optimizers and learning rate schedulers to `LightningCLI` ([#8093](https://github.com/PyTorchLightning/pytorch-lightning/pull/8093))
- Added XLA Profiler ([#8014](https://github.com/PyTorchLightning/pytorch-lightning/pull/8014))
- Added `PrecisionPlugin.{pre,post}_backward` ([#8328](https://github.com/PyTorchLightning/pytorch-lightning/pull/8328))
- Added `on_load_checkpoint` and `on_save_checkpoint` hooks to the `PrecisionPlugin` base class ([#7831](https://github.com/PyTorchLightning/pytorch-lightning/pull/7831))
- Added `max_depth` parameter in `ModelSummary` ([#8062](https://github.com/PyTorchLightning/pytorch-lightning/pull/8062))
- Added `XLAStatsMonitor` callback ([#8235](https://github.com/PyTorchLightning/pytorch-lightning/pull/8235))
- Added `restore` function and `restarting` attribute to base `Loop` ([#8247](https://github.com/PyTorchLightning/pytorch-lightning/pull/8247))
- Added support for `save_hyperparameters` in `LightningDataModule` ([#3792](https://github.com/PyTorchLightning/pytorch-lightning/pull/3792))
- Added the `ModelCheckpoint(save_on_train_epoch_end)` to choose when to run the saving logic ([#8389](https://github.com/PyTorchLightning/pytorch-lightning/pull/8389))
- Added `LSFEnvironment` for distributed training with the LSF resource manager `jsrun` ([#5102](https://github.com/PyTorchLightning/pytorch-lightning/pull/5102))
- Added support for `accelerator='cpu'|'gpu'|'tpu'|'ipu'|'auto'` ([#7808](https://github.com/PyTorchLightning/pytorch-lightning/pull/7808))
- Added `tpu_spawn_debug` to plugin registry ([#7933](https://github.com/PyTorchLightning/pytorch-lightning/pull/7933))
- Enabled traditional/manual launching of DDP processes through `LOCAL_RANK` and `NODE_RANK` environment variable assignments ([#7480](https://github.com/PyTorchLightning/pytorch-lightning/pull/7480))
- Added `quantize_on_fit_end` argument to `QuantizationAwareTraining` ([#8464](https://github.com/PyTorchLightning/pytorch-lightning/pull/8464))
- Added experimental support for loop specialization ([#8226](https://github.com/PyTorchLightning/pytorch-lightning/pull/8226))
- Added support for `devices` flag to Trainer ([#8440](https://github.com/PyTorchLightning/pytorch-lightning/pull/8440))
- Added private `prevent_trainer_and_dataloaders_deepcopy` context manager on the `LightningModule` ([#8472](https://github.com/PyTorchLightning/pytorch-lightning/pull/8472))
- Added support for providing callables to the Lightning CLI instead of types ([#8400](https://github.com/PyTorchLightning/pytorch-lightning/pull/8400))

### Changed

- Decoupled device parsing logic from Accelerator connector to Trainer ([#8180](https://github.com/PyTorchLightning/pytorch-lightning/pull/8180))
- Changed the `Trainer`'s `checkpoint_callback` argument to allow only boolean values ([#7539](https://github.com/PyTorchLightning/pytorch-lightning/pull/7539))
- Log epoch metrics before the `on_evaluation_end` hook ([#7272](https://github.com/PyTorchLightning/pytorch-lightning/pull/7272))
- Explicitly disallow calling `self.log(on_epoch=False)` during epoch-only or single-call hooks ([#7874](https://github.com/PyTorchLightning/pytorch-lightning/pull/7874))
- Changed these `Trainer` methods to be protected: `call_setup_hook`, `call_configure_sharded_model`, `pre_dispatch`, `dispatch`, `post_dispatch`, `call_teardown_hook`, `run_train`, `run_sanity_check`, `run_evaluate`, `run_evaluation`, `run_predict`, `track_output_for_epoch_end`
- Changed `metrics_to_scalars` to work with any collection or value ([#7888](https://github.com/PyTorchLightning/pytorch-lightning/pull/7888))
- Changed `clip_grad_norm` to use `torch.nn.utils.clip_grad_norm_` ([#7025](https://github.com/PyTorchLightning/pytorch-lightning/pull/7025))
- Validation is now always run inside the training epoch scope ([#7357](https://github.com/PyTorchLightning/pytorch-lightning/pull/7357))
- `ModelCheckpoint` now runs at the end of the training epoch by default ([#8389](https://github.com/PyTorchLightning/pytorch-lightning/pull/8389))
- `EarlyStopping` now runs at the end of the training epoch by default ([#8286](https://github.com/PyTorchLightning/pytorch-lightning/pull/8286))
- Refactored Loops
    * Moved attributes `global_step`, `current_epoch`, `max/min_steps`, `max/min_epochs`, `batch_idx`, and `total_batch_idx` to TrainLoop ([#7437](https://github.com/PyTorchLightning/pytorch-lightning/pull/7437))
    * Refactored result handling in training loop ([#7506](https://github.com/PyTorchLightning/pytorch-lightning/pull/7506))
    * Moved attributes `hiddens` and `split_idx` to TrainLoop ([#7507](https://github.com/PyTorchLightning/pytorch-lightning/pull/7507))
    * Refactored the logic around manual and automatic optimization inside the optimizer loop ([#7526](https://github.com/PyTorchLightning/pytorch-lightning/pull/7526))
    * Simplified "should run validation" logic ([#7682](https://github.com/PyTorchLightning/pytorch-lightning/pull/7682))
    * Simplified logic for updating the learning rate for schedulers ([#7682](https://github.com/PyTorchLightning/pytorch-lightning/pull/7682))
    * Removed the `on_epoch` guard from the "should stop" validation check ([#7701](https://github.com/PyTorchLightning/pytorch-lightning/pull/7701))
    * Refactored internal loop interface; added new classes `FitLoop`, `TrainingEpochLoop`, `TrainingBatchLoop` ([#7871](https://github.com/PyTorchLightning/pytorch-lightning/pull/7871), [#8077](https://github.com/PyTorchLightning/pytorch-lightning/pull/8077))
    * Removed `pytorch_lightning/trainer/training_loop.py` ([#7985](https://github.com/PyTorchLightning/pytorch-lightning/pull/7985))
    * Refactored evaluation loop interface; added new classes `DataLoaderLoop`, `EvaluationLoop`, `EvaluationEpochLoop` ([#7990](https://github.com/PyTorchLightning/pytorch-lightning/pull/7990), [#8077](https://github.com/PyTorchLightning/pytorch-lightning/pull/8077))
    * Removed `pytorch_lightning/trainer/evaluation_loop.py` ([#8056](https://github.com/PyTorchLightning/pytorch-lightning/pull/8056))
    * Restricted public access to several internal functions ([#8024](https://github.com/PyTorchLightning/pytorch-lightning/pull/8024))
    * Refactored trainer `_run_*` functions and separate evaluation loops ([#8065](https://github.com/PyTorchLightning/pytorch-lightning/pull/8065))
    * Refactored prediction loop interface; added new classes `PredictionLoop`, `PredictionEpochLoop` ([#7700](https://github.com/PyTorchLightning/pytorch-lightning/pull/7700), [#8077](https://github.com/PyTorchLightning/pytorch-lightning/pull/8077))
    * Removed `pytorch_lightning/trainer/predict_loop.py` ([#8094](https://github.com/PyTorchLightning/pytorch-lightning/pull/8094))
    * Moved result teardown to the loops ([#8245](https://github.com/PyTorchLightning/pytorch-lightning/pull/8245))
    * Improve `Loop` API to better handle children `state_dict` and `progress` ([#8334](https://github.com/PyTorchLightning/pytorch-lightning/pull/8334))
- Refactored logging
    * Renamed and moved `core/step_result.py` to `trainer/connectors/logger_connector/result.py` ([#7736](https://github.com/PyTorchLightning/pytorch-lightning/pull/7736))
    * Dramatically simplify the `LoggerConnector` ([#7882](https://github.com/PyTorchLightning/pytorch-lightning/pull/7882))
    * `trainer.{logged,progress_bar,callback}_metrics` are now updated on-demand ([#7882](https://github.com/PyTorchLightning/pytorch-lightning/pull/7882))
    * Completely overhaul the `Result` object in favor of `ResultMetric` ([#7882](https://github.com/PyTorchLightning/pytorch-lightning/pull/7882))
    * Improve epoch-level reduction time and overall memory usage ([#7882](https://github.com/PyTorchLightning/pytorch-lightning/pull/7882))
    * Allow passing `self.log(batch_size=...)` ([#7891](https://github.com/PyTorchLightning/pytorch-lightning/pull/7891))
    * Each of the training loops now keeps its own results collection ([#7891](https://github.com/PyTorchLightning/pytorch-lightning/pull/7891))
    * Remove `EpochResultStore` and `HookResultStore` in favor of `ResultCollection` ([#7909](https://github.com/PyTorchLightning/pytorch-lightning/pull/7909))
    * Remove `MetricsHolder` ([#7909](https://github.com/PyTorchLightning/pytorch-lightning/pull/7909))
- Moved `ignore_scalar_return_in_dp` warning suppression to the DataParallelPlugin class ([#7421](https://github.com/PyTorchLightning/pytorch-lightning/pull/7421/))
- Changed the behaviour when logging evaluation step metrics to no longer append `/epoch_*` to the metric name ([#7351](https://github.com/PyTorchLightning/pytorch-lightning/pull/7351))
- Raised `ValueError` when a `None` value is `self.log`-ed ([#7771](https://github.com/PyTorchLightning/pytorch-lightning/pull/7771))
- Changed `resolve_training_type_plugins` to allow setting `num_nodes` and `sync_batchnorm` from `Trainer` setting ([#7026](https://github.com/PyTorchLightning/pytorch-lightning/pull/7026))
- Default `seed_everything(workers=True)` in the `LightningCLI` ([#7504](https://github.com/PyTorchLightning/pytorch-lightning/pull/7504))
- Changed `model.state_dict()` in `CheckpointConnector` to allow `training_type_plugin` to customize the model's `state_dict()` ([#7474](https://github.com/PyTorchLightning/pytorch-lightning/pull/7474))
- `MLflowLogger` now uses the env variable `MLFLOW_TRACKING_URI` as default tracking URI ([#7457](https://github.com/PyTorchLightning/pytorch-lightning/pull/7457))
- Changed `Trainer` arg and functionality from `reload_dataloaders_every_epoch` to `reload_dataloaders_every_n_epochs` ([#5043](https://github.com/PyTorchLightning/pytorch-lightning/pull/5043))
- Changed `WandbLogger(log_model={True/'all'})` to log models as artifacts ([#6231](https://github.com/PyTorchLightning/pytorch-lightning/pull/6231))
- MLFlowLogger now accepts `run_name` as an constructor argument ([#7622](https://github.com/PyTorchLightning/pytorch-lightning/issues/7622))
- Changed `teardown()` in `Accelerator` to allow `training_type_plugin` to customize `teardown` logic ([#7579](https://github.com/PyTorchLightning/pytorch-lightning/pull/7579))
- `Trainer.fit` now raises an error when using manual optimization with unsupported features such as `gradient_clip_val` or `accumulate_grad_batches` ([#7788](https://github.com/PyTorchLightning/pytorch-lightning/pull/7788))
- Accelerator hooks are called regardless if `LightningModule` overrides the same hooks ([#7826](https://github.com/PyTorchLightning/pytorch-lightning/pull/7826))
- Moved profilers to their own file ([#7822](https://github.com/PyTorchLightning/pytorch-lightning/pull/7822))
- The `on_after_backward` hook is now called on accumulating iterations. Use the `on_before_optimizer_step` hook to mimic the old behaviour ([#8328](https://github.com/PyTorchLightning/pytorch-lightning/pull/8328))
- The mixed precision loss is no longer unscaled before the `on_after_backward` hook. Use the `on_before_optimizer_step` hook to mimic the old behaviour  ([#8328](https://github.com/PyTorchLightning/pytorch-lightning/pull/8328))
- The `TrainingTypePlugin.{pre,post}_backward` hooks no longer take the `optimizer, opt_idx, should_accumulate` arguments ([#8328](https://github.com/PyTorchLightning/pytorch-lightning/pull/8328))
- The `PrecisionPlugin.backward` hooks no longer returns a value ([#8328](https://github.com/PyTorchLightning/pytorch-lightning/pull/8328))
- The `PrecisionPlugin.backward` hooks no longer takes a `should_accumulate` argument ([#8328](https://github.com/PyTorchLightning/pytorch-lightning/pull/8328))
- Added the `on_before_backward` hook ([#7865](https://github.com/PyTorchLightning/pytorch-lightning/pull/7865))
- `LightningCLI` now aborts with a clearer message if config already exists and disables save config during `fast_dev_run`([#7963](https://github.com/PyTorchLightning/pytorch-lightning/pull/7963))
- Saved the `LightningCLI` config on `setup` and only on the main process ([#8017](https://github.com/PyTorchLightning/pytorch-lightning/pull/8017))
- Dropped the `LightningCLI` `ArgumentParser` when pickling ([#8017](https://github.com/PyTorchLightning/pytorch-lightning/pull/8017))
- Skip `broadcast` if distributed not initialized for the spawn plugins ([#8017](https://github.com/PyTorchLightning/pytorch-lightning/pull/8017))
- `Trainer(resume_from_checkpoint=...)` now restores the model directly after `LightningModule.setup()`, which is before `LightningModule.configure_sharded_model()` ([#7652](https://github.com/PyTorchLightning/pytorch-lightning/pull/7652))
- Moved `torch.cuda.set_device()` to enable collective calls earlier in setup ([#8312](https://github.com/PyTorchLightning/pytorch-lightning/pull/8312))
- Used XLA utility API to move data to CPU (Single TPU core) ([#8078](https://github.com/PyTorchLightning/pytorch-lightning/pull/8078))
- Improved error messages in `replace_sampler` when the `DataLoader` attributes are not included in the signature or the signature is missing optional arguments ([#8519](https://github.com/PyTorchLightning/pytorch-lightning/pull/8519))
- Moved `DeviceDtypeModuleMixin` and `HyperparametersMixin` mixin to `core` ([#8396](https://github.com/PyTorchLightning/pytorch-lightning/pull/8396))
- Return the `default_root_dir` as the `log_dir` when the logger is a `LoggerCollection` ([#8187](https://github.com/PyTorchLightning/pytorch-lightning/pull/8187))

### Deprecated

- Deprecated `LightningModule.loaded_optimizer_states_dict` ([#8229](https://github.com/PyTorchLightning/pytorch-lightning/pull/8229))
- Standardized the dataloaders arguments of `trainer.{fit,valdiate,test,tune}` ([#7431](https://github.com/PyTorchLightning/pytorch-lightning/pull/7431))
- Deprecated `DataModule` properties: `has_prepared_data`, `has_setup_fit`, `has_setup_validate`, `has_setup_test`, `has_setup_predict`, `has_teardown_fit`, `has_teardown_validate`, `has_teardown_test`, `has_teardown_predict` ([#7657](https://github.com/PyTorchLightning/pytorch-lightning/pull/7657/))
- Deprecated `TrainerModelHooksMixin` in favor of `pytorch_lightning.utilities.signature_utils` ([#7422](https://github.com/PyTorchLightning/pytorch-lightning/pull/7422))
- Deprecated `num_nodes` and `sync_batchnorm` arguments in `DDPPlugin` and `DDPSpawnPlugin` ([#7026](https://github.com/PyTorchLightning/pytorch-lightning/pull/7026))
- Deprecated `self.log(sync_dist_op)` in favor of `self.log(reduce_fx)`. ([#7891](https://github.com/PyTorchLightning/pytorch-lightning/pull/7891))
- Deprecated `is_overridden(model=...)` in favor of `is_overridden(instance=...)` ([#7918](https://github.com/PyTorchLightning/pytorch-lightning/pull/7918))
- Deprecated automatically detaching returned extras with grads ([#7994](https://github.com/PyTorchLightning/pytorch-lightning/pull/7994))
- Deprecated default value of `monitor` argument in EarlyStopping callback to enforce `monitor` as a required argument ([#7907](https://github.com/PyTorchLightning/pytorch-lightning/pull/7907))
- Deprecated importing `rank_zero_{warn,deprecation}` directly from `pytorch_lightning.utilities.distributed` ([#8085](https://github.com/PyTorchLightning/pytorch-lightning/pull/8085))
- Deprecated the use of `CheckpointConnector.hpc_load()` in favor of `CheckpointConnector.restore()` ([#7652](https://github.com/PyTorchLightning/pytorch-lightning/pull/7652))
- Deprecated `ModelCheckpoint(every_n_val_epochs)` in favor of `ModelCheckpoint(every_n_epochs)` ([#8383](https://github.com/PyTorchLightning/pytorch-lightning/pull/8383))
- Deprecated `DDPPlugin.task_idx` in favor of `DDPPlugin.local_rank` ([#8203](https://github.com/PyTorchLightning/pytorch-lightning/pull/8203))
- Deprecated the `Trainer.train_loop` property in favor of `Trainer.fit_loop` ([#8025](https://github.com/PyTorchLightning/pytorch-lightning/pull/8025))
- Deprecated the `Trainer.disable_validation` property in favor of `not Trainer.enable_validation` ([#8291](https://github.com/PyTorchLightning/pytorch-lightning/pull/8291))
- Deprecated `mode` parameter in `ModelSummary` in favor of `max_depth` ([#8062](https://github.com/PyTorchLightning/pytorch-lightning/pull/8062))
- Deprecated `reload_dataloaders_every_epoch` argument of `Trainer` in favor of `reload_dataloaders_every_n_epochs` ([#5043](https://github.com/PyTorchLightning/pytorch-lightning/pull/5043))
- Deprecated `distributed_backend` argument for `Trainer` ([#8575](https://github.com/PyTorchLightning/pytorch-lightning/pull/8575))

### Removed

- Dropped official support/testing for PyTorch <1.6 ([#8288](https://github.com/PyTorchLightning/pytorch-lightning/pull/8288))
- Removed `ProfilerConnector` ([#7654](https://github.com/PyTorchLightning/pytorch-lightning/pull/7654))
- Pruned deprecated classif. metrics from `pytorch_lightning.metrics.functional.classification` ([#7499](https://github.com/PyTorchLightning/pytorch-lightning/pull/7499))
- Removed deprecated data parallel classes `LightningDataParallel` and `LightningDistributedDataParallel` from `pytorch_lightning.overrides.data_parallel` ([#7510](https://github.com/PyTorchLightning/pytorch-lightning/pull/7510))
- Removed deprecated trainer attributes - `get_model` and `accelerator_backend` ([#7502](https://github.com/PyTorchLightning/pytorch-lightning/pull/7502))
- Removed support for automatically monitoring the `val_loss` key with `ModelCheckpoint`. Pass your `monitor` of choice to the `ModelCheckpoint` instance instead ([#8293](https://github.com/PyTorchLightning/pytorch-lightning/pull/8293))
- Removed support for `self.log(tbptt_reduce_fx)` and `self.log(tbptt_pad_token)`. Please, open a discussion explaining your use-case if you relied on these. ([#7644](https://github.com/PyTorchLightning/pytorch-lightning/pull/7644))
- Removed deprecated utils modules `model_utils`, `warning_utils`, `xla_device_utils` and partially `argparse_utils` ([#7503](https://github.com/PyTorchLightning/pytorch-lightning/pull/7503))
- Removed `RPCPlugin` and `RPCSequentialPlugin`. If you were successfully using these plugins, please open a GitHub discussion about your use case ([#8101](https://github.com/PyTorchLightning/pytorch-lightning/pull/8101))
- Removed deprecated trainer attributes - `on_cpu`, `on_tpu`, `use_tpu`, `on_gpu`, `use_dp`, `use_ddp`, `use_ddp2`, `use_horovod`, `use_single_gpu` ([#7501](https://github.com/PyTorchLightning/pytorch-lightning/pull/7501))
- Removed deprecated `optimizer` argument in `LightningModule.manual_backward()`; Toggling optimizers in manual optimization should be done using `LightningModule.{un}toggle_optimizer()` ([#8287](https://github.com/PyTorchLightning/pytorch-lightning/pull/8287))
- Removed DeepSpeed FP16 Exception as FP32 is now supported ([#8462](https://github.com/PyTorchLightning/pytorch-lightning/pull/8462))
- Removed environment variable `PL_EXP_VERSION` from DDP subprocesses ([7403](https://github.com/PyTorchLightning/pytorch-lightning/pull/7403))

### Fixed

- Fixed the `GPUStatsMonitor` callbacks to use the correct GPU IDs if `CUDA_VISIBLE_DEVICES` set ([#8260](https://github.com/PyTorchLightning/pytorch-lightning/pull/8260))
- Fixed `lr_scheduler` checkpointed state by calling `update_lr_schedulers` before saving checkpoints ([#7877](https://github.com/PyTorchLightning/pytorch-lightning/pull/7877))
- Fixed ambiguous warning when both overfit and train dataloader shuffling are enabled ([#7685](https://github.com/PyTorchLightning/pytorch-lightning/pull/7685))
- Fixed dev debugger memory growing due to tracking events even when disabled ([#7875](https://github.com/PyTorchLightning/pytorch-lightning/pull/7875))
- Fixed `None` loss keys getting added in `training_epoch_end` when using manual optimization and not returning a loss ([#7772](https://github.com/PyTorchLightning/pytorch-lightning/pull/7772))
- Fixed a bug where `precision=64` with `accelerator='ddp_spawn'` would throw a pickle error ([#6924](https://github.com/PyTorchLightning/pytorch-lightning/pull/6924))
- Do not override the existing `epoch` value in `logged_metrics` when already logged by the user ([#7982](https://github.com/PyTorchLightning/pytorch-lightning/issues/7982))
- Support for manual optimization with DeepSpeed ([#7970](https://github.com/PyTorchLightning/pytorch-lightning/pull/7970))
- Fixed `dataloader_idx` argument value when predicting with only one `DataLoader` ([#7941](https://github.com/PyTorchLightning/pytorch-lightning/pull/7941))
- Fixed passing the `stage` argument of `Callback.{setup,teardown}` as a keyword ([#7973](https://github.com/PyTorchLightning/pytorch-lightning/pull/7973))
- Fixed metrics generated during `validation sanity checking` are cleaned on end ([#8171](https://github.com/PyTorchLightning/pytorch-lightning/pull/8171))
- Fixed `log_gpu_memory` metrics not being added to `logging` when nothing else is logged ([#8174](https://github.com/PyTorchLightning/pytorch-lightning/pull/8174))
- Fixed a bug where calling `log` with a `Metric` instance would raise an error if it was a nested attribute of the model ([#8181](https://github.com/PyTorchLightning/pytorch-lightning/pull/8181))
- Fixed a bug where using `precision=64` would cause buffers with complex dtype to be cast to real ([#8208](https://github.com/PyTorchLightning/pytorch-lightning/pull/8208))
- Fixed `is_overridden` returning true for wrapped functions with no changes ([#8296](https://github.com/PyTorchLightning/pytorch-lightning/pull/8296))
- Fixed a bug where `truncated_bptt_steps` would throw an AttributeError when the target RNN has multiple hidden states ([#8145](https://github.com/PyTorchLightning/pytorch-lightning/pull/8145))
- Fixed `self.optimizers()` not returning a single optimizer if it had been wrapped ([#8326](https://github.com/PyTorchLightning/pytorch-lightning/pull/8326))
- Fixed the `on_after_backward` hook not getting called when using manual optimization and no plugins ([#8328](https://github.com/PyTorchLightning/pytorch-lightning/pull/8328))
- Fixed the `LightningModule.backward` hook only getting called with the `apex` plugin when using manual optimization ([#8328](https://github.com/PyTorchLightning/pytorch-lightning/pull/8328))
- Fixed moving batch to device before sending it to the `on_*_batch_start`/`on_*_batch_end` callbacks and model hooks ([#7378](https://github.com/PyTorchLightning/pytorch-lightning/pull/7378))
- Fixed passing a custom `DDPPlugin` when choosing `accelerator="ddp_cpu"` for the accelerator ([#6208](https://github.com/PyTorchLightning/pytorch-lightning/pull/6208))
- Fixed missing call to `LightningModule.untoggle_optimizer` in training loop when running gradient accumulation with multiple optimizers ([#8284](https://github.com/PyTorchLightning/pytorch-lightning/pull/8284))
- Fixed hash of LightningEnum to work with value instead of name ([#8421](https://github.com/PyTorchLightning/pytorch-lightning/pull/8421)).
- Fixed a bug where an extra checkpoint was saved at the end of training if the `val_check_interval` did not align with the number of training batches ([#7724](https://github.com/PyTorchLightning/pytorch-lightning/pull/7724))
- Fixed hash of LightningEnum to work with value instead of name([#8421](https://github.com/PyTorchLightning/pytorch-lightning/pull/8421)).
- Fixed `move_data_to_device` to return the batch if the object `to` function didn't return `self` ([#8433](https://github.com/PyTorchLightning/pytorch-lightning/pull/8433))
- Fixed progress bar updates for Pod Training ([#8258](https://github.com/PyTorchLightning/pytorch-lightning/pull/8258))
- Fixed clearing dataloader references before attaching new dataloaders in consecutive `Trainer.{fit,validate,test,predict}´ runs ([#8442](https://github.com/PyTorchLightning/pytorch-lightning/pull/8442))
- Fixed memory leaks on GPU by moving `optimizer_states`, `ResultCollection.extra`, `ResultMetric` attributes, and `LoggerConnector` metrics to `cpu`. Also, delete the DDP wrapper on `teardown` ([#8490](https://github.com/PyTorchLightning/pytorch-lightning/pull/8490))
- Fixed `SWA` callback using LightningModule `prevent_trainer_and_dataloaders_deepcopy` to avoid OOM ([#8472](https://github.com/PyTorchLightning/pytorch-lightning/pull/8472))
- Fixed `ModelPruning` callback `on_save_checkpoint` to avoid making a `deepcopy` potentially leading to OOM ([#8472](https://github.com/PyTorchLightning/pytorch-lightning/pull/8472))
- Fixed the sampler replacement logic for `DataLoader`s which do not define all `DataLoader` attributes as `__init__` parameters ([#8519](https://github.com/PyTorchLightning/pytorch-lightning/pull/8519))
- Fixed DeepSpeed Windows support ([#8488](https://github.com/PyTorchLightning/pytorch-lightning/pull/8488))
- Fixed DeepSpeed not properly setting the trainer `lr_schedulers` attribute ([#8527](https://github.com/PyTorchLightning/pytorch-lightning/pull/8527))
- Fixed experiment version and log-dir divergence in DDP when using multiple `Trainer` instances in sequence ([7403](https://github.com/PyTorchLightning/pytorch-lightning/pull/7403))
- Enabled manual optimization for TPUs ([#8458](https://github.com/PyTorchLightning/pytorch-lightning/pull/8458))
- Fixed `accumulate_grad_batches` not been recomputed during model reload ([#5334](https://github.com/PyTorchLightning/pytorch-lightning/pull/5334))
- Fixed a `TypeError` when wrapping optimizers in the `HorovodPlugin` and running `Trainer.test` ([#7840](https://github.com/PyTorchLightning/pytorch-lightning/pull/7840))
- Fixed `BackboneFinetuning` restoration ([#8501](https://github.com/PyTorchLightning/pytorch-lightning/pull/8501))
- Fixed `lr_scheduler` with metric (e.g. `torch.optim.lr_scheduler.ReduceLROnPlateau`) when using `automatic_optimization = False` ([#7643](https://github.com/PyTorchLightning/pytorch-lightning/pull/7643))
- Fixed `DeepSpeed` breaking with no schedulers ([#8580](https://github.com/PyTorchLightning/pytorch-lightning/pull/8580))


## [1.3.8] - 2021-07-01

### Fixed

- Fixed a sync deadlock when checkpointing a `LightningModule` that uses a torchmetrics 0.4 `Metric` ([#8218](https://github.com/PyTorchLightning/pytorch-lightning/pull/8218))
- Fixed compatibility TorchMetrics v0.4 ([#8206](https://github.com/PyTorchLightning/pytorch-lightning/pull/8206))
- Added torchelastic check when sanitizing GPUs ([#8095](https://github.com/PyTorchLightning/pytorch-lightning/pull/8095))
- Fixed a DDP info message that was never shown ([#8111](https://github.com/PyTorchLightning/pytorch-lightning/pull/8111))
- Fixed metrics deprecation message at module import level ([#8163](https://github.com/PyTorchLightning/pytorch-lightning/pull/8163))
- Fixed a bug where an infinite recursion would be triggered when using the `BaseFinetuning` callback on a model that contains a `ModuleDict` ([#8170](https://github.com/PyTorchLightning/pytorch-lightning/pull/8170))
- Added a mechanism to detect `deadlock` for `DDP` when only 1 process trigger an `Exception`. The mechanism will `kill the processes` when it happens ([#8167](https://github.com/PyTorchLightning/pytorch-lightning/pull/8167))
- Fixed NCCL error when selecting non-consecutive device ids ([#8165](https://github.com/PyTorchLightning/pytorch-lightning/pull/8165))
- Fixed SWA to also work with `IterableDataset` ([#8172](https://github.com/PyTorchLightning/pytorch-lightning/pull/8172))


## [1.3.7] - 2021-06-22

### Fixed

- Fixed a bug where skipping an optimizer while using amp causes amp to trigger an assertion error ([#7975](https://github.com/PyTorchLightning/pytorch-lightning/pull/7975))
- Fixed deprecation messages not showing due to incorrect stacklevel ([#8002](https://github.com/PyTorchLightning/pytorch-lightning/pull/8002), [#8005](https://github.com/PyTorchLightning/pytorch-lightning/pull/8005))
- Fixed setting a `DistributedSampler` when using a distributed plugin in a custom accelerator ([#7814](https://github.com/PyTorchLightning/pytorch-lightning/pull/7814))
- Improved `PyTorchProfiler` chrome traces names ([#8009](https://github.com/PyTorchLightning/pytorch-lightning/pull/8009))
- Fixed moving the best score to device in `EarlyStopping` callback for TPU devices ([#7959](https://github.com/PyTorchLightning/pytorch-lightning/pull/7959))
- Fixes access to `callback_metrics` in ddp_spawn ([#7916](https://github.com/PyTorchLightning/pytorch-lightning/pull/7916))


## [1.3.6] - 2021-06-15

### Fixed

- Fixed logs overwriting issue for remote filesystems ([#7889](https://github.com/PyTorchLightning/pytorch-lightning/pull/7889))
- Fixed `DataModule.prepare_data` could only be called on the global rank 0 process ([#7945](https://github.com/PyTorchLightning/pytorch-lightning/pull/7945))
- Fixed setting `worker_init_fn` to seed dataloaders correctly when using DDP ([#7942](https://github.com/PyTorchLightning/pytorch-lightning/pull/7942))
- Fixed `BaseFinetuning` callback to properly handle parent modules w/ parameters ([#7931](https://github.com/PyTorchLightning/pytorch-lightning/pull/7931))


## [1.3.5] - 2021-06-08

### Added

- Added warning to Training Step output ([#7779](https://github.com/PyTorchLightning/pytorch-lightning/pull/7779))

### Fixed

- Fixed `LearningRateMonitor` and `BackboneFinetuning` ([#7835](https://github.com/PyTorchLightning/pytorch-lightning/pull/7835))
- Minor improvements to `apply_to_collection` and type signature of `log_dict` ([#7851](https://github.com/PyTorchLightning/pytorch-lightning/pull/7851))
- Fixed docker versions ([#7834](https://github.com/PyTorchLightning/pytorch-lightning/pull/7834))
- Fixed sharded training check for fp16 precision ([#7825](https://github.com/PyTorchLightning/pytorch-lightning/pull/7825))
- Fixed support for torch Module type hints in LightningCLI ([#7807](https://github.com/PyTorchLightning/pytorch-lightning/pull/7807))

### Changed

- Move `training_output` validation to after `train_step_end` ([#7868](https://github.com/PyTorchLightning/pytorch-lightning/pull/7868))


## [1.3.4] - 2021-06-01

### Fixed

- Fixed info message when max training time reached ([#7780](https://github.com/PyTorchLightning/pytorch-lightning/pull/7780))
- Fixed missing `__len__` method to `IndexBatchSamplerWrapper` ([#7681](https://github.com/PyTorchLightning/pytorch-lightning/pull/7681))


## [1.3.3] - 2021-05-27

### Changed

- Changed calling of `untoggle_optimizer(opt_idx)` out of the closure function ([#7563](https://github.com/PyTorchLightning/pytorch-lightning/pull/7563))

### Fixed

- Fixed `ProgressBar` pickling after calling `trainer.predict` ([#7608](https://github.com/PyTorchLightning/pytorch-lightning/pull/7608))
- Fixed broadcasting in multi-node, multi-gpu DDP using torch 1.7 ([#7592](https://github.com/PyTorchLightning/pytorch-lightning/pull/7592))
- Fixed dataloaders are not reset when tuning the model ([#7566](https://github.com/PyTorchLightning/pytorch-lightning/pull/7566))
- Fixed print errors in `ProgressBar` when `trainer.fit` is not called ([#7674](https://github.com/PyTorchLightning/pytorch-lightning/pull/7674))
- Fixed global step update when the epoch is skipped ([#7677](https://github.com/PyTorchLightning/pytorch-lightning/pull/7677))
- Fixed training loop total batch counter when accumulate grad batches was enabled ([#7692](https://github.com/PyTorchLightning/pytorch-lightning/pull/7692))


## [1.3.2] - 2021-05-18

### Changed

- `DataModule`s now avoid duplicate `{setup,teardown,prepare_data}` calls for the same stage ([#7238](https://github.com/PyTorchLightning/pytorch-lightning/pull/7238))

### Fixed

- Fixed parsing of multiple training dataloaders ([#7433](https://github.com/PyTorchLightning/pytorch-lightning/pull/7433))
- Fixed recursive passing of `wrong_type` keyword argument in `pytorch_lightning.utilities.apply_to_collection` ([#7433](https://github.com/PyTorchLightning/pytorch-lightning/pull/7433))
- Fixed setting correct `DistribType` for `ddp_cpu` (spawn) backend ([#7492](https://github.com/PyTorchLightning/pytorch-lightning/pull/7492))
- Fixed incorrect number of calls to LR scheduler when `check_val_every_n_epoch > 1` ([#7032](https://github.com/PyTorchLightning/pytorch-lightning/pull/7032))


## [1.3.1] - 2021-05-11

### Fixed

- Fixed DeepSpeed with IterableDatasets ([#7362](https://github.com/PyTorchLightning/pytorch-lightning/pull/7362))
- Fixed `Trainer.current_epoch` not getting restored after tuning ([#7434](https://github.com/PyTorchLightning/pytorch-lightning/pull/7434))
- Fixed local rank displayed in console log ([#7395](https://github.com/PyTorchLightning/pytorch-lightning/pull/7395))


## [1.3.0] - 2021-05-06

### Added

- Added support for the `EarlyStopping` callback to run at the end of the training epoch ([#6944](https://github.com/PyTorchLightning/pytorch-lightning/pull/6944))
- Added synchronization points before and after `setup` hooks are run ([#7202](https://github.com/PyTorchLightning/pytorch-lightning/pull/7202))
- Added a `teardown` hook to `ClusterEnvironment` ([#6942](https://github.com/PyTorchLightning/pytorch-lightning/pull/6942))
- Added utils for metrics to scalar conversions ([#7180](https://github.com/PyTorchLightning/pytorch-lightning/pull/7180))
- Added utils for NaN/Inf detection for gradients and parameters ([#6834](https://github.com/PyTorchLightning/pytorch-lightning/pull/6834))
- Added more explicit exception message when trying to execute `trainer.test()` or `trainer.validate()` with `fast_dev_run=True` ([#6667](https://github.com/PyTorchLightning/pytorch-lightning/pull/6667))
- Added `LightningCLI` class to provide simple reproducibility with minimum boilerplate training CLI (
    [#4492](https://github.com/PyTorchLightning/pytorch-lightning/pull/4492),
    [#6862](https://github.com/PyTorchLightning/pytorch-lightning/pull/6862),
    [#7156](https://github.com/PyTorchLightning/pytorch-lightning/pull/7156),
    [#7299](https://github.com/PyTorchLightning/pytorch-lightning/pull/7299))
- Added `gradient_clip_algorithm` argument to Trainer for gradient clipping by value ([#6123](https://github.com/PyTorchLightning/pytorch-lightning/pull/6123)).
- Added a way to print to terminal without breaking up the progress bar ([#5470](https://github.com/PyTorchLightning/pytorch-lightning/pull/5470))
- Added support to checkpoint after training steps in `ModelCheckpoint` callback ([#6146](https://github.com/PyTorchLightning/pytorch-lightning/pull/6146))
- Added `TrainerStatus.{INITIALIZING,RUNNING,FINISHED,INTERRUPTED}` ([#7173](https://github.com/PyTorchLightning/pytorch-lightning/pull/7173))
- Added `Trainer.validate()` method to perform one evaluation epoch over the validation set ([#4948](https://github.com/PyTorchLightning/pytorch-lightning/pull/4948))
- Added `LightningEnvironment` for Lightning-specific DDP ([#5915](https://github.com/PyTorchLightning/pytorch-lightning/pull/5915))
- Added `teardown()` hook to LightningDataModule ([#4673](https://github.com/PyTorchLightning/pytorch-lightning/pull/4673))
- Added `auto_insert_metric_name` parameter to `ModelCheckpoint` ([#6277](https://github.com/PyTorchLightning/pytorch-lightning/pull/6277))
- Added arg to `self.log` that enables users to give custom names when dealing with multiple dataloaders ([#6274](https://github.com/PyTorchLightning/pytorch-lightning/pull/6274))
- Added `teardown` method to `BaseProfiler` to enable subclasses defining post-profiling steps outside of `__del__` ([#6370](https://github.com/PyTorchLightning/pytorch-lightning/pull/6370))
- Added `setup` method to `BaseProfiler` to enable subclasses defining pre-profiling steps for every process ([#6633](https://github.com/PyTorchLightning/pytorch-lightning/pull/6633))
- Added no return warning to predict ([#6139](https://github.com/PyTorchLightning/pytorch-lightning/pull/6139))
- Added `Trainer.predict` config validation ([#6543](https://github.com/PyTorchLightning/pytorch-lightning/pull/6543))
- Added `AbstractProfiler` interface ([#6621](https://github.com/PyTorchLightning/pytorch-lightning/pull/6621))
- Added support for including module names for forward in the autograd trace of `PyTorchProfiler` ([#6349](https://github.com/PyTorchLightning/pytorch-lightning/pull/6349))
- Added support for the PyTorch 1.8.1 autograd profiler ([#6618](https://github.com/PyTorchLightning/pytorch-lightning/pull/6618))
- Added `outputs` parameter to callback's `on_validation_epoch_end` & `on_test_epoch_end` hooks ([#6120](https://github.com/PyTorchLightning/pytorch-lightning/pull/6120))
- Added `configure_sharded_model` hook ([#6679](https://github.com/PyTorchLightning/pytorch-lightning/pull/6679))
- Added support for `precision=64`, enabling training with double precision ([#6595](https://github.com/PyTorchLightning/pytorch-lightning/pull/6595))
- Added support for DDP communication hooks ([#6736](https://github.com/PyTorchLightning/pytorch-lightning/pull/6736))
- Added `artifact_location` argument to `MLFlowLogger` which will be passed to the `MlflowClient.create_experiment` call ([#6677](https://github.com/PyTorchLightning/pytorch-lightning/pull/6677))
- Added `model` parameter to precision plugins' `clip_gradients` signature (
    [#6764](https://github.com/PyTorchLightning/pytorch-lightning/pull/6764),
    [#7231](https://github.com/PyTorchLightning/pytorch-lightning/pull/7231))
- Added `is_last_batch` attribute to `Trainer` ([#6825](https://github.com/PyTorchLightning/pytorch-lightning/pull/6825))
- Added `LightningModule.lr_schedulers()` for manual optimization  ([#6567](https://github.com/PyTorchLightning/pytorch-lightning/pull/6567))
- Added `MpModelWrapper` in TPU Spawn ([#7045](https://github.com/PyTorchLightning/pytorch-lightning/pull/7045))
- Added `max_time` Trainer argument to limit training time ([#6823](https://github.com/PyTorchLightning/pytorch-lightning/pull/6823))
- Added `on_predict_{batch,epoch}_{start,end}` hooks ([#7141](https://github.com/PyTorchLightning/pytorch-lightning/pull/7141))
- Added new `EarlyStopping` parameters `stopping_threshold` and `divergence_threshold` ([#6868](https://github.com/PyTorchLightning/pytorch-lightning/pull/6868))
- Added `debug` flag to TPU Training Plugins (PT_XLA_DEBUG) ([#7219](https://github.com/PyTorchLightning/pytorch-lightning/pull/7219))
- Added new `UnrepeatedDistributedSampler` and `IndexBatchSamplerWrapper` for tracking distributed predictions ([#7215](https://github.com/PyTorchLightning/pytorch-lightning/pull/7215))
- Added `trainer.predict(return_predictions=None|False|True)` ([#7215](https://github.com/PyTorchLightning/pytorch-lightning/pull/7215))
- Added `BasePredictionWriter` callback to implement prediction saving ([#7127](https://github.com/PyTorchLightning/pytorch-lightning/pull/7127))
- Added `trainer.tune(scale_batch_size_kwargs, lr_find_kwargs)` arguments to configure the tuning algorithms ([#7258](https://github.com/PyTorchLightning/pytorch-lightning/pull/7258))
- Added `tpu_distributed` check for TPU Spawn barrier ([#7241](https://github.com/PyTorchLightning/pytorch-lightning/pull/7241))
- Added device updates to TPU Spawn for Pod training ([#7243](https://github.com/PyTorchLightning/pytorch-lightning/pull/7243))
- Added warning when missing `Callback` and using `resume_from_checkpoint` ([#7254](https://github.com/PyTorchLightning/pytorch-lightning/pull/7254))
- DeepSpeed single file saving ([#6900](https://github.com/PyTorchLightning/pytorch-lightning/pull/6900))
- Added Training type Plugins Registry (
    [#6982](https://github.com/PyTorchLightning/pytorch-lightning/pull/6982),
    [#7063](https://github.com/PyTorchLightning/pytorch-lightning/pull/7063),
    [#7214](https://github.com/PyTorchLightning/pytorch-lightning/pull/7214),
    [#7224](https://github.com/PyTorchLightning/pytorch-lightning/pull/7224)
)
- Add `ignore` param to `save_hyperparameters` ([#6056](https://github.com/PyTorchLightning/pytorch-lightning/pull/6056))

### Changed

- Changed `LightningModule.truncated_bptt_steps` to be property ([#7323](https://github.com/PyTorchLightning/pytorch-lightning/pull/7323))
- Changed `EarlyStopping` callback from by default running `EarlyStopping.on_validation_end` if only training is run. Set `check_on_train_epoch_end` to run the callback at the end of the train epoch instead of at the end of the validation epoch ([#7069](https://github.com/PyTorchLightning/pytorch-lightning/pull/7069))
- Renamed `pytorch_lightning.callbacks.swa` to `pytorch_lightning.callbacks.stochastic_weight_avg` ([#6259](https://github.com/PyTorchLightning/pytorch-lightning/pull/6259))
- Refactor `RunningStage` and `TrainerState` usage (
    [#4945](https://github.com/PyTorchLightning/pytorch-lightning/pull/4945),
    [#7173](https://github.com/PyTorchLightning/pytorch-lightning/pull/7173))
    * Added `RunningStage.SANITY_CHECKING`
    * Added `TrainerFn.{FITTING,VALIDATING,TESTING,PREDICTING,TUNING}`
    * Changed `trainer.evaluating` to return `True` if validating or testing
- Changed `setup()` and `teardown()` stage argument to take any of `{fit,validate,test,predict}` ([#6386](https://github.com/PyTorchLightning/pytorch-lightning/pull/6386))
- Changed profilers to save separate report files per state and rank ([#6621](https://github.com/PyTorchLightning/pytorch-lightning/pull/6621))
- The trainer no longer tries to save a checkpoint on exception or run callback's `on_train_end` functions ([#6864](https://github.com/PyTorchLightning/pytorch-lightning/pull/6864))
- Changed `PyTorchProfiler` to use `torch.autograd.profiler.record_function` to record functions ([#6349](https://github.com/PyTorchLightning/pytorch-lightning/pull/6349))
- Disabled `lr_scheduler.step()` in manual optimization  ([#6825](https://github.com/PyTorchLightning/pytorch-lightning/pull/6825))
- Changed warnings and recommendations for dataloaders in `ddp_spawn` ([#6762](https://github.com/PyTorchLightning/pytorch-lightning/pull/6762))
- `pl.seed_everything` will now also set the seed on the `DistributedSampler` ([#7024](https://github.com/PyTorchLightning/pytorch-lightning/pull/7024))
- Changed default setting for communication of multi-node training using `DDPShardedPlugin` ([#6937](https://github.com/PyTorchLightning/pytorch-lightning/pull/6937))
- `trainer.tune()` now returns the tuning result ([#7258](https://github.com/PyTorchLightning/pytorch-lightning/pull/7258))
- `LightningModule.from_datasets()` now accepts `IterableDataset` instances as training datasets. ([#7503](https://github.com/PyTorchLightning/pytorch-lightning/pull/7503))
- Changed `resume_from_checkpoint` warning to an error when the checkpoint file does not exist ([#7075](https://github.com/PyTorchLightning/pytorch-lightning/pull/7075))
- Automatically set `sync_batchnorm` for `training_type_plugin` ([#6536](https://github.com/PyTorchLightning/pytorch-lightning/pull/6536))
- Allowed training type plugin to delay optimizer creation ([#6331](https://github.com/PyTorchLightning/pytorch-lightning/pull/6331))
- Removed ModelSummary validation from train loop on_trainer_init ([#6610](https://github.com/PyTorchLightning/pytorch-lightning/pull/6610))
- Moved `save_function` to accelerator ([#6689](https://github.com/PyTorchLightning/pytorch-lightning/pull/6689))
- Updated DeepSpeed ZeRO ([#6546](https://github.com/PyTorchLightning/pytorch-lightning/pull/6546),
    [#6752](https://github.com/PyTorchLightning/pytorch-lightning/pull/6752),
    [#6142](https://github.com/PyTorchLightning/pytorch-lightning/pull/6142),
    [#6321](https://github.com/PyTorchLightning/pytorch-lightning/pull/6321))
- Improved verbose logging for `EarlyStopping` callback ([#6811](https://github.com/PyTorchLightning/pytorch-lightning/pull/6811))
- Run ddp_spawn dataloader checks on Windows ([#6930](https://github.com/PyTorchLightning/pytorch-lightning/pull/6930))
- Updated mlflow with using `resolve_tags` ([#6746](https://github.com/PyTorchLightning/pytorch-lightning/pull/6746))
- Moved `save_hyperparameters` to its own function ([#7119](https://github.com/PyTorchLightning/pytorch-lightning/pull/7119))
- Replaced `_DataModuleWrapper` with `__new__` ([#7289](https://github.com/PyTorchLightning/pytorch-lightning/pull/7289))
- Reset `current_fx` properties on lightning module in teardown ([#7247](https://github.com/PyTorchLightning/pytorch-lightning/pull/7247))
- Auto-set `DataLoader.worker_init_fn` with `seed_everything` ([#6960](https://github.com/PyTorchLightning/pytorch-lightning/pull/6960))
- Remove `model.trainer` call inside of dataloading mixin ([#7317](https://github.com/PyTorchLightning/pytorch-lightning/pull/7317))
- Split profilers module ([#6261](https://github.com/PyTorchLightning/pytorch-lightning/pull/6261))
- Ensure accelerator is valid if running interactively ([#5970](https://github.com/PyTorchLightning/pytorch-lightning/pull/5970))
- Disabled batch transfer in DP mode ([#6098](https://github.com/PyTorchLightning/pytorch-lightning/pull/6098))

### Deprecated

- Deprecated `outputs` in both `LightningModule.on_train_epoch_end` and `Callback.on_train_epoch_end` hooks ([#7339](https://github.com/PyTorchLightning/pytorch-lightning/pull/7339))
- Deprecated `Trainer.truncated_bptt_steps` in favor of `LightningModule.truncated_bptt_steps` ([#7323](https://github.com/PyTorchLightning/pytorch-lightning/pull/7323))
- Deprecated `outputs` in both `LightningModule.on_train_epoch_end` and `Callback.on_train_epoch_end` hooks ([#7339](https://github.com/PyTorchLightning/pytorch-lightning/pull/7339))
- Deprecated `LightningModule.grad_norm` in favor of `pytorch_lightning.utilities.grads.grad_norm` ([#7292](https://github.com/PyTorchLightning/pytorch-lightning/pull/7292))
- Deprecated the `save_function` property from the `ModelCheckpoint` callback ([#7201](https://github.com/PyTorchLightning/pytorch-lightning/pull/7201))
- Deprecated `LightningModule.write_predictions` and `LightningModule.write_predictions_dict` ([#7066](https://github.com/PyTorchLightning/pytorch-lightning/pull/7066))
- Deprecated `TrainerLoggingMixin` in favor of a separate utilities module for metric handling ([#7180](https://github.com/PyTorchLightning/pytorch-lightning/pull/7180))
- Deprecated `TrainerTrainingTricksMixin` in favor of a separate utilities module for NaN/Inf detection for gradients and parameters ([#6834](https://github.com/PyTorchLightning/pytorch-lightning/pull/6834))
- `period` has been deprecated in favor of `every_n_val_epochs` in the `ModelCheckpoint` callback ([#6146](https://github.com/PyTorchLightning/pytorch-lightning/pull/6146))
- Deprecated `trainer.running_sanity_check` in favor of `trainer.sanity_checking` ([#4945](https://github.com/PyTorchLightning/pytorch-lightning/pull/4945))
- Deprecated `Profiler(output_filename)` in favor of `dirpath` and `filename` ([#6621](https://github.com/PyTorchLightning/pytorch-lightning/pull/6621))
- Deprecated `PytorchProfiler(profiled_functions)` in favor of `record_functions` ([#6349](https://github.com/PyTorchLightning/pytorch-lightning/pull/6349))
- Deprecated `@auto_move_data` in favor of `trainer.predict` ([#6993](https://github.com/PyTorchLightning/pytorch-lightning/pull/6993))
- Deprecated `Callback.on_load_checkpoint(checkpoint)` in favor of `Callback.on_load_checkpoint(trainer, pl_module, checkpoint)` ([#7253](https://github.com/PyTorchLightning/pytorch-lightning/pull/7253))
- Deprecated metrics in favor of `torchmetrics` (
    [#6505](https://github.com/PyTorchLightning/pytorch-lightning/pull/6505),
    [#6530](https://github.com/PyTorchLightning/pytorch-lightning/pull/6530),
    [#6540](https://github.com/PyTorchLightning/pytorch-lightning/pull/6540),
    [#6547](https://github.com/PyTorchLightning/pytorch-lightning/pull/6547),
    [#6515](https://github.com/PyTorchLightning/pytorch-lightning/pull/6515),
    [#6572](https://github.com/PyTorchLightning/pytorch-lightning/pull/6572),
    [#6573](https://github.com/PyTorchLightning/pytorch-lightning/pull/6573),
    [#6584](https://github.com/PyTorchLightning/pytorch-lightning/pull/6584),
    [#6636](https://github.com/PyTorchLightning/pytorch-lightning/pull/6636),
    [#6637](https://github.com/PyTorchLightning/pytorch-lightning/pull/6637),
    [#6649](https://github.com/PyTorchLightning/pytorch-lightning/pull/6649),
    [#6659](https://github.com/PyTorchLightning/pytorch-lightning/pull/6659),
    [#7131](https://github.com/PyTorchLightning/pytorch-lightning/pull/7131),
)
- Deprecated the `LightningModule.datamodule` getter and setter methods; access them through `Trainer.datamodule` instead ([#7168](https://github.com/PyTorchLightning/pytorch-lightning/pull/7168))
- Deprecated the use of `Trainer(gpus="i")` (string) for selecting the i-th GPU; from v1.5 this will set the number of GPUs instead of the index ([#6388](https://github.com/PyTorchLightning/pytorch-lightning/pull/6388))

### Removed

- Removed the `exp_save_path` property from the `LightningModule` ([#7266](https://github.com/PyTorchLightning/pytorch-lightning/pull/7266))
- Removed training loop explicitly calling `EarlyStopping.on_validation_end` if no validation is run ([#7069](https://github.com/PyTorchLightning/pytorch-lightning/pull/7069))
- Removed `automatic_optimization` as a property from the training loop in favor of `LightningModule.automatic_optimization` ([#7130](https://github.com/PyTorchLightning/pytorch-lightning/pull/7130))
- Removed evaluation loop legacy returns for `*_epoch_end` hooks ([#6973](https://github.com/PyTorchLightning/pytorch-lightning/pull/6973))
- Removed support for passing a bool value to `profiler` argument of Trainer ([#6164](https://github.com/PyTorchLightning/pytorch-lightning/pull/6164))
- Removed no return warning from val/test step ([#6139](https://github.com/PyTorchLightning/pytorch-lightning/pull/6139))
- Removed passing a `ModelCheckpoint` instance to `Trainer(checkpoint_callback)` ([#6166](https://github.com/PyTorchLightning/pytorch-lightning/pull/6166))
- Removed deprecated Trainer argument `enable_pl_optimizer` and `automatic_optimization` ([#6163](https://github.com/PyTorchLightning/pytorch-lightning/pull/6163))
- Removed deprecated metrics ([#6161](https://github.com/PyTorchLightning/pytorch-lightning/pull/6161))
    * from `pytorch_lightning.metrics.functional.classification` removed `to_onehot`, `to_categorical`, `get_num_classes`, `roc`, `multiclass_roc`, `average_precision`, `precision_recall_curve`, `multiclass_precision_recall_curve`
    * from `pytorch_lightning.metrics.functional.reduction` removed `reduce`, `class_reduce`
- Removed deprecated `ModelCheckpoint` arguments `prefix`, `mode="auto"` ([#6162](https://github.com/PyTorchLightning/pytorch-lightning/pull/6162))
- Removed `mode='auto'` from `EarlyStopping` ([#6167](https://github.com/PyTorchLightning/pytorch-lightning/pull/6167))
- Removed `epoch` and `step` arguments from `ModelCheckpoint.format_checkpoint_name()`, these are now included in the `metrics` argument ([#7344](https://github.com/PyTorchLightning/pytorch-lightning/pull/7344))
- Removed legacy references for magic keys in the `Result` object ([#6016](https://github.com/PyTorchLightning/pytorch-lightning/pull/6016))
- Removed deprecated `LightningModule` `hparams` setter ([#6207](https://github.com/PyTorchLightning/pytorch-lightning/pull/6207))
- Removed legacy code to log or include metrics in the progress bar by returning them in a dict with the `"log"/"progress_bar"` magic keys. Use `self.log` instead ([#6734](https://github.com/PyTorchLightning/pytorch-lightning/pull/6734))
- Removed `trainer.fit()` return value of `1`. It has no return now ([#7237](https://github.com/PyTorchLightning/pytorch-lightning/pull/7237))
- Removed `logger_connector` legacy code ([#6733](https://github.com/PyTorchLightning/pytorch-lightning/pull/6733))
- Removed unused mixin attributes ([#6487](https://github.com/PyTorchLightning/pytorch-lightning/pull/6487))

### Fixed

- Fixed NaN errors in progress bars when training with iterable datasets with no length defined ([#7306](https://github.com/PyTorchLightning/pytorch-lightning/pull/7306))
- Fixed attaching train and validation dataloaders when `reload_dataloaders_every_epoch=True` and `num_sanity_val_steps=0` ([#7207](https://github.com/PyTorchLightning/pytorch-lightning/pull/7207))
- Added a barrier in the accelerator `teardown` to synchronize processes before execution finishes ([#6814](https://github.com/PyTorchLightning/pytorch-lightning/pull/6814))
- Fixed multi-node DDP sub-process launch by using `local_rank` instead of `global_rank` for main process assertion ([#7061](https://github.com/PyTorchLightning/pytorch-lightning/pull/7061))
- Fixed incorrect removal of `WORLD_SIZE` environment variable in DDP training when launching with torch distributed/torchelastic ([#6942](https://github.com/PyTorchLightning/pytorch-lightning/pull/6942))
- Made the `Plugin.reduce` method more consistent across all Plugins to reflect a mean-reduction by default ([#6011](https://github.com/PyTorchLightning/pytorch-lightning/pull/6011))
- Move lightning module to correct device type when using LightningDistributedWrapper ([#6070](https://github.com/PyTorchLightning/pytorch-lightning/pull/6070))
- Do not print top-k verbose log with `ModelCheckpoint(monitor=None)` ([#6109](https://github.com/PyTorchLightning/pytorch-lightning/pull/6109))
- Fixed `ModelCheckpoint(save_top_k=0, save_last=True)` not saving the `last` checkpoint ([#6136](https://github.com/PyTorchLightning/pytorch-lightning/pull/6136))
- Fixed `.teardown(stage='fit')` and `.on_fit_{start,end}()` getting called during `trainer.test` ([#6386](https://github.com/PyTorchLightning/pytorch-lightning/pull/6386))
- Fixed LightningModule `all_gather` on cpu tensors ([#6416](https://github.com/PyTorchLightning/pytorch-lightning/pull/6416))
- Fixed torch distributed not available in setup hook for DDP ([#6506](https://github.com/PyTorchLightning/pytorch-lightning/pull/6506))
- Fixed `trainer.tuner.{lr_find,scale_batch_size}` not setting the `Trainer` state properly ([#7258](https://github.com/PyTorchLightning/pytorch-lightning/pull/7258))
- Fixed bug where the learning rate schedulers did not follow the optimizer frequencies ([#4868](https://github.com/PyTorchLightning/pytorch-lightning/pull/4868))
- Fixed pickle error checker to now check for `pickle.PickleError` to catch all pickle errors ([#6917](https://github.com/PyTorchLightning/pytorch-lightning/pull/6917))
- Fixed a bug where the outputs object passed to `LightningModule.training_epoch_end` was different from the object passed to the `on_train_end_epoch` hook ([#6969](https://github.com/PyTorchLightning/pytorch-lightning/pull/6969))
- Fixed a bug where the outputs passed to `train_batch_end` would be lists even when using a single optimizer and no truncated backprop through time steps ([#6969](https://github.com/PyTorchLightning/pytorch-lightning/pull/6969))
- Fixed bug for trainer error handling which would cause hang for distributed training ([#6864](https://github.com/PyTorchLightning/pytorch-lightning/pull/6864))
- Fixed `self.device` not returning the correct device in replicas of data-parallel ([#6414](https://github.com/PyTorchLightning/pytorch-lightning/pull/6414))
- Fixed `lr_find` trying beyond `num_training` steps and suggesting a too high learning rate ([#7076](https://github.com/PyTorchLightning/pytorch-lightning/pull/7076))
- Fixed logger creating incorrect version folder in DDP with repeated `Trainer.fit` calls ([#7077](https://github.com/PyTorchLightning/pytorch-lightning/pull/7077))
- Fixed metric objects passed directly to `self.log` not being reset correctly ([#7055](https://github.com/PyTorchLightning/pytorch-lightning/pull/7055))
- Fixed `CombinedLoader` in distributed settings for validation / testing ([#7102](https://github.com/PyTorchLightning/pytorch-lightning/pull/7102))
- Fixed the save_dir in `WandbLogger` when the run was initiated externally ([#7106](https://github.com/PyTorchLightning/pytorch-lightning/pull/7106))
- Fixed `num_sanity_val_steps` affecting reproducibility of training data shuffling ([#7014](https://github.com/PyTorchLightning/pytorch-lightning/pull/7014))
- Fixed resetting device after `fitting/evaluating/predicting` ([#7188](https://github.com/PyTorchLightning/pytorch-lightning/pull/7188))
- Fixed bug where `trainer.tuner.scale_batch_size(max_trials=0)` would not return the correct batch size result ([#7262](https://github.com/PyTorchLightning/pytorch-lightning/pull/7262))
- Fixed metrics not being properly logged with `precision=16` and `manual_optimization` ([#7228](https://github.com/PyTorchLightning/pytorch-lightning/pull/7228))
- Fixed `BaseFinetuning` properly reloading `optimizer_states` when using `resume_from_checkpoint` ([#6891](https://github.com/PyTorchLightning/pytorch-lightning/pull/6891))
- Fixed `parameters_to_ignore` not properly set to DDPWrapper ([#7239](https://github.com/PyTorchLightning/pytorch-lightning/pull/7239))
- Fixed parsing of `fast_dev_run=True` with the built-in `ArgumentParser` ([#7240](https://github.com/PyTorchLightning/pytorch-lightning/pull/7240))
- Fixed handling an `IterableDataset` that fails to produce a batch at the beginning of an epoch ([#7294](https://github.com/PyTorchLightning/pytorch-lightning/pull/7294))
- Fixed `LightningModule.save_hyperparameters()` when attempting to save an empty container ([#7268](https://github.com/PyTorchLightning/pytorch-lightning/pull/7268))
- Fixed `apex` not properly instantiated when running with `ddp` ([#7274](https://github.com/PyTorchLightning/pytorch-lightning/pull/7274))
- Fixed optimizer `state` not moved to `GPU` ([#7277](https://github.com/PyTorchLightning/pytorch-lightning/pull/7277))
- Fixed custom init args for `WandbLogger` ([#6989](https://github.com/PyTorchLightning/pytorch-lightning/pull/6989))
- Fixed a bug where an error would be raised if the train dataloader sometimes produced None for a batch ([#7342](https://github.com/PyTorchLightning/pytorch-lightning/pull/7342))
- Fixed examples (
    [#6600](https://github.com/PyTorchLightning/pytorch-lightning/pull/6600),
    [#6638](https://github.com/PyTorchLightning/pytorch-lightning/pull/6638),
    [#7096](https://github.com/PyTorchLightning/pytorch-lightning/pull/7096),
    [#7246](https://github.com/PyTorchLightning/pytorch-lightning/pull/7246),
    [#6357](https://github.com/PyTorchLightning/pytorch-lightning/pull/6357),
    [#6476](https://github.com/PyTorchLightning/pytorch-lightning/pull/6476),
    [#6294](https://github.com/PyTorchLightning/pytorch-lightning/pull/6294),
    [#6373](https://github.com/PyTorchLightning/pytorch-lightning/pull/6373),
    [#6088](https://github.com/PyTorchLightning/pytorch-lightning/pull/6088),
    [#7398](https://github.com/PyTorchLightning/pytorch-lightning/pull/7398)
)
- Resolved schedule step bug for PyTorch Profiler ([#6674](https://github.com/PyTorchLightning/pytorch-lightning/pull/6674),
    [#6681](https://github.com/PyTorchLightning/pytorch-lightning/pull/6681))
- Updated logic for checking TPUs availability ([#6767](https://github.com/PyTorchLightning/pytorch-lightning/pull/6767))
- Resolve TPU miss rendezvous ([#6781](https://github.com/PyTorchLightning/pytorch-lightning/pull/6781))
- Fixed auto-scaling mode when calling tune method on trainer ([#7321](https://github.com/PyTorchLightning/pytorch-lightning/pull/7321))
- Fixed finetuning complex models correctly unfreezes ([#6880](https://github.com/PyTorchLightning/pytorch-lightning/pull/6880))
- Ensure we set the eval/train flag correctly on accelerator model ([#6877](https://github.com/PyTorchLightning/pytorch-lightning/pull/6877))
- Set better defaults for `rank_zero_only.rank` when training is launched with SLURM and torchelastic ([#6802](https://github.com/PyTorchLightning/pytorch-lightning/pull/6802))
- Fixed matching the number of outputs of backward with forward for AllGatherGrad ([#6625](https://github.com/PyTorchLightning/pytorch-lightning/pull/6625))
- Fixed the `gradient_clip_algorithm` has no effect ([#6928](https://github.com/PyTorchLightning/pytorch-lightning/pull/6928))
- Fixed CUDA OOM detection and handling ([#6934](https://github.com/PyTorchLightning/pytorch-lightning/pull/6934))
- Fixed `unfreeze_and_add_param_group` expects `modules` rather than `module` ([#6822](https://github.com/PyTorchLightning/pytorch-lightning/pull/6822))
- Fixed DPP + SyncBN when move on device ([#6838](https://github.com/PyTorchLightning/pytorch-lightning/pull/6838))
- Fixed missing arguments in `lr_find` call ([#6784](https://github.com/PyTorchLightning/pytorch-lightning/pull/6784))
- Fixed `set_default_tensor_type` to `torch.DoubleTensor` with precision=64 ([#7108](https://github.com/PyTorchLightning/pytorch-lightning/pull/7108))
- Fixed `NeptuneLogger.log_text(step=None)` ([#7194](https://github.com/PyTorchLightning/pytorch-lightning/pull/7194))
- Fixed importing torchtext batch ([#6365](https://github.com/PyTorchLightning/pytorch-lightning/pull/6365),
    [#6323](https://github.com/PyTorchLightning/pytorch-lightning/pull/6323),
    [#6211](https://github.com/PyTorchLightning/pytorch-lightning/pull/6211))


## [1.2.9] - 2021-04-20

### Fixed

- Fixed the order to call for world ranks & the `root_device` property in `TPUSpawnPlugin` ([#7074](https://github.com/PyTorchLightning/pytorch-lightning/pull/7074))
- Fixed multi-gpu join for Horovod ([#6954](https://github.com/PyTorchLightning/pytorch-lightning/pull/6954))
- Fixed parsing for pre-release package versions ([#6999](https://github.com/PyTorchLightning/pytorch-lightning/pull/6999))


## [1.2.8] - 2021-04-14

### Added

- Added TPUSpawn + IterableDataset error message ([#6875](https://github.com/PyTorchLightning/pytorch-lightning/pull/6875))

### Fixed

- Fixed process rank not being available right away after `Trainer` instantiation ([#6941](https://github.com/PyTorchLightning/pytorch-lightning/pull/6941))
- Fixed `sync_dist` for tpus ([#6950](https://github.com/PyTorchLightning/pytorch-lightning/pull/6950))
- Fixed `AttributeError` for `require_backward_grad_sync` when running manual optimization with sharded plugin ([#6915](https://github.com/PyTorchLightning/pytorch-lightning/pull/6915))
- Fixed `--gpus` default for parser returned by `Trainer.add_argparse_args` ([#6898](https://github.com/PyTorchLightning/pytorch-lightning/pull/6898))
- Fixed TPU Spawn all gather ([#6896](https://github.com/PyTorchLightning/pytorch-lightning/pull/6896))
- Fixed `EarlyStopping` logic when `min_epochs` or `min_steps` requirement is not met ([#6705](https://github.com/PyTorchLightning/pytorch-lightning/pull/6705))
- Fixed csv extension check ([#6436](https://github.com/PyTorchLightning/pytorch-lightning/pull/6436))
- Fixed checkpoint issue when using Horovod distributed backend ([#6958](https://github.com/PyTorchLightning/pytorch-lightning/pull/6958))
- Fixed tensorboard exception raising ([#6901](https://github.com/PyTorchLightning/pytorch-lightning/pull/6901))
- Fixed setting the eval/train flag correctly on accelerator model ([#6983](https://github.com/PyTorchLightning/pytorch-lightning/pull/6983))
- Fixed DDP_SPAWN compatibility with bug_report_model.py ([#6892](https://github.com/PyTorchLightning/pytorch-lightning/pull/6892))
- Fixed bug where `BaseFinetuning.flatten_modules()` was duplicating leaf node parameters ([#6879](https://github.com/PyTorchLightning/pytorch-lightning/pull/6879))
- Set better defaults for `rank_zero_only.rank` when training is launched with SLURM and torchelastic:
    * Support SLURM and torchelastic global rank environment variables ([#5715](https://github.com/PyTorchLightning/pytorch-lightning/pull/5715))
    * Remove hardcoding of local rank in accelerator connector ([#6878](https://github.com/PyTorchLightning/pytorch-lightning/pull/6878))


## [1.2.7] - 2021-04-06

### Fixed

- Fixed resolve a bug with omegaconf and xm.save ([#6741](https://github.com/PyTorchLightning/pytorch-lightning/pull/6741))
- Fixed an issue with IterableDataset when __len__ is not defined ([#6828](https://github.com/PyTorchLightning/pytorch-lightning/pull/6828))
- Sanitize None params during pruning ([#6836](https://github.com/PyTorchLightning/pytorch-lightning/pull/6836))
- Enforce an epoch scheduler interval when using SWA ([#6588](https://github.com/PyTorchLightning/pytorch-lightning/pull/6588))
- Fixed TPU Colab hang issue, post training ([#6816](https://github.com/PyTorchLightning/pytorch-lightning/pull/6816))
- Fixed a bug where `TensorBoardLogger` would give a warning and not log correctly to a symbolic link `save_dir` ([#6730](https://github.com/PyTorchLightning/pytorch-lightning/pull/6730))
- Fixed bug where `predict` could not be used when `progress_bar_refresh_rate=0` ([#6884](https://github.com/PyTorchLightning/pytorch-lightning/pull/6884))


## [1.2.6] - 2021-03-30

### Changed

- Changed the behavior of `on_epoch_start` to run at the beginning of validation & test epoch ([#6498](https://github.com/PyTorchLightning/pytorch-lightning/pull/6498))

### Removed

- Removed legacy code to include `step` dictionary returns in `callback_metrics`. Use `self.log_dict` instead. ([#6682](https://github.com/PyTorchLightning/pytorch-lightning/pull/6682))

### Fixed

- Fixed `DummyLogger.log_hyperparams` raising a `TypeError` when running with `fast_dev_run=True` ([#6398](https://github.com/PyTorchLightning/pytorch-lightning/pull/6398))
- Fixed error on TPUs when there was no `ModelCheckpoint` ([#6654](https://github.com/PyTorchLightning/pytorch-lightning/pull/6654))
- Fixed `trainer.test` freeze on TPUs ([#6654](https://github.com/PyTorchLightning/pytorch-lightning/pull/6654))
- Fixed a bug where gradients were disabled after calling `Trainer.predict` ([#6657](https://github.com/PyTorchLightning/pytorch-lightning/pull/6657))
- Fixed bug where no TPUs were detected in a TPU pod env ([#6719](https://github.com/PyTorchLightning/pytorch-lightning/pull/6719))


## [1.2.5] - 2021-03-23

### Changed

- Update Gradient Clipping for the TPU Accelerator ([#6576](https://github.com/PyTorchLightning/pytorch-lightning/pull/6576))
- Refactored setup for typing friendly ([#6590](https://github.com/PyTorchLightning/pytorch-lightning/pull/6590))

### Fixed

- Fixed a bug where `all_gather` would not work correctly with `tpu_cores=8` ([#6587](https://github.com/PyTorchLightning/pytorch-lightning/pull/6587))
- Fixed comparing required versions ([#6434](https://github.com/PyTorchLightning/pytorch-lightning/pull/6434))
- Fixed duplicate logs appearing in console when using the python logging module ([#6275](https://github.com/PyTorchLightning/pytorch-lightning/pull/6275))
- Added Autocast in validation, test and predict modes for Native AMP ([#6565](https://github.com/PyTorchLightning/pytorch-lightning/pull/6565))


## [1.2.4] - 2021-03-16

### Changed

- Changed the default of `find_unused_parameters` back to `True` in DDP and DDP Spawn ([#6438](https://github.com/PyTorchLightning/pytorch-lightning/pull/6438))

### Fixed

- Expose DeepSpeed loss parameters to allow users to fix loss instability ([#6115](https://github.com/PyTorchLightning/pytorch-lightning/pull/6115))
- Fixed DP reduction with collection ([#6324](https://github.com/PyTorchLightning/pytorch-lightning/pull/6324))
- Fixed an issue where the tuner would not tune the learning rate if also tuning the batch size ([#4688](https://github.com/PyTorchLightning/pytorch-lightning/pull/4688))
- Fixed broadcast to use PyTorch `broadcast_object_list` and add `reduce_decision` ([#6410](https://github.com/PyTorchLightning/pytorch-lightning/pull/6410))
- Fixed logger creating directory structure too early in DDP ([#6380](https://github.com/PyTorchLightning/pytorch-lightning/pull/6380))
- Fixed DeepSpeed additional memory use on rank 0 when default device not set early enough ([#6460](https://github.com/PyTorchLightning/pytorch-lightning/pull/6460))
- Fixed an issue with `Tuner.scale_batch_size` not finding the batch size attribute in the datamodule ([#5968](https://github.com/PyTorchLightning/pytorch-lightning/pull/5968))
- Fixed an exception in the layer summary when the model contains torch.jit scripted submodules ([#6511](https://github.com/PyTorchLightning/pytorch-lightning/pull/6511))
- Fixed when Train loop config was run during `Trainer.predict` ([#6541](https://github.com/PyTorchLightning/pytorch-lightning/pull/6541))


## [1.2.3] - 2021-03-09

### Fixed

- Fixed `ModelPruning(make_pruning_permanent=True)` pruning buffers getting removed when saved during training ([#6073](https://github.com/PyTorchLightning/pytorch-lightning/pull/6073))
- Fixed when `_stable_1d_sort` to work when `n >= N` ([#6177](https://github.com/PyTorchLightning/pytorch-lightning/pull/6177))
- Fixed `AttributeError` when `logger=None` on TPU ([#6221](https://github.com/PyTorchLightning/pytorch-lightning/pull/6221))
- Fixed PyTorch Profiler with `emit_nvtx` ([#6260](https://github.com/PyTorchLightning/pytorch-lightning/pull/6260))
- Fixed `trainer.test` from `best_path` hangs after calling `trainer.fit`  ([#6272](https://github.com/PyTorchLightning/pytorch-lightning/pull/6272))
- Fixed `SingleTPU` calling `all_gather` ([#6296](https://github.com/PyTorchLightning/pytorch-lightning/pull/6296))
- Ensure we check DeepSpeed/Sharded in multi-node DDP ([#6297](https://github.com/PyTorchLightning/pytorch-lightning/pull/6297)
- Check `LightningOptimizer` doesn't delete optimizer hooks ([#6305](https://github.com/PyTorchLightning/pytorch-lightning/pull/6305)
- Resolve memory leak for evaluation ([#6326](https://github.com/PyTorchLightning/pytorch-lightning/pull/6326)
- Ensure that clip gradients is only called if the value is greater than 0 ([#6330](https://github.com/PyTorchLightning/pytorch-lightning/pull/6330)
- Fixed `Trainer` not resetting `lightning_optimizers` when calling `Trainer.fit()` multiple times ([#6372](https://github.com/PyTorchLightning/pytorch-lightning/pull/6372))


## [1.2.2] - 2021-03-02

### Added

- Added `checkpoint` parameter to callback's `on_save_checkpoint` hook ([#6072](https://github.com/PyTorchLightning/pytorch-lightning/pull/6072))

### Changed

- Changed the order of `backward`, `step`, `zero_grad` to `zero_grad`, `backward`, `step` ([#6147](https://github.com/PyTorchLightning/pytorch-lightning/pull/6147))
- Changed default for DeepSpeed CPU Offload to False, due to prohibitively slow speeds at smaller scale ([#6262](https://github.com/PyTorchLightning/pytorch-lightning/pull/6262))

### Fixed

- Fixed epoch level schedulers not being called when `val_check_interval < 1.0` ([#6075](https://github.com/PyTorchLightning/pytorch-lightning/pull/6075))
- Fixed multiple early stopping callbacks ([#6197](https://github.com/PyTorchLightning/pytorch-lightning/pull/6197))
- Fixed incorrect usage of `detach()`, `cpu()`, `to()` ([#6216](https://github.com/PyTorchLightning/pytorch-lightning/pull/6216))
- Fixed LBFGS optimizer support which didn't converge in automatic optimization ([#6147](https://github.com/PyTorchLightning/pytorch-lightning/pull/6147))
- Prevent `WandbLogger` from dropping values ([#5931](https://github.com/PyTorchLightning/pytorch-lightning/pull/5931))
- Fixed error thrown when using valid distributed mode in multi node ([#6297](https://github.com/PyTorchLightning/pytorch-lightning/pull/6297)


## [1.2.1] - 2021-02-23

### Fixed

- Fixed incorrect yield logic for the amp autocast context manager ([#6080](https://github.com/PyTorchLightning/pytorch-lightning/pull/6080))
- Fixed priority of plugin/accelerator when setting distributed mode ([#6089](https://github.com/PyTorchLightning/pytorch-lightning/pull/6089))
- Fixed error message for AMP + CPU incompatibility ([#6107](https://github.com/PyTorchLightning/pytorch-lightning/pull/6107))
- Disabled batch transfer in DP mode ([#6093](https://github.com/PyTorchLightning/pytorch-lightning/pull/6093))


## [1.2.0] - 2021-02-18

### Added

- Added `DataType`, `AverageMethod` and `MDMCAverageMethod` enum in metrics ([#5657](https://github.com/PyTorchLightning/pytorch-lightning/pull/5689))
- Added support for summarized model total params size in megabytes ([#5590](https://github.com/PyTorchLightning/pytorch-lightning/pull/5590))
- Added support for multiple train loaders ([#1959](https://github.com/PyTorchLightning/pytorch-lightning/pull/1959))
- Added `Accuracy` metric now generalizes to Top-k accuracy for (multi-dimensional) multi-class inputs using the `top_k` parameter ([#4838](https://github.com/PyTorchLightning/pytorch-lightning/pull/4838))
- Added `Accuracy` metric now enables the computation of subset accuracy for multi-label or multi-dimensional multi-class inputs with the `subset_accuracy` parameter ([#4838](https://github.com/PyTorchLightning/pytorch-lightning/pull/4838))
- Added `HammingDistance` metric to compute the hamming distance (loss) ([#4838](https://github.com/PyTorchLightning/pytorch-lightning/pull/4838))
- Added `max_fpr` parameter to `auroc` metric for computing partial auroc metric ([#3790](https://github.com/PyTorchLightning/pytorch-lightning/pull/3790))
- Added `StatScores` metric to compute the number of true positives, false positives, true negatives and false negatives ([#4839](https://github.com/PyTorchLightning/pytorch-lightning/pull/4839))
- Added `R2Score` metric ([#5241](https://github.com/PyTorchLightning/pytorch-lightning/pull/5241))
- Added `LambdaCallback` ([#5347](https://github.com/PyTorchLightning/pytorch-lightning/pull/5347))
- Added `BackboneLambdaFinetuningCallback` ([#5377](https://github.com/PyTorchLightning/pytorch-lightning/pull/5377))
- Accelerator `all_gather` supports collection ([#5221](https://github.com/PyTorchLightning/pytorch-lightning/pull/5221))
- Added `image_gradients` functional metric to compute the image gradients of a given input image. ([#5056](https://github.com/PyTorchLightning/pytorch-lightning/pull/5056))
- Added `MetricCollection` ([#4318](https://github.com/PyTorchLightning/pytorch-lightning/pull/4318))
- Added `.clone()` method to metrics ([#4318](https://github.com/PyTorchLightning/pytorch-lightning/pull/4318))
- Added `IoU` class interface ([#4704](https://github.com/PyTorchLightning/pytorch-lightning/pull/4704))
- Support to tie weights after moving model to TPU via `on_post_move_to_device` hook
- Added missing val/test hooks in `LightningModule` ([#5467](https://github.com/PyTorchLightning/pytorch-lightning/pull/5467))
- The `Recall` and `Precision` metrics (and their functional counterparts `recall` and `precision`) can now be generalized to Recall@K and Precision@K with the use of `top_k` parameter ([#4842](https://github.com/PyTorchLightning/pytorch-lightning/pull/4842))
- Added `ModelPruning` Callback ([#5618](https://github.com/PyTorchLightning/pytorch-lightning/pull/5618),
    [#5825](https://github.com/PyTorchLightning/pytorch-lightning/pull/5825),
    [#6045](https://github.com/PyTorchLightning/pytorch-lightning/pull/6045))
- Added `PyTorchProfiler` ([#5560](https://github.com/PyTorchLightning/pytorch-lightning/pull/5560))
- Added compositional metrics ([#5464](https://github.com/PyTorchLightning/pytorch-lightning/pull/5464))
- Added Trainer method `predict(...)` for high performence predictions ([#5579](https://github.com/PyTorchLightning/pytorch-lightning/pull/5579))
- Added `on_before_batch_transfer` and `on_after_batch_transfer` data hooks ([#3671](https://github.com/PyTorchLightning/pytorch-lightning/pull/3671))
- Added AUC/AUROC class interface ([#5479](https://github.com/PyTorchLightning/pytorch-lightning/pull/5479))
- Added `PredictLoop` object ([#5752](https://github.com/PyTorchLightning/pytorch-lightning/pull/5752))
- Added `QuantizationAwareTraining` callback ([#5706](https://github.com/PyTorchLightning/pytorch-lightning/pull/5706),
    [#6040](https://github.com/PyTorchLightning/pytorch-lightning/pull/6040))
- Added `LightningModule.configure_callbacks` to enable the definition of model-specific callbacks ([#5621](https://github.com/PyTorchLightning/pytorch-lightning/pull/5621))
- Added `dim` to `PSNR` metric for mean-squared-error reduction ([#5957](https://github.com/PyTorchLightning/pytorch-lightning/pull/5957))
- Added promxial policy optimization template to pl_examples ([#5394](https://github.com/PyTorchLightning/pytorch-lightning/pull/5394))
- Added `log_graph` to `CometLogger` ([#5295](https://github.com/PyTorchLightning/pytorch-lightning/pull/5295))
- Added possibility for nested loaders ([#5404](https://github.com/PyTorchLightning/pytorch-lightning/pull/5404))
- Added `sync_step` to Wandb logger ([#5351](https://github.com/PyTorchLightning/pytorch-lightning/pull/5351))
- Added `StochasticWeightAveraging` callback ([#5640](https://github.com/PyTorchLightning/pytorch-lightning/pull/5640))
- Added `LightningDataModule.from_datasets(...)` ([#5133](https://github.com/PyTorchLightning/pytorch-lightning/pull/5133))
- Added `PL_TORCH_DISTRIBUTED_BACKEND` env variable to select backend ([#5981](https://github.com/PyTorchLightning/pytorch-lightning/pull/5981))
- Added `Trainer` flag to activate Stochastic Weight Averaging (SWA) `Trainer(stochastic_weight_avg=True)` ([#6038](https://github.com/PyTorchLightning/pytorch-lightning/pull/6038))
- Added DeepSpeed integration ([#5954](https://github.com/PyTorchLightning/pytorch-lightning/pull/5954),
    [#6042](https://github.com/PyTorchLightning/pytorch-lightning/pull/6042))

### Changed

- Changed `stat_scores` metric now calculates stat scores over all classes and gains new parameters, in line with the new `StatScores` metric ([#4839](https://github.com/PyTorchLightning/pytorch-lightning/pull/4839))
- Changed `computer_vision_fine_tunning` example to use `BackboneLambdaFinetuningCallback` ([#5377](https://github.com/PyTorchLightning/pytorch-lightning/pull/5377))
- Changed `automatic casting` for LoggerConnector `metrics` ([#5218](https://github.com/PyTorchLightning/pytorch-lightning/pull/5218))
- Changed `iou` [func] to allow float input ([#4704](https://github.com/PyTorchLightning/pytorch-lightning/pull/4704))
- Metric `compute()` method will no longer automatically call `reset()` ([#5409](https://github.com/PyTorchLightning/pytorch-lightning/pull/5409))
- Set PyTorch 1.4 as min requirements, also for testing and examples `torchvision>=0.5` and `torchtext>=0.5` ([#5418](https://github.com/PyTorchLightning/pytorch-lightning/pull/5418))
- Changed `callbacks` argument in `Trainer` to allow `Callback` input ([#5446](https://github.com/PyTorchLightning/pytorch-lightning/pull/5446))
- Changed the default of `find_unused_parameters` to `False` in DDP ([#5185](https://github.com/PyTorchLightning/pytorch-lightning/pull/5185))
- Changed `ModelCheckpoint` version suffixes to start at 1 ([#5008](https://github.com/PyTorchLightning/pytorch-lightning/pull/5008))
- Progress bar metrics tensors are now converted to float ([#5692](https://github.com/PyTorchLightning/pytorch-lightning/pull/5692))
- Changed the default value for the `progress_bar_refresh_rate` Trainer argument in Google COLAB notebooks to 20 ([#5516](https://github.com/PyTorchLightning/pytorch-lightning/pull/5516))
- Extended support for purely iteration-based training ([#5726](https://github.com/PyTorchLightning/pytorch-lightning/pull/5726))
- Made `LightningModule.global_rank`, `LightningModule.local_rank` and `LightningModule.logger` read-only properties ([#5730](https://github.com/PyTorchLightning/pytorch-lightning/pull/5730))
- Forced `ModelCheckpoint` callbacks to run after all others to guarantee all states are saved to the checkpoint ([#5731](https://github.com/PyTorchLightning/pytorch-lightning/pull/5731))
- Refactored Accelerators and Plugins:
    * Added base classes for plugins ([#5715](https://github.com/PyTorchLightning/pytorch-lightning/pull/5715))
    * Added parallel plugins for DP, DDP, DDPSpawn, DDP2 and Horovod ([#5714](https://github.com/PyTorchLightning/pytorch-lightning/pull/5714))
    * Precision Plugins ([#5718](https://github.com/PyTorchLightning/pytorch-lightning/pull/5718))
    * Added new Accelerators for CPU, GPU and TPU ([#5719](https://github.com/PyTorchLightning/pytorch-lightning/pull/5719))
    * Added RPC and Sharded plugins ([#5732](https://github.com/PyTorchLightning/pytorch-lightning/pull/5732))
    * Added missing `LightningModule`-wrapper logic to new plugins and accelerator ([#5734](https://github.com/PyTorchLightning/pytorch-lightning/pull/5734))
    * Moved device-specific teardown logic from training loop to accelerator ([#5973](https://github.com/PyTorchLightning/pytorch-lightning/pull/5973))
    * Moved accelerator_connector.py to the connectors subfolder ([#6033](https://github.com/PyTorchLightning/pytorch-lightning/pull/6033))
    * Trainer only references accelerator ([#6039](https://github.com/PyTorchLightning/pytorch-lightning/pull/6039))
    * Made parallel devices optional across all plugins ([#6051](https://github.com/PyTorchLightning/pytorch-lightning/pull/6051))
    * Cleaning ([#5948](https://github.com/PyTorchLightning/pytorch-lightning/pull/5948),
        [#5949](https://github.com/PyTorchLightning/pytorch-lightning/pull/5949),
        [#5950](https://github.com/PyTorchLightning/pytorch-lightning/pull/5950))
- Enabled `self.log` in callbacks ([#5094](https://github.com/PyTorchLightning/pytorch-lightning/pull/5094))
- Renamed xxx_AVAILABLE as protected ([#5082](https://github.com/PyTorchLightning/pytorch-lightning/pull/5082))
- Unified module names in Utils ([#5199](https://github.com/PyTorchLightning/pytorch-lightning/pull/5199))
- Separated utils: imports & enums ([#5256](https://github.com/PyTorchLightning/pytorch-lightning/pull/5256)
    [#5874](https://github.com/PyTorchLightning/pytorch-lightning/pull/5874))
- Refactor: clean trainer device & distributed getters ([#5300](https://github.com/PyTorchLightning/pytorch-lightning/pull/5300))
- Simplified training phase as LightningEnum ([#5419](https://github.com/PyTorchLightning/pytorch-lightning/pull/5419))
- Updated metrics to use LightningEnum ([#5689](https://github.com/PyTorchLightning/pytorch-lightning/pull/5689))
- Changed the seq of `on_train_batch_end`, `on_batch_end` & `on_train_epoch_end`, `on_epoch_end hooks` ([#5688](https://github.com/PyTorchLightning/pytorch-lightning/pull/5688))
- Refactored `setup_training` and remove `test_mode` ([#5388](https://github.com/PyTorchLightning/pytorch-lightning/pull/5388))
- Disabled training with zero `num_training_batches` when insufficient `limit_train_batches` ([#5703](https://github.com/PyTorchLightning/pytorch-lightning/pull/5703))
- Refactored `EpochResultStore` ([#5522](https://github.com/PyTorchLightning/pytorch-lightning/pull/5522))
- Update `lr_finder` to check for attribute if not running `fast_dev_run` ([#5990](https://github.com/PyTorchLightning/pytorch-lightning/pull/5990))
- LightningOptimizer manual optimizer is more flexible and expose `toggle_model` ([#5771](https://github.com/PyTorchLightning/pytorch-lightning/pull/5771))
- `MlflowLogger` limit parameter value length to 250 char ([#5893](https://github.com/PyTorchLightning/pytorch-lightning/pull/5893))
- Re-introduced fix for Hydra directory sync with multiple process ([#5993](https://github.com/PyTorchLightning/pytorch-lightning/pull/5993))

### Deprecated

- Function `stat_scores_multiple_classes` is deprecated in favor of `stat_scores` ([#4839](https://github.com/PyTorchLightning/pytorch-lightning/pull/4839))
- Moved accelerators and plugins to its `legacy` pkg ([#5645](https://github.com/PyTorchLightning/pytorch-lightning/pull/5645))
- Deprecated `LightningDistributedDataParallel` in favor of new wrapper module `LightningDistributedModule` ([#5185](https://github.com/PyTorchLightning/pytorch-lightning/pull/5185))
- Deprecated `LightningDataParallel` in favor of new wrapper module `LightningParallelModule` ([#5670](https://github.com/PyTorchLightning/pytorch-lightning/pull/5670))
- Renamed utils modules ([#5199](https://github.com/PyTorchLightning/pytorch-lightning/pull/5199))
    * `argparse_utils` >> `argparse`
    * `model_utils` >> `model_helpers`
    * `warning_utils` >> `warnings`
    * `xla_device_utils` >> `xla_device`
- Deprecated using `'val_loss'` to set the `ModelCheckpoint` monitor ([#6012](https://github.com/PyTorchLightning/pytorch-lightning/pull/6012))
- Deprecated `.get_model()` with explicit `.lightning_module` property ([#6035](https://github.com/PyTorchLightning/pytorch-lightning/pull/6035))
- Deprecated Trainer attribute `accelerator_backend` in favor of `accelerator` ([#6034](https://github.com/PyTorchLightning/pytorch-lightning/pull/6034))

### Removed

- Removed deprecated checkpoint argument `filepath` ([#5321](https://github.com/PyTorchLightning/pytorch-lightning/pull/5321))
- Removed deprecated `Fbeta`, `f1_score` and `fbeta_score` metrics ([#5322](https://github.com/PyTorchLightning/pytorch-lightning/pull/5322))
- Removed deprecated `TrainResult` ([#5323](https://github.com/PyTorchLightning/pytorch-lightning/pull/5323))
- Removed deprecated `EvalResult` ([#5633](https://github.com/PyTorchLightning/pytorch-lightning/pull/5633))
- Removed `LoggerStages` ([#5673](https://github.com/PyTorchLightning/pytorch-lightning/pull/5673))

### Fixed

- Fixed distributed setting and `ddp_cpu` only with `num_processes>1` ([#5297](https://github.com/PyTorchLightning/pytorch-lightning/pull/5297))
- Fixed `num_workers` for Windows example ([#5375](https://github.com/PyTorchLightning/pytorch-lightning/pull/5375))
- Fixed loading yaml ([#5619](https://github.com/PyTorchLightning/pytorch-lightning/pull/5619))
- Fixed support custom DataLoader with DDP if they can be re-instantiated ([#5745](https://github.com/PyTorchLightning/pytorch-lightning/pull/5745))
- Fixed repeated `.fit()` calls ignore max_steps iteration bound ([#5936](https://github.com/PyTorchLightning/pytorch-lightning/pull/5936))
- Fixed throwing `MisconfigurationError` on unknown mode ([#5255](https://github.com/PyTorchLightning/pytorch-lightning/pull/5255))
- Resolve bug with Finetuning ([#5744](https://github.com/PyTorchLightning/pytorch-lightning/pull/5744))
- Fixed `ModelCheckpoint` race condition in file existence check ([#5155](https://github.com/PyTorchLightning/pytorch-lightning/pull/5155))
- Fixed some compatibility with PyTorch 1.8 ([#5864](https://github.com/PyTorchLightning/pytorch-lightning/pull/5864))
- Fixed forward cache ([#5895](https://github.com/PyTorchLightning/pytorch-lightning/pull/5895))
- Fixed recursive detach of tensors to CPU ([#6007](https://github.com/PyTorchLightning/pytorch-lightning/pull/6007))
- Fixed passing wrong strings for scheduler interval doesn't throw an error ([#5923](https://github.com/PyTorchLightning/pytorch-lightning/pull/5923))
- Fixed wrong `requires_grad` state after `return None` with multiple optimizers ([#5738](https://github.com/PyTorchLightning/pytorch-lightning/pull/5638))
- Fixed add `on_epoch_end` hook at the end of `validation`, `test` epoch ([#5986](https://github.com/PyTorchLightning/pytorch-lightning/pull/5986))
- Fixed missing `process_dataloader` call for `TPUSpawn` when in distributed mode ([#6015](https://github.com/PyTorchLightning/pytorch-lightning/pull/6015))
- Fixed progress bar flickering by appending 0 to floats/strings ([#6009](https://github.com/PyTorchLightning/pytorch-lightning/pull/6009))
- Fixed synchronization issues with TPU training ([#6027](https://github.com/PyTorchLightning/pytorch-lightning/pull/6027))
- Fixed `hparams.yaml` saved twice when using `TensorBoardLogger` ([#5953](https://github.com/PyTorchLightning/pytorch-lightning/pull/5953))
- Fixed basic examples ([#5912](https://github.com/PyTorchLightning/pytorch-lightning/pull/5912),
    [#5985](https://github.com/PyTorchLightning/pytorch-lightning/pull/5985))
- Fixed `fairscale` compatible with PT 1.8 ([#5996](https://github.com/PyTorchLightning/pytorch-lightning/pull/5996))
- Ensured `process_dataloader` is called when `tpu_cores > 1` to use Parallel DataLoader ([#6015](https://github.com/PyTorchLightning/pytorch-lightning/pull/6015))
- Attempted SLURM auto resume call when non-shell call fails ([#6002](https://github.com/PyTorchLightning/pytorch-lightning/pull/6002))
- Fixed wrapping optimizers upon assignment ([#6006](https://github.com/PyTorchLightning/pytorch-lightning/pull/6006))
- Fixed allowing hashing of metrics with lists in their state ([#5939](https://github.com/PyTorchLightning/pytorch-lightning/pull/5939))


## [1.1.8] - 2021-02-08

### Fixed

- Separate epoch validation from step validation ([#5208](https://github.com/PyTorchLightning/pytorch-lightning/pull/5208))
- Fixed `toggle_optimizers` not handling all optimizer parameters ([#5775](https://github.com/PyTorchLightning/pytorch-lightning/pull/5775))


## [1.1.7] - 2021-02-03

### Fixed

- Fixed `TensorBoardLogger` not closing `SummaryWriter` on `finalize` ([#5696](https://github.com/PyTorchLightning/pytorch-lightning/pull/5696))
- Fixed filtering of pytorch  "unsqueeze" warning when using DP ([#5622](https://github.com/PyTorchLightning/pytorch-lightning/pull/5622))
- Fixed `num_classes` argument in F1 metric ([#5663](https://github.com/PyTorchLightning/pytorch-lightning/pull/5663))
- Fixed `log_dir` property ([#5537](https://github.com/PyTorchLightning/pytorch-lightning/pull/5537))
- Fixed a race condition in `ModelCheckpoint` when checking if a checkpoint file exists ([#5144](https://github.com/PyTorchLightning/pytorch-lightning/pull/5144))
- Remove unnecessary intermediate layers in Dockerfiles ([#5697](https://github.com/PyTorchLightning/pytorch-lightning/pull/5697))
- Fixed auto learning rate ordering ([#5638](https://github.com/PyTorchLightning/pytorch-lightning/pull/5638))


## [1.1.6] - 2021-01-26

### Changed

- Increased TPU check timeout from 20s to 100s ([#5598](https://github.com/PyTorchLightning/pytorch-lightning/pull/5598))
- Ignored `step` param in Neptune logger's log_metric method ([#5510](https://github.com/PyTorchLightning/pytorch-lightning/pull/5510))
- Pass batch outputs to `on_train_batch_end` instead of `epoch_end` outputs ([#4369](https://github.com/PyTorchLightning/pytorch-lightning/pull/4369))

### Fixed

- Fixed `toggle_optimizer` to reset `requires_grad` state  ([#5574](https://github.com/PyTorchLightning/pytorch-lightning/pull/5574))
- Fixed FileNotFoundError for best checkpoint when using DDP with Hydra ([#5629](https://github.com/PyTorchLightning/pytorch-lightning/pull/5629))
- Fixed an error when logging a progress bar metric with a reserved name ([#5620](https://github.com/PyTorchLightning/pytorch-lightning/pull/5620))
- Fixed `Metric`'s `state_dict` not included when child modules ([#5614](https://github.com/PyTorchLightning/pytorch-lightning/pull/5614))
- Fixed Neptune logger creating multiple experiments when GPUs > 1 ([#3256](https://github.com/PyTorchLightning/pytorch-lightning/pull/3256))
- Fixed duplicate logs appearing in console when using the python logging module ([#5509](https://github.com/PyTorchLightning/pytorch-lightning/pull/5509))
- Fixed tensor printing in `trainer.test()` ([#5138](https://github.com/PyTorchLightning/pytorch-lightning/pull/5138))
- Fixed not using dataloader when `hparams` present ([#4559](https://github.com/PyTorchLightning/pytorch-lightning/pull/4559))


## [1.1.5] - 2021-01-19

### Fixed

- Fixed a visual bug in the progress bar display initialization ([#4579](https://github.com/PyTorchLightning/pytorch-lightning/pull/4579))
- Fixed logging `on_train_batch_end` in a callback with multiple optimizers ([#5521](https://github.com/PyTorchLightning/pytorch-lightning/pull/5521))
- Fixed `reinit_scheduler_properties` with correct optimizer ([#5519](https://github.com/PyTorchLightning/pytorch-lightning/pull/5519))
- Fixed `val_check_interval` with `fast_dev_run` ([#5540](https://github.com/PyTorchLightning/pytorch-lightning/pull/5540))


## [1.1.4] - 2021-01-12

### Added

- Add automatic optimization property setter to lightning module ([#5169](https://github.com/PyTorchLightning/pytorch-lightning/pull/5169))

### Changed

- Changed deprecated `enable_pl_optimizer=True` ([#5244](https://github.com/PyTorchLightning/pytorch-lightning/pull/5244))

### Fixed

- Fixed `transfer_batch_to_device` for DDP with `len(devices_ids) == 1` ([#5195](https://github.com/PyTorchLightning/pytorch-lightning/pull/5195))
- Logging only on `not should_accumulate()` during training ([#5417](https://github.com/PyTorchLightning/pytorch-lightning/pull/5417))
- Resolve interpolation bug with Hydra ([#5406](https://github.com/PyTorchLightning/pytorch-lightning/pull/5406))
- Check environ before selecting a seed to prevent warning message ([#4743](https://github.com/PyTorchLightning/pytorch-lightning/pull/4743))
- Fixed signature mismatch in `model_to_device` of `DDPCPUHPCAccelerator` ([#5505](https://github.com/PyTorchLightning/pytorch-lightning/pull/5505))

## [1.1.3] - 2021-01-05

### Added

- Added a check for optimizer attached to `lr_scheduler` ([#5338](https://github.com/PyTorchLightning/pytorch-lightning/pull/5338))
- Added support for passing non-existing filepaths to `resume_from_checkpoint` ([#4402](https://github.com/PyTorchLightning/pytorch-lightning/pull/4402))

### Changed

- Skip restore from `resume_from_checkpoint` while `testing` ([#5161](https://github.com/PyTorchLightning/pytorch-lightning/pull/5161))
- Allowed `log_momentum` for adaptive optimizers in `LearningRateMonitor` ([#5333](https://github.com/PyTorchLightning/pytorch-lightning/pull/5333))
- Disabled checkpointing, earlystopping and logging with `fast_dev_run` ([#5277](https://github.com/PyTorchLightning/pytorch-lightning/pull/5277))
- Distributed group defaults to `WORLD` if `None` ([#5125](https://github.com/PyTorchLightning/pytorch-lightning/pull/5125))

### Fixed

- Fixed `trainer.test` returning non-test metrics ([#5214](https://github.com/PyTorchLightning/pytorch-lightning/pull/5214))
- Fixed metric state reset ([#5273](https://github.com/PyTorchLightning/pytorch-lightning/pull/5273))
- Fixed `--num-nodes` on `DDPSequentialPlugin` ([#5327](https://github.com/PyTorchLightning/pytorch-lightning/pull/5327))
- Fixed invalid value for `weights_summary` ([#5296](https://github.com/PyTorchLightning/pytorch-lightning/pull/5296))
- Fixed `Trainer.test` not using the latest `best_model_path` ([#5161](https://github.com/PyTorchLightning/pytorch-lightning/pull/5161))
- Fixed existence check for hparams not using underlying filesystem ([#5250](https://github.com/PyTorchLightning/pytorch-lightning/pull/5250))
- Fixed `LightningOptimizer` AMP bug ([#5191](https://github.com/PyTorchLightning/pytorch-lightning/pull/5191))
- Fixed casted key to string in `_flatten_dict` ([#5354](https://github.com/PyTorchLightning/pytorch-lightning/pull/5354))


## [1.1.2] - 2020-12-23

### Added

- Support number for logging with `sync_dist=True` ([#5080](https://github.com/PyTorchLightning/pytorch-lightning/pull/5080))
- Added offset logging step when resuming for Wandb logger ([#5050](https://github.com/PyTorchLightning/pytorch-lightning/pull/5050))

### Removed

- `enable_pl_optimizer=False` by default to temporarily fix AMP issues ([#5163](https://github.com/PyTorchLightning/pytorch-lightning/pull/5163))

### Fixed

- Metric reduction with Logging ([#5150](https://github.com/PyTorchLightning/pytorch-lightning/pull/5150))
- Remove nan loss in manual optimization ([#5121](https://github.com/PyTorchLightning/pytorch-lightning/pull/5121))
- Un-balanced logging properly supported ([#5119](https://github.com/PyTorchLightning/pytorch-lightning/pull/5119))
- Fix hanging in DDP HPC accelerators ([#5157](https://github.com/PyTorchLightning/pytorch-lightning/pull/5157))
- Fix reset `TensorRunningAccum` ([#5106](https://github.com/PyTorchLightning/pytorch-lightning/pull/5106))
- Updated `DALIClassificationLoader` to not use deprecated arguments ([#4925](https://github.com/PyTorchLightning/pytorch-lightning/pull/4925))
- Corrected call to `torch.no_grad` ([#5124](https://github.com/PyTorchLightning/pytorch-lightning/pull/5124))


## [1.1.1] - 2020-12-15

### Added

- Add a notebook example to reach a quick baseline of ~94% accuracy on CIFAR10 using Resnet in Lightning ([#4818](https://github.com/PyTorchLightning/pytorch-lightning/pull/4818))

### Changed

- Simplify accelerator steps ([#5015](https://github.com/PyTorchLightning/pytorch-lightning/pull/5015))
- Refactor load in checkpoint connector ([#4593](https://github.com/PyTorchLightning/pytorch-lightning/pull/4593))
- Fixed the saved filename in `ModelCheckpoint` when it already exists ([#4861](https://github.com/PyTorchLightning/pytorch-lightning/pull/4861))

### Removed

- Drop duplicate metrics ([#5014](https://github.com/PyTorchLightning/pytorch-lightning/pull/5014))
- Remove beta arg from F1 class and functional ([#5076](https://github.com/PyTorchLightning/pytorch-lightning/pull/5076))

### Fixed

- Fixed trainer by default `None` in `DDPAccelerator` ([#4915](https://github.com/PyTorchLightning/pytorch-lightning/pull/4915))
- Fixed `LightningOptimizer` to expose optimizer attributes ([#5095](https://github.com/PyTorchLightning/pytorch-lightning/pull/5095))
- Do not warn when the `name` key is used in the `lr_scheduler` dict ([#5057](https://github.com/PyTorchLightning/pytorch-lightning/pull/5057))
- Check if optimizer supports closure ([#4981](https://github.com/PyTorchLightning/pytorch-lightning/pull/4981))
- Add deprecated metric utility functions back to functional (
    [#5067](https://github.com/PyTorchLightning/pytorch-lightning/pull/5067),
    [#5068](https://github.com/PyTorchLightning/pytorch-lightning/pull/5068))
- Allow any input in `to_onnx` and `to_torchscript` ([#4378](https://github.com/PyTorchLightning/pytorch-lightning/pull/4378))
- Fixed `DDPHPCAccelerator` hangs in DDP construction by calling `init_device` ([#5157](https://github.com/PyTorchLightning/pytorch-lightning/pull/5157))


## [1.1.0] - 2020-12-09

### Added

- Added "monitor" key to saved `ModelCheckpoints` ([#4383](https://github.com/PyTorchLightning/pytorch-lightning/pull/4383))
- Added `ConfusionMatrix` class interface ([#4348](https://github.com/PyTorchLightning/pytorch-lightning/pull/4348))
- Added multiclass AUROC metric ([#4236](https://github.com/PyTorchLightning/pytorch-lightning/pull/4236))
- Added global step indexing to the checkpoint name for a better sub-epoch checkpointing experience ([#3807](https://github.com/PyTorchLightning/pytorch-lightning/pull/3807))
- Added optimizer hooks in callbacks ([#4379](https://github.com/PyTorchLightning/pytorch-lightning/pull/4379))
- Added option to log momentum ([#4384](https://github.com/PyTorchLightning/pytorch-lightning/pull/4384))
- Added `current_score` to `ModelCheckpoint.on_save_checkpoint` ([#4721](https://github.com/PyTorchLightning/pytorch-lightning/pull/4721))
- Added logging using `self.log` in train and evaluation for epoch end hooks (
    [#4552](https://github.com/PyTorchLightning/pytorch-lightning/pull/4552),
    [#4495](https://github.com/PyTorchLightning/pytorch-lightning/pull/4495),
    [#4439](https://github.com/PyTorchLightning/pytorch-lightning/pull/4439),
    [#4684](https://github.com/PyTorchLightning/pytorch-lightning/pull/4684),
    [#4913](https://github.com/PyTorchLightning/pytorch-lightning/pull/4913))
- Added ability for DDP plugin to modify optimizer state saving ([#4675](https://github.com/PyTorchLightning/pytorch-lightning/pull/4675))
- Added `prefix` argument in loggers ([#4557](https://github.com/PyTorchLightning/pytorch-lightning/pull/4557))
- Added printing of total num of params, trainable and non-trainable params in ModelSummary ([#4521](https://github.com/PyTorchLightning/pytorch-lightning/pull/4521))
- Added `PrecisionRecallCurve, ROC, AveragePrecision` class metric ([#4549](https://github.com/PyTorchLightning/pytorch-lightning/pull/4549))
- Added custom `Apex` and `NativeAMP` as `Precision plugins` ([#4355](https://github.com/PyTorchLightning/pytorch-lightning/pull/4355))
- Added `DALI MNIST` example ([#3721](https://github.com/PyTorchLightning/pytorch-lightning/pull/3721))
- Added `sharded plugin` for DDP for multi-gpu training memory optimizations (
    [#4639](https://github.com/PyTorchLightning/pytorch-lightning/pull/4639),
    [#4686](https://github.com/PyTorchLightning/pytorch-lightning/pull/4686),
    [#4737](https://github.com/PyTorchLightning/pytorch-lightning/pull/4737),
    [#4773](https://github.com/PyTorchLightning/pytorch-lightning/pull/4773))
- Added `experiment_id` to the NeptuneLogger ([#3462](https://github.com/PyTorchLightning/pytorch-lightning/pull/3462))
- Added `Pytorch Geometric` integration example with Lightning ([#4568](https://github.com/PyTorchLightning/pytorch-lightning/pull/4568))
- Added `all_gather` method to `LightningModule` which allows gradient based tensor synchronizations for use-cases such as negative sampling. ([#5012](https://github.com/PyTorchLightning/pytorch-lightning/pull/5012))
- Enabled `self.log` in most functions ([#4969](https://github.com/PyTorchLightning/pytorch-lightning/pull/4969))
- Added changeable extension variable for `ModelCheckpoint` ([#4977](https://github.com/PyTorchLightning/pytorch-lightning/pull/4977))


### Changed

- Tuner algorithms will be skipped if `fast_dev_run=True` ([#3903](https://github.com/PyTorchLightning/pytorch-lightning/pull/3903))
- `WandbLogger` does not force wandb `reinit` arg to True anymore and creates a run only when needed ([#4648](https://github.com/PyTorchLightning/pytorch-lightning/pull/4648))
- Changed `automatic_optimization` to be a model attribute ([#4602](https://github.com/PyTorchLightning/pytorch-lightning/pull/4602))
- Changed `Simple Profiler` report to order by percentage time spent + num calls ([#4880](https://github.com/PyTorchLightning/pytorch-lightning/pull/4880))
- Simplify optimization Logic ([#4984](https://github.com/PyTorchLightning/pytorch-lightning/pull/4984))
- Classification metrics overhaul ([#4837](https://github.com/PyTorchLightning/pytorch-lightning/pull/4837))
- Updated `fast_dev_run` to accept integer representing num_batches ([#4629](https://github.com/PyTorchLightning/pytorch-lightning/pull/4629))
- Refactored optimizer ([#4658](https://github.com/PyTorchLightning/pytorch-lightning/pull/4658))


### Deprecated

- Deprecated `prefix` argument in `ModelCheckpoint` ([#4765](https://github.com/PyTorchLightning/pytorch-lightning/pull/4765))
- Deprecated the old way of assigning hyper-parameters through `self.hparams = ...` ([#4813](https://github.com/PyTorchLightning/pytorch-lightning/pull/4813))
- Deprecated `mode='auto'` from `ModelCheckpoint` and `EarlyStopping` ([#4695](https://github.com/PyTorchLightning/pytorch-lightning/pull/4695))

### Removed

- Removed `reorder` parameter of the `auc` metric ([#5004](https://github.com/PyTorchLightning/pytorch-lightning/pull/5004))
- Removed `multiclass_roc` and `multiclass_precision_recall_curve`, use `roc` and `precision_recall_curve` instead ([#4549](https://github.com/PyTorchLightning/pytorch-lightning/pull/4549))

### Fixed

- Added feature to move tensors to CPU before saving ([#4309](https://github.com/PyTorchLightning/pytorch-lightning/pull/4309))
- Fixed `LoggerConnector` to have logged metrics on root device in DP ([#4138](https://github.com/PyTorchLightning/pytorch-lightning/pull/4138))
- Auto convert tensors to contiguous format when `gather_all` ([#4907](https://github.com/PyTorchLightning/pytorch-lightning/pull/4907))
- Fixed `PYTHONPATH` for ddp test model ([#4528](https://github.com/PyTorchLightning/pytorch-lightning/pull/4528))
- Fixed allowing logger to support indexing ([#4595](https://github.com/PyTorchLightning/pytorch-lightning/pull/4595))
- Fixed DDP and manual_optimization ([#4976](https://github.com/PyTorchLightning/pytorch-lightning/pull/4976))


## [1.0.8] - 2020-11-24

### Added

- Added casting to python types for numpy scalars when logging `hparams` ([#4647](https://github.com/PyTorchLightning/pytorch-lightning/pull/4647))
- Added warning when progress bar refresh rate is less than 20 on Google Colab to prevent crashing ([#4654](https://github.com/PyTorchLightning/pytorch-lightning/pull/4654))
- Added `F1` class metric ([#4656](https://github.com/PyTorchLightning/pytorch-lightning/pull/4656))

### Changed

- Consistently use `step=trainer.global_step` in `LearningRateMonitor` independently of `logging_interval` ([#4376](https://github.com/PyTorchLightning/pytorch-lightning/pull/4376))
- Metric states are no longer as default added to `state_dict` ([#4685](https://github.com/PyTorchLightning/pytorch-lightning/pull/4685))
- Renamed class metric `Fbeta` >> `FBeta` ([#4656](https://github.com/PyTorchLightning/pytorch-lightning/pull/4656))
- Model summary: add 1 decimal place ([#4745](https://github.com/PyTorchLightning/pytorch-lightning/pull/4745))
- Do not override `PYTHONWARNINGS` ([#4700](https://github.com/PyTorchLightning/pytorch-lightning/pull/4700))
- Changed `init_ddp_connection` moved from `DDP` to `DDPPlugin` ([#4407](https://github.com/PyTorchLightning/pytorch-lightning/pull/4407))


### Fixed

- Fixed checkpoint `hparams` dict casting when `omegaconf` is available ([#4770](https://github.com/PyTorchLightning/pytorch-lightning/pull/4770))
- Fixed incomplete progress bars when total batches not divisible by refresh rate ([#4577](https://github.com/PyTorchLightning/pytorch-lightning/pull/4577))
- Updated SSIM metric ([#4566](https://github.com/PyTorchLightning/pytorch-lightning/pull/4566))
- Fixed batch_arg_name - add `batch_arg_name` to all calls to `_adjust_batch_size`bug ([#4812](https://github.com/PyTorchLightning/pytorch-lightning/pull/4812))
- Fixed `torchtext` data to GPU ([#4785](https://github.com/PyTorchLightning/pytorch-lightning/pull/4785))
- Fixed a crash bug in MLFlow logger ([#4716](https://github.com/PyTorchLightning/pytorch-lightning/pull/4716))

## [1.0.7] - 2020-11-17

### Added

- Added lambda closure to `manual_optimizer_step` ([#4618](https://github.com/PyTorchLightning/pytorch-lightning/pull/4618))

### Changed

- Change Metrics `persistent` default mode to `False` ([#4685](https://github.com/PyTorchLightning/pytorch-lightning/pull/4685))
- LoggerConnector log_metrics will use `total_batch_idx` instead of `global_step` when logging on `training step` ([#4738](https://github.com/PyTorchLightning/pytorch-lightning/pull/4738))


### Fixed

- Prevent crash if `sync_dist=True` on CPU ([#4626](https://github.com/PyTorchLightning/pytorch-lightning/pull/4626))
- Fixed average pbar Metrics ([#4534](https://github.com/PyTorchLightning/pytorch-lightning/pull/4534))
- Fixed `setup` callback hook to correctly pass the LightningModule through ([#4608](https://github.com/PyTorchLightning/pytorch-lightning/pull/4608))
- Allowing decorate model init with saving `hparams` inside ([#4662](https://github.com/PyTorchLightning/pytorch-lightning/pull/4662))
- Fixed `split_idx` set by `LoggerConnector` in `on_trainer_init` to `Trainer`  ([#4697](https://github.com/PyTorchLightning/pytorch-lightning/pull/4697))


## [1.0.6] - 2020-11-11

### Added

- Added metrics aggregation in Horovod and fixed early stopping ([#3775](https://github.com/PyTorchLightning/pytorch-lightning/pull/3775))
- Added `manual_optimizer_step` which work with `AMP Native` and `accumulated_grad_batches` ([#4485](https://github.com/PyTorchLightning/pytorch-lightning/pull/4485))
- Added `persistent(mode)` method to metrics, to enable and disable metric states being added to `state_dict` ([#4482](https://github.com/PyTorchLightning/pytorch-lightning/pull/4482))
- Added congratulations at the end of our notebooks ([#4555](https://github.com/PyTorchLightning/pytorch-lightning/pull/4555))
- Added parameters `move_metrics_to_cpu` in Trainer to disable gpu leak ([#4592](https://github.com/PyTorchLightning/pytorch-lightning/pull/4592))


### Changed

- Changed `fsspec` to tuner ([#4458](https://github.com/PyTorchLightning/pytorch-lightning/pull/4458))
- Unify SLURM/TorchElastic under backend plugin ([#4578](https://github.com/PyTorchLightning/pytorch-lightning/pull/4578),
        [#4580](https://github.com/PyTorchLightning/pytorch-lightning/pull/4580),
        [#4581](https://github.com/PyTorchLightning/pytorch-lightning/pull/4581),
        [#4582](https://github.com/PyTorchLightning/pytorch-lightning/pull/4582),
        [#4583](https://github.com/PyTorchLightning/pytorch-lightning/pull/4583))

### Fixed

- Fixed feature-lack in `hpc_load` ([#4526](https://github.com/PyTorchLightning/pytorch-lightning/pull/4526))
- Fixed metrics states being overridden in DDP mode ([#4482](https://github.com/PyTorchLightning/pytorch-lightning/pull/4482))
- Fixed `lightning_getattr`, `lightning_hasattr` not finding the correct attributes in datamodule ([#4347](https://github.com/PyTorchLightning/pytorch-lightning/pull/4347))
- Fixed automatic optimization AMP by `manual_optimization_step` ([#4485](https://github.com/PyTorchLightning/pytorch-lightning/pull/4485))
- Replace `MisconfigurationException` with warning in `ModelCheckpoint` Callback ([#4560](https://github.com/PyTorchLightning/pytorch-lightning/pull/4560))
- Fixed logged keys in mlflow logger ([#4412](https://github.com/PyTorchLightning/pytorch-lightning/pull/4412))
- Fixed `is_picklable` by catching `AttributeError` ([#4508](https://github.com/PyTorchLightning/pytorch-lightning/pull/4508))
- Fixed multi test dataloaders dict `AttributeError` error ([#4480](https://github.com/PyTorchLightning/pytorch-lightning/pull/4480))
- Fixed show progress bar only for `progress_rank 0` on `DDP_SLURM` ([#4437](https://github.com/PyTorchLightning/pytorch-lightning/pull/4437))

## [1.0.5] - 2020-11-03

### Added

- Added PyTorch 1.7 Stable support ([#3821](https://github.com/PyTorchLightning/pytorch-lightning/pull/3821))
- Added timeout for `tpu_device_exists` to ensure process does not hang indefinitely ([#4340](https://github.com/PyTorchLightning/pytorch-lightning/pull/4340))

### Changed

- W&B log in sync with `Trainer` step ([#4405](https://github.com/PyTorchLightning/pytorch-lightning/pull/4405))
- Hook `on_after_backward` is called only when `optimizer_step` is being called ([#4439](https://github.com/PyTorchLightning/pytorch-lightning/pull/4439))
- Moved `track_and_norm_grad` into `training loop` and called only when `optimizer_step` is being called ([#4439](https://github.com/PyTorchLightning/pytorch-lightning/pull/4439))
- Changed type checker with explicit cast of `ref_model` object ([#4457](https://github.com/PyTorchLightning/pytorch-lightning/pull/4457))
- Changed `distributed_backend` -> `accelerator` ([#4429](https://github.com/PyTorchLightning/pytorch-lightning/pull/4429))

### Deprecated

- Deprecated passing `ModelCheckpoint` instance to `checkpoint_callback` Trainer argument ([#4336](https://github.com/PyTorchLightning/pytorch-lightning/pull/4336))

### Fixed

- Disable saving checkpoints if not trained ([#4372](https://github.com/PyTorchLightning/pytorch-lightning/pull/4372))
- Fixed error using `auto_select_gpus=True` with `gpus=-1` ([#4209](https://github.com/PyTorchLightning/pytorch-lightning/pull/4209))
- Disabled training when `limit_train_batches=0` ([#4371](https://github.com/PyTorchLightning/pytorch-lightning/pull/4371))
- Fixed that metrics do not store computational graph for all seen data ([#4313](https://github.com/PyTorchLightning/pytorch-lightning/pull/4313))
- Fixed AMP unscale for `on_after_backward` ([#4439](https://github.com/PyTorchLightning/pytorch-lightning/pull/4439))
- Fixed TorchScript export when module includes Metrics ([#4428](https://github.com/PyTorchLightning/pytorch-lightning/pull/4428))
- Fixed TorchScript trace method's data to device and docstring ([#4360](https://github.com/PyTorchLightning/pytorch-lightning/pull/4360))
- Fixed CSV logger warning ([#4419](https://github.com/PyTorchLightning/pytorch-lightning/pull/4419))
- Fixed skip DDP parameter sync ([#4301](https://github.com/PyTorchLightning/pytorch-lightning/pull/4301))
- Fixed `WandbLogger` _sanitize_callable function ([#4422](https://github.com/PyTorchLightning/pytorch-lightning/pull/4422))
- Fixed `AMP Native` `_unscale` gradient ([#4441](https://github.com/PyTorchLightning/pytorch-lightning/pull/4441))


## [1.0.4] - 2020-10-27

### Added

- Added `dirpath` and `filename` parameter in `ModelCheckpoint` ([#4213](https://github.com/PyTorchLightning/pytorch-lightning/pull/4213))
- Added plugins docs and DDPPlugin to customize ddp across all accelerators ([#4258](https://github.com/PyTorchLightning/pytorch-lightning/pull/4285))
- Added `strict` option to the scheduler dictionary ([#3586](https://github.com/PyTorchLightning/pytorch-lightning/pull/3586))
- Added `fsspec` support for profilers ([#4162](https://github.com/PyTorchLightning/pytorch-lightning/pull/4162))
- Added autogenerated helptext to `Trainer.add_argparse_args` ([#4344](https://github.com/PyTorchLightning/pytorch-lightning/pull/4344))
- Added support for string values in `Trainer`'s `profiler` parameter ([#3656](https://github.com/PyTorchLightning/pytorch-lightning/pull/3656))
- Added `optimizer_closure` to `optimizer.step` when supported ([#4190](https://github.com/PyTorchLightning/pytorch-lightning/pull/4190))
- Added unification of regression metrics ([#4166](https://github.com/PyTorchLightning/pytorch-lightning/pull/4166))
- Added checkpoint load from Bytes ([#4314](https://github.com/PyTorchLightning/pytorch-lightning/pull/4314))

### Changed

- Improved error messages for invalid `configure_optimizers` returns ([#3587](https://github.com/PyTorchLightning/pytorch-lightning/pull/3587))
- Allow changing the logged step value in `validation_step` ([#4130](https://github.com/PyTorchLightning/pytorch-lightning/pull/4130))
- Allow setting `replace_sampler_ddp=True` with a distributed sampler already added ([#4273](https://github.com/PyTorchLightning/pytorch-lightning/pull/4273))
- Fixed santized parameters for `WandbLogger.log_hyperparams` ([#4320](https://github.com/PyTorchLightning/pytorch-lightning/pull/4320))

### Deprecated

- Deprecated `filepath` in `ModelCheckpoint` ([#4213](https://github.com/PyTorchLightning/pytorch-lightning/pull/4213))
- Deprecated `reorder` parameter of the `auc` metric ([#4237](https://github.com/PyTorchLightning/pytorch-lightning/pull/4237))
- Deprecated bool values in `Trainer`'s `profiler` parameter ([#3656](https://github.com/PyTorchLightning/pytorch-lightning/pull/3656))

### Fixed

- Fixed setting device ids in DDP ([#4297](https://github.com/PyTorchLightning/pytorch-lightning/pull/4297))
- Fixed synchronization of best model path in `ddp_accelerator` ([#4323](https://github.com/PyTorchLightning/pytorch-lightning/pull/4323))
- Fixed `WandbLogger` not uploading checkpoint artifacts at the end of training ([#4341](https://github.com/PyTorchLightning/pytorch-lightning/pull/4341))
- Fixed `FBeta` computation ([#4183](https://github.com/PyTorchLightning/pytorch-lightning/pull/4183))
- Fixed `accumulation across batches` has completed `before breaking training loop` ([#4278](https://github.com/PyTorchLightning/pytorch-lightning/pull/4278))
- Fixed `ModelCheckpoint` don't increase current_epoch and global_step when not training ([#4291](https://github.com/PyTorchLightning/pytorch-lightning/pull/4291))
- Fixed `COMET_EXPERIMENT_KEY` environment variable usage in comet logger ([#4230](https://github.com/PyTorchLightning/pytorch-lightning/pull/4230))

## [1.0.3] - 2020-10-20

### Added

- Added persistent flag to `Metric.add_state` ([#4195](https://github.com/PyTorchLightning/pytorch-lightning/pull/4195))

### Changed

- Used `checkpoint_connector.hpc_save` in SLURM ([#4217](https://github.com/PyTorchLightning/pytorch-lightning/pull/4217))
- Moved base req. to root ([#4219](https://github.com/PyTorchLightning/pytorch-lightning/pull/4219))

### Fixed

- Fixed `hparams` assign in init ([#4189](https://github.com/PyTorchLightning/pytorch-lightning/pull/4189))
- Fixed overwrite check for model hooks ([#4010](https://github.com/PyTorchLightning/pytorch-lightning/pull/4010))


## [1.0.2] - 2020-10-15

### Added

- Added trace functionality to the function `to_torchscript` ([#4142](https://github.com/PyTorchLightning/pytorch-lightning/pull/4142))

### Changed

- Called `on_load_checkpoint` before loading `state_dict` ([#4057](https://github.com/PyTorchLightning/pytorch-lightning/pull/4057))

### Removed

- Removed duplicate metric vs step log for train loop ([#4173](https://github.com/PyTorchLightning/pytorch-lightning/pull/4173))

### Fixed

- Fixed the `self.log` problem in `validation_step()` ([#4169](https://github.com/PyTorchLightning/pytorch-lightning/pull/4169))
- Fixed `hparams` saving - save the state when `save_hyperparameters()` is called [in `__init__`] ([#4163](https://github.com/PyTorchLightning/pytorch-lightning/pull/4163))
- Fixed runtime failure while exporting `hparams` to yaml ([#4158](https://github.com/PyTorchLightning/pytorch-lightning/pull/4158))


## [1.0.1] - 2020-10-14

### Added

- Added getstate/setstate method for torch.save serialization ([#4127](https://github.com/PyTorchLightning/pytorch-lightning/pull/4127))


## [1.0.0] - 2020-10-13

### Added

- Added Explained Variance Metric + metric fix ([#4013](https://github.com/PyTorchLightning/pytorch-lightning/pull/4013))
- Added Metric <-> Lightning Module integration tests ([#4008](https://github.com/PyTorchLightning/pytorch-lightning/pull/4008))
- Added parsing OS env vars in `Trainer` ([#4022](https://github.com/PyTorchLightning/pytorch-lightning/pull/4022))
- Added classification metrics ([#4043](https://github.com/PyTorchLightning/pytorch-lightning/pull/4043))
- Updated explained variance metric ([#4024](https://github.com/PyTorchLightning/pytorch-lightning/pull/4024))
- Enabled plugins ([#4041](https://github.com/PyTorchLightning/pytorch-lightning/pull/4041))
- Enabled custom clusters ([#4048](https://github.com/PyTorchLightning/pytorch-lightning/pull/4048))
- Enabled passing in custom accelerators ([#4050](https://github.com/PyTorchLightning/pytorch-lightning/pull/4050))
- Added `LightningModule.toggle_optimizer` ([#4058](https://github.com/PyTorchLightning/pytorch-lightning/pull/4058))
- Added `LightningModule.manual_backward` ([#4063](https://github.com/PyTorchLightning/pytorch-lightning/pull/4063))
- Added `output` argument to `*_batch_end` hooks ([#3965](https://github.com/PyTorchLightning/pytorch-lightning/pull/3965),
    [#3966](https://github.com/PyTorchLightning/pytorch-lightning/pull/3966))
- Added `output` argument to `*_epoch_end` hooks ([#3967](https://github.com/PyTorchLightning/pytorch-lightning/pull/3967))

### Changed

- Integrated metrics API with self.log ([#3961](https://github.com/PyTorchLightning/pytorch-lightning/pull/3961))
- Decoupled Apex ([#4052](https://github.com/PyTorchLightning/pytorch-lightning/pull/4052),
        [#4054](https://github.com/PyTorchLightning/pytorch-lightning/pull/4054),
        [#4055](https://github.com/PyTorchLightning/pytorch-lightning/pull/4055),
        [#4056](https://github.com/PyTorchLightning/pytorch-lightning/pull/4056),
        [#4058](https://github.com/PyTorchLightning/pytorch-lightning/pull/4058),
        [#4060](https://github.com/PyTorchLightning/pytorch-lightning/pull/4060),
        [#4061](https://github.com/PyTorchLightning/pytorch-lightning/pull/4061),
        [#4062](https://github.com/PyTorchLightning/pytorch-lightning/pull/4062),
        [#4063](https://github.com/PyTorchLightning/pytorch-lightning/pull/4063),
        [#4064](https://github.com/PyTorchLightning/pytorch-lightning/pull/4064),
        [#4065](https://github.com/PyTorchLightning/pytorch-lightning/pull/4065))
- Renamed all backends to `Accelerator` ([#4066](https://github.com/PyTorchLightning/pytorch-lightning/pull/4066))
- Enabled manual returns ([#4089](https://github.com/PyTorchLightning/pytorch-lightning/pull/4089))

### Removed

- Removed support for EvalResult and TrainResult ([#3968](https://github.com/PyTorchLightning/pytorch-lightning/pull/3968))
- Removed deprecated trainer flags: `overfit_pct`, `log_save_interval`, `row_log_interval` ([#3969](https://github.com/PyTorchLightning/pytorch-lightning/pull/3969))
- Removed deprecated early_stop_callback ([#3982](https://github.com/PyTorchLightning/pytorch-lightning/pull/3982))
- Removed deprecated model hooks ([#3980](https://github.com/PyTorchLightning/pytorch-lightning/pull/3980))
- Removed deprecated callbacks ([#3979](https://github.com/PyTorchLightning/pytorch-lightning/pull/3979))
- Removed `trainer` argument in `LightningModule.backward` [#4056](https://github.com/PyTorchLightning/pytorch-lightning/pull/4056))

### Fixed

- Fixed `current_epoch` property update to reflect true epoch number inside `LightningDataModule`, when `reload_dataloaders_every_epoch=True`. ([#3974](https://github.com/PyTorchLightning/pytorch-lightning/pull/3974))
- Fixed to print scaler value in progress bar ([#4053](https://github.com/PyTorchLightning/pytorch-lightning/pull/4053))
- Fixed mismatch between docstring and code regarding when `on_load_checkpoint` hook is called ([#3996](https://github.com/PyTorchLightning/pytorch-lightning/pull/3996))


## [0.10.0] - 2020-10-07

### Added

- Added new Metrics API. ([#3868](https://github.com/PyTorchLightning/pytorch-lightning/pull/3868), [#3921](https://github.com/PyTorchLightning/pytorch-lightning/pull/3921))
- Enable PyTorch 1.7 compatibility ([#3541](https://github.com/PyTorchLightning/pytorch-lightning/pull/3541))
- Added `LightningModule.to_torchscript` to support exporting as `ScriptModule` ([#3258](https://github.com/PyTorchLightning/pytorch-lightning/pull/3258))
- Added warning when dropping unpicklable `hparams` ([#2874](https://github.com/PyTorchLightning/pytorch-lightning/pull/2874))
- Added EMB similarity ([#3349](https://github.com/PyTorchLightning/pytorch-lightning/pull/3349))
- Added `ModelCheckpoint.to_yaml` method ([#3048](https://github.com/PyTorchLightning/pytorch-lightning/pull/3048))
- Allow `ModelCheckpoint` monitor to be `None`, meaning it will always save ([#3630](https://github.com/PyTorchLightning/pytorch-lightning/pull/3630))
- Disabled optimizers setup during testing ([#3059](https://github.com/PyTorchLightning/pytorch-lightning/pull/3059))
- Added support for datamodules to save and load checkpoints when training ([#3563](https://github.com/PyTorchLightning/pytorch-lightning/pull/3563))
- Added support for datamodule in learning rate finder ([#3425](https://github.com/PyTorchLightning/pytorch-lightning/pull/3425))
- Added gradient clip test for native AMP ([#3754](https://github.com/PyTorchLightning/pytorch-lightning/pull/3754))
- Added dist lib to enable syncing anything across devices ([#3762](https://github.com/PyTorchLightning/pytorch-lightning/pull/3762))
- Added `broadcast` to `TPUBackend` ([#3814](https://github.com/PyTorchLightning/pytorch-lightning/pull/3814))
- Added `XLADeviceUtils` class to check XLA device type ([#3274](https://github.com/PyTorchLightning/pytorch-lightning/pull/3274))

### Changed

- Refactored accelerator backends:
   * moved TPU `xxx_step` to backend ([#3118](https://github.com/PyTorchLightning/pytorch-lightning/pull/3118))
   * refactored DDP backend `forward` ([#3119](https://github.com/PyTorchLightning/pytorch-lightning/pull/3119))
   * refactored GPU backend `__step` ([#3120](https://github.com/PyTorchLightning/pytorch-lightning/pull/3120))
   * refactored Horovod backend ([#3121](https://github.com/PyTorchLightning/pytorch-lightning/pull/3121),
        [#3122](https://github.com/PyTorchLightning/pytorch-lightning/pull/3122))
   * remove obscure forward call in eval + CPU backend `___step` ([#3123](https://github.com/PyTorchLightning/pytorch-lightning/pull/3123))
   * reduced all simplified forward ([#3126](https://github.com/PyTorchLightning/pytorch-lightning/pull/3126))
   * added hook base method ([#3127](https://github.com/PyTorchLightning/pytorch-lightning/pull/3127))
   * refactor eval loop to use hooks - use `test_mode` for if so we can split later ([#3129](https://github.com/PyTorchLightning/pytorch-lightning/pull/3129))
   * moved `___step_end` hooks ([#3130](https://github.com/PyTorchLightning/pytorch-lightning/pull/3130))
   * training forward refactor ([#3134](https://github.com/PyTorchLightning/pytorch-lightning/pull/3134))
   * training AMP scaling refactor ([#3135](https://github.com/PyTorchLightning/pytorch-lightning/pull/3135))
   * eval step scaling factor ([#3136](https://github.com/PyTorchLightning/pytorch-lightning/pull/3136))
   * add eval loop object to streamline eval loop ([#3138](https://github.com/PyTorchLightning/pytorch-lightning/pull/3138))
   * refactored dataloader process hook ([#3139](https://github.com/PyTorchLightning/pytorch-lightning/pull/3139))
   * refactored inner eval loop ([#3141](https://github.com/PyTorchLightning/pytorch-lightning/pull/3141))
   * final inner eval loop hooks ([#3154](https://github.com/PyTorchLightning/pytorch-lightning/pull/3154))
   * clean up hooks in `run_evaluation` ([#3156](https://github.com/PyTorchLightning/pytorch-lightning/pull/3156))
   * clean up data reset ([#3161](https://github.com/PyTorchLightning/pytorch-lightning/pull/3161))
   * expand eval loop out ([#3165](https://github.com/PyTorchLightning/pytorch-lightning/pull/3165))
   * moved hooks around in eval loop ([#3195](https://github.com/PyTorchLightning/pytorch-lightning/pull/3195))
   * remove `_evaluate` fx ([#3197](https://github.com/PyTorchLightning/pytorch-lightning/pull/3197))
   * `Trainer.fit` hook clean up ([#3198](https://github.com/PyTorchLightning/pytorch-lightning/pull/3198))
   * DDPs train hooks ([#3203](https://github.com/PyTorchLightning/pytorch-lightning/pull/3203))
   * refactor DDP backend ([#3204](https://github.com/PyTorchLightning/pytorch-lightning/pull/3204),
        [#3207](https://github.com/PyTorchLightning/pytorch-lightning/pull/3207),
        [#3208](https://github.com/PyTorchLightning/pytorch-lightning/pull/3208),
        [#3209](https://github.com/PyTorchLightning/pytorch-lightning/pull/3209),
        [#3210](https://github.com/PyTorchLightning/pytorch-lightning/pull/3210))
   * reduced accelerator selection ([#3211](https://github.com/PyTorchLightning/pytorch-lightning/pull/3211))
   * group prepare data hook ([#3212](https://github.com/PyTorchLightning/pytorch-lightning/pull/3212))
   * added data connector ([#3285](https://github.com/PyTorchLightning/pytorch-lightning/pull/3285))
   * modular is_overridden ([#3290](https://github.com/PyTorchLightning/pytorch-lightning/pull/3290))
   * adding `Trainer.tune()` ([#3293](https://github.com/PyTorchLightning/pytorch-lightning/pull/3293))
   * move `run_pretrain_routine` -> `setup_training` ([#3294](https://github.com/PyTorchLightning/pytorch-lightning/pull/3294))
   * move train outside of setup training ([#3297](https://github.com/PyTorchLightning/pytorch-lightning/pull/3297))
   * move `prepare_data` to data connector ([#3307](https://github.com/PyTorchLightning/pytorch-lightning/pull/3307))
   * moved accelerator router ([#3309](https://github.com/PyTorchLightning/pytorch-lightning/pull/3309))
   * train loop refactor - moving train loop to own object ([#3310](https://github.com/PyTorchLightning/pytorch-lightning/pull/3310),
        [#3312](https://github.com/PyTorchLightning/pytorch-lightning/pull/3312),
        [#3313](https://github.com/PyTorchLightning/pytorch-lightning/pull/3313),
        [#3314](https://github.com/PyTorchLightning/pytorch-lightning/pull/3314))
   * duplicate data interface definition up into DataHooks class ([#3344](https://github.com/PyTorchLightning/pytorch-lightning/pull/3344))
   * inner train loop ([#3359](https://github.com/PyTorchLightning/pytorch-lightning/pull/3359),
        [#3361](https://github.com/PyTorchLightning/pytorch-lightning/pull/3361),
        [#3362](https://github.com/PyTorchLightning/pytorch-lightning/pull/3362),
        [#3363](https://github.com/PyTorchLightning/pytorch-lightning/pull/3363),
        [#3365](https://github.com/PyTorchLightning/pytorch-lightning/pull/3365),
        [#3366](https://github.com/PyTorchLightning/pytorch-lightning/pull/3366),
        [#3367](https://github.com/PyTorchLightning/pytorch-lightning/pull/3367),
        [#3368](https://github.com/PyTorchLightning/pytorch-lightning/pull/3368),
        [#3369](https://github.com/PyTorchLightning/pytorch-lightning/pull/3369),
        [#3370](https://github.com/PyTorchLightning/pytorch-lightning/pull/3370),
        [#3371](https://github.com/PyTorchLightning/pytorch-lightning/pull/3371),
        [#3372](https://github.com/PyTorchLightning/pytorch-lightning/pull/3372),
        [#3373](https://github.com/PyTorchLightning/pytorch-lightning/pull/3373),
        [#3374](https://github.com/PyTorchLightning/pytorch-lightning/pull/3374),
        [#3375](https://github.com/PyTorchLightning/pytorch-lightning/pull/3375),
        [#3376](https://github.com/PyTorchLightning/pytorch-lightning/pull/3376),
        [#3385](https://github.com/PyTorchLightning/pytorch-lightning/pull/3385),
        [#3388](https://github.com/PyTorchLightning/pytorch-lightning/pull/3388),
        [#3397](https://github.com/PyTorchLightning/pytorch-lightning/pull/3397))
   * all logging related calls in a connector ([#3395](https://github.com/PyTorchLightning/pytorch-lightning/pull/3395))
   * device parser ([#3400](https://github.com/PyTorchLightning/pytorch-lightning/pull/3400),
        [#3405](https://github.com/PyTorchLightning/pytorch-lightning/pull/3405))
   * added model connector ([#3407](https://github.com/PyTorchLightning/pytorch-lightning/pull/3407))
   * moved eval loop logging to loggers ([#3408](https://github.com/PyTorchLightning/pytorch-lightning/pull/3408))
   * moved eval loop (#3412[#3408](https://github.com/PyTorchLightning/pytorch-lightning/pull/3408))
   * trainer/separate argparse ([#3421](https://github.com/PyTorchLightning/pytorch-lightning/pull/3421),
        [#3428](https://github.com/PyTorchLightning/pytorch-lightning/pull/3428),
        [#3432](https://github.com/PyTorchLightning/pytorch-lightning/pull/3432))
   * move `lr_finder` ([#3434](https://github.com/PyTorchLightning/pytorch-lightning/pull/3434))
   * organize args (#[#3435](https://github.com/PyTorchLightning/pytorch-lightning/pull/3435),
        [#3442](https://github.com/PyTorchLightning/pytorch-lightning/pull/3442),
        [#3447](https://github.com/PyTorchLightning/pytorch-lightning/pull/3447),
        [#3448](https://github.com/PyTorchLightning/pytorch-lightning/pull/3448),
        [#3449](https://github.com/PyTorchLightning/pytorch-lightning/pull/3449),
        [#3456](https://github.com/PyTorchLightning/pytorch-lightning/pull/3456))
   * move specific accelerator code ([#3457](https://github.com/PyTorchLightning/pytorch-lightning/pull/3457))
   * group connectors ([#3472](https://github.com/PyTorchLightning/pytorch-lightning/pull/3472))
   * accelerator connector methods x/n ([#3469](https://github.com/PyTorchLightning/pytorch-lightning/pull/3469),
        [#3470](https://github.com/PyTorchLightning/pytorch-lightning/pull/3470),
        [#3474](https://github.com/PyTorchLightning/pytorch-lightning/pull/3474))
   * merge backends x/n ([#3476](https://github.com/PyTorchLightning/pytorch-lightning/pull/3476),
        [#3477](https://github.com/PyTorchLightning/pytorch-lightning/pull/3477),
        [#3478](https://github.com/PyTorchLightning/pytorch-lightning/pull/3478),
        [#3480](https://github.com/PyTorchLightning/pytorch-lightning/pull/3480),
        [#3482](https://github.com/PyTorchLightning/pytorch-lightning/pull/3482))
   * apex plugin ([#3502](https://github.com/PyTorchLightning/pytorch-lightning/pull/3502))
   * precision plugins ([#3504](https://github.com/PyTorchLightning/pytorch-lightning/pull/3504))
   * Result - make monitor default to `checkpoint_on` to simplify ([#3571](https://github.com/PyTorchLightning/pytorch-lightning/pull/3571))
   * reference to the Trainer on the `LightningDataModule` ([#3684](https://github.com/PyTorchLightning/pytorch-lightning/pull/3684))
   * add `.log` to lightning module ([#3686](https://github.com/PyTorchLightning/pytorch-lightning/pull/3686),
        [#3699](https://github.com/PyTorchLightning/pytorch-lightning/pull/3699),
        [#3701](https://github.com/PyTorchLightning/pytorch-lightning/pull/3701),
        [#3704](https://github.com/PyTorchLightning/pytorch-lightning/pull/3704),
        [#3715](https://github.com/PyTorchLightning/pytorch-lightning/pull/3715))
   * enable tracking original metric when step and epoch are both true ([#3685](https://github.com/PyTorchLightning/pytorch-lightning/pull/3685))
   * deprecated results obj, added support for simpler comms ([#3681](https://github.com/PyTorchLightning/pytorch-lightning/pull/3681))
   * move backends back to individual files ([#3712](https://github.com/PyTorchLightning/pytorch-lightning/pull/3712))
   * fixes logging for eval steps ([#3763](https://github.com/PyTorchLightning/pytorch-lightning/pull/3763))
   * decoupled DDP, DDP spawn ([#3733](https://github.com/PyTorchLightning/pytorch-lightning/pull/3733),
        [#3766](https://github.com/PyTorchLightning/pytorch-lightning/pull/3766),
        [#3767](https://github.com/PyTorchLightning/pytorch-lightning/pull/3767),
        [#3774](https://github.com/PyTorchLightning/pytorch-lightning/pull/3774),
        [#3802](https://github.com/PyTorchLightning/pytorch-lightning/pull/3802),
        [#3806](https://github.com/PyTorchLightning/pytorch-lightning/pull/3806),
        [#3817](https://github.com/PyTorchLightning/pytorch-lightning/pull/3817),
        [#3819](https://github.com/PyTorchLightning/pytorch-lightning/pull/3819),
        [#3927](https://github.com/PyTorchLightning/pytorch-lightning/pull/3927))
   * remove weight loading hack for ddp_cpu ([#3808](https://github.com/PyTorchLightning/pytorch-lightning/pull/3808))
   * separate `torchelastic` from DDP ([#3810](https://github.com/PyTorchLightning/pytorch-lightning/pull/3810))
   * separate SLURM from DDP ([#3809](https://github.com/PyTorchLightning/pytorch-lightning/pull/3809))
   * decoupled DDP2 ([#3816](https://github.com/PyTorchLightning/pytorch-lightning/pull/3816))
   * bug fix with logging val epoch end + monitor ([#3812](https://github.com/PyTorchLightning/pytorch-lightning/pull/3812))
   * callback system and init DDP ([#3836](https://github.com/PyTorchLightning/pytorch-lightning/pull/3836))
   * adding compute environments ([#3837](https://github.com/PyTorchLightning/pytorch-lightning/pull/3837), [#3842](https://github.com/PyTorchLightning/pytorch-lightning/pull/3842))
   * epoch can now log independently ([#3843](https://github.com/PyTorchLightning/pytorch-lightning/pull/3843))
   * test selecting the correct backend. temp backends while slurm and TorchElastic are decoupled ([#3848](https://github.com/PyTorchLightning/pytorch-lightning/pull/3848))
   * fixed `init_slurm_connection` causing hostname errors ([#3856](https://github.com/PyTorchLightning/pytorch-lightning/pull/3856))
   * moves init apex from LM to apex connector ([#3923](https://github.com/PyTorchLightning/pytorch-lightning/pull/3923))
   * moves sync bn to each backend ([#3925](https://github.com/PyTorchLightning/pytorch-lightning/pull/3925))
   * moves configure ddp to each backend ([#3924](https://github.com/PyTorchLightning/pytorch-lightning/pull/3924))
- Deprecation warning ([#3844](https://github.com/PyTorchLightning/pytorch-lightning/pull/3844))
- Changed `LearningRateLogger` to `LearningRateMonitor` ([#3251](https://github.com/PyTorchLightning/pytorch-lightning/pull/3251))
- Used `fsspec` instead of `gfile` for all IO ([#3320](https://github.com/PyTorchLightning/pytorch-lightning/pull/3320))
    * Swaped `torch.load` for `fsspec` load in DDP spawn backend ([#3787](https://github.com/PyTorchLightning/pytorch-lightning/pull/3787))
    * Swaped `torch.load` for `fsspec` load in cloud_io loading ([#3692](https://github.com/PyTorchLightning/pytorch-lightning/pull/3692))
    * Added support for `to_disk()` to use remote filepaths with `fsspec` ([#3930](https://github.com/PyTorchLightning/pytorch-lightning/pull/3930))
    * Updated model_checkpoint's to_yaml to use `fsspec` open ([#3801](https://github.com/PyTorchLightning/pytorch-lightning/pull/3801))
    * Fixed `fsspec` is inconsistent when doing `fs.ls` ([#3805](https://github.com/PyTorchLightning/pytorch-lightning/pull/3805))
- Refactor `GPUStatsMonitor` to improve training speed ([#3257](https://github.com/PyTorchLightning/pytorch-lightning/pull/3257))
- Changed IoU score behavior for classes absent in target and pred ([#3098](https://github.com/PyTorchLightning/pytorch-lightning/pull/3098))
- Changed IoU `remove_bg` bool to `ignore_index` optional int ([#3098](https://github.com/PyTorchLightning/pytorch-lightning/pull/3098))
- Changed defaults of `save_top_k` and `save_last` to `None` in ModelCheckpoint ([#3680](https://github.com/PyTorchLightning/pytorch-lightning/pull/3680))
- `row_log_interval` and `log_save_interval` are now based on training loop's `global_step` instead of epoch-internal batch index ([#3667](https://github.com/PyTorchLightning/pytorch-lightning/pull/3667))
- Silenced some warnings. verified ddp refactors ([#3483](https://github.com/PyTorchLightning/pytorch-lightning/pull/3483))
- Cleaning up stale logger tests ([#3490](https://github.com/PyTorchLightning/pytorch-lightning/pull/3490))
- Allow `ModelCheckpoint` monitor to be `None` ([#3633](https://github.com/PyTorchLightning/pytorch-lightning/pull/3633))
- Enable `None` model checkpoint default ([#3669](https://github.com/PyTorchLightning/pytorch-lightning/pull/3669))
- Skipped `best_model_path` if `checkpoint_callback` is `None` ([#2962](https://github.com/PyTorchLightning/pytorch-lightning/pull/2962))
- Used `raise .. from ..` to explicitly chain exceptions ([#3750](https://github.com/PyTorchLightning/pytorch-lightning/pull/3750))
-  Mocking loggers ([#3596](https://github.com/PyTorchLightning/pytorch-lightning/pull/3596),
    [#3617](https://github.com/PyTorchLightning/pytorch-lightning/pull/3617),
    [#3851](https://github.com/PyTorchLightning/pytorch-lightning/pull/3851),
    [#3859](https://github.com/PyTorchLightning/pytorch-lightning/pull/3859),
    [#3884](https://github.com/PyTorchLightning/pytorch-lightning/pull/3884),
    [#3853](https://github.com/PyTorchLightning/pytorch-lightning/pull/3853),
    [#3910](https://github.com/PyTorchLightning/pytorch-lightning/pull/3910),
    [#3889](https://github.com/PyTorchLightning/pytorch-lightning/pull/3889),
    [#3926](https://github.com/PyTorchLightning/pytorch-lightning/pull/3926))
- Write predictions in LightningModule instead of EvalResult [#3882](https://github.com/PyTorchLightning/pytorch-lightning/pull/3882)

### Deprecated

- Deprecated `TrainResult` and `EvalResult`, use `self.log` and `self.write` from the `LightningModule` to log metrics and write predictions. `training_step` can now only return a scalar (for the loss) or a dictionary with anything you want. ([#3681](https://github.com/PyTorchLightning/pytorch-lightning/pull/3681))
- Deprecate `early_stop_callback` Trainer argument ([#3845](https://github.com/PyTorchLightning/pytorch-lightning/pull/3845))
- Rename Trainer arguments `row_log_interval` >> `log_every_n_steps` and `log_save_interval` >> `flush_logs_every_n_steps` ([#3748](https://github.com/PyTorchLightning/pytorch-lightning/pull/3748))

### Removed

- Removed experimental Metric API ([#3943](https://github.com/PyTorchLightning/pytorch-lightning/pull/3943),
        [#3949](https://github.com/PyTorchLightning/pytorch-lightning/pull/3949),
        [#3946](https://github.com/PyTorchLightning/pytorch-lightning/pull/3946)), listed changes before final removal:
    * Added `EmbeddingSimilarity` metric ([#3349](https://github.com/PyTorchLightning/pytorch-lightning/pull/3349), [#3358](https://github.com/PyTorchLightning/pytorch-lightning/pull/3358))
    * Added hooks to metric module interface ([#2528](https://github.com/PyTorchLightning/pytorch-lightning/pull/2528))
    * Added error when AUROC metric is used for multiclass problems ([#3350](https://github.com/PyTorchLightning/pytorch-lightning/pull/3350))
    * Fixed `ModelCheckpoint` with `save_top_k=-1` option not tracking the best models when a monitor metric is available ([#3735](https://github.com/PyTorchLightning/pytorch-lightning/pull/3735))
    * Fixed counter-intuitive error being thrown in `Accuracy` metric for zero target tensor ([#3764](https://github.com/PyTorchLightning/pytorch-lightning/pull/3764))
    * Fixed aggregation of metrics ([#3517](https://github.com/PyTorchLightning/pytorch-lightning/pull/3517))
    * Fixed Metric aggregation ([#3321](https://github.com/PyTorchLightning/pytorch-lightning/pull/3321))
    * Fixed RMSLE metric ([#3188](https://github.com/PyTorchLightning/pytorch-lightning/pull/3188))
    * Renamed `reduction` to `class_reduction` in classification metrics ([#3322](https://github.com/PyTorchLightning/pytorch-lightning/pull/3322))
    * Changed `class_reduction` similar to sklearn for classification metrics ([#3322](https://github.com/PyTorchLightning/pytorch-lightning/pull/3322))
    * Renaming of precision recall metric ([#3308](https://github.com/PyTorchLightning/pytorch-lightning/pull/3308))

### Fixed

- Fixed `on_train_batch_start` hook to end epoch early ([#3700](https://github.com/PyTorchLightning/pytorch-lightning/pull/3700))
- Fixed `num_sanity_val_steps` is clipped to `limit_val_batches` ([#2917](https://github.com/PyTorchLightning/pytorch-lightning/pull/2917))
- Fixed ONNX model save on GPU ([#3145](https://github.com/PyTorchLightning/pytorch-lightning/pull/3145))
- Fixed `GpuUsageLogger` to work on different platforms ([#3008](https://github.com/PyTorchLightning/pytorch-lightning/pull/3008))
- Fixed auto-scale batch size not dumping `auto_lr_find` parameter ([#3151](https://github.com/PyTorchLightning/pytorch-lightning/pull/3151))
- Fixed `batch_outputs` with optimizer frequencies ([#3229](https://github.com/PyTorchLightning/pytorch-lightning/pull/3229))
- Fixed setting batch size in `LightningModule.datamodule` when using `auto_scale_batch_size` ([#3266](https://github.com/PyTorchLightning/pytorch-lightning/pull/3266))
- Fixed Horovod distributed backend compatibility with native AMP ([#3404](https://github.com/PyTorchLightning/pytorch-lightning/pull/3404))
- Fixed batch size auto scaling exceeding the size of the dataset ([#3271](https://github.com/PyTorchLightning/pytorch-lightning/pull/3271))
- Fixed getting `experiment_id` from MLFlow only once instead of each training loop ([#3394](https://github.com/PyTorchLightning/pytorch-lightning/pull/3394))
- Fixed `overfit_batches` which now correctly disables shuffling for the training loader. ([#3501](https://github.com/PyTorchLightning/pytorch-lightning/pull/3501))
- Fixed gradient norm tracking for `row_log_interval > 1` ([#3489](https://github.com/PyTorchLightning/pytorch-lightning/pull/3489))
- Fixed `ModelCheckpoint` name formatting ([#3164](https://github.com/PyTorchLightning/pytorch-lightning/pull/3163))
- Fixed example implementation of AutoEncoder ([#3190](https://github.com/PyTorchLightning/pytorch-lightning/pull/3190))
- Fixed invalid paths when remote logging with TensorBoard ([#3236](https://github.com/PyTorchLightning/pytorch-lightning/pull/3236))
- Fixed change `t()` to `transpose()` as XLA devices do not support `.t()` on 1-dim tensor ([#3252](https://github.com/PyTorchLightning/pytorch-lightning/pull/3252))
- Fixed (weights only) checkpoints loading without PL ([#3287](https://github.com/PyTorchLightning/pytorch-lightning/pull/3287))
- Fixed `gather_all_tensors` cross GPUs in DDP ([#3319](https://github.com/PyTorchLightning/pytorch-lightning/pull/3319))
- Fixed CometML save dir ([#3419](https://github.com/PyTorchLightning/pytorch-lightning/pull/3419))
- Fixed forward key metrics ([#3467](https://github.com/PyTorchLightning/pytorch-lightning/pull/3467))
- Fixed normalize mode at confusion matrix (replace NaNs with zeros) ([#3465](https://github.com/PyTorchLightning/pytorch-lightning/pull/3465))
- Fixed global step increment in training loop when `training_epoch_end` hook is used ([#3673](https://github.com/PyTorchLightning/pytorch-lightning/pull/3673))
- Fixed dataloader shuffling not getting turned off with `overfit_batches > 0` and `distributed_backend = "ddp"` ([#3534](https://github.com/PyTorchLightning/pytorch-lightning/pull/3534))
- Fixed determinism in `DDPSpawnBackend` when using `seed_everything` in main process ([#3335](https://github.com/PyTorchLightning/pytorch-lightning/pull/3335))
- Fixed `ModelCheckpoint` `period` to actually save every `period` epochs ([#3630](https://github.com/PyTorchLightning/pytorch-lightning/pull/3630))
- Fixed `val_progress_bar` total with `num_sanity_val_steps` ([#3751](https://github.com/PyTorchLightning/pytorch-lightning/pull/3751))
- Fixed Tuner dump: add `current_epoch` to dumped_params ([#3261](https://github.com/PyTorchLightning/pytorch-lightning/pull/3261))
- Fixed `current_epoch` and `global_step` properties mismatch between `Trainer` and `LightningModule` ([#3785](https://github.com/PyTorchLightning/pytorch-lightning/pull/3785))
- Fixed learning rate scheduler for optimizers with internal state ([#3897](https://github.com/PyTorchLightning/pytorch-lightning/pull/3897))
- Fixed `tbptt_reduce_fx` when non-floating tensors are logged ([#3796](https://github.com/PyTorchLightning/pytorch-lightning/pull/3796))
- Fixed model checkpoint frequency ([#3852](https://github.com/PyTorchLightning/pytorch-lightning/pull/3852))
- Fixed logging non-tensor scalar with result breaks subsequent epoch aggregation ([#3855](https://github.com/PyTorchLightning/pytorch-lightning/pull/3855))
- Fixed `TrainerEvaluationLoopMixin` activates `model.train()` at the end ([#3858](https://github.com/PyTorchLightning/pytorch-lightning/pull/3858))
- Fixed `overfit_batches` when using with multiple val/test_dataloaders ([#3857](https://github.com/PyTorchLightning/pytorch-lightning/pull/3857))
- Fixed enables `training_step` to return `None` ([#3862](https://github.com/PyTorchLightning/pytorch-lightning/pull/3862))
- Fixed init nan for checkpointing ([#3863](https://github.com/PyTorchLightning/pytorch-lightning/pull/3863))
- Fixed for `load_from_checkpoint` ([#2776](https://github.com/PyTorchLightning/pytorch-lightning/pull/2776))
- Fixes incorrect `batch_sizes` when Dataloader returns a dict with multiple tensors ([#3668](https://github.com/PyTorchLightning/pytorch-lightning/pull/3668))
- Fixed unexpected signature for `validation_step` ([#3947](https://github.com/PyTorchLightning/pytorch-lightning/pull/3947))

## [0.9.0] - 2020-08-20

### Added

- Added SyncBN for DDP ([#2801](https://github.com/PyTorchLightning/pytorch-lightning/pull/2801),
     [#2838](https://github.com/PyTorchLightning/pytorch-lightning/pull/2838))
- Added basic `CSVLogger` ([#2721](https://github.com/PyTorchLightning/pytorch-lightning/pull/2721))
- Added SSIM metrics ([#2671](https://github.com/PyTorchLightning/pytorch-lightning/pull/2671))
- Added BLEU metrics ([#2535](https://github.com/PyTorchLightning/pytorch-lightning/pull/2535))
- Added support to export a model to ONNX format ([#2596](https://github.com/PyTorchLightning/pytorch-lightning/pull/2596))
- Added support for `Trainer(num_sanity_val_steps=-1)` to check all validation data before training ([#2246](https://github.com/PyTorchLightning/pytorch-lightning/pull/2246))
- Added struct. output:
  * tests for val loop flow ([#2605](https://github.com/PyTorchLightning/pytorch-lightning/pull/2605))
  * `EvalResult` support for train and val. loop ([#2615](https://github.com/PyTorchLightning/pytorch-lightning/pull/2615),
       [#2651](https://github.com/PyTorchLightning/pytorch-lightning/pull/2651))
  * weighted average in results obj ([#2930](https://github.com/PyTorchLightning/pytorch-lightning/pull/2930))
  * fix result obj DP auto reduce ([#3013](https://github.com/PyTorchLightning/pytorch-lightning/pull/3013))
- Added class `LightningDataModule` ([#2668](https://github.com/PyTorchLightning/pytorch-lightning/pull/2668))
- Added support for PyTorch 1.6 ([#2745](https://github.com/PyTorchLightning/pytorch-lightning/pull/2745))
- Added call DataModule hooks implicitly in trainer ([#2755](https://github.com/PyTorchLightning/pytorch-lightning/pull/2755))
- Added support for Mean in DDP Sync ([#2568](https://github.com/PyTorchLightning/pytorch-lightning/pull/2568))
- Added remaining `sklearn` metrics: `AveragePrecision`, `BalancedAccuracy`, `CohenKappaScore`, `DCG`, `Hamming`, `Hinge`, `Jaccard`, `MeanAbsoluteError`, `MeanSquaredError`, `MeanSquaredLogError`, `MedianAbsoluteError`, `R2Score`, `MeanPoissonDeviance`, `MeanGammaDeviance`, `MeanTweedieDeviance`, `ExplainedVariance` ([#2562](https://github.com/PyTorchLightning/pytorch-lightning/pull/2562))
- Added support for `limit_{mode}_batches (int)` to work with infinite dataloader (IterableDataset) ([#2840](https://github.com/PyTorchLightning/pytorch-lightning/pull/2840))
- Added support returning python scalars in DP ([#1935](https://github.com/PyTorchLightning/pytorch-lightning/pull/1935))
- Added support to Tensorboard logger for OmegaConf `hparams` ([#2846](https://github.com/PyTorchLightning/pytorch-lightning/pull/2846))
- Added tracking of basic states in `Trainer` ([#2541](https://github.com/PyTorchLightning/pytorch-lightning/pull/2541))
- Tracks all outputs including TBPTT and multiple optimizers ([#2890](https://github.com/PyTorchLightning/pytorch-lightning/pull/2890))
- Added GPU Usage Logger ([#2932](https://github.com/PyTorchLightning/pytorch-lightning/pull/2932))
- Added `strict=False` for `load_from_checkpoint` ([#2819](https://github.com/PyTorchLightning/pytorch-lightning/pull/2819))
- Added saving test predictions on multiple GPUs ([#2926](https://github.com/PyTorchLightning/pytorch-lightning/pull/2926))
- Auto log the computational graph for loggers that support this ([#3003](https://github.com/PyTorchLightning/pytorch-lightning/pull/3003))
- Added warning when changing monitor and using results obj ([#3014](https://github.com/PyTorchLightning/pytorch-lightning/pull/3014))
- Added a hook `transfer_batch_to_device` to the `LightningDataModule` ([#3038](https://github.com/PyTorchLightning/pytorch-lightning/pull/3038))

### Changed

- Truncated long version numbers in progress bar ([#2594](https://github.com/PyTorchLightning/pytorch-lightning/pull/2594))
- Enabling val/test loop disabling ([#2692](https://github.com/PyTorchLightning/pytorch-lightning/pull/2692))
- Refactored into `accelerator` module:
    * GPU training ([#2704](https://github.com/PyTorchLightning/pytorch-lightning/pull/2704))
    * TPU training ([#2708](https://github.com/PyTorchLightning/pytorch-lightning/pull/2708))
    * DDP(2) backend ([#2796](https://github.com/PyTorchLightning/pytorch-lightning/pull/2796))
    * Retrieve last logged val from result by key ([#3049](https://github.com/PyTorchLightning/pytorch-lightning/pull/3049))
- Using `.comet.config` file for `CometLogger` ([#1913](https://github.com/PyTorchLightning/pytorch-lightning/pull/1913))
- Updated hooks arguments - breaking for `setup` and `teardown` ([#2850](https://github.com/PyTorchLightning/pytorch-lightning/pull/2850))
- Using `gfile` to support remote directories ([#2164](https://github.com/PyTorchLightning/pytorch-lightning/pull/2164))
- Moved optimizer creation after device placement for DDP backends ([#2904](https://github.com/PyTorchLightning/pytorch-lighting/pull/2904))
- Support `**DictConfig` for `hparam` serialization ([#2519](https://github.com/PyTorchLightning/pytorch-lightning/pull/2519))
- Removed callback metrics from test results obj ([#2994](https://github.com/PyTorchLightning/pytorch-lightning/pull/2994))
- Re-enabled naming metrics in ckpt name ([#3060](https://github.com/PyTorchLightning/pytorch-lightning/pull/3060))
- Changed progress bar epoch counting to start from 0 ([#3061](https://github.com/PyTorchLightning/pytorch-lightning/pull/3061))

### Deprecated

- Deprecated Trainer attribute `ckpt_path`, which will now be set by `weights_save_path` ([#2681](https://github.com/PyTorchLightning/pytorch-lightning/pull/2681))

### Removed

- Removed deprecated: ([#2760](https://github.com/PyTorchLightning/pytorch-lightning/pull/2760))
    * core decorator `data_loader`
    * Module hook `on_sanity_check_start` and loading `load_from_metrics`
    * package `pytorch_lightning.logging`
    * Trainer arguments: `show_progress_bar`, `num_tpu_cores`, `use_amp`, `print_nan_grads`
    * LR Finder argument `num_accumulation_steps`

### Fixed

- Fixed `accumulate_grad_batches` for last batch ([#2853](https://github.com/PyTorchLightning/pytorch-lightning/pull/2853))
- Fixed setup call while testing ([#2624](https://github.com/PyTorchLightning/pytorch-lightning/pull/2624))
- Fixed local rank zero casting ([#2640](https://github.com/PyTorchLightning/pytorch-lightning/pull/2640))
- Fixed single scalar return from training ([#2587](https://github.com/PyTorchLightning/pytorch-lightning/pull/2587))
- Fixed Horovod backend to scale LR schedlers with the optimizer ([#2626](https://github.com/PyTorchLightning/pytorch-lightning/pull/2626))
- Fixed `dtype` and `device` properties not getting updated in submodules ([#2657](https://github.com/PyTorchLightning/pytorch-lightning/pull/2657))
- Fixed `fast_dev_run` to run for all dataloaders ([#2581](https://github.com/PyTorchLightning/pytorch-lightning/pull/2581))
- Fixed `save_dir` in loggers getting ignored by default value of `weights_save_path` when user did not specify `weights_save_path` ([#2681](https://github.com/PyTorchLightning/pytorch-lightning/pull/2681))
- Fixed `weights_save_path` getting ignored when `logger=False` is passed to Trainer ([#2681](https://github.com/PyTorchLightning/pytorch-lightning/pull/2681))
- Fixed TPU multi-core and Float16 ([#2632](https://github.com/PyTorchLightning/pytorch-lightning/pull/2632))
- Fixed test metrics not being logged with `LoggerCollection` ([#2723](https://github.com/PyTorchLightning/pytorch-lightning/pull/2723))
- Fixed data transfer to device when using `torchtext.data.Field` and `include_lengths is True` ([#2689](https://github.com/PyTorchLightning/pytorch-lightning/pull/2689))
- Fixed shuffle argument for distributed sampler ([#2789](https://github.com/PyTorchLightning/pytorch-lightning/pull/2789))
- Fixed logging interval ([#2694](https://github.com/PyTorchLightning/pytorch-lightning/pull/2694))
- Fixed loss value in the progress bar is wrong when `accumulate_grad_batches > 1` ([#2738](https://github.com/PyTorchLightning/pytorch-lightning/pull/2738))
- Fixed correct CWD for ddp sub-processes when using Hydra ([#2719](https://github.com/PyTorchLightning/pytorch-lightning/pull/2719))
- Fixed selecting GPUs using `CUDA_VISIBLE_DEVICES` ([#2739](https://github.com/PyTorchLightning/pytorch-lightning/pull/2739))
- Fixed false `num_classes` warning in metrics ([#2781](https://github.com/PyTorchLightning/pytorch-lightning/pull/2781))
- Fixed shell injection vulnerability in subprocess call ([#2786](https://github.com/PyTorchLightning/pytorch-lightning/pull/2786))
- Fixed LR finder and `hparams` compatibility ([#2821](https://github.com/PyTorchLightning/pytorch-lightning/pull/2821))
- Fixed `ModelCheckpoint` not saving the latest information when `save_last=True` ([#2881](https://github.com/PyTorchLightning/pytorch-lightning/pull/2881))
- Fixed ImageNet example: learning rate scheduler, number of workers and batch size when using DDP ([#2889](https://github.com/PyTorchLightning/pytorch-lightning/pull/2889))
- Fixed apex gradient clipping ([#2829](https://github.com/PyTorchLightning/pytorch-lightning/pull/2829))
- Fixed save apex scaler states ([#2828](https://github.com/PyTorchLightning/pytorch-lightning/pull/2828))
- Fixed a model loading issue with inheritance and variable positional arguments ([#2911](https://github.com/PyTorchLightning/pytorch-lightning/pull/2911))
- Fixed passing `non_blocking=True` when transferring a batch object that does not support it ([#2910](https://github.com/PyTorchLightning/pytorch-lightning/pull/2910))
- Fixed checkpointing to remote file paths ([#2925](https://github.com/PyTorchLightning/pytorch-lightning/pull/2925))
- Fixed adding val step argument to metrics ([#2986](https://github.com/PyTorchLightning/pytorch-lightning/pull/2986))
- Fixed an issue that caused `Trainer.test()` to stall in ddp mode ([#2997](https://github.com/PyTorchLightning/pytorch-lightning/pull/2997))
- Fixed gathering of results with tensors of varying shape ([#3020](https://github.com/PyTorchLightning/pytorch-lightning/pull/3020))
- Fixed batch size auto-scaling feature to set the new value on the correct model attribute ([#3043](https://github.com/PyTorchLightning/pytorch-lightning/pull/3043))
- Fixed automatic batch scaling not working with half precision ([#3045](https://github.com/PyTorchLightning/pytorch-lightning/pull/3045))
- Fixed setting device to root gpu ([#3042](https://github.com/PyTorchLightning/pytorch-lightning/pull/3042))

## [0.8.5] - 2020-07-09

### Added

- Added a PSNR metric: peak signal-to-noise ratio ([#2483](https://github.com/PyTorchLightning/pytorch-lightning/pull/2483))
- Added functional regression metrics ([#2492](https://github.com/PyTorchLightning/pytorch-lightning/pull/2492))

### Removed

- Removed auto val reduce ([#2462](https://github.com/PyTorchLightning/pytorch-lightning/pull/2462))

### Fixed

- Flattening Wandb Hyperparameters ([#2459](https://github.com/PyTorchLightning/pytorch-lightning/pull/2459))
- Fixed using the same DDP python interpreter and actually running ([#2482](https://github.com/PyTorchLightning/pytorch-lightning/pull/2482))
- Fixed model summary input type conversion for models that have input dtype different from model parameters ([#2510](https://github.com/PyTorchLightning/pytorch-lightning/pull/2510))
- Made `TensorBoardLogger` and `CometLogger` pickleable ([#2518](https://github.com/PyTorchLightning/pytorch-lightning/pull/2518))
- Fixed a problem with `MLflowLogger` creating multiple run folders ([#2502](https://github.com/PyTorchLightning/pytorch-lightning/pull/2502))
- Fixed global_step increment ([#2455](https://github.com/PyTorchLightning/pytorch-lightning/pull/2455))
- Fixed TPU hanging example ([#2488](https://github.com/PyTorchLightning/pytorch-lightning/pull/2488))
- Fixed `argparse` default value bug ([#2526](https://github.com/PyTorchLightning/pytorch-lightning/pull/2526))
- Fixed Dice and IoU to avoid NaN by adding small eps ([#2545](https://github.com/PyTorchLightning/pytorch-lightning/pull/2545))
- Fixed accumulate gradients schedule at epoch 0 (continued) ([#2513](https://github.com/PyTorchLightning/pytorch-lightning/pull/2513))
- Fixed Trainer `.fit()` returning last not best weights in "ddp_spawn" ([#2565](https://github.com/PyTorchLightning/pytorch-lightning/pull/2565))
- Fixed passing (do not pass) TPU weights back on test ([#2566](https://github.com/PyTorchLightning/pytorch-lightning/pull/2566))
- Fixed DDP tests and `.test()` ([#2512](https://github.com/PyTorchLightning/pytorch-lightning/pull/2512),
     [#2570](https://github.com/PyTorchLightning/pytorch-lightning/pull/2570))

## [0.8.4] - 2020-07-01

### Added

- Added reduce ddp results on eval ([#2434](https://github.com/PyTorchLightning/pytorch-lightning/pull/2434))
- Added a warning when an `IterableDataset` has `__len__` defined ([#2437](https://github.com/PyTorchLightning/pytorch-lightning/pull/2437))

### Changed

- Enabled no returns from eval ([#2446](https://github.com/PyTorchLightning/pytorch-lightning/pull/2446))

### Fixed

- Fixes train outputs ([#2428](https://github.com/PyTorchLightning/pytorch-lightning/pull/2428))
- Fixes Conda dependencies ([#2412](https://github.com/PyTorchLightning/pytorch-lightning/pull/2412))
- Fixed Apex scaling with decoupled backward ([#2433](https://github.com/PyTorchLightning/pytorch-lightning/pull/2433))
- Fixed crashing or wrong displaying progressbar because of missing ipywidgets ([#2417](https://github.com/PyTorchLightning/pytorch-lightning/pull/2417))
- Fixed TPU saving dir ([fc26078e](https://github.com/PyTorchLightning/pytorch-lightning/commit/fc26078e395f8a001f4c6dd7b3fe7ca202f914a3), [04e68f02](https://github.com/PyTorchLightning/pytorch-lightning/commit/04e68f022fc03dd5f1555ee86dea997d42a448ad))
- Fixed logging on rank 0 only ([#2425](https://github.com/PyTorchLightning/pytorch-lightning/pull/2425))


## [0.8.3] - 2020-06-29

### Fixed

- Fixed AMP wrong call ([593837e](https://github.com/PyTorchLightning/pytorch-lightning/commit/593837e1da24ff6c942b24ed803fc1496a304609))
- Fixed batch typo ([92d1e75](https://github.com/PyTorchLightning/pytorch-lightning/commit/92d1e75b2638a493d9d21ed5fe00a22093888285))

## [0.8.2] - 2020-06-28

### Added

- Added TorchText support for moving data to GPU ([#2379](https://github.com/PyTorchLightning/pytorch-lightning/pull/2379))

### Changed

- Changed epoch indexing from 0 instead of 1 ([#2289](https://github.com/PyTorchLightning/pytorch-lightning/pull/2289))
- Refactor Model `backward` ([#2276](https://github.com/PyTorchLightning/pytorch-lightning/pull/2276))
- Refactored `training_batch` + tests to verify correctness ([#2327](https://github.com/PyTorchLightning/pytorch-lightning/pull/2327),
     [#2328](https://github.com/PyTorchLightning/pytorch-lightning/pull/2328))
- Refactored training loop ([#2336](https://github.com/PyTorchLightning/pytorch-lightning/pull/2336))
- Made optimization steps for hooks ([#2363](https://github.com/PyTorchLightning/pytorch-lightning/pull/2363))
- Changed default apex level to 'O2' ([#2362](https://github.com/PyTorchLightning/pytorch-lightning/pull/2362))

### Removed

- Moved `TrainsLogger` to Bolts ([#2384](https://github.com/PyTorchLightning/pytorch-lightning/pull/2384))

### Fixed

- Fixed parsing TPU arguments and TPU tests ([#2094](https://github.com/PyTorchLightning/pytorch-lightning/pull/2094))
- Fixed number batches in case of multiple dataloaders and `limit_{*}_batches` ([#1920](https://github.com/PyTorchLightning/pytorch-lightning/pull/1920),
     [#2226](https://github.com/PyTorchLightning/pytorch-lightning/pull/2226))
- Fixed an issue with forward hooks not being removed after model summary ([#2298](https://github.com/PyTorchLightning/pytorch-lightning/pull/2298))
- Fix for `load_from_checkpoint()` not working with absolute path on Windows ([#2294](https://github.com/PyTorchLightning/pytorch-lightning/pull/2294))
- Fixed an issue how _has_len handles `NotImplementedError` e.g. raised by `torchtext.data.Iterator` ([#2293](https://github.com/PyTorchLightning/pytorch-lightning/pull/2293)), ([#2307](https://github.com/PyTorchLightning/pytorch-lightning/pull/2307))
- Fixed `average_precision` metric ([#2319](https://github.com/PyTorchLightning/pytorch-lightning/pull/2319))
- Fixed ROC metric for CUDA tensors ([#2304](https://github.com/PyTorchLightning/pytorch-lightning/pull/2304))
- Fixed lost compatibility with custom datatypes implementing `.to` ([#2335](https://github.com/PyTorchLightning/pytorch-lightning/pull/2335))
- Fixed loading model with kwargs ([#2387](https://github.com/PyTorchLightning/pytorch-lightning/pull/2387))
- Fixed sum(0) for `trainer.num_val_batches` ([#2268](https://github.com/PyTorchLightning/pytorch-lightning/pull/2268))
- Fixed checking if the parameters are a `DictConfig` Object ([#2216](https://github.com/PyTorchLightning/pytorch-lightning/pull/2216))
- Fixed SLURM weights saving ([#2341](https://github.com/PyTorchLightning/pytorch-lightning/pull/2341))
- Fixed swaps LR scheduler order ([#2356](https://github.com/PyTorchLightning/pytorch-lightning/pull/2356))
- Fixed adding tensorboard `hparams` logging test ([#2342](https://github.com/PyTorchLightning/pytorch-lightning/pull/2342))
- Fixed use model ref for tear down ([#2360](https://github.com/PyTorchLightning/pytorch-lightning/pull/2360))
- Fixed logger crash on DDP ([#2388](https://github.com/PyTorchLightning/pytorch-lightning/pull/2388))
- Fixed several issues with early stopping and checkpoint callbacks ([#1504](https://github.com/PyTorchLightning/pytorch-lightning/pull/1504),
     [#2391](https://github.com/PyTorchLightning/pytorch-lightning/pull/2391))
- Fixed loading past checkpoints from v0.7.x ([#2405](https://github.com/PyTorchLightning/pytorch-lightning/pull/2405))
- Fixed loading model without arguments ([#2403](https://github.com/PyTorchLightning/pytorch-lightning/pull/2403))
- Fixed Windows compatibility issue ([#2358](https://github.com/PyTorchLightning/pytorch-lightning/pull/2358))

## [0.8.1] - 2020-06-19

### Fixed

- Fixed the `load_from_checkpoint` path detected as URL bug ([#2244](https://github.com/PyTorchLightning/pytorch-lightning/pull/2244))
- Fixed hooks - added barrier ([#2245](https://github.com/PyTorchLightning/pytorch-lightning/pull/2245),
     [#2257](https://github.com/PyTorchLightning/pytorch-lightning/pull/2257),
     [#2260](https://github.com/PyTorchLightning/pytorch-lightning/pull/220))
- Fixed `hparams` - remove frame inspection on `self.hparams` ([#2253](https://github.com/PyTorchLightning/pytorch-lightning/pull/2253))
- Fixed setup and on fit calls ([#2252](https://github.com/PyTorchLightning/pytorch-lightning/pull/2252))
- Fixed GPU template ([#2255](https://github.com/PyTorchLightning/pytorch-lightning/pull/2255))

## [0.8.0] - 2020-06-18

### Added

- Added `overfit_batches`, `limit_{val|test}_batches` flags (overfit now uses training set for all three) ([#2213](https://github.com/PyTorchLightning/pytorch-lightning/pull/2213))
- Added metrics
  * Base classes ([#1326](https://github.com/PyTorchLightning/pytorch-lightning/pull/1326),
       [#1877](https://github.com/PyTorchLightning/pytorch-lightning/pull/1877))
  * Sklearn metrics classes ([#1327](https://github.com/PyTorchLightning/pytorch-lightning/pull/1327))
  * Native torch metrics ([#1488](https://github.com/PyTorchLightning/pytorch-lightning/pull/1488),
       [#2062](https://github.com/PyTorchLightning/pytorch-lightning/pull/2062))
  * docs for all Metrics ([#2184](https://github.com/PyTorchLightning/pytorch-lightning/pull/2184),
       [#2209](https://github.com/PyTorchLightning/pytorch-lightning/pull/2209))
  * Regression metrics ([#2221](https://github.com/PyTorchLightning/pytorch-lightning/pull/2221))
- Allow dataloaders without sampler field present ([#1907](https://github.com/PyTorchLightning/pytorch-lightning/pull/1907))
- Added option `save_last` to save the model at the end of every epoch in `ModelCheckpoint` ([#1908](https://github.com/PyTorchLightning/pytorch-lightning/pull/1908))
- Early stopping checks `on_validation_end` ([#1458](https://github.com/PyTorchLightning/pytorch-lightning/pull/1458))
- Speed up single-core TPU training by loading data using `ParallelLoader` ([#2033](https://github.com/PyTorchLightning/pytorch-lightning/pull/2033))
- Added a model hook `transfer_batch_to_device` that enables moving custom data structures to the target device ([#1756](https://github.com/PyTorchLightning/pytorch-lightning/pull/1756))
- Added [black](https://black.readthedocs.io/en/stable/) formatter for the code with code-checker on pull ([#1610](https://github.com/PyTorchLightning/pytorch-lightning/pull/1610))
- Added back the slow spawn ddp implementation as `ddp_spawn` ([#2115](https://github.com/PyTorchLightning/pytorch-lightning/pull/2115))
- Added loading checkpoints from URLs ([#1667](https://github.com/PyTorchLightning/pytorch-lightning/pull/1667))
- Added a callback method `on_keyboard_interrupt` for handling KeyboardInterrupt events during training ([#2134](https://github.com/PyTorchLightning/pytorch-lightning/pull/2134))
- Added a decorator `auto_move_data` that moves data to the correct device when using the LightningModule for inference ([#1905](https://github.com/PyTorchLightning/pytorch-lightning/pull/1905))
- Added `ckpt_path` option to `LightningModule.test(...)` to load particular checkpoint ([#2190](https://github.com/PyTorchLightning/pytorch-lightning/pull/2190))
- Added `setup` and `teardown` hooks for model ([#2229](https://github.com/PyTorchLightning/pytorch-lightning/pull/2229))

### Changed

- Allow user to select individual TPU core to train on ([#1729](https://github.com/PyTorchLightning/pytorch-lightning/pull/1729))
- Removed non-finite values from loss in `LRFinder` ([#1862](https://github.com/PyTorchLightning/pytorch-lightning/pull/1862))
- Allow passing model hyperparameters as complete kwarg list ([#1896](https://github.com/PyTorchLightning/pytorch-lightning/pull/1896))
- Renamed `ModelCheckpoint`'s attributes `best` to `best_model_score` and `kth_best_model` to `kth_best_model_path` ([#1799](https://github.com/PyTorchLightning/pytorch-lightning/pull/1799))
- Re-Enable Logger's `ImportError`s ([#1938](https://github.com/PyTorchLightning/pytorch-lightning/pull/1938))
- Changed the default value of the Trainer argument `weights_summary` from `full` to `top` ([#2029](https://github.com/PyTorchLightning/pytorch-lightning/pull/2029))
- Raise an error when lightning replaces an existing sampler ([#2020](https://github.com/PyTorchLightning/pytorch-lightning/pull/2020))
- Enabled `prepare_data` from correct processes - clarify local vs global rank ([#2166](https://github.com/PyTorchLightning/pytorch-lightning/pull/2166))
- Remove explicit flush from tensorboard logger ([#2126](https://github.com/PyTorchLightning/pytorch-lightning/pull/2126))
- Changed epoch indexing from 1 instead of 0 ([#2206](https://github.com/PyTorchLightning/pytorch-lightning/pull/2206))

### Deprecated

- Deprecated flags: ([#2213](https://github.com/PyTorchLightning/pytorch-lightning/pull/2213))
  * `overfit_pct` in favour of `overfit_batches`
  * `val_percent_check` in favour of `limit_val_batches`
  * `test_percent_check` in favour of `limit_test_batches`
- Deprecated `ModelCheckpoint`'s attributes `best` and `kth_best_model` ([#1799](https://github.com/PyTorchLightning/pytorch-lightning/pull/1799))
- Dropped official support/testing for older PyTorch versions <1.3 ([#1917](https://github.com/PyTorchLightning/pytorch-lightning/pull/1917))
- Deprecated Trainer `proc_rank` in favour of `global_rank` ([#2166](https://github.com/PyTorchLightning/pytorch-lightning/pull/2166),
     [#2269](https://github.com/PyTorchLightning/pytorch-lightning/pull/2269))

### Removed

- Removed unintended Trainer argument `progress_bar_callback`, the callback should be passed in by `Trainer(callbacks=[...])` instead ([#1855](https://github.com/PyTorchLightning/pytorch-lightning/pull/1855))
- Removed obsolete `self._device` in Trainer ([#1849](https://github.com/PyTorchLightning/pytorch-lightning/pull/1849))
- Removed deprecated API ([#2073](https://github.com/PyTorchLightning/pytorch-lightning/pull/2073))
   * Packages: `pytorch_lightning.pt_overrides`, `pytorch_lightning.root_module`
   * Modules: `pytorch_lightning.logging.comet_logger`, `pytorch_lightning.logging.mlflow_logger`, `pytorch_lightning.logging.test_tube_logger`, `pytorch_lightning.overrides.override_data_parallel`, `pytorch_lightning.core.model_saving`, `pytorch_lightning.core.root_module`
   * Trainer arguments: `add_row_log_interval`, `default_save_path`, `gradient_clip`, `nb_gpu_nodes`, `max_nb_epochs`, `min_nb_epochs`, `nb_sanity_val_steps`
   * Trainer attributes: `nb_gpu_nodes`, `num_gpu_nodes`, `gradient_clip`, `max_nb_epochs`, `min_nb_epochs`, `nb_sanity_val_steps`, `default_save_path`, `tng_tqdm_dic`

### Fixed

- Run graceful training teardown on interpreter exit ([#1631](https://github.com/PyTorchLightning/pytorch-lightning/pull/1631))
- Fixed user warning when apex was used together with learning rate schedulers ([#1873](https://github.com/PyTorchLightning/pytorch-lightning/pull/1873))
- Fixed multiple calls of `EarlyStopping` callback ([#1863](https://github.com/PyTorchLightning/pytorch-lightning/pull/1863))
- Fixed an issue with `Trainer.from_argparse_args` when passing in unknown Trainer args ([#1932](https://github.com/PyTorchLightning/pytorch-lightning/pull/1932))
- Fixed bug related to logger not being reset correctly for model after tuner algorithms ([#1933](https://github.com/PyTorchLightning/pytorch-lightning/pull/1933))
- Fixed root node resolution for SLURM cluster with dash in host name ([#1954](https://github.com/PyTorchLightning/pytorch-lightning/pull/1954))
- Fixed `LearningRateLogger` in multi-scheduler setting ([#1944](https://github.com/PyTorchLightning/pytorch-lightning/pull/1944))
- Fixed test configuration check and testing ([#1804](https://github.com/PyTorchLightning/pytorch-lightning/pull/1804))
- Fixed an issue with Trainer constructor silently ignoring unknown/misspelled arguments ([#1820](https://github.com/PyTorchLightning/pytorch-lightning/pull/1820))
- Fixed `save_weights_only` in ModelCheckpoint ([#1780](https://github.com/PyTorchLightning/pytorch-lightning/pull/1780))
- Allow use of same `WandbLogger` instance for multiple training loops ([#2055](https://github.com/PyTorchLightning/pytorch-lightning/pull/2055))
- Fixed an issue with `_auto_collect_arguments` collecting local variables that are not constructor arguments and not working for signatures that have the instance not named `self` ([#2048](https://github.com/PyTorchLightning/pytorch-lightning/pull/2048))
- Fixed mistake in parameters' grad norm tracking ([#2012](https://github.com/PyTorchLightning/pytorch-lightning/pull/2012))
- Fixed CPU and hanging GPU crash ([#2118](https://github.com/PyTorchLightning/pytorch-lightning/pull/2118))
- Fixed an issue with the model summary and `example_input_array` depending on a specific ordering of the submodules in a LightningModule ([#1773](https://github.com/PyTorchLightning/pytorch-lightning/pull/1773))
- Fixed Tpu logging ([#2230](https://github.com/PyTorchLightning/pytorch-lightning/pull/2230))
- Fixed Pid port + duplicate `rank_zero` logging ([#2140](https://github.com/PyTorchLightning/pytorch-lightning/pull/2140),
     [#2231](https://github.com/PyTorchLightning/pytorch-lightning/pull/2231))

## [0.7.6] - 2020-05-16

### Added

- Added callback for logging learning rates ([#1498](https://github.com/PyTorchLightning/pytorch-lightning/pull/1498))
- Added transfer learning example (for a binary classification task in computer vision) ([#1564](https://github.com/PyTorchLightning/pytorch-lightning/pull/1564))
- Added type hints in `Trainer.fit()` and `Trainer.test()` to reflect that also a list of dataloaders can be passed in ([#1723](https://github.com/PyTorchLightning/pytorch-lightning/pull/1723)).
- Added auto scaling of batch size ([#1638](https://github.com/PyTorchLightning/pytorch-lightning/pull/1638))
- The progress bar metrics now also get updated in `training_epoch_end` ([#1724](https://github.com/PyTorchLightning/pytorch-lightning/pull/1724))
- Enable `NeptuneLogger` to work with `distributed_backend=ddp` ([#1753](https://github.com/PyTorchLightning/pytorch-lightning/pull/1753))
- Added option to provide seed to random generators to ensure reproducibility ([#1572](https://github.com/PyTorchLightning/pytorch-lightning/pull/1572))
- Added override for hparams in `load_from_ckpt` ([#1797](https://github.com/PyTorchLightning/pytorch-lightning/pull/1797))
- Added support multi-node distributed execution under `torchelastic` ([#1811](https://github.com/PyTorchLightning/pytorch-lightning/pull/1811),
     [#1818](https://github.com/PyTorchLightning/pytorch-lightning/pull/1818))
- Added using `store_true` for bool args ([#1822](https://github.com/PyTorchLightning/pytorch-lightning/pull/1822),
     [#1842](https://github.com/PyTorchLightning/pytorch-lightning/pull/1842))
- Added dummy logger for internally disabling logging for some features ([#1836](https://github.com/PyTorchLightning/pytorch-lightning/pull/1836))

### Changed

- Enable `non-blocking` for device transfers to GPU ([#1843](https://github.com/PyTorchLightning/pytorch-lightning/pull/1843))
- Replace mata_tags.csv with hparams.yaml ([#1271](https://github.com/PyTorchLightning/pytorch-lightning/pull/1271))
- Reduction when `batch_size < num_gpus` ([#1609](https://github.com/PyTorchLightning/pytorch-lightning/pull/1609))
- Updated LightningTemplateModel to look more like Colab example ([#1577](https://github.com/PyTorchLightning/pytorch-lightning/pull/1577))
- Don't convert `namedtuple` to `tuple` when transferring the batch to target device ([#1589](https://github.com/PyTorchLightning/pytorch-lightning/pull/1589))
- Allow passing hparams as keyword argument to LightningModule when loading from checkpoint ([#1639](https://github.com/PyTorchLightning/pytorch-lightning/pull/1639))
- Args should come after the last positional argument ([#1807](https://github.com/PyTorchLightning/pytorch-lightning/pull/1807))
- Made ddp the default if no backend specified with multiple GPUs ([#1789](https://github.com/PyTorchLightning/pytorch-lightning/pull/1789))

### Deprecated

- Deprecated `tags_csv` in favor of `hparams_file` ([#1271](https://github.com/PyTorchLightning/pytorch-lightning/pull/1271))

### Fixed

- Fixed broken link in PR template ([#1675](https://github.com/PyTorchLightning/pytorch-lightning/pull/1675))
- Fixed ModelCheckpoint not None checking filepath ([#1654](https://github.com/PyTorchLightning/pytorch-lightning/pull/1654))
- Trainer now calls `on_load_checkpoint()` when resuming from a checkpoint ([#1666](https://github.com/PyTorchLightning/pytorch-lightning/pull/1666))
- Fixed sampler logic for ddp with iterable dataset ([#1734](https://github.com/PyTorchLightning/pytorch-lightning/pull/1734))
- Fixed `_reset_eval_dataloader()` for IterableDataset ([#1560](https://github.com/PyTorchLightning/pytorch-lightning/pull/1560))
- Fixed Horovod distributed backend to set the `root_gpu` property ([#1669](https://github.com/PyTorchLightning/pytorch-lightning/pull/1669))
- Fixed wandb logger `global_step` affects other loggers ([#1492](https://github.com/PyTorchLightning/pytorch-lightning/pull/1492))
- Fixed disabling progress bar on non-zero ranks using Horovod backend ([#1709](https://github.com/PyTorchLightning/pytorch-lightning/pull/1709))
- Fixed bugs that prevent lr finder to be used together with early stopping and validation dataloaders ([#1676](https://github.com/PyTorchLightning/pytorch-lightning/pull/1676))
- Fixed a bug in Trainer that prepended the checkpoint path with `version_` when it shouldn't ([#1748](https://github.com/PyTorchLightning/pytorch-lightning/pull/1748))
- Fixed lr key name in case of param groups in LearningRateLogger ([#1719](https://github.com/PyTorchLightning/pytorch-lightning/pull/1719))
- Fixed accumulation parameter and suggestion method for learning rate finder ([#1801](https://github.com/PyTorchLightning/pytorch-lightning/pull/1801))
- Fixed num processes wasn't being set properly and auto sampler was ddp failing ([#1819](https://github.com/PyTorchLightning/pytorch-lightning/pull/1819))
- Fixed bugs in semantic segmentation example ([#1824](https://github.com/PyTorchLightning/pytorch-lightning/pull/1824))
- Fixed saving native AMP scaler state ([#1777](https://github.com/PyTorchLightning/pytorch-lightning/pull/1777))
- Fixed native amp + ddp ([#1788](https://github.com/PyTorchLightning/pytorch-lightning/pull/1788))
- Fixed `hparam` logging with metrics ([#1647](https://github.com/PyTorchLightning/pytorch-lightning/pull/1647))

## [0.7.5] - 2020-04-27

### Changed

- Allow logging of metrics together with `hparams` ([#1630](https://github.com/PyTorchLightning/pytorch-lightning/pull/1630))

### Removed

- Removed Warning from trainer loop ([#1634](https://github.com/PyTorchLightning/pytorch-lightning/pull/1634))

### Fixed

- Fixed ModelCheckpoint not being fixable ([#1632](https://github.com/PyTorchLightning/pytorch-lightning/pull/1632))
- Fixed CPU DDP breaking change and DDP change ([#1635](https://github.com/PyTorchLightning/pytorch-lightning/pull/1635))
- Tested pickling ([#1636](https://github.com/PyTorchLightning/pytorch-lightning/pull/1636))


## [0.7.4] - 2020-04-26

### Added

- Added flag `replace_sampler_ddp` to manually disable sampler replacement in DDP  ([#1513](https://github.com/PyTorchLightning/pytorch-lightning/pull/1513))
- Added `auto_select_gpus` flag to trainer that enables automatic selection of available GPUs on exclusive mode systems.
- Added learning rate finder ([#1347](https://github.com/PyTorchLightning/pytorch-lightning/pull/1347))
- Added support for DDP mode in clusters without SLURM ([#1387](https://github.com/PyTorchLightning/pytorch-lightning/pull/1387))
- Added `test_dataloaders` parameter to `Trainer.test()` ([#1434](https://github.com/PyTorchLightning/pytorch-lightning/pull/1434))
- Added `terminate_on_nan` flag to trainer that performs a NaN check with each training iteration when set to `True` ([#1475](https://github.com/PyTorchLightning/pytorch-lightning/pull/1475))
- Added speed parity tests (max 1 sec difference per epoch)([#1482](https://github.com/PyTorchLightning/pytorch-lightning/pull/1482))
- Added `ddp_cpu` backend for testing ddp without GPUs ([#1158](https://github.com/PyTorchLightning/pytorch-lightning/pull/1158))
- Added [Horovod](http://horovod.ai) support as a distributed backend `Trainer(distributed_backend='horovod')` ([#1529](https://github.com/PyTorchLightning/pytorch-lightning/pull/1529))
- Added support for 8 core distributed training on Kaggle TPU's ([#1568](https://github.com/PyTorchLightning/pytorch-lightning/pull/1568))
- Added support for native AMP ([#1561](https://github.com/PyTorchLightning/pytorch-lightning/pull/1561),
    [#1580](https://github.com/PyTorchLightning/pytorch-lightning/pull/1580))

### Changed

- Changed the default behaviour to no longer include a NaN check with each training iteration ([#1475](https://github.com/PyTorchLightning/pytorch-lightning/pull/1475))
- Decoupled the progress bar from trainer` it is a callback now and can be customized or even be replaced entirely ([#1450](https://github.com/PyTorchLightning/pytorch-lightning/pull/1450)).
- Changed lr schedule step interval behavior to update every backwards pass instead of every forwards pass ([#1477](https://github.com/PyTorchLightning/pytorch-lightning/pull/1477))
- Defines shared proc. rank, remove rank from instances (e.g. loggers) ([#1408](https://github.com/PyTorchLightning/pytorch-lightning/pull/1408))
- Updated semantic segmentation example with custom U-Net and logging ([#1371](https://github.com/PyTorchLightning/pytorch-lightning/pull/1371))
- Disabled val and test shuffling ([#1600](https://github.com/PyTorchLightning/pytorch-lightning/pull/1600))

### Deprecated

- Deprecated `training_tqdm_dict` in favor of `progress_bar_dict` ([#1450](https://github.com/PyTorchLightning/pytorch-lightning/pull/1450)).

### Removed

- Removed `test_dataloaders` parameter from `Trainer.fit()` ([#1434](https://github.com/PyTorchLightning/pytorch-lightning/pull/1434))

### Fixed

- Added the possibility to pass nested metrics dictionaries to loggers ([#1582](https://github.com/PyTorchLightning/pytorch-lightning/pull/1582))
- Fixed memory leak from opt return ([#1528](https://github.com/PyTorchLightning/pytorch-lightning/pull/1528))
- Fixed saving checkpoint before deleting old ones ([#1453](https://github.com/PyTorchLightning/pytorch-lightning/pull/1453))
- Fixed loggers - flushing last logged metrics even before continue, e.g. `trainer.test()` results ([#1459](https://github.com/PyTorchLightning/pytorch-lightning/pull/1459))
- Fixed optimizer configuration when `configure_optimizers` returns dict without `lr_scheduler` ([#1443](https://github.com/PyTorchLightning/pytorch-lightning/pull/1443))
- Fixed `LightningModule` - mixing hparams and arguments in `LightningModule.__init__()` crashes load_from_checkpoint() ([#1505](https://github.com/PyTorchLightning/pytorch-lightning/pull/1505))
- Added a missing call to the `on_before_zero_grad` model hook ([#1493](https://github.com/PyTorchLightning/pytorch-lightning/pull/1493)).
- Allow use of sweeps with `WandbLogger` ([#1512](https://github.com/PyTorchLightning/pytorch-lightning/pull/1512))
- Fixed a bug that caused the `callbacks` Trainer argument to reference a global variable ([#1534](https://github.com/PyTorchLightning/pytorch-lightning/pull/1534)).
- Fixed a bug that set all boolean CLI arguments from `Trainer.add_argparse_args` always to True ([#1571](https://github.com/PyTorchLightning/pytorch-lightning/pull/1571))
- Fixed do not copy the batch when training on a single GPU ([#1576](https://github.com/PyTorchLightning/pytorch-lightning/pull/1576),
    [#1579](https://github.com/PyTorchLightning/pytorch-lightning/pull/1579))
- Fixed soft checkpoint removing on DDP ([#1408](https://github.com/PyTorchLightning/pytorch-lightning/pull/1408))
- Fixed automatic parser bug ([#1585](https://github.com/PyTorchLightning/pytorch-lightning/pull/1585))
- Fixed bool conversion from string ([#1606](https://github.com/PyTorchLightning/pytorch-lightning/pull/1606))

## [0.7.3] - 2020-04-09

### Added

- Added `rank_zero_warn` for warning only in rank 0 ([#1428](https://github.com/PyTorchLightning/pytorch-lightning/pull/1428))

### Fixed

- Fixed default `DistributedSampler` for DDP training ([#1425](https://github.com/PyTorchLightning/pytorch-lightning/pull/1425))
- Fixed workers warning not on windows ([#1430](https://github.com/PyTorchLightning/pytorch-lightning/pull/1430))
- Fixed returning tuple from `run_training_batch` ([#1431](https://github.com/PyTorchLightning/pytorch-lightning/pull/1431))
- Fixed gradient clipping ([#1438](https://github.com/PyTorchLightning/pytorch-lightning/pull/1438))
- Fixed pretty print ([#1441](https://github.com/PyTorchLightning/pytorch-lightning/pull/1441))


## [0.7.2] - 2020-04-07

### Added

- Added same step loggers' metrics aggregation ([#1278](https://github.com/PyTorchLightning/pytorch-lightning/pull/1278))
- Added parity test between a vanilla MNIST model and lightning model ([#1284](https://github.com/PyTorchLightning/pytorch-lightning/pull/1284))
- Added parity test between a vanilla RNN model and lightning model ([#1351](https://github.com/PyTorchLightning/pytorch-lightning/pull/1351))
- Added Reinforcement Learning - Deep Q-network (DQN) lightning example ([#1232](https://github.com/PyTorchLightning/pytorch-lightning/pull/1232))
- Added support for hierarchical `dict` ([#1152](https://github.com/PyTorchLightning/pytorch-lightning/pull/1152))
- Added `TrainsLogger` class ([#1122](https://github.com/PyTorchLightning/pytorch-lightning/pull/1122))
- Added type hints to `pytorch_lightning.core` ([#946](https://github.com/PyTorchLightning/pytorch-lightning/pull/946))
- Added support for `IterableDataset` in validation and testing ([#1104](https://github.com/PyTorchLightning/pytorch-lightning/pull/1104))
- Added support for non-primitive types in `hparams` for `TensorboardLogger` ([#1130](https://github.com/PyTorchLightning/pytorch-lightning/pull/1130))
- Added a check that stops the training when loss or weights contain `NaN` or `inf` values. ([#1097](https://github.com/PyTorchLightning/pytorch-lightning/pull/1097))
- Added support for `IterableDataset` when `val_check_interval=1.0` (default), this will trigger validation at the end of each epoch. ([#1283](https://github.com/PyTorchLightning/pytorch-lightning/pull/1283))
- Added `summary` method to Profilers. ([#1259](https://github.com/PyTorchLightning/pytorch-lightning/pull/1259))
- Added informative errors if user defined dataloader has zero length ([#1280](https://github.com/PyTorchLightning/pytorch-lightning/pull/1280))
- Added testing for python 3.8 ([#915](https://github.com/PyTorchLightning/pytorch-lightning/pull/915))
- Added model configuration checking ([#1199](https://github.com/PyTorchLightning/pytorch-lightning/pull/1199))
- Added support for optimizer frequencies through `LightningModule.configure_optimizers()` ([#1269](https://github.com/PyTorchLightning/pytorch-lightning/pull/1269))
- Added option to run without an optimizer by returning `None` from `configure_optimizers`. ([#1279](https://github.com/PyTorchLightning/pytorch-lightning/pull/1279))
- Added a warning when the number of data loader workers is small. ([#1378](https://github.com/PyTorchLightning/pytorch-lightning/pull/1378))

### Changed

- Changed (renamed and refatored) `TensorRunningMean` -> `TensorRunningAccum`: running accumulations were generalized. ([#1278](https://github.com/PyTorchLightning/pytorch-lightning/pull/1278))
- Changed `progress_bar_refresh_rate` trainer flag to disable progress bar when set to 0. ([#1108](https://github.com/PyTorchLightning/pytorch-lightning/pull/1108))
- Enhanced `load_from_checkpoint` to also forward params to the model ([#1307](https://github.com/PyTorchLightning/pytorch-lightning/pull/1307))
- Updated references to `self.forward()` to instead use the `__call__` interface. ([#1211](https://github.com/PyTorchLightning/pytorch-lightning/pull/1211))
- Changed default behaviour of `configure_optimizers` to use no optimizer rather than Adam. ([#1279](https://github.com/PyTorchLightning/pytorch-lightning/pull/1279))
- Allow to upload models on W&B ([#1339](https://github.com/PyTorchLightning/pytorch-lightning/pull/1339))
- On DP and DDP2 unsqueeze is automated now ([#1319](https://github.com/PyTorchLightning/pytorch-lightning/pull/1319))
- Did not always create a DataLoader during reinstantiation, but the same type as before (if subclass of DataLoader) ([#1346](https://github.com/PyTorchLightning/pytorch-lightning/pull/1346))
- Did not interfere with a default sampler ([#1318](https://github.com/PyTorchLightning/pytorch-lightning/pull/1318))
- Remove default Adam optimizer ([#1317](https://github.com/PyTorchLightning/pytorch-lightning/pull/1317))
- Give warnings for unimplemented required lightning methods ([#1317](https://github.com/PyTorchLightning/pytorch-lightning/pull/1317))
- Made `evaluate` method private >> `Trainer._evaluate(...)`. ([#1260](https://github.com/PyTorchLightning/pytorch-lightning/pull/1260))
- Simplify the PL examples structure (shallower and more readable) ([#1247](https://github.com/PyTorchLightning/pytorch-lightning/pull/1247))
- Changed min max gpu memory to be on their own plots ([#1358](https://github.com/PyTorchLightning/pytorch-lightning/pull/1358))
- Remove `.item` which causes sync issues ([#1254](https://github.com/PyTorchLightning/pytorch-lightning/pull/1254))
- Changed smoothing in TQDM to decrease variability of time remaining between training / eval ([#1194](https://github.com/PyTorchLightning/pytorch-lightning/pull/1194))
- Change default logger to dedicated one ([#1064](https://github.com/PyTorchLightning/pytorch-lightning/pull/1064))

### Deprecated

- Deprecated Trainer argument `print_nan_grads` ([#1097](https://github.com/PyTorchLightning/pytorch-lightning/pull/1097))
- Deprecated Trainer argument `show_progress_bar` ([#1108](https://github.com/PyTorchLightning/pytorch-lightning/pull/1108))

### Removed

- Removed test for no test dataloader in .fit ([#1495](https://github.com/PyTorchLightning/pytorch-lightning/pull/1495))
- Removed duplicated module `pytorch_lightning.utilities.arg_parse` for loading CLI arguments ([#1167](https://github.com/PyTorchLightning/pytorch-lightning/pull/1167))
- Removed wandb logger's `finalize` method ([#1193](https://github.com/PyTorchLightning/pytorch-lightning/pull/1193))
- Dropped `torchvision` dependency in tests and added own MNIST dataset class instead ([#986](https://github.com/PyTorchLightning/pytorch-lightning/pull/986))

### Fixed

- Fixed `model_checkpoint` when saving all models ([#1359](https://github.com/PyTorchLightning/pytorch-lightning/pull/1359))
- `Trainer.add_argparse_args` classmethod fixed. Now it adds a type for the arguments ([#1147](https://github.com/PyTorchLightning/pytorch-lightning/pull/1147))
- Fixed bug related to type checking of `ReduceLROnPlateau` lr schedulers([#1126](https://github.com/PyTorchLightning/pytorch-lightning/pull/1126))
- Fixed a bug to ensure lightning checkpoints to be backward compatible ([#1132](https://github.com/PyTorchLightning/pytorch-lightning/pull/1132))
- Fixed a bug that created an extra dataloader with active `reload_dataloaders_every_epoch` ([#1196](https://github.com/PyTorchLightning/pytorch-lightning/pull/1196))
- Fixed all warnings and errors in the docs build process ([#1191](https://github.com/PyTorchLightning/pytorch-lightning/pull/1191))
- Fixed an issue where `val_percent_check=0` would not disable validation ([#1251](https://github.com/PyTorchLightning/pytorch-lightning/pull/1251))
- Fixed average of incomplete `TensorRunningMean` ([#1309](https://github.com/PyTorchLightning/pytorch-lightning/pull/1309))
- Fixed `WandbLogger.watch` with `wandb.init()` ([#1311](https://github.com/PyTorchLightning/pytorch-lightning/pull/1311))
- Fixed an issue with early stopping that would prevent it from monitoring training metrics when validation is disabled / not implemented ([#1235](https://github.com/PyTorchLightning/pytorch-lightning/pull/1235)).
- Fixed a bug that would cause `trainer.test()` to run on the validation set when overloading `validation_epoch_end` and `test_end` ([#1353](https://github.com/PyTorchLightning/pytorch-lightning/pull/1353))
- Fixed `WandbLogger.watch` - use of the watch method without importing `wandb` ([#1311](https://github.com/PyTorchLightning/pytorch-lightning/pull/1311))
- Fixed `WandbLogger` to be used with 'ddp' - allow reinits in sub-processes ([#1149](https://github.com/PyTorchLightning/pytorch-lightning/pull/1149),
     [#1360](https://github.com/PyTorchLightning/pytorch-lightning/pull/1360))
- Made `training_epoch_end` behave like `validation_epoch_end` ([#1357](https://github.com/PyTorchLightning/pytorch-lightning/pull/1357))
- Fixed `fast_dev_run` running validation twice ([#1365](https://github.com/PyTorchLightning/pytorch-lightning/pull/1365))
- Fixed pickle error from quick patch `__code__` ([#1352](https://github.com/PyTorchLightning/pytorch-lightning/pull/1352))
- Fixed memory leak on GPU0 ([#1094](https://github.com/PyTorchLightning/pytorch-lightning/pull/1094),
     [#1349](https://github.com/PyTorchLightning/pytorch-lightning/pull/1349))
- Fixed checkpointing interval ([#1272](https://github.com/PyTorchLightning/pytorch-lightning/pull/1272))
- Fixed validation and training loops run the partial dataset ([#1192](https://github.com/PyTorchLightning/pytorch-lightning/pull/1192))
- Fixed running `on_validation_end` only on main process in DDP ([#1125](https://github.com/PyTorchLightning/pytorch-lightning/pull/1125))
- Fixed `load_spawn_weights` only in proc rank 0 ([#1385](https://github.com/PyTorchLightning/pytorch-lightning/pull/1385))
- Fixes using deprecated `use_amp` attribute ([#1145](https://github.com/PyTorchLightning/pytorch-lightning/pull/1145))
- Fixed Tensorboard logger error: lightning_logs directory not exists in multi-node DDP on nodes with rank != 0 ([#1377](https://github.com/PyTorchLightning/pytorch-lightning/pull/1377))
- Fixed `Unimplemented backend XLA` error on TPU ([#1387](https://github.com/PyTorchLightning/pytorch-lightning/pull/1387))

## [0.7.1] - 2020-03-07

### Fixed

- Fixes `print` issues and `data_loader` ([#1080](https://github.com/PyTorchLightning/pytorch-lightning/pull/1080))

## [0.7.0] - 2020-03-06

### Added

- Added automatic sampler setup. Depending on DDP or TPU, lightning configures the sampler correctly (user needs to do nothing) ([#926](https://github.com/PyTorchLightning/pytorch-lightning/pull/926))
- Added `reload_dataloaders_every_epoch=False` flag for trainer. Some users require reloading data every epoch ([#926](https://github.com/PyTorchLightning/pytorch-lightning/pull/926))
- Added `progress_bar_refresh_rate=50` flag for trainer. Throttle refresh rate on notebooks ([#926](https://github.com/PyTorchLightning/pytorch-lightning/pull/926))
- Updated governance docs
- Added a check to ensure that the metric used for early stopping exists before training commences ([#542](https://github.com/PyTorchLightning/pytorch-lightning/pull/542))
- Added `optimizer_idx` argument to `backward` hook ([#733](https://github.com/PyTorchLightning/pytorch-lightning/pull/733))
- Added `entity` argument to `WandbLogger` to be passed to `wandb.init` ([#783](https://github.com/PyTorchLightning/pytorch-lightning/pull/783))
- Added a tool for profiling training runs ([#782](https://github.com/PyTorchLightning/pytorch-lightning/pull/782))
- Improved flexibility for naming of TensorBoard logs, can now set `version` to a `str` to just save to that directory, and use `name=''` to prevent experiment-name directory ([#804](https://github.com/PyTorchLightning/pytorch-lightning/pull/804))
- Added option to specify `step` key when logging metrics ([#808](https://github.com/PyTorchLightning/pytorch-lightning/pull/808))
- Added `train_dataloader`, `val_dataloader` and `test_dataloader` arguments to `Trainer.fit()`, for alternative data parsing ([#759](https://github.com/PyTorchLightning/pytorch-lightning/pull/759))
- Added Tensor Processing Unit (TPU) support ([#868](https://github.com/PyTorchLightning/pytorch-lightning/pull/868))
- Added semantic segmentation example ([#751](https://github.com/PyTorchLightning/pytorch-lightning/pull/751),[#876](https://github.com/PyTorchLightning/pytorch-lightning/pull/876),
     [#881](https://github.com/PyTorchLightning/pytorch-lightning/pull/881))
- Split callbacks in multiple files ([#849](https://github.com/PyTorchLightning/pytorch-lightning/pull/849))
- Support for user defined callbacks ([#889](https://github.com/PyTorchLightning/pytorch-lightning/pull/889) and [#950](https://github.com/PyTorchLightning/pytorch-lightning/pull/950))
- Added support for multiple loggers to be passed to `Trainer` as an iterable (e.g. list, tuple, etc.) ([#903](https://github.com/PyTorchLightning/pytorch-lightning/pull/903))
- Added support for step-based learning rate scheduling ([#941](https://github.com/PyTorchLightning/pytorch-lightning/pull/941))
- Added support for logging `hparams` as dict ([#1029](https://github.com/PyTorchLightning/pytorch-lightning/pull/1029))
- Checkpoint and early stopping now work without val. step ([#1041](https://github.com/PyTorchLightning/pytorch-lightning/pull/1041))
- Support graceful training cleanup after Keyboard Interrupt ([#856](https://github.com/PyTorchLightning/pytorch-lightning/pull/856),
     [#1019](https://github.com/PyTorchLightning/pytorch-lightning/pull/1019))
- Added type hints for function arguments ([#912](https://github.com/PyTorchLightning/pytorch-lightning/pull/912), )
- Added default `argparser` for `Trainer` ([#952](https://github.com/PyTorchLightning/pytorch-lightning/pull/1023),
     [#1023](https://github.com/PyTorchLightning/pytorch-lightning/pull/1023))
- Added TPU gradient clipping ([#963](https://github.com/PyTorchLightning/pytorch-lightning/pull/963))
- Added max/min number of steps in `Trainer` ([#728](https://github.com/PyTorchLightning/pytorch-lightning/pull/728))

### Changed

- Improved `NeptuneLogger` by adding `close_after_fit` argument to allow logging after training([#908](https://github.com/PyTorchLightning/pytorch-lightning/pull/1084))
- Changed default TQDM to use `tqdm.auto` for prettier outputs in IPython notebooks ([#752](https://github.com/PyTorchLightning/pytorch-lightning/pull/752))
- Changed `pytorch_lightning.logging` to `pytorch_lightning.loggers` ([#767](https://github.com/PyTorchLightning/pytorch-lightning/pull/767))
- Moved the default `tqdm_dict` definition from Trainer to `LightningModule`, so it can be overridden by the user ([#749](https://github.com/PyTorchLightning/pytorch-lightning/pull/749))
- Moved functionality of `LightningModule.load_from_metrics` into `LightningModule.load_from_checkpoint` ([#995](https://github.com/PyTorchLightning/pytorch-lightning/pull/995))
- Changed Checkpoint path parameter from `filepath` to `dirpath` ([#1016](https://github.com/PyTorchLightning/pytorch-lightning/pull/1016))
- Freezed models `hparams` as `Namespace` property ([#1029](https://github.com/PyTorchLightning/pytorch-lightning/pull/1029))
- Dropped `logging` config in package init ([#1015](https://github.com/PyTorchLightning/pytorch-lightning/pull/1015))
- Renames model steps ([#1051](https://github.com/PyTorchLightning/pytorch-lightning/pull/1051))
  - `training_end` >> `training_epoch_end`
  - `validation_end` >> `validation_epoch_end`
  - `test_end` >> `test_epoch_end`
- Refactor dataloading, supports infinite dataloader ([#955](https://github.com/PyTorchLightning/pytorch-lightning/pull/955))
- Create single file in `TensorBoardLogger` ([#777](https://github.com/PyTorchLightning/pytorch-lightning/pull/777))

### Deprecated

- Deprecated `pytorch_lightning.logging` ([#767](https://github.com/PyTorchLightning/pytorch-lightning/pull/767))
- Deprecated `LightningModule.load_from_metrics` in favour of `LightningModule.load_from_checkpoint` ([#995](https://github.com/PyTorchLightning/pytorch-lightning/pull/995),
     [#1079](https://github.com/PyTorchLightning/pytorch-lightning/pull/1079))
- Deprecated `@data_loader` decorator ([#926](https://github.com/PyTorchLightning/pytorch-lightning/pull/926))
- Deprecated model steps `training_end`, `validation_end` and `test_end` ([#1051](https://github.com/PyTorchLightning/pytorch-lightning/pull/1051),
     [#1056](https://github.com/PyTorchLightning/pytorch-lightning/pull/1056))

### Removed

- Removed dependency on `pandas` ([#736](https://github.com/PyTorchLightning/pytorch-lightning/pull/736))
- Removed dependency on `torchvision` ([#797](https://github.com/PyTorchLightning/pytorch-lightning/pull/797))
- Removed dependency on `scikit-learn` ([#801](https://github.com/PyTorchLightning/pytorch-lightning/pull/801))

### Fixed

- Fixed a bug where early stopping `on_end_epoch` would be called inconsistently when `check_val_every_n_epoch == 0` ([#743](https://github.com/PyTorchLightning/pytorch-lightning/pull/743))
- Fixed a bug where the model checkpointer didn't write to the same directory as the logger ([#771](https://github.com/PyTorchLightning/pytorch-lightning/pull/771))
- Fixed a bug where the `TensorBoardLogger` class would create an additional empty log file during fitting ([#777](https://github.com/PyTorchLightning/pytorch-lightning/pull/777))
- Fixed a bug where `global_step` was advanced incorrectly when using `accumulate_grad_batches > 1` ([#832](https://github.com/PyTorchLightning/pytorch-lightning/pull/832))
- Fixed a bug when calling `self.logger.experiment` with multiple loggers ([#1009](https://github.com/PyTorchLightning/pytorch-lightning/pull/1009))
- Fixed a bug when calling `logger.append_tags` on a `NeptuneLogger` with a single tag ([#1009](https://github.com/PyTorchLightning/pytorch-lightning/pull/1009))
- Fixed sending back data from `.spawn` by saving and loading the trained model in/out of the process ([#1017](https://github.com/PyTorchLightning/pytorch-lightning/pull/1017)
- Fixed port collision on DDP ([#1010](https://github.com/PyTorchLightning/pytorch-lightning/pull/1010))
- Fixed/tested pass overrides ([#918](https://github.com/PyTorchLightning/pytorch-lightning/pull/918))
- Fixed comet logger to log after train ([#892](https://github.com/PyTorchLightning/pytorch-lightning/pull/892))
- Remove deprecated args to learning rate step function ([#890](https://github.com/PyTorchLightning/pytorch-lightning/pull/890))

## [0.6.0] - 2020-01-21

### Added

- Added support for resuming from a specific checkpoint via `resume_from_checkpoint` argument ([#516](https://github.com/PyTorchLightning/pytorch-lightning/pull/516))
- Added support for `ReduceLROnPlateau` scheduler ([#320](https://github.com/PyTorchLightning/pytorch-lightning/pull/320))
- Added support for Apex mode `O2` in conjunction with Data Parallel ([#493](https://github.com/PyTorchLightning/pytorch-lightning/pull/493))
- Added option (`save_top_k`) to save the top k models in the `ModelCheckpoint` class ([#128](https://github.com/PyTorchLightning/pytorch-lightning/pull/128))
- Added `on_train_start` and `on_train_end` hooks to `ModelHooks` ([#598](https://github.com/PyTorchLightning/pytorch-lightning/pull/598))
- Added `TensorBoardLogger` ([#607](https://github.com/PyTorchLightning/pytorch-lightning/pull/607))
- Added support for weight summary of model with multiple inputs ([#543](https://github.com/PyTorchLightning/pytorch-lightning/pull/543))
- Added `map_location` argument to `load_from_metrics` and `load_from_checkpoint` ([#625](https://github.com/PyTorchLightning/pytorch-lightning/pull/625))
- Added option to disable validation by setting `val_percent_check=0` ([#649](https://github.com/PyTorchLightning/pytorch-lightning/pull/649))
- Added `NeptuneLogger` class ([#648](https://github.com/PyTorchLightning/pytorch-lightning/pull/648))
- Added `WandbLogger` class ([#627](https://github.com/PyTorchLightning/pytorch-lightning/pull/627))

### Changed

- Changed the default progress bar to print to stdout instead of stderr ([#531](https://github.com/PyTorchLightning/pytorch-lightning/pull/531))
- Renamed `step_idx` to `step`, `epoch_idx` to `epoch`, `max_num_epochs` to `max_epochs` and `min_num_epochs` to `min_epochs` ([#589](https://github.com/PyTorchLightning/pytorch-lightning/pull/589))
- Renamed `total_batch_nb` to `total_batches`, `nb_val_batches` to `num_val_batches`, `nb_training_batches` to `num_training_batches`, `max_nb_epochs` to `max_epochs`, `min_nb_epochs` to `min_epochs`, `nb_test_batches` to `num_test_batches`, and `nb_val_batches` to `num_val_batches` ([#567](https://github.com/PyTorchLightning/pytorch-lightning/pull/567))
- Changed gradient logging to use parameter names instead of indexes ([#660](https://github.com/PyTorchLightning/pytorch-lightning/pull/660))
- Changed the default logger to `TensorBoardLogger` ([#609](https://github.com/PyTorchLightning/pytorch-lightning/pull/609))
- Changed the directory for tensorboard logging to be the same as model checkpointing ([#706](https://github.com/PyTorchLightning/pytorch-lightning/pull/706))

### Deprecated

- Deprecated `max_nb_epochs` and `min_nb_epochs` ([#567](https://github.com/PyTorchLightning/pytorch-lightning/pull/567))
- Deprecated the `on_sanity_check_start` hook in `ModelHooks` ([#598](https://github.com/PyTorchLightning/pytorch-lightning/pull/598))

### Removed

- Removed the `save_best_only` argument from `ModelCheckpoint`, use `save_top_k=1` instead ([#128](https://github.com/PyTorchLightning/pytorch-lightning/pull/128))

### Fixed

- Fixed a bug which ocurred when using Adagrad with cuda ([#554](https://github.com/PyTorchLightning/pytorch-lightning/pull/554))
- Fixed a bug where training would be on the GPU despite setting `gpus=0` or `gpus=[]` ([#561](https://github.com/PyTorchLightning/pytorch-lightning/pull/561))
- Fixed an error with `print_nan_gradients` when some parameters do not require gradient ([#579](https://github.com/PyTorchLightning/pytorch-lightning/pull/579))
- Fixed a bug where the progress bar would show an incorrect number of total steps during the validation sanity check when using multiple validation data loaders ([#597](https://github.com/PyTorchLightning/pytorch-lightning/pull/597))
- Fixed support for PyTorch 1.1.0 ([#552](https://github.com/PyTorchLightning/pytorch-lightning/pull/552))
- Fixed an issue with early stopping when using a `val_check_interval < 1.0` in `Trainer` ([#492](https://github.com/PyTorchLightning/pytorch-lightning/pull/492))
- Fixed bugs relating to the `CometLogger` object that would cause it to not work properly ([#481](https://github.com/PyTorchLightning/pytorch-lightning/pull/481))
- Fixed a bug that would occur when returning `-1` from `on_batch_start` following an early exit or when the batch was `None` ([#509](https://github.com/PyTorchLightning/pytorch-lightning/pull/509))
- Fixed a potential race condition with several processes trying to create checkpoint directories ([#530](https://github.com/PyTorchLightning/pytorch-lightning/pull/530))
- Fixed a bug where batch 'segments' would remain on the GPU when using `truncated_bptt > 1` ([#532](https://github.com/PyTorchLightning/pytorch-lightning/pull/532))
- Fixed a bug when using `IterableDataset` ([#547](https://github.com/PyTorchLightning/pytorch-lightning/pull/547))
- Fixed a bug where `.item` was called on non-tensor objects ([#602](https://github.com/PyTorchLightning/pytorch-lightning/pull/602))
- Fixed a bug where `Trainer.train` would crash on an uninitialized variable if the trainer was run after resuming from a checkpoint that was already at `max_epochs` ([#608](https://github.com/PyTorchLightning/pytorch-lightning/pull/608))
- Fixed a bug where early stopping would begin two epochs early ([#617](https://github.com/PyTorchLightning/pytorch-lightning/pull/617))
- Fixed a bug where `num_training_batches` and `num_test_batches` would sometimes be rounded down to zero ([#649](https://github.com/PyTorchLightning/pytorch-lightning/pull/649))
- Fixed a bug where an additional batch would be processed when manually setting `num_training_batches` ([#653](https://github.com/PyTorchLightning/pytorch-lightning/pull/653))
- Fixed a bug when batches did not have a `.copy` method ([#701](https://github.com/PyTorchLightning/pytorch-lightning/pull/701))
- Fixed a bug when using `log_gpu_memory=True` in Python 3.6 ([#715](https://github.com/PyTorchLightning/pytorch-lightning/pull/715))
- Fixed a bug where checkpoint writing could exit before completion, giving incomplete checkpoints ([#689](https://github.com/PyTorchLightning/pytorch-lightning/pull/689))
- Fixed a bug where `on_train_end` was not called when ealy stopping ([#723](https://github.com/PyTorchLightning/pytorch-lightning/pull/723))

## [0.5.3] - 2019-11-06

### Added

- Added option to disable default logger, checkpointer, and early stopping by passing `logger=False`, `checkpoint_callback=False` and `early_stop_callback=False` respectively
- Added `CometLogger` for use with Comet.ml
- Added `val_check_interval` argument to `Trainer` allowing validition to be performed at every given number of batches
- Added functionality to save and load hyperparameters using the standard checkpoint mechanism
- Added call to `torch.cuda.empty_cache` before training starts
- Added option for user to override the call t `backward`
- Added support for truncated backprop through time via the `truncated_bptt_steps` argument in `Trainer`
- Added option to operate on all outputs from `training_step` in DDP2
- Added a hook for modifying DDP init
- Added a hook for modifying Apex

### Changed

- Changed experiment version to be padded with zeros (e.g. `/dir/version_9` becomes `/dir/version_0009`)
- Changed callback metrics to include any metrics given in logs or progress bar
- Changed the default for `save_best_only` in `ModelCheckpoint` to `True`
- Added `tng_data_loader` for backwards compatibility
- Renamed `MLFlowLogger.client` to `MLFlowLogger.experiment` for consistency
- Moved `global_step` increment to happen after the batch has been processed
- Changed weights restore to first attempt HPC weights before restoring normally, preventing both weights being restored and running out of memory
- Changed progress bar functionality to add multiple progress bars for train/val/test
- Changed calls to `print` to use `logging` instead

### Deprecated

- Deprecated `tng_dataloader`

### Fixed

- Fixed an issue where the number of batches was off by one during training
- Fixed a bug that occured when setting a ckeckpoint callback and `early_stop_callback=False`
- Fixed an error when importing CometLogger
- Fixed a bug where the `gpus` argument had some unexpected behaviour
- Fixed a bug where the computed total number of batches was sometimes incorrect
- Fixed a bug where the progress bar would sometimes not show the total number of batches in test mode
- Fixed a bug when using the `log_gpu_memory='min_max'` option in `Trainer`
- Fixed a bug where checkpointing would sometimes erase the current directory

## [0.5.2] - 2019-10-10

### Added

- Added `weights_summary` argument to `Trainer` to be set to `full` (full summary), `top` (just top level modules) or other
- Added `tags` argument to `MLFlowLogger`

### Changed

- Changed default for `amp_level` to `O1`

### Removed

- Removed the `print_weights_summary` argument from `Trainer`

### Fixed

- Fixed a bug where logs were not written properly
- Fixed a bug where `logger.finalize` wasn't called after training is complete
- Fixed callback metric errors in DDP
- Fixed a bug where `TestTubeLogger` didn't log to the correct directory

## [0.5.1] - 2019-10-05

### Added

- Added the `LightningLoggerBase` class for experiment loggers
- Added `MLFlowLogger` for logging with `mlflow`
- Added `TestTubeLogger` for logging with `test_tube`
- Added a different implementation of DDP (`distributed_backed='ddp2'`) where every node has one model using all GPUs
- Added support for optimisers which require a closure (e.g. LBFGS)
- Added automatic `MASTER_PORT` defualt for DDP when not set manually
- Added new GPU memory logging options `'min_max'` (log only the min/max utilization) and `'all'` (log all the GPU memory)

### Changed

- Changed schedulers to always be called with the current epoch
- Changed `test_tube` to an optional dependency
- Changed data loaders to internally use a getter instead of a python property
- Disabled auto GPU loading when restoring weights to prevent out of memory errors
- Changed logging, early stopping and checkpointing to occur by default

### Fixed

- Fixed a bug with samplers that do not specify `set_epoch`
- Fixed a bug when using the `MLFlowLogger` with unsupported data types, this will now raise a warning
- Fixed a bug where gradient norms were alwasy zero using `track_grad_norm`
- Fixed a bug which causes a crash when logging memory

## [0.5.0] - 2019-09-26

### Changed

- Changed `data_batch` argument to `batch` throughout
- Changed `batch_i` argument to `batch_idx` throughout
- Changed `tng_dataloader` method to `train_dataloader`
- Changed `on_tng_metrics` method to `on_training_metrics`
- Changed `gradient_clip` argument to `gradient_clip_val`
- Changed `add_log_row_interval` to `row_log_interval`

### Fixed

- Fixed a bug with tensorboard logging in multi-gpu setup

## [0.4.9] - 2019-09-16

### Added

- Added the flag `log_gpu_memory` to `Trainer` to deactivate logging of GPU memory utilization
- Added SLURM resubmit functionality (port from test-tube)
- Added optional weight_save_path to trainer to remove the need for a checkpoint_callback when using cluster training
- Added option to use single gpu per node with `DistributedDataParallel`

### Changed

- Changed functionality of `validation_end` and `test_end` with multiple dataloaders to be given all of the dataloaders at once rather than in seperate calls
- Changed print_nan_grads to only print the parameter value and gradients when they contain NaN
- Changed gpu API to take integers as well (e.g. `gpus=2` instead of `gpus=[0, 1]`)
- All models now loaded on to CPU to avoid device and out of memory issues in PyTorch

### Fixed

- Fixed a bug where data types that implement `.to` but not `.cuda` would not be properly moved onto the GPU
- Fixed a bug where data would not be re-shuffled every epoch when using a `DistributedSampler`

## [0.4.8] - 2019-08-31

### Added

- Added `test_step` and `test_end` methods, used when `Trainer.test` is called
- Added `GradientAccumulationScheduler` callback which can be used to schedule changes to the number of accumulation batches
- Added option to skip the validation sanity check by setting `nb_sanity_val_steps = 0`

### Fixed

- Fixed a bug when setting `nb_sanity_val_steps = 0`

## [0.4.7] - 2019-08-24

### Changed

- Changed the default `val_check_interval` to `1.0`
- Changed defaults for `nb_val_batches`, `nb_tng_batches` and `nb_test_batches` to 0

### Fixed

- Fixed a bug where the full validation set as used despite setting `val_percent_check`
- Fixed a bug where an `Exception` was thrown when using a data set containing a single batch
- Fixed a bug where an `Exception` was thrown if no `val_dataloader` was given
- Fixed a bug where tuples were not properly transfered to the GPU
- Fixed a bug where data of a non standard type was not properly handled by the trainer
- Fixed a bug when loading data as a tuple
- Fixed a bug where `AttributeError` could be suppressed by the `Trainer`

## [0.4.6] - 2019-08-15

### Added

- Added support for data to be given as a `dict` or `list` with a single gpu
- Added support for `configure_optimizers` to return a single optimizer, two list (optimizers and schedulers), or a single list

### Fixed

- Fixed a bug where returning just an optimizer list (i.e. without schedulers) from `configure_optimizers` would throw an `Exception`

## [0.4.5] - 2019-08-13

### Added

- Added `optimizer_step` method that can be overridden to change the standard optimizer behaviour

## [0.4.4] - 2019-08-12

### Added

- Added supoort for multiple validation dataloaders
- Added support for latest test-tube logger (optimised for `torch==1.2.0`)

### Changed

- `validation_step` and `val_dataloader` are now optional
- `lr_scheduler` is now activated after epoch

### Fixed

- Fixed a bug where a warning would show when using `lr_scheduler` in `torch>1.1.0`
- Fixed a bug where an `Exception` would be thrown if using `torch.DistributedDataParallel` without using a `DistributedSampler`, this now throws a `Warning` instead

## [0.4.3] - 2019-08-10

### Fixed

- Fixed a bug where accumulate gradients would scale the loss incorrectly

## [0.4.2] - 2019-08-08

### Changed

- Changed install requirement to `torch==1.2.0`

## [0.4.1] - 2019-08-08

### Changed

- Changed install requirement to `torch==1.1.0`

## [0.4.0] - 2019-08-08

### Added

- Added 16-bit support for a single GPU
- Added support for training continuation (preserves epoch, global step etc.)

### Changed

- Changed `training_step` and `validation_step`, outputs will no longer be automatically reduced

### Removed

- Removed need for `Experiment` object in `Trainer`

### Fixed

- Fixed issues with reducing outputs from generative models (such as images and text)

## [0.3.6] - 2019-07-25

### Added

- Added a decorator to do lazy data loading internally

### Fixed

- Fixed a bug where `Experiment` object was not process safe, potentially causing logs to be overwritten

## [0.3.5] - 2019-07-25

## [0.3.4] - 2019-07-22

## [0.3.3] - 2019-07-22

## [0.3.2] - 2019-07-21

## [0.3.1] - 2019-07-21

## [0.2.x] - 2019-07-09

## [0.1.x] - 2019-06-DD<|MERGE_RESOLUTION|>--- conflicted
+++ resolved
@@ -149,12 +149,9 @@
 
 ### Fixed
 
-<<<<<<< HEAD
-=======
 - When a tensor is logged with `self.log`, run its computation with the same `dtype` ([#10076](https://github.com/PyTorchLightning/pytorch-lightning/pull/10076))
 
 
->>>>>>> e83e8ae3
 - Fixed LigtningLite `_wrap_init` popping unexisting keys from DataLoader signature parameters  ([#10613](https://github.com/PyTorchLightning/pytorch-lightning/pull/10613))
 
 
