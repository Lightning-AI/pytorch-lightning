--- conflicted
+++ resolved
@@ -122,11 +122,10 @@
 - Fixed logger creating directory structure too early in DDP ([#6380](https://github.com/PyTorchLightning/pytorch-lightning/pull/6380))
 
 
-<<<<<<< HEAD
 - Fixed DeepSpeed additional memory use on rank 0 when default device not set early enough ([#6460](https://github.com/PyTorchLightning/pytorch-lightning/pull/6460))
-=======
+
+
 - Fixed LightningModule `all_gather` on cpu tensors ([#6416](https://github.com/PyTorchLightning/pytorch-lightning/pull/6416))
->>>>>>> 7d4e74c7
 
 
 ## [1.2.3] - 2021-03-09
