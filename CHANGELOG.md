# Changelog

All notable changes to this project will be documented in this file.

The format is based on [Keep a Changelog](http://keepachangelog.com/en/1.0.0/).


## [1.6.0] - 2022-MM-DD

### Added


- Added a flag `SLURMEnvironment(auto_requeue=True|False)` to control whether Lightning handles the requeuing ([#10601](https://github.com/PyTorchLightning/pytorch-lightning/issues/10601))


- Fault Tolerant Manual
    * Add `_SupportsStateDict` protocol to detect if classes are stateful ([#10646](https://github.com/PyTorchLightning/pytorch-lightning/issues/10646))
    * Add `_FaultTolerantMode` enum used to track different supported fault tolerant modes ([#10645](https://github.com/PyTorchLightning/pytorch-lightning/issues/10645))
    * Add a `_rotate_worker_indices` utility to reload the state according the latest worker ([#10647](https://github.com/PyTorchLightning/pytorch-lightning/issues/10647))
    * Add stateful workers ([#10674](https://github.com/PyTorchLightning/pytorch-lightning/issues/10674))
    * Add an utility to collect the states across processes ([#10639](https://github.com/PyTorchLightning/pytorch-lightning/issues/10639))
    * Add logic to reload the states across data loading components ([#10699](https://github.com/PyTorchLightning/pytorch-lightning/issues/10699))
    * Cleanup some fault tolerant utilities ([#10703](https://github.com/PyTorchLightning/pytorch-lightning/issues/10703))
    * Enable Fault Tolerant Manual Training ([#10707](https://github.com/PyTorchLightning/pytorch-lightning/issues/10707))
    * Broadcast the `_terminate_gracefully` to all processes and add support for DDP ([#10638](https://github.com/PyTorchLightning/pytorch-lightning/issues/10638))


- Added support for re-instantiation of custom (subclasses of) `DataLoaders` returned in the `*_dataloader()` methods, i.e., automatic replacement of samplers now works with custom types of `DataLoader` ([#10680](https://github.com/PyTorchLightning/pytorch-lightning/issues/10639))


- Added a function to validate if fault tolerant training is supported. ([#10465](https://github.com/PyTorchLightning/pytorch-lightning/issues/10465))


- Show a better error message when a custom `DataLoader` implementation is not well implemented and we need to reconstruct it ([#10719](https://github.com/PyTorchLightning/pytorch-lightning/issues/10719))


- Added support for `--lr_scheduler=ReduceLROnPlateau` to the `LightningCLI` ([#10860](https://github.com/PyTorchLightning/pytorch-lightning/issues/10860))


- Added `LightningCLI.configure_optimizers` to override the `configure_optimizers` return value ([#10860](https://github.com/PyTorchLightning/pytorch-lightning/issues/10860))


- Added a warning that shows when `max_epochs` in the `Trainer` is not set ([#10700](https://github.com/PyTorchLightning/pytorch-lightning/issues/10700))


### Changed

- Raised exception in `init_dist_connection()` when torch distibuted is not available ([#10418](https://github.com/PyTorchLightning/pytorch-lightning/issues/10418))


- The `monitor` argument in the `EarlyStopping` callback is no longer optional ([#10328](https://github.com/PyTorchLightning/pytorch-lightning/pull/10328))


- Do not fail if batch size could not be inferred for logging when using DeepSpeed ([#10438](https://github.com/PyTorchLightning/pytorch-lightning/issues/10438))


- Raised `MisconfigurationException` when `enable_progress_bar=False` and a progress bar instance has been passed in the callback list ([#10520](https://github.com/PyTorchLightning/pytorch-lightning/issues/10520))


- Moved `trainer.connectors.env_vars_connector._defaults_from_env_vars` to `utilities.argsparse._defaults_from_env_vars` ([#10501](https://github.com/PyTorchLightning/pytorch-lightning/pull/10501))


- Changes in `LightningCLI` required for the new major release of jsonargparse v4.0.0 ([#10426](https://github.com/PyTorchLightning/pytorch-lightning/pull/10426))


- Renamed `refresh_rate_per_second` parameter to `refresh_rate` for `RichProgressBar` signature ([#10497](https://github.com/PyTorchLightning/pytorch-lightning/pull/10497))


- Moved ownership of the `PrecisionPlugin` into `TrainingTypePlugin` and updated all references ([#10570](https://github.com/PyTorchLightning/pytorch-lightning/pull/10570))


- Fault Tolerant relies on `signal.SIGTERM` to gracefully exit instead of `signal.SIGUSR1` ([#10605](https://github.com/PyTorchLightning/pytorch-lightning/pull/10605))


- Raised an error if the `batch_size` cannot be inferred from the current batch if it contained a string or was a custom batch object ([#10541](https://github.com/PyTorchLightning/pytorch-lightning/pull/10541))


- The validation loop is now disabled when `overfit_batches > 0` is set in the Trainer ([#9709](https://github.com/PyTorchLightning/pytorch-lightning/pull/9709))


- Moved optimizer related logics from `Accelerator` to `TrainingTypePlugin` ([#10596](https://github.com/PyTorchLightning/pytorch-lightning/pull/10596))


- Moved `batch_to_device` method from `Accelerator` to `TrainingTypePlugin` ([#10649](https://github.com/PyTorchLightning/pytorch-lightning/pull/10649))


- The `DDPSpawnPlugin` no longer overrides the `post_dispatch` plugin hook ([#10034](https://github.com/PyTorchLightning/pytorch-lightning/pull/10034))


- The `LightningModule.{add_to_queue,get_from_queue}` hooks no longer get a `torch.multiprocessing.SimpleQueue` and instead receive a list based queue ([#10034](https://github.com/PyTorchLightning/pytorch-lightning/pull/10034))


- Changed `training_step`, `validation_step`, `test_step` and `predict_step` method signatures in `Accelerator` and updated input from caller side ([#10908](https://github.com/PyTorchLightning/pytorch-lightning/pull/10908))


- Changed the name of the temporary checkpoint that the `DDPSpawnPlugin` and related plugins save ([#10934](https://github.com/PyTorchLightning/pytorch-lightning/pull/10934))


- Redesigned process creation for spawn-based plugins (`DDPSpawnPlugin`, `TPUSpawnPlugin`, etc.) ([#10896](https://github.com/PyTorchLightning/pytorch-lightning/pull/10896))
    * All spawn-based plugins now spawn processes immediately upon calling `Trainer.{fit,validate,test,predict}`
    * The hooks/callbacks `prepare_data`, `setup`, `configure_sharded_model` and `teardown` now run under initialized process group for spawn-based plugins just like their non-spawn counterparts
    * Some configuration errors that were previously raised as `MisconfigurationException`s will now be raised as `ProcessRaisedException` (torch>=1.8) or as `Exception` (torch<1.8)


<<<<<<< HEAD
- Change `LSFEnvironment` to use `LSB_DJOB_RANKFILE` environment variable instead of `LSB_HOSTS` for determining node rank and master address ([#10825](https://github.com/PyTorchLightning/pytorch-lightning/pull/10825))
=======
- Removed duplicated file extension when uploading model checkpoints with `NeptuneLogger` ([#11015](https://github.com/PyTorchLightning/pytorch-lightning/pull/11015))

>>>>>>> ed84cef3

### Deprecated

- Deprecated `ClusterEnvironment.master_{address,port}` in favor of `ClusterEnvironment.main_{address,port}` ([#10103](https://github.com/PyTorchLightning/pytorch-lightning/issues/10103))


- Deprecated `DistributedType` in favor of `_StrategyType` ([#10505](https://github.com/PyTorchLightning/pytorch-lightning/pull/10505))


- Deprecated the `precision_plugin` constructor argument from `Accelerator` ([#10570](https://github.com/PyTorchLightning/pytorch-lightning/pull/10570))


- Deprecated `DeviceType` in favor of `_AcceleratorType` ([#10503](https://github.com/PyTorchLightning/pytorch-lightning/pull/10503))


- Deprecated the property `Trainer.slurm_job_id` in favor of the new `SLURMEnvironment.job_id()` method ([#10622](https://github.com/PyTorchLightning/pytorch-lightning/pull/10622))


- Deprecated the access to the attribute `IndexBatchSamplerWrapper.batch_indices` in favor of `IndexBatchSamplerWrapper.seen_batch_indices` ([#10870](https://github.com/PyTorchLightning/pytorch-lightning/pull/10870))


- Deprecated `on_init_start` and `on_init_end` callback hooks ([#10940](https://github.com/PyTorchLightning/pytorch-lightning/pull/10940))


- Deprecated `Trainer.call_hook` in favor of `Trainer._call_callback_hooks`, `Trainer._call_lightning_module_hook`, `Trainer._call_ttp_hook`, and `Trainer._call_accelerator_hook` ([#10979](https://github.com/PyTorchLightning/pytorch-lightning/pull/10979))


- Deprecated `TrainingTypePlugin.post_dispatch` in favor of `TrainingTypePlugin.teardown` ([#10939](https://github.com/PyTorchLightning/pytorch-lightning/pull/10939))


- Deprecated `ModelIO.on_hpc_{save/load}` in favor of `CheckpointHooks.on_{save/load}_checkpoint` ([#10911](https://github.com/PyTorchLightning/pytorch-lightning/pull/10911))


### Removed

- Removed deprecated parameter `method` in `pytorch_lightning.utilities.model_helpers.is_overridden` ([#10507](https://github.com/PyTorchLightning/pytorch-lightning/pull/10507))


- Remove deprecated method `ClusterEnvironment.creates_children` ([#10339](https://github.com/PyTorchLightning/pytorch-lightning/issues/10339))


- Removed deprecated `TrainerModelHooksMixin.is_function_implemented` and `TrainerModelHooksMixin.has_arg` ([#10322](https://github.com/PyTorchLightning/pytorch-lightning/pull/10322))


- Removed deprecated `pytorch_lightning.utilities.device_dtype_mixin.DeviceDtypeModuleMixin` in favor of `pytorch_lightning.core.mixins.device_dtype_mixin.DeviceDtypeModuleMixin` ([#10442](https://github.com/PyTorchLightning/pytorch-lightning/pull/10442))


- Removed deprecated `LightningModule.loaded_optimizer_states_dict` property ([#10346](https://github.com/PyTorchLightning/pytorch-lightning/pull/10346))


- Removed deprecated `Trainer.fit(train_dataloader=)`, `Trainer.validate(val_dataloaders=)`, and `Trainer.test(test_dataloader=)` ([#10325](https://github.com/PyTorchLightning/pytorch-lightning/pull/10325))


- Removed deprecated `has_prepared_data`, `has_setup_fit`, `has_setup_validate`, `has_setup_test`, `has_setup_predict`, `has_teardown_fit`, `has_teardown_validate`, `has_teardown_test` and `has_teardown_predict` datamodule lifecycle properties  ([#10350](https://github.com/PyTorchLightning/pytorch-lightning/pull/10350))


- Removed deprecated `every_n_val_epochs` parameter of ModelCheckpoint ([#10366](https://github.com/PyTorchLightning/pytorch-lightning/pull/10366))


- Removed deprecated `import pytorch_lightning.profiler.profilers` in favor of `import pytorch_lightning.profiler` ([#10443](https://github.com/PyTorchLightning/pytorch-lightning/pull/10443))


- Removed deprecated property `configure_slurm_dpp` from accelerator connector ([#10370](https://github.com/PyTorchLightning/pytorch-lightning/pull/10370))


- Removed deprecated arguments `num_nodes` and `sync_batchnorm` from `DDPPlugin`, `DDPSpawnPlugin`, `DeepSpeedPlugin` ([#10357](https://github.com/PyTorchLightning/pytorch-lightning/pull/10357))


- Removed deprecated property `is_slurm_managing_tasks` from AcceleratorConnector ([#10353](https://github.com/PyTorchLightning/pytorch-lightning/pull/10353))


- Removed deprecated `LightningModule.log(tbptt_reduce_fx, tbptt_reduce_token, sync_dist_op)` ([#10423](https://github.com/PyTorchLightning/pytorch-lightning/pull/10423))


- Removed deprecated `Plugin.task_idx` ([#10441](https://github.com/PyTorchLightning/pytorch-lightning/pull/10441))


- Removed deprecated method `master_params` from PrecisionPlugin ([#10372](https://github.com/PyTorchLightning/pytorch-lightning/pull/10372))


- Removed the automatic detachment of "extras" returned from `training_step`. For example, `return {'loss': ..., 'foo': foo.detach()}` will now be necessary if `foo` has gradients which you do not want to store ([#10424](https://github.com/PyTorchLightning/pytorch-lightning/pull/10424))


- Removed deprecated passthrough methods and properties from `Accelerator` base class:
  * ([#10403](https://github.com/PyTorchLightning/pytorch-lightning/pull/10403))
  * ([#10448](https://github.com/PyTorchLightning/pytorch-lightning/pull/10448))

- Removed deprecated signature for `transfer_batch_to_device` hook. The new argument `dataloader_idx` is now required ([#10480](https://github.com/PyTorchLightning/pytorch-lightning/pull/10480))


- Removed deprecated `utilities.distributed.rank_zero_{warn/deprecation}` ([#10451](https://github.com/PyTorchLightning/pytorch-lightning/pull/10451))


- Removed deprecated `mode` argument from `ModelSummary` class ([#10449](https://github.com/PyTorchLightning/pytorch-lightning/pull/10449))


- Removed deprecated `Trainer.train_loop` property in favor of `Trainer.fit_loop` ([#10482](https://github.com/PyTorchLightning/pytorch-lightning/pull/10482))


- Removed deprecated `Trainer.train_loop` property in favor of `Trainer.fit_loop` ([#10482](https://github.com/PyTorchLightning/pytorch-lightning/pull/10482))


- Removed deprecated `disable_validation` property from Trainer ([#10450](https://github.com/PyTorchLightning/pytorch-lightning/pull/10450))


- Removed deprecated `CheckpointConnector.hpc_load` property in favor of `CheckpointConnector.restore` ([#10525](https://github.com/PyTorchLightning/pytorch-lightning/pull/10525))


- Removed deprecated `reload_dataloaders_every_epoch` from `Trainer` in favour of `reload_dataloaders_every_n_epochs` ([#10481](https://github.com/PyTorchLightning/pytorch-lightning/pull/10481))


- Removed the `precision_plugin` attribute from `Accelerator` in favor of its equivalent attribute `precision_plugin` in the `TrainingTypePlugin` ([#10570](https://github.com/PyTorchLightning/pytorch-lightning/pull/10570))


- Removed `DeepSpeedPlugin.{precision,amp_type,amp_level}` properties ([#10657](https://github.com/PyTorchLightning/pytorch-lightning/pull/10657))


- Removed argument `return_result` from the `DDPSpawnPlugin.spawn()` method ([#10867](https://github.com/PyTorchLightning/pytorch-lightning/pull/10867))


- Removed the property `TrainingTypePlugin.results` and corresponding properties in subclasses ([#10034](https://github.com/PyTorchLightning/pytorch-lightning/pull/10034))


- Removed the `mp_queue` attribute from `DDPSpawnPlugin` and `TPUSpawnPlugin` ([#10034](https://github.com/PyTorchLightning/pytorch-lightning/pull/10034))


- Removed unnessesary `_move_optimizer_state` method overrides from `TPUSpawnPlugin` and `SingleTPUPlugin` ([#10849](https://github.com/PyTorchLightning/pytorch-lightning/pull/10849))


- Removed `model_sharded_context` method from `Accelerator` ([#10886](https://github.com/PyTorchLightning/pytorch-lightning/pull/10886))


- Removed method `pre_dispatch` from the `PrecisionPlugin` ([#10887](https://github.com/PyTorchLightning/pytorch-lightning/pull/10887))


- Removed method `setup_optimizers_in_pre_dispatch` from the `strategies` and achieve the same logic in `setup` and `pre_dispatch` methods ([#10906](https://github.com/PyTorchLightning/pytorch-lightning/pull/10906))


- Removed methods `pre_dispatch`, `dispatch` and `post_dispatch` from the `Accelerator` ([#10885](https://github.com/PyTorchLightning/pytorch-lightning/pull/10885))


- Removed method `training_step`, `test_step`, `validation_step` and `predict_step` from the `Accelerator` ([#10890](https://github.com/PyTorchLightning/pytorch-lightning/pull/10890))


- Removed `TrainingTypePlugin.start_{training,evaluating,predicting}` hooks and the same in all subclasses ([#10989](https://github.com/PyTorchLightning/pytorch-lightning/pull/10989), [#10896](https://github.com/PyTorchLightning/pytorch-lightning/pull/10896))


- Removed `Accelerator.on_train_start` ([#10999](https://github.com/PyTorchLightning/pytorch-lightning/pull/10999))

### Fixed

-


-


## [1.5.5] - 2021-12-07

### Fixed

- Disabled batch_size extraction for torchmetric instances because they accumulate the metrics internally ([#10815](https://github.com/PyTorchLightning/pytorch-lightning/pull/10815))
- Fixed an issue with `SignalConnector` not restoring the default signal handlers on teardown when running on SLURM or with fault-tolerant training enabled ([#10611](https://github.com/PyTorchLightning/pytorch-lightning/pull/10611))
- Fixed `SignalConnector._has_already_handler` check for callable type ([#10483](https://github.com/PyTorchLightning/pytorch-lightning/pull/10483))
- Fixed an issue to return the results for each dataloader separately instead of duplicating them for each ([#10810](https://github.com/PyTorchLightning/pytorch-lightning/pull/10810))
- Improved exception message if `rich` version is less than `10.2.2` ([#10839](https://github.com/PyTorchLightning/pytorch-lightning/pull/10839))
- Fixed uploading best model checkpoint in NeptuneLogger ([#10369](https://github.com/PyTorchLightning/pytorch-lightning/pull/10369))
- Fixed early schedule reset logic in PyTorch profiler that was causing data leak ([#10837](https://github.com/PyTorchLightning/pytorch-lightning/pull/10837))
- Fixed a bug that caused incorrect batch indices to be passed to the `BasePredictionWriter` hooks when using a dataloader with `num_workers > 0` ([#10870](https://github.com/PyTorchLightning/pytorch-lightning/pull/10870))
- Fixed an issue with item assignment on the logger on rank > 0 for those who support it ([#10917](https://github.com/PyTorchLightning/pytorch-lightning/pull/10917))
- Fixed importing `torch_xla.debug` for `torch-xla<1.8` ([#10836](https://github.com/PyTorchLightning/pytorch-lightning/pull/10836))
- Fixed an issue with `DDPSpawnPlugin` and related plugins leaving a temporary checkpoint behind ([#10934](https://github.com/PyTorchLightning/pytorch-lightning/pull/10934))
- Fixed a `TypeError` occuring in the `SingalConnector.teardown()` method ([#10961](https://github.com/PyTorchLightning/pytorch-lightning/pull/10961))


## [1.5.4] - 2021-11-30

### Fixed

- Fixed support for `--key.help=class` with the `LightningCLI` ([#10767](https://github.com/PyTorchLightning/pytorch-lightning/pull/10767))
- Fixed `_compare_version` for python packages ([#10762](https://github.com/PyTorchLightning/pytorch-lightning/pull/10762))
- Fixed TensorBoardLogger `SummaryWriter` not close before spawning the processes ([#10777](https://github.com/PyTorchLightning/pytorch-lightning/pull/10777))
- Fixed a consolidation error in Lite when attempting to save the state dict of a sharded optimizer ([#10746](https://github.com/PyTorchLightning/pytorch-lightning/pull/10746))
- Fixed the default logging level for batch hooks associated with training from `on_step=False, on_epoch=True` to `on_step=True, on_epoch=False` ([#10756](https://github.com/PyTorchLightning/pytorch-lightning/pull/10756))

### Removed

- Removed PyTorch 1.6 support ([#10367](https://github.com/PyTorchLightning/pytorch-lightning/pull/10367), [#10738](https://github.com/PyTorchLightning/pytorch-lightning/pull/10738))


## [1.5.3] - 2021-11-24

### Fixed

- Fixed `ShardedTensor` state dict hook registration to check if torch distributed is available ([#10621](https://github.com/PyTorchLightning/pytorch-lightning/pull/10621))
- Fixed an issue with `self.log` not respecting a tensor's `dtype` when applying computations ([#10076](https://github.com/PyTorchLightning/pytorch-lightning/pull/10076))
- Fixed LigtningLite `_wrap_init` popping unexisting keys from DataLoader signature parameters ([#10613](https://github.com/PyTorchLightning/pytorch-lightning/pull/10613))
- Fixed signals being registered within threads ([#10610](https://github.com/PyTorchLightning/pytorch-lightning/pull/10610))
- Fixed an issue that caused Lightning to extract the batch size even though it was set by the user in `LightningModule.log` ([#10408](https://github.com/PyTorchLightning/pytorch-lightning/pull/10408))
- Fixed `Trainer(move_metrics_to_cpu=True)` not moving the evaluation logged results to CPU ([#10631](https://github.com/PyTorchLightning/pytorch-lightning/pull/10631))
- Fixed the `{validation,test}_step` outputs getting moved to CPU with `Trainer(move_metrics_to_cpu=True)` ([#10631](https://github.com/PyTorchLightning/pytorch-lightning/pull/10631))
- Fixed an issue with collecting logged test results with multiple dataloaders ([#10522](https://github.com/PyTorchLightning/pytorch-lightning/pull/10522))


## [1.5.2] - 2021-11-16

### Fixed

- Fixed `CombinedLoader` and `max_size_cycle` didn't receive a `DistributedSampler` ([#10374](https://github.com/PyTorchLightning/pytorch-lightning/issues/10374))
- Fixed an issue where class or init-only variables of dataclasses were passed to the dataclass constructor in `utilities.apply_to_collection` ([#9702](https://github.com/PyTorchLightning/pytorch-lightning/issues/9702))
- Fixed `isinstance` not working with `init_meta_context`, materialized model not being moved to the device ([#10493](https://github.com/PyTorchLightning/metrics/pull/10493))
- Fixed an issue that prevented the Trainer to shutdown workers when execution is interrupted due to failure([#10463](https://github.com/PyTorchLightning/pytorch-lightning/issues/10463))
- Squeeze the early stopping monitor to remove empty tensor dimensions ([#10461](https://github.com/PyTorchLightning/pytorch-lightning/issues/10461))
- Fixed sampler replacement logic with `overfit_batches` to only replace the sample when `SequentialSampler` is not used ([#10486](https://github.com/PyTorchLightning/pytorch-lightning/issues/10486))
- Fixed scripting causing false positive deprecation warnings ([#10470](https://github.com/PyTorchLightning/pytorch-lightning/pull/10470), [#10555](https://github.com/PyTorchLightning/pytorch-lightning/pull/10555))
- Do not fail if batch size could not be inferred for logging when using DeepSpeed ([#10438](https://github.com/PyTorchLightning/pytorch-lightning/issues/10438))
- Fixed propagation of device and dtype information to submodules of LightningLite when they inherit from `DeviceDtypeModuleMixin` ([#10559](https://github.com/PyTorchLightning/pytorch-lightning/issues/10559))


## [1.5.1] - 2021-11-09

### Fixed

- Fixed `apply_to_collection(defaultdict)` ([#10316](https://github.com/PyTorchLightning/pytorch-lightning/issues/10316))
- Fixed failure when `DataLoader(batch_size=None)` is passed ([#10345](https://github.com/PyTorchLightning/pytorch-lightning/issues/10345))
- Fixed interception of `__init__` arguments for sub-classed DataLoader re-instantiation in Lite ([#10334](https://github.com/PyTorchLightning/pytorch-lightning/issues/10334))
- Fixed issue with pickling `CSVLogger` after a call to `CSVLogger.save` ([#10388](https://github.com/PyTorchLightning/pytorch-lightning/pull/10388))
- Fixed an import error being caused by `PostLocalSGD` when `torch.distributed` not available ([#10359](https://github.com/PyTorchLightning/pytorch-lightning/pull/10359))
- Fixed the logging with `on_step=True` in epoch-level hooks causing unintended side-effects. Logging with `on_step=True` in epoch-level hooks will now correctly raise an error ([#10409](https://github.com/PyTorchLightning/pytorch-lightning/pull/10409))
- Fixed deadlocks for distributed training with `RichProgressBar` ([#10428](https://github.com/PyTorchLightning/pytorch-lightning/pull/10428))
- Fixed an issue where the model wrapper in Lite converted non-floating point tensors to float ([#10429](https://github.com/PyTorchLightning/pytorch-lightning/pull/10429))
- Fixed an issue with inferring the dataset type in fault-tolerant training ([#10432](https://github.com/PyTorchLightning/pytorch-lightning/pull/10432))
- Fixed dataloader workers with `persistent_workers` being deleted on every iteration ([#10434](https://github.com/PyTorchLightning/pytorch-lightning/pull/10434))


## [1.5.0] - 2021-11-02

### Added

- Added support for monitoring the learning rate without schedulers in `LearningRateMonitor` ([#9786](https://github.com/PyTorchLightning/pytorch-lightning/issues/9786))
- Added registration of `ShardedTensor` state dict hooks in `LightningModule.__init__` if the PyTorch version supports `ShardedTensor` ([#8944](https://github.com/PyTorchLightning/pytorch-lightning/pull/8944))
- Added error handling including calling of `on_keyboard_interrupt()` and `on_exception()` for all entrypoints (fit, validate, test, predict) ([#8819](https://github.com/PyTorchLightning/pytorch-lightning/pull/8819))
- Added a flavor of `training_step` that takes `dataloader_iter` as an argument ([#8807](https://github.com/PyTorchLightning/pytorch-lightning/pull/8807))
- Added a `state_key` property to the `Callback` base class ([#6886](https://github.com/PyTorchLightning/pytorch-lightning/pull/6886))
- Added progress tracking to loops:
    * Integrated `TrainingEpochLoop.total_batch_idx` ([#8598](https://github.com/PyTorchLightning/pytorch-lightning/pull/8598))
    * Added `BatchProgress` and integrated `TrainingEpochLoop.is_last_batch` ([#9657](https://github.com/PyTorchLightning/pytorch-lightning/pull/9657))
    * Avoid optional `Tracker` attributes ([#9320](https://github.com/PyTorchLightning/pytorch-lightning/pull/9320))
    * Reset `current` progress counters when restarting an epoch loop that had already finished ([#9371](https://github.com/PyTorchLightning/pytorch-lightning/pull/9371))
    * Call `reset_on_restart` in the loop's `reset` hook instead of when loading a checkpoint ([#9561](https://github.com/PyTorchLightning/pytorch-lightning/pull/9561))
    * Use `completed` over `processed` in `reset_on_restart` ([#9656](https://github.com/PyTorchLightning/pytorch-lightning/pull/9656))
    * Renamed `reset_on_epoch` to `reset_on_run` ([#9658](https://github.com/PyTorchLightning/pytorch-lightning/pull/9658))
- Added `batch_size` and `rank_zero_only` arguments for `log_dict` to match `log` ([#8628](https://github.com/PyTorchLightning/pytorch-lightning/pull/8628))
- Added a check for unique GPU ids ([#8666](https://github.com/PyTorchLightning/pytorch-lightning/pull/8666))
- Added `ResultCollection` state_dict to the Loop `state_dict` and added support for distributed reload ([#8641](https://github.com/PyTorchLightning/pytorch-lightning/pull/8641))
- Added DeepSpeed collate checkpoint utility function ([#8701](https://github.com/PyTorchLightning/pytorch-lightning/pull/8701))
- Added a `handles_accumulate_grad_batches` property to the training type plugins ([#8856](https://github.com/PyTorchLightning/pytorch-lightning/pull/8856))
- Added a warning to `WandbLogger` when reusing a wandb run ([#8714](https://github.com/PyTorchLightning/pytorch-lightning/pull/8714))
- Added `log_graph` argument for `watch` method of `WandbLogger` ([#8662](https://github.com/PyTorchLightning/pytorch-lightning/pull/8662))
- `LightningCLI` additions:
  * Added `LightningCLI(run=False|True)` to choose whether to run a `Trainer` subcommand ([#8751](https://github.com/PyTorchLightning/pytorch-lightning/pull/8751))
  * Added support to call any trainer function from the `LightningCLI` via subcommands ([#7508](https://github.com/PyTorchLightning/pytorch-lightning/pull/7508))
  * Allow easy trainer re-instantiation ([#7508](https://github.com/PyTorchLightning/pytorch-lightning/pull/9241))
  * Automatically register all optimizers and learning rate schedulers ([#9565](https://github.com/PyTorchLightning/pytorch-lightning/pull/9565))
  * Allow registering custom optimizers and learning rate schedulers without subclassing the CLI ([#9565](https://github.com/PyTorchLightning/pytorch-lightning/pull/9565))
  * Support shorthand notation to instantiate optimizers and learning rate schedulers ([#9565](https://github.com/PyTorchLightning/pytorch-lightning/pull/9565))
  * Support passing lists of callbacks via command line ([#8815](https://github.com/PyTorchLightning/pytorch-lightning/pull/8815))
  * Support shorthand notation to instantiate models ([#9588](https://github.com/PyTorchLightning/pytorch-lightning/pull/9588))
  * Support shorthand notation to instantiate datamodules ([#10011](https://github.com/PyTorchLightning/pytorch-lightning/pull/10011))
  * Added `multifile` option to `LightningCLI` to enable/disable config saving to preserve multiple files structure ([#9073](https://github.com/PyTorchLightning/pytorch-lightning/pull/9073))
- Fault-tolerant training:
    * Added `FastForwardSampler` and `CaptureIterableDataset` injection to data loading utilities ([#8366](https://github.com/PyTorchLightning/pytorch-lightning/pull/8366))
    * Added `DataFetcher` to control fetching flow ([#8890](https://github.com/PyTorchLightning/pytorch-lightning/pull/8890))
    * Added `SharedCycleIteratorState` to prevent infinite loop ([#8889](https://github.com/PyTorchLightning/pytorch-lightning/pull/8889))
    * Added `CaptureMapDataset` for state management in map-style datasets ([#8891](https://github.com/PyTorchLightning/pytorch-lightning/pull/8891))
    * Added Fault Tolerant Training to `DataFetcher` ([#8891](https://github.com/PyTorchLightning/pytorch-lightning/pull/8891))
    * Replaced old prefetch iterator with new `DataFetcher` in training loop ([#8953](https://github.com/PyTorchLightning/pytorch-lightning/pull/8953))
    * Added partial support for global random state fault-tolerance in map-style datasets ([#8950](https://github.com/PyTorchLightning/pytorch-lightning/pull/8950))
    * Converted state to tuple explicitly when setting Python random state ([#9401](https://github.com/PyTorchLightning/pytorch-lightning/pull/9401))
    * Added support for restarting an optimizer loop (multiple optimizers) ([#9537](https://github.com/PyTorchLightning/pytorch-lightning/pull/9537))
    * Added support for restarting within Evaluation Loop ([#9563](https://github.com/PyTorchLightning/pytorch-lightning/pull/9563))
    * Added mechanism to detect that a signal has been sent so the Trainer can gracefully exit ([#9566](https://github.com/PyTorchLightning/pytorch-lightning/pull/9566))
    * Added support for skipping ahead to validation during the auto-restart of fitting ([#9681](https://github.com/PyTorchLightning/pytorch-lightning/pull/9681))
    * Added support for auto-restart if a fault-tolerant checkpoint is available ([#9722](https://github.com/PyTorchLightning/pytorch-lightning/pull/9722))
- Checkpoint saving and loading extensibility:
  * Added `CheckpointIO` plugin to expose checkpoint IO from training type plugin ([#8743](https://github.com/PyTorchLightning/pytorch-lightning/pull/8743))
  * Refactored `CheckpointConnector` to offload validation logic to the `CheckpointIO` plugin ([#9045](https://github.com/PyTorchLightning/pytorch-lightning/pull/9045))
  * Added `remove_checkpoint` to `CheckpointIO` plugin by moving the responsibility out of the `ModelCheckpoint` callback ([#9373](https://github.com/PyTorchLightning/pytorch-lightning/pull/9373))
  * Added `XLACheckpointIO` plugin ([#9972](https://github.com/PyTorchLightning/pytorch-lightning/pull/9972))
- Loop customization:
    * Added `Closure` and `AbstractClosure` classes ([#8642](https://github.com/PyTorchLightning/pytorch-lightning/pull/8642))
    * Refactored `TrainingBatchLoop` and extracted `OptimizerLoop`, splitting off automatic optimization into its own loop ([#9191](https://github.com/PyTorchLightning/pytorch-lightning/pull/9191))
    * Removed `TrainingBatchLoop.backward()`; manual optimization now calls directly into `Accelerator.backward()` and automatic optimization handles backward in new `OptimizerLoop` ([#9265](https://github.com/PyTorchLightning/pytorch-lightning/pull/9265))
    * Extracted `ManualOptimization` logic from `TrainingBatchLoop` into its own separate loop class ([#9266](https://github.com/PyTorchLightning/pytorch-lightning/pull/9266))
    * Added `OutputResult` and `ManualResult` classes ([#9437](https://github.com/PyTorchLightning/pytorch-lightning/pull/9437), [#9424](https://github.com/PyTorchLightning/pytorch-lightning/pull/9424))
    * Marked `OptimizerLoop.backward` as protected ([#9514](https://github.com/PyTorchLightning/pytorch-lightning/pull/9514))
    * Marked `FitLoop.should_accumulate` as protected ([#9515](https://github.com/PyTorchLightning/pytorch-lightning/pull/9515))
    * Marked several methods in `PredictionLoop` as protected: `on_predict_start`, `on_predict_epoch_end`, `on_predict_end`, `on_predict_model_eval` ([#9516](https://github.com/PyTorchLightning/pytorch-lightning/pull/9516))
    * Marked several methods in `EvaluationLoop` as protected: `get_max_batches`, `on_evaluation_model_eval`, `on_evaluation_model_train`, `on_evaluation_start`, `on_evaluation_epoch_start`, `on_evaluation_epoch_end`, `on_evaluation_end`, `reload_evaluation_dataloaders` ([#9516](https://github.com/PyTorchLightning/pytorch-lightning/pull/9516))
    * Marked several methods in `EvaluationEpochLoop` as protected: `on_evaluation_batch_start`, `evaluation_step`, `evaluation_step_end` ([#9516](https://github.com/PyTorchLightning/pytorch-lightning/pull/9516))
    * Added `yielding_training_step` example ([#9983](https://github.com/PyTorchLightning/pytorch-lightning/pull/9983))
- Added support for saving and loading state of multiple callbacks of the same type ([#7187](https://github.com/PyTorchLightning/pytorch-lightning/pull/7187))
- Added DeepSpeed Stage 1 support ([#8974](https://github.com/PyTorchLightning/pytorch-lightning/pull/8974))
- Added `Python dataclass` support for `LightningDataModule` ([#8272](https://github.com/PyTorchLightning/pytorch-lightning/issues/8272))
- Added sanitization of tensors when they get logged as hyperparameters in `TensorBoardLogger` ([#9031](https://github.com/PyTorchLightning/pytorch-lightning/pull/9031))
- Added `InterBatchParallelDataFetcher` ([#9020](https://github.com/PyTorchLightning/pytorch-lightning/pull/9020))
- Added `DataLoaderIterDataFetcher` ([#9020](https://github.com/PyTorchLightning/pytorch-lightning/pull/9020))
- Added `DataFetcher` within `Fit / Evaluation` Loop  ([#9047](https://github.com/PyTorchLightning/pytorch-lightning/pull/9047))
- Added a friendly error message when DDP attempts to spawn new distributed processes with rank > 0 ([#9005](https://github.com/PyTorchLightning/pytorch-lightning/pull/9005))
- Added Rich integration:
    * Added Rich progress bar ([#8929](https://github.com/PyTorchLightning/pytorch-lightning/pull/8929), [#9559](https://github.com/PyTorchLightning/pytorch-lightning/pull/9559))
    * Added Support for iterable datasets ([#9734](https://github.com/PyTorchLightning/pytorch-lightning/pull/9734))
    * Added `RichModelSummary` callback ([#9546](https://github.com/PyTorchLightning/pytorch-lightning/pull/9546))
    * Added `configure_columns` method to `RichProgressBar` ([#10288](https://github.com/PyTorchLightning/pytorch-lightning/pull/10288))
    * Added `leave` argument to `RichProgressBar` ([#10301](https://github.com/PyTorchLightning/pytorch-lightning/pull/10301))
- Added input validation logic for precision ([#9080](https://github.com/PyTorchLightning/pytorch-lightning/pull/9080))
- Added support for CPU AMP autocast ([#9084](https://github.com/PyTorchLightning/pytorch-lightning/pull/9084))
- Added `on_exception` callback hook ([#9183](https://github.com/PyTorchLightning/pytorch-lightning/pull/9183))
- Added a warning to DeepSpeed when inferring batch size ([#9221](https://github.com/PyTorchLightning/pytorch-lightning/pull/9221))
- Added `ModelSummary` callback ([#9344](https://github.com/PyTorchLightning/pytorch-lightning/pull/9344))
- Added `log_images`, `log_text` and `log_table` to `WandbLogger` ([#9545](https://github.com/PyTorchLightning/pytorch-lightning/pull/9545))
- Added `PL_RECONCILE_PROCESS` environment variable to enable process reconciliation regardless of cluster environment settings ([#9389](https://github.com/PyTorchLightning/pytorch-lightning/pull/9389))
- Added `get_device_stats` to the Accelerator interface and added its implementation for GPU and TPU ([#9586](https://github.com/PyTorchLightning/pytorch-lightning/pull/9586))
- Added a warning when an unknown key is encountered in the optimizer configuration, and when `OneCycleLR` is used with `"interval": "epoch"` ([#9666](https://github.com/PyTorchLightning/pytorch-lightning/pull/9666))
- Added `DeviceStatsMonitor` callback ([#9712](https://github.com/PyTorchLightning/pytorch-lightning/pull/9712))
- Added `enable_progress_bar` to the Trainer constructor ([#9664](https://github.com/PyTorchLightning/pytorch-lightning/pull/9664))
- Added `pl_legacy_patch` load utility for loading old checkpoints that have pickled legacy Lightning attributes ([#9166](https://github.com/PyTorchLightning/pytorch-lightning/pull/9166))
- Added support for `torch.use_deterministic_algorithms` ([#9121](https://github.com/PyTorchLightning/pytorch-lightning/pull/9121))
- Added automatic parameters tying for TPUs ([#9525](https://github.com/PyTorchLightning/pytorch-lightning/pull/9525))
- Added support for `torch.autograd.set_detect_anomaly` through `Trainer` constructor argument `detect_anomaly` ([#9848](https://github.com/PyTorchLightning/pytorch-lightning/pull/9848))
- Added `enable_model_summary` flag to Trainer ([#9699](https://github.com/PyTorchLightning/pytorch-lightning/pull/9699))
- Added `strategy` argument to Trainer ([#8597](https://github.com/PyTorchLightning/pytorch-lightning/pull/8597))
- Added `init_meta_context`, `materialize_module` utilities ([#9920](https://github.com/PyTorchLightning/pytorch-lightning/pull/9920))
- Added `TPUPrecisionPlugin` ([#10020](https://github.com/PyTorchLightning/pytorch-lightning/pull/#10020))
- Added `torch.bfloat16` support:
  * Added bfloat16 support for Lightning Trainer ([#9049](https://github.com/PyTorchLightning/pytorch-lightning/pull/9049))
  * Renamed `TPUHalfPrecisionPlugin` to `TPUBf16PrecisionPlugin` ([#10026](https://github.com/PyTorchLightning/pytorch-lightning/pull/10026))
  * Default to `precision=bf16` on CPU when `precision=16` is passed ([#10033](https://github.com/PyTorchLightning/pytorch-lightning/pull/10033))
  * Added support for `torch.autocast` ([#10053](https://github.com/PyTorchLightning/pytorch-lightning/pull/10053))
- Added `kfold` example for loop customization ([#9965](https://github.com/PyTorchLightning/pytorch-lightning/pull/9965))
- LightningLite:
    * Added `PrecisionPlugin.forward_context`, making it the default implementation for all `{train,val,test,predict}_step_context()` methods ([#9988](https://github.com/PyTorchLightning/pytorch-lightning/pull/9988))
    * Added `DDPSpawnPlugin.spawn()` for spawning new processes of a given function ([#10018](https://github.com/PyTorchLightning/pytorch-lightning/pull/10018), [#10022](https://github.com/PyTorchLightning/pytorch-lightning/pull/10022))
    * Added `TrainingTypePlugin.{_setup_model, _setup_optimizer}` methods ([#9994](https://github.com/PyTorchLightning/pytorch-lightning/pull/9994), [#10064](https://github.com/PyTorchLightning/pytorch-lightning/pull/10064))
    * Implemented `DataParallelPlugin._setup_model` ([#10010](https://github.com/PyTorchLightning/pytorch-lightning/pull/10010))
    * Implemented `DeepSpeedPlugin._setup_model_and_optimizers` ([#10009](https://github.com/PyTorchLightning/pytorch-lightning/pull/10009), [#10064](https://github.com/PyTorchLightning/pytorch-lightning/pull/10064))
    * Implemented `{DDPShardedPlugin,DDPShardedSpawnPlugin}._setup_model_and_optimizers` ([#10028](https://github.com/PyTorchLightning/pytorch-lightning/pull/10028), [#10064](https://github.com/PyTorchLightning/pytorch-lightning/pull/10064))
    * Added optional `model` argument to the `optimizer_step` methods in accelerators and plugins ([#10023](https://github.com/PyTorchLightning/pytorch-lightning/pull/10023))
    * Updated precision attributes in `DeepSpeedPlugin` ([#10164](https://github.com/PyTorchLightning/pytorch-lightning/pull/10164))
    * Added the ability to return a result from rank 0 in `DDPSpawnPlugin.spawn` ([#10162](https://github.com/PyTorchLightning/pytorch-lightning/pull/10162))
    * Added `pytorch_lightning.lite` package ([#10175](https://github.com/PyTorchLightning/pytorch-lightning/pull/10175))
    * Added `LightningLite` documentation ([#10043](https://github.com/PyTorchLightning/pytorch-lightning/pull/10043))
    * Added `LightningLite` examples ([#9987](https://github.com/PyTorchLightning/pytorch-lightning/pull/9987))
    * Make the `_LiteDataLoader` an iterator and add supports for custom dataloader ([#10279](https://github.com/PyTorchLightning/pytorch-lightning/pull/10279))
- Added `use_omegaconf` argument to `save_hparams_to_yaml` plugin ([#9170](https://github.com/PyTorchLightning/pytorch-lightning/pull/9170))
- Added `ckpt_path` argument for `Trainer.fit()` ([#10061](https://github.com/PyTorchLightning/pytorch-lightning/pull/10061))
- Added `auto_device_count` method to `Accelerators` ([#10222](https://github.com/PyTorchLightning/pytorch-lightning/pull/10222))
- Added support for `devices="auto"` ([#10264](https://github.com/PyTorchLightning/pytorch-lightning/pull/10264))
- Added a `filename` argument in `ModelCheckpoint.format_checkpoint_name` ([#9818](https://github.com/PyTorchLightning/pytorch-lightning/pull/9818))
- Added support for empty `gpus` list to run on CPU ([#10246](https://github.com/PyTorchLightning/pytorch-lightning/pull/10246))
- Added a warning if multiple batch sizes are found from ambiguous batch ([#10247](https://github.com/PyTorchLightning/pytorch-lightning/pull/10247))

### Changed

- Trainer now raises a `MisconfigurationException` when its methods are called with `ckpt_path="best"` but a checkpoint callback isn't configured ([#9841](https://github.com/PyTorchLightning/pytorch-lightning/pull/9841))
- Setting `Trainer(accelerator="ddp_cpu")` now does not spawn a subprocess if `num_processes` is kept `1` along with `num_nodes > 1` ([#9603](https://github.com/PyTorchLightning/pytorch-lightning/pull/9603))
- Module imports are now catching `ModuleNotFoundError` instead of `ImportError` ([#9867](https://github.com/PyTorchLightning/pytorch-lightning/pull/9867))
- `pytorch_lightning.loggers.neptune.NeptuneLogger` is now consistent with the new [neptune-client](https://github.com/neptune-ai/neptune-client) API; the old [neptune-client](https://github.com/neptune-ai/neptune-client) API is supported by `NeptuneClient` from the [neptune-contrib](https://github.com/neptune-ai/neptune-contrib) repo ([#6867](https://github.com/PyTorchLightning/pytorch-lightning/pull/6867))
- Parsing of `enums` type hyperparameters to be saved in the `haprams.yaml` file by TensorBoard and CSV loggers has been fixed and made in line with how OmegaConf parses it ([#9170](https://github.com/PyTorchLightning/pytorch-lightning/pull/9170))
- Parsing of the `gpus` Trainer argument has changed: `gpus="n"` (str) no longer selects the GPU index n and instead selects the first n devices ([#8770](https://github.com/PyTorchLightning/pytorch-lightning/pull/8770))
- `iteration_count` and other index attributes in the loops has been replaced with progress dataclasses ([#8477](https://github.com/PyTorchLightning/pytorch-lightning/pull/8477))
- The `trainer.lightning_module` reference is now properly set at the very beginning of a run ([#8536](https://github.com/PyTorchLightning/pytorch-lightning/pull/8536))
- The model weights now get loaded in all cases when the checkpoint path gets provided in validate/test/predict, regardless of whether the model instance is provided or not ([#8352](https://github.com/PyTorchLightning/pytorch-lightning/pull/8352))
- The `Trainer` functions `reset_{train,val,test,predict}_dataloader`, `reset_train_val_dataloaders`, and `request_dataloader` `model` argument is now optional ([#8536](https://github.com/PyTorchLightning/pytorch-lightning/pull/8536))
- Saved checkpoints will no longer use the type of a `Callback` as the key to avoid issues with unpickling ([#6886](https://github.com/PyTorchLightning/pytorch-lightning/pull/6886))
- Improved string conversion for `ResultCollection` ([#8622](https://github.com/PyTorchLightning/pytorch-lightning/pull/8622))
- `LightningCLI` changes:
    * `LightningCLI.init_parser` now returns the parser instance ([#8721](https://github.com/PyTorchLightning/pytorch-lightning/pull/8721))
    * `LightningCLI.add_core_arguments_to_parser`, `LightningCLI.parse_arguments` now take a `parser` argument ([#8721](https://github.com/PyTorchLightning/pytorch-lightning/pull/8721))
    * `LightningCLI.instantiate_trainer` now takes a config and a list of callbacks ([#8721](https://github.com/PyTorchLightning/pytorch-lightning/pull/8721))
    * Split `LightningCLI.add_core_arguments_to_parser` into `LightningCLI.add_default_arguments_to_parser` + `LightningCLI.add_core_arguments_to_parser` ([#8721](https://github.com/PyTorchLightning/pytorch-lightning/pull/8721))
- The accelerator and training type plugin `setup` hooks no longer have a `model` argument ([#8536](https://github.com/PyTorchLightning/pytorch-lightning/pull/8536))
- The accelerator and training type plugin `update_global_step` hook has been removed ([#8856](https://github.com/PyTorchLightning/pytorch-lightning/pull/8856))
- The coverage of `self.log`-ing in any `LightningModule` or `Callback` hook has been improved ([#8498](https://github.com/PyTorchLightning/pytorch-lightning/pull/8498))
- `self.log`-ing without a `Trainer` reference now raises a warning instead of an exception ([#9733](https://github.com/PyTorchLightning/pytorch-lightning/pull/9733))
- Removed restrictions in the Trainer that loggers can only log from rank 0; the existing logger behavior has not changed ([#8608](https://github.com/PyTorchLightning/pytorch-lightning/pull/8608))
- `Trainer.request_dataloader` now takes a `RunningStage` enum instance ([#8858](https://github.com/PyTorchLightning/pytorch-lightning/pull/8858))
- Changed `rank_zero_warn` to `NotImplementedError` in the `{train, val, test, predict}_dataloader` hooks that `Lightning(Data)Module` uses ([#9161](https://github.com/PyTorchLightning/pytorch-lightning/pull/9161))
- Moved `block_ddp_sync_behaviour` out of `TrainingBatchLoop` to loop utilities ([#9192](https://github.com/PyTorchLightning/pytorch-lightning/pull/9192))
- Executing the `optimizer_closure` is now required when overriding the `optimizer_step` hook ([#9360](https://github.com/PyTorchLightning/pytorch-lightning/pull/9360))
- Changed logging of `LightningModule` and `LightningDataModule` hyperparameters to raise an exception only if there are colliding keys with different values ([#9496](https://github.com/PyTorchLightning/pytorch-lightning/pull/9496))
- `seed_everything` now fails when an invalid seed value is passed instead of selecting a random seed ([#8787](https://github.com/PyTorchLightning/pytorch-lightning/pull/8787))
- The Trainer now calls `TrainingTypePlugin` collective APIs directly instead of going through the Accelerator reference ([#9677](https://github.com/PyTorchLightning/pytorch-lightning/pull/9677), [#9901](https://github.com/PyTorchLightning/pytorch-lightning/pull/9901))
- The tuner now usees a unique filename to save a temporary checkpoint ([#9682](https://github.com/PyTorchLightning/pytorch-lightning/pull/9682))
- Changed `HorovodPlugin.all_gather` to return a `torch.Tensor` instead of a list ([#9696](https://github.com/PyTorchLightning/pytorch-lightning/pull/9696))
- Changed Trainer connectors to be protected attributes:
    * Configuration Validator ([#9779](https://github.com/PyTorchLightning/pytorch-lightning/pull/9779))
- The `current_epoch` and `global_step` attributes now get restored irrespective of the Trainer task ([#9413](https://github.com/PyTorchLightning/pytorch-lightning/pull/9413))
- Trainer now raises an exception when requesting `amp_level` with native `amp_backend` ([#9755](https://github.com/PyTorchLightning/pytorch-lightning/pull/9755))
- Update the logic to check for accumulation steps with deepspeed ([#9826](https://github.com/PyTorchLightning/pytorch-lightning/pull/9826))
- `pytorch_lightning.utilities.grads.grad_norm` now raises an exception if parameter `norm_type <= 0` ([#9765](https://github.com/PyTorchLightning/pytorch-lightning/pull/9765))
- Updated error message for interactive incompatible plugins ([#9896](https://github.com/PyTorchLightning/pytorch-lightning/pull/9896))
- Moved the `optimizer_step` and `clip_gradients` hook from the `Accelerator` and `TrainingTypePlugin` into the `PrecisionPlugin` ([#10143](https://github.com/PyTorchLightning/pytorch-lightning/pull/10143), [#10029](https://github.com/PyTorchLightning/pytorch-lightning/pull/10029))
- `NativeMixedPrecisionPlugin` and its subclasses now take an optional `GradScaler` instance ([#10055](https://github.com/PyTorchLightning/pytorch-lightning/pull/10055))
- Trainer is now raising a `MisconfigurationException` instead of a warning if `Trainer.{validate/test}` is missing required methods ([#10016](https://github.com/PyTorchLightning/pytorch-lightning/pull/10016))
- Changed default value of the `max_steps` Trainer argument from `None` to -1 ([#9460](https://github.com/PyTorchLightning/pytorch-lightning/pull/9460))
- LightningModule now raises an error when calling `log(on_step=False, on_epoch=False)` ([#10227](https://github.com/PyTorchLightning/pytorch-lightning/pull/10227))
- Quantization aware training observers are now disabled by default during validating/testing/predicting stages ([#8540](https://github.com/PyTorchLightning/pytorch-lightning/pull/8540))
- Raised `MisconfigurationException` when total length of `dataloader` across ranks is zero, and give warning when total length is non-zero, but only local rank length is zero. ([#9827](https://github.com/PyTorchLightning/pytorch-lightning/pull/9827))
- Changed the model size calculation using `ByteCounter` ([#10123](https://github.com/PyTorchLightning/pytorch-lightning/pull/10123))
- Enabled `on_load_checkpoint` for `LightningDataModule` for all `trainer_fn` ([#10238](https://github.com/PyTorchLightning/pytorch-lightning/pull/10238))
- Allowed separate config files for parameters with class type when LightningCLI is in `subclass_mode=False` ([#10286](https://github.com/PyTorchLightning/pytorch-lightning/pull/10286))

### Deprecated

- Deprecated Trainer argument `terminate_on_nan` in favor of `detect_anomaly`([#9175](https://github.com/PyTorchLightning/pytorch-lightning/pull/9175))
- Deprecated `Trainer.terminate_on_nan` public attribute access ([#9849](https://github.com/PyTorchLightning/pytorch-lightning/pull/9849))
- Deprecated `LightningModule.summarize()` in favor of `pytorch_lightning.utilities.model_summary.summarize()` ([#8513](https://github.com/PyTorchLightning/pytorch-lightning/pull/8513))
- Deprecated `LightningModule.model_size` ([#8343](https://github.com/PyTorchLightning/pytorch-lightning/pull/8343))
- Deprecated `DataModule` properties: `train_transforms`, `val_transforms`, `test_transforms`, `size`, `dims` ([#8851](https://github.com/PyTorchLightning/pytorch-lightning/pull/8851))
- Deprecated `add_to_queue`, `get_from_queue` from `LightningModule` in favor of corresponding methods in the `DDPSpawnPlugin` ([#9118](https://github.com/PyTorchLightning/pytorch-lightning/pull/9118))
- Deprecated `LightningModule.get_progress_bar_dict` and `Trainer.progress_bar_dict` in favor of `pytorch_lightning.callbacks.progress.base.get_standard_metrics` and `ProgressBarBase.get_metrics` ([#8985](https://github.com/PyTorchLightning/pytorch-lightning/pull/8985))
- Deprecated `prepare_data_per_node` flag on Trainer and set it as a property of `DataHooks`, accessible in the `LightningModule` and `LightningDataModule` ([#8958](https://github.com/PyTorchLightning/pytorch-lightning/pull/8958))
- Deprecated the `TestTubeLogger` ([#9065](https://github.com/PyTorchLightning/pytorch-lightning/pull/9065))
- Deprecated `on_{train/val/test/predict}_dataloader()` from `LightningModule` and `LightningDataModule` ([#9098](https://github.com/PyTorchLightning/pytorch-lightning/pull/9098))
- Deprecated `on_keyboard_interrupt` callback hook in favor of new `on_exception` hook ([#9260](https://github.com/PyTorchLightning/pytorch-lightning/pull/9260))
- Deprecated passing `process_position` to the `Trainer` constructor in favor of adding the `ProgressBar` callback with `process_position` directly to the list of callbacks ([#9222](https://github.com/PyTorchLightning/pytorch-lightning/pull/9222))
- Deprecated passing `flush_logs_every_n_steps` as a Trainer argument, instead pass it to the logger init if supported ([#9366](https://github.com/PyTorchLightning/pytorch-lightning/pull/9366))
- Deprecated `LightningLoggerBase.close`, `LoggerCollection.close` in favor of `LightningLoggerBase.finalize`, `LoggerCollection.finalize` ([#9422](https://github.com/PyTorchLightning/pytorch-lightning/pull/9422))
- Deprecated passing `progress_bar_refresh_rate` to the `Trainer` constructor in favor of adding the `ProgressBar` callback with `refresh_rate` directly to the list of callbacks, or passing `enable_progress_bar=False` to disable the progress bar ([#9616](https://github.com/PyTorchLightning/pytorch-lightning/pull/9616))
- Deprecated `LightningDistributed` and moved the broadcast logic to `DDPPlugin` and `DDPSpawnPlugin` directly ([#9691](https://github.com/PyTorchLightning/pytorch-lightning/pull/9691))
- Deprecated passing `stochastic_weight_avg` to the `Trainer` constructor in favor of adding the `StochasticWeightAveraging` callback directly to the list of callbacks ([#8989](https://github.com/PyTorchLightning/pytorch-lightning/pull/8989))
- Deprecated Accelerator collective API `barrier`, `broadcast`, and `all_gather` in favor of calling the `TrainingTypePlugin` collective API directly ([#9677](https://github.com/PyTorchLightning/pytorch-lightning/pull/9677))
- Deprecated `checkpoint_callback` from the `Trainer` constructor in favor of `enable_checkpointing` ([#9754](https://github.com/PyTorchLightning/pytorch-lightning/pull/9754))
- Deprecated the `LightningModule.on_post_move_to_device` method ([#9525](https://github.com/PyTorchLightning/pytorch-lightning/pull/9525))
- Deprecated `pytorch_lightning.core.decorators.parameter_validation` in favor of `pytorch_lightning.utilities.parameter_tying.set_shared_parameters` ([#9525](https://github.com/PyTorchLightning/pytorch-lightning/pull/9525))
- Deprecated passing `weights_summary` to the `Trainer` constructor in favor of adding the `ModelSummary` callback with `max_depth` directly to the list of callbacks ([#9699](https://github.com/PyTorchLightning/pytorch-lightning/pull/9699))
- Deprecated `log_gpu_memory`, `gpu_metrics`, and util funcs in favor of `DeviceStatsMonitor` callback ([#9921](https://github.com/PyTorchLightning/pytorch-lightning/pull/9921))
- Deprecated `GPUStatsMonitor` and `XLAStatsMonitor` in favor of `DeviceStatsMonitor` callback ([#9924](https://github.com/PyTorchLightning/pytorch-lightning/pull/9924))
- Deprecated setting `Trainer(max_steps=None)`; To turn off the limit, set `Trainer(max_steps=-1)` (default) ([#9460](https://github.com/PyTorchLightning/pytorch-lightning/pull/9460))
- Deprecated access to the `AcceleratorConnector.is_slurm_managing_tasks` attribute and marked it as protected ([#10101](https://github.com/PyTorchLightning/pytorch-lightning/pull/10101))
- Deprecated access to the `AcceleratorConnector.configure_slurm_ddp` method and marked it as protected ([#10101](https://github.com/PyTorchLightning/pytorch-lightning/pull/10101))
- Deprecated passing `resume_from_checkpoint` to the `Trainer` constructor in favor of `trainer.fit(ckpt_path=)` ([#10061](https://github.com/PyTorchLightning/pytorch-lightning/pull/10061))
- Deprecated `ClusterEnvironment.creates_children()` in favor of `ClusterEnvironment.creates_processes_externally` (property) ([#10106](https://github.com/PyTorchLightning/pytorch-lightning/pull/10106))
- Deprecated `PrecisionPlugin.master_params()` in favor of `PrecisionPlugin.main_params()` ([#10105](https://github.com/PyTorchLightning/pytorch-lightning/pull/10105))
- Deprecated `lr_sch_names` from `LearningRateMonitor` ([#10066](https://github.com/PyTorchLightning/pytorch-lightning/pull/10066))
- Deprecated `ProgressBar` callback in favor of `TQDMProgressBar` ([#10134](https://github.com/PyTorchLightning/pytorch-lightning/pull/10134))

### Removed

- Removed deprecated `metrics` ([#8586](https://github.com/PyTorchLightning/pytorch-lightning/pull/8586/))
- Removed the deprecated `outputs` argument in both the `LightningModule.on_train_epoch_end` and `Callback.on_train_epoch_end` hooks ([#8587](https://github.com/PyTorchLightning/pytorch-lightning/pull/8587))
- Removed the deprecated `TrainerLoggingMixin` class ([#8609](https://github.com/PyTorchLightning/pytorch-lightning/pull/8609))
- Removed the deprecated `TrainerTrainingTricksMixin` class ([#8679](https://github.com/PyTorchLightning/pytorch-lightning/pull/8679))
- Removed the deprecated `optimizer_idx` from `training_step` as an accepted argument in manual optimization ([#8576](https://github.com/PyTorchLightning/pytorch-lightning/pull/8576))
- Removed support for the deprecated `on_save_checkpoint` signature. The hook now takes a `checkpoint` positional parameter ([#8697](https://github.com/PyTorchLightning/pytorch-lightning/pull/8697))
- Removed support for the deprecated `on_load_checkpoint` signature. The hook now takes a `pl_module` positional parameter ([#8697](https://github.com/PyTorchLightning/pytorch-lightning/pull/8697))
- Removed the deprecated `save_function` property in `ModelCheckpoint` ([#8680](https://github.com/PyTorchLightning/pytorch-lightning/pull/8680))
- Removed the deprecated `model` argument from `ModelCheckpoint.save_checkpoint` ([#8688](https://github.com/PyTorchLightning/pytorch-lightning/pull/8688))
- Removed the deprecated `sync_step` argument from `WandbLogger` ([#8763](https://github.com/PyTorchLightning/pytorch-lightning/pull/8763))
- Removed the deprecated `Trainer.truncated_bptt_steps` in favor of `LightningModule.truncated_bptt_steps` ([#8826](https://github.com/PyTorchLightning/pytorch-lightning/pull/8826))
- Removed `LightningModule.write_predictions` and `LightningModule.write_predictions_dict` ([#8850](https://github.com/PyTorchLightning/pytorch-lightning/pull/8850))
- Removed `on_reset_*_dataloader` hooks in TrainingType Plugins and Accelerators ([#8858](https://github.com/PyTorchLightning/pytorch-lightning/pull/8858))
- Removed deprecated `GradInformation` module in favor of `pytorch_lightning.utilities.grads` ([#8831](https://github.com/PyTorchLightning/pytorch-lightning/pull/8831/))
- Removed `TrainingTypePlugin.on_save` and `Accelerator.on_save` ([#9023](https://github.com/PyTorchLightning/pytorch-lightning/pull/9023))
- Removed `{Accelerator,TrainingTypePlugin,PrecisionPlugin}.post_optimizer_step` ([#9746](https://github.com/PyTorchLightning/pytorch-lightning/pull/9746))
- Removed deprecated `connect_precision_plugin` and `connect_training_type_plugin` from `Accelerator` ([#9019](https://github.com/PyTorchLightning/pytorch-lightning/pull/9019))
- Removed `on_train_epoch_end` from `Accelerator` ([#9035](https://github.com/PyTorchLightning/pytorch-lightning/pull/9035))
- Removed `InterBatchProcessor` in favor of `DataLoaderIterDataFetcher` ([#9052](https://github.com/PyTorchLightning/pytorch-lightning/pull/9052))
- Removed `Plugin` in `base_plugin.py` in favor of accessing `TrainingTypePlugin` and `PrecisionPlugin` directly instead ([#9066](https://github.com/PyTorchLightning/pytorch-lightning/pull/9066))
- Removed `teardown` from `ParallelPlugin` ([#8943](https://github.com/PyTorchLightning/pytorch-lightning/pull/8943))
- Removed deprecated `profiled_functions` argument from `PyTorchProfiler` ([#9178](https://github.com/PyTorchLightning/pytorch-lightning/pull/9178))
- Removed deprecated `pytorch_lighting.utilities.argparse_utils` module ([#9166](https://github.com/PyTorchLightning/pytorch-lightning/pull/9166))
- Removed deprecated property `Trainer.running_sanity_check` in favor of `Trainer.sanity_checking` ([#9209](https://github.com/PyTorchLightning/pytorch-lightning/pull/9209))
- Removed deprecated `BaseProfiler.output_filename` arg from it and its descendants in favor of `dirpath` and `filename` ([#9214](https://github.com/PyTorchLightning/pytorch-lightning/pull/9214))
- Removed deprecated property `ModelCheckpoint.period` in favor of `ModelCheckpoint.every_n_epochs` ([#9213](https://github.com/PyTorchLightning/pytorch-lightning/pull/9213))
- Removed deprecated `auto_move_data` decorator ([#9231](https://github.com/PyTorchLightning/pytorch-lightning/pull/9231))
- Removed deprecated property `LightningModule.datamodule` in favor of `Trainer.datamodule` ([#9233](https://github.com/PyTorchLightning/pytorch-lightning/pull/9233))
- Removed deprecated properties `DeepSpeedPlugin.cpu_offload*` in favor of `offload_optimizer`, `offload_parameters` and `pin_memory` ([#9244](https://github.com/PyTorchLightning/pytorch-lightning/pull/9244))
- Removed deprecated property `AcceleratorConnector.is_using_torchelastic` in favor of `TorchElasticEnvironment.is_using_torchelastic()` ([#9729](https://github.com/PyTorchLightning/pytorch-lightning/pull/9729))
- Removed `pytorch_lightning.utilities.debugging.InternalDebugger` ([#9680](https://github.com/PyTorchLightning/pytorch-lightning/pull/9680))
- Removed `call_configure_sharded_model_hook` property from `Accelerator` and `TrainingTypePlugin` ([#9612](https://github.com/PyTorchLightning/pytorch-lightning/pull/9612))
- Removed `TrainerProperties` mixin and moved property definitions directly into `Trainer` ([#9495](https://github.com/PyTorchLightning/pytorch-lightning/pull/9495))
- Removed a redundant warning with `ModelCheckpoint(monitor=None)` callback ([#9875](https://github.com/PyTorchLightning/pytorch-lightning/pull/9875))
- Remove `epoch` from `trainer.logged_metrics` ([#9904](https://github.com/PyTorchLightning/pytorch-lightning/pull/9904))
- Removed `should_rank_save_checkpoint` property from Trainer ([#9433](https://github.com/PyTorchLightning/pytorch-lightning/pull/9433))
- Remove deprecated `distributed_backend` from `Trainer` ([#10017](https://github.com/PyTorchLightning/pytorch-lightning/pull/10017))
- Removed `process_idx` from the `{DDPSpawnPlugin,TPUSpawnPlugin}.new_process` methods ([#10022](https://github.com/PyTorchLightning/pytorch-lightning/pull/10022))
- Removed automatic patching of `{train,val,test,predict}_dataloader()` on the `LightningModule` ([#9764](https://github.com/PyTorchLightning/pytorch-lightning/pull/9764))
- Removed `pytorch_lightning.trainer.connectors.OptimizerConnector` ([#10120](https://github.com/PyTorchLightning/pytorch-lightning/pull/10120))

### Fixed

- Fixed ImageNet evaluation in example ([#10179](https://github.com/PyTorchLightning/pytorch-lightning/pull/10179))
- Fixed an issue with logger outputs not being finalized correctly after prediction runs ([#8685](https://github.com/PyTorchLightning/pytorch-lightning/pull/8685))
- Fixed `move_metrics_to_cpu` moving the loss to CPU while training on device ([#9308](https://github.com/PyTorchLightning/pytorch-lightning/pull/9308))
- Fixed incorrect main progress bar indicator when resuming training mid-epoch ([#9310](https://github.com/PyTorchLightning/pytorch-lightning/pull/9310))
- Fixed an issue with freeing memory of datafetchers during teardown ([#9387](https://github.com/PyTorchLightning/pytorch-lightning/pull/9387))
- Fixed a bug where the training step output needed to be `deepcopy`-ed ([#9349](https://github.com/PyTorchLightning/pytorch-lightning/pull/9349))
- Fixed an issue with freeing memory allocated by the data iterators in `Loop.on_run_end` ([#9386](https://github.com/PyTorchLightning/pytorch-lightning/pull/9386), [#9915](https://github.com/PyTorchLightning/pytorch-lightning/pull/9915))
- Fixed `BasePredictionWriter` not returning the batch indices in a non-distributed setting ([#9432](https://github.com/PyTorchLightning/pytorch-lightning/pull/9432))
- Fixed an error when running in XLA environments with no TPU attached ([#9572](https://github.com/PyTorchLightning/pytorch-lightning/pull/9572))
- Fixed check on torchmetrics logged whose `compute()` output is a multielement tensor ([#9582](https://github.com/PyTorchLightning/pytorch-lightning/pull/9582))
- Fixed gradient accumulation for `DDPShardedPlugin` ([#9122](https://github.com/PyTorchLightning/pytorch-lightning/pull/9122))
- Fixed missing DeepSpeed distributed call ([#9540](https://github.com/PyTorchLightning/pytorch-lightning/pull/9540))
- Fixed an issue with wrapped LightningModule during evaluation; The LightningModule no longer gets wrapped with data-parallel modules when not fitting in `DDPPlugin`, `DDPSpawnPlugin`, `DDPShardedPlugin`, `DDPSpawnShardedPlugin` ([#9096](https://github.com/PyTorchLightning/pytorch-lightning/pull/9096))
- Fixed `trainer.accumulate_grad_batches` to be an int on init. The default value for it is now `None` inside Trainer ([#9652](https://github.com/PyTorchLightning/pytorch-lightning/pull/9652))
- Fixed `broadcast` in `DDPPlugin` and `DDPSpawnPlugin` to respect the `src` input ([#9691](https://github.com/PyTorchLightning/pytorch-lightning/pull/9691))
- Fixed `self.log(on_epoch=True, reduce_fx=sum))` for the `on_batch_start` and `on_train_batch_start` hooks ([#9791](https://github.com/PyTorchLightning/pytorch-lightning/pull/9791))
- Fixed `self.log(on_epoch=True)` for the `on_batch_start` and `on_train_batch_start` hooks ([#9780](https://github.com/PyTorchLightning/pytorch-lightning/pull/9780))
- Fixed restoring training state during `Trainer.fit` only ([#9413](https://github.com/PyTorchLightning/pytorch-lightning/pull/9413))
- Fixed DeepSpeed and Lightning both calling the scheduler ([#9788](https://github.com/PyTorchLightning/pytorch-lightning/pull/9788))
- Fixed missing arguments when saving hyperparameters from the parent class but not from the child class ([#9800](https://github.com/PyTorchLightning/pytorch-lightning/pull/9800))
- Fixed DeepSpeed GPU device IDs ([#9847](https://github.com/PyTorchLightning/pytorch-lightning/pull/9847))
- Reset `val_dataloader` in `tuner/batch_size_scaling` ([#9857](https://github.com/PyTorchLightning/pytorch-lightning/pull/9857))
- Fixed use of `LightningCLI` in computer_vision_fine_tuning.py example ([#9934](https://github.com/PyTorchLightning/pytorch-lightning/pull/9934))
- Fixed issue with non-init dataclass fields in `apply_to_collection` ([#9963](https://github.com/PyTorchLightning/pytorch-lightning/issues/9963))
- Reset `val_dataloader` in `tuner/batch_size_scaling` for binsearch ([#9975](https://github.com/PyTorchLightning/pytorch-lightning/pull/9975))
- Fixed logic to check for spawn in dataloader `TrainerDataLoadingMixin._worker_check` ([#9902](https://github.com/PyTorchLightning/pytorch-lightning/pull/9902))
- Fixed `train_dataloader` getting loaded twice when resuming from a checkpoint during `Trainer.fit()` ([#9671](https://github.com/PyTorchLightning/pytorch-lightning/pull/9671))
- Fixed `LearningRateMonitor` logging with multiple param groups optimizer with no scheduler ([#10044](https://github.com/PyTorchLightning/pytorch-lightning/pull/10044))
- Fixed undesired side effects being caused by `Trainer` patching dataloader methods on the `LightningModule` ([#9764](https://github.com/PyTorchLightning/pytorch-lightning/pull/9764))
- Fixed gradients not being unscaled when clipping or logging the gradient norm ([#9287](https://github.com/PyTorchLightning/pytorch-lightning/pull/9287))
- Fixed `on_before_optimizer_step` getting called before the optimizer closure (including backward) has run ([#10167](https://github.com/PyTorchLightning/pytorch-lightning/pull/10167))
- Fixed monitor value in `ModelCheckpoint` getting moved to the wrong device in a special case where it becomes NaN ([#10118](https://github.com/PyTorchLightning/pytorch-lightning/pull/10118))
- Fixed creation of `dirpath` in `BaseProfiler` if it doesn't exist ([#10073](https://github.com/PyTorchLightning/pytorch-lightning/pull/10073))
- Fixed incorrect handling of sigterm ([#10189](https://github.com/PyTorchLightning/pytorch-lightning/pull/10189))
- Fixed bug where `log(on_step=True, on_epoch=True, sync_dist=True)` wouldn't reduce the value on step ([#10227](https://github.com/PyTorchLightning/pytorch-lightning/pull/10227))
- Fixed an issue with `pl.utilities.seed.reset_seed` converting the `PL_SEED_WORKERS` environment variable to `bool` ([#10099](https://github.com/PyTorchLightning/pytorch-lightning/pull/10099))
- Fixed iterating over a logger collection when `fast_dev_run > 0` ([#10232](https://github.com/PyTorchLightning/pytorch-lightning/pull/10232))
- Fixed `batch_size` in `ResultCollection` not being reset to 1 on epoch end ([#10242](https://github.com/PyTorchLightning/pytorch-lightning/pull/10242))
- Fixed `distrib_type` not being set when training plugin instances are being passed to the Trainer ([#10251](https://github.com/PyTorchLightning/pytorch-lightning/pull/10251))


## [1.4.9] - 2021-09-30

- Fixed `lr_find` to generate same results on multiple calls ([#9704](https://github.com/PyTorchLightning/pytorch-lightning/pull/9704))
- Fixed `reset` metrics on validation epoch end ([#9717](https://github.com/PyTorchLightning/pytorch-lightning/pull/9717))
- Fixed input validation for `gradient_clip_val`, `gradient_clip_algorithm`, `track_grad_norm` and `terminate_on_nan` Trainer arguments ([#9595](https://github.com/PyTorchLightning/pytorch-lightning/pull/9595))
- Reset metrics before each task starts ([#9410](https://github.com/PyTorchLightning/pytorch-lightning/pull/9410))


## [1.4.8] - 2021-09-22

- Fixed error reporting in DDP process reconciliation when processes are launched by an external agent ([#9389](https://github.com/PyTorchLightning/pytorch-lightning/pull/9389))
- Added PL_RECONCILE_PROCESS environment variable to enable process reconciliation regardless of cluster environment settings ([#9389](https://github.com/PyTorchLightning/pytorch-lightning/pull/9389))
- Fixed `add_argparse_args` raising `TypeError` when args are typed as `typing.Generic` in Python 3.6 ([#9554](https://github.com/PyTorchLightning/pytorch-lightning/pull/9554))
- Fixed back-compatibility for saving hyperparameters from a single container and inferring its argument name by reverting [#9125](https://github.com/PyTorchLightning/pytorch-lightning/pull/9125) ([#9642](https://github.com/PyTorchLightning/pytorch-lightning/pull/9642))


## [1.4.7] - 2021-09-14

- Fixed logging of nan parameters ([#9364](https://github.com/PyTorchLightning/pytorch-lightning/pull/9364))
- Fixed `replace_sampler` missing the batch size under specific conditions ([#9367](https://github.com/PyTorchLightning/pytorch-lightning/pull/9367))
- Pass init args to ShardedDataParallel ([#9483](https://github.com/PyTorchLightning/pytorch-lightning/pull/9483))
- Fixed collision of user argument when using ShardedDDP ([#9512](https://github.com/PyTorchLightning/pytorch-lightning/pull/9512))
- Fixed DeepSpeed crash for RNNs ([#9489](https://github.com/PyTorchLightning/pytorch-lightning/pull/9489))


## [1.4.6] - 2021-09-07

- Fixed an issues with export to ONNX format when a model has multiple inputs ([#8800](https://github.com/PyTorchLightning/pytorch-lightning/pull/8800))
- Removed deprecation warnings being called for `on_{task}_dataloader` ([#9279](https://github.com/PyTorchLightning/pytorch-lightning/pull/9279))
- Fixed save/load/resume from checkpoint for DeepSpeed Plugin (
    [#8397](https://github.com/PyTorchLightning/pytorch-lightning/pull/8397),
    [#8644](https://github.com/PyTorchLightning/pytorch-lightning/pull/8644),
    [#8627](https://github.com/PyTorchLightning/pytorch-lightning/pull/8627))
- Fixed `EarlyStopping` running on train epoch end when `check_val_every_n_epoch>1` is set ([#9156](https://github.com/PyTorchLightning/pytorch-lightning/pull/9156))
- Fixed an issue with logger outputs not being finalized correctly after prediction runs ([#8333](https://github.com/PyTorchLightning/pytorch-lightning/issues/8333))
- Fixed the Apex and DeepSpeed plugin closure running after the `on_before_optimizer_step` hook ([#9288](https://github.com/PyTorchLightning/pytorch-lightning/issues/9288))
- Fixed the Native AMP plugin closure not running with manual optimization ([#9288](https://github.com/PyTorchLightning/pytorch-lightning/issues/9288))
- Fixed bug where data-loading functions where not getting the correct running stage passed ([#8858](https://github.com/PyTorchLightning/pytorch-lightning/pull/8858))
- Fixed intra-epoch evaluation outputs staying in memory when the respective `*_epoch_end` hook wasn't overridden ([#9261](https://github.com/PyTorchLightning/pytorch-lightning/pull/9261))
- Fixed error handling in DDP process reconciliation when `_sync_dir` was not initialized ([#9267](https://github.com/PyTorchLightning/pytorch-lightning/pull/9267))
- Fixed PyTorch Profiler not enabled for manual optimization ([#9316](https://github.com/PyTorchLightning/pytorch-lightning/pull/9316))
- Fixed inspection of other args when a container is specified in `save_hyperparameters` ([#9125](https://github.com/PyTorchLightning/pytorch-lightning/pull/9125))
- Fixed signature of `Timer.on_train_epoch_end` and `StochasticWeightAveraging.on_train_epoch_end` to prevent unwanted deprecation warnings ([#9347](https://github.com/PyTorchLightning/pytorch-lightning/pull/9347))


## [1.4.5] - 2021-08-31

- Fixed reduction using `self.log(sync_dict=True, reduce_fx={mean,max})` ([#9142](https://github.com/PyTorchLightning/pytorch-lightning/pull/9142))
- Fixed not setting a default value for `max_epochs` if `max_time` was specified on the `Trainer` constructor ([#9072](https://github.com/PyTorchLightning/pytorch-lightning/pull/9072))
- Fixed the CometLogger, no longer modifies the metrics in place. Instead creates a copy of metrics before performing any operations ([#9150](https://github.com/PyTorchLightning/pytorch-lightning/pull/9150))
- Fixed `DDP` "CUDA error: initialization error" due to a `copy` instead of `deepcopy` on `ResultCollection` ([#9239](https://github.com/PyTorchLightning/pytorch-lightning/pull/9239))


## [1.4.4] - 2021-08-24

- Fixed a bug in the binary search mode of auto batch size scaling where exception was raised if the first trainer run resulted in OOM ([#8954](https://github.com/PyTorchLightning/pytorch-lightning/pull/8954))
- Fixed a bug causing logging with `log_gpu_memory='min_max'` not working ([#9013](https://github.com/PyTorchLightning/pytorch-lightning/pull/9013))


## [1.4.3] - 2021-08-17

- Fixed plateau scheduler stepping on incomplete epoch ([#8861](https://github.com/PyTorchLightning/pytorch-lightning/pull/8861))
- Fixed infinite loop with `CycleIterator` and multiple loaders ([#8889](https://github.com/PyTorchLightning/pytorch-lightning/pull/8889))
- Fixed `StochasticWeightAveraging` with a list of learning rates not applying them to each param group ([#8747](https://github.com/PyTorchLightning/pytorch-lightning/issues/8747))
- Restore original loaders if replaced by entrypoint ([#8885](https://github.com/PyTorchLightning/pytorch-lightning/pull/8885))
- Fixed lost reference to `_Metadata` object in `ResultMetricCollection` ([#8932](https://github.com/PyTorchLightning/pytorch-lightning/pull/8932))
- Ensure the existence of `DDPPlugin._sync_dir` in `reconciliate_processes` ([#8939](https://github.com/PyTorchLightning/pytorch-lightning/pull/8939))


## [1.4.2] - 2021-08-10

- Fixed recursive call for `apply_to_collection(include_none=False)` ([#8719](https://github.com/PyTorchLightning/pytorch-lightning/pull/8719))
- Fixed truncated backprop through time enablement when set as a property on the LightningModule and not the Trainer ([#8804](https://github.com/PyTorchLightning/pytorch-lightning/pull/8804/))
- Fixed comments and exception message for metrics_to_scalars ([#8782](https://github.com/PyTorchLightning/pytorch-lightning/pull/8782/))
- Fixed typo error in LightningLoggerBase.after_save_checkpoint docstring ([#8737](https://github.com/PyTorchLightning/pytorch-lightning/pull/8737/))


## [1.4.1] - 2021-08-03

- Fixed `trainer.fit_loop.split_idx` always returning `None` ([#8601](https://github.com/PyTorchLightning/pytorch-lightning/pull/8601))
- Fixed references for `ResultCollection.extra` ([#8622](https://github.com/PyTorchLightning/pytorch-lightning/pull/8622))
- Fixed reference issues during epoch end result collection ([#8621](https://github.com/PyTorchLightning/pytorch-lightning/pull/8621))
- Fixed horovod auto-detection when horovod is not installed and the launcher is `mpirun` ([#8610](https://github.com/PyTorchLightning/pytorch-lightning/pull/8610))
- Fixed an issue with `training_step` outputs not getting collected correctly for `training_epoch_end` ([#8613](https://github.com/PyTorchLightning/pytorch-lightning/pull/8613))
- Fixed distributed types support for CPUs ([#8667](https://github.com/PyTorchLightning/pytorch-lightning/pull/8667))
- Fixed a deadlock issue with DDP and torchelastic ([#8655](https://github.com/PyTorchLightning/pytorch-lightning/pull/8655))
- Fixed `accelerator=ddp` choice for CPU ([#8645](https://github.com/PyTorchLightning/pytorch-lightning/pull/8645))


## [1.4.0] - 2021-07-27

### Added

- Added `extract_batch_size` utility and corresponding tests to extract batch dimension from multiple batch types ([#8357](https://github.com/PyTorchLightning/pytorch-lightning/pull/8357/))
- Added support for named parameter groups in `LearningRateMonitor` ([#7987](https://github.com/PyTorchLightning/pytorch-lightning/pull/7987))
- Added `dataclass` support for `pytorch_lightning.utilities.apply_to_collection` ([#7935](https://github.com/PyTorchLightning/pytorch-lightning/pull/7935))
- Added support to `LightningModule.to_torchscript` for saving to custom filesystems with `fsspec` ([#7617](https://github.com/PyTorchLightning/pytorch-lightning/pull/7617))
- Added `KubeflowEnvironment` for use with the `PyTorchJob` operator in Kubeflow
- Added LightningCLI support for config files on object stores ([#7521](https://github.com/PyTorchLightning/pytorch-lightning/pull/7521))
- Added `ModelPruning(prune_on_train_epoch_end=True|False)` to choose when to apply pruning ([#7704](https://github.com/PyTorchLightning/pytorch-lightning/pull/7704))
- Added support for checkpointing based on a provided time interval during training ([#7515](https://github.com/PyTorchLightning/pytorch-lightning/pull/7515))
- Progress tracking
  * Added dataclasses for progress tracking ([#6603](https://github.com/PyTorchLightning/pytorch-lightning/pull/6603),
    [#7574](https://github.com/PyTorchLightning/pytorch-lightning/pull/7574),
    [#8140](https://github.com/PyTorchLightning/pytorch-lightning/pull/8140),
    [#8362](https://github.com/PyTorchLightning/pytorch-lightning/pull/8362))
  * Add `{,load_}state_dict` to the progress tracking dataclasses ([#8140](https://github.com/PyTorchLightning/pytorch-lightning/pull/8140))
  * Connect the progress tracking dataclasses to the loops ([#8244](https://github.com/PyTorchLightning/pytorch-lightning/pull/8244),
    [#8362](https://github.com/PyTorchLightning/pytorch-lightning/pull/8362))
  * Do not reset the progress tracking dataclasses total counters ([#8475](https://github.com/PyTorchLightning/pytorch-lightning/pull/8475))
- Added support for passing a `LightningDataModule` positionally as the second argument to `trainer.{validate,test,predict}` ([#7431](https://github.com/PyTorchLightning/pytorch-lightning/pull/7431))
- Added argument `trainer.predict(ckpt_path)` ([#7430](https://github.com/PyTorchLightning/pytorch-lightning/pull/7430))
- Added `clip_grad_by_value` support for TPUs ([#7025](https://github.com/PyTorchLightning/pytorch-lightning/pull/7025))
- Added support for passing any class to `is_overridden` ([#7918](https://github.com/PyTorchLightning/pytorch-lightning/pull/7918))
- Added `sub_dir` parameter to `TensorBoardLogger` ([#6195](https://github.com/PyTorchLightning/pytorch-lightning/pull/6195))
- Added correct `dataloader_idx` to batch transfer hooks ([#6241](https://github.com/PyTorchLightning/pytorch-lightning/pull/6241))
- Added `include_none=bool` argument to `apply_to_collection` ([#7769](https://github.com/PyTorchLightning/pytorch-lightning/pull/7769))
- Added `apply_to_collections` to apply a function to two zipped collections ([#7769](https://github.com/PyTorchLightning/pytorch-lightning/pull/7769))
- Added `ddp_fully_sharded` support ([#7487](https://github.com/PyTorchLightning/pytorch-lightning/pull/7487))
- Added `should_rank_save_checkpoint` property to Training Plugins ([#7684](https://github.com/PyTorchLightning/pytorch-lightning/pull/7684))
- Added `log_grad_norm` hook to `LightningModule` to customize the logging of gradient norms ([#7873](https://github.com/PyTorchLightning/pytorch-lightning/pull/7873))
- Added `save_config_filename` init argument to `LightningCLI` to ease resolving name conflicts ([#7741](https://github.com/PyTorchLightning/pytorch-lightning/pull/7741))
- Added `save_config_overwrite` init argument to `LightningCLI` to ease overwriting existing config files ([#8059](https://github.com/PyTorchLightning/pytorch-lightning/pull/8059))
- Added reset dataloader hooks to Training Plugins and Accelerators ([#7861](https://github.com/PyTorchLightning/pytorch-lightning/pull/7861))
- Added trainer stage hooks for Training Plugins and Accelerators ([#7864](https://github.com/PyTorchLightning/pytorch-lightning/pull/7864))
- Added the `on_before_optimizer_step` hook ([#8048](https://github.com/PyTorchLightning/pytorch-lightning/pull/8048))
- Added IPU Accelerator ([#7867](https://github.com/PyTorchLightning/pytorch-lightning/pull/7867))
- Fault-tolerant training
    * Added `{,load_}state_dict` to `ResultCollection` ([#7948](https://github.com/PyTorchLightning/pytorch-lightning/pull/7948))
    * Added `{,load_}state_dict` to `Loops` ([#8197](https://github.com/PyTorchLightning/pytorch-lightning/pull/8197))
    * Added `FastForwardSampler` and `CaptureIterableDataset` ([#8307](https://github.com/PyTorchLightning/pytorch-lightning/pull/8307))
    * Set `Loop.restarting=False` at the end of the first iteration ([#8362](https://github.com/PyTorchLightning/pytorch-lightning/pull/8362))
    * Save the loops state with the checkpoint (opt-in) ([#8362](https://github.com/PyTorchLightning/pytorch-lightning/pull/8362))
    * Save a checkpoint to restore the state on exception (opt-in) ([#8362](https://github.com/PyTorchLightning/pytorch-lightning/pull/8362))
    * Added `state_dict` and `load_state_dict` utilities for `CombinedLoader` + utilities for dataloader ([#8364](https://github.com/PyTorchLightning/pytorch-lightning/pull/8364))
- Added `rank_zero_only` to `LightningModule.log` function ([#7966](https://github.com/PyTorchLightning/pytorch-lightning/pull/7966))
- Added `metric_attribute` to `LightningModule.log` function ([#7966](https://github.com/PyTorchLightning/pytorch-lightning/pull/7966))
- Added a warning if `Trainer(log_every_n_steps)` is a value too high for the training dataloader ([#7734](https://github.com/PyTorchLightning/pytorch-lightning/pull/7734))
- Added LightningCLI support for argument links applied on instantiation ([#7895](https://github.com/PyTorchLightning/pytorch-lightning/pull/7895))
- Added LightningCLI support for configurable callbacks that should always be present ([#7964](https://github.com/PyTorchLightning/pytorch-lightning/pull/7964))
- Added DeepSpeed Infinity Support, and updated to DeepSpeed 0.4.0 ([#7234](https://github.com/PyTorchLightning/pytorch-lightning/pull/7234))
- Added support for `torch.nn.UninitializedParameter` in `ModelSummary` ([#7642](https://github.com/PyTorchLightning/pytorch-lightning/pull/7642))
- Added support `LightningModule.save_hyperparameters` when `LightningModule` is a dataclass ([#7992](https://github.com/PyTorchLightning/pytorch-lightning/pull/7992))
- Added support for overriding `optimizer_zero_grad` and `optimizer_step` when using accumulate_grad_batches ([#7980](https://github.com/PyTorchLightning/pytorch-lightning/pull/7980))
- Added `logger` boolean flag to `save_hyperparameters` ([#7960](https://github.com/PyTorchLightning/pytorch-lightning/pull/7960))
- Added support for calling scripts using the module syntax (`python -m package.script`) ([#8073](https://github.com/PyTorchLightning/pytorch-lightning/pull/8073))
- Added support for optimizers and learning rate schedulers to `LightningCLI` ([#8093](https://github.com/PyTorchLightning/pytorch-lightning/pull/8093))
- Added XLA Profiler ([#8014](https://github.com/PyTorchLightning/pytorch-lightning/pull/8014))
- Added `PrecisionPlugin.{pre,post}_backward` ([#8328](https://github.com/PyTorchLightning/pytorch-lightning/pull/8328))
- Added `on_load_checkpoint` and `on_save_checkpoint` hooks to the `PrecisionPlugin` base class ([#7831](https://github.com/PyTorchLightning/pytorch-lightning/pull/7831))
- Added `max_depth` parameter in `ModelSummary` ([#8062](https://github.com/PyTorchLightning/pytorch-lightning/pull/8062))
- Added `XLAStatsMonitor` callback ([#8235](https://github.com/PyTorchLightning/pytorch-lightning/pull/8235))
- Added `restore` function and `restarting` attribute to base `Loop` ([#8247](https://github.com/PyTorchLightning/pytorch-lightning/pull/8247))
- Added support for `save_hyperparameters` in `LightningDataModule` ([#3792](https://github.com/PyTorchLightning/pytorch-lightning/pull/3792))
- Added the `ModelCheckpoint(save_on_train_epoch_end)` to choose when to run the saving logic ([#8389](https://github.com/PyTorchLightning/pytorch-lightning/pull/8389))
- Added `LSFEnvironment` for distributed training with the LSF resource manager `jsrun` ([#5102](https://github.com/PyTorchLightning/pytorch-lightning/pull/5102))
- Added support for `accelerator='cpu'|'gpu'|'tpu'|'ipu'|'auto'` ([#7808](https://github.com/PyTorchLightning/pytorch-lightning/pull/7808))
- Added `tpu_spawn_debug` to plugin registry ([#7933](https://github.com/PyTorchLightning/pytorch-lightning/pull/7933))
- Enabled traditional/manual launching of DDP processes through `LOCAL_RANK` and `NODE_RANK` environment variable assignments ([#7480](https://github.com/PyTorchLightning/pytorch-lightning/pull/7480))
- Added `quantize_on_fit_end` argument to `QuantizationAwareTraining` ([#8464](https://github.com/PyTorchLightning/pytorch-lightning/pull/8464))
- Added experimental support for loop specialization ([#8226](https://github.com/PyTorchLightning/pytorch-lightning/pull/8226))
- Added support for `devices` flag to Trainer ([#8440](https://github.com/PyTorchLightning/pytorch-lightning/pull/8440))
- Added private `prevent_trainer_and_dataloaders_deepcopy` context manager on the `LightningModule` ([#8472](https://github.com/PyTorchLightning/pytorch-lightning/pull/8472))
- Added support for providing callables to the Lightning CLI instead of types ([#8400](https://github.com/PyTorchLightning/pytorch-lightning/pull/8400))

### Changed

- Decoupled device parsing logic from Accelerator connector to Trainer ([#8180](https://github.com/PyTorchLightning/pytorch-lightning/pull/8180))
- Changed the `Trainer`'s `checkpoint_callback` argument to allow only boolean values ([#7539](https://github.com/PyTorchLightning/pytorch-lightning/pull/7539))
- Log epoch metrics before the `on_evaluation_end` hook ([#7272](https://github.com/PyTorchLightning/pytorch-lightning/pull/7272))
- Explicitly disallow calling `self.log(on_epoch=False)` during epoch-only or single-call hooks ([#7874](https://github.com/PyTorchLightning/pytorch-lightning/pull/7874))
- Changed these `Trainer` methods to be protected: `call_setup_hook`, `call_configure_sharded_model`, `pre_dispatch`, `dispatch`, `post_dispatch`, `call_teardown_hook`, `run_train`, `run_sanity_check`, `run_evaluate`, `run_evaluation`, `run_predict`, `track_output_for_epoch_end`
- Changed `metrics_to_scalars` to work with any collection or value ([#7888](https://github.com/PyTorchLightning/pytorch-lightning/pull/7888))
- Changed `clip_grad_norm` to use `torch.nn.utils.clip_grad_norm_` ([#7025](https://github.com/PyTorchLightning/pytorch-lightning/pull/7025))
- Validation is now always run inside the training epoch scope ([#7357](https://github.com/PyTorchLightning/pytorch-lightning/pull/7357))
- `ModelCheckpoint` now runs at the end of the training epoch by default ([#8389](https://github.com/PyTorchLightning/pytorch-lightning/pull/8389))
- `EarlyStopping` now runs at the end of the training epoch by default ([#8286](https://github.com/PyTorchLightning/pytorch-lightning/pull/8286))
- Refactored Loops
    * Moved attributes `global_step`, `current_epoch`, `max/min_steps`, `max/min_epochs`, `batch_idx`, and `total_batch_idx` to TrainLoop ([#7437](https://github.com/PyTorchLightning/pytorch-lightning/pull/7437))
    * Refactored result handling in training loop ([#7506](https://github.com/PyTorchLightning/pytorch-lightning/pull/7506))
    * Moved attributes `hiddens` and `split_idx` to TrainLoop ([#7507](https://github.com/PyTorchLightning/pytorch-lightning/pull/7507))
    * Refactored the logic around manual and automatic optimization inside the optimizer loop ([#7526](https://github.com/PyTorchLightning/pytorch-lightning/pull/7526))
    * Simplified "should run validation" logic ([#7682](https://github.com/PyTorchLightning/pytorch-lightning/pull/7682))
    * Simplified logic for updating the learning rate for schedulers ([#7682](https://github.com/PyTorchLightning/pytorch-lightning/pull/7682))
    * Removed the `on_epoch` guard from the "should stop" validation check ([#7701](https://github.com/PyTorchLightning/pytorch-lightning/pull/7701))
    * Refactored internal loop interface; added new classes `FitLoop`, `TrainingEpochLoop`, `TrainingBatchLoop` ([#7871](https://github.com/PyTorchLightning/pytorch-lightning/pull/7871), [#8077](https://github.com/PyTorchLightning/pytorch-lightning/pull/8077))
    * Removed `pytorch_lightning/trainer/training_loop.py` ([#7985](https://github.com/PyTorchLightning/pytorch-lightning/pull/7985))
    * Refactored evaluation loop interface; added new classes `DataLoaderLoop`, `EvaluationLoop`, `EvaluationEpochLoop` ([#7990](https://github.com/PyTorchLightning/pytorch-lightning/pull/7990), [#8077](https://github.com/PyTorchLightning/pytorch-lightning/pull/8077))
    * Removed `pytorch_lightning/trainer/evaluation_loop.py` ([#8056](https://github.com/PyTorchLightning/pytorch-lightning/pull/8056))
    * Restricted public access to several internal functions ([#8024](https://github.com/PyTorchLightning/pytorch-lightning/pull/8024))
    * Refactored trainer `_run_*` functions and separate evaluation loops ([#8065](https://github.com/PyTorchLightning/pytorch-lightning/pull/8065))
    * Refactored prediction loop interface; added new classes `PredictionLoop`, `PredictionEpochLoop` ([#7700](https://github.com/PyTorchLightning/pytorch-lightning/pull/7700), [#8077](https://github.com/PyTorchLightning/pytorch-lightning/pull/8077))
    * Removed `pytorch_lightning/trainer/predict_loop.py` ([#8094](https://github.com/PyTorchLightning/pytorch-lightning/pull/8094))
    * Moved result teardown to the loops ([#8245](https://github.com/PyTorchLightning/pytorch-lightning/pull/8245))
    * Improve `Loop` API to better handle children `state_dict` and `progress` ([#8334](https://github.com/PyTorchLightning/pytorch-lightning/pull/8334))
- Refactored logging
    * Renamed and moved `core/step_result.py` to `trainer/connectors/logger_connector/result.py` ([#7736](https://github.com/PyTorchLightning/pytorch-lightning/pull/7736))
    * Dramatically simplify the `LoggerConnector` ([#7882](https://github.com/PyTorchLightning/pytorch-lightning/pull/7882))
    * `trainer.{logged,progress_bar,callback}_metrics` are now updated on-demand ([#7882](https://github.com/PyTorchLightning/pytorch-lightning/pull/7882))
    * Completely overhaul the `Result` object in favor of `ResultMetric` ([#7882](https://github.com/PyTorchLightning/pytorch-lightning/pull/7882))
    * Improve epoch-level reduction time and overall memory usage ([#7882](https://github.com/PyTorchLightning/pytorch-lightning/pull/7882))
    * Allow passing `self.log(batch_size=...)` ([#7891](https://github.com/PyTorchLightning/pytorch-lightning/pull/7891))
    * Each of the training loops now keeps its own results collection ([#7891](https://github.com/PyTorchLightning/pytorch-lightning/pull/7891))
    * Remove `EpochResultStore` and `HookResultStore` in favor of `ResultCollection` ([#7909](https://github.com/PyTorchLightning/pytorch-lightning/pull/7909))
    * Remove `MetricsHolder` ([#7909](https://github.com/PyTorchLightning/pytorch-lightning/pull/7909))
- Moved `ignore_scalar_return_in_dp` warning suppression to the DataParallelPlugin class ([#7421](https://github.com/PyTorchLightning/pytorch-lightning/pull/7421/))
- Changed the behaviour when logging evaluation step metrics to no longer append `/epoch_*` to the metric name ([#7351](https://github.com/PyTorchLightning/pytorch-lightning/pull/7351))
- Raised `ValueError` when a `None` value is `self.log`-ed ([#7771](https://github.com/PyTorchLightning/pytorch-lightning/pull/7771))
- Changed `resolve_training_type_plugins` to allow setting `num_nodes` and `sync_batchnorm` from `Trainer` setting ([#7026](https://github.com/PyTorchLightning/pytorch-lightning/pull/7026))
- Default `seed_everything(workers=True)` in the `LightningCLI` ([#7504](https://github.com/PyTorchLightning/pytorch-lightning/pull/7504))
- Changed `model.state_dict()` in `CheckpointConnector` to allow `training_type_plugin` to customize the model's `state_dict()` ([#7474](https://github.com/PyTorchLightning/pytorch-lightning/pull/7474))
- `MLflowLogger` now uses the env variable `MLFLOW_TRACKING_URI` as default tracking URI ([#7457](https://github.com/PyTorchLightning/pytorch-lightning/pull/7457))
- Changed `Trainer` arg and functionality from `reload_dataloaders_every_epoch` to `reload_dataloaders_every_n_epochs` ([#5043](https://github.com/PyTorchLightning/pytorch-lightning/pull/5043))
- Changed `WandbLogger(log_model={True/'all'})` to log models as artifacts ([#6231](https://github.com/PyTorchLightning/pytorch-lightning/pull/6231))
- MLFlowLogger now accepts `run_name` as an constructor argument ([#7622](https://github.com/PyTorchLightning/pytorch-lightning/issues/7622))
- Changed `teardown()` in `Accelerator` to allow `training_type_plugin` to customize `teardown` logic ([#7579](https://github.com/PyTorchLightning/pytorch-lightning/pull/7579))
- `Trainer.fit` now raises an error when using manual optimization with unsupported features such as `gradient_clip_val` or `accumulate_grad_batches` ([#7788](https://github.com/PyTorchLightning/pytorch-lightning/pull/7788))
- Accelerator hooks are called regardless if `LightningModule` overrides the same hooks ([#7826](https://github.com/PyTorchLightning/pytorch-lightning/pull/7826))
- Moved profilers to their own file ([#7822](https://github.com/PyTorchLightning/pytorch-lightning/pull/7822))
- The `on_after_backward` hook is now called on accumulating iterations. Use the `on_before_optimizer_step` hook to mimic the old behaviour ([#8328](https://github.com/PyTorchLightning/pytorch-lightning/pull/8328))
- The mixed precision loss is no longer unscaled before the `on_after_backward` hook. Use the `on_before_optimizer_step` hook to mimic the old behaviour  ([#8328](https://github.com/PyTorchLightning/pytorch-lightning/pull/8328))
- The `TrainingTypePlugin.{pre,post}_backward` hooks no longer take the `optimizer, opt_idx, should_accumulate` arguments ([#8328](https://github.com/PyTorchLightning/pytorch-lightning/pull/8328))
- The `PrecisionPlugin.backward` hooks no longer returns a value ([#8328](https://github.com/PyTorchLightning/pytorch-lightning/pull/8328))
- The `PrecisionPlugin.backward` hooks no longer takes a `should_accumulate` argument ([#8328](https://github.com/PyTorchLightning/pytorch-lightning/pull/8328))
- Added the `on_before_backward` hook ([#7865](https://github.com/PyTorchLightning/pytorch-lightning/pull/7865))
- `LightningCLI` now aborts with a clearer message if config already exists and disables save config during `fast_dev_run`([#7963](https://github.com/PyTorchLightning/pytorch-lightning/pull/7963))
- Saved the `LightningCLI` config on `setup` and only on the main process ([#8017](https://github.com/PyTorchLightning/pytorch-lightning/pull/8017))
- Dropped the `LightningCLI` `ArgumentParser` when pickling ([#8017](https://github.com/PyTorchLightning/pytorch-lightning/pull/8017))
- Skip `broadcast` if distributed not initialized for the spawn plugins ([#8017](https://github.com/PyTorchLightning/pytorch-lightning/pull/8017))
- `Trainer(resume_from_checkpoint=...)` now restores the model directly after `LightningModule.setup()`, which is before `LightningModule.configure_sharded_model()` ([#7652](https://github.com/PyTorchLightning/pytorch-lightning/pull/7652))
- Moved `torch.cuda.set_device()` to enable collective calls earlier in setup ([#8312](https://github.com/PyTorchLightning/pytorch-lightning/pull/8312))
- Used XLA utility API to move data to CPU (Single TPU core) ([#8078](https://github.com/PyTorchLightning/pytorch-lightning/pull/8078))
- Improved error messages in `replace_sampler` when the `DataLoader` attributes are not included in the signature or the signature is missing optional arguments ([#8519](https://github.com/PyTorchLightning/pytorch-lightning/pull/8519))
- Moved `DeviceDtypeModuleMixin` and `HyperparametersMixin` mixin to `core` ([#8396](https://github.com/PyTorchLightning/pytorch-lightning/pull/8396))
- Return the `default_root_dir` as the `log_dir` when the logger is a `LoggerCollection` ([#8187](https://github.com/PyTorchLightning/pytorch-lightning/pull/8187))

### Deprecated

- Deprecated `LightningModule.loaded_optimizer_states_dict` ([#8229](https://github.com/PyTorchLightning/pytorch-lightning/pull/8229))
- Standardized the dataloaders arguments of `trainer.{fit,valdiate,test,tune}` ([#7431](https://github.com/PyTorchLightning/pytorch-lightning/pull/7431))
- Deprecated `DataModule` properties: `has_prepared_data`, `has_setup_fit`, `has_setup_validate`, `has_setup_test`, `has_setup_predict`, `has_teardown_fit`, `has_teardown_validate`, `has_teardown_test`, `has_teardown_predict` ([#7657](https://github.com/PyTorchLightning/pytorch-lightning/pull/7657/))
- Deprecated `TrainerModelHooksMixin` in favor of `pytorch_lightning.utilities.signature_utils` ([#7422](https://github.com/PyTorchLightning/pytorch-lightning/pull/7422))
- Deprecated `num_nodes` and `sync_batchnorm` arguments in `DDPPlugin` and `DDPSpawnPlugin` ([#7026](https://github.com/PyTorchLightning/pytorch-lightning/pull/7026))
- Deprecated `self.log(sync_dist_op)` in favor of `self.log(reduce_fx)`. ([#7891](https://github.com/PyTorchLightning/pytorch-lightning/pull/7891))
- Deprecated `is_overridden(model=...)` in favor of `is_overridden(instance=...)` ([#7918](https://github.com/PyTorchLightning/pytorch-lightning/pull/7918))
- Deprecated automatically detaching returned extras with grads ([#7994](https://github.com/PyTorchLightning/pytorch-lightning/pull/7994))
- Deprecated default value of `monitor` argument in EarlyStopping callback to enforce `monitor` as a required argument ([#7907](https://github.com/PyTorchLightning/pytorch-lightning/pull/7907))
- Deprecated importing `rank_zero_{warn,deprecation}` directly from `pytorch_lightning.utilities.distributed` ([#8085](https://github.com/PyTorchLightning/pytorch-lightning/pull/8085))
- Deprecated the use of `CheckpointConnector.hpc_load()` in favor of `CheckpointConnector.restore()` ([#7652](https://github.com/PyTorchLightning/pytorch-lightning/pull/7652))
- Deprecated `ModelCheckpoint(every_n_val_epochs)` in favor of `ModelCheckpoint(every_n_epochs)` ([#8383](https://github.com/PyTorchLightning/pytorch-lightning/pull/8383))
- Deprecated `DDPPlugin.task_idx` in favor of `DDPPlugin.local_rank` ([#8203](https://github.com/PyTorchLightning/pytorch-lightning/pull/8203))
- Deprecated the `Trainer.train_loop` property in favor of `Trainer.fit_loop` ([#8025](https://github.com/PyTorchLightning/pytorch-lightning/pull/8025))
- Deprecated the `Trainer.disable_validation` property in favor of `not Trainer.enable_validation` ([#8291](https://github.com/PyTorchLightning/pytorch-lightning/pull/8291))
- Deprecated `mode` parameter in `ModelSummary` in favor of `max_depth` ([#8062](https://github.com/PyTorchLightning/pytorch-lightning/pull/8062))
- Deprecated `reload_dataloaders_every_epoch` argument of `Trainer` in favor of `reload_dataloaders_every_n_epochs` ([#5043](https://github.com/PyTorchLightning/pytorch-lightning/pull/5043))
- Deprecated `distributed_backend` argument for `Trainer` ([#8575](https://github.com/PyTorchLightning/pytorch-lightning/pull/8575))

### Removed

- Dropped official support/testing for PyTorch <1.6 ([#8288](https://github.com/PyTorchLightning/pytorch-lightning/pull/8288))
- Removed `ProfilerConnector` ([#7654](https://github.com/PyTorchLightning/pytorch-lightning/pull/7654))
- Pruned deprecated classif. metrics from `pytorch_lightning.metrics.functional.classification` ([#7499](https://github.com/PyTorchLightning/pytorch-lightning/pull/7499))
- Removed deprecated data parallel classes `LightningDataParallel` and `LightningDistributedDataParallel` from `pytorch_lightning.overrides.data_parallel` ([#7510](https://github.com/PyTorchLightning/pytorch-lightning/pull/7510))
- Removed deprecated trainer attributes - `get_model` and `accelerator_backend` ([#7502](https://github.com/PyTorchLightning/pytorch-lightning/pull/7502))
- Removed support for automatically monitoring the `val_loss` key with `ModelCheckpoint`. Pass your `monitor` of choice to the `ModelCheckpoint` instance instead ([#8293](https://github.com/PyTorchLightning/pytorch-lightning/pull/8293))
- Removed support for `self.log(tbptt_reduce_fx)` and `self.log(tbptt_pad_token)`. Please, open a discussion explaining your use-case if you relied on these. ([#7644](https://github.com/PyTorchLightning/pytorch-lightning/pull/7644))
- Removed deprecated utils modules `model_utils`, `warning_utils`, `xla_device_utils` and partially `argparse_utils` ([#7503](https://github.com/PyTorchLightning/pytorch-lightning/pull/7503))
- Removed `RPCPlugin` and `RPCSequentialPlugin`. If you were successfully using these plugins, please open a GitHub discussion about your use case ([#8101](https://github.com/PyTorchLightning/pytorch-lightning/pull/8101))
- Removed deprecated trainer attributes - `on_cpu`, `on_tpu`, `use_tpu`, `on_gpu`, `use_dp`, `use_ddp`, `use_ddp2`, `use_horovod`, `use_single_gpu` ([#7501](https://github.com/PyTorchLightning/pytorch-lightning/pull/7501))
- Removed deprecated `optimizer` argument in `LightningModule.manual_backward()`; Toggling optimizers in manual optimization should be done using `LightningModule.{un}toggle_optimizer()` ([#8287](https://github.com/PyTorchLightning/pytorch-lightning/pull/8287))
- Removed DeepSpeed FP16 Exception as FP32 is now supported ([#8462](https://github.com/PyTorchLightning/pytorch-lightning/pull/8462))
- Removed environment variable `PL_EXP_VERSION` from DDP subprocesses ([7403](https://github.com/PyTorchLightning/pytorch-lightning/pull/7403))

### Fixed

- Fixed the `GPUStatsMonitor` callbacks to use the correct GPU IDs if `CUDA_VISIBLE_DEVICES` set ([#8260](https://github.com/PyTorchLightning/pytorch-lightning/pull/8260))
- Fixed `lr_scheduler` checkpointed state by calling `update_lr_schedulers` before saving checkpoints ([#7877](https://github.com/PyTorchLightning/pytorch-lightning/pull/7877))
- Fixed ambiguous warning when both overfit and train dataloader shuffling are enabled ([#7685](https://github.com/PyTorchLightning/pytorch-lightning/pull/7685))
- Fixed dev debugger memory growing due to tracking events even when disabled ([#7875](https://github.com/PyTorchLightning/pytorch-lightning/pull/7875))
- Fixed `None` loss keys getting added in `training_epoch_end` when using manual optimization and not returning a loss ([#7772](https://github.com/PyTorchLightning/pytorch-lightning/pull/7772))
- Fixed a bug where `precision=64` with `accelerator='ddp_spawn'` would throw a pickle error ([#6924](https://github.com/PyTorchLightning/pytorch-lightning/pull/6924))
- Do not override the existing `epoch` value in `logged_metrics` when already logged by the user ([#7982](https://github.com/PyTorchLightning/pytorch-lightning/issues/7982))
- Support for manual optimization with DeepSpeed ([#7970](https://github.com/PyTorchLightning/pytorch-lightning/pull/7970))
- Fixed `dataloader_idx` argument value when predicting with only one `DataLoader` ([#7941](https://github.com/PyTorchLightning/pytorch-lightning/pull/7941))
- Fixed passing the `stage` argument of `Callback.{setup,teardown}` as a keyword ([#7973](https://github.com/PyTorchLightning/pytorch-lightning/pull/7973))
- Fixed metrics generated during `validation sanity checking` are cleaned on end ([#8171](https://github.com/PyTorchLightning/pytorch-lightning/pull/8171))
- Fixed `log_gpu_memory` metrics not being added to `logging` when nothing else is logged ([#8174](https://github.com/PyTorchLightning/pytorch-lightning/pull/8174))
- Fixed a bug where calling `log` with a `Metric` instance would raise an error if it was a nested attribute of the model ([#8181](https://github.com/PyTorchLightning/pytorch-lightning/pull/8181))
- Fixed a bug where using `precision=64` would cause buffers with complex dtype to be cast to real ([#8208](https://github.com/PyTorchLightning/pytorch-lightning/pull/8208))
- Fixed `is_overridden` returning true for wrapped functions with no changes ([#8296](https://github.com/PyTorchLightning/pytorch-lightning/pull/8296))
- Fixed a bug where `truncated_bptt_steps` would throw an AttributeError when the target RNN has multiple hidden states ([#8145](https://github.com/PyTorchLightning/pytorch-lightning/pull/8145))
- Fixed `self.optimizers()` not returning a single optimizer if it had been wrapped ([#8326](https://github.com/PyTorchLightning/pytorch-lightning/pull/8326))
- Fixed the `on_after_backward` hook not getting called when using manual optimization and no plugins ([#8328](https://github.com/PyTorchLightning/pytorch-lightning/pull/8328))
- Fixed the `LightningModule.backward` hook only getting called with the `apex` plugin when using manual optimization ([#8328](https://github.com/PyTorchLightning/pytorch-lightning/pull/8328))
- Fixed moving batch to device before sending it to the `on_*_batch_start`/`on_*_batch_end` callbacks and model hooks ([#7378](https://github.com/PyTorchLightning/pytorch-lightning/pull/7378))
- Fixed passing a custom `DDPPlugin` when choosing `accelerator="ddp_cpu"` for the accelerator ([#6208](https://github.com/PyTorchLightning/pytorch-lightning/pull/6208))
- Fixed missing call to `LightningModule.untoggle_optimizer` in training loop when running gradient accumulation with multiple optimizers ([#8284](https://github.com/PyTorchLightning/pytorch-lightning/pull/8284))
- Fixed hash of LightningEnum to work with value instead of name ([#8421](https://github.com/PyTorchLightning/pytorch-lightning/pull/8421)).
- Fixed a bug where an extra checkpoint was saved at the end of training if the `val_check_interval` did not align with the number of training batches ([#7724](https://github.com/PyTorchLightning/pytorch-lightning/pull/7724))
- Fixed hash of LightningEnum to work with value instead of name([#8421](https://github.com/PyTorchLightning/pytorch-lightning/pull/8421)).
- Fixed `move_data_to_device` to return the batch if the object `to` function didn't return `self` ([#8433](https://github.com/PyTorchLightning/pytorch-lightning/pull/8433))
- Fixed progress bar updates for Pod Training ([#8258](https://github.com/PyTorchLightning/pytorch-lightning/pull/8258))
- Fixed clearing dataloader references before attaching new dataloaders in consecutive `Trainer.{fit,validate,test,predict}´ runs ([#8442](https://github.com/PyTorchLightning/pytorch-lightning/pull/8442))
- Fixed memory leaks on GPU by moving `optimizer_states`, `ResultCollection.extra`, `ResultMetric` attributes, and `LoggerConnector` metrics to `cpu`. Also, delete the DDP wrapper on `teardown` ([#8490](https://github.com/PyTorchLightning/pytorch-lightning/pull/8490))
- Fixed `SWA` callback using LightningModule `prevent_trainer_and_dataloaders_deepcopy` to avoid OOM ([#8472](https://github.com/PyTorchLightning/pytorch-lightning/pull/8472))
- Fixed `ModelPruning` callback `on_save_checkpoint` to avoid making a `deepcopy` potentially leading to OOM ([#8472](https://github.com/PyTorchLightning/pytorch-lightning/pull/8472))
- Fixed the sampler replacement logic for `DataLoader`s which do not define all `DataLoader` attributes as `__init__` parameters ([#8519](https://github.com/PyTorchLightning/pytorch-lightning/pull/8519))
- Fixed DeepSpeed Windows support ([#8488](https://github.com/PyTorchLightning/pytorch-lightning/pull/8488))
- Fixed DeepSpeed not properly setting the trainer `lr_schedulers` attribute ([#8527](https://github.com/PyTorchLightning/pytorch-lightning/pull/8527))
- Fixed experiment version and log-dir divergence in DDP when using multiple `Trainer` instances in sequence ([7403](https://github.com/PyTorchLightning/pytorch-lightning/pull/7403))
- Enabled manual optimization for TPUs ([#8458](https://github.com/PyTorchLightning/pytorch-lightning/pull/8458))
- Fixed `accumulate_grad_batches` not been recomputed during model reload ([#5334](https://github.com/PyTorchLightning/pytorch-lightning/pull/5334))
- Fixed a `TypeError` when wrapping optimizers in the `HorovodPlugin` and running `Trainer.test` ([#7840](https://github.com/PyTorchLightning/pytorch-lightning/pull/7840))
- Fixed `BackboneFinetuning` restoration ([#8501](https://github.com/PyTorchLightning/pytorch-lightning/pull/8501))
- Fixed `lr_scheduler` with metric (e.g. `torch.optim.lr_scheduler.ReduceLROnPlateau`) when using `automatic_optimization = False` ([#7643](https://github.com/PyTorchLightning/pytorch-lightning/pull/7643))
- Fixed `DeepSpeed` breaking with no schedulers ([#8580](https://github.com/PyTorchLightning/pytorch-lightning/pull/8580))


## [1.3.8] - 2021-07-01

### Fixed

- Fixed a sync deadlock when checkpointing a `LightningModule` that uses a torchmetrics 0.4 `Metric` ([#8218](https://github.com/PyTorchLightning/pytorch-lightning/pull/8218))
- Fixed compatibility TorchMetrics v0.4 ([#8206](https://github.com/PyTorchLightning/pytorch-lightning/pull/8206))
- Added torchelastic check when sanitizing GPUs ([#8095](https://github.com/PyTorchLightning/pytorch-lightning/pull/8095))
- Fixed a DDP info message that was never shown ([#8111](https://github.com/PyTorchLightning/pytorch-lightning/pull/8111))
- Fixed metrics deprecation message at module import level ([#8163](https://github.com/PyTorchLightning/pytorch-lightning/pull/8163))
- Fixed a bug where an infinite recursion would be triggered when using the `BaseFinetuning` callback on a model that contains a `ModuleDict` ([#8170](https://github.com/PyTorchLightning/pytorch-lightning/pull/8170))
- Added a mechanism to detect `deadlock` for `DDP` when only 1 process trigger an `Exception`. The mechanism will `kill the processes` when it happens ([#8167](https://github.com/PyTorchLightning/pytorch-lightning/pull/8167))
- Fixed NCCL error when selecting non-consecutive device ids ([#8165](https://github.com/PyTorchLightning/pytorch-lightning/pull/8165))
- Fixed SWA to also work with `IterableDataset` ([#8172](https://github.com/PyTorchLightning/pytorch-lightning/pull/8172))


## [1.3.7] - 2021-06-22

### Fixed

- Fixed a bug where skipping an optimizer while using amp causes amp to trigger an assertion error ([#7975](https://github.com/PyTorchLightning/pytorch-lightning/pull/7975))
- Fixed deprecation messages not showing due to incorrect stacklevel ([#8002](https://github.com/PyTorchLightning/pytorch-lightning/pull/8002), [#8005](https://github.com/PyTorchLightning/pytorch-lightning/pull/8005))
- Fixed setting a `DistributedSampler` when using a distributed plugin in a custom accelerator ([#7814](https://github.com/PyTorchLightning/pytorch-lightning/pull/7814))
- Improved `PyTorchProfiler` chrome traces names ([#8009](https://github.com/PyTorchLightning/pytorch-lightning/pull/8009))
- Fixed moving the best score to device in `EarlyStopping` callback for TPU devices ([#7959](https://github.com/PyTorchLightning/pytorch-lightning/pull/7959))
- Fixes access to `callback_metrics` in ddp_spawn ([#7916](https://github.com/PyTorchLightning/pytorch-lightning/pull/7916))


## [1.3.6] - 2021-06-15

### Fixed

- Fixed logs overwriting issue for remote filesystems ([#7889](https://github.com/PyTorchLightning/pytorch-lightning/pull/7889))
- Fixed `DataModule.prepare_data` could only be called on the global rank 0 process ([#7945](https://github.com/PyTorchLightning/pytorch-lightning/pull/7945))
- Fixed setting `worker_init_fn` to seed dataloaders correctly when using DDP ([#7942](https://github.com/PyTorchLightning/pytorch-lightning/pull/7942))
- Fixed `BaseFinetuning` callback to properly handle parent modules w/ parameters ([#7931](https://github.com/PyTorchLightning/pytorch-lightning/pull/7931))


## [1.3.5] - 2021-06-08

### Added

- Added warning to Training Step output ([#7779](https://github.com/PyTorchLightning/pytorch-lightning/pull/7779))

### Fixed

- Fixed `LearningRateMonitor` and `BackboneFinetuning` ([#7835](https://github.com/PyTorchLightning/pytorch-lightning/pull/7835))
- Minor improvements to `apply_to_collection` and type signature of `log_dict` ([#7851](https://github.com/PyTorchLightning/pytorch-lightning/pull/7851))
- Fixed docker versions ([#7834](https://github.com/PyTorchLightning/pytorch-lightning/pull/7834))
- Fixed sharded training check for fp16 precision ([#7825](https://github.com/PyTorchLightning/pytorch-lightning/pull/7825))
- Fixed support for torch Module type hints in LightningCLI ([#7807](https://github.com/PyTorchLightning/pytorch-lightning/pull/7807))

### Changed

- Move `training_output` validation to after `train_step_end` ([#7868](https://github.com/PyTorchLightning/pytorch-lightning/pull/7868))


## [1.3.4] - 2021-06-01

### Fixed

- Fixed info message when max training time reached ([#7780](https://github.com/PyTorchLightning/pytorch-lightning/pull/7780))
- Fixed missing `__len__` method to `IndexBatchSamplerWrapper` ([#7681](https://github.com/PyTorchLightning/pytorch-lightning/pull/7681))


## [1.3.3] - 2021-05-27

### Changed

- Changed calling of `untoggle_optimizer(opt_idx)` out of the closure function ([#7563](https://github.com/PyTorchLightning/pytorch-lightning/pull/7563))

### Fixed

- Fixed `ProgressBar` pickling after calling `trainer.predict` ([#7608](https://github.com/PyTorchLightning/pytorch-lightning/pull/7608))
- Fixed broadcasting in multi-node, multi-gpu DDP using torch 1.7 ([#7592](https://github.com/PyTorchLightning/pytorch-lightning/pull/7592))
- Fixed dataloaders are not reset when tuning the model ([#7566](https://github.com/PyTorchLightning/pytorch-lightning/pull/7566))
- Fixed print errors in `ProgressBar` when `trainer.fit` is not called ([#7674](https://github.com/PyTorchLightning/pytorch-lightning/pull/7674))
- Fixed global step update when the epoch is skipped ([#7677](https://github.com/PyTorchLightning/pytorch-lightning/pull/7677))
- Fixed training loop total batch counter when accumulate grad batches was enabled ([#7692](https://github.com/PyTorchLightning/pytorch-lightning/pull/7692))


## [1.3.2] - 2021-05-18

### Changed

- `DataModule`s now avoid duplicate `{setup,teardown,prepare_data}` calls for the same stage ([#7238](https://github.com/PyTorchLightning/pytorch-lightning/pull/7238))

### Fixed

- Fixed parsing of multiple training dataloaders ([#7433](https://github.com/PyTorchLightning/pytorch-lightning/pull/7433))
- Fixed recursive passing of `wrong_type` keyword argument in `pytorch_lightning.utilities.apply_to_collection` ([#7433](https://github.com/PyTorchLightning/pytorch-lightning/pull/7433))
- Fixed setting correct `DistribType` for `ddp_cpu` (spawn) backend ([#7492](https://github.com/PyTorchLightning/pytorch-lightning/pull/7492))
- Fixed incorrect number of calls to LR scheduler when `check_val_every_n_epoch > 1` ([#7032](https://github.com/PyTorchLightning/pytorch-lightning/pull/7032))


## [1.3.1] - 2021-05-11

### Fixed

- Fixed DeepSpeed with IterableDatasets ([#7362](https://github.com/PyTorchLightning/pytorch-lightning/pull/7362))
- Fixed `Trainer.current_epoch` not getting restored after tuning ([#7434](https://github.com/PyTorchLightning/pytorch-lightning/pull/7434))
- Fixed local rank displayed in console log ([#7395](https://github.com/PyTorchLightning/pytorch-lightning/pull/7395))


## [1.3.0] - 2021-05-06

### Added

- Added support for the `EarlyStopping` callback to run at the end of the training epoch ([#6944](https://github.com/PyTorchLightning/pytorch-lightning/pull/6944))
- Added synchronization points before and after `setup` hooks are run ([#7202](https://github.com/PyTorchLightning/pytorch-lightning/pull/7202))
- Added a `teardown` hook to `ClusterEnvironment` ([#6942](https://github.com/PyTorchLightning/pytorch-lightning/pull/6942))
- Added utils for metrics to scalar conversions ([#7180](https://github.com/PyTorchLightning/pytorch-lightning/pull/7180))
- Added utils for NaN/Inf detection for gradients and parameters ([#6834](https://github.com/PyTorchLightning/pytorch-lightning/pull/6834))
- Added more explicit exception message when trying to execute `trainer.test()` or `trainer.validate()` with `fast_dev_run=True` ([#6667](https://github.com/PyTorchLightning/pytorch-lightning/pull/6667))
- Added `LightningCLI` class to provide simple reproducibility with minimum boilerplate training CLI (
    [#4492](https://github.com/PyTorchLightning/pytorch-lightning/pull/4492),
    [#6862](https://github.com/PyTorchLightning/pytorch-lightning/pull/6862),
    [#7156](https://github.com/PyTorchLightning/pytorch-lightning/pull/7156),
    [#7299](https://github.com/PyTorchLightning/pytorch-lightning/pull/7299))
- Added `gradient_clip_algorithm` argument to Trainer for gradient clipping by value ([#6123](https://github.com/PyTorchLightning/pytorch-lightning/pull/6123)).
- Added a way to print to terminal without breaking up the progress bar ([#5470](https://github.com/PyTorchLightning/pytorch-lightning/pull/5470))
- Added support to checkpoint after training steps in `ModelCheckpoint` callback ([#6146](https://github.com/PyTorchLightning/pytorch-lightning/pull/6146))
- Added `TrainerStatus.{INITIALIZING,RUNNING,FINISHED,INTERRUPTED}` ([#7173](https://github.com/PyTorchLightning/pytorch-lightning/pull/7173))
- Added `Trainer.validate()` method to perform one evaluation epoch over the validation set ([#4948](https://github.com/PyTorchLightning/pytorch-lightning/pull/4948))
- Added `LightningEnvironment` for Lightning-specific DDP ([#5915](https://github.com/PyTorchLightning/pytorch-lightning/pull/5915))
- Added `teardown()` hook to LightningDataModule ([#4673](https://github.com/PyTorchLightning/pytorch-lightning/pull/4673))
- Added `auto_insert_metric_name` parameter to `ModelCheckpoint` ([#6277](https://github.com/PyTorchLightning/pytorch-lightning/pull/6277))
- Added arg to `self.log` that enables users to give custom names when dealing with multiple dataloaders ([#6274](https://github.com/PyTorchLightning/pytorch-lightning/pull/6274))
- Added `teardown` method to `BaseProfiler` to enable subclasses defining post-profiling steps outside of `__del__` ([#6370](https://github.com/PyTorchLightning/pytorch-lightning/pull/6370))
- Added `setup` method to `BaseProfiler` to enable subclasses defining pre-profiling steps for every process ([#6633](https://github.com/PyTorchLightning/pytorch-lightning/pull/6633))
- Added no return warning to predict ([#6139](https://github.com/PyTorchLightning/pytorch-lightning/pull/6139))
- Added `Trainer.predict` config validation ([#6543](https://github.com/PyTorchLightning/pytorch-lightning/pull/6543))
- Added `AbstractProfiler` interface ([#6621](https://github.com/PyTorchLightning/pytorch-lightning/pull/6621))
- Added support for including module names for forward in the autograd trace of `PyTorchProfiler` ([#6349](https://github.com/PyTorchLightning/pytorch-lightning/pull/6349))
- Added support for the PyTorch 1.8.1 autograd profiler ([#6618](https://github.com/PyTorchLightning/pytorch-lightning/pull/6618))
- Added `outputs` parameter to callback's `on_validation_epoch_end` & `on_test_epoch_end` hooks ([#6120](https://github.com/PyTorchLightning/pytorch-lightning/pull/6120))
- Added `configure_sharded_model` hook ([#6679](https://github.com/PyTorchLightning/pytorch-lightning/pull/6679))
- Added support for `precision=64`, enabling training with double precision ([#6595](https://github.com/PyTorchLightning/pytorch-lightning/pull/6595))
- Added support for DDP communication hooks ([#6736](https://github.com/PyTorchLightning/pytorch-lightning/pull/6736))
- Added `artifact_location` argument to `MLFlowLogger` which will be passed to the `MlflowClient.create_experiment` call ([#6677](https://github.com/PyTorchLightning/pytorch-lightning/pull/6677))
- Added `model` parameter to precision plugins' `clip_gradients` signature (
    [#6764](https://github.com/PyTorchLightning/pytorch-lightning/pull/6764),
    [#7231](https://github.com/PyTorchLightning/pytorch-lightning/pull/7231))
- Added `is_last_batch` attribute to `Trainer` ([#6825](https://github.com/PyTorchLightning/pytorch-lightning/pull/6825))
- Added `LightningModule.lr_schedulers()` for manual optimization  ([#6567](https://github.com/PyTorchLightning/pytorch-lightning/pull/6567))
- Added `MpModelWrapper` in TPU Spawn ([#7045](https://github.com/PyTorchLightning/pytorch-lightning/pull/7045))
- Added `max_time` Trainer argument to limit training time ([#6823](https://github.com/PyTorchLightning/pytorch-lightning/pull/6823))
- Added `on_predict_{batch,epoch}_{start,end}` hooks ([#7141](https://github.com/PyTorchLightning/pytorch-lightning/pull/7141))
- Added new `EarlyStopping` parameters `stopping_threshold` and `divergence_threshold` ([#6868](https://github.com/PyTorchLightning/pytorch-lightning/pull/6868))
- Added `debug` flag to TPU Training Plugins (PT_XLA_DEBUG) ([#7219](https://github.com/PyTorchLightning/pytorch-lightning/pull/7219))
- Added new `UnrepeatedDistributedSampler` and `IndexBatchSamplerWrapper` for tracking distributed predictions ([#7215](https://github.com/PyTorchLightning/pytorch-lightning/pull/7215))
- Added `trainer.predict(return_predictions=None|False|True)` ([#7215](https://github.com/PyTorchLightning/pytorch-lightning/pull/7215))
- Added `BasePredictionWriter` callback to implement prediction saving ([#7127](https://github.com/PyTorchLightning/pytorch-lightning/pull/7127))
- Added `trainer.tune(scale_batch_size_kwargs, lr_find_kwargs)` arguments to configure the tuning algorithms ([#7258](https://github.com/PyTorchLightning/pytorch-lightning/pull/7258))
- Added `tpu_distributed` check for TPU Spawn barrier ([#7241](https://github.com/PyTorchLightning/pytorch-lightning/pull/7241))
- Added device updates to TPU Spawn for Pod training ([#7243](https://github.com/PyTorchLightning/pytorch-lightning/pull/7243))
- Added warning when missing `Callback` and using `resume_from_checkpoint` ([#7254](https://github.com/PyTorchLightning/pytorch-lightning/pull/7254))
- DeepSpeed single file saving ([#6900](https://github.com/PyTorchLightning/pytorch-lightning/pull/6900))
- Added Training type Plugins Registry (
    [#6982](https://github.com/PyTorchLightning/pytorch-lightning/pull/6982),
    [#7063](https://github.com/PyTorchLightning/pytorch-lightning/pull/7063),
    [#7214](https://github.com/PyTorchLightning/pytorch-lightning/pull/7214),
    [#7224](https://github.com/PyTorchLightning/pytorch-lightning/pull/7224)
)
- Add `ignore` param to `save_hyperparameters` ([#6056](https://github.com/PyTorchLightning/pytorch-lightning/pull/6056))

### Changed

- Changed `LightningModule.truncated_bptt_steps` to be property ([#7323](https://github.com/PyTorchLightning/pytorch-lightning/pull/7323))
- Changed `EarlyStopping` callback from by default running `EarlyStopping.on_validation_end` if only training is run. Set `check_on_train_epoch_end` to run the callback at the end of the train epoch instead of at the end of the validation epoch ([#7069](https://github.com/PyTorchLightning/pytorch-lightning/pull/7069))
- Renamed `pytorch_lightning.callbacks.swa` to `pytorch_lightning.callbacks.stochastic_weight_avg` ([#6259](https://github.com/PyTorchLightning/pytorch-lightning/pull/6259))
- Refactor `RunningStage` and `TrainerState` usage (
    [#4945](https://github.com/PyTorchLightning/pytorch-lightning/pull/4945),
    [#7173](https://github.com/PyTorchLightning/pytorch-lightning/pull/7173))
    * Added `RunningStage.SANITY_CHECKING`
    * Added `TrainerFn.{FITTING,VALIDATING,TESTING,PREDICTING,TUNING}`
    * Changed `trainer.evaluating` to return `True` if validating or testing
- Changed `setup()` and `teardown()` stage argument to take any of `{fit,validate,test,predict}` ([#6386](https://github.com/PyTorchLightning/pytorch-lightning/pull/6386))
- Changed profilers to save separate report files per state and rank ([#6621](https://github.com/PyTorchLightning/pytorch-lightning/pull/6621))
- The trainer no longer tries to save a checkpoint on exception or run callback's `on_train_end` functions ([#6864](https://github.com/PyTorchLightning/pytorch-lightning/pull/6864))
- Changed `PyTorchProfiler` to use `torch.autograd.profiler.record_function` to record functions ([#6349](https://github.com/PyTorchLightning/pytorch-lightning/pull/6349))
- Disabled `lr_scheduler.step()` in manual optimization  ([#6825](https://github.com/PyTorchLightning/pytorch-lightning/pull/6825))
- Changed warnings and recommendations for dataloaders in `ddp_spawn` ([#6762](https://github.com/PyTorchLightning/pytorch-lightning/pull/6762))
- `pl.seed_everything` will now also set the seed on the `DistributedSampler` ([#7024](https://github.com/PyTorchLightning/pytorch-lightning/pull/7024))
- Changed default setting for communication of multi-node training using `DDPShardedPlugin` ([#6937](https://github.com/PyTorchLightning/pytorch-lightning/pull/6937))
- `trainer.tune()` now returns the tuning result ([#7258](https://github.com/PyTorchLightning/pytorch-lightning/pull/7258))
- `LightningModule.from_datasets()` now accepts `IterableDataset` instances as training datasets. ([#7503](https://github.com/PyTorchLightning/pytorch-lightning/pull/7503))
- Changed `resume_from_checkpoint` warning to an error when the checkpoint file does not exist ([#7075](https://github.com/PyTorchLightning/pytorch-lightning/pull/7075))
- Automatically set `sync_batchnorm` for `training_type_plugin` ([#6536](https://github.com/PyTorchLightning/pytorch-lightning/pull/6536))
- Allowed training type plugin to delay optimizer creation ([#6331](https://github.com/PyTorchLightning/pytorch-lightning/pull/6331))
- Removed ModelSummary validation from train loop on_trainer_init ([#6610](https://github.com/PyTorchLightning/pytorch-lightning/pull/6610))
- Moved `save_function` to accelerator ([#6689](https://github.com/PyTorchLightning/pytorch-lightning/pull/6689))
- Updated DeepSpeed ZeRO ([#6546](https://github.com/PyTorchLightning/pytorch-lightning/pull/6546),
    [#6752](https://github.com/PyTorchLightning/pytorch-lightning/pull/6752),
    [#6142](https://github.com/PyTorchLightning/pytorch-lightning/pull/6142),
    [#6321](https://github.com/PyTorchLightning/pytorch-lightning/pull/6321))
- Improved verbose logging for `EarlyStopping` callback ([#6811](https://github.com/PyTorchLightning/pytorch-lightning/pull/6811))
- Run ddp_spawn dataloader checks on Windows ([#6930](https://github.com/PyTorchLightning/pytorch-lightning/pull/6930))
- Updated mlflow with using `resolve_tags` ([#6746](https://github.com/PyTorchLightning/pytorch-lightning/pull/6746))
- Moved `save_hyperparameters` to its own function ([#7119](https://github.com/PyTorchLightning/pytorch-lightning/pull/7119))
- Replaced `_DataModuleWrapper` with `__new__` ([#7289](https://github.com/PyTorchLightning/pytorch-lightning/pull/7289))
- Reset `current_fx` properties on lightning module in teardown ([#7247](https://github.com/PyTorchLightning/pytorch-lightning/pull/7247))
- Auto-set `DataLoader.worker_init_fn` with `seed_everything` ([#6960](https://github.com/PyTorchLightning/pytorch-lightning/pull/6960))
- Remove `model.trainer` call inside of dataloading mixin ([#7317](https://github.com/PyTorchLightning/pytorch-lightning/pull/7317))
- Split profilers module ([#6261](https://github.com/PyTorchLightning/pytorch-lightning/pull/6261))
- Ensure accelerator is valid if running interactively ([#5970](https://github.com/PyTorchLightning/pytorch-lightning/pull/5970))
- Disabled batch transfer in DP mode ([#6098](https://github.com/PyTorchLightning/pytorch-lightning/pull/6098))

### Deprecated

- Deprecated `outputs` in both `LightningModule.on_train_epoch_end` and `Callback.on_train_epoch_end` hooks ([#7339](https://github.com/PyTorchLightning/pytorch-lightning/pull/7339))
- Deprecated `Trainer.truncated_bptt_steps` in favor of `LightningModule.truncated_bptt_steps` ([#7323](https://github.com/PyTorchLightning/pytorch-lightning/pull/7323))
- Deprecated `outputs` in both `LightningModule.on_train_epoch_end` and `Callback.on_train_epoch_end` hooks ([#7339](https://github.com/PyTorchLightning/pytorch-lightning/pull/7339))
- Deprecated `LightningModule.grad_norm` in favor of `pytorch_lightning.utilities.grads.grad_norm` ([#7292](https://github.com/PyTorchLightning/pytorch-lightning/pull/7292))
- Deprecated the `save_function` property from the `ModelCheckpoint` callback ([#7201](https://github.com/PyTorchLightning/pytorch-lightning/pull/7201))
- Deprecated `LightningModule.write_predictions` and `LightningModule.write_predictions_dict` ([#7066](https://github.com/PyTorchLightning/pytorch-lightning/pull/7066))
- Deprecated `TrainerLoggingMixin` in favor of a separate utilities module for metric handling ([#7180](https://github.com/PyTorchLightning/pytorch-lightning/pull/7180))
- Deprecated `TrainerTrainingTricksMixin` in favor of a separate utilities module for NaN/Inf detection for gradients and parameters ([#6834](https://github.com/PyTorchLightning/pytorch-lightning/pull/6834))
- `period` has been deprecated in favor of `every_n_val_epochs` in the `ModelCheckpoint` callback ([#6146](https://github.com/PyTorchLightning/pytorch-lightning/pull/6146))
- Deprecated `trainer.running_sanity_check` in favor of `trainer.sanity_checking` ([#4945](https://github.com/PyTorchLightning/pytorch-lightning/pull/4945))
- Deprecated `Profiler(output_filename)` in favor of `dirpath` and `filename` ([#6621](https://github.com/PyTorchLightning/pytorch-lightning/pull/6621))
- Deprecated `PytorchProfiler(profiled_functions)` in favor of `record_functions` ([#6349](https://github.com/PyTorchLightning/pytorch-lightning/pull/6349))
- Deprecated `@auto_move_data` in favor of `trainer.predict` ([#6993](https://github.com/PyTorchLightning/pytorch-lightning/pull/6993))
- Deprecated `Callback.on_load_checkpoint(checkpoint)` in favor of `Callback.on_load_checkpoint(trainer, pl_module, checkpoint)` ([#7253](https://github.com/PyTorchLightning/pytorch-lightning/pull/7253))
- Deprecated metrics in favor of `torchmetrics` (
    [#6505](https://github.com/PyTorchLightning/pytorch-lightning/pull/6505),
    [#6530](https://github.com/PyTorchLightning/pytorch-lightning/pull/6530),
    [#6540](https://github.com/PyTorchLightning/pytorch-lightning/pull/6540),
    [#6547](https://github.com/PyTorchLightning/pytorch-lightning/pull/6547),
    [#6515](https://github.com/PyTorchLightning/pytorch-lightning/pull/6515),
    [#6572](https://github.com/PyTorchLightning/pytorch-lightning/pull/6572),
    [#6573](https://github.com/PyTorchLightning/pytorch-lightning/pull/6573),
    [#6584](https://github.com/PyTorchLightning/pytorch-lightning/pull/6584),
    [#6636](https://github.com/PyTorchLightning/pytorch-lightning/pull/6636),
    [#6637](https://github.com/PyTorchLightning/pytorch-lightning/pull/6637),
    [#6649](https://github.com/PyTorchLightning/pytorch-lightning/pull/6649),
    [#6659](https://github.com/PyTorchLightning/pytorch-lightning/pull/6659),
    [#7131](https://github.com/PyTorchLightning/pytorch-lightning/pull/7131),
)
- Deprecated the `LightningModule.datamodule` getter and setter methods; access them through `Trainer.datamodule` instead ([#7168](https://github.com/PyTorchLightning/pytorch-lightning/pull/7168))
- Deprecated the use of `Trainer(gpus="i")` (string) for selecting the i-th GPU; from v1.5 this will set the number of GPUs instead of the index ([#6388](https://github.com/PyTorchLightning/pytorch-lightning/pull/6388))

### Removed

- Removed the `exp_save_path` property from the `LightningModule` ([#7266](https://github.com/PyTorchLightning/pytorch-lightning/pull/7266))
- Removed training loop explicitly calling `EarlyStopping.on_validation_end` if no validation is run ([#7069](https://github.com/PyTorchLightning/pytorch-lightning/pull/7069))
- Removed `automatic_optimization` as a property from the training loop in favor of `LightningModule.automatic_optimization` ([#7130](https://github.com/PyTorchLightning/pytorch-lightning/pull/7130))
- Removed evaluation loop legacy returns for `*_epoch_end` hooks ([#6973](https://github.com/PyTorchLightning/pytorch-lightning/pull/6973))
- Removed support for passing a bool value to `profiler` argument of Trainer ([#6164](https://github.com/PyTorchLightning/pytorch-lightning/pull/6164))
- Removed no return warning from val/test step ([#6139](https://github.com/PyTorchLightning/pytorch-lightning/pull/6139))
- Removed passing a `ModelCheckpoint` instance to `Trainer(checkpoint_callback)` ([#6166](https://github.com/PyTorchLightning/pytorch-lightning/pull/6166))
- Removed deprecated Trainer argument `enable_pl_optimizer` and `automatic_optimization` ([#6163](https://github.com/PyTorchLightning/pytorch-lightning/pull/6163))
- Removed deprecated metrics ([#6161](https://github.com/PyTorchLightning/pytorch-lightning/pull/6161))
    * from `pytorch_lightning.metrics.functional.classification` removed `to_onehot`, `to_categorical`, `get_num_classes`, `roc`, `multiclass_roc`, `average_precision`, `precision_recall_curve`, `multiclass_precision_recall_curve`
    * from `pytorch_lightning.metrics.functional.reduction` removed `reduce`, `class_reduce`
- Removed deprecated `ModelCheckpoint` arguments `prefix`, `mode="auto"` ([#6162](https://github.com/PyTorchLightning/pytorch-lightning/pull/6162))
- Removed `mode='auto'` from `EarlyStopping` ([#6167](https://github.com/PyTorchLightning/pytorch-lightning/pull/6167))
- Removed `epoch` and `step` arguments from `ModelCheckpoint.format_checkpoint_name()`, these are now included in the `metrics` argument ([#7344](https://github.com/PyTorchLightning/pytorch-lightning/pull/7344))
- Removed legacy references for magic keys in the `Result` object ([#6016](https://github.com/PyTorchLightning/pytorch-lightning/pull/6016))
- Removed deprecated `LightningModule` `hparams` setter ([#6207](https://github.com/PyTorchLightning/pytorch-lightning/pull/6207))
- Removed legacy code to log or include metrics in the progress bar by returning them in a dict with the `"log"/"progress_bar"` magic keys. Use `self.log` instead ([#6734](https://github.com/PyTorchLightning/pytorch-lightning/pull/6734))
- Removed `trainer.fit()` return value of `1`. It has no return now ([#7237](https://github.com/PyTorchLightning/pytorch-lightning/pull/7237))
- Removed `logger_connector` legacy code ([#6733](https://github.com/PyTorchLightning/pytorch-lightning/pull/6733))
- Removed unused mixin attributes ([#6487](https://github.com/PyTorchLightning/pytorch-lightning/pull/6487))

### Fixed

- Fixed NaN errors in progress bars when training with iterable datasets with no length defined ([#7306](https://github.com/PyTorchLightning/pytorch-lightning/pull/7306))
- Fixed attaching train and validation dataloaders when `reload_dataloaders_every_epoch=True` and `num_sanity_val_steps=0` ([#7207](https://github.com/PyTorchLightning/pytorch-lightning/pull/7207))
- Added a barrier in the accelerator `teardown` to synchronize processes before execution finishes ([#6814](https://github.com/PyTorchLightning/pytorch-lightning/pull/6814))
- Fixed multi-node DDP sub-process launch by using `local_rank` instead of `global_rank` for main process assertion ([#7061](https://github.com/PyTorchLightning/pytorch-lightning/pull/7061))
- Fixed incorrect removal of `WORLD_SIZE` environment variable in DDP training when launching with torch distributed/torchelastic ([#6942](https://github.com/PyTorchLightning/pytorch-lightning/pull/6942))
- Made the `Plugin.reduce` method more consistent across all Plugins to reflect a mean-reduction by default ([#6011](https://github.com/PyTorchLightning/pytorch-lightning/pull/6011))
- Move lightning module to correct device type when using LightningDistributedWrapper ([#6070](https://github.com/PyTorchLightning/pytorch-lightning/pull/6070))
- Do not print top-k verbose log with `ModelCheckpoint(monitor=None)` ([#6109](https://github.com/PyTorchLightning/pytorch-lightning/pull/6109))
- Fixed `ModelCheckpoint(save_top_k=0, save_last=True)` not saving the `last` checkpoint ([#6136](https://github.com/PyTorchLightning/pytorch-lightning/pull/6136))
- Fixed `.teardown(stage='fit')` and `.on_fit_{start,end}()` getting called during `trainer.test` ([#6386](https://github.com/PyTorchLightning/pytorch-lightning/pull/6386))
- Fixed LightningModule `all_gather` on cpu tensors ([#6416](https://github.com/PyTorchLightning/pytorch-lightning/pull/6416))
- Fixed torch distributed not available in setup hook for DDP ([#6506](https://github.com/PyTorchLightning/pytorch-lightning/pull/6506))
- Fixed `trainer.tuner.{lr_find,scale_batch_size}` not setting the `Trainer` state properly ([#7258](https://github.com/PyTorchLightning/pytorch-lightning/pull/7258))
- Fixed bug where the learning rate schedulers did not follow the optimizer frequencies ([#4868](https://github.com/PyTorchLightning/pytorch-lightning/pull/4868))
- Fixed pickle error checker to now check for `pickle.PickleError` to catch all pickle errors ([#6917](https://github.com/PyTorchLightning/pytorch-lightning/pull/6917))
- Fixed a bug where the outputs object passed to `LightningModule.training_epoch_end` was different from the object passed to the `on_train_end_epoch` hook ([#6969](https://github.com/PyTorchLightning/pytorch-lightning/pull/6969))
- Fixed a bug where the outputs passed to `train_batch_end` would be lists even when using a single optimizer and no truncated backprop through time steps ([#6969](https://github.com/PyTorchLightning/pytorch-lightning/pull/6969))
- Fixed bug for trainer error handling which would cause hang for distributed training ([#6864](https://github.com/PyTorchLightning/pytorch-lightning/pull/6864))
- Fixed `self.device` not returning the correct device in replicas of data-parallel ([#6414](https://github.com/PyTorchLightning/pytorch-lightning/pull/6414))
- Fixed `lr_find` trying beyond `num_training` steps and suggesting a too high learning rate ([#7076](https://github.com/PyTorchLightning/pytorch-lightning/pull/7076))
- Fixed logger creating incorrect version folder in DDP with repeated `Trainer.fit` calls ([#7077](https://github.com/PyTorchLightning/pytorch-lightning/pull/7077))
- Fixed metric objects passed directly to `self.log` not being reset correctly ([#7055](https://github.com/PyTorchLightning/pytorch-lightning/pull/7055))
- Fixed `CombinedLoader` in distributed settings for validation / testing ([#7102](https://github.com/PyTorchLightning/pytorch-lightning/pull/7102))
- Fixed the save_dir in `WandbLogger` when the run was initiated externally ([#7106](https://github.com/PyTorchLightning/pytorch-lightning/pull/7106))
- Fixed `num_sanity_val_steps` affecting reproducibility of training data shuffling ([#7014](https://github.com/PyTorchLightning/pytorch-lightning/pull/7014))
- Fixed resetting device after `fitting/evaluating/predicting` ([#7188](https://github.com/PyTorchLightning/pytorch-lightning/pull/7188))
- Fixed bug where `trainer.tuner.scale_batch_size(max_trials=0)` would not return the correct batch size result ([#7262](https://github.com/PyTorchLightning/pytorch-lightning/pull/7262))
- Fixed metrics not being properly logged with `precision=16` and `manual_optimization` ([#7228](https://github.com/PyTorchLightning/pytorch-lightning/pull/7228))
- Fixed `BaseFinetuning` properly reloading `optimizer_states` when using `resume_from_checkpoint` ([#6891](https://github.com/PyTorchLightning/pytorch-lightning/pull/6891))
- Fixed `parameters_to_ignore` not properly set to DDPWrapper ([#7239](https://github.com/PyTorchLightning/pytorch-lightning/pull/7239))
- Fixed parsing of `fast_dev_run=True` with the built-in `ArgumentParser` ([#7240](https://github.com/PyTorchLightning/pytorch-lightning/pull/7240))
- Fixed handling an `IterableDataset` that fails to produce a batch at the beginning of an epoch ([#7294](https://github.com/PyTorchLightning/pytorch-lightning/pull/7294))
- Fixed `LightningModule.save_hyperparameters()` when attempting to save an empty container ([#7268](https://github.com/PyTorchLightning/pytorch-lightning/pull/7268))
- Fixed `apex` not properly instantiated when running with `ddp` ([#7274](https://github.com/PyTorchLightning/pytorch-lightning/pull/7274))
- Fixed optimizer `state` not moved to `GPU` ([#7277](https://github.com/PyTorchLightning/pytorch-lightning/pull/7277))
- Fixed custom init args for `WandbLogger` ([#6989](https://github.com/PyTorchLightning/pytorch-lightning/pull/6989))
- Fixed a bug where an error would be raised if the train dataloader sometimes produced None for a batch ([#7342](https://github.com/PyTorchLightning/pytorch-lightning/pull/7342))
- Fixed examples (
    [#6600](https://github.com/PyTorchLightning/pytorch-lightning/pull/6600),
    [#6638](https://github.com/PyTorchLightning/pytorch-lightning/pull/6638),
    [#7096](https://github.com/PyTorchLightning/pytorch-lightning/pull/7096),
    [#7246](https://github.com/PyTorchLightning/pytorch-lightning/pull/7246),
    [#6357](https://github.com/PyTorchLightning/pytorch-lightning/pull/6357),
    [#6476](https://github.com/PyTorchLightning/pytorch-lightning/pull/6476),
    [#6294](https://github.com/PyTorchLightning/pytorch-lightning/pull/6294),
    [#6373](https://github.com/PyTorchLightning/pytorch-lightning/pull/6373),
    [#6088](https://github.com/PyTorchLightning/pytorch-lightning/pull/6088),
    [#7398](https://github.com/PyTorchLightning/pytorch-lightning/pull/7398)
)
- Resolved schedule step bug for PyTorch Profiler ([#6674](https://github.com/PyTorchLightning/pytorch-lightning/pull/6674),
    [#6681](https://github.com/PyTorchLightning/pytorch-lightning/pull/6681))
- Updated logic for checking TPUs availability ([#6767](https://github.com/PyTorchLightning/pytorch-lightning/pull/6767))
- Resolve TPU miss rendezvous ([#6781](https://github.com/PyTorchLightning/pytorch-lightning/pull/6781))
- Fixed auto-scaling mode when calling tune method on trainer ([#7321](https://github.com/PyTorchLightning/pytorch-lightning/pull/7321))
- Fixed finetuning complex models correctly unfreezes ([#6880](https://github.com/PyTorchLightning/pytorch-lightning/pull/6880))
- Ensure we set the eval/train flag correctly on accelerator model ([#6877](https://github.com/PyTorchLightning/pytorch-lightning/pull/6877))
- Set better defaults for `rank_zero_only.rank` when training is launched with SLURM and torchelastic ([#6802](https://github.com/PyTorchLightning/pytorch-lightning/pull/6802))
- Fixed matching the number of outputs of backward with forward for AllGatherGrad ([#6625](https://github.com/PyTorchLightning/pytorch-lightning/pull/6625))
- Fixed the `gradient_clip_algorithm` has no effect ([#6928](https://github.com/PyTorchLightning/pytorch-lightning/pull/6928))
- Fixed CUDA OOM detection and handling ([#6934](https://github.com/PyTorchLightning/pytorch-lightning/pull/6934))
- Fixed `unfreeze_and_add_param_group` expects `modules` rather than `module` ([#6822](https://github.com/PyTorchLightning/pytorch-lightning/pull/6822))
- Fixed DPP + SyncBN when move on device ([#6838](https://github.com/PyTorchLightning/pytorch-lightning/pull/6838))
- Fixed missing arguments in `lr_find` call ([#6784](https://github.com/PyTorchLightning/pytorch-lightning/pull/6784))
- Fixed `set_default_tensor_type` to `torch.DoubleTensor` with precision=64 ([#7108](https://github.com/PyTorchLightning/pytorch-lightning/pull/7108))
- Fixed `NeptuneLogger.log_text(step=None)` ([#7194](https://github.com/PyTorchLightning/pytorch-lightning/pull/7194))
- Fixed importing torchtext batch ([#6365](https://github.com/PyTorchLightning/pytorch-lightning/pull/6365),
    [#6323](https://github.com/PyTorchLightning/pytorch-lightning/pull/6323),
    [#6211](https://github.com/PyTorchLightning/pytorch-lightning/pull/6211))


## [1.2.9] - 2021-04-20

### Fixed

- Fixed the order to call for world ranks & the `root_device` property in `TPUSpawnPlugin` ([#7074](https://github.com/PyTorchLightning/pytorch-lightning/pull/7074))
- Fixed multi-gpu join for Horovod ([#6954](https://github.com/PyTorchLightning/pytorch-lightning/pull/6954))
- Fixed parsing for pre-release package versions ([#6999](https://github.com/PyTorchLightning/pytorch-lightning/pull/6999))


## [1.2.8] - 2021-04-14

### Added

- Added TPUSpawn + IterableDataset error message ([#6875](https://github.com/PyTorchLightning/pytorch-lightning/pull/6875))

### Fixed

- Fixed process rank not being available right away after `Trainer` instantiation ([#6941](https://github.com/PyTorchLightning/pytorch-lightning/pull/6941))
- Fixed `sync_dist` for tpus ([#6950](https://github.com/PyTorchLightning/pytorch-lightning/pull/6950))
- Fixed `AttributeError` for `require_backward_grad_sync` when running manual optimization with sharded plugin ([#6915](https://github.com/PyTorchLightning/pytorch-lightning/pull/6915))
- Fixed `--gpus` default for parser returned by `Trainer.add_argparse_args` ([#6898](https://github.com/PyTorchLightning/pytorch-lightning/pull/6898))
- Fixed TPU Spawn all gather ([#6896](https://github.com/PyTorchLightning/pytorch-lightning/pull/6896))
- Fixed `EarlyStopping` logic when `min_epochs` or `min_steps` requirement is not met ([#6705](https://github.com/PyTorchLightning/pytorch-lightning/pull/6705))
- Fixed csv extension check ([#6436](https://github.com/PyTorchLightning/pytorch-lightning/pull/6436))
- Fixed checkpoint issue when using Horovod distributed backend ([#6958](https://github.com/PyTorchLightning/pytorch-lightning/pull/6958))
- Fixed tensorboard exception raising ([#6901](https://github.com/PyTorchLightning/pytorch-lightning/pull/6901))
- Fixed setting the eval/train flag correctly on accelerator model ([#6983](https://github.com/PyTorchLightning/pytorch-lightning/pull/6983))
- Fixed DDP_SPAWN compatibility with bug_report_model.py ([#6892](https://github.com/PyTorchLightning/pytorch-lightning/pull/6892))
- Fixed bug where `BaseFinetuning.flatten_modules()` was duplicating leaf node parameters ([#6879](https://github.com/PyTorchLightning/pytorch-lightning/pull/6879))
- Set better defaults for `rank_zero_only.rank` when training is launched with SLURM and torchelastic:
    * Support SLURM and torchelastic global rank environment variables ([#5715](https://github.com/PyTorchLightning/pytorch-lightning/pull/5715))
    * Remove hardcoding of local rank in accelerator connector ([#6878](https://github.com/PyTorchLightning/pytorch-lightning/pull/6878))


## [1.2.7] - 2021-04-06

### Fixed

- Fixed resolve a bug with omegaconf and xm.save ([#6741](https://github.com/PyTorchLightning/pytorch-lightning/pull/6741))
- Fixed an issue with IterableDataset when __len__ is not defined ([#6828](https://github.com/PyTorchLightning/pytorch-lightning/pull/6828))
- Sanitize None params during pruning ([#6836](https://github.com/PyTorchLightning/pytorch-lightning/pull/6836))
- Enforce an epoch scheduler interval when using SWA ([#6588](https://github.com/PyTorchLightning/pytorch-lightning/pull/6588))
- Fixed TPU Colab hang issue, post training ([#6816](https://github.com/PyTorchLightning/pytorch-lightning/pull/6816))
- Fixed a bug where `TensorBoardLogger` would give a warning and not log correctly to a symbolic link `save_dir` ([#6730](https://github.com/PyTorchLightning/pytorch-lightning/pull/6730))
- Fixed bug where `predict` could not be used when `progress_bar_refresh_rate=0` ([#6884](https://github.com/PyTorchLightning/pytorch-lightning/pull/6884))


## [1.2.6] - 2021-03-30

### Changed

- Changed the behavior of `on_epoch_start` to run at the beginning of validation & test epoch ([#6498](https://github.com/PyTorchLightning/pytorch-lightning/pull/6498))

### Removed

- Removed legacy code to include `step` dictionary returns in `callback_metrics`. Use `self.log_dict` instead. ([#6682](https://github.com/PyTorchLightning/pytorch-lightning/pull/6682))

### Fixed

- Fixed `DummyLogger.log_hyperparams` raising a `TypeError` when running with `fast_dev_run=True` ([#6398](https://github.com/PyTorchLightning/pytorch-lightning/pull/6398))
- Fixed error on TPUs when there was no `ModelCheckpoint` ([#6654](https://github.com/PyTorchLightning/pytorch-lightning/pull/6654))
- Fixed `trainer.test` freeze on TPUs ([#6654](https://github.com/PyTorchLightning/pytorch-lightning/pull/6654))
- Fixed a bug where gradients were disabled after calling `Trainer.predict` ([#6657](https://github.com/PyTorchLightning/pytorch-lightning/pull/6657))
- Fixed bug where no TPUs were detected in a TPU pod env ([#6719](https://github.com/PyTorchLightning/pytorch-lightning/pull/6719))


## [1.2.5] - 2021-03-23

### Changed

- Update Gradient Clipping for the TPU Accelerator ([#6576](https://github.com/PyTorchLightning/pytorch-lightning/pull/6576))
- Refactored setup for typing friendly ([#6590](https://github.com/PyTorchLightning/pytorch-lightning/pull/6590))

### Fixed

- Fixed a bug where `all_gather` would not work correctly with `tpu_cores=8` ([#6587](https://github.com/PyTorchLightning/pytorch-lightning/pull/6587))
- Fixed comparing required versions ([#6434](https://github.com/PyTorchLightning/pytorch-lightning/pull/6434))
- Fixed duplicate logs appearing in console when using the python logging module ([#6275](https://github.com/PyTorchLightning/pytorch-lightning/pull/6275))
- Added Autocast in validation, test and predict modes for Native AMP ([#6565](https://github.com/PyTorchLightning/pytorch-lightning/pull/6565))


## [1.2.4] - 2021-03-16

### Changed

- Changed the default of `find_unused_parameters` back to `True` in DDP and DDP Spawn ([#6438](https://github.com/PyTorchLightning/pytorch-lightning/pull/6438))

### Fixed

- Expose DeepSpeed loss parameters to allow users to fix loss instability ([#6115](https://github.com/PyTorchLightning/pytorch-lightning/pull/6115))
- Fixed DP reduction with collection ([#6324](https://github.com/PyTorchLightning/pytorch-lightning/pull/6324))
- Fixed an issue where the tuner would not tune the learning rate if also tuning the batch size ([#4688](https://github.com/PyTorchLightning/pytorch-lightning/pull/4688))
- Fixed broadcast to use PyTorch `broadcast_object_list` and add `reduce_decision` ([#6410](https://github.com/PyTorchLightning/pytorch-lightning/pull/6410))
- Fixed logger creating directory structure too early in DDP ([#6380](https://github.com/PyTorchLightning/pytorch-lightning/pull/6380))
- Fixed DeepSpeed additional memory use on rank 0 when default device not set early enough ([#6460](https://github.com/PyTorchLightning/pytorch-lightning/pull/6460))
- Fixed an issue with `Tuner.scale_batch_size` not finding the batch size attribute in the datamodule ([#5968](https://github.com/PyTorchLightning/pytorch-lightning/pull/5968))
- Fixed an exception in the layer summary when the model contains torch.jit scripted submodules ([#6511](https://github.com/PyTorchLightning/pytorch-lightning/pull/6511))
- Fixed when Train loop config was run during `Trainer.predict` ([#6541](https://github.com/PyTorchLightning/pytorch-lightning/pull/6541))


## [1.2.3] - 2021-03-09

### Fixed

- Fixed `ModelPruning(make_pruning_permanent=True)` pruning buffers getting removed when saved during training ([#6073](https://github.com/PyTorchLightning/pytorch-lightning/pull/6073))
- Fixed when `_stable_1d_sort` to work when `n >= N` ([#6177](https://github.com/PyTorchLightning/pytorch-lightning/pull/6177))
- Fixed `AttributeError` when `logger=None` on TPU ([#6221](https://github.com/PyTorchLightning/pytorch-lightning/pull/6221))
- Fixed PyTorch Profiler with `emit_nvtx` ([#6260](https://github.com/PyTorchLightning/pytorch-lightning/pull/6260))
- Fixed `trainer.test` from `best_path` hangs after calling `trainer.fit`  ([#6272](https://github.com/PyTorchLightning/pytorch-lightning/pull/6272))
- Fixed `SingleTPU` calling `all_gather` ([#6296](https://github.com/PyTorchLightning/pytorch-lightning/pull/6296))
- Ensure we check DeepSpeed/Sharded in multi-node DDP ([#6297](https://github.com/PyTorchLightning/pytorch-lightning/pull/6297)
- Check `LightningOptimizer` doesn't delete optimizer hooks ([#6305](https://github.com/PyTorchLightning/pytorch-lightning/pull/6305)
- Resolve memory leak for evaluation ([#6326](https://github.com/PyTorchLightning/pytorch-lightning/pull/6326)
- Ensure that clip gradients is only called if the value is greater than 0 ([#6330](https://github.com/PyTorchLightning/pytorch-lightning/pull/6330)
- Fixed `Trainer` not resetting `lightning_optimizers` when calling `Trainer.fit()` multiple times ([#6372](https://github.com/PyTorchLightning/pytorch-lightning/pull/6372))


## [1.2.2] - 2021-03-02

### Added

- Added `checkpoint` parameter to callback's `on_save_checkpoint` hook ([#6072](https://github.com/PyTorchLightning/pytorch-lightning/pull/6072))

### Changed

- Changed the order of `backward`, `step`, `zero_grad` to `zero_grad`, `backward`, `step` ([#6147](https://github.com/PyTorchLightning/pytorch-lightning/pull/6147))
- Changed default for DeepSpeed CPU Offload to False, due to prohibitively slow speeds at smaller scale ([#6262](https://github.com/PyTorchLightning/pytorch-lightning/pull/6262))

### Fixed

- Fixed epoch level schedulers not being called when `val_check_interval < 1.0` ([#6075](https://github.com/PyTorchLightning/pytorch-lightning/pull/6075))
- Fixed multiple early stopping callbacks ([#6197](https://github.com/PyTorchLightning/pytorch-lightning/pull/6197))
- Fixed incorrect usage of `detach()`, `cpu()`, `to()` ([#6216](https://github.com/PyTorchLightning/pytorch-lightning/pull/6216))
- Fixed LBFGS optimizer support which didn't converge in automatic optimization ([#6147](https://github.com/PyTorchLightning/pytorch-lightning/pull/6147))
- Prevent `WandbLogger` from dropping values ([#5931](https://github.com/PyTorchLightning/pytorch-lightning/pull/5931))
- Fixed error thrown when using valid distributed mode in multi node ([#6297](https://github.com/PyTorchLightning/pytorch-lightning/pull/6297)


## [1.2.1] - 2021-02-23

### Fixed

- Fixed incorrect yield logic for the amp autocast context manager ([#6080](https://github.com/PyTorchLightning/pytorch-lightning/pull/6080))
- Fixed priority of plugin/accelerator when setting distributed mode ([#6089](https://github.com/PyTorchLightning/pytorch-lightning/pull/6089))
- Fixed error message for AMP + CPU incompatibility ([#6107](https://github.com/PyTorchLightning/pytorch-lightning/pull/6107))
- Disabled batch transfer in DP mode ([#6093](https://github.com/PyTorchLightning/pytorch-lightning/pull/6093))


## [1.2.0] - 2021-02-18

### Added

- Added `DataType`, `AverageMethod` and `MDMCAverageMethod` enum in metrics ([#5657](https://github.com/PyTorchLightning/pytorch-lightning/pull/5689))
- Added support for summarized model total params size in megabytes ([#5590](https://github.com/PyTorchLightning/pytorch-lightning/pull/5590))
- Added support for multiple train loaders ([#1959](https://github.com/PyTorchLightning/pytorch-lightning/pull/1959))
- Added `Accuracy` metric now generalizes to Top-k accuracy for (multi-dimensional) multi-class inputs using the `top_k` parameter ([#4838](https://github.com/PyTorchLightning/pytorch-lightning/pull/4838))
- Added `Accuracy` metric now enables the computation of subset accuracy for multi-label or multi-dimensional multi-class inputs with the `subset_accuracy` parameter ([#4838](https://github.com/PyTorchLightning/pytorch-lightning/pull/4838))
- Added `HammingDistance` metric to compute the hamming distance (loss) ([#4838](https://github.com/PyTorchLightning/pytorch-lightning/pull/4838))
- Added `max_fpr` parameter to `auroc` metric for computing partial auroc metric ([#3790](https://github.com/PyTorchLightning/pytorch-lightning/pull/3790))
- Added `StatScores` metric to compute the number of true positives, false positives, true negatives and false negatives ([#4839](https://github.com/PyTorchLightning/pytorch-lightning/pull/4839))
- Added `R2Score` metric ([#5241](https://github.com/PyTorchLightning/pytorch-lightning/pull/5241))
- Added `LambdaCallback` ([#5347](https://github.com/PyTorchLightning/pytorch-lightning/pull/5347))
- Added `BackboneLambdaFinetuningCallback` ([#5377](https://github.com/PyTorchLightning/pytorch-lightning/pull/5377))
- Accelerator `all_gather` supports collection ([#5221](https://github.com/PyTorchLightning/pytorch-lightning/pull/5221))
- Added `image_gradients` functional metric to compute the image gradients of a given input image. ([#5056](https://github.com/PyTorchLightning/pytorch-lightning/pull/5056))
- Added `MetricCollection` ([#4318](https://github.com/PyTorchLightning/pytorch-lightning/pull/4318))
- Added `.clone()` method to metrics ([#4318](https://github.com/PyTorchLightning/pytorch-lightning/pull/4318))
- Added `IoU` class interface ([#4704](https://github.com/PyTorchLightning/pytorch-lightning/pull/4704))
- Support to tie weights after moving model to TPU via `on_post_move_to_device` hook
- Added missing val/test hooks in `LightningModule` ([#5467](https://github.com/PyTorchLightning/pytorch-lightning/pull/5467))
- The `Recall` and `Precision` metrics (and their functional counterparts `recall` and `precision`) can now be generalized to Recall@K and Precision@K with the use of `top_k` parameter ([#4842](https://github.com/PyTorchLightning/pytorch-lightning/pull/4842))
- Added `ModelPruning` Callback ([#5618](https://github.com/PyTorchLightning/pytorch-lightning/pull/5618),
    [#5825](https://github.com/PyTorchLightning/pytorch-lightning/pull/5825),
    [#6045](https://github.com/PyTorchLightning/pytorch-lightning/pull/6045))
- Added `PyTorchProfiler` ([#5560](https://github.com/PyTorchLightning/pytorch-lightning/pull/5560))
- Added compositional metrics ([#5464](https://github.com/PyTorchLightning/pytorch-lightning/pull/5464))
- Added Trainer method `predict(...)` for high performence predictions ([#5579](https://github.com/PyTorchLightning/pytorch-lightning/pull/5579))
- Added `on_before_batch_transfer` and `on_after_batch_transfer` data hooks ([#3671](https://github.com/PyTorchLightning/pytorch-lightning/pull/3671))
- Added AUC/AUROC class interface ([#5479](https://github.com/PyTorchLightning/pytorch-lightning/pull/5479))
- Added `PredictLoop` object ([#5752](https://github.com/PyTorchLightning/pytorch-lightning/pull/5752))
- Added `QuantizationAwareTraining` callback ([#5706](https://github.com/PyTorchLightning/pytorch-lightning/pull/5706),
    [#6040](https://github.com/PyTorchLightning/pytorch-lightning/pull/6040))
- Added `LightningModule.configure_callbacks` to enable the definition of model-specific callbacks ([#5621](https://github.com/PyTorchLightning/pytorch-lightning/pull/5621))
- Added `dim` to `PSNR` metric for mean-squared-error reduction ([#5957](https://github.com/PyTorchLightning/pytorch-lightning/pull/5957))
- Added promxial policy optimization template to pl_examples ([#5394](https://github.com/PyTorchLightning/pytorch-lightning/pull/5394))
- Added `log_graph` to `CometLogger` ([#5295](https://github.com/PyTorchLightning/pytorch-lightning/pull/5295))
- Added possibility for nested loaders ([#5404](https://github.com/PyTorchLightning/pytorch-lightning/pull/5404))
- Added `sync_step` to Wandb logger ([#5351](https://github.com/PyTorchLightning/pytorch-lightning/pull/5351))
- Added `StochasticWeightAveraging` callback ([#5640](https://github.com/PyTorchLightning/pytorch-lightning/pull/5640))
- Added `LightningDataModule.from_datasets(...)` ([#5133](https://github.com/PyTorchLightning/pytorch-lightning/pull/5133))
- Added `PL_TORCH_DISTRIBUTED_BACKEND` env variable to select backend ([#5981](https://github.com/PyTorchLightning/pytorch-lightning/pull/5981))
- Added `Trainer` flag to activate Stochastic Weight Averaging (SWA) `Trainer(stochastic_weight_avg=True)` ([#6038](https://github.com/PyTorchLightning/pytorch-lightning/pull/6038))
- Added DeepSpeed integration ([#5954](https://github.com/PyTorchLightning/pytorch-lightning/pull/5954),
    [#6042](https://github.com/PyTorchLightning/pytorch-lightning/pull/6042))

### Changed

- Changed `stat_scores` metric now calculates stat scores over all classes and gains new parameters, in line with the new `StatScores` metric ([#4839](https://github.com/PyTorchLightning/pytorch-lightning/pull/4839))
- Changed `computer_vision_fine_tunning` example to use `BackboneLambdaFinetuningCallback` ([#5377](https://github.com/PyTorchLightning/pytorch-lightning/pull/5377))
- Changed `automatic casting` for LoggerConnector `metrics` ([#5218](https://github.com/PyTorchLightning/pytorch-lightning/pull/5218))
- Changed `iou` [func] to allow float input ([#4704](https://github.com/PyTorchLightning/pytorch-lightning/pull/4704))
- Metric `compute()` method will no longer automatically call `reset()` ([#5409](https://github.com/PyTorchLightning/pytorch-lightning/pull/5409))
- Set PyTorch 1.4 as min requirements, also for testing and examples `torchvision>=0.5` and `torchtext>=0.5` ([#5418](https://github.com/PyTorchLightning/pytorch-lightning/pull/5418))
- Changed `callbacks` argument in `Trainer` to allow `Callback` input ([#5446](https://github.com/PyTorchLightning/pytorch-lightning/pull/5446))
- Changed the default of `find_unused_parameters` to `False` in DDP ([#5185](https://github.com/PyTorchLightning/pytorch-lightning/pull/5185))
- Changed `ModelCheckpoint` version suffixes to start at 1 ([#5008](https://github.com/PyTorchLightning/pytorch-lightning/pull/5008))
- Progress bar metrics tensors are now converted to float ([#5692](https://github.com/PyTorchLightning/pytorch-lightning/pull/5692))
- Changed the default value for the `progress_bar_refresh_rate` Trainer argument in Google COLAB notebooks to 20 ([#5516](https://github.com/PyTorchLightning/pytorch-lightning/pull/5516))
- Extended support for purely iteration-based training ([#5726](https://github.com/PyTorchLightning/pytorch-lightning/pull/5726))
- Made `LightningModule.global_rank`, `LightningModule.local_rank` and `LightningModule.logger` read-only properties ([#5730](https://github.com/PyTorchLightning/pytorch-lightning/pull/5730))
- Forced `ModelCheckpoint` callbacks to run after all others to guarantee all states are saved to the checkpoint ([#5731](https://github.com/PyTorchLightning/pytorch-lightning/pull/5731))
- Refactored Accelerators and Plugins:
    * Added base classes for plugins ([#5715](https://github.com/PyTorchLightning/pytorch-lightning/pull/5715))
    * Added parallel plugins for DP, DDP, DDPSpawn, DDP2 and Horovod ([#5714](https://github.com/PyTorchLightning/pytorch-lightning/pull/5714))
    * Precision Plugins ([#5718](https://github.com/PyTorchLightning/pytorch-lightning/pull/5718))
    * Added new Accelerators for CPU, GPU and TPU ([#5719](https://github.com/PyTorchLightning/pytorch-lightning/pull/5719))
    * Added RPC and Sharded plugins ([#5732](https://github.com/PyTorchLightning/pytorch-lightning/pull/5732))
    * Added missing `LightningModule`-wrapper logic to new plugins and accelerator ([#5734](https://github.com/PyTorchLightning/pytorch-lightning/pull/5734))
    * Moved device-specific teardown logic from training loop to accelerator ([#5973](https://github.com/PyTorchLightning/pytorch-lightning/pull/5973))
    * Moved accelerator_connector.py to the connectors subfolder ([#6033](https://github.com/PyTorchLightning/pytorch-lightning/pull/6033))
    * Trainer only references accelerator ([#6039](https://github.com/PyTorchLightning/pytorch-lightning/pull/6039))
    * Made parallel devices optional across all plugins ([#6051](https://github.com/PyTorchLightning/pytorch-lightning/pull/6051))
    * Cleaning ([#5948](https://github.com/PyTorchLightning/pytorch-lightning/pull/5948),
        [#5949](https://github.com/PyTorchLightning/pytorch-lightning/pull/5949),
        [#5950](https://github.com/PyTorchLightning/pytorch-lightning/pull/5950))
- Enabled `self.log` in callbacks ([#5094](https://github.com/PyTorchLightning/pytorch-lightning/pull/5094))
- Renamed xxx_AVAILABLE as protected ([#5082](https://github.com/PyTorchLightning/pytorch-lightning/pull/5082))
- Unified module names in Utils ([#5199](https://github.com/PyTorchLightning/pytorch-lightning/pull/5199))
- Separated utils: imports & enums ([#5256](https://github.com/PyTorchLightning/pytorch-lightning/pull/5256)
    [#5874](https://github.com/PyTorchLightning/pytorch-lightning/pull/5874))
- Refactor: clean trainer device & distributed getters ([#5300](https://github.com/PyTorchLightning/pytorch-lightning/pull/5300))
- Simplified training phase as LightningEnum ([#5419](https://github.com/PyTorchLightning/pytorch-lightning/pull/5419))
- Updated metrics to use LightningEnum ([#5689](https://github.com/PyTorchLightning/pytorch-lightning/pull/5689))
- Changed the seq of `on_train_batch_end`, `on_batch_end` & `on_train_epoch_end`, `on_epoch_end hooks` ([#5688](https://github.com/PyTorchLightning/pytorch-lightning/pull/5688))
- Refactored `setup_training` and remove `test_mode` ([#5388](https://github.com/PyTorchLightning/pytorch-lightning/pull/5388))
- Disabled training with zero `num_training_batches` when insufficient `limit_train_batches` ([#5703](https://github.com/PyTorchLightning/pytorch-lightning/pull/5703))
- Refactored `EpochResultStore` ([#5522](https://github.com/PyTorchLightning/pytorch-lightning/pull/5522))
- Update `lr_finder` to check for attribute if not running `fast_dev_run` ([#5990](https://github.com/PyTorchLightning/pytorch-lightning/pull/5990))
- LightningOptimizer manual optimizer is more flexible and expose `toggle_model` ([#5771](https://github.com/PyTorchLightning/pytorch-lightning/pull/5771))
- `MlflowLogger` limit parameter value length to 250 char ([#5893](https://github.com/PyTorchLightning/pytorch-lightning/pull/5893))
- Re-introduced fix for Hydra directory sync with multiple process ([#5993](https://github.com/PyTorchLightning/pytorch-lightning/pull/5993))

### Deprecated

- Function `stat_scores_multiple_classes` is deprecated in favor of `stat_scores` ([#4839](https://github.com/PyTorchLightning/pytorch-lightning/pull/4839))
- Moved accelerators and plugins to its `legacy` pkg ([#5645](https://github.com/PyTorchLightning/pytorch-lightning/pull/5645))
- Deprecated `LightningDistributedDataParallel` in favor of new wrapper module `LightningDistributedModule` ([#5185](https://github.com/PyTorchLightning/pytorch-lightning/pull/5185))
- Deprecated `LightningDataParallel` in favor of new wrapper module `LightningParallelModule` ([#5670](https://github.com/PyTorchLightning/pytorch-lightning/pull/5670))
- Renamed utils modules ([#5199](https://github.com/PyTorchLightning/pytorch-lightning/pull/5199))
    * `argparse_utils` >> `argparse`
    * `model_utils` >> `model_helpers`
    * `warning_utils` >> `warnings`
    * `xla_device_utils` >> `xla_device`
- Deprecated using `'val_loss'` to set the `ModelCheckpoint` monitor ([#6012](https://github.com/PyTorchLightning/pytorch-lightning/pull/6012))
- Deprecated `.get_model()` with explicit `.lightning_module` property ([#6035](https://github.com/PyTorchLightning/pytorch-lightning/pull/6035))
- Deprecated Trainer attribute `accelerator_backend` in favor of `accelerator` ([#6034](https://github.com/PyTorchLightning/pytorch-lightning/pull/6034))

### Removed

- Removed deprecated checkpoint argument `filepath` ([#5321](https://github.com/PyTorchLightning/pytorch-lightning/pull/5321))
- Removed deprecated `Fbeta`, `f1_score` and `fbeta_score` metrics ([#5322](https://github.com/PyTorchLightning/pytorch-lightning/pull/5322))
- Removed deprecated `TrainResult` ([#5323](https://github.com/PyTorchLightning/pytorch-lightning/pull/5323))
- Removed deprecated `EvalResult` ([#5633](https://github.com/PyTorchLightning/pytorch-lightning/pull/5633))
- Removed `LoggerStages` ([#5673](https://github.com/PyTorchLightning/pytorch-lightning/pull/5673))

### Fixed

- Fixed distributed setting and `ddp_cpu` only with `num_processes>1` ([#5297](https://github.com/PyTorchLightning/pytorch-lightning/pull/5297))
- Fixed `num_workers` for Windows example ([#5375](https://github.com/PyTorchLightning/pytorch-lightning/pull/5375))
- Fixed loading yaml ([#5619](https://github.com/PyTorchLightning/pytorch-lightning/pull/5619))
- Fixed support custom DataLoader with DDP if they can be re-instantiated ([#5745](https://github.com/PyTorchLightning/pytorch-lightning/pull/5745))
- Fixed repeated `.fit()` calls ignore max_steps iteration bound ([#5936](https://github.com/PyTorchLightning/pytorch-lightning/pull/5936))
- Fixed throwing `MisconfigurationError` on unknown mode ([#5255](https://github.com/PyTorchLightning/pytorch-lightning/pull/5255))
- Resolve bug with Finetuning ([#5744](https://github.com/PyTorchLightning/pytorch-lightning/pull/5744))
- Fixed `ModelCheckpoint` race condition in file existence check ([#5155](https://github.com/PyTorchLightning/pytorch-lightning/pull/5155))
- Fixed some compatibility with PyTorch 1.8 ([#5864](https://github.com/PyTorchLightning/pytorch-lightning/pull/5864))
- Fixed forward cache ([#5895](https://github.com/PyTorchLightning/pytorch-lightning/pull/5895))
- Fixed recursive detach of tensors to CPU ([#6007](https://github.com/PyTorchLightning/pytorch-lightning/pull/6007))
- Fixed passing wrong strings for scheduler interval doesn't throw an error ([#5923](https://github.com/PyTorchLightning/pytorch-lightning/pull/5923))
- Fixed wrong `requires_grad` state after `return None` with multiple optimizers ([#5738](https://github.com/PyTorchLightning/pytorch-lightning/pull/5638))
- Fixed add `on_epoch_end` hook at the end of `validation`, `test` epoch ([#5986](https://github.com/PyTorchLightning/pytorch-lightning/pull/5986))
- Fixed missing `process_dataloader` call for `TPUSpawn` when in distributed mode ([#6015](https://github.com/PyTorchLightning/pytorch-lightning/pull/6015))
- Fixed progress bar flickering by appending 0 to floats/strings ([#6009](https://github.com/PyTorchLightning/pytorch-lightning/pull/6009))
- Fixed synchronization issues with TPU training ([#6027](https://github.com/PyTorchLightning/pytorch-lightning/pull/6027))
- Fixed `hparams.yaml` saved twice when using `TensorBoardLogger` ([#5953](https://github.com/PyTorchLightning/pytorch-lightning/pull/5953))
- Fixed basic examples ([#5912](https://github.com/PyTorchLightning/pytorch-lightning/pull/5912),
    [#5985](https://github.com/PyTorchLightning/pytorch-lightning/pull/5985))
- Fixed `fairscale` compatible with PT 1.8 ([#5996](https://github.com/PyTorchLightning/pytorch-lightning/pull/5996))
- Ensured `process_dataloader` is called when `tpu_cores > 1` to use Parallel DataLoader ([#6015](https://github.com/PyTorchLightning/pytorch-lightning/pull/6015))
- Attempted SLURM auto resume call when non-shell call fails ([#6002](https://github.com/PyTorchLightning/pytorch-lightning/pull/6002))
- Fixed wrapping optimizers upon assignment ([#6006](https://github.com/PyTorchLightning/pytorch-lightning/pull/6006))
- Fixed allowing hashing of metrics with lists in their state ([#5939](https://github.com/PyTorchLightning/pytorch-lightning/pull/5939))


## [1.1.8] - 2021-02-08

### Fixed

- Separate epoch validation from step validation ([#5208](https://github.com/PyTorchLightning/pytorch-lightning/pull/5208))
- Fixed `toggle_optimizers` not handling all optimizer parameters ([#5775](https://github.com/PyTorchLightning/pytorch-lightning/pull/5775))


## [1.1.7] - 2021-02-03

### Fixed

- Fixed `TensorBoardLogger` not closing `SummaryWriter` on `finalize` ([#5696](https://github.com/PyTorchLightning/pytorch-lightning/pull/5696))
- Fixed filtering of pytorch  "unsqueeze" warning when using DP ([#5622](https://github.com/PyTorchLightning/pytorch-lightning/pull/5622))
- Fixed `num_classes` argument in F1 metric ([#5663](https://github.com/PyTorchLightning/pytorch-lightning/pull/5663))
- Fixed `log_dir` property ([#5537](https://github.com/PyTorchLightning/pytorch-lightning/pull/5537))
- Fixed a race condition in `ModelCheckpoint` when checking if a checkpoint file exists ([#5144](https://github.com/PyTorchLightning/pytorch-lightning/pull/5144))
- Remove unnecessary intermediate layers in Dockerfiles ([#5697](https://github.com/PyTorchLightning/pytorch-lightning/pull/5697))
- Fixed auto learning rate ordering ([#5638](https://github.com/PyTorchLightning/pytorch-lightning/pull/5638))


## [1.1.6] - 2021-01-26

### Changed

- Increased TPU check timeout from 20s to 100s ([#5598](https://github.com/PyTorchLightning/pytorch-lightning/pull/5598))
- Ignored `step` param in Neptune logger's log_metric method ([#5510](https://github.com/PyTorchLightning/pytorch-lightning/pull/5510))
- Pass batch outputs to `on_train_batch_end` instead of `epoch_end` outputs ([#4369](https://github.com/PyTorchLightning/pytorch-lightning/pull/4369))

### Fixed

- Fixed `toggle_optimizer` to reset `requires_grad` state  ([#5574](https://github.com/PyTorchLightning/pytorch-lightning/pull/5574))
- Fixed FileNotFoundError for best checkpoint when using DDP with Hydra ([#5629](https://github.com/PyTorchLightning/pytorch-lightning/pull/5629))
- Fixed an error when logging a progress bar metric with a reserved name ([#5620](https://github.com/PyTorchLightning/pytorch-lightning/pull/5620))
- Fixed `Metric`'s `state_dict` not included when child modules ([#5614](https://github.com/PyTorchLightning/pytorch-lightning/pull/5614))
- Fixed Neptune logger creating multiple experiments when GPUs > 1 ([#3256](https://github.com/PyTorchLightning/pytorch-lightning/pull/3256))
- Fixed duplicate logs appearing in console when using the python logging module ([#5509](https://github.com/PyTorchLightning/pytorch-lightning/pull/5509))
- Fixed tensor printing in `trainer.test()` ([#5138](https://github.com/PyTorchLightning/pytorch-lightning/pull/5138))
- Fixed not using dataloader when `hparams` present ([#4559](https://github.com/PyTorchLightning/pytorch-lightning/pull/4559))


## [1.1.5] - 2021-01-19

### Fixed

- Fixed a visual bug in the progress bar display initialization ([#4579](https://github.com/PyTorchLightning/pytorch-lightning/pull/4579))
- Fixed logging `on_train_batch_end` in a callback with multiple optimizers ([#5521](https://github.com/PyTorchLightning/pytorch-lightning/pull/5521))
- Fixed `reinit_scheduler_properties` with correct optimizer ([#5519](https://github.com/PyTorchLightning/pytorch-lightning/pull/5519))
- Fixed `val_check_interval` with `fast_dev_run` ([#5540](https://github.com/PyTorchLightning/pytorch-lightning/pull/5540))


## [1.1.4] - 2021-01-12

### Added

- Add automatic optimization property setter to lightning module ([#5169](https://github.com/PyTorchLightning/pytorch-lightning/pull/5169))

### Changed

- Changed deprecated `enable_pl_optimizer=True` ([#5244](https://github.com/PyTorchLightning/pytorch-lightning/pull/5244))

### Fixed

- Fixed `transfer_batch_to_device` for DDP with `len(devices_ids) == 1` ([#5195](https://github.com/PyTorchLightning/pytorch-lightning/pull/5195))
- Logging only on `not should_accumulate()` during training ([#5417](https://github.com/PyTorchLightning/pytorch-lightning/pull/5417))
- Resolve interpolation bug with Hydra ([#5406](https://github.com/PyTorchLightning/pytorch-lightning/pull/5406))
- Check environ before selecting a seed to prevent warning message ([#4743](https://github.com/PyTorchLightning/pytorch-lightning/pull/4743))
- Fixed signature mismatch in `model_to_device` of `DDPCPUHPCAccelerator` ([#5505](https://github.com/PyTorchLightning/pytorch-lightning/pull/5505))

## [1.1.3] - 2021-01-05

### Added

- Added a check for optimizer attached to `lr_scheduler` ([#5338](https://github.com/PyTorchLightning/pytorch-lightning/pull/5338))
- Added support for passing non-existing filepaths to `resume_from_checkpoint` ([#4402](https://github.com/PyTorchLightning/pytorch-lightning/pull/4402))

### Changed

- Skip restore from `resume_from_checkpoint` while `testing` ([#5161](https://github.com/PyTorchLightning/pytorch-lightning/pull/5161))
- Allowed `log_momentum` for adaptive optimizers in `LearningRateMonitor` ([#5333](https://github.com/PyTorchLightning/pytorch-lightning/pull/5333))
- Disabled checkpointing, earlystopping and logging with `fast_dev_run` ([#5277](https://github.com/PyTorchLightning/pytorch-lightning/pull/5277))
- Distributed group defaults to `WORLD` if `None` ([#5125](https://github.com/PyTorchLightning/pytorch-lightning/pull/5125))

### Fixed

- Fixed `trainer.test` returning non-test metrics ([#5214](https://github.com/PyTorchLightning/pytorch-lightning/pull/5214))
- Fixed metric state reset ([#5273](https://github.com/PyTorchLightning/pytorch-lightning/pull/5273))
- Fixed `--num-nodes` on `DDPSequentialPlugin` ([#5327](https://github.com/PyTorchLightning/pytorch-lightning/pull/5327))
- Fixed invalid value for `weights_summary` ([#5296](https://github.com/PyTorchLightning/pytorch-lightning/pull/5296))
- Fixed `Trainer.test` not using the latest `best_model_path` ([#5161](https://github.com/PyTorchLightning/pytorch-lightning/pull/5161))
- Fixed existence check for hparams not using underlying filesystem ([#5250](https://github.com/PyTorchLightning/pytorch-lightning/pull/5250))
- Fixed `LightningOptimizer` AMP bug ([#5191](https://github.com/PyTorchLightning/pytorch-lightning/pull/5191))
- Fixed casted key to string in `_flatten_dict` ([#5354](https://github.com/PyTorchLightning/pytorch-lightning/pull/5354))


## [1.1.2] - 2020-12-23

### Added

- Support number for logging with `sync_dist=True` ([#5080](https://github.com/PyTorchLightning/pytorch-lightning/pull/5080))
- Added offset logging step when resuming for Wandb logger ([#5050](https://github.com/PyTorchLightning/pytorch-lightning/pull/5050))

### Removed

- `enable_pl_optimizer=False` by default to temporarily fix AMP issues ([#5163](https://github.com/PyTorchLightning/pytorch-lightning/pull/5163))

### Fixed

- Metric reduction with Logging ([#5150](https://github.com/PyTorchLightning/pytorch-lightning/pull/5150))
- Remove nan loss in manual optimization ([#5121](https://github.com/PyTorchLightning/pytorch-lightning/pull/5121))
- Un-balanced logging properly supported ([#5119](https://github.com/PyTorchLightning/pytorch-lightning/pull/5119))
- Fix hanging in DDP HPC accelerators ([#5157](https://github.com/PyTorchLightning/pytorch-lightning/pull/5157))
- Fix reset `TensorRunningAccum` ([#5106](https://github.com/PyTorchLightning/pytorch-lightning/pull/5106))
- Updated `DALIClassificationLoader` to not use deprecated arguments ([#4925](https://github.com/PyTorchLightning/pytorch-lightning/pull/4925))
- Corrected call to `torch.no_grad` ([#5124](https://github.com/PyTorchLightning/pytorch-lightning/pull/5124))


## [1.1.1] - 2020-12-15

### Added

- Add a notebook example to reach a quick baseline of ~94% accuracy on CIFAR10 using Resnet in Lightning ([#4818](https://github.com/PyTorchLightning/pytorch-lightning/pull/4818))

### Changed

- Simplify accelerator steps ([#5015](https://github.com/PyTorchLightning/pytorch-lightning/pull/5015))
- Refactor load in checkpoint connector ([#4593](https://github.com/PyTorchLightning/pytorch-lightning/pull/4593))
- Fixed the saved filename in `ModelCheckpoint` when it already exists ([#4861](https://github.com/PyTorchLightning/pytorch-lightning/pull/4861))

### Removed

- Drop duplicate metrics ([#5014](https://github.com/PyTorchLightning/pytorch-lightning/pull/5014))
- Remove beta arg from F1 class and functional ([#5076](https://github.com/PyTorchLightning/pytorch-lightning/pull/5076))

### Fixed

- Fixed trainer by default `None` in `DDPAccelerator` ([#4915](https://github.com/PyTorchLightning/pytorch-lightning/pull/4915))
- Fixed `LightningOptimizer` to expose optimizer attributes ([#5095](https://github.com/PyTorchLightning/pytorch-lightning/pull/5095))
- Do not warn when the `name` key is used in the `lr_scheduler` dict ([#5057](https://github.com/PyTorchLightning/pytorch-lightning/pull/5057))
- Check if optimizer supports closure ([#4981](https://github.com/PyTorchLightning/pytorch-lightning/pull/4981))
- Add deprecated metric utility functions back to functional (
    [#5067](https://github.com/PyTorchLightning/pytorch-lightning/pull/5067),
    [#5068](https://github.com/PyTorchLightning/pytorch-lightning/pull/5068))
- Allow any input in `to_onnx` and `to_torchscript` ([#4378](https://github.com/PyTorchLightning/pytorch-lightning/pull/4378))
- Fixed `DDPHPCAccelerator` hangs in DDP construction by calling `init_device` ([#5157](https://github.com/PyTorchLightning/pytorch-lightning/pull/5157))


## [1.1.0] - 2020-12-09

### Added

- Added "monitor" key to saved `ModelCheckpoints` ([#4383](https://github.com/PyTorchLightning/pytorch-lightning/pull/4383))
- Added `ConfusionMatrix` class interface ([#4348](https://github.com/PyTorchLightning/pytorch-lightning/pull/4348))
- Added multiclass AUROC metric ([#4236](https://github.com/PyTorchLightning/pytorch-lightning/pull/4236))
- Added global step indexing to the checkpoint name for a better sub-epoch checkpointing experience ([#3807](https://github.com/PyTorchLightning/pytorch-lightning/pull/3807))
- Added optimizer hooks in callbacks ([#4379](https://github.com/PyTorchLightning/pytorch-lightning/pull/4379))
- Added option to log momentum ([#4384](https://github.com/PyTorchLightning/pytorch-lightning/pull/4384))
- Added `current_score` to `ModelCheckpoint.on_save_checkpoint` ([#4721](https://github.com/PyTorchLightning/pytorch-lightning/pull/4721))
- Added logging using `self.log` in train and evaluation for epoch end hooks (
    [#4552](https://github.com/PyTorchLightning/pytorch-lightning/pull/4552),
    [#4495](https://github.com/PyTorchLightning/pytorch-lightning/pull/4495),
    [#4439](https://github.com/PyTorchLightning/pytorch-lightning/pull/4439),
    [#4684](https://github.com/PyTorchLightning/pytorch-lightning/pull/4684),
    [#4913](https://github.com/PyTorchLightning/pytorch-lightning/pull/4913))
- Added ability for DDP plugin to modify optimizer state saving ([#4675](https://github.com/PyTorchLightning/pytorch-lightning/pull/4675))
- Added `prefix` argument in loggers ([#4557](https://github.com/PyTorchLightning/pytorch-lightning/pull/4557))
- Added printing of total num of params, trainable and non-trainable params in ModelSummary ([#4521](https://github.com/PyTorchLightning/pytorch-lightning/pull/4521))
- Added `PrecisionRecallCurve, ROC, AveragePrecision` class metric ([#4549](https://github.com/PyTorchLightning/pytorch-lightning/pull/4549))
- Added custom `Apex` and `NativeAMP` as `Precision plugins` ([#4355](https://github.com/PyTorchLightning/pytorch-lightning/pull/4355))
- Added `DALI MNIST` example ([#3721](https://github.com/PyTorchLightning/pytorch-lightning/pull/3721))
- Added `sharded plugin` for DDP for multi-gpu training memory optimizations (
    [#4639](https://github.com/PyTorchLightning/pytorch-lightning/pull/4639),
    [#4686](https://github.com/PyTorchLightning/pytorch-lightning/pull/4686),
    [#4737](https://github.com/PyTorchLightning/pytorch-lightning/pull/4737),
    [#4773](https://github.com/PyTorchLightning/pytorch-lightning/pull/4773))
- Added `experiment_id` to the NeptuneLogger ([#3462](https://github.com/PyTorchLightning/pytorch-lightning/pull/3462))
- Added `Pytorch Geometric` integration example with Lightning ([#4568](https://github.com/PyTorchLightning/pytorch-lightning/pull/4568))
- Added `all_gather` method to `LightningModule` which allows gradient based tensor synchronizations for use-cases such as negative sampling. ([#5012](https://github.com/PyTorchLightning/pytorch-lightning/pull/5012))
- Enabled `self.log` in most functions ([#4969](https://github.com/PyTorchLightning/pytorch-lightning/pull/4969))
- Added changeable extension variable for `ModelCheckpoint` ([#4977](https://github.com/PyTorchLightning/pytorch-lightning/pull/4977))


### Changed

- Tuner algorithms will be skipped if `fast_dev_run=True` ([#3903](https://github.com/PyTorchLightning/pytorch-lightning/pull/3903))
- `WandbLogger` does not force wandb `reinit` arg to True anymore and creates a run only when needed ([#4648](https://github.com/PyTorchLightning/pytorch-lightning/pull/4648))
- Changed `automatic_optimization` to be a model attribute ([#4602](https://github.com/PyTorchLightning/pytorch-lightning/pull/4602))
- Changed `Simple Profiler` report to order by percentage time spent + num calls ([#4880](https://github.com/PyTorchLightning/pytorch-lightning/pull/4880))
- Simplify optimization Logic ([#4984](https://github.com/PyTorchLightning/pytorch-lightning/pull/4984))
- Classification metrics overhaul ([#4837](https://github.com/PyTorchLightning/pytorch-lightning/pull/4837))
- Updated `fast_dev_run` to accept integer representing num_batches ([#4629](https://github.com/PyTorchLightning/pytorch-lightning/pull/4629))
- Refactored optimizer ([#4658](https://github.com/PyTorchLightning/pytorch-lightning/pull/4658))


### Deprecated

- Deprecated `prefix` argument in `ModelCheckpoint` ([#4765](https://github.com/PyTorchLightning/pytorch-lightning/pull/4765))
- Deprecated the old way of assigning hyper-parameters through `self.hparams = ...` ([#4813](https://github.com/PyTorchLightning/pytorch-lightning/pull/4813))
- Deprecated `mode='auto'` from `ModelCheckpoint` and `EarlyStopping` ([#4695](https://github.com/PyTorchLightning/pytorch-lightning/pull/4695))

### Removed

- Removed `reorder` parameter of the `auc` metric ([#5004](https://github.com/PyTorchLightning/pytorch-lightning/pull/5004))
- Removed `multiclass_roc` and `multiclass_precision_recall_curve`, use `roc` and `precision_recall_curve` instead ([#4549](https://github.com/PyTorchLightning/pytorch-lightning/pull/4549))

### Fixed

- Added feature to move tensors to CPU before saving ([#4309](https://github.com/PyTorchLightning/pytorch-lightning/pull/4309))
- Fixed `LoggerConnector` to have logged metrics on root device in DP ([#4138](https://github.com/PyTorchLightning/pytorch-lightning/pull/4138))
- Auto convert tensors to contiguous format when `gather_all` ([#4907](https://github.com/PyTorchLightning/pytorch-lightning/pull/4907))
- Fixed `PYTHONPATH` for ddp test model ([#4528](https://github.com/PyTorchLightning/pytorch-lightning/pull/4528))
- Fixed allowing logger to support indexing ([#4595](https://github.com/PyTorchLightning/pytorch-lightning/pull/4595))
- Fixed DDP and manual_optimization ([#4976](https://github.com/PyTorchLightning/pytorch-lightning/pull/4976))


## [1.0.8] - 2020-11-24

### Added

- Added casting to python types for numpy scalars when logging `hparams` ([#4647](https://github.com/PyTorchLightning/pytorch-lightning/pull/4647))
- Added warning when progress bar refresh rate is less than 20 on Google Colab to prevent crashing ([#4654](https://github.com/PyTorchLightning/pytorch-lightning/pull/4654))
- Added `F1` class metric ([#4656](https://github.com/PyTorchLightning/pytorch-lightning/pull/4656))

### Changed

- Consistently use `step=trainer.global_step` in `LearningRateMonitor` independently of `logging_interval` ([#4376](https://github.com/PyTorchLightning/pytorch-lightning/pull/4376))
- Metric states are no longer as default added to `state_dict` ([#4685](https://github.com/PyTorchLightning/pytorch-lightning/pull/4685))
- Renamed class metric `Fbeta` >> `FBeta` ([#4656](https://github.com/PyTorchLightning/pytorch-lightning/pull/4656))
- Model summary: add 1 decimal place ([#4745](https://github.com/PyTorchLightning/pytorch-lightning/pull/4745))
- Do not override `PYTHONWARNINGS` ([#4700](https://github.com/PyTorchLightning/pytorch-lightning/pull/4700))
- Changed `init_ddp_connection` moved from `DDP` to `DDPPlugin` ([#4407](https://github.com/PyTorchLightning/pytorch-lightning/pull/4407))


### Fixed

- Fixed checkpoint `hparams` dict casting when `omegaconf` is available ([#4770](https://github.com/PyTorchLightning/pytorch-lightning/pull/4770))
- Fixed incomplete progress bars when total batches not divisible by refresh rate ([#4577](https://github.com/PyTorchLightning/pytorch-lightning/pull/4577))
- Updated SSIM metric ([#4566](https://github.com/PyTorchLightning/pytorch-lightning/pull/4566))
- Fixed batch_arg_name - add `batch_arg_name` to all calls to `_adjust_batch_size`bug ([#4812](https://github.com/PyTorchLightning/pytorch-lightning/pull/4812))
- Fixed `torchtext` data to GPU ([#4785](https://github.com/PyTorchLightning/pytorch-lightning/pull/4785))
- Fixed a crash bug in MLFlow logger ([#4716](https://github.com/PyTorchLightning/pytorch-lightning/pull/4716))

## [1.0.7] - 2020-11-17

### Added

- Added lambda closure to `manual_optimizer_step` ([#4618](https://github.com/PyTorchLightning/pytorch-lightning/pull/4618))

### Changed

- Change Metrics `persistent` default mode to `False` ([#4685](https://github.com/PyTorchLightning/pytorch-lightning/pull/4685))
- LoggerConnector log_metrics will use `total_batch_idx` instead of `global_step` when logging on `training step` ([#4738](https://github.com/PyTorchLightning/pytorch-lightning/pull/4738))


### Fixed

- Prevent crash if `sync_dist=True` on CPU ([#4626](https://github.com/PyTorchLightning/pytorch-lightning/pull/4626))
- Fixed average pbar Metrics ([#4534](https://github.com/PyTorchLightning/pytorch-lightning/pull/4534))
- Fixed `setup` callback hook to correctly pass the LightningModule through ([#4608](https://github.com/PyTorchLightning/pytorch-lightning/pull/4608))
- Allowing decorate model init with saving `hparams` inside ([#4662](https://github.com/PyTorchLightning/pytorch-lightning/pull/4662))
- Fixed `split_idx` set by `LoggerConnector` in `on_trainer_init` to `Trainer`  ([#4697](https://github.com/PyTorchLightning/pytorch-lightning/pull/4697))


## [1.0.6] - 2020-11-11

### Added

- Added metrics aggregation in Horovod and fixed early stopping ([#3775](https://github.com/PyTorchLightning/pytorch-lightning/pull/3775))
- Added `manual_optimizer_step` which work with `AMP Native` and `accumulated_grad_batches` ([#4485](https://github.com/PyTorchLightning/pytorch-lightning/pull/4485))
- Added `persistent(mode)` method to metrics, to enable and disable metric states being added to `state_dict` ([#4482](https://github.com/PyTorchLightning/pytorch-lightning/pull/4482))
- Added congratulations at the end of our notebooks ([#4555](https://github.com/PyTorchLightning/pytorch-lightning/pull/4555))
- Added parameters `move_metrics_to_cpu` in Trainer to disable gpu leak ([#4592](https://github.com/PyTorchLightning/pytorch-lightning/pull/4592))


### Changed

- Changed `fsspec` to tuner ([#4458](https://github.com/PyTorchLightning/pytorch-lightning/pull/4458))
- Unify SLURM/TorchElastic under backend plugin ([#4578](https://github.com/PyTorchLightning/pytorch-lightning/pull/4578),
        [#4580](https://github.com/PyTorchLightning/pytorch-lightning/pull/4580),
        [#4581](https://github.com/PyTorchLightning/pytorch-lightning/pull/4581),
        [#4582](https://github.com/PyTorchLightning/pytorch-lightning/pull/4582),
        [#4583](https://github.com/PyTorchLightning/pytorch-lightning/pull/4583))

### Fixed

- Fixed feature-lack in `hpc_load` ([#4526](https://github.com/PyTorchLightning/pytorch-lightning/pull/4526))
- Fixed metrics states being overridden in DDP mode ([#4482](https://github.com/PyTorchLightning/pytorch-lightning/pull/4482))
- Fixed `lightning_getattr`, `lightning_hasattr` not finding the correct attributes in datamodule ([#4347](https://github.com/PyTorchLightning/pytorch-lightning/pull/4347))
- Fixed automatic optimization AMP by `manual_optimization_step` ([#4485](https://github.com/PyTorchLightning/pytorch-lightning/pull/4485))
- Replace `MisconfigurationException` with warning in `ModelCheckpoint` Callback ([#4560](https://github.com/PyTorchLightning/pytorch-lightning/pull/4560))
- Fixed logged keys in mlflow logger ([#4412](https://github.com/PyTorchLightning/pytorch-lightning/pull/4412))
- Fixed `is_picklable` by catching `AttributeError` ([#4508](https://github.com/PyTorchLightning/pytorch-lightning/pull/4508))
- Fixed multi test dataloaders dict `AttributeError` error ([#4480](https://github.com/PyTorchLightning/pytorch-lightning/pull/4480))
- Fixed show progress bar only for `progress_rank 0` on `DDP_SLURM` ([#4437](https://github.com/PyTorchLightning/pytorch-lightning/pull/4437))

## [1.0.5] - 2020-11-03

### Added

- Added PyTorch 1.7 Stable support ([#3821](https://github.com/PyTorchLightning/pytorch-lightning/pull/3821))
- Added timeout for `tpu_device_exists` to ensure process does not hang indefinitely ([#4340](https://github.com/PyTorchLightning/pytorch-lightning/pull/4340))

### Changed

- W&B log in sync with `Trainer` step ([#4405](https://github.com/PyTorchLightning/pytorch-lightning/pull/4405))
- Hook `on_after_backward` is called only when `optimizer_step` is being called ([#4439](https://github.com/PyTorchLightning/pytorch-lightning/pull/4439))
- Moved `track_and_norm_grad` into `training loop` and called only when `optimizer_step` is being called ([#4439](https://github.com/PyTorchLightning/pytorch-lightning/pull/4439))
- Changed type checker with explicit cast of `ref_model` object ([#4457](https://github.com/PyTorchLightning/pytorch-lightning/pull/4457))
- Changed `distributed_backend` -> `accelerator` ([#4429](https://github.com/PyTorchLightning/pytorch-lightning/pull/4429))

### Deprecated

- Deprecated passing `ModelCheckpoint` instance to `checkpoint_callback` Trainer argument ([#4336](https://github.com/PyTorchLightning/pytorch-lightning/pull/4336))

### Fixed

- Disable saving checkpoints if not trained ([#4372](https://github.com/PyTorchLightning/pytorch-lightning/pull/4372))
- Fixed error using `auto_select_gpus=True` with `gpus=-1` ([#4209](https://github.com/PyTorchLightning/pytorch-lightning/pull/4209))
- Disabled training when `limit_train_batches=0` ([#4371](https://github.com/PyTorchLightning/pytorch-lightning/pull/4371))
- Fixed that metrics do not store computational graph for all seen data ([#4313](https://github.com/PyTorchLightning/pytorch-lightning/pull/4313))
- Fixed AMP unscale for `on_after_backward` ([#4439](https://github.com/PyTorchLightning/pytorch-lightning/pull/4439))
- Fixed TorchScript export when module includes Metrics ([#4428](https://github.com/PyTorchLightning/pytorch-lightning/pull/4428))
- Fixed TorchScript trace method's data to device and docstring ([#4360](https://github.com/PyTorchLightning/pytorch-lightning/pull/4360))
- Fixed CSV logger warning ([#4419](https://github.com/PyTorchLightning/pytorch-lightning/pull/4419))
- Fixed skip DDP parameter sync ([#4301](https://github.com/PyTorchLightning/pytorch-lightning/pull/4301))
- Fixed `WandbLogger` _sanitize_callable function ([#4422](https://github.com/PyTorchLightning/pytorch-lightning/pull/4422))
- Fixed `AMP Native` `_unscale` gradient ([#4441](https://github.com/PyTorchLightning/pytorch-lightning/pull/4441))


## [1.0.4] - 2020-10-27

### Added

- Added `dirpath` and `filename` parameter in `ModelCheckpoint` ([#4213](https://github.com/PyTorchLightning/pytorch-lightning/pull/4213))
- Added plugins docs and DDPPlugin to customize ddp across all accelerators ([#4258](https://github.com/PyTorchLightning/pytorch-lightning/pull/4285))
- Added `strict` option to the scheduler dictionary ([#3586](https://github.com/PyTorchLightning/pytorch-lightning/pull/3586))
- Added `fsspec` support for profilers ([#4162](https://github.com/PyTorchLightning/pytorch-lightning/pull/4162))
- Added autogenerated helptext to `Trainer.add_argparse_args` ([#4344](https://github.com/PyTorchLightning/pytorch-lightning/pull/4344))
- Added support for string values in `Trainer`'s `profiler` parameter ([#3656](https://github.com/PyTorchLightning/pytorch-lightning/pull/3656))
- Added `optimizer_closure` to `optimizer.step` when supported ([#4190](https://github.com/PyTorchLightning/pytorch-lightning/pull/4190))
- Added unification of regression metrics ([#4166](https://github.com/PyTorchLightning/pytorch-lightning/pull/4166))
- Added checkpoint load from Bytes ([#4314](https://github.com/PyTorchLightning/pytorch-lightning/pull/4314))

### Changed

- Improved error messages for invalid `configure_optimizers` returns ([#3587](https://github.com/PyTorchLightning/pytorch-lightning/pull/3587))
- Allow changing the logged step value in `validation_step` ([#4130](https://github.com/PyTorchLightning/pytorch-lightning/pull/4130))
- Allow setting `replace_sampler_ddp=True` with a distributed sampler already added ([#4273](https://github.com/PyTorchLightning/pytorch-lightning/pull/4273))
- Fixed santized parameters for `WandbLogger.log_hyperparams` ([#4320](https://github.com/PyTorchLightning/pytorch-lightning/pull/4320))

### Deprecated

- Deprecated `filepath` in `ModelCheckpoint` ([#4213](https://github.com/PyTorchLightning/pytorch-lightning/pull/4213))
- Deprecated `reorder` parameter of the `auc` metric ([#4237](https://github.com/PyTorchLightning/pytorch-lightning/pull/4237))
- Deprecated bool values in `Trainer`'s `profiler` parameter ([#3656](https://github.com/PyTorchLightning/pytorch-lightning/pull/3656))

### Fixed

- Fixed setting device ids in DDP ([#4297](https://github.com/PyTorchLightning/pytorch-lightning/pull/4297))
- Fixed synchronization of best model path in `ddp_accelerator` ([#4323](https://github.com/PyTorchLightning/pytorch-lightning/pull/4323))
- Fixed `WandbLogger` not uploading checkpoint artifacts at the end of training ([#4341](https://github.com/PyTorchLightning/pytorch-lightning/pull/4341))
- Fixed `FBeta` computation ([#4183](https://github.com/PyTorchLightning/pytorch-lightning/pull/4183))
- Fixed `accumulation across batches` has completed `before breaking training loop` ([#4278](https://github.com/PyTorchLightning/pytorch-lightning/pull/4278))
- Fixed `ModelCheckpoint` don't increase current_epoch and global_step when not training ([#4291](https://github.com/PyTorchLightning/pytorch-lightning/pull/4291))
- Fixed `COMET_EXPERIMENT_KEY` environment variable usage in comet logger ([#4230](https://github.com/PyTorchLightning/pytorch-lightning/pull/4230))

## [1.0.3] - 2020-10-20

### Added

- Added persistent flag to `Metric.add_state` ([#4195](https://github.com/PyTorchLightning/pytorch-lightning/pull/4195))

### Changed

- Used `checkpoint_connector.hpc_save` in SLURM ([#4217](https://github.com/PyTorchLightning/pytorch-lightning/pull/4217))
- Moved base req. to root ([#4219](https://github.com/PyTorchLightning/pytorch-lightning/pull/4219))

### Fixed

- Fixed `hparams` assign in init ([#4189](https://github.com/PyTorchLightning/pytorch-lightning/pull/4189))
- Fixed overwrite check for model hooks ([#4010](https://github.com/PyTorchLightning/pytorch-lightning/pull/4010))


## [1.0.2] - 2020-10-15

### Added

- Added trace functionality to the function `to_torchscript` ([#4142](https://github.com/PyTorchLightning/pytorch-lightning/pull/4142))

### Changed

- Called `on_load_checkpoint` before loading `state_dict` ([#4057](https://github.com/PyTorchLightning/pytorch-lightning/pull/4057))

### Removed

- Removed duplicate metric vs step log for train loop ([#4173](https://github.com/PyTorchLightning/pytorch-lightning/pull/4173))

### Fixed

- Fixed the `self.log` problem in `validation_step()` ([#4169](https://github.com/PyTorchLightning/pytorch-lightning/pull/4169))
- Fixed `hparams` saving - save the state when `save_hyperparameters()` is called [in `__init__`] ([#4163](https://github.com/PyTorchLightning/pytorch-lightning/pull/4163))
- Fixed runtime failure while exporting `hparams` to yaml ([#4158](https://github.com/PyTorchLightning/pytorch-lightning/pull/4158))


## [1.0.1] - 2020-10-14

### Added

- Added getstate/setstate method for torch.save serialization ([#4127](https://github.com/PyTorchLightning/pytorch-lightning/pull/4127))


## [1.0.0] - 2020-10-13

### Added

- Added Explained Variance Metric + metric fix ([#4013](https://github.com/PyTorchLightning/pytorch-lightning/pull/4013))
- Added Metric <-> Lightning Module integration tests ([#4008](https://github.com/PyTorchLightning/pytorch-lightning/pull/4008))
- Added parsing OS env vars in `Trainer` ([#4022](https://github.com/PyTorchLightning/pytorch-lightning/pull/4022))
- Added classification metrics ([#4043](https://github.com/PyTorchLightning/pytorch-lightning/pull/4043))
- Updated explained variance metric ([#4024](https://github.com/PyTorchLightning/pytorch-lightning/pull/4024))
- Enabled plugins ([#4041](https://github.com/PyTorchLightning/pytorch-lightning/pull/4041))
- Enabled custom clusters ([#4048](https://github.com/PyTorchLightning/pytorch-lightning/pull/4048))
- Enabled passing in custom accelerators ([#4050](https://github.com/PyTorchLightning/pytorch-lightning/pull/4050))
- Added `LightningModule.toggle_optimizer` ([#4058](https://github.com/PyTorchLightning/pytorch-lightning/pull/4058))
- Added `LightningModule.manual_backward` ([#4063](https://github.com/PyTorchLightning/pytorch-lightning/pull/4063))
- Added `output` argument to `*_batch_end` hooks ([#3965](https://github.com/PyTorchLightning/pytorch-lightning/pull/3965),
    [#3966](https://github.com/PyTorchLightning/pytorch-lightning/pull/3966))
- Added `output` argument to `*_epoch_end` hooks ([#3967](https://github.com/PyTorchLightning/pytorch-lightning/pull/3967))

### Changed

- Integrated metrics API with self.log ([#3961](https://github.com/PyTorchLightning/pytorch-lightning/pull/3961))
- Decoupled Apex ([#4052](https://github.com/PyTorchLightning/pytorch-lightning/pull/4052),
        [#4054](https://github.com/PyTorchLightning/pytorch-lightning/pull/4054),
        [#4055](https://github.com/PyTorchLightning/pytorch-lightning/pull/4055),
        [#4056](https://github.com/PyTorchLightning/pytorch-lightning/pull/4056),
        [#4058](https://github.com/PyTorchLightning/pytorch-lightning/pull/4058),
        [#4060](https://github.com/PyTorchLightning/pytorch-lightning/pull/4060),
        [#4061](https://github.com/PyTorchLightning/pytorch-lightning/pull/4061),
        [#4062](https://github.com/PyTorchLightning/pytorch-lightning/pull/4062),
        [#4063](https://github.com/PyTorchLightning/pytorch-lightning/pull/4063),
        [#4064](https://github.com/PyTorchLightning/pytorch-lightning/pull/4064),
        [#4065](https://github.com/PyTorchLightning/pytorch-lightning/pull/4065))
- Renamed all backends to `Accelerator` ([#4066](https://github.com/PyTorchLightning/pytorch-lightning/pull/4066))
- Enabled manual returns ([#4089](https://github.com/PyTorchLightning/pytorch-lightning/pull/4089))

### Removed

- Removed support for EvalResult and TrainResult ([#3968](https://github.com/PyTorchLightning/pytorch-lightning/pull/3968))
- Removed deprecated trainer flags: `overfit_pct`, `log_save_interval`, `row_log_interval` ([#3969](https://github.com/PyTorchLightning/pytorch-lightning/pull/3969))
- Removed deprecated early_stop_callback ([#3982](https://github.com/PyTorchLightning/pytorch-lightning/pull/3982))
- Removed deprecated model hooks ([#3980](https://github.com/PyTorchLightning/pytorch-lightning/pull/3980))
- Removed deprecated callbacks ([#3979](https://github.com/PyTorchLightning/pytorch-lightning/pull/3979))
- Removed `trainer` argument in `LightningModule.backward` [#4056](https://github.com/PyTorchLightning/pytorch-lightning/pull/4056))

### Fixed

- Fixed `current_epoch` property update to reflect true epoch number inside `LightningDataModule`, when `reload_dataloaders_every_epoch=True`. ([#3974](https://github.com/PyTorchLightning/pytorch-lightning/pull/3974))
- Fixed to print scaler value in progress bar ([#4053](https://github.com/PyTorchLightning/pytorch-lightning/pull/4053))
- Fixed mismatch between docstring and code regarding when `on_load_checkpoint` hook is called ([#3996](https://github.com/PyTorchLightning/pytorch-lightning/pull/3996))


## [0.10.0] - 2020-10-07

### Added

- Added new Metrics API. ([#3868](https://github.com/PyTorchLightning/pytorch-lightning/pull/3868), [#3921](https://github.com/PyTorchLightning/pytorch-lightning/pull/3921))
- Enable PyTorch 1.7 compatibility ([#3541](https://github.com/PyTorchLightning/pytorch-lightning/pull/3541))
- Added `LightningModule.to_torchscript` to support exporting as `ScriptModule` ([#3258](https://github.com/PyTorchLightning/pytorch-lightning/pull/3258))
- Added warning when dropping unpicklable `hparams` ([#2874](https://github.com/PyTorchLightning/pytorch-lightning/pull/2874))
- Added EMB similarity ([#3349](https://github.com/PyTorchLightning/pytorch-lightning/pull/3349))
- Added `ModelCheckpoint.to_yaml` method ([#3048](https://github.com/PyTorchLightning/pytorch-lightning/pull/3048))
- Allow `ModelCheckpoint` monitor to be `None`, meaning it will always save ([#3630](https://github.com/PyTorchLightning/pytorch-lightning/pull/3630))
- Disabled optimizers setup during testing ([#3059](https://github.com/PyTorchLightning/pytorch-lightning/pull/3059))
- Added support for datamodules to save and load checkpoints when training ([#3563](https://github.com/PyTorchLightning/pytorch-lightning/pull/3563))
- Added support for datamodule in learning rate finder ([#3425](https://github.com/PyTorchLightning/pytorch-lightning/pull/3425))
- Added gradient clip test for native AMP ([#3754](https://github.com/PyTorchLightning/pytorch-lightning/pull/3754))
- Added dist lib to enable syncing anything across devices ([#3762](https://github.com/PyTorchLightning/pytorch-lightning/pull/3762))
- Added `broadcast` to `TPUBackend` ([#3814](https://github.com/PyTorchLightning/pytorch-lightning/pull/3814))
- Added `XLADeviceUtils` class to check XLA device type ([#3274](https://github.com/PyTorchLightning/pytorch-lightning/pull/3274))

### Changed

- Refactored accelerator backends:
   * moved TPU `xxx_step` to backend ([#3118](https://github.com/PyTorchLightning/pytorch-lightning/pull/3118))
   * refactored DDP backend `forward` ([#3119](https://github.com/PyTorchLightning/pytorch-lightning/pull/3119))
   * refactored GPU backend `__step` ([#3120](https://github.com/PyTorchLightning/pytorch-lightning/pull/3120))
   * refactored Horovod backend ([#3121](https://github.com/PyTorchLightning/pytorch-lightning/pull/3121),
        [#3122](https://github.com/PyTorchLightning/pytorch-lightning/pull/3122))
   * remove obscure forward call in eval + CPU backend `___step` ([#3123](https://github.com/PyTorchLightning/pytorch-lightning/pull/3123))
   * reduced all simplified forward ([#3126](https://github.com/PyTorchLightning/pytorch-lightning/pull/3126))
   * added hook base method ([#3127](https://github.com/PyTorchLightning/pytorch-lightning/pull/3127))
   * refactor eval loop to use hooks - use `test_mode` for if so we can split later ([#3129](https://github.com/PyTorchLightning/pytorch-lightning/pull/3129))
   * moved `___step_end` hooks ([#3130](https://github.com/PyTorchLightning/pytorch-lightning/pull/3130))
   * training forward refactor ([#3134](https://github.com/PyTorchLightning/pytorch-lightning/pull/3134))
   * training AMP scaling refactor ([#3135](https://github.com/PyTorchLightning/pytorch-lightning/pull/3135))
   * eval step scaling factor ([#3136](https://github.com/PyTorchLightning/pytorch-lightning/pull/3136))
   * add eval loop object to streamline eval loop ([#3138](https://github.com/PyTorchLightning/pytorch-lightning/pull/3138))
   * refactored dataloader process hook ([#3139](https://github.com/PyTorchLightning/pytorch-lightning/pull/3139))
   * refactored inner eval loop ([#3141](https://github.com/PyTorchLightning/pytorch-lightning/pull/3141))
   * final inner eval loop hooks ([#3154](https://github.com/PyTorchLightning/pytorch-lightning/pull/3154))
   * clean up hooks in `run_evaluation` ([#3156](https://github.com/PyTorchLightning/pytorch-lightning/pull/3156))
   * clean up data reset ([#3161](https://github.com/PyTorchLightning/pytorch-lightning/pull/3161))
   * expand eval loop out ([#3165](https://github.com/PyTorchLightning/pytorch-lightning/pull/3165))
   * moved hooks around in eval loop ([#3195](https://github.com/PyTorchLightning/pytorch-lightning/pull/3195))
   * remove `_evaluate` fx ([#3197](https://github.com/PyTorchLightning/pytorch-lightning/pull/3197))
   * `Trainer.fit` hook clean up ([#3198](https://github.com/PyTorchLightning/pytorch-lightning/pull/3198))
   * DDPs train hooks ([#3203](https://github.com/PyTorchLightning/pytorch-lightning/pull/3203))
   * refactor DDP backend ([#3204](https://github.com/PyTorchLightning/pytorch-lightning/pull/3204),
        [#3207](https://github.com/PyTorchLightning/pytorch-lightning/pull/3207),
        [#3208](https://github.com/PyTorchLightning/pytorch-lightning/pull/3208),
        [#3209](https://github.com/PyTorchLightning/pytorch-lightning/pull/3209),
        [#3210](https://github.com/PyTorchLightning/pytorch-lightning/pull/3210))
   * reduced accelerator selection ([#3211](https://github.com/PyTorchLightning/pytorch-lightning/pull/3211))
   * group prepare data hook ([#3212](https://github.com/PyTorchLightning/pytorch-lightning/pull/3212))
   * added data connector ([#3285](https://github.com/PyTorchLightning/pytorch-lightning/pull/3285))
   * modular is_overridden ([#3290](https://github.com/PyTorchLightning/pytorch-lightning/pull/3290))
   * adding `Trainer.tune()` ([#3293](https://github.com/PyTorchLightning/pytorch-lightning/pull/3293))
   * move `run_pretrain_routine` -> `setup_training` ([#3294](https://github.com/PyTorchLightning/pytorch-lightning/pull/3294))
   * move train outside of setup training ([#3297](https://github.com/PyTorchLightning/pytorch-lightning/pull/3297))
   * move `prepare_data` to data connector ([#3307](https://github.com/PyTorchLightning/pytorch-lightning/pull/3307))
   * moved accelerator router ([#3309](https://github.com/PyTorchLightning/pytorch-lightning/pull/3309))
   * train loop refactor - moving train loop to own object ([#3310](https://github.com/PyTorchLightning/pytorch-lightning/pull/3310),
        [#3312](https://github.com/PyTorchLightning/pytorch-lightning/pull/3312),
        [#3313](https://github.com/PyTorchLightning/pytorch-lightning/pull/3313),
        [#3314](https://github.com/PyTorchLightning/pytorch-lightning/pull/3314))
   * duplicate data interface definition up into DataHooks class ([#3344](https://github.com/PyTorchLightning/pytorch-lightning/pull/3344))
   * inner train loop ([#3359](https://github.com/PyTorchLightning/pytorch-lightning/pull/3359),
        [#3361](https://github.com/PyTorchLightning/pytorch-lightning/pull/3361),
        [#3362](https://github.com/PyTorchLightning/pytorch-lightning/pull/3362),
        [#3363](https://github.com/PyTorchLightning/pytorch-lightning/pull/3363),
        [#3365](https://github.com/PyTorchLightning/pytorch-lightning/pull/3365),
        [#3366](https://github.com/PyTorchLightning/pytorch-lightning/pull/3366),
        [#3367](https://github.com/PyTorchLightning/pytorch-lightning/pull/3367),
        [#3368](https://github.com/PyTorchLightning/pytorch-lightning/pull/3368),
        [#3369](https://github.com/PyTorchLightning/pytorch-lightning/pull/3369),
        [#3370](https://github.com/PyTorchLightning/pytorch-lightning/pull/3370),
        [#3371](https://github.com/PyTorchLightning/pytorch-lightning/pull/3371),
        [#3372](https://github.com/PyTorchLightning/pytorch-lightning/pull/3372),
        [#3373](https://github.com/PyTorchLightning/pytorch-lightning/pull/3373),
        [#3374](https://github.com/PyTorchLightning/pytorch-lightning/pull/3374),
        [#3375](https://github.com/PyTorchLightning/pytorch-lightning/pull/3375),
        [#3376](https://github.com/PyTorchLightning/pytorch-lightning/pull/3376),
        [#3385](https://github.com/PyTorchLightning/pytorch-lightning/pull/3385),
        [#3388](https://github.com/PyTorchLightning/pytorch-lightning/pull/3388),
        [#3397](https://github.com/PyTorchLightning/pytorch-lightning/pull/3397))
   * all logging related calls in a connector ([#3395](https://github.com/PyTorchLightning/pytorch-lightning/pull/3395))
   * device parser ([#3400](https://github.com/PyTorchLightning/pytorch-lightning/pull/3400),
        [#3405](https://github.com/PyTorchLightning/pytorch-lightning/pull/3405))
   * added model connector ([#3407](https://github.com/PyTorchLightning/pytorch-lightning/pull/3407))
   * moved eval loop logging to loggers ([#3408](https://github.com/PyTorchLightning/pytorch-lightning/pull/3408))
   * moved eval loop (#3412[#3408](https://github.com/PyTorchLightning/pytorch-lightning/pull/3408))
   * trainer/separate argparse ([#3421](https://github.com/PyTorchLightning/pytorch-lightning/pull/3421),
        [#3428](https://github.com/PyTorchLightning/pytorch-lightning/pull/3428),
        [#3432](https://github.com/PyTorchLightning/pytorch-lightning/pull/3432))
   * move `lr_finder` ([#3434](https://github.com/PyTorchLightning/pytorch-lightning/pull/3434))
   * organize args (#[#3435](https://github.com/PyTorchLightning/pytorch-lightning/pull/3435),
        [#3442](https://github.com/PyTorchLightning/pytorch-lightning/pull/3442),
        [#3447](https://github.com/PyTorchLightning/pytorch-lightning/pull/3447),
        [#3448](https://github.com/PyTorchLightning/pytorch-lightning/pull/3448),
        [#3449](https://github.com/PyTorchLightning/pytorch-lightning/pull/3449),
        [#3456](https://github.com/PyTorchLightning/pytorch-lightning/pull/3456))
   * move specific accelerator code ([#3457](https://github.com/PyTorchLightning/pytorch-lightning/pull/3457))
   * group connectors ([#3472](https://github.com/PyTorchLightning/pytorch-lightning/pull/3472))
   * accelerator connector methods x/n ([#3469](https://github.com/PyTorchLightning/pytorch-lightning/pull/3469),
        [#3470](https://github.com/PyTorchLightning/pytorch-lightning/pull/3470),
        [#3474](https://github.com/PyTorchLightning/pytorch-lightning/pull/3474))
   * merge backends x/n ([#3476](https://github.com/PyTorchLightning/pytorch-lightning/pull/3476),
        [#3477](https://github.com/PyTorchLightning/pytorch-lightning/pull/3477),
        [#3478](https://github.com/PyTorchLightning/pytorch-lightning/pull/3478),
        [#3480](https://github.com/PyTorchLightning/pytorch-lightning/pull/3480),
        [#3482](https://github.com/PyTorchLightning/pytorch-lightning/pull/3482))
   * apex plugin ([#3502](https://github.com/PyTorchLightning/pytorch-lightning/pull/3502))
   * precision plugins ([#3504](https://github.com/PyTorchLightning/pytorch-lightning/pull/3504))
   * Result - make monitor default to `checkpoint_on` to simplify ([#3571](https://github.com/PyTorchLightning/pytorch-lightning/pull/3571))
   * reference to the Trainer on the `LightningDataModule` ([#3684](https://github.com/PyTorchLightning/pytorch-lightning/pull/3684))
   * add `.log` to lightning module ([#3686](https://github.com/PyTorchLightning/pytorch-lightning/pull/3686),
        [#3699](https://github.com/PyTorchLightning/pytorch-lightning/pull/3699),
        [#3701](https://github.com/PyTorchLightning/pytorch-lightning/pull/3701),
        [#3704](https://github.com/PyTorchLightning/pytorch-lightning/pull/3704),
        [#3715](https://github.com/PyTorchLightning/pytorch-lightning/pull/3715))
   * enable tracking original metric when step and epoch are both true ([#3685](https://github.com/PyTorchLightning/pytorch-lightning/pull/3685))
   * deprecated results obj, added support for simpler comms ([#3681](https://github.com/PyTorchLightning/pytorch-lightning/pull/3681))
   * move backends back to individual files ([#3712](https://github.com/PyTorchLightning/pytorch-lightning/pull/3712))
   * fixes logging for eval steps ([#3763](https://github.com/PyTorchLightning/pytorch-lightning/pull/3763))
   * decoupled DDP, DDP spawn ([#3733](https://github.com/PyTorchLightning/pytorch-lightning/pull/3733),
        [#3766](https://github.com/PyTorchLightning/pytorch-lightning/pull/3766),
        [#3767](https://github.com/PyTorchLightning/pytorch-lightning/pull/3767),
        [#3774](https://github.com/PyTorchLightning/pytorch-lightning/pull/3774),
        [#3802](https://github.com/PyTorchLightning/pytorch-lightning/pull/3802),
        [#3806](https://github.com/PyTorchLightning/pytorch-lightning/pull/3806),
        [#3817](https://github.com/PyTorchLightning/pytorch-lightning/pull/3817),
        [#3819](https://github.com/PyTorchLightning/pytorch-lightning/pull/3819),
        [#3927](https://github.com/PyTorchLightning/pytorch-lightning/pull/3927))
   * remove weight loading hack for ddp_cpu ([#3808](https://github.com/PyTorchLightning/pytorch-lightning/pull/3808))
   * separate `torchelastic` from DDP ([#3810](https://github.com/PyTorchLightning/pytorch-lightning/pull/3810))
   * separate SLURM from DDP ([#3809](https://github.com/PyTorchLightning/pytorch-lightning/pull/3809))
   * decoupled DDP2 ([#3816](https://github.com/PyTorchLightning/pytorch-lightning/pull/3816))
   * bug fix with logging val epoch end + monitor ([#3812](https://github.com/PyTorchLightning/pytorch-lightning/pull/3812))
   * callback system and init DDP ([#3836](https://github.com/PyTorchLightning/pytorch-lightning/pull/3836))
   * adding compute environments ([#3837](https://github.com/PyTorchLightning/pytorch-lightning/pull/3837), [#3842](https://github.com/PyTorchLightning/pytorch-lightning/pull/3842))
   * epoch can now log independently ([#3843](https://github.com/PyTorchLightning/pytorch-lightning/pull/3843))
   * test selecting the correct backend. temp backends while slurm and TorchElastic are decoupled ([#3848](https://github.com/PyTorchLightning/pytorch-lightning/pull/3848))
   * fixed `init_slurm_connection` causing hostname errors ([#3856](https://github.com/PyTorchLightning/pytorch-lightning/pull/3856))
   * moves init apex from LM to apex connector ([#3923](https://github.com/PyTorchLightning/pytorch-lightning/pull/3923))
   * moves sync bn to each backend ([#3925](https://github.com/PyTorchLightning/pytorch-lightning/pull/3925))
   * moves configure ddp to each backend ([#3924](https://github.com/PyTorchLightning/pytorch-lightning/pull/3924))
- Deprecation warning ([#3844](https://github.com/PyTorchLightning/pytorch-lightning/pull/3844))
- Changed `LearningRateLogger` to `LearningRateMonitor` ([#3251](https://github.com/PyTorchLightning/pytorch-lightning/pull/3251))
- Used `fsspec` instead of `gfile` for all IO ([#3320](https://github.com/PyTorchLightning/pytorch-lightning/pull/3320))
    * Swaped `torch.load` for `fsspec` load in DDP spawn backend ([#3787](https://github.com/PyTorchLightning/pytorch-lightning/pull/3787))
    * Swaped `torch.load` for `fsspec` load in cloud_io loading ([#3692](https://github.com/PyTorchLightning/pytorch-lightning/pull/3692))
    * Added support for `to_disk()` to use remote filepaths with `fsspec` ([#3930](https://github.com/PyTorchLightning/pytorch-lightning/pull/3930))
    * Updated model_checkpoint's to_yaml to use `fsspec` open ([#3801](https://github.com/PyTorchLightning/pytorch-lightning/pull/3801))
    * Fixed `fsspec` is inconsistent when doing `fs.ls` ([#3805](https://github.com/PyTorchLightning/pytorch-lightning/pull/3805))
- Refactor `GPUStatsMonitor` to improve training speed ([#3257](https://github.com/PyTorchLightning/pytorch-lightning/pull/3257))
- Changed IoU score behavior for classes absent in target and pred ([#3098](https://github.com/PyTorchLightning/pytorch-lightning/pull/3098))
- Changed IoU `remove_bg` bool to `ignore_index` optional int ([#3098](https://github.com/PyTorchLightning/pytorch-lightning/pull/3098))
- Changed defaults of `save_top_k` and `save_last` to `None` in ModelCheckpoint ([#3680](https://github.com/PyTorchLightning/pytorch-lightning/pull/3680))
- `row_log_interval` and `log_save_interval` are now based on training loop's `global_step` instead of epoch-internal batch index ([#3667](https://github.com/PyTorchLightning/pytorch-lightning/pull/3667))
- Silenced some warnings. verified ddp refactors ([#3483](https://github.com/PyTorchLightning/pytorch-lightning/pull/3483))
- Cleaning up stale logger tests ([#3490](https://github.com/PyTorchLightning/pytorch-lightning/pull/3490))
- Allow `ModelCheckpoint` monitor to be `None` ([#3633](https://github.com/PyTorchLightning/pytorch-lightning/pull/3633))
- Enable `None` model checkpoint default ([#3669](https://github.com/PyTorchLightning/pytorch-lightning/pull/3669))
- Skipped `best_model_path` if `checkpoint_callback` is `None` ([#2962](https://github.com/PyTorchLightning/pytorch-lightning/pull/2962))
- Used `raise .. from ..` to explicitly chain exceptions ([#3750](https://github.com/PyTorchLightning/pytorch-lightning/pull/3750))
-  Mocking loggers ([#3596](https://github.com/PyTorchLightning/pytorch-lightning/pull/3596),
    [#3617](https://github.com/PyTorchLightning/pytorch-lightning/pull/3617),
    [#3851](https://github.com/PyTorchLightning/pytorch-lightning/pull/3851),
    [#3859](https://github.com/PyTorchLightning/pytorch-lightning/pull/3859),
    [#3884](https://github.com/PyTorchLightning/pytorch-lightning/pull/3884),
    [#3853](https://github.com/PyTorchLightning/pytorch-lightning/pull/3853),
    [#3910](https://github.com/PyTorchLightning/pytorch-lightning/pull/3910),
    [#3889](https://github.com/PyTorchLightning/pytorch-lightning/pull/3889),
    [#3926](https://github.com/PyTorchLightning/pytorch-lightning/pull/3926))
- Write predictions in LightningModule instead of EvalResult [#3882](https://github.com/PyTorchLightning/pytorch-lightning/pull/3882)

### Deprecated

- Deprecated `TrainResult` and `EvalResult`, use `self.log` and `self.write` from the `LightningModule` to log metrics and write predictions. `training_step` can now only return a scalar (for the loss) or a dictionary with anything you want. ([#3681](https://github.com/PyTorchLightning/pytorch-lightning/pull/3681))
- Deprecate `early_stop_callback` Trainer argument ([#3845](https://github.com/PyTorchLightning/pytorch-lightning/pull/3845))
- Rename Trainer arguments `row_log_interval` >> `log_every_n_steps` and `log_save_interval` >> `flush_logs_every_n_steps` ([#3748](https://github.com/PyTorchLightning/pytorch-lightning/pull/3748))

### Removed

- Removed experimental Metric API ([#3943](https://github.com/PyTorchLightning/pytorch-lightning/pull/3943),
        [#3949](https://github.com/PyTorchLightning/pytorch-lightning/pull/3949),
        [#3946](https://github.com/PyTorchLightning/pytorch-lightning/pull/3946)), listed changes before final removal:
    * Added `EmbeddingSimilarity` metric ([#3349](https://github.com/PyTorchLightning/pytorch-lightning/pull/3349), [#3358](https://github.com/PyTorchLightning/pytorch-lightning/pull/3358))
    * Added hooks to metric module interface ([#2528](https://github.com/PyTorchLightning/pytorch-lightning/pull/2528))
    * Added error when AUROC metric is used for multiclass problems ([#3350](https://github.com/PyTorchLightning/pytorch-lightning/pull/3350))
    * Fixed `ModelCheckpoint` with `save_top_k=-1` option not tracking the best models when a monitor metric is available ([#3735](https://github.com/PyTorchLightning/pytorch-lightning/pull/3735))
    * Fixed counter-intuitive error being thrown in `Accuracy` metric for zero target tensor ([#3764](https://github.com/PyTorchLightning/pytorch-lightning/pull/3764))
    * Fixed aggregation of metrics ([#3517](https://github.com/PyTorchLightning/pytorch-lightning/pull/3517))
    * Fixed Metric aggregation ([#3321](https://github.com/PyTorchLightning/pytorch-lightning/pull/3321))
    * Fixed RMSLE metric ([#3188](https://github.com/PyTorchLightning/pytorch-lightning/pull/3188))
    * Renamed `reduction` to `class_reduction` in classification metrics ([#3322](https://github.com/PyTorchLightning/pytorch-lightning/pull/3322))
    * Changed `class_reduction` similar to sklearn for classification metrics ([#3322](https://github.com/PyTorchLightning/pytorch-lightning/pull/3322))
    * Renaming of precision recall metric ([#3308](https://github.com/PyTorchLightning/pytorch-lightning/pull/3308))

### Fixed

- Fixed `on_train_batch_start` hook to end epoch early ([#3700](https://github.com/PyTorchLightning/pytorch-lightning/pull/3700))
- Fixed `num_sanity_val_steps` is clipped to `limit_val_batches` ([#2917](https://github.com/PyTorchLightning/pytorch-lightning/pull/2917))
- Fixed ONNX model save on GPU ([#3145](https://github.com/PyTorchLightning/pytorch-lightning/pull/3145))
- Fixed `GpuUsageLogger` to work on different platforms ([#3008](https://github.com/PyTorchLightning/pytorch-lightning/pull/3008))
- Fixed auto-scale batch size not dumping `auto_lr_find` parameter ([#3151](https://github.com/PyTorchLightning/pytorch-lightning/pull/3151))
- Fixed `batch_outputs` with optimizer frequencies ([#3229](https://github.com/PyTorchLightning/pytorch-lightning/pull/3229))
- Fixed setting batch size in `LightningModule.datamodule` when using `auto_scale_batch_size` ([#3266](https://github.com/PyTorchLightning/pytorch-lightning/pull/3266))
- Fixed Horovod distributed backend compatibility with native AMP ([#3404](https://github.com/PyTorchLightning/pytorch-lightning/pull/3404))
- Fixed batch size auto scaling exceeding the size of the dataset ([#3271](https://github.com/PyTorchLightning/pytorch-lightning/pull/3271))
- Fixed getting `experiment_id` from MLFlow only once instead of each training loop ([#3394](https://github.com/PyTorchLightning/pytorch-lightning/pull/3394))
- Fixed `overfit_batches` which now correctly disables shuffling for the training loader. ([#3501](https://github.com/PyTorchLightning/pytorch-lightning/pull/3501))
- Fixed gradient norm tracking for `row_log_interval > 1` ([#3489](https://github.com/PyTorchLightning/pytorch-lightning/pull/3489))
- Fixed `ModelCheckpoint` name formatting ([#3164](https://github.com/PyTorchLightning/pytorch-lightning/pull/3163))
- Fixed example implementation of AutoEncoder ([#3190](https://github.com/PyTorchLightning/pytorch-lightning/pull/3190))
- Fixed invalid paths when remote logging with TensorBoard ([#3236](https://github.com/PyTorchLightning/pytorch-lightning/pull/3236))
- Fixed change `t()` to `transpose()` as XLA devices do not support `.t()` on 1-dim tensor ([#3252](https://github.com/PyTorchLightning/pytorch-lightning/pull/3252))
- Fixed (weights only) checkpoints loading without PL ([#3287](https://github.com/PyTorchLightning/pytorch-lightning/pull/3287))
- Fixed `gather_all_tensors` cross GPUs in DDP ([#3319](https://github.com/PyTorchLightning/pytorch-lightning/pull/3319))
- Fixed CometML save dir ([#3419](https://github.com/PyTorchLightning/pytorch-lightning/pull/3419))
- Fixed forward key metrics ([#3467](https://github.com/PyTorchLightning/pytorch-lightning/pull/3467))
- Fixed normalize mode at confusion matrix (replace NaNs with zeros) ([#3465](https://github.com/PyTorchLightning/pytorch-lightning/pull/3465))
- Fixed global step increment in training loop when `training_epoch_end` hook is used ([#3673](https://github.com/PyTorchLightning/pytorch-lightning/pull/3673))
- Fixed dataloader shuffling not getting turned off with `overfit_batches > 0` and `distributed_backend = "ddp"` ([#3534](https://github.com/PyTorchLightning/pytorch-lightning/pull/3534))
- Fixed determinism in `DDPSpawnBackend` when using `seed_everything` in main process ([#3335](https://github.com/PyTorchLightning/pytorch-lightning/pull/3335))
- Fixed `ModelCheckpoint` `period` to actually save every `period` epochs ([#3630](https://github.com/PyTorchLightning/pytorch-lightning/pull/3630))
- Fixed `val_progress_bar` total with `num_sanity_val_steps` ([#3751](https://github.com/PyTorchLightning/pytorch-lightning/pull/3751))
- Fixed Tuner dump: add `current_epoch` to dumped_params ([#3261](https://github.com/PyTorchLightning/pytorch-lightning/pull/3261))
- Fixed `current_epoch` and `global_step` properties mismatch between `Trainer` and `LightningModule` ([#3785](https://github.com/PyTorchLightning/pytorch-lightning/pull/3785))
- Fixed learning rate scheduler for optimizers with internal state ([#3897](https://github.com/PyTorchLightning/pytorch-lightning/pull/3897))
- Fixed `tbptt_reduce_fx` when non-floating tensors are logged ([#3796](https://github.com/PyTorchLightning/pytorch-lightning/pull/3796))
- Fixed model checkpoint frequency ([#3852](https://github.com/PyTorchLightning/pytorch-lightning/pull/3852))
- Fixed logging non-tensor scalar with result breaks subsequent epoch aggregation ([#3855](https://github.com/PyTorchLightning/pytorch-lightning/pull/3855))
- Fixed `TrainerEvaluationLoopMixin` activates `model.train()` at the end ([#3858](https://github.com/PyTorchLightning/pytorch-lightning/pull/3858))
- Fixed `overfit_batches` when using with multiple val/test_dataloaders ([#3857](https://github.com/PyTorchLightning/pytorch-lightning/pull/3857))
- Fixed enables `training_step` to return `None` ([#3862](https://github.com/PyTorchLightning/pytorch-lightning/pull/3862))
- Fixed init nan for checkpointing ([#3863](https://github.com/PyTorchLightning/pytorch-lightning/pull/3863))
- Fixed for `load_from_checkpoint` ([#2776](https://github.com/PyTorchLightning/pytorch-lightning/pull/2776))
- Fixes incorrect `batch_sizes` when Dataloader returns a dict with multiple tensors ([#3668](https://github.com/PyTorchLightning/pytorch-lightning/pull/3668))
- Fixed unexpected signature for `validation_step` ([#3947](https://github.com/PyTorchLightning/pytorch-lightning/pull/3947))

## [0.9.0] - 2020-08-20

### Added

- Added SyncBN for DDP ([#2801](https://github.com/PyTorchLightning/pytorch-lightning/pull/2801),
     [#2838](https://github.com/PyTorchLightning/pytorch-lightning/pull/2838))
- Added basic `CSVLogger` ([#2721](https://github.com/PyTorchLightning/pytorch-lightning/pull/2721))
- Added SSIM metrics ([#2671](https://github.com/PyTorchLightning/pytorch-lightning/pull/2671))
- Added BLEU metrics ([#2535](https://github.com/PyTorchLightning/pytorch-lightning/pull/2535))
- Added support to export a model to ONNX format ([#2596](https://github.com/PyTorchLightning/pytorch-lightning/pull/2596))
- Added support for `Trainer(num_sanity_val_steps=-1)` to check all validation data before training ([#2246](https://github.com/PyTorchLightning/pytorch-lightning/pull/2246))
- Added struct. output:
  * tests for val loop flow ([#2605](https://github.com/PyTorchLightning/pytorch-lightning/pull/2605))
  * `EvalResult` support for train and val. loop ([#2615](https://github.com/PyTorchLightning/pytorch-lightning/pull/2615),
       [#2651](https://github.com/PyTorchLightning/pytorch-lightning/pull/2651))
  * weighted average in results obj ([#2930](https://github.com/PyTorchLightning/pytorch-lightning/pull/2930))
  * fix result obj DP auto reduce ([#3013](https://github.com/PyTorchLightning/pytorch-lightning/pull/3013))
- Added class `LightningDataModule` ([#2668](https://github.com/PyTorchLightning/pytorch-lightning/pull/2668))
- Added support for PyTorch 1.6 ([#2745](https://github.com/PyTorchLightning/pytorch-lightning/pull/2745))
- Added call DataModule hooks implicitly in trainer ([#2755](https://github.com/PyTorchLightning/pytorch-lightning/pull/2755))
- Added support for Mean in DDP Sync ([#2568](https://github.com/PyTorchLightning/pytorch-lightning/pull/2568))
- Added remaining `sklearn` metrics: `AveragePrecision`, `BalancedAccuracy`, `CohenKappaScore`, `DCG`, `Hamming`, `Hinge`, `Jaccard`, `MeanAbsoluteError`, `MeanSquaredError`, `MeanSquaredLogError`, `MedianAbsoluteError`, `R2Score`, `MeanPoissonDeviance`, `MeanGammaDeviance`, `MeanTweedieDeviance`, `ExplainedVariance` ([#2562](https://github.com/PyTorchLightning/pytorch-lightning/pull/2562))
- Added support for `limit_{mode}_batches (int)` to work with infinite dataloader (IterableDataset) ([#2840](https://github.com/PyTorchLightning/pytorch-lightning/pull/2840))
- Added support returning python scalars in DP ([#1935](https://github.com/PyTorchLightning/pytorch-lightning/pull/1935))
- Added support to Tensorboard logger for OmegaConf `hparams` ([#2846](https://github.com/PyTorchLightning/pytorch-lightning/pull/2846))
- Added tracking of basic states in `Trainer` ([#2541](https://github.com/PyTorchLightning/pytorch-lightning/pull/2541))
- Tracks all outputs including TBPTT and multiple optimizers ([#2890](https://github.com/PyTorchLightning/pytorch-lightning/pull/2890))
- Added GPU Usage Logger ([#2932](https://github.com/PyTorchLightning/pytorch-lightning/pull/2932))
- Added `strict=False` for `load_from_checkpoint` ([#2819](https://github.com/PyTorchLightning/pytorch-lightning/pull/2819))
- Added saving test predictions on multiple GPUs ([#2926](https://github.com/PyTorchLightning/pytorch-lightning/pull/2926))
- Auto log the computational graph for loggers that support this ([#3003](https://github.com/PyTorchLightning/pytorch-lightning/pull/3003))
- Added warning when changing monitor and using results obj ([#3014](https://github.com/PyTorchLightning/pytorch-lightning/pull/3014))
- Added a hook `transfer_batch_to_device` to the `LightningDataModule` ([#3038](https://github.com/PyTorchLightning/pytorch-lightning/pull/3038))

### Changed

- Truncated long version numbers in progress bar ([#2594](https://github.com/PyTorchLightning/pytorch-lightning/pull/2594))
- Enabling val/test loop disabling ([#2692](https://github.com/PyTorchLightning/pytorch-lightning/pull/2692))
- Refactored into `accelerator` module:
    * GPU training ([#2704](https://github.com/PyTorchLightning/pytorch-lightning/pull/2704))
    * TPU training ([#2708](https://github.com/PyTorchLightning/pytorch-lightning/pull/2708))
    * DDP(2) backend ([#2796](https://github.com/PyTorchLightning/pytorch-lightning/pull/2796))
    * Retrieve last logged val from result by key ([#3049](https://github.com/PyTorchLightning/pytorch-lightning/pull/3049))
- Using `.comet.config` file for `CometLogger` ([#1913](https://github.com/PyTorchLightning/pytorch-lightning/pull/1913))
- Updated hooks arguments - breaking for `setup` and `teardown` ([#2850](https://github.com/PyTorchLightning/pytorch-lightning/pull/2850))
- Using `gfile` to support remote directories ([#2164](https://github.com/PyTorchLightning/pytorch-lightning/pull/2164))
- Moved optimizer creation after device placement for DDP backends ([#2904](https://github.com/PyTorchLightning/pytorch-lighting/pull/2904))
- Support `**DictConfig` for `hparam` serialization ([#2519](https://github.com/PyTorchLightning/pytorch-lightning/pull/2519))
- Removed callback metrics from test results obj ([#2994](https://github.com/PyTorchLightning/pytorch-lightning/pull/2994))
- Re-enabled naming metrics in ckpt name ([#3060](https://github.com/PyTorchLightning/pytorch-lightning/pull/3060))
- Changed progress bar epoch counting to start from 0 ([#3061](https://github.com/PyTorchLightning/pytorch-lightning/pull/3061))

### Deprecated

- Deprecated Trainer attribute `ckpt_path`, which will now be set by `weights_save_path` ([#2681](https://github.com/PyTorchLightning/pytorch-lightning/pull/2681))

### Removed

- Removed deprecated: ([#2760](https://github.com/PyTorchLightning/pytorch-lightning/pull/2760))
    * core decorator `data_loader`
    * Module hook `on_sanity_check_start` and loading `load_from_metrics`
    * package `pytorch_lightning.logging`
    * Trainer arguments: `show_progress_bar`, `num_tpu_cores`, `use_amp`, `print_nan_grads`
    * LR Finder argument `num_accumulation_steps`

### Fixed

- Fixed `accumulate_grad_batches` for last batch ([#2853](https://github.com/PyTorchLightning/pytorch-lightning/pull/2853))
- Fixed setup call while testing ([#2624](https://github.com/PyTorchLightning/pytorch-lightning/pull/2624))
- Fixed local rank zero casting ([#2640](https://github.com/PyTorchLightning/pytorch-lightning/pull/2640))
- Fixed single scalar return from training ([#2587](https://github.com/PyTorchLightning/pytorch-lightning/pull/2587))
- Fixed Horovod backend to scale LR schedlers with the optimizer ([#2626](https://github.com/PyTorchLightning/pytorch-lightning/pull/2626))
- Fixed `dtype` and `device` properties not getting updated in submodules ([#2657](https://github.com/PyTorchLightning/pytorch-lightning/pull/2657))
- Fixed `fast_dev_run` to run for all dataloaders ([#2581](https://github.com/PyTorchLightning/pytorch-lightning/pull/2581))
- Fixed `save_dir` in loggers getting ignored by default value of `weights_save_path` when user did not specify `weights_save_path` ([#2681](https://github.com/PyTorchLightning/pytorch-lightning/pull/2681))
- Fixed `weights_save_path` getting ignored when `logger=False` is passed to Trainer ([#2681](https://github.com/PyTorchLightning/pytorch-lightning/pull/2681))
- Fixed TPU multi-core and Float16 ([#2632](https://github.com/PyTorchLightning/pytorch-lightning/pull/2632))
- Fixed test metrics not being logged with `LoggerCollection` ([#2723](https://github.com/PyTorchLightning/pytorch-lightning/pull/2723))
- Fixed data transfer to device when using `torchtext.data.Field` and `include_lengths is True` ([#2689](https://github.com/PyTorchLightning/pytorch-lightning/pull/2689))
- Fixed shuffle argument for distributed sampler ([#2789](https://github.com/PyTorchLightning/pytorch-lightning/pull/2789))
- Fixed logging interval ([#2694](https://github.com/PyTorchLightning/pytorch-lightning/pull/2694))
- Fixed loss value in the progress bar is wrong when `accumulate_grad_batches > 1` ([#2738](https://github.com/PyTorchLightning/pytorch-lightning/pull/2738))
- Fixed correct CWD for ddp sub-processes when using Hydra ([#2719](https://github.com/PyTorchLightning/pytorch-lightning/pull/2719))
- Fixed selecting GPUs using `CUDA_VISIBLE_DEVICES` ([#2739](https://github.com/PyTorchLightning/pytorch-lightning/pull/2739))
- Fixed false `num_classes` warning in metrics ([#2781](https://github.com/PyTorchLightning/pytorch-lightning/pull/2781))
- Fixed shell injection vulnerability in subprocess call ([#2786](https://github.com/PyTorchLightning/pytorch-lightning/pull/2786))
- Fixed LR finder and `hparams` compatibility ([#2821](https://github.com/PyTorchLightning/pytorch-lightning/pull/2821))
- Fixed `ModelCheckpoint` not saving the latest information when `save_last=True` ([#2881](https://github.com/PyTorchLightning/pytorch-lightning/pull/2881))
- Fixed ImageNet example: learning rate scheduler, number of workers and batch size when using DDP ([#2889](https://github.com/PyTorchLightning/pytorch-lightning/pull/2889))
- Fixed apex gradient clipping ([#2829](https://github.com/PyTorchLightning/pytorch-lightning/pull/2829))
- Fixed save apex scaler states ([#2828](https://github.com/PyTorchLightning/pytorch-lightning/pull/2828))
- Fixed a model loading issue with inheritance and variable positional arguments ([#2911](https://github.com/PyTorchLightning/pytorch-lightning/pull/2911))
- Fixed passing `non_blocking=True` when transferring a batch object that does not support it ([#2910](https://github.com/PyTorchLightning/pytorch-lightning/pull/2910))
- Fixed checkpointing to remote file paths ([#2925](https://github.com/PyTorchLightning/pytorch-lightning/pull/2925))
- Fixed adding val step argument to metrics ([#2986](https://github.com/PyTorchLightning/pytorch-lightning/pull/2986))
- Fixed an issue that caused `Trainer.test()` to stall in ddp mode ([#2997](https://github.com/PyTorchLightning/pytorch-lightning/pull/2997))
- Fixed gathering of results with tensors of varying shape ([#3020](https://github.com/PyTorchLightning/pytorch-lightning/pull/3020))
- Fixed batch size auto-scaling feature to set the new value on the correct model attribute ([#3043](https://github.com/PyTorchLightning/pytorch-lightning/pull/3043))
- Fixed automatic batch scaling not working with half precision ([#3045](https://github.com/PyTorchLightning/pytorch-lightning/pull/3045))
- Fixed setting device to root gpu ([#3042](https://github.com/PyTorchLightning/pytorch-lightning/pull/3042))

## [0.8.5] - 2020-07-09

### Added

- Added a PSNR metric: peak signal-to-noise ratio ([#2483](https://github.com/PyTorchLightning/pytorch-lightning/pull/2483))
- Added functional regression metrics ([#2492](https://github.com/PyTorchLightning/pytorch-lightning/pull/2492))

### Removed

- Removed auto val reduce ([#2462](https://github.com/PyTorchLightning/pytorch-lightning/pull/2462))

### Fixed

- Flattening Wandb Hyperparameters ([#2459](https://github.com/PyTorchLightning/pytorch-lightning/pull/2459))
- Fixed using the same DDP python interpreter and actually running ([#2482](https://github.com/PyTorchLightning/pytorch-lightning/pull/2482))
- Fixed model summary input type conversion for models that have input dtype different from model parameters ([#2510](https://github.com/PyTorchLightning/pytorch-lightning/pull/2510))
- Made `TensorBoardLogger` and `CometLogger` pickleable ([#2518](https://github.com/PyTorchLightning/pytorch-lightning/pull/2518))
- Fixed a problem with `MLflowLogger` creating multiple run folders ([#2502](https://github.com/PyTorchLightning/pytorch-lightning/pull/2502))
- Fixed global_step increment ([#2455](https://github.com/PyTorchLightning/pytorch-lightning/pull/2455))
- Fixed TPU hanging example ([#2488](https://github.com/PyTorchLightning/pytorch-lightning/pull/2488))
- Fixed `argparse` default value bug ([#2526](https://github.com/PyTorchLightning/pytorch-lightning/pull/2526))
- Fixed Dice and IoU to avoid NaN by adding small eps ([#2545](https://github.com/PyTorchLightning/pytorch-lightning/pull/2545))
- Fixed accumulate gradients schedule at epoch 0 (continued) ([#2513](https://github.com/PyTorchLightning/pytorch-lightning/pull/2513))
- Fixed Trainer `.fit()` returning last not best weights in "ddp_spawn" ([#2565](https://github.com/PyTorchLightning/pytorch-lightning/pull/2565))
- Fixed passing (do not pass) TPU weights back on test ([#2566](https://github.com/PyTorchLightning/pytorch-lightning/pull/2566))
- Fixed DDP tests and `.test()` ([#2512](https://github.com/PyTorchLightning/pytorch-lightning/pull/2512),
     [#2570](https://github.com/PyTorchLightning/pytorch-lightning/pull/2570))

## [0.8.4] - 2020-07-01

### Added

- Added reduce ddp results on eval ([#2434](https://github.com/PyTorchLightning/pytorch-lightning/pull/2434))
- Added a warning when an `IterableDataset` has `__len__` defined ([#2437](https://github.com/PyTorchLightning/pytorch-lightning/pull/2437))

### Changed

- Enabled no returns from eval ([#2446](https://github.com/PyTorchLightning/pytorch-lightning/pull/2446))

### Fixed

- Fixes train outputs ([#2428](https://github.com/PyTorchLightning/pytorch-lightning/pull/2428))
- Fixes Conda dependencies ([#2412](https://github.com/PyTorchLightning/pytorch-lightning/pull/2412))
- Fixed Apex scaling with decoupled backward ([#2433](https://github.com/PyTorchLightning/pytorch-lightning/pull/2433))
- Fixed crashing or wrong displaying progressbar because of missing ipywidgets ([#2417](https://github.com/PyTorchLightning/pytorch-lightning/pull/2417))
- Fixed TPU saving dir ([fc26078e](https://github.com/PyTorchLightning/pytorch-lightning/commit/fc26078e395f8a001f4c6dd7b3fe7ca202f914a3), [04e68f02](https://github.com/PyTorchLightning/pytorch-lightning/commit/04e68f022fc03dd5f1555ee86dea997d42a448ad))
- Fixed logging on rank 0 only ([#2425](https://github.com/PyTorchLightning/pytorch-lightning/pull/2425))


## [0.8.3] - 2020-06-29

### Fixed

- Fixed AMP wrong call ([593837e](https://github.com/PyTorchLightning/pytorch-lightning/commit/593837e1da24ff6c942b24ed803fc1496a304609))
- Fixed batch typo ([92d1e75](https://github.com/PyTorchLightning/pytorch-lightning/commit/92d1e75b2638a493d9d21ed5fe00a22093888285))

## [0.8.2] - 2020-06-28

### Added

- Added TorchText support for moving data to GPU ([#2379](https://github.com/PyTorchLightning/pytorch-lightning/pull/2379))

### Changed

- Changed epoch indexing from 0 instead of 1 ([#2289](https://github.com/PyTorchLightning/pytorch-lightning/pull/2289))
- Refactor Model `backward` ([#2276](https://github.com/PyTorchLightning/pytorch-lightning/pull/2276))
- Refactored `training_batch` + tests to verify correctness ([#2327](https://github.com/PyTorchLightning/pytorch-lightning/pull/2327),
     [#2328](https://github.com/PyTorchLightning/pytorch-lightning/pull/2328))
- Refactored training loop ([#2336](https://github.com/PyTorchLightning/pytorch-lightning/pull/2336))
- Made optimization steps for hooks ([#2363](https://github.com/PyTorchLightning/pytorch-lightning/pull/2363))
- Changed default apex level to 'O2' ([#2362](https://github.com/PyTorchLightning/pytorch-lightning/pull/2362))

### Removed

- Moved `TrainsLogger` to Bolts ([#2384](https://github.com/PyTorchLightning/pytorch-lightning/pull/2384))

### Fixed

- Fixed parsing TPU arguments and TPU tests ([#2094](https://github.com/PyTorchLightning/pytorch-lightning/pull/2094))
- Fixed number batches in case of multiple dataloaders and `limit_{*}_batches` ([#1920](https://github.com/PyTorchLightning/pytorch-lightning/pull/1920),
     [#2226](https://github.com/PyTorchLightning/pytorch-lightning/pull/2226))
- Fixed an issue with forward hooks not being removed after model summary ([#2298](https://github.com/PyTorchLightning/pytorch-lightning/pull/2298))
- Fix for `load_from_checkpoint()` not working with absolute path on Windows ([#2294](https://github.com/PyTorchLightning/pytorch-lightning/pull/2294))
- Fixed an issue how _has_len handles `NotImplementedError` e.g. raised by `torchtext.data.Iterator` ([#2293](https://github.com/PyTorchLightning/pytorch-lightning/pull/2293)), ([#2307](https://github.com/PyTorchLightning/pytorch-lightning/pull/2307))
- Fixed `average_precision` metric ([#2319](https://github.com/PyTorchLightning/pytorch-lightning/pull/2319))
- Fixed ROC metric for CUDA tensors ([#2304](https://github.com/PyTorchLightning/pytorch-lightning/pull/2304))
- Fixed lost compatibility with custom datatypes implementing `.to` ([#2335](https://github.com/PyTorchLightning/pytorch-lightning/pull/2335))
- Fixed loading model with kwargs ([#2387](https://github.com/PyTorchLightning/pytorch-lightning/pull/2387))
- Fixed sum(0) for `trainer.num_val_batches` ([#2268](https://github.com/PyTorchLightning/pytorch-lightning/pull/2268))
- Fixed checking if the parameters are a `DictConfig` Object ([#2216](https://github.com/PyTorchLightning/pytorch-lightning/pull/2216))
- Fixed SLURM weights saving ([#2341](https://github.com/PyTorchLightning/pytorch-lightning/pull/2341))
- Fixed swaps LR scheduler order ([#2356](https://github.com/PyTorchLightning/pytorch-lightning/pull/2356))
- Fixed adding tensorboard `hparams` logging test ([#2342](https://github.com/PyTorchLightning/pytorch-lightning/pull/2342))
- Fixed use model ref for tear down ([#2360](https://github.com/PyTorchLightning/pytorch-lightning/pull/2360))
- Fixed logger crash on DDP ([#2388](https://github.com/PyTorchLightning/pytorch-lightning/pull/2388))
- Fixed several issues with early stopping and checkpoint callbacks ([#1504](https://github.com/PyTorchLightning/pytorch-lightning/pull/1504),
     [#2391](https://github.com/PyTorchLightning/pytorch-lightning/pull/2391))
- Fixed loading past checkpoints from v0.7.x ([#2405](https://github.com/PyTorchLightning/pytorch-lightning/pull/2405))
- Fixed loading model without arguments ([#2403](https://github.com/PyTorchLightning/pytorch-lightning/pull/2403))
- Fixed Windows compatibility issue ([#2358](https://github.com/PyTorchLightning/pytorch-lightning/pull/2358))

## [0.8.1] - 2020-06-19

### Fixed

- Fixed the `load_from_checkpoint` path detected as URL bug ([#2244](https://github.com/PyTorchLightning/pytorch-lightning/pull/2244))
- Fixed hooks - added barrier ([#2245](https://github.com/PyTorchLightning/pytorch-lightning/pull/2245),
     [#2257](https://github.com/PyTorchLightning/pytorch-lightning/pull/2257),
     [#2260](https://github.com/PyTorchLightning/pytorch-lightning/pull/220))
- Fixed `hparams` - remove frame inspection on `self.hparams` ([#2253](https://github.com/PyTorchLightning/pytorch-lightning/pull/2253))
- Fixed setup and on fit calls ([#2252](https://github.com/PyTorchLightning/pytorch-lightning/pull/2252))
- Fixed GPU template ([#2255](https://github.com/PyTorchLightning/pytorch-lightning/pull/2255))

## [0.8.0] - 2020-06-18

### Added

- Added `overfit_batches`, `limit_{val|test}_batches` flags (overfit now uses training set for all three) ([#2213](https://github.com/PyTorchLightning/pytorch-lightning/pull/2213))
- Added metrics
  * Base classes ([#1326](https://github.com/PyTorchLightning/pytorch-lightning/pull/1326),
       [#1877](https://github.com/PyTorchLightning/pytorch-lightning/pull/1877))
  * Sklearn metrics classes ([#1327](https://github.com/PyTorchLightning/pytorch-lightning/pull/1327))
  * Native torch metrics ([#1488](https://github.com/PyTorchLightning/pytorch-lightning/pull/1488),
       [#2062](https://github.com/PyTorchLightning/pytorch-lightning/pull/2062))
  * docs for all Metrics ([#2184](https://github.com/PyTorchLightning/pytorch-lightning/pull/2184),
       [#2209](https://github.com/PyTorchLightning/pytorch-lightning/pull/2209))
  * Regression metrics ([#2221](https://github.com/PyTorchLightning/pytorch-lightning/pull/2221))
- Allow dataloaders without sampler field present ([#1907](https://github.com/PyTorchLightning/pytorch-lightning/pull/1907))
- Added option `save_last` to save the model at the end of every epoch in `ModelCheckpoint` ([#1908](https://github.com/PyTorchLightning/pytorch-lightning/pull/1908))
- Early stopping checks `on_validation_end` ([#1458](https://github.com/PyTorchLightning/pytorch-lightning/pull/1458))
- Speed up single-core TPU training by loading data using `ParallelLoader` ([#2033](https://github.com/PyTorchLightning/pytorch-lightning/pull/2033))
- Added a model hook `transfer_batch_to_device` that enables moving custom data structures to the target device ([#1756](https://github.com/PyTorchLightning/pytorch-lightning/pull/1756))
- Added [black](https://black.readthedocs.io/en/stable/) formatter for the code with code-checker on pull ([#1610](https://github.com/PyTorchLightning/pytorch-lightning/pull/1610))
- Added back the slow spawn ddp implementation as `ddp_spawn` ([#2115](https://github.com/PyTorchLightning/pytorch-lightning/pull/2115))
- Added loading checkpoints from URLs ([#1667](https://github.com/PyTorchLightning/pytorch-lightning/pull/1667))
- Added a callback method `on_keyboard_interrupt` for handling KeyboardInterrupt events during training ([#2134](https://github.com/PyTorchLightning/pytorch-lightning/pull/2134))
- Added a decorator `auto_move_data` that moves data to the correct device when using the LightningModule for inference ([#1905](https://github.com/PyTorchLightning/pytorch-lightning/pull/1905))
- Added `ckpt_path` option to `LightningModule.test(...)` to load particular checkpoint ([#2190](https://github.com/PyTorchLightning/pytorch-lightning/pull/2190))
- Added `setup` and `teardown` hooks for model ([#2229](https://github.com/PyTorchLightning/pytorch-lightning/pull/2229))

### Changed

- Allow user to select individual TPU core to train on ([#1729](https://github.com/PyTorchLightning/pytorch-lightning/pull/1729))
- Removed non-finite values from loss in `LRFinder` ([#1862](https://github.com/PyTorchLightning/pytorch-lightning/pull/1862))
- Allow passing model hyperparameters as complete kwarg list ([#1896](https://github.com/PyTorchLightning/pytorch-lightning/pull/1896))
- Renamed `ModelCheckpoint`'s attributes `best` to `best_model_score` and `kth_best_model` to `kth_best_model_path` ([#1799](https://github.com/PyTorchLightning/pytorch-lightning/pull/1799))
- Re-Enable Logger's `ImportError`s ([#1938](https://github.com/PyTorchLightning/pytorch-lightning/pull/1938))
- Changed the default value of the Trainer argument `weights_summary` from `full` to `top` ([#2029](https://github.com/PyTorchLightning/pytorch-lightning/pull/2029))
- Raise an error when lightning replaces an existing sampler ([#2020](https://github.com/PyTorchLightning/pytorch-lightning/pull/2020))
- Enabled `prepare_data` from correct processes - clarify local vs global rank ([#2166](https://github.com/PyTorchLightning/pytorch-lightning/pull/2166))
- Remove explicit flush from tensorboard logger ([#2126](https://github.com/PyTorchLightning/pytorch-lightning/pull/2126))
- Changed epoch indexing from 1 instead of 0 ([#2206](https://github.com/PyTorchLightning/pytorch-lightning/pull/2206))

### Deprecated

- Deprecated flags: ([#2213](https://github.com/PyTorchLightning/pytorch-lightning/pull/2213))
  * `overfit_pct` in favour of `overfit_batches`
  * `val_percent_check` in favour of `limit_val_batches`
  * `test_percent_check` in favour of `limit_test_batches`
- Deprecated `ModelCheckpoint`'s attributes `best` and `kth_best_model` ([#1799](https://github.com/PyTorchLightning/pytorch-lightning/pull/1799))
- Dropped official support/testing for older PyTorch versions <1.3 ([#1917](https://github.com/PyTorchLightning/pytorch-lightning/pull/1917))
- Deprecated Trainer `proc_rank` in favour of `global_rank` ([#2166](https://github.com/PyTorchLightning/pytorch-lightning/pull/2166),
     [#2269](https://github.com/PyTorchLightning/pytorch-lightning/pull/2269))

### Removed

- Removed unintended Trainer argument `progress_bar_callback`, the callback should be passed in by `Trainer(callbacks=[...])` instead ([#1855](https://github.com/PyTorchLightning/pytorch-lightning/pull/1855))
- Removed obsolete `self._device` in Trainer ([#1849](https://github.com/PyTorchLightning/pytorch-lightning/pull/1849))
- Removed deprecated API ([#2073](https://github.com/PyTorchLightning/pytorch-lightning/pull/2073))
   * Packages: `pytorch_lightning.pt_overrides`, `pytorch_lightning.root_module`
   * Modules: `pytorch_lightning.logging.comet_logger`, `pytorch_lightning.logging.mlflow_logger`, `pytorch_lightning.logging.test_tube_logger`, `pytorch_lightning.overrides.override_data_parallel`, `pytorch_lightning.core.model_saving`, `pytorch_lightning.core.root_module`
   * Trainer arguments: `add_row_log_interval`, `default_save_path`, `gradient_clip`, `nb_gpu_nodes`, `max_nb_epochs`, `min_nb_epochs`, `nb_sanity_val_steps`
   * Trainer attributes: `nb_gpu_nodes`, `num_gpu_nodes`, `gradient_clip`, `max_nb_epochs`, `min_nb_epochs`, `nb_sanity_val_steps`, `default_save_path`, `tng_tqdm_dic`

### Fixed

- Run graceful training teardown on interpreter exit ([#1631](https://github.com/PyTorchLightning/pytorch-lightning/pull/1631))
- Fixed user warning when apex was used together with learning rate schedulers ([#1873](https://github.com/PyTorchLightning/pytorch-lightning/pull/1873))
- Fixed multiple calls of `EarlyStopping` callback ([#1863](https://github.com/PyTorchLightning/pytorch-lightning/pull/1863))
- Fixed an issue with `Trainer.from_argparse_args` when passing in unknown Trainer args ([#1932](https://github.com/PyTorchLightning/pytorch-lightning/pull/1932))
- Fixed bug related to logger not being reset correctly for model after tuner algorithms ([#1933](https://github.com/PyTorchLightning/pytorch-lightning/pull/1933))
- Fixed root node resolution for SLURM cluster with dash in host name ([#1954](https://github.com/PyTorchLightning/pytorch-lightning/pull/1954))
- Fixed `LearningRateLogger` in multi-scheduler setting ([#1944](https://github.com/PyTorchLightning/pytorch-lightning/pull/1944))
- Fixed test configuration check and testing ([#1804](https://github.com/PyTorchLightning/pytorch-lightning/pull/1804))
- Fixed an issue with Trainer constructor silently ignoring unknown/misspelled arguments ([#1820](https://github.com/PyTorchLightning/pytorch-lightning/pull/1820))
- Fixed `save_weights_only` in ModelCheckpoint ([#1780](https://github.com/PyTorchLightning/pytorch-lightning/pull/1780))
- Allow use of same `WandbLogger` instance for multiple training loops ([#2055](https://github.com/PyTorchLightning/pytorch-lightning/pull/2055))
- Fixed an issue with `_auto_collect_arguments` collecting local variables that are not constructor arguments and not working for signatures that have the instance not named `self` ([#2048](https://github.com/PyTorchLightning/pytorch-lightning/pull/2048))
- Fixed mistake in parameters' grad norm tracking ([#2012](https://github.com/PyTorchLightning/pytorch-lightning/pull/2012))
- Fixed CPU and hanging GPU crash ([#2118](https://github.com/PyTorchLightning/pytorch-lightning/pull/2118))
- Fixed an issue with the model summary and `example_input_array` depending on a specific ordering of the submodules in a LightningModule ([#1773](https://github.com/PyTorchLightning/pytorch-lightning/pull/1773))
- Fixed Tpu logging ([#2230](https://github.com/PyTorchLightning/pytorch-lightning/pull/2230))
- Fixed Pid port + duplicate `rank_zero` logging ([#2140](https://github.com/PyTorchLightning/pytorch-lightning/pull/2140),
     [#2231](https://github.com/PyTorchLightning/pytorch-lightning/pull/2231))

## [0.7.6] - 2020-05-16

### Added

- Added callback for logging learning rates ([#1498](https://github.com/PyTorchLightning/pytorch-lightning/pull/1498))
- Added transfer learning example (for a binary classification task in computer vision) ([#1564](https://github.com/PyTorchLightning/pytorch-lightning/pull/1564))
- Added type hints in `Trainer.fit()` and `Trainer.test()` to reflect that also a list of dataloaders can be passed in ([#1723](https://github.com/PyTorchLightning/pytorch-lightning/pull/1723)).
- Added auto scaling of batch size ([#1638](https://github.com/PyTorchLightning/pytorch-lightning/pull/1638))
- The progress bar metrics now also get updated in `training_epoch_end` ([#1724](https://github.com/PyTorchLightning/pytorch-lightning/pull/1724))
- Enable `NeptuneLogger` to work with `distributed_backend=ddp` ([#1753](https://github.com/PyTorchLightning/pytorch-lightning/pull/1753))
- Added option to provide seed to random generators to ensure reproducibility ([#1572](https://github.com/PyTorchLightning/pytorch-lightning/pull/1572))
- Added override for hparams in `load_from_ckpt` ([#1797](https://github.com/PyTorchLightning/pytorch-lightning/pull/1797))
- Added support multi-node distributed execution under `torchelastic` ([#1811](https://github.com/PyTorchLightning/pytorch-lightning/pull/1811),
     [#1818](https://github.com/PyTorchLightning/pytorch-lightning/pull/1818))
- Added using `store_true` for bool args ([#1822](https://github.com/PyTorchLightning/pytorch-lightning/pull/1822),
     [#1842](https://github.com/PyTorchLightning/pytorch-lightning/pull/1842))
- Added dummy logger for internally disabling logging for some features ([#1836](https://github.com/PyTorchLightning/pytorch-lightning/pull/1836))

### Changed

- Enable `non-blocking` for device transfers to GPU ([#1843](https://github.com/PyTorchLightning/pytorch-lightning/pull/1843))
- Replace mata_tags.csv with hparams.yaml ([#1271](https://github.com/PyTorchLightning/pytorch-lightning/pull/1271))
- Reduction when `batch_size < num_gpus` ([#1609](https://github.com/PyTorchLightning/pytorch-lightning/pull/1609))
- Updated LightningTemplateModel to look more like Colab example ([#1577](https://github.com/PyTorchLightning/pytorch-lightning/pull/1577))
- Don't convert `namedtuple` to `tuple` when transferring the batch to target device ([#1589](https://github.com/PyTorchLightning/pytorch-lightning/pull/1589))
- Allow passing hparams as keyword argument to LightningModule when loading from checkpoint ([#1639](https://github.com/PyTorchLightning/pytorch-lightning/pull/1639))
- Args should come after the last positional argument ([#1807](https://github.com/PyTorchLightning/pytorch-lightning/pull/1807))
- Made ddp the default if no backend specified with multiple GPUs ([#1789](https://github.com/PyTorchLightning/pytorch-lightning/pull/1789))

### Deprecated

- Deprecated `tags_csv` in favor of `hparams_file` ([#1271](https://github.com/PyTorchLightning/pytorch-lightning/pull/1271))

### Fixed

- Fixed broken link in PR template ([#1675](https://github.com/PyTorchLightning/pytorch-lightning/pull/1675))
- Fixed ModelCheckpoint not None checking filepath ([#1654](https://github.com/PyTorchLightning/pytorch-lightning/pull/1654))
- Trainer now calls `on_load_checkpoint()` when resuming from a checkpoint ([#1666](https://github.com/PyTorchLightning/pytorch-lightning/pull/1666))
- Fixed sampler logic for ddp with iterable dataset ([#1734](https://github.com/PyTorchLightning/pytorch-lightning/pull/1734))
- Fixed `_reset_eval_dataloader()` for IterableDataset ([#1560](https://github.com/PyTorchLightning/pytorch-lightning/pull/1560))
- Fixed Horovod distributed backend to set the `root_gpu` property ([#1669](https://github.com/PyTorchLightning/pytorch-lightning/pull/1669))
- Fixed wandb logger `global_step` affects other loggers ([#1492](https://github.com/PyTorchLightning/pytorch-lightning/pull/1492))
- Fixed disabling progress bar on non-zero ranks using Horovod backend ([#1709](https://github.com/PyTorchLightning/pytorch-lightning/pull/1709))
- Fixed bugs that prevent lr finder to be used together with early stopping and validation dataloaders ([#1676](https://github.com/PyTorchLightning/pytorch-lightning/pull/1676))
- Fixed a bug in Trainer that prepended the checkpoint path with `version_` when it shouldn't ([#1748](https://github.com/PyTorchLightning/pytorch-lightning/pull/1748))
- Fixed lr key name in case of param groups in LearningRateLogger ([#1719](https://github.com/PyTorchLightning/pytorch-lightning/pull/1719))
- Fixed accumulation parameter and suggestion method for learning rate finder ([#1801](https://github.com/PyTorchLightning/pytorch-lightning/pull/1801))
- Fixed num processes wasn't being set properly and auto sampler was ddp failing ([#1819](https://github.com/PyTorchLightning/pytorch-lightning/pull/1819))
- Fixed bugs in semantic segmentation example ([#1824](https://github.com/PyTorchLightning/pytorch-lightning/pull/1824))
- Fixed saving native AMP scaler state ([#1777](https://github.com/PyTorchLightning/pytorch-lightning/pull/1777))
- Fixed native amp + ddp ([#1788](https://github.com/PyTorchLightning/pytorch-lightning/pull/1788))
- Fixed `hparam` logging with metrics ([#1647](https://github.com/PyTorchLightning/pytorch-lightning/pull/1647))

## [0.7.5] - 2020-04-27

### Changed

- Allow logging of metrics together with `hparams` ([#1630](https://github.com/PyTorchLightning/pytorch-lightning/pull/1630))

### Removed

- Removed Warning from trainer loop ([#1634](https://github.com/PyTorchLightning/pytorch-lightning/pull/1634))

### Fixed

- Fixed ModelCheckpoint not being fixable ([#1632](https://github.com/PyTorchLightning/pytorch-lightning/pull/1632))
- Fixed CPU DDP breaking change and DDP change ([#1635](https://github.com/PyTorchLightning/pytorch-lightning/pull/1635))
- Tested pickling ([#1636](https://github.com/PyTorchLightning/pytorch-lightning/pull/1636))


## [0.7.4] - 2020-04-26

### Added

- Added flag `replace_sampler_ddp` to manually disable sampler replacement in DDP  ([#1513](https://github.com/PyTorchLightning/pytorch-lightning/pull/1513))
- Added `auto_select_gpus` flag to trainer that enables automatic selection of available GPUs on exclusive mode systems.
- Added learning rate finder ([#1347](https://github.com/PyTorchLightning/pytorch-lightning/pull/1347))
- Added support for DDP mode in clusters without SLURM ([#1387](https://github.com/PyTorchLightning/pytorch-lightning/pull/1387))
- Added `test_dataloaders` parameter to `Trainer.test()` ([#1434](https://github.com/PyTorchLightning/pytorch-lightning/pull/1434))
- Added `terminate_on_nan` flag to trainer that performs a NaN check with each training iteration when set to `True` ([#1475](https://github.com/PyTorchLightning/pytorch-lightning/pull/1475))
- Added speed parity tests (max 1 sec difference per epoch)([#1482](https://github.com/PyTorchLightning/pytorch-lightning/pull/1482))
- Added `ddp_cpu` backend for testing ddp without GPUs ([#1158](https://github.com/PyTorchLightning/pytorch-lightning/pull/1158))
- Added [Horovod](http://horovod.ai) support as a distributed backend `Trainer(distributed_backend='horovod')` ([#1529](https://github.com/PyTorchLightning/pytorch-lightning/pull/1529))
- Added support for 8 core distributed training on Kaggle TPU's ([#1568](https://github.com/PyTorchLightning/pytorch-lightning/pull/1568))
- Added support for native AMP ([#1561](https://github.com/PyTorchLightning/pytorch-lightning/pull/1561),
    [#1580](https://github.com/PyTorchLightning/pytorch-lightning/pull/1580))

### Changed

- Changed the default behaviour to no longer include a NaN check with each training iteration ([#1475](https://github.com/PyTorchLightning/pytorch-lightning/pull/1475))
- Decoupled the progress bar from trainer` it is a callback now and can be customized or even be replaced entirely ([#1450](https://github.com/PyTorchLightning/pytorch-lightning/pull/1450)).
- Changed lr schedule step interval behavior to update every backwards pass instead of every forwards pass ([#1477](https://github.com/PyTorchLightning/pytorch-lightning/pull/1477))
- Defines shared proc. rank, remove rank from instances (e.g. loggers) ([#1408](https://github.com/PyTorchLightning/pytorch-lightning/pull/1408))
- Updated semantic segmentation example with custom U-Net and logging ([#1371](https://github.com/PyTorchLightning/pytorch-lightning/pull/1371))
- Disabled val and test shuffling ([#1600](https://github.com/PyTorchLightning/pytorch-lightning/pull/1600))

### Deprecated

- Deprecated `training_tqdm_dict` in favor of `progress_bar_dict` ([#1450](https://github.com/PyTorchLightning/pytorch-lightning/pull/1450)).

### Removed

- Removed `test_dataloaders` parameter from `Trainer.fit()` ([#1434](https://github.com/PyTorchLightning/pytorch-lightning/pull/1434))

### Fixed

- Added the possibility to pass nested metrics dictionaries to loggers ([#1582](https://github.com/PyTorchLightning/pytorch-lightning/pull/1582))
- Fixed memory leak from opt return ([#1528](https://github.com/PyTorchLightning/pytorch-lightning/pull/1528))
- Fixed saving checkpoint before deleting old ones ([#1453](https://github.com/PyTorchLightning/pytorch-lightning/pull/1453))
- Fixed loggers - flushing last logged metrics even before continue, e.g. `trainer.test()` results ([#1459](https://github.com/PyTorchLightning/pytorch-lightning/pull/1459))
- Fixed optimizer configuration when `configure_optimizers` returns dict without `lr_scheduler` ([#1443](https://github.com/PyTorchLightning/pytorch-lightning/pull/1443))
- Fixed `LightningModule` - mixing hparams and arguments in `LightningModule.__init__()` crashes load_from_checkpoint() ([#1505](https://github.com/PyTorchLightning/pytorch-lightning/pull/1505))
- Added a missing call to the `on_before_zero_grad` model hook ([#1493](https://github.com/PyTorchLightning/pytorch-lightning/pull/1493)).
- Allow use of sweeps with `WandbLogger` ([#1512](https://github.com/PyTorchLightning/pytorch-lightning/pull/1512))
- Fixed a bug that caused the `callbacks` Trainer argument to reference a global variable ([#1534](https://github.com/PyTorchLightning/pytorch-lightning/pull/1534)).
- Fixed a bug that set all boolean CLI arguments from `Trainer.add_argparse_args` always to True ([#1571](https://github.com/PyTorchLightning/pytorch-lightning/pull/1571))
- Fixed do not copy the batch when training on a single GPU ([#1576](https://github.com/PyTorchLightning/pytorch-lightning/pull/1576),
    [#1579](https://github.com/PyTorchLightning/pytorch-lightning/pull/1579))
- Fixed soft checkpoint removing on DDP ([#1408](https://github.com/PyTorchLightning/pytorch-lightning/pull/1408))
- Fixed automatic parser bug ([#1585](https://github.com/PyTorchLightning/pytorch-lightning/pull/1585))
- Fixed bool conversion from string ([#1606](https://github.com/PyTorchLightning/pytorch-lightning/pull/1606))

## [0.7.3] - 2020-04-09

### Added

- Added `rank_zero_warn` for warning only in rank 0 ([#1428](https://github.com/PyTorchLightning/pytorch-lightning/pull/1428))

### Fixed

- Fixed default `DistributedSampler` for DDP training ([#1425](https://github.com/PyTorchLightning/pytorch-lightning/pull/1425))
- Fixed workers warning not on windows ([#1430](https://github.com/PyTorchLightning/pytorch-lightning/pull/1430))
- Fixed returning tuple from `run_training_batch` ([#1431](https://github.com/PyTorchLightning/pytorch-lightning/pull/1431))
- Fixed gradient clipping ([#1438](https://github.com/PyTorchLightning/pytorch-lightning/pull/1438))
- Fixed pretty print ([#1441](https://github.com/PyTorchLightning/pytorch-lightning/pull/1441))


## [0.7.2] - 2020-04-07

### Added

- Added same step loggers' metrics aggregation ([#1278](https://github.com/PyTorchLightning/pytorch-lightning/pull/1278))
- Added parity test between a vanilla MNIST model and lightning model ([#1284](https://github.com/PyTorchLightning/pytorch-lightning/pull/1284))
- Added parity test between a vanilla RNN model and lightning model ([#1351](https://github.com/PyTorchLightning/pytorch-lightning/pull/1351))
- Added Reinforcement Learning - Deep Q-network (DQN) lightning example ([#1232](https://github.com/PyTorchLightning/pytorch-lightning/pull/1232))
- Added support for hierarchical `dict` ([#1152](https://github.com/PyTorchLightning/pytorch-lightning/pull/1152))
- Added `TrainsLogger` class ([#1122](https://github.com/PyTorchLightning/pytorch-lightning/pull/1122))
- Added type hints to `pytorch_lightning.core` ([#946](https://github.com/PyTorchLightning/pytorch-lightning/pull/946))
- Added support for `IterableDataset` in validation and testing ([#1104](https://github.com/PyTorchLightning/pytorch-lightning/pull/1104))
- Added support for non-primitive types in `hparams` for `TensorboardLogger` ([#1130](https://github.com/PyTorchLightning/pytorch-lightning/pull/1130))
- Added a check that stops the training when loss or weights contain `NaN` or `inf` values. ([#1097](https://github.com/PyTorchLightning/pytorch-lightning/pull/1097))
- Added support for `IterableDataset` when `val_check_interval=1.0` (default), this will trigger validation at the end of each epoch. ([#1283](https://github.com/PyTorchLightning/pytorch-lightning/pull/1283))
- Added `summary` method to Profilers. ([#1259](https://github.com/PyTorchLightning/pytorch-lightning/pull/1259))
- Added informative errors if user defined dataloader has zero length ([#1280](https://github.com/PyTorchLightning/pytorch-lightning/pull/1280))
- Added testing for python 3.8 ([#915](https://github.com/PyTorchLightning/pytorch-lightning/pull/915))
- Added model configuration checking ([#1199](https://github.com/PyTorchLightning/pytorch-lightning/pull/1199))
- Added support for optimizer frequencies through `LightningModule.configure_optimizers()` ([#1269](https://github.com/PyTorchLightning/pytorch-lightning/pull/1269))
- Added option to run without an optimizer by returning `None` from `configure_optimizers`. ([#1279](https://github.com/PyTorchLightning/pytorch-lightning/pull/1279))
- Added a warning when the number of data loader workers is small. ([#1378](https://github.com/PyTorchLightning/pytorch-lightning/pull/1378))

### Changed

- Changed (renamed and refatored) `TensorRunningMean` -> `TensorRunningAccum`: running accumulations were generalized. ([#1278](https://github.com/PyTorchLightning/pytorch-lightning/pull/1278))
- Changed `progress_bar_refresh_rate` trainer flag to disable progress bar when set to 0. ([#1108](https://github.com/PyTorchLightning/pytorch-lightning/pull/1108))
- Enhanced `load_from_checkpoint` to also forward params to the model ([#1307](https://github.com/PyTorchLightning/pytorch-lightning/pull/1307))
- Updated references to `self.forward()` to instead use the `__call__` interface. ([#1211](https://github.com/PyTorchLightning/pytorch-lightning/pull/1211))
- Changed default behaviour of `configure_optimizers` to use no optimizer rather than Adam. ([#1279](https://github.com/PyTorchLightning/pytorch-lightning/pull/1279))
- Allow to upload models on W&B ([#1339](https://github.com/PyTorchLightning/pytorch-lightning/pull/1339))
- On DP and DDP2 unsqueeze is automated now ([#1319](https://github.com/PyTorchLightning/pytorch-lightning/pull/1319))
- Did not always create a DataLoader during reinstantiation, but the same type as before (if subclass of DataLoader) ([#1346](https://github.com/PyTorchLightning/pytorch-lightning/pull/1346))
- Did not interfere with a default sampler ([#1318](https://github.com/PyTorchLightning/pytorch-lightning/pull/1318))
- Remove default Adam optimizer ([#1317](https://github.com/PyTorchLightning/pytorch-lightning/pull/1317))
- Give warnings for unimplemented required lightning methods ([#1317](https://github.com/PyTorchLightning/pytorch-lightning/pull/1317))
- Made `evaluate` method private >> `Trainer._evaluate(...)`. ([#1260](https://github.com/PyTorchLightning/pytorch-lightning/pull/1260))
- Simplify the PL examples structure (shallower and more readable) ([#1247](https://github.com/PyTorchLightning/pytorch-lightning/pull/1247))
- Changed min max gpu memory to be on their own plots ([#1358](https://github.com/PyTorchLightning/pytorch-lightning/pull/1358))
- Remove `.item` which causes sync issues ([#1254](https://github.com/PyTorchLightning/pytorch-lightning/pull/1254))
- Changed smoothing in TQDM to decrease variability of time remaining between training / eval ([#1194](https://github.com/PyTorchLightning/pytorch-lightning/pull/1194))
- Change default logger to dedicated one ([#1064](https://github.com/PyTorchLightning/pytorch-lightning/pull/1064))

### Deprecated

- Deprecated Trainer argument `print_nan_grads` ([#1097](https://github.com/PyTorchLightning/pytorch-lightning/pull/1097))
- Deprecated Trainer argument `show_progress_bar` ([#1108](https://github.com/PyTorchLightning/pytorch-lightning/pull/1108))

### Removed

- Removed test for no test dataloader in .fit ([#1495](https://github.com/PyTorchLightning/pytorch-lightning/pull/1495))
- Removed duplicated module `pytorch_lightning.utilities.arg_parse` for loading CLI arguments ([#1167](https://github.com/PyTorchLightning/pytorch-lightning/pull/1167))
- Removed wandb logger's `finalize` method ([#1193](https://github.com/PyTorchLightning/pytorch-lightning/pull/1193))
- Dropped `torchvision` dependency in tests and added own MNIST dataset class instead ([#986](https://github.com/PyTorchLightning/pytorch-lightning/pull/986))

### Fixed

- Fixed `model_checkpoint` when saving all models ([#1359](https://github.com/PyTorchLightning/pytorch-lightning/pull/1359))
- `Trainer.add_argparse_args` classmethod fixed. Now it adds a type for the arguments ([#1147](https://github.com/PyTorchLightning/pytorch-lightning/pull/1147))
- Fixed bug related to type checking of `ReduceLROnPlateau` lr schedulers([#1126](https://github.com/PyTorchLightning/pytorch-lightning/pull/1126))
- Fixed a bug to ensure lightning checkpoints to be backward compatible ([#1132](https://github.com/PyTorchLightning/pytorch-lightning/pull/1132))
- Fixed a bug that created an extra dataloader with active `reload_dataloaders_every_epoch` ([#1196](https://github.com/PyTorchLightning/pytorch-lightning/pull/1196))
- Fixed all warnings and errors in the docs build process ([#1191](https://github.com/PyTorchLightning/pytorch-lightning/pull/1191))
- Fixed an issue where `val_percent_check=0` would not disable validation ([#1251](https://github.com/PyTorchLightning/pytorch-lightning/pull/1251))
- Fixed average of incomplete `TensorRunningMean` ([#1309](https://github.com/PyTorchLightning/pytorch-lightning/pull/1309))
- Fixed `WandbLogger.watch` with `wandb.init()` ([#1311](https://github.com/PyTorchLightning/pytorch-lightning/pull/1311))
- Fixed an issue with early stopping that would prevent it from monitoring training metrics when validation is disabled / not implemented ([#1235](https://github.com/PyTorchLightning/pytorch-lightning/pull/1235)).
- Fixed a bug that would cause `trainer.test()` to run on the validation set when overloading `validation_epoch_end` and `test_end` ([#1353](https://github.com/PyTorchLightning/pytorch-lightning/pull/1353))
- Fixed `WandbLogger.watch` - use of the watch method without importing `wandb` ([#1311](https://github.com/PyTorchLightning/pytorch-lightning/pull/1311))
- Fixed `WandbLogger` to be used with 'ddp' - allow reinits in sub-processes ([#1149](https://github.com/PyTorchLightning/pytorch-lightning/pull/1149),
     [#1360](https://github.com/PyTorchLightning/pytorch-lightning/pull/1360))
- Made `training_epoch_end` behave like `validation_epoch_end` ([#1357](https://github.com/PyTorchLightning/pytorch-lightning/pull/1357))
- Fixed `fast_dev_run` running validation twice ([#1365](https://github.com/PyTorchLightning/pytorch-lightning/pull/1365))
- Fixed pickle error from quick patch `__code__` ([#1352](https://github.com/PyTorchLightning/pytorch-lightning/pull/1352))
- Fixed memory leak on GPU0 ([#1094](https://github.com/PyTorchLightning/pytorch-lightning/pull/1094),
     [#1349](https://github.com/PyTorchLightning/pytorch-lightning/pull/1349))
- Fixed checkpointing interval ([#1272](https://github.com/PyTorchLightning/pytorch-lightning/pull/1272))
- Fixed validation and training loops run the partial dataset ([#1192](https://github.com/PyTorchLightning/pytorch-lightning/pull/1192))
- Fixed running `on_validation_end` only on main process in DDP ([#1125](https://github.com/PyTorchLightning/pytorch-lightning/pull/1125))
- Fixed `load_spawn_weights` only in proc rank 0 ([#1385](https://github.com/PyTorchLightning/pytorch-lightning/pull/1385))
- Fixes using deprecated `use_amp` attribute ([#1145](https://github.com/PyTorchLightning/pytorch-lightning/pull/1145))
- Fixed Tensorboard logger error: lightning_logs directory not exists in multi-node DDP on nodes with rank != 0 ([#1377](https://github.com/PyTorchLightning/pytorch-lightning/pull/1377))
- Fixed `Unimplemented backend XLA` error on TPU ([#1387](https://github.com/PyTorchLightning/pytorch-lightning/pull/1387))

## [0.7.1] - 2020-03-07

### Fixed

- Fixes `print` issues and `data_loader` ([#1080](https://github.com/PyTorchLightning/pytorch-lightning/pull/1080))

## [0.7.0] - 2020-03-06

### Added

- Added automatic sampler setup. Depending on DDP or TPU, lightning configures the sampler correctly (user needs to do nothing) ([#926](https://github.com/PyTorchLightning/pytorch-lightning/pull/926))
- Added `reload_dataloaders_every_epoch=False` flag for trainer. Some users require reloading data every epoch ([#926](https://github.com/PyTorchLightning/pytorch-lightning/pull/926))
- Added `progress_bar_refresh_rate=50` flag for trainer. Throttle refresh rate on notebooks ([#926](https://github.com/PyTorchLightning/pytorch-lightning/pull/926))
- Updated governance docs
- Added a check to ensure that the metric used for early stopping exists before training commences ([#542](https://github.com/PyTorchLightning/pytorch-lightning/pull/542))
- Added `optimizer_idx` argument to `backward` hook ([#733](https://github.com/PyTorchLightning/pytorch-lightning/pull/733))
- Added `entity` argument to `WandbLogger` to be passed to `wandb.init` ([#783](https://github.com/PyTorchLightning/pytorch-lightning/pull/783))
- Added a tool for profiling training runs ([#782](https://github.com/PyTorchLightning/pytorch-lightning/pull/782))
- Improved flexibility for naming of TensorBoard logs, can now set `version` to a `str` to just save to that directory, and use `name=''` to prevent experiment-name directory ([#804](https://github.com/PyTorchLightning/pytorch-lightning/pull/804))
- Added option to specify `step` key when logging metrics ([#808](https://github.com/PyTorchLightning/pytorch-lightning/pull/808))
- Added `train_dataloader`, `val_dataloader` and `test_dataloader` arguments to `Trainer.fit()`, for alternative data parsing ([#759](https://github.com/PyTorchLightning/pytorch-lightning/pull/759))
- Added Tensor Processing Unit (TPU) support ([#868](https://github.com/PyTorchLightning/pytorch-lightning/pull/868))
- Added semantic segmentation example ([#751](https://github.com/PyTorchLightning/pytorch-lightning/pull/751),[#876](https://github.com/PyTorchLightning/pytorch-lightning/pull/876),
     [#881](https://github.com/PyTorchLightning/pytorch-lightning/pull/881))
- Split callbacks in multiple files ([#849](https://github.com/PyTorchLightning/pytorch-lightning/pull/849))
- Support for user defined callbacks ([#889](https://github.com/PyTorchLightning/pytorch-lightning/pull/889) and [#950](https://github.com/PyTorchLightning/pytorch-lightning/pull/950))
- Added support for multiple loggers to be passed to `Trainer` as an iterable (e.g. list, tuple, etc.) ([#903](https://github.com/PyTorchLightning/pytorch-lightning/pull/903))
- Added support for step-based learning rate scheduling ([#941](https://github.com/PyTorchLightning/pytorch-lightning/pull/941))
- Added support for logging `hparams` as dict ([#1029](https://github.com/PyTorchLightning/pytorch-lightning/pull/1029))
- Checkpoint and early stopping now work without val. step ([#1041](https://github.com/PyTorchLightning/pytorch-lightning/pull/1041))
- Support graceful training cleanup after Keyboard Interrupt ([#856](https://github.com/PyTorchLightning/pytorch-lightning/pull/856),
     [#1019](https://github.com/PyTorchLightning/pytorch-lightning/pull/1019))
- Added type hints for function arguments ([#912](https://github.com/PyTorchLightning/pytorch-lightning/pull/912), )
- Added default `argparser` for `Trainer` ([#952](https://github.com/PyTorchLightning/pytorch-lightning/pull/1023),
     [#1023](https://github.com/PyTorchLightning/pytorch-lightning/pull/1023))
- Added TPU gradient clipping ([#963](https://github.com/PyTorchLightning/pytorch-lightning/pull/963))
- Added max/min number of steps in `Trainer` ([#728](https://github.com/PyTorchLightning/pytorch-lightning/pull/728))

### Changed

- Improved `NeptuneLogger` by adding `close_after_fit` argument to allow logging after training([#908](https://github.com/PyTorchLightning/pytorch-lightning/pull/1084))
- Changed default TQDM to use `tqdm.auto` for prettier outputs in IPython notebooks ([#752](https://github.com/PyTorchLightning/pytorch-lightning/pull/752))
- Changed `pytorch_lightning.logging` to `pytorch_lightning.loggers` ([#767](https://github.com/PyTorchLightning/pytorch-lightning/pull/767))
- Moved the default `tqdm_dict` definition from Trainer to `LightningModule`, so it can be overridden by the user ([#749](https://github.com/PyTorchLightning/pytorch-lightning/pull/749))
- Moved functionality of `LightningModule.load_from_metrics` into `LightningModule.load_from_checkpoint` ([#995](https://github.com/PyTorchLightning/pytorch-lightning/pull/995))
- Changed Checkpoint path parameter from `filepath` to `dirpath` ([#1016](https://github.com/PyTorchLightning/pytorch-lightning/pull/1016))
- Freezed models `hparams` as `Namespace` property ([#1029](https://github.com/PyTorchLightning/pytorch-lightning/pull/1029))
- Dropped `logging` config in package init ([#1015](https://github.com/PyTorchLightning/pytorch-lightning/pull/1015))
- Renames model steps ([#1051](https://github.com/PyTorchLightning/pytorch-lightning/pull/1051))
  - `training_end` >> `training_epoch_end`
  - `validation_end` >> `validation_epoch_end`
  - `test_end` >> `test_epoch_end`
- Refactor dataloading, supports infinite dataloader ([#955](https://github.com/PyTorchLightning/pytorch-lightning/pull/955))
- Create single file in `TensorBoardLogger` ([#777](https://github.com/PyTorchLightning/pytorch-lightning/pull/777))

### Deprecated

- Deprecated `pytorch_lightning.logging` ([#767](https://github.com/PyTorchLightning/pytorch-lightning/pull/767))
- Deprecated `LightningModule.load_from_metrics` in favour of `LightningModule.load_from_checkpoint` ([#995](https://github.com/PyTorchLightning/pytorch-lightning/pull/995),
     [#1079](https://github.com/PyTorchLightning/pytorch-lightning/pull/1079))
- Deprecated `@data_loader` decorator ([#926](https://github.com/PyTorchLightning/pytorch-lightning/pull/926))
- Deprecated model steps `training_end`, `validation_end` and `test_end` ([#1051](https://github.com/PyTorchLightning/pytorch-lightning/pull/1051),
     [#1056](https://github.com/PyTorchLightning/pytorch-lightning/pull/1056))

### Removed

- Removed dependency on `pandas` ([#736](https://github.com/PyTorchLightning/pytorch-lightning/pull/736))
- Removed dependency on `torchvision` ([#797](https://github.com/PyTorchLightning/pytorch-lightning/pull/797))
- Removed dependency on `scikit-learn` ([#801](https://github.com/PyTorchLightning/pytorch-lightning/pull/801))

### Fixed

- Fixed a bug where early stopping `on_end_epoch` would be called inconsistently when `check_val_every_n_epoch == 0` ([#743](https://github.com/PyTorchLightning/pytorch-lightning/pull/743))
- Fixed a bug where the model checkpointer didn't write to the same directory as the logger ([#771](https://github.com/PyTorchLightning/pytorch-lightning/pull/771))
- Fixed a bug where the `TensorBoardLogger` class would create an additional empty log file during fitting ([#777](https://github.com/PyTorchLightning/pytorch-lightning/pull/777))
- Fixed a bug where `global_step` was advanced incorrectly when using `accumulate_grad_batches > 1` ([#832](https://github.com/PyTorchLightning/pytorch-lightning/pull/832))
- Fixed a bug when calling `self.logger.experiment` with multiple loggers ([#1009](https://github.com/PyTorchLightning/pytorch-lightning/pull/1009))
- Fixed a bug when calling `logger.append_tags` on a `NeptuneLogger` with a single tag ([#1009](https://github.com/PyTorchLightning/pytorch-lightning/pull/1009))
- Fixed sending back data from `.spawn` by saving and loading the trained model in/out of the process ([#1017](https://github.com/PyTorchLightning/pytorch-lightning/pull/1017)
- Fixed port collision on DDP ([#1010](https://github.com/PyTorchLightning/pytorch-lightning/pull/1010))
- Fixed/tested pass overrides ([#918](https://github.com/PyTorchLightning/pytorch-lightning/pull/918))
- Fixed comet logger to log after train ([#892](https://github.com/PyTorchLightning/pytorch-lightning/pull/892))
- Remove deprecated args to learning rate step function ([#890](https://github.com/PyTorchLightning/pytorch-lightning/pull/890))

## [0.6.0] - 2020-01-21

### Added

- Added support for resuming from a specific checkpoint via `resume_from_checkpoint` argument ([#516](https://github.com/PyTorchLightning/pytorch-lightning/pull/516))
- Added support for `ReduceLROnPlateau` scheduler ([#320](https://github.com/PyTorchLightning/pytorch-lightning/pull/320))
- Added support for Apex mode `O2` in conjunction with Data Parallel ([#493](https://github.com/PyTorchLightning/pytorch-lightning/pull/493))
- Added option (`save_top_k`) to save the top k models in the `ModelCheckpoint` class ([#128](https://github.com/PyTorchLightning/pytorch-lightning/pull/128))
- Added `on_train_start` and `on_train_end` hooks to `ModelHooks` ([#598](https://github.com/PyTorchLightning/pytorch-lightning/pull/598))
- Added `TensorBoardLogger` ([#607](https://github.com/PyTorchLightning/pytorch-lightning/pull/607))
- Added support for weight summary of model with multiple inputs ([#543](https://github.com/PyTorchLightning/pytorch-lightning/pull/543))
- Added `map_location` argument to `load_from_metrics` and `load_from_checkpoint` ([#625](https://github.com/PyTorchLightning/pytorch-lightning/pull/625))
- Added option to disable validation by setting `val_percent_check=0` ([#649](https://github.com/PyTorchLightning/pytorch-lightning/pull/649))
- Added `NeptuneLogger` class ([#648](https://github.com/PyTorchLightning/pytorch-lightning/pull/648))
- Added `WandbLogger` class ([#627](https://github.com/PyTorchLightning/pytorch-lightning/pull/627))

### Changed

- Changed the default progress bar to print to stdout instead of stderr ([#531](https://github.com/PyTorchLightning/pytorch-lightning/pull/531))
- Renamed `step_idx` to `step`, `epoch_idx` to `epoch`, `max_num_epochs` to `max_epochs` and `min_num_epochs` to `min_epochs` ([#589](https://github.com/PyTorchLightning/pytorch-lightning/pull/589))
- Renamed `total_batch_nb` to `total_batches`, `nb_val_batches` to `num_val_batches`, `nb_training_batches` to `num_training_batches`, `max_nb_epochs` to `max_epochs`, `min_nb_epochs` to `min_epochs`, `nb_test_batches` to `num_test_batches`, and `nb_val_batches` to `num_val_batches` ([#567](https://github.com/PyTorchLightning/pytorch-lightning/pull/567))
- Changed gradient logging to use parameter names instead of indexes ([#660](https://github.com/PyTorchLightning/pytorch-lightning/pull/660))
- Changed the default logger to `TensorBoardLogger` ([#609](https://github.com/PyTorchLightning/pytorch-lightning/pull/609))
- Changed the directory for tensorboard logging to be the same as model checkpointing ([#706](https://github.com/PyTorchLightning/pytorch-lightning/pull/706))

### Deprecated

- Deprecated `max_nb_epochs` and `min_nb_epochs` ([#567](https://github.com/PyTorchLightning/pytorch-lightning/pull/567))
- Deprecated the `on_sanity_check_start` hook in `ModelHooks` ([#598](https://github.com/PyTorchLightning/pytorch-lightning/pull/598))

### Removed

- Removed the `save_best_only` argument from `ModelCheckpoint`, use `save_top_k=1` instead ([#128](https://github.com/PyTorchLightning/pytorch-lightning/pull/128))

### Fixed

- Fixed a bug which ocurred when using Adagrad with cuda ([#554](https://github.com/PyTorchLightning/pytorch-lightning/pull/554))
- Fixed a bug where training would be on the GPU despite setting `gpus=0` or `gpus=[]` ([#561](https://github.com/PyTorchLightning/pytorch-lightning/pull/561))
- Fixed an error with `print_nan_gradients` when some parameters do not require gradient ([#579](https://github.com/PyTorchLightning/pytorch-lightning/pull/579))
- Fixed a bug where the progress bar would show an incorrect number of total steps during the validation sanity check when using multiple validation data loaders ([#597](https://github.com/PyTorchLightning/pytorch-lightning/pull/597))
- Fixed support for PyTorch 1.1.0 ([#552](https://github.com/PyTorchLightning/pytorch-lightning/pull/552))
- Fixed an issue with early stopping when using a `val_check_interval < 1.0` in `Trainer` ([#492](https://github.com/PyTorchLightning/pytorch-lightning/pull/492))
- Fixed bugs relating to the `CometLogger` object that would cause it to not work properly ([#481](https://github.com/PyTorchLightning/pytorch-lightning/pull/481))
- Fixed a bug that would occur when returning `-1` from `on_batch_start` following an early exit or when the batch was `None` ([#509](https://github.com/PyTorchLightning/pytorch-lightning/pull/509))
- Fixed a potential race condition with several processes trying to create checkpoint directories ([#530](https://github.com/PyTorchLightning/pytorch-lightning/pull/530))
- Fixed a bug where batch 'segments' would remain on the GPU when using `truncated_bptt > 1` ([#532](https://github.com/PyTorchLightning/pytorch-lightning/pull/532))
- Fixed a bug when using `IterableDataset` ([#547](https://github.com/PyTorchLightning/pytorch-lightning/pull/547))
- Fixed a bug where `.item` was called on non-tensor objects ([#602](https://github.com/PyTorchLightning/pytorch-lightning/pull/602))
- Fixed a bug where `Trainer.train` would crash on an uninitialized variable if the trainer was run after resuming from a checkpoint that was already at `max_epochs` ([#608](https://github.com/PyTorchLightning/pytorch-lightning/pull/608))
- Fixed a bug where early stopping would begin two epochs early ([#617](https://github.com/PyTorchLightning/pytorch-lightning/pull/617))
- Fixed a bug where `num_training_batches` and `num_test_batches` would sometimes be rounded down to zero ([#649](https://github.com/PyTorchLightning/pytorch-lightning/pull/649))
- Fixed a bug where an additional batch would be processed when manually setting `num_training_batches` ([#653](https://github.com/PyTorchLightning/pytorch-lightning/pull/653))
- Fixed a bug when batches did not have a `.copy` method ([#701](https://github.com/PyTorchLightning/pytorch-lightning/pull/701))
- Fixed a bug when using `log_gpu_memory=True` in Python 3.6 ([#715](https://github.com/PyTorchLightning/pytorch-lightning/pull/715))
- Fixed a bug where checkpoint writing could exit before completion, giving incomplete checkpoints ([#689](https://github.com/PyTorchLightning/pytorch-lightning/pull/689))
- Fixed a bug where `on_train_end` was not called when ealy stopping ([#723](https://github.com/PyTorchLightning/pytorch-lightning/pull/723))

## [0.5.3] - 2019-11-06

### Added

- Added option to disable default logger, checkpointer, and early stopping by passing `logger=False`, `checkpoint_callback=False` and `early_stop_callback=False` respectively
- Added `CometLogger` for use with Comet.ml
- Added `val_check_interval` argument to `Trainer` allowing validition to be performed at every given number of batches
- Added functionality to save and load hyperparameters using the standard checkpoint mechanism
- Added call to `torch.cuda.empty_cache` before training starts
- Added option for user to override the call t `backward`
- Added support for truncated backprop through time via the `truncated_bptt_steps` argument in `Trainer`
- Added option to operate on all outputs from `training_step` in DDP2
- Added a hook for modifying DDP init
- Added a hook for modifying Apex

### Changed

- Changed experiment version to be padded with zeros (e.g. `/dir/version_9` becomes `/dir/version_0009`)
- Changed callback metrics to include any metrics given in logs or progress bar
- Changed the default for `save_best_only` in `ModelCheckpoint` to `True`
- Added `tng_data_loader` for backwards compatibility
- Renamed `MLFlowLogger.client` to `MLFlowLogger.experiment` for consistency
- Moved `global_step` increment to happen after the batch has been processed
- Changed weights restore to first attempt HPC weights before restoring normally, preventing both weights being restored and running out of memory
- Changed progress bar functionality to add multiple progress bars for train/val/test
- Changed calls to `print` to use `logging` instead

### Deprecated

- Deprecated `tng_dataloader`

### Fixed

- Fixed an issue where the number of batches was off by one during training
- Fixed a bug that occured when setting a ckeckpoint callback and `early_stop_callback=False`
- Fixed an error when importing CometLogger
- Fixed a bug where the `gpus` argument had some unexpected behaviour
- Fixed a bug where the computed total number of batches was sometimes incorrect
- Fixed a bug where the progress bar would sometimes not show the total number of batches in test mode
- Fixed a bug when using the `log_gpu_memory='min_max'` option in `Trainer`
- Fixed a bug where checkpointing would sometimes erase the current directory

## [0.5.2] - 2019-10-10

### Added

- Added `weights_summary` argument to `Trainer` to be set to `full` (full summary), `top` (just top level modules) or other
- Added `tags` argument to `MLFlowLogger`

### Changed

- Changed default for `amp_level` to `O1`

### Removed

- Removed the `print_weights_summary` argument from `Trainer`

### Fixed

- Fixed a bug where logs were not written properly
- Fixed a bug where `logger.finalize` wasn't called after training is complete
- Fixed callback metric errors in DDP
- Fixed a bug where `TestTubeLogger` didn't log to the correct directory

## [0.5.1] - 2019-10-05

### Added

- Added the `LightningLoggerBase` class for experiment loggers
- Added `MLFlowLogger` for logging with `mlflow`
- Added `TestTubeLogger` for logging with `test_tube`
- Added a different implementation of DDP (`distributed_backed='ddp2'`) where every node has one model using all GPUs
- Added support for optimisers which require a closure (e.g. LBFGS)
- Added automatic `MASTER_PORT` defualt for DDP when not set manually
- Added new GPU memory logging options `'min_max'` (log only the min/max utilization) and `'all'` (log all the GPU memory)

### Changed

- Changed schedulers to always be called with the current epoch
- Changed `test_tube` to an optional dependency
- Changed data loaders to internally use a getter instead of a python property
- Disabled auto GPU loading when restoring weights to prevent out of memory errors
- Changed logging, early stopping and checkpointing to occur by default

### Fixed

- Fixed a bug with samplers that do not specify `set_epoch`
- Fixed a bug when using the `MLFlowLogger` with unsupported data types, this will now raise a warning
- Fixed a bug where gradient norms were alwasy zero using `track_grad_norm`
- Fixed a bug which causes a crash when logging memory

## [0.5.0] - 2019-09-26

### Changed

- Changed `data_batch` argument to `batch` throughout
- Changed `batch_i` argument to `batch_idx` throughout
- Changed `tng_dataloader` method to `train_dataloader`
- Changed `on_tng_metrics` method to `on_training_metrics`
- Changed `gradient_clip` argument to `gradient_clip_val`
- Changed `add_log_row_interval` to `row_log_interval`

### Fixed

- Fixed a bug with tensorboard logging in multi-gpu setup

## [0.4.9] - 2019-09-16

### Added

- Added the flag `log_gpu_memory` to `Trainer` to deactivate logging of GPU memory utilization
- Added SLURM resubmit functionality (port from test-tube)
- Added optional weight_save_path to trainer to remove the need for a checkpoint_callback when using cluster training
- Added option to use single gpu per node with `DistributedDataParallel`

### Changed

- Changed functionality of `validation_end` and `test_end` with multiple dataloaders to be given all of the dataloaders at once rather than in seperate calls
- Changed print_nan_grads to only print the parameter value and gradients when they contain NaN
- Changed gpu API to take integers as well (e.g. `gpus=2` instead of `gpus=[0, 1]`)
- All models now loaded on to CPU to avoid device and out of memory issues in PyTorch

### Fixed

- Fixed a bug where data types that implement `.to` but not `.cuda` would not be properly moved onto the GPU
- Fixed a bug where data would not be re-shuffled every epoch when using a `DistributedSampler`

## [0.4.8] - 2019-08-31

### Added

- Added `test_step` and `test_end` methods, used when `Trainer.test` is called
- Added `GradientAccumulationScheduler` callback which can be used to schedule changes to the number of accumulation batches
- Added option to skip the validation sanity check by setting `nb_sanity_val_steps = 0`

### Fixed

- Fixed a bug when setting `nb_sanity_val_steps = 0`

## [0.4.7] - 2019-08-24

### Changed

- Changed the default `val_check_interval` to `1.0`
- Changed defaults for `nb_val_batches`, `nb_tng_batches` and `nb_test_batches` to 0

### Fixed

- Fixed a bug where the full validation set as used despite setting `val_percent_check`
- Fixed a bug where an `Exception` was thrown when using a data set containing a single batch
- Fixed a bug where an `Exception` was thrown if no `val_dataloader` was given
- Fixed a bug where tuples were not properly transfered to the GPU
- Fixed a bug where data of a non standard type was not properly handled by the trainer
- Fixed a bug when loading data as a tuple
- Fixed a bug where `AttributeError` could be suppressed by the `Trainer`

## [0.4.6] - 2019-08-15

### Added

- Added support for data to be given as a `dict` or `list` with a single gpu
- Added support for `configure_optimizers` to return a single optimizer, two list (optimizers and schedulers), or a single list

### Fixed

- Fixed a bug where returning just an optimizer list (i.e. without schedulers) from `configure_optimizers` would throw an `Exception`

## [0.4.5] - 2019-08-13

### Added

- Added `optimizer_step` method that can be overridden to change the standard optimizer behaviour

## [0.4.4] - 2019-08-12

### Added

- Added supoort for multiple validation dataloaders
- Added support for latest test-tube logger (optimised for `torch==1.2.0`)

### Changed

- `validation_step` and `val_dataloader` are now optional
- `lr_scheduler` is now activated after epoch

### Fixed

- Fixed a bug where a warning would show when using `lr_scheduler` in `torch>1.1.0`
- Fixed a bug where an `Exception` would be thrown if using `torch.DistributedDataParallel` without using a `DistributedSampler`, this now throws a `Warning` instead

## [0.4.3] - 2019-08-10

### Fixed

- Fixed a bug where accumulate gradients would scale the loss incorrectly

## [0.4.2] - 2019-08-08

### Changed

- Changed install requirement to `torch==1.2.0`

## [0.4.1] - 2019-08-08

### Changed

- Changed install requirement to `torch==1.1.0`

## [0.4.0] - 2019-08-08

### Added

- Added 16-bit support for a single GPU
- Added support for training continuation (preserves epoch, global step etc.)

### Changed

- Changed `training_step` and `validation_step`, outputs will no longer be automatically reduced

### Removed

- Removed need for `Experiment` object in `Trainer`

### Fixed

- Fixed issues with reducing outputs from generative models (such as images and text)

## [0.3.6] - 2019-07-25

### Added

- Added a decorator to do lazy data loading internally

### Fixed

- Fixed a bug where `Experiment` object was not process safe, potentially causing logs to be overwritten

## [0.3.5] - 2019-07-25

## [0.3.4] - 2019-07-22

## [0.3.3] - 2019-07-22

## [0.3.2] - 2019-07-21

## [0.3.1] - 2019-07-21

## [0.2.x] - 2019-07-09

## [0.1.x] - 2019-06-DD<|MERGE_RESOLUTION|>--- conflicted
+++ resolved
@@ -102,12 +102,10 @@
     * Some configuration errors that were previously raised as `MisconfigurationException`s will now be raised as `ProcessRaisedException` (torch>=1.8) or as `Exception` (torch<1.8)
 
 
-<<<<<<< HEAD
 - Change `LSFEnvironment` to use `LSB_DJOB_RANKFILE` environment variable instead of `LSB_HOSTS` for determining node rank and master address ([#10825](https://github.com/PyTorchLightning/pytorch-lightning/pull/10825))
-=======
+
+
 - Removed duplicated file extension when uploading model checkpoints with `NeptuneLogger` ([#11015](https://github.com/PyTorchLightning/pytorch-lightning/pull/11015))
-
->>>>>>> ed84cef3
 
 ### Deprecated
 
