# Changelog

All notable changes to this project will be documented in this file.

The format is based on [Keep a Changelog](http://keepachangelog.com/en/1.0.0/).


## [1.6.0] - 2022-MM-DD

### Added


- Added a flag `SLURMEnvironment(auto_requeue=True|False)` to control whether Lightning handles the requeuing ([#10601](https://github.com/PyTorchLightning/pytorch-lightning/issues/10601))


- Fault Tolerant Manual
    * Add `_SupportsStateDict` protocol to detect if classes are stateful ([#10646](https://github.com/PyTorchLightning/pytorch-lightning/issues/10646))
    * Add `_FaultTolerantMode` enum used to track different supported fault tolerant modes ([#10645](https://github.com/PyTorchLightning/pytorch-lightning/issues/10645))
    * Add a `_rotate_worker_indices` utility to reload the state according the latest worker ([#10647](https://github.com/PyTorchLightning/pytorch-lightning/issues/10647))
    * Add stateful workers ([#10674](https://github.com/PyTorchLightning/pytorch-lightning/issues/10674))
    * Add an utility to collect the states across processes ([#10639](https://github.com/PyTorchLightning/pytorch-lightning/issues/10639))
    * Add logic to reload the states across data loading components ([#10699](https://github.com/PyTorchLightning/pytorch-lightning/issues/10699))
    * Cleanup some fault tolerant utilities ([#10703](https://github.com/PyTorchLightning/pytorch-lightning/issues/10703))
    * Enable Fault Tolerant Manual Training ([#10707](https://github.com/PyTorchLightning/pytorch-lightning/issues/10707))
    * Broadcast the `_terminate_gracefully` to all processes and add support for DDP ([#10638](https://github.com/PyTorchLightning/pytorch-lightning/issues/10638))


- Added support for re-instantiation of custom (subclasses of) `DataLoaders` returned in the `*_dataloader()` methods, i.e., automatic replacement of samplers now works with custom types of `DataLoader` ([#10680](https://github.com/PyTorchLightning/pytorch-lightning/issues/10639))


- Added a function to validate if fault tolerant training is supported. ([#10465](https://github.com/PyTorchLightning/pytorch-lightning/issues/10465))


- Show a better error message when a custom `DataLoader` implementation is not well implemented and we need to reconstruct it ([#10719](https://github.com/PyTorchLightning/pytorch-lightning/issues/10719))


- Added support for `--lr_scheduler=ReduceLROnPlateau` to the `LightningCLI` ([#10860](https://github.com/PyTorchLightning/pytorch-lightning/issues/10860))


- Added `LightningCLI.configure_optimizers` to override the `configure_optimizers` return value ([#10860](https://github.com/PyTorchLightning/pytorch-lightning/issues/10860))

### Changed

- Raised exception in `init_dist_connection()` when torch distibuted is not available ([#10418](https://github.com/PyTorchLightning/pytorch-lightning/issues/10418))


- The `monitor` argument in the `EarlyStopping` callback is no longer optional ([#10328](https://github.com/PyTorchLightning/pytorch-lightning/pull/10328))


- Do not fail if batch size could not be inferred for logging when using DeepSpeed ([#10438](https://github.com/PyTorchLightning/pytorch-lightning/issues/10438))


- Raised `MisconfigurationException` when `enable_progress_bar=False` and a progress bar instance has been passed in the callback list ([#10520](https://github.com/PyTorchLightning/pytorch-lightning/issues/10520))


- Moved `trainer.connectors.env_vars_connector._defaults_from_env_vars` to `utilities.argsparse._defaults_from_env_vars` ([#10501](https://github.com/PyTorchLightning/pytorch-lightning/pull/10501))


- Changes in `LightningCLI` required for the new major release of jsonargparse v4.0.0 ([#10426](https://github.com/PyTorchLightning/pytorch-lightning/pull/10426))


- Renamed `refresh_rate_per_second` parameter to `referesh_rate` for `RichProgressBar` signature ([#10497](https://github.com/PyTorchLightning/pytorch-lightning/pull/10497))


- Moved ownership of the `PrecisionPlugin` into `TrainingTypePlugin` and updated all references ([#10570](https://github.com/PyTorchLightning/pytorch-lightning/pull/10570))


- Fault Tolerant relies on `signal.SIGTERM` to gracefully exit instead of `signal.SIGUSR1` ([#10605](https://github.com/PyTorchLightning/pytorch-lightning/pull/10605))


- Raised an error if the `batch_size` cannot be inferred from the current batch if it contained a string or was a custom batch object ([#10541](https://github.com/PyTorchLightning/pytorch-lightning/pull/10541))


- The validation loop is now disabled when `overfit_batches > 0` is set in the Trainer ([#9709](https://github.com/PyTorchLightning/pytorch-lightning/pull/9709))


- Moved optimizer related logics from `Accelerator` to `TrainingTypePlugin` ([#10596](https://github.com/PyTorchLightning/pytorch-lightning/pull/10596))


- Moved `batch_to_device` method from `Accelerator` to `TrainingTypePlugin` ([#10649](https://github.com/PyTorchLightning/pytorch-lightning/pull/10649))


- The `DDPSpawnPlugin` no longer overrides the `post_dispatch` plugin hook ([#10034](https://github.com/PyTorchLightning/pytorch-lightning/pull/10034))


- The `LightningModule.{add_to_queue,get_from_queue}` hooks no longer get a `torch.multiprocessing.SimpleQueue` and instead receive a list based queue ([#10034](https://github.com/PyTorchLightning/pytorch-lightning/pull/10034))


- Changed `training_step`, `validation_step`, `test_step` and `predict_step` method signatures in `Accelerator` and updated input from caller side ([#10908](https://github.com/PyTorchLightning/pytorch-lightning/pull/10908))


### Deprecated

- Deprecated `ClusterEnvironment.master_{address,port}` in favor of `ClusterEnvironment.main_{address,port}` ([#10103](https://github.com/PyTorchLightning/pytorch-lightning/issues/10103))


- Deprecated `DistributedType` in favor of `_StrategyType` ([#10505](https://github.com/PyTorchLightning/pytorch-lightning/pull/10505))


- Deprecated the `precision_plugin` constructor argument from `Accelerator` ([#10570](https://github.com/PyTorchLightning/pytorch-lightning/pull/10570))


- Deprecated `DeviceType` in favor of `_AcceleratorType` ([#10503](https://github.com/PyTorchLightning/pytorch-lightning/pull/10503))


- Deprecated the property `Trainer.slurm_job_id` in favor of the new `SLURMEnvironment.job_id()` method ([#10622](https://github.com/PyTorchLightning/pytorch-lightning/pull/10622))


- Deprecated the access to the attribute `IndexBatchSamplerWrapper.batch_indices` in favor of `IndexBatchSamplerWrapper.seen_batch_indices` ([#10870](https://github.com/PyTorchLightning/pytorch-lightning/pull/10870))


### Removed

- Removed deprecated parameter `method` in `pytorch_lightning.utilities.model_helpers.is_overridden` ([#10507](https://github.com/PyTorchLightning/pytorch-lightning/pull/10507))


- Remove deprecated method `ClusterEnvironment.creates_children` ([#10339](https://github.com/PyTorchLightning/pytorch-lightning/issues/10339))


- Removed deprecated `TrainerModelHooksMixin.is_function_implemented` and `TrainerModelHooksMixin.has_arg` ([#10322](https://github.com/PyTorchLightning/pytorch-lightning/pull/10322))


- Removed deprecated `pytorch_lightning.utilities.device_dtype_mixin.DeviceDtypeModuleMixin` in favor of `pytorch_lightning.core.mixins.device_dtype_mixin.DeviceDtypeModuleMixin` ([#10442](https://github.com/PyTorchLightning/pytorch-lightning/pull/10442))


- Removed deprecated `LightningModule.loaded_optimizer_states_dict` property ([#10346](https://github.com/PyTorchLightning/pytorch-lightning/pull/10346))


- Removed deprecated `Trainer.fit(train_dataloader=)`, `Trainer.validate(val_dataloaders=)`, and `Trainer.test(test_dataloader=)` ([#10325](https://github.com/PyTorchLightning/pytorch-lightning/pull/10325))


- Removed deprecated `has_prepared_data`, `has_setup_fit`, `has_setup_validate`, `has_setup_test`, `has_setup_predict`, `has_teardown_fit`, `has_teardown_validate`, `has_teardown_test` and `has_teardown_predict` datamodule lifecycle properties  ([#10350](https://github.com/PyTorchLightning/pytorch-lightning/pull/10350))


- Removed deprecated `every_n_val_epochs` parameter of ModelCheckpoint ([#10366](https://github.com/PyTorchLightning/pytorch-lightning/pull/10366))


- Removed deprecated `import pytorch_lightning.profiler.profilers` in favor of `import pytorch_lightning.profiler` ([#10443](https://github.com/PyTorchLightning/pytorch-lightning/pull/10443))


- Removed deprecated property `configure_slurm_dpp` from accelerator connector ([#10370](https://github.com/PyTorchLightning/pytorch-lightning/pull/10370))


- Removed deprecated arguments `num_nodes` and `sync_batchnorm` from `DDPPlugin`, `DDPSpawnPlugin`, `DeepSpeedPlugin` ([#10357](https://github.com/PyTorchLightning/pytorch-lightning/pull/10357))


- Removed deprecated property `is_slurm_managing_tasks` from AcceleratorConnector ([#10353](https://github.com/PyTorchLightning/pytorch-lightning/pull/10353))


- Removed deprecated `LightningModule.log(tbptt_reduce_fx, tbptt_reduce_token, sync_dist_op)` ([#10423](https://github.com/PyTorchLightning/pytorch-lightning/pull/10423))


- Removed deprecated `Plugin.task_idx` ([#10441](https://github.com/PyTorchLightning/pytorch-lightning/pull/10441))


- Removed deprecated method `master_params` from PrecisionPlugin ([#10372](https://github.com/PyTorchLightning/pytorch-lightning/pull/10372))


- Removed the automatic detachment of "extras" returned from `training_step`. For example, `return {'loss': ..., 'foo': foo.detach()}` will now be necessary if `foo` has gradients which you do not want to store ([#10424](https://github.com/PyTorchLightning/pytorch-lightning/pull/10424))


- Removed deprecated passthrough methods and properties from `Accelerator` base class:
  * ([#10403](https://github.com/PyTorchLightning/pytorch-lightning/pull/10403))
  * ([#10448](https://github.com/PyTorchLightning/pytorch-lightning/pull/10448))

- Removed deprecated signature for `transfer_batch_to_device` hook. The new argument `dataloader_idx` is now required ([#10480](https://github.com/PyTorchLightning/pytorch-lightning/pull/10480))


- Removed deprecated `utilities.distributed.rank_zero_{warn/deprecation}` ([#10451](https://github.com/PyTorchLightning/pytorch-lightning/pull/10451))


- Removed deprecated `mode` argument from `ModelSummary` class ([#10449](https://github.com/PyTorchLightning/pytorch-lightning/pull/10449))


- Removed deprecated `Trainer.train_loop` property in favor of `Trainer.fit_loop` ([#10482](https://github.com/PyTorchLightning/pytorch-lightning/pull/10482))


- Removed deprecated `Trainer.train_loop` property in favor of `Trainer.fit_loop` ([#10482](https://github.com/PyTorchLightning/pytorch-lightning/pull/10482))


- Removed deprecated `disable_validation` property from Trainer ([#10450](https://github.com/PyTorchLightning/pytorch-lightning/pull/10450))


- Removed deprecated `CheckpointConnector.hpc_load` property in favor of `CheckpointConnector.restore` ([#10525](https://github.com/PyTorchLightning/pytorch-lightning/pull/10525))


- Removed deprecated `reload_dataloaders_every_epoch` from `Trainer` in favour of `reload_dataloaders_every_n_epochs` ([#10481](https://github.com/PyTorchLightning/pytorch-lightning/pull/10481))


- Removed the `precision_plugin` attribute from `Accelerator` in favor of its equivalent attribute `precision_plugin` in the `TrainingTypePlugin` ([#10570](https://github.com/PyTorchLightning/pytorch-lightning/pull/10570))


- Removed `DeepSpeedPlugin.{precision,amp_type,amp_level}` properties ([#10657](https://github.com/PyTorchLightning/pytorch-lightning/pull/10657))


- Removed argument `return_result` from the `DDPSpawnPlugin.spawn()` method ([#10867](https://github.com/PyTorchLightning/pytorch-lightning/pull/10867))


- Removed the property `TrainingTypePlugin.results` and corresponding properties in subclasses ([#10034](https://github.com/PyTorchLightning/pytorch-lightning/pull/10034))


- Removed the `mp_queue` attribute from `DDPSpawnPlugin` and `TPUSpawnPlugin` ([#10034](https://github.com/PyTorchLightning/pytorch-lightning/pull/10034))


- Removed unnessesary `_move_optimizer_state` method overrides from `TPUSpawnPlugin` and `SingleTPUPlugin` ([#10849](https://github.com/PyTorchLightning/pytorch-lightning/pull/10849))


- Removed `model_sharded_context` method from `Accelerator` ([#10886](https://github.com/PyTorchLightning/pytorch-lightning/pull/10886))


- Removed method `pre_dispatch` from the `PrecisionPlugin` ([#10887](https://github.com/PyTorchLightning/pytorch-lightning/pull/10887))


- Removed method `setup_optimizers_in_pre_dispatch` from the `strategies` and achieve the same logic in `setup` and `pre_dispatch` methods ([#10906](https://github.com/PyTorchLightning/pytorch-lightning/pull/10906))


### Fixed

- Fixed an issue with `SignalConnector` not restoring the default signal handlers on teardown when running on SLURM or with fault-tolerant training enabled ([#10611](https://github.com/PyTorchLightning/pytorch-lightning/pull/10611))


- Fixed `SignalConnector._has_already_handler` check for callable type ([#10483](https://github.com/PyTorchLightning/pytorch-lightning/pull/10483))


- Disabled batch_size extraction for torchmetric instances because they accumulate the metrics internally ([#10815](https://github.com/PyTorchLightning/pytorch-lightning/pull/10815))


- Fixed an issue to return the results for each dataloader separately instead of duplicating them for each ([#10810](https://github.com/PyTorchLightning/pytorch-lightning/pull/10810))


- Improved exception message if `rich` version is less than `10.2.2` ([#10839](https://github.com/PyTorchLightning/pytorch-lightning/pull/10839))


- Fixed uploading best model checkpoint in NeptuneLogger ([#10369](https://github.com/PyTorchLightning/pytorch-lightning/pull/10369))


- Fixed early schedule reset logic in PyTorch profiler that was causing data leak ([#10837](https://github.com/PyTorchLightning/pytorch-lightning/pull/10837))


- Fixed a bug that caused incorrect batch indices to be passed to the `BasePredictionWriter` hooks when using a dataloader with `num_workers > 0` ([#10870](https://github.com/PyTorchLightning/pytorch-lightning/pull/10870))


<<<<<<< HEAD
- Fixed running sanity check with `RichProgressBar` ([#10913](https://github.com/PyTorchLightning/pytorch-lightning/pull/10913))
=======
- Fixed an issue with item assignment on the logger on rank > 0 for those who support it ([#10917](https://github.com/PyTorchLightning/pytorch-lightning/pull/10917))

>>>>>>> 3d59a2fa


## [1.5.4] - 2021-11-30

### Fixed

- Fixed support for `--key.help=class` with the `LightningCLI` ([#10767](https://github.com/PyTorchLightning/pytorch-lightning/pull/10767))
- Fixed `_compare_version` for python packages ([#10762](https://github.com/PyTorchLightning/pytorch-lightning/pull/10762))
- Fixed TensorBoardLogger `SummaryWriter` not close before spawning the processes ([#10777](https://github.com/PyTorchLightning/pytorch-lightning/pull/10777))
- Fixed a consolidation error in Lite when attempting to save the state dict of a sharded optimizer ([#10746](https://github.com/PyTorchLightning/pytorch-lightning/pull/10746))
- Fixed the default logging level for batch hooks associated with training from `on_step=False, on_epoch=True` to `on_step=True, on_epoch=False` ([#10756](https://github.com/PyTorchLightning/pytorch-lightning/pull/10756))

### Removed

- Removed PyTorch 1.6 support ([#10367](https://github.com/PyTorchLightning/pytorch-lightning/pull/10367), [#10738](https://github.com/PyTorchLightning/pytorch-lightning/pull/10738))


## [1.5.3] - 2021-11-24

### Fixed

- Fixed `ShardedTensor` state dict hook registration to check if torch distributed is available ([#10621](https://github.com/PyTorchLightning/pytorch-lightning/pull/10621))
- Fixed an issue with `self.log` not respecting a tensor's `dtype` when applying computations ([#10076](https://github.com/PyTorchLightning/pytorch-lightning/pull/10076))
- Fixed LigtningLite `_wrap_init` popping unexisting keys from DataLoader signature parameters ([#10613](https://github.com/PyTorchLightning/pytorch-lightning/pull/10613))
- Fixed signals being registered within threads ([#10610](https://github.com/PyTorchLightning/pytorch-lightning/pull/10610))
- Fixed an issue that caused Lightning to extract the batch size even though it was set by the user in `LightningModule.log` ([#10408](https://github.com/PyTorchLightning/pytorch-lightning/pull/10408))
- Fixed `Trainer(move_metrics_to_cpu=True)` not moving the evaluation logged results to CPU ([#10631](https://github.com/PyTorchLightning/pytorch-lightning/pull/10631))
- Fixed the `{validation,test}_step` outputs getting moved to CPU with `Trainer(move_metrics_to_cpu=True)` ([#10631](https://github.com/PyTorchLightning/pytorch-lightning/pull/10631))
- Fixed an issue with collecting logged test results with multiple dataloaders ([#10522](https://github.com/PyTorchLightning/pytorch-lightning/pull/10522))


## [1.5.2] - 2021-11-16

### Fixed

- Fixed `CombinedLoader` and `max_size_cycle` didn't receive a `DistributedSampler` ([#10374](https://github.com/PyTorchLightning/pytorch-lightning/issues/10374))
- Fixed an issue where class or init-only variables of dataclasses were passed to the dataclass constructor in `utilities.apply_to_collection` ([#9702](https://github.com/PyTorchLightning/pytorch-lightning/issues/9702))
- Fixed `isinstance` not working with `init_meta_context`, materialized model not being moved to the device ([#10493](https://github.com/PyTorchLightning/metrics/pull/10493))
- Fixed an issue that prevented the Trainer to shutdown workers when execution is interrupted due to failure([#10463](https://github.com/PyTorchLightning/pytorch-lightning/issues/10463))
- Squeeze the early stopping monitor to remove empty tensor dimensions ([#10461](https://github.com/PyTorchLightning/pytorch-lightning/issues/10461))
- Fixed sampler replacement logic with `overfit_batches` to only replace the sample when `SequentialSampler` is not used ([#10486](https://github.com/PyTorchLightning/pytorch-lightning/issues/10486))
- Fixed scripting causing false positive deprecation warnings ([#10470](https://github.com/PyTorchLightning/pytorch-lightning/pull/10470), [#10555](https://github.com/PyTorchLightning/pytorch-lightning/pull/10555))
- Do not fail if batch size could not be inferred for logging when using DeepSpeed ([#10438](https://github.com/PyTorchLightning/pytorch-lightning/issues/10438))
- Fixed propagation of device and dtype information to submodules of LightningLite when they inherit from `DeviceDtypeModuleMixin` ([#10559](https://github.com/PyTorchLightning/pytorch-lightning/issues/10559))


## [1.5.1] - 2021-11-09

### Fixed

- Fixed `apply_to_collection(defaultdict)` ([#10316](https://github.com/PyTorchLightning/pytorch-lightning/issues/10316))
- Fixed failure when `DataLoader(batch_size=None)` is passed ([#10345](https://github.com/PyTorchLightning/pytorch-lightning/issues/10345))
- Fixed interception of `__init__` arguments for sub-classed DataLoader re-instantiation in Lite ([#10334](https://github.com/PyTorchLightning/pytorch-lightning/issues/10334))
- Fixed issue with pickling `CSVLogger` after a call to `CSVLogger.save` ([#10388](https://github.com/PyTorchLightning/pytorch-lightning/pull/10388))
- Fixed an import error being caused by `PostLocalSGD` when `torch.distributed` not available ([#10359](https://github.com/PyTorchLightning/pytorch-lightning/pull/10359))
- Fixed the logging with `on_step=True` in epoch-level hooks causing unintended side-effects. Logging with `on_step=True` in epoch-level hooks will now correctly raise an error ([#10409](https://github.com/PyTorchLightning/pytorch-lightning/pull/10409))
- Fixed deadlocks for distributed training with `RichProgressBar` ([#10428](https://github.com/PyTorchLightning/pytorch-lightning/pull/10428))
- Fixed an issue where the model wrapper in Lite converted non-floating point tensors to float ([#10429](https://github.com/PyTorchLightning/pytorch-lightning/pull/10429))
- Fixed an issue with inferring the dataset type in fault-tolerant training ([#10432](https://github.com/PyTorchLightning/pytorch-lightning/pull/10432))
- Fixed dataloader workers with `persistent_workers` being deleted on every iteration ([#10434](https://github.com/PyTorchLightning/pytorch-lightning/pull/10434))


## [1.5.0] - 2021-11-02

### Added

- Added support for monitoring the learning rate without schedulers in `LearningRateMonitor` ([#9786](https://github.com/PyTorchLightning/pytorch-lightning/issues/9786))
- Added registration of `ShardedTensor` state dict hooks in `LightningModule.__init__` if the PyTorch version supports `ShardedTensor` ([#8944](https://github.com/PyTorchLightning/pytorch-lightning/pull/8944))
- Added error handling including calling of `on_keyboard_interrupt()` and `on_exception()` for all entrypoints (fit, validate, test, predict) ([#8819](https://github.com/PyTorchLightning/pytorch-lightning/pull/8819))
- Added a flavor of `training_step` that takes `dataloader_iter` as an argument ([#8807](https://github.com/PyTorchLightning/pytorch-lightning/pull/8807))
- Added a `state_key` property to the `Callback` base class ([#6886](https://github.com/PyTorchLightning/pytorch-lightning/pull/6886))
- Added progress tracking to loops:
    * Integrated `TrainingEpochLoop.total_batch_idx` ([#8598](https://github.com/PyTorchLightning/pytorch-lightning/pull/8598))
    * Added `BatchProgress` and integrated `TrainingEpochLoop.is_last_batch` ([#9657](https://github.com/PyTorchLightning/pytorch-lightning/pull/9657))
    * Avoid optional `Tracker` attributes ([#9320](https://github.com/PyTorchLightning/pytorch-lightning/pull/9320))
    * Reset `current` progress counters when restarting an epoch loop that had already finished ([#9371](https://github.com/PyTorchLightning/pytorch-lightning/pull/9371))
    * Call `reset_on_restart` in the loop's `reset` hook instead of when loading a checkpoint ([#9561](https://github.com/PyTorchLightning/pytorch-lightning/pull/9561))
    * Use `completed` over `processed` in `reset_on_restart` ([#9656](https://github.com/PyTorchLightning/pytorch-lightning/pull/9656))
    * Renamed `reset_on_epoch` to `reset_on_run` ([#9658](https://github.com/PyTorchLightning/pytorch-lightning/pull/9658))
- Added `batch_size` and `rank_zero_only` arguments for `log_dict` to match `log` ([#8628](https://github.com/PyTorchLightning/pytorch-lightning/pull/8628))
- Added a check for unique GPU ids ([#8666](https://github.com/PyTorchLightning/pytorch-lightning/pull/8666))
- Added `ResultCollection` state_dict to the Loop `state_dict` and added support for distributed reload ([#8641](https://github.com/PyTorchLightning/pytorch-lightning/pull/8641))
- Added DeepSpeed collate checkpoint utility function ([#8701](https://github.com/PyTorchLightning/pytorch-lightning/pull/8701))
- Added a `handles_accumulate_grad_batches` property to the training type plugins ([#8856](https://github.com/PyTorchLightning/pytorch-lightning/pull/8856))
- Added a warning to `WandbLogger` when reusing a wandb run ([#8714](https://github.com/PyTorchLightning/pytorch-lightning/pull/8714))
- Added `log_graph` argument for `watch` method of `WandbLogger` ([#8662](https://github.com/PyTorchLightning/pytorch-lightning/pull/8662))
- `LightningCLI` additions:
  * Added `LightningCLI(run=False|True)` to choose whether to run a `Trainer` subcommand ([#8751](https://github.com/PyTorchLightning/pytorch-lightning/pull/8751))
  * Added support to call any trainer function from the `LightningCLI` via subcommands ([#7508](https://github.com/PyTorchLightning/pytorch-lightning/pull/7508))
  * Allow easy trainer re-instantiation ([#7508](https://github.com/PyTorchLightning/pytorch-lightning/pull/9241))
  * Automatically register all optimizers and learning rate schedulers ([#9565](https://github.com/PyTorchLightning/pytorch-lightning/pull/9565))
  * Allow registering custom optimizers and learning rate schedulers without subclassing the CLI ([#9565](https://github.com/PyTorchLightning/pytorch-lightning/pull/9565))
  * Support shorthand notation to instantiate optimizers and learning rate schedulers ([#9565](https://github.com/PyTorchLightning/pytorch-lightning/pull/9565))
  * Support passing lists of callbacks via command line ([#8815](https://github.com/PyTorchLightning/pytorch-lightning/pull/8815))
  * Support shorthand notation to instantiate models ([#9588](https://github.com/PyTorchLightning/pytorch-lightning/pull/9588))
  * Support shorthand notation to instantiate datamodules ([#10011](https://github.com/PyTorchLightning/pytorch-lightning/pull/10011))
  * Added `multifile` option to `LightningCLI` to enable/disable config saving to preserve multiple files structure ([#9073](https://github.com/PyTorchLightning/pytorch-lightning/pull/9073))
- Fault-tolerant training:
    * Added `FastForwardSampler` and `CaptureIterableDataset` injection to data loading utilities ([#8366](https://github.com/PyTorchLightning/pytorch-lightning/pull/8366))
    * Added `DataFetcher` to control fetching flow ([#8890](https://github.com/PyTorchLightning/pytorch-lightning/pull/8890))
    * Added `SharedCycleIteratorState` to prevent infinite loop ([#8889](https://github.com/PyTorchLightning/pytorch-lightning/pull/8889))
    * Added `CaptureMapDataset` for state management in map-style datasets ([#8891](https://github.com/PyTorchLightning/pytorch-lightning/pull/8891))
    * Added Fault Tolerant Training to `DataFetcher` ([#8891](https://github.com/PyTorchLightning/pytorch-lightning/pull/8891))
    * Replaced old prefetch iterator with new `DataFetcher` in training loop ([#8953](https://github.com/PyTorchLightning/pytorch-lightning/pull/8953))
    * Added partial support for global random state fault-tolerance in map-style datasets ([#8950](https://github.com/PyTorchLightning/pytorch-lightning/pull/8950))
    * Converted state to tuple explicitly when setting Python random state ([#9401](https://github.com/PyTorchLightning/pytorch-lightning/pull/9401))
    * Added support for restarting an optimizer loop (multiple optimizers) ([#9537](https://github.com/PyTorchLightning/pytorch-lightning/pull/9537))
    * Added support for restarting within Evaluation Loop ([#9563](https://github.com/PyTorchLightning/pytorch-lightning/pull/9563))
    * Added mechanism to detect that a signal has been sent so the Trainer can gracefully exit ([#9566](https://github.com/PyTorchLightning/pytorch-lightning/pull/9566))
    * Added support for skipping ahead to validation during the auto-restart of fitting ([#9681](https://github.com/PyTorchLightning/pytorch-lightning/pull/9681))
    * Added support for auto-restart if a fault-tolerant checkpoint is available ([#9722](https://github.com/PyTorchLightning/pytorch-lightning/pull/9722))
- Checkpoint saving and loading extensibility:
  * Added `CheckpointIO` plugin to expose checkpoint IO from training type plugin ([#8743](https://github.com/PyTorchLightning/pytorch-lightning/pull/8743))
  * Refactored `CheckpointConnector` to offload validation logic to the `CheckpointIO` plugin ([#9045](https://github.com/PyTorchLightning/pytorch-lightning/pull/9045))
  * Added `remove_checkpoint` to `CheckpointIO` plugin by moving the responsibility out of the `ModelCheckpoint` callback ([#9373](https://github.com/PyTorchLightning/pytorch-lightning/pull/9373))
  * Added `XLACheckpointIO` plugin ([#9972](https://github.com/PyTorchLightning/pytorch-lightning/pull/9972))
- Loop customization:
    * Added `Closure` and `AbstractClosure` classes ([#8642](https://github.com/PyTorchLightning/pytorch-lightning/pull/8642))
    * Refactored `TrainingBatchLoop` and extracted `OptimizerLoop`, splitting off automatic optimization into its own loop ([#9191](https://github.com/PyTorchLightning/pytorch-lightning/pull/9191))
    * Removed `TrainingBatchLoop.backward()`; manual optimization now calls directly into `Accelerator.backward()` and automatic optimization handles backward in new `OptimizerLoop` ([#9265](https://github.com/PyTorchLightning/pytorch-lightning/pull/9265))
    * Extracted `ManualOptimization` logic from `TrainingBatchLoop` into its own separate loop class ([#9266](https://github.com/PyTorchLightning/pytorch-lightning/pull/9266))
    * Added `OutputResult` and `ManualResult` classes ([#9437](https://github.com/PyTorchLightning/pytorch-lightning/pull/9437), [#9424](https://github.com/PyTorchLightning/pytorch-lightning/pull/9424))
    * Marked `OptimizerLoop.backward` as protected ([#9514](https://github.com/PyTorchLightning/pytorch-lightning/pull/9514))
    * Marked `FitLoop.should_accumulate` as protected ([#9515](https://github.com/PyTorchLightning/pytorch-lightning/pull/9515))
    * Marked several methods in `PredictionLoop` as protected: `on_predict_start`, `on_predict_epoch_end`, `on_predict_end`, `on_predict_model_eval` ([#9516](https://github.com/PyTorchLightning/pytorch-lightning/pull/9516))
    * Marked several methods in `EvaluationLoop` as protected: `get_max_batches`, `on_evaluation_model_eval`, `on_evaluation_model_train`, `on_evaluation_start`, `on_evaluation_epoch_start`, `on_evaluation_epoch_end`, `on_evaluation_end`, `reload_evaluation_dataloaders` ([#9516](https://github.com/PyTorchLightning/pytorch-lightning/pull/9516))
    * Marked several methods in `EvaluationEpochLoop` as protected: `on_evaluation_batch_start`, `evaluation_step`, `evaluation_step_end` ([#9516](https://github.com/PyTorchLightning/pytorch-lightning/pull/9516))
    * Added `yielding_training_step` example ([#9983](https://github.com/PyTorchLightning/pytorch-lightning/pull/9983))
- Added support for saving and loading state of multiple callbacks of the same type ([#7187](https://github.com/PyTorchLightning/pytorch-lightning/pull/7187))
- Added DeepSpeed Stage 1 support ([#8974](https://github.com/PyTorchLightning/pytorch-lightning/pull/8974))
- Added `Python dataclass` support for `LightningDataModule` ([#8272](https://github.com/PyTorchLightning/pytorch-lightning/issues/8272))
- Added sanitization of tensors when they get logged as hyperparameters in `TensorBoardLogger` ([#9031](https://github.com/PyTorchLightning/pytorch-lightning/pull/9031))
- Added `InterBatchParallelDataFetcher` ([#9020](https://github.com/PyTorchLightning/pytorch-lightning/pull/9020))
- Added `DataLoaderIterDataFetcher` ([#9020](https://github.com/PyTorchLightning/pytorch-lightning/pull/9020))
- Added `DataFetcher` within `Fit / Evaluation` Loop  ([#9047](https://github.com/PyTorchLightning/pytorch-lightning/pull/9047))
- Added a friendly error message when DDP attempts to spawn new distributed processes with rank > 0 ([#9005](https://github.com/PyTorchLightning/pytorch-lightning/pull/9005))
- Added Rich integration:
    * Added Rich progress bar ([#8929](https://github.com/PyTorchLightning/pytorch-lightning/pull/8929), [#9559](https://github.com/PyTorchLightning/pytorch-lightning/pull/9559))
    * Added Support for iterable datasets ([#9734](https://github.com/PyTorchLightning/pytorch-lightning/pull/9734))
    * Added `RichModelSummary` callback ([#9546](https://github.com/PyTorchLightning/pytorch-lightning/pull/9546))
    * Added `configure_columns` method to `RichProgressBar` ([#10288](https://github.com/PyTorchLightning/pytorch-lightning/pull/10288))
    * Added `leave` argument to `RichProgressBar` ([#10301](https://github.com/PyTorchLightning/pytorch-lightning/pull/10301))
- Added input validation logic for precision ([#9080](https://github.com/PyTorchLightning/pytorch-lightning/pull/9080))
- Added support for CPU AMP autocast ([#9084](https://github.com/PyTorchLightning/pytorch-lightning/pull/9084))
- Added `on_exception` callback hook ([#9183](https://github.com/PyTorchLightning/pytorch-lightning/pull/9183))
- Added a warning to DeepSpeed when inferring batch size ([#9221](https://github.com/PyTorchLightning/pytorch-lightning/pull/9221))
- Added `ModelSummary` callback ([#9344](https://github.com/PyTorchLightning/pytorch-lightning/pull/9344))
- Added `log_images`, `log_text` and `log_table` to `WandbLogger` ([#9545](https://github.com/PyTorchLightning/pytorch-lightning/pull/9545))
- Added `PL_RECONCILE_PROCESS` environment variable to enable process reconciliation regardless of cluster environment settings ([#9389](https://github.com/PyTorchLightning/pytorch-lightning/pull/9389))
- Added `get_device_stats` to the Accelerator interface and added its implementation for GPU and TPU ([#9586](https://github.com/PyTorchLightning/pytorch-lightning/pull/9586))
- Added a warning when an unknown key is encountered in the optimizer configuration, and when `OneCycleLR` is used with `"interval": "epoch"` ([#9666](https://github.com/PyTorchLightning/pytorch-lightning/pull/9666))
- Added `DeviceStatsMonitor` callback ([#9712](https://github.com/PyTorchLightning/pytorch-lightning/pull/9712))
- Added `enable_progress_bar` to the Trainer constructor ([#9664](https://github.com/PyTorchLightning/pytorch-lightning/pull/9664))
- Added `pl_legacy_patch` load utility for loading old checkpoints that have pickled legacy Lightning attributes ([#9166](https://github.com/PyTorchLightning/pytorch-lightning/pull/9166))
- Added support for `torch.use_deterministic_algorithms` ([#9121](https://github.com/PyTorchLightning/pytorch-lightning/pull/9121))
- Added automatic parameters tying for TPUs ([#9525](https://github.com/PyTorchLightning/pytorch-lightning/pull/9525))
- Added support for `torch.autograd.set_detect_anomaly` through `Trainer` constructor argument `detect_anomaly` ([#9848](https://github.com/PyTorchLightning/pytorch-lightning/pull/9848))
- Added `enable_model_summary` flag to Trainer ([#9699](https://github.com/PyTorchLightning/pytorch-lightning/pull/9699))
- Added `strategy` argument to Trainer ([#8597](https://github.com/PyTorchLightning/pytorch-lightning/pull/8597))
- Added `init_meta_context`, `materialize_module` utilities ([#9920](https://github.com/PyTorchLightning/pytorch-lightning/pull/9920))
- Added `TPUPrecisionPlugin` ([#10020](https://github.com/PyTorchLightning/pytorch-lightning/pull/#10020))
- Added `torch.bfloat16` support:
  * Added bfloat16 support for Lightning Trainer ([#9049](https://github.com/PyTorchLightning/pytorch-lightning/pull/9049))
  * Renamed `TPUHalfPrecisionPlugin` to `TPUBf16PrecisionPlugin` ([#10026](https://github.com/PyTorchLightning/pytorch-lightning/pull/10026))
  * Default to `precision=bf16` on CPU when `precision=16` is passed ([#10033](https://github.com/PyTorchLightning/pytorch-lightning/pull/10033))
  * Added support for `torch.autocast` ([#10053](https://github.com/PyTorchLightning/pytorch-lightning/pull/10053))
- Added `kfold` example for loop customization ([#9965](https://github.com/PyTorchLightning/pytorch-lightning/pull/9965))
- LightningLite:
    * Added `PrecisionPlugin.forward_context`, making it the default implementation for all `{train,val,test,predict}_step_context()` methods ([#9988](https://github.com/PyTorchLightning/pytorch-lightning/pull/9988))
    * Added `DDPSpawnPlugin.spawn()` for spawning new processes of a given function ([#10018](https://github.com/PyTorchLightning/pytorch-lightning/pull/10018), [#10022](https://github.com/PyTorchLightning/pytorch-lightning/pull/10022))
    * Added `TrainingTypePlugin.{_setup_model, _setup_optimizer}` methods ([#9994](https://github.com/PyTorchLightning/pytorch-lightning/pull/9994), [#10064](https://github.com/PyTorchLightning/pytorch-lightning/pull/10064))
    * Implemented `DataParallelPlugin._setup_model` ([#10010](https://github.com/PyTorchLightning/pytorch-lightning/pull/10010))
    * Implemented `DeepSpeedPlugin._setup_model_and_optimizers` ([#10009](https://github.com/PyTorchLightning/pytorch-lightning/pull/10009), [#10064](https://github.com/PyTorchLightning/pytorch-lightning/pull/10064))
    * Implemented `{DDPShardedPlugin,DDPShardedSpawnPlugin}._setup_model_and_optimizers` ([#10028](https://github.com/PyTorchLightning/pytorch-lightning/pull/10028), [#10064](https://github.com/PyTorchLightning/pytorch-lightning/pull/10064))
    * Added optional `model` argument to the `optimizer_step` methods in accelerators and plugins ([#10023](https://github.com/PyTorchLightning/pytorch-lightning/pull/10023))
    * Updated precision attributes in `DeepSpeedPlugin` ([#10164](https://github.com/PyTorchLightning/pytorch-lightning/pull/10164))
    * Added the ability to return a result from rank 0 in `DDPSpawnPlugin.spawn` ([#10162](https://github.com/PyTorchLightning/pytorch-lightning/pull/10162))
    * Added `pytorch_lightning.lite` package ([#10175](https://github.com/PyTorchLightning/pytorch-lightning/pull/10175))
    * Added `LightningLite` documentation ([#10043](https://github.com/PyTorchLightning/pytorch-lightning/pull/10043))
    * Added `LightningLite` examples ([#9987](https://github.com/PyTorchLightning/pytorch-lightning/pull/9987))
    * Make the `_LiteDataLoader` an iterator and add supports for custom dataloader ([#10279](https://github.com/PyTorchLightning/pytorch-lightning/pull/10279))
- Added `use_omegaconf` argument to `save_hparams_to_yaml` plugin ([#9170](https://github.com/PyTorchLightning/pytorch-lightning/pull/9170))
- Added `ckpt_path` argument for `Trainer.fit()` ([#10061](https://github.com/PyTorchLightning/pytorch-lightning/pull/10061))
- Added `auto_device_count` method to `Accelerators` ([#10222](https://github.com/PyTorchLightning/pytorch-lightning/pull/10222))
- Added support for `devices="auto"` ([#10264](https://github.com/PyTorchLightning/pytorch-lightning/pull/10264))
- Added a `filename` argument in `ModelCheckpoint.format_checkpoint_name` ([#9818](https://github.com/PyTorchLightning/pytorch-lightning/pull/9818))
- Added support for empty `gpus` list to run on CPU ([#10246](https://github.com/PyTorchLightning/pytorch-lightning/pull/10246))
- Added a warning if multiple batch sizes are found from ambiguous batch ([#10247](https://github.com/PyTorchLightning/pytorch-lightning/pull/10247))

### Changed

- Trainer now raises a `MisconfigurationException` when its methods are called with `ckpt_path="best"` but a checkpoint callback isn't configured ([#9841](https://github.com/PyTorchLightning/pytorch-lightning/pull/9841))
- Setting `Trainer(accelerator="ddp_cpu")` now does not spawn a subprocess if `num_processes` is kept `1` along with `num_nodes > 1` ([#9603](https://github.com/PyTorchLightning/pytorch-lightning/pull/9603))
- Module imports are now catching `ModuleNotFoundError` instead of `ImportError` ([#9867](https://github.com/PyTorchLightning/pytorch-lightning/pull/9867))
- `pytorch_lightning.loggers.neptune.NeptuneLogger` is now consistent with the new [neptune-client](https://github.com/neptune-ai/neptune-client) API; the old [neptune-client](https://github.com/neptune-ai/neptune-client) API is supported by `NeptuneClient` from the [neptune-contrib](https://github.com/neptune-ai/neptune-contrib) repo ([#6867](https://github.com/PyTorchLightning/pytorch-lightning/pull/6867))
- Parsing of `enums` type hyperparameters to be saved in the `haprams.yaml` file by TensorBoard and CSV loggers has been fixed and made in line with how OmegaConf parses it ([#9170](https://github.com/PyTorchLightning/pytorch-lightning/pull/9170))
- Parsing of the `gpus` Trainer argument has changed: `gpus="n"` (str) no longer selects the GPU index n and instead selects the first n devices ([#8770](https://github.com/PyTorchLightning/pytorch-lightning/pull/8770))
- `iteration_count` and other index attributes in the loops has been replaced with progress dataclasses ([#8477](https://github.com/PyTorchLightning/pytorch-lightning/pull/8477))
- The `trainer.lightning_module` reference is now properly set at the very beginning of a run ([#8536](https://github.com/PyTorchLightning/pytorch-lightning/pull/8536))
- The model weights now get loaded in all cases when the checkpoint path gets provided in validate/test/predict, regardless of whether the model instance is provided or not ([#8352](https://github.com/PyTorchLightning/pytorch-lightning/pull/8352))
- The `Trainer` functions `reset_{train,val,test,predict}_dataloader`, `reset_train_val_dataloaders`, and `request_dataloader` `model` argument is now optional ([#8536](https://github.com/PyTorchLightning/pytorch-lightning/pull/8536))
- Saved checkpoints will no longer use the type of a `Callback` as the key to avoid issues with unpickling ([#6886](https://github.com/PyTorchLightning/pytorch-lightning/pull/6886))
- Improved string conversion for `ResultCollection` ([#8622](https://github.com/PyTorchLightning/pytorch-lightning/pull/8622))
- `LightningCLI` changes:
    * `LightningCLI.init_parser` now returns the parser instance ([#8721](https://github.com/PyTorchLightning/pytorch-lightning/pull/8721))
    * `LightningCLI.add_core_arguments_to_parser`, `LightningCLI.parse_arguments` now take a `parser` argument ([#8721](https://github.com/PyTorchLightning/pytorch-lightning/pull/8721))
    * `LightningCLI.instantiate_trainer` now takes a config and a list of callbacks ([#8721](https://github.com/PyTorchLightning/pytorch-lightning/pull/8721))
    * Split `LightningCLI.add_core_arguments_to_parser` into `LightningCLI.add_default_arguments_to_parser` + `LightningCLI.add_core_arguments_to_parser` ([#8721](https://github.com/PyTorchLightning/pytorch-lightning/pull/8721))
- The accelerator and training type plugin `setup` hooks no longer have a `model` argument ([#8536](https://github.com/PyTorchLightning/pytorch-lightning/pull/8536))
- The accelerator and training type plugin `update_global_step` hook has been removed ([#8856](https://github.com/PyTorchLightning/pytorch-lightning/pull/8856))
- The coverage of `self.log`-ing in any `LightningModule` or `Callback` hook has been improved ([#8498](https://github.com/PyTorchLightning/pytorch-lightning/pull/8498))
- `self.log`-ing without a `Trainer` reference now raises a warning instead of an exception ([#9733](https://github.com/PyTorchLightning/pytorch-lightning/pull/9733))
- Removed restrictions in the Trainer that loggers can only log from rank 0; the existing logger behavior has not changed ([#8608](https://github.com/PyTorchLightning/pytorch-lightning/pull/8608))
- `Trainer.request_dataloader` now takes a `RunningStage` enum instance ([#8858](https://github.com/PyTorchLightning/pytorch-lightning/pull/8858))
- Changed `rank_zero_warn` to `NotImplementedError` in the `{train, val, test, predict}_dataloader` hooks that `Lightning(Data)Module` uses ([#9161](https://github.com/PyTorchLightning/pytorch-lightning/pull/9161))
- Moved `block_ddp_sync_behaviour` out of `TrainingBatchLoop` to loop utilities ([#9192](https://github.com/PyTorchLightning/pytorch-lightning/pull/9192))
- Executing the `optimizer_closure` is now required when overriding the `optimizer_step` hook ([#9360](https://github.com/PyTorchLightning/pytorch-lightning/pull/9360))
- Changed logging of `LightningModule` and `LightningDataModule` hyperparameters to raise an exception only if there are colliding keys with different values ([#9496](https://github.com/PyTorchLightning/pytorch-lightning/pull/9496))
- `seed_everything` now fails when an invalid seed value is passed instead of selecting a random seed ([#8787](https://github.com/PyTorchLightning/pytorch-lightning/pull/8787))
- The Trainer now calls `TrainingTypePlugin` collective APIs directly instead of going through the Accelerator reference ([#9677](https://github.com/PyTorchLightning/pytorch-lightning/pull/9677), [#9901](https://github.com/PyTorchLightning/pytorch-lightning/pull/9901))
- The tuner now usees a unique filename to save a temporary checkpoint ([#9682](https://github.com/PyTorchLightning/pytorch-lightning/pull/9682))
- Changed `HorovodPlugin.all_gather` to return a `torch.Tensor` instead of a list ([#9696](https://github.com/PyTorchLightning/pytorch-lightning/pull/9696))
- Changed Trainer connectors to be protected attributes:
    * Configuration Validator ([#9779](https://github.com/PyTorchLightning/pytorch-lightning/pull/9779))
- The `current_epoch` and `global_step` attributes now get restored irrespective of the Trainer task ([#9413](https://github.com/PyTorchLightning/pytorch-lightning/pull/9413))
- Trainer now raises an exception when requesting `amp_level` with native `amp_backend` ([#9755](https://github.com/PyTorchLightning/pytorch-lightning/pull/9755))
- Update the logic to check for accumulation steps with deepspeed ([#9826](https://github.com/PyTorchLightning/pytorch-lightning/pull/9826))
- `pytorch_lightning.utilities.grads.grad_norm` now raises an exception if parameter `norm_type <= 0` ([#9765](https://github.com/PyTorchLightning/pytorch-lightning/pull/9765))
- Updated error message for interactive incompatible plugins ([#9896](https://github.com/PyTorchLightning/pytorch-lightning/pull/9896))
- Moved the `optimizer_step` and `clip_gradients` hook from the `Accelerator` and `TrainingTypePlugin` into the `PrecisionPlugin` ([#10143](https://github.com/PyTorchLightning/pytorch-lightning/pull/10143), [#10029](https://github.com/PyTorchLightning/pytorch-lightning/pull/10029))
- `NativeMixedPrecisionPlugin` and its subclasses now take an optional `GradScaler` instance ([#10055](https://github.com/PyTorchLightning/pytorch-lightning/pull/10055))
- Trainer is now raising a `MisconfigurationException` instead of a warning if `Trainer.{validate/test}` is missing required methods ([#10016](https://github.com/PyTorchLightning/pytorch-lightning/pull/10016))
- Changed default value of the `max_steps` Trainer argument from `None` to -1 ([#9460](https://github.com/PyTorchLightning/pytorch-lightning/pull/9460))
- LightningModule now raises an error when calling `log(on_step=False, on_epoch=False)` ([#10227](https://github.com/PyTorchLightning/pytorch-lightning/pull/10227))
- Quantization aware training observers are now disabled by default during validating/testing/predicting stages ([#8540](https://github.com/PyTorchLightning/pytorch-lightning/pull/8540))
- Raised `MisconfigurationException` when total length of `dataloader` across ranks is zero, and give warning when total length is non-zero, but only local rank length is zero. ([#9827](https://github.com/PyTorchLightning/pytorch-lightning/pull/9827))
- Changed the model size calculation using `ByteCounter` ([#10123](https://github.com/PyTorchLightning/pytorch-lightning/pull/10123))
- Enabled `on_load_checkpoint` for `LightningDataModule` for all `trainer_fn` ([#10238](https://github.com/PyTorchLightning/pytorch-lightning/pull/10238))
- Allowed separate config files for parameters with class type when LightningCLI is in `subclass_mode=False` ([#10286](https://github.com/PyTorchLightning/pytorch-lightning/pull/10286))

### Deprecated

- Deprecated Trainer argument `terminate_on_nan` in favor of `detect_anomaly`([#9175](https://github.com/PyTorchLightning/pytorch-lightning/pull/9175))
- Deprecated `Trainer.terminate_on_nan` public attribute access ([#9849](https://github.com/PyTorchLightning/pytorch-lightning/pull/9849))
- Deprecated `LightningModule.summarize()` in favor of `pytorch_lightning.utilities.model_summary.summarize()` ([#8513](https://github.com/PyTorchLightning/pytorch-lightning/pull/8513))
- Deprecated `LightningModule.model_size` ([#8343](https://github.com/PyTorchLightning/pytorch-lightning/pull/8343))
- Deprecated `DataModule` properties: `train_transforms`, `val_transforms`, `test_transforms`, `size`, `dims` ([#8851](https://github.com/PyTorchLightning/pytorch-lightning/pull/8851))
- Deprecated `add_to_queue`, `get_from_queue` from `LightningModule` in favor of corresponding methods in the `DDPSpawnPlugin` ([#9118](https://github.com/PyTorchLightning/pytorch-lightning/pull/9118))
- Deprecated `LightningModule.get_progress_bar_dict` and `Trainer.progress_bar_dict` in favor of `pytorch_lightning.callbacks.progress.base.get_standard_metrics` and `ProgressBarBase.get_metrics` ([#8985](https://github.com/PyTorchLightning/pytorch-lightning/pull/8985))
- Deprecated `prepare_data_per_node` flag on Trainer and set it as a property of `DataHooks`, accessible in the `LightningModule` and `LightningDataModule` ([#8958](https://github.com/PyTorchLightning/pytorch-lightning/pull/8958))
- Deprecated the `TestTubeLogger` ([#9065](https://github.com/PyTorchLightning/pytorch-lightning/pull/9065))
- Deprecated `on_{train/val/test/predict}_dataloader()` from `LightningModule` and `LightningDataModule` ([#9098](https://github.com/PyTorchLightning/pytorch-lightning/pull/9098))
- Deprecated `on_keyboard_interrupt` callback hook in favor of new `on_exception` hook ([#9260](https://github.com/PyTorchLightning/pytorch-lightning/pull/9260))
- Deprecated passing `process_position` to the `Trainer` constructor in favor of adding the `ProgressBar` callback with `process_position` directly to the list of callbacks ([#9222](https://github.com/PyTorchLightning/pytorch-lightning/pull/9222))
- Deprecated passing `flush_logs_every_n_steps` as a Trainer argument, instead pass it to the logger init if supported ([#9366](https://github.com/PyTorchLightning/pytorch-lightning/pull/9366))
- Deprecated `LightningLoggerBase.close`, `LoggerCollection.close` in favor of `LightningLoggerBase.finalize`, `LoggerCollection.finalize` ([#9422](https://github.com/PyTorchLightning/pytorch-lightning/pull/9422))
- Deprecated passing `progress_bar_refresh_rate` to the `Trainer` constructor in favor of adding the `ProgressBar` callback with `refresh_rate` directly to the list of callbacks, or passing `enable_progress_bar=False` to disable the progress bar ([#9616](https://github.com/PyTorchLightning/pytorch-lightning/pull/9616))
- Deprecated `LightningDistributed` and moved the broadcast logic to `DDPPlugin` and `DDPSpawnPlugin` directly ([#9691](https://github.com/PyTorchLightning/pytorch-lightning/pull/9691))
- Deprecated passing `stochastic_weight_avg` to the `Trainer` constructor in favor of adding the `StochasticWeightAveraging` callback directly to the list of callbacks ([#8989](https://github.com/PyTorchLightning/pytorch-lightning/pull/8989))
- Deprecated Accelerator collective API `barrier`, `broadcast`, and `all_gather` in favor of calling the `TrainingTypePlugin` collective API directly ([#9677](https://github.com/PyTorchLightning/pytorch-lightning/pull/9677))
- Deprecated `checkpoint_callback` from the `Trainer` constructor in favor of `enable_checkpointing` ([#9754](https://github.com/PyTorchLightning/pytorch-lightning/pull/9754))
- Deprecated the `LightningModule.on_post_move_to_device` method ([#9525](https://github.com/PyTorchLightning/pytorch-lightning/pull/9525))
- Deprecated `pytorch_lightning.core.decorators.parameter_validation` in favor of `pytorch_lightning.utilities.parameter_tying.set_shared_parameters` ([#9525](https://github.com/PyTorchLightning/pytorch-lightning/pull/9525))
- Deprecated passing `weights_summary` to the `Trainer` constructor in favor of adding the `ModelSummary` callback with `max_depth` directly to the list of callbacks ([#9699](https://github.com/PyTorchLightning/pytorch-lightning/pull/9699))
- Deprecated `log_gpu_memory`, `gpu_metrics`, and util funcs in favor of `DeviceStatsMonitor` callback ([#9921](https://github.com/PyTorchLightning/pytorch-lightning/pull/9921))
- Deprecated `GPUStatsMonitor` and `XLAStatsMonitor` in favor of `DeviceStatsMonitor` callback ([#9924](https://github.com/PyTorchLightning/pytorch-lightning/pull/9924))
- Deprecated setting `Trainer(max_steps=None)`; To turn off the limit, set `Trainer(max_steps=-1)` (default) ([#9460](https://github.com/PyTorchLightning/pytorch-lightning/pull/9460))
- Deprecated access to the `AcceleratorConnector.is_slurm_managing_tasks` attribute and marked it as protected ([#10101](https://github.com/PyTorchLightning/pytorch-lightning/pull/10101))
- Deprecated access to the `AcceleratorConnector.configure_slurm_ddp` method and marked it as protected ([#10101](https://github.com/PyTorchLightning/pytorch-lightning/pull/10101))
- Deprecated passing `resume_from_checkpoint` to the `Trainer` constructor in favor of `trainer.fit(ckpt_path=)` ([#10061](https://github.com/PyTorchLightning/pytorch-lightning/pull/10061))
- Deprecated `ClusterEnvironment.creates_children()` in favor of `ClusterEnvironment.creates_processes_externally` (property) ([#10106](https://github.com/PyTorchLightning/pytorch-lightning/pull/10106))
- Deprecated `PrecisionPlugin.master_params()` in favor of `PrecisionPlugin.main_params()` ([#10105](https://github.com/PyTorchLightning/pytorch-lightning/pull/10105))
- Deprecated `lr_sch_names` from `LearningRateMonitor` ([#10066](https://github.com/PyTorchLightning/pytorch-lightning/pull/10066))
- Deprecated `ProgressBar` callback in favor of `TQDMProgressBar` ([#10134](https://github.com/PyTorchLightning/pytorch-lightning/pull/10134))

### Removed

- Removed deprecated `metrics` ([#8586](https://github.com/PyTorchLightning/pytorch-lightning/pull/8586/))
- Removed the deprecated `outputs` argument in both the `LightningModule.on_train_epoch_end` and `Callback.on_train_epoch_end` hooks ([#8587](https://github.com/PyTorchLightning/pytorch-lightning/pull/8587))
- Removed the deprecated `TrainerLoggingMixin` class ([#8609](https://github.com/PyTorchLightning/pytorch-lightning/pull/8609))
- Removed the deprecated `TrainerTrainingTricksMixin` class ([#8679](https://github.com/PyTorchLightning/pytorch-lightning/pull/8679))
- Removed the deprecated `optimizer_idx` from `training_step` as an accepted argument in manual optimization ([#8576](https://github.com/PyTorchLightning/pytorch-lightning/pull/8576))
- Removed support for the deprecated `on_save_checkpoint` signature. The hook now takes a `checkpoint` positional parameter ([#8697](https://github.com/PyTorchLightning/pytorch-lightning/pull/8697))
- Removed support for the deprecated `on_load_checkpoint` signature. The hook now takes a `pl_module` positional parameter ([#8697](https://github.com/PyTorchLightning/pytorch-lightning/pull/8697))
- Removed the deprecated `save_function` property in `ModelCheckpoint` ([#8680](https://github.com/PyTorchLightning/pytorch-lightning/pull/8680))
- Removed the deprecated `model` argument from `ModelCheckpoint.save_checkpoint` ([#8688](https://github.com/PyTorchLightning/pytorch-lightning/pull/8688))
- Removed the deprecated `sync_step` argument from `WandbLogger` ([#8763](https://github.com/PyTorchLightning/pytorch-lightning/pull/8763))
- Removed the deprecated `Trainer.truncated_bptt_steps` in favor of `LightningModule.truncated_bptt_steps` ([#8826](https://github.com/PyTorchLightning/pytorch-lightning/pull/8826))
- Removed `LightningModule.write_predictions` and `LightningModule.write_predictions_dict` ([#8850](https://github.com/PyTorchLightning/pytorch-lightning/pull/8850))
- Removed `on_reset_*_dataloader` hooks in TrainingType Plugins and Accelerators ([#8858](https://github.com/PyTorchLightning/pytorch-lightning/pull/8858))
- Removed deprecated `GradInformation` module in favor of `pytorch_lightning.utilities.grads` ([#8831](https://github.com/PyTorchLightning/pytorch-lightning/pull/8831/))
- Removed `TrainingTypePlugin.on_save` and `Accelerator.on_save` ([#9023](https://github.com/PyTorchLightning/pytorch-lightning/pull/9023))
- Removed `{Accelerator,TrainingTypePlugin,PrecisionPlugin}.post_optimizer_step` ([#9746](https://github.com/PyTorchLightning/pytorch-lightning/pull/9746))
- Removed deprecated `connect_precision_plugin` and `connect_training_type_plugin` from `Accelerator` ([#9019](https://github.com/PyTorchLightning/pytorch-lightning/pull/9019))
- Removed `on_train_epoch_end` from `Accelerator` ([#9035](https://github.com/PyTorchLightning/pytorch-lightning/pull/9035))
- Removed `InterBatchProcessor` in favor of `DataLoaderIterDataFetcher` ([#9052](https://github.com/PyTorchLightning/pytorch-lightning/pull/9052))
- Removed `Plugin` in `base_plugin.py` in favor of accessing `TrainingTypePlugin` and `PrecisionPlugin` directly instead ([#9066](https://github.com/PyTorchLightning/pytorch-lightning/pull/9066))
- Removed `teardown` from `ParallelPlugin` ([#8943](https://github.com/PyTorchLightning/pytorch-lightning/pull/8943))
- Removed deprecated `profiled_functions` argument from `PyTorchProfiler` ([#9178](https://github.com/PyTorchLightning/pytorch-lightning/pull/9178))
- Removed deprecated `pytorch_lighting.utilities.argparse_utils` module ([#9166](https://github.com/PyTorchLightning/pytorch-lightning/pull/9166))
- Removed deprecated property `Trainer.running_sanity_check` in favor of `Trainer.sanity_checking` ([#9209](https://github.com/PyTorchLightning/pytorch-lightning/pull/9209))
- Removed deprecated `BaseProfiler.output_filename` arg from it and its descendants in favor of `dirpath` and `filename` ([#9214](https://github.com/PyTorchLightning/pytorch-lightning/pull/9214))
- Removed deprecated property `ModelCheckpoint.period` in favor of `ModelCheckpoint.every_n_epochs` ([#9213](https://github.com/PyTorchLightning/pytorch-lightning/pull/9213))
- Removed deprecated `auto_move_data` decorator ([#9231](https://github.com/PyTorchLightning/pytorch-lightning/pull/9231))
- Removed deprecated property `LightningModule.datamodule` in favor of `Trainer.datamodule` ([#9233](https://github.com/PyTorchLightning/pytorch-lightning/pull/9233))
- Removed deprecated properties `DeepSpeedPlugin.cpu_offload*` in favor of `offload_optimizer`, `offload_parameters` and `pin_memory` ([#9244](https://github.com/PyTorchLightning/pytorch-lightning/pull/9244))
- Removed deprecated property `AcceleratorConnector.is_using_torchelastic` in favor of `TorchElasticEnvironment.is_using_torchelastic()` ([#9729](https://github.com/PyTorchLightning/pytorch-lightning/pull/9729))
- Removed `pytorch_lightning.utilities.debugging.InternalDebugger` ([#9680](https://github.com/PyTorchLightning/pytorch-lightning/pull/9680))
- Removed `call_configure_sharded_model_hook` property from `Accelerator` and `TrainingTypePlugin` ([#9612](https://github.com/PyTorchLightning/pytorch-lightning/pull/9612))
- Removed `TrainerProperties` mixin and moved property definitions directly into `Trainer` ([#9495](https://github.com/PyTorchLightning/pytorch-lightning/pull/9495))
- Removed a redundant warning with `ModelCheckpoint(monitor=None)` callback ([#9875](https://github.com/PyTorchLightning/pytorch-lightning/pull/9875))
- Remove `epoch` from `trainer.logged_metrics` ([#9904](https://github.com/PyTorchLightning/pytorch-lightning/pull/9904))
- Removed `should_rank_save_checkpoint` property from Trainer ([#9433](https://github.com/PyTorchLightning/pytorch-lightning/pull/9433))
- Remove deprecated `distributed_backend` from `Trainer` ([#10017](https://github.com/PyTorchLightning/pytorch-lightning/pull/10017))
- Removed `process_idx` from the `{DDPSpawnPlugin,TPUSpawnPlugin}.new_process` methods ([#10022](https://github.com/PyTorchLightning/pytorch-lightning/pull/10022))
- Removed automatic patching of `{train,val,test,predict}_dataloader()` on the `LightningModule` ([#9764](https://github.com/PyTorchLightning/pytorch-lightning/pull/9764))
- Removed `pytorch_lightning.trainer.connectors.OptimizerConnector` ([#10120](https://github.com/PyTorchLightning/pytorch-lightning/pull/10120))

### Fixed

- Fixed ImageNet evaluation in example ([#10179](https://github.com/PyTorchLightning/pytorch-lightning/pull/10179))
- Fixed an issue with logger outputs not being finalized correctly after prediction runs ([#8685](https://github.com/PyTorchLightning/pytorch-lightning/pull/8685))
- Fixed `move_metrics_to_cpu` moving the loss to CPU while training on device ([#9308](https://github.com/PyTorchLightning/pytorch-lightning/pull/9308))
- Fixed incorrect main progress bar indicator when resuming training mid-epoch ([#9310](https://github.com/PyTorchLightning/pytorch-lightning/pull/9310))
- Fixed an issue with freeing memory of datafetchers during teardown ([#9387](https://github.com/PyTorchLightning/pytorch-lightning/pull/9387))
- Fixed a bug where the training step output needed to be `deepcopy`-ed ([#9349](https://github.com/PyTorchLightning/pytorch-lightning/pull/9349))
- Fixed an issue with freeing memory allocated by the data iterators in `Loop.on_run_end` ([#9386](https://github.com/PyTorchLightning/pytorch-lightning/pull/9386), [#9915](https://github.com/PyTorchLightning/pytorch-lightning/pull/9915))
- Fixed `BasePredictionWriter` not returning the batch indices in a non-distributed setting ([#9432](https://github.com/PyTorchLightning/pytorch-lightning/pull/9432))
- Fixed an error when running in XLA environments with no TPU attached ([#9572](https://github.com/PyTorchLightning/pytorch-lightning/pull/9572))
- Fixed check on torchmetrics logged whose `compute()` output is a multielement tensor ([#9582](https://github.com/PyTorchLightning/pytorch-lightning/pull/9582))
- Fixed gradient accumulation for `DDPShardedPlugin` ([#9122](https://github.com/PyTorchLightning/pytorch-lightning/pull/9122))
- Fixed missing DeepSpeed distributed call ([#9540](https://github.com/PyTorchLightning/pytorch-lightning/pull/9540))
- Fixed an issue with wrapped LightningModule during evaluation; The LightningModule no longer gets wrapped with data-parallel modules when not fitting in `DDPPlugin`, `DDPSpawnPlugin`, `DDPShardedPlugin`, `DDPSpawnShardedPlugin` ([#9096](https://github.com/PyTorchLightning/pytorch-lightning/pull/9096))
- Fixed `trainer.accumulate_grad_batches` to be an int on init. The default value for it is now `None` inside Trainer ([#9652](https://github.com/PyTorchLightning/pytorch-lightning/pull/9652))
- Fixed `broadcast` in `DDPPlugin` and `DDPSpawnPlugin` to respect the `src` input ([#9691](https://github.com/PyTorchLightning/pytorch-lightning/pull/9691))
- Fixed `self.log(on_epoch=True, reduce_fx=sum))` for the `on_batch_start` and `on_train_batch_start` hooks ([#9791](https://github.com/PyTorchLightning/pytorch-lightning/pull/9791))
- Fixed `self.log(on_epoch=True)` for the `on_batch_start` and `on_train_batch_start` hooks ([#9780](https://github.com/PyTorchLightning/pytorch-lightning/pull/9780))
- Fixed restoring training state during `Trainer.fit` only ([#9413](https://github.com/PyTorchLightning/pytorch-lightning/pull/9413))
- Fixed DeepSpeed and Lightning both calling the scheduler ([#9788](https://github.com/PyTorchLightning/pytorch-lightning/pull/9788))
- Fixed missing arguments when saving hyperparameters from the parent class but not from the child class ([#9800](https://github.com/PyTorchLightning/pytorch-lightning/pull/9800))
- Fixed DeepSpeed GPU device IDs ([#9847](https://github.com/PyTorchLightning/pytorch-lightning/pull/9847))
- Reset `val_dataloader` in `tuner/batch_size_scaling` ([#9857](https://github.com/PyTorchLightning/pytorch-lightning/pull/9857))
- Fixed use of `LightningCLI` in computer_vision_fine_tuning.py example ([#9934](https://github.com/PyTorchLightning/pytorch-lightning/pull/9934))
- Fixed issue with non-init dataclass fields in `apply_to_collection` ([#9963](https://github.com/PyTorchLightning/pytorch-lightning/issues/9963))
- Reset `val_dataloader` in `tuner/batch_size_scaling` for binsearch ([#9975](https://github.com/PyTorchLightning/pytorch-lightning/pull/9975))
- Fixed logic to check for spawn in dataloader `TrainerDataLoadingMixin._worker_check` ([#9902](https://github.com/PyTorchLightning/pytorch-lightning/pull/9902))
- Fixed `train_dataloader` getting loaded twice when resuming from a checkpoint during `Trainer.fit()` ([#9671](https://github.com/PyTorchLightning/pytorch-lightning/pull/9671))
- Fixed `LearningRateMonitor` logging with multiple param groups optimizer with no scheduler ([#10044](https://github.com/PyTorchLightning/pytorch-lightning/pull/10044))
- Fixed undesired side effects being caused by `Trainer` patching dataloader methods on the `LightningModule` ([#9764](https://github.com/PyTorchLightning/pytorch-lightning/pull/9764))
- Fixed gradients not being unscaled when clipping or logging the gradient norm ([#9287](https://github.com/PyTorchLightning/pytorch-lightning/pull/9287))
- Fixed `on_before_optimizer_step` getting called before the optimizer closure (including backward) has run ([#10167](https://github.com/PyTorchLightning/pytorch-lightning/pull/10167))
- Fixed monitor value in `ModelCheckpoint` getting moved to the wrong device in a special case where it becomes NaN ([#10118](https://github.com/PyTorchLightning/pytorch-lightning/pull/10118))
- Fixed creation of `dirpath` in `BaseProfiler` if it doesn't exist ([#10073](https://github.com/PyTorchLightning/pytorch-lightning/pull/10073))
- Fixed incorrect handling of sigterm ([#10189](https://github.com/PyTorchLightning/pytorch-lightning/pull/10189))
- Fixed bug where `log(on_step=True, on_epoch=True, sync_dist=True)` wouldn't reduce the value on step ([#10227](https://github.com/PyTorchLightning/pytorch-lightning/pull/10227))
- Fixed an issue with `pl.utilities.seed.reset_seed` converting the `PL_SEED_WORKERS` environment variable to `bool` ([#10099](https://github.com/PyTorchLightning/pytorch-lightning/pull/10099))
- Fixed iterating over a logger collection when `fast_dev_run > 0` ([#10232](https://github.com/PyTorchLightning/pytorch-lightning/pull/10232))
- Fixed `batch_size` in `ResultCollection` not being reset to 1 on epoch end ([#10242](https://github.com/PyTorchLightning/pytorch-lightning/pull/10242))
- Fixed `distrib_type` not being set when training plugin instances are being passed to the Trainer ([#10251](https://github.com/PyTorchLightning/pytorch-lightning/pull/10251))


## [1.4.9] - 2021-09-30

- Fixed `lr_find` to generate same results on multiple calls ([#9704](https://github.com/PyTorchLightning/pytorch-lightning/pull/9704))
- Fixed `reset` metrics on validation epoch end ([#9717](https://github.com/PyTorchLightning/pytorch-lightning/pull/9717))
- Fixed input validation for `gradient_clip_val`, `gradient_clip_algorithm`, `track_grad_norm` and `terminate_on_nan` Trainer arguments ([#9595](https://github.com/PyTorchLightning/pytorch-lightning/pull/9595))
- Reset metrics before each task starts ([#9410](https://github.com/PyTorchLightning/pytorch-lightning/pull/9410))


## [1.4.8] - 2021-09-22

- Fixed error reporting in DDP process reconciliation when processes are launched by an external agent ([#9389](https://github.com/PyTorchLightning/pytorch-lightning/pull/9389))
- Added PL_RECONCILE_PROCESS environment variable to enable process reconciliation regardless of cluster environment settings ([#9389](https://github.com/PyTorchLightning/pytorch-lightning/pull/9389))
- Fixed `add_argparse_args` raising `TypeError` when args are typed as `typing.Generic` in Python 3.6 ([#9554](https://github.com/PyTorchLightning/pytorch-lightning/pull/9554))
- Fixed back-compatibility for saving hyperparameters from a single container and inferring its argument name by reverting [#9125](https://github.com/PyTorchLightning/pytorch-lightning/pull/9125) ([#9642](https://github.com/PyTorchLightning/pytorch-lightning/pull/9642))


## [1.4.7] - 2021-09-14

- Fixed logging of nan parameters ([#9364](https://github.com/PyTorchLightning/pytorch-lightning/pull/9364))
- Fixed `replace_sampler` missing the batch size under specific conditions ([#9367](https://github.com/PyTorchLightning/pytorch-lightning/pull/9367))
- Pass init args to ShardedDataParallel ([#9483](https://github.com/PyTorchLightning/pytorch-lightning/pull/9483))
- Fixed collision of user argument when using ShardedDDP ([#9512](https://github.com/PyTorchLightning/pytorch-lightning/pull/9512))
- Fixed DeepSpeed crash for RNNs ([#9489](https://github.com/PyTorchLightning/pytorch-lightning/pull/9489))


## [1.4.6] - 2021-09-07

- Fixed an issues with export to ONNX format when a model has multiple inputs ([#8800](https://github.com/PyTorchLightning/pytorch-lightning/pull/8800))
- Removed deprecation warnings being called for `on_{task}_dataloader` ([#9279](https://github.com/PyTorchLightning/pytorch-lightning/pull/9279))
- Fixed save/load/resume from checkpoint for DeepSpeed Plugin (
    [#8397](https://github.com/PyTorchLightning/pytorch-lightning/pull/8397),
    [#8644](https://github.com/PyTorchLightning/pytorch-lightning/pull/8644),
    [#8627](https://github.com/PyTorchLightning/pytorch-lightning/pull/8627))
- Fixed `EarlyStopping` running on train epoch end when `check_val_every_n_epoch>1` is set ([#9156](https://github.com/PyTorchLightning/pytorch-lightning/pull/9156))
- Fixed an issue with logger outputs not being finalized correctly after prediction runs ([#8333](https://github.com/PyTorchLightning/pytorch-lightning/issues/8333))
- Fixed the Apex and DeepSpeed plugin closure running after the `on_before_optimizer_step` hook ([#9288](https://github.com/PyTorchLightning/pytorch-lightning/issues/9288))
- Fixed the Native AMP plugin closure not running with manual optimization ([#9288](https://github.com/PyTorchLightning/pytorch-lightning/issues/9288))
- Fixed bug where data-loading functions where not getting the correct running stage passed ([#8858](https://github.com/PyTorchLightning/pytorch-lightning/pull/8858))
- Fixed intra-epoch evaluation outputs staying in memory when the respective `*_epoch_end` hook wasn't overridden ([#9261](https://github.com/PyTorchLightning/pytorch-lightning/pull/9261))
- Fixed error handling in DDP process reconciliation when `_sync_dir` was not initialized ([#9267](https://github.com/PyTorchLightning/pytorch-lightning/pull/9267))
- Fixed PyTorch Profiler not enabled for manual optimization ([#9316](https://github.com/PyTorchLightning/pytorch-lightning/pull/9316))
- Fixed inspection of other args when a container is specified in `save_hyperparameters` ([#9125](https://github.com/PyTorchLightning/pytorch-lightning/pull/9125))
- Fixed signature of `Timer.on_train_epoch_end` and `StochasticWeightAveraging.on_train_epoch_end` to prevent unwanted deprecation warnings ([#9347](https://github.com/PyTorchLightning/pytorch-lightning/pull/9347))


## [1.4.5] - 2021-08-31

- Fixed reduction using `self.log(sync_dict=True, reduce_fx={mean,max})` ([#9142](https://github.com/PyTorchLightning/pytorch-lightning/pull/9142))
- Fixed not setting a default value for `max_epochs` if `max_time` was specified on the `Trainer` constructor ([#9072](https://github.com/PyTorchLightning/pytorch-lightning/pull/9072))
- Fixed the CometLogger, no longer modifies the metrics in place. Instead creates a copy of metrics before performing any operations ([#9150](https://github.com/PyTorchLightning/pytorch-lightning/pull/9150))
- Fixed `DDP` "CUDA error: initialization error" due to a `copy` instead of `deepcopy` on `ResultCollection` ([#9239](https://github.com/PyTorchLightning/pytorch-lightning/pull/9239))


## [1.4.4] - 2021-08-24

- Fixed a bug in the binary search mode of auto batch size scaling where exception was raised if the first trainer run resulted in OOM ([#8954](https://github.com/PyTorchLightning/pytorch-lightning/pull/8954))
- Fixed a bug causing logging with `log_gpu_memory='min_max'` not working ([#9013](https://github.com/PyTorchLightning/pytorch-lightning/pull/9013))


## [1.4.3] - 2021-08-17

- Fixed plateau scheduler stepping on incomplete epoch ([#8861](https://github.com/PyTorchLightning/pytorch-lightning/pull/8861))
- Fixed infinite loop with `CycleIterator` and multiple loaders ([#8889](https://github.com/PyTorchLightning/pytorch-lightning/pull/8889))
- Fixed `StochasticWeightAveraging` with a list of learning rates not applying them to each param group ([#8747](https://github.com/PyTorchLightning/pytorch-lightning/issues/8747))
- Restore original loaders if replaced by entrypoint ([#8885](https://github.com/PyTorchLightning/pytorch-lightning/pull/8885))
- Fixed lost reference to `_Metadata` object in `ResultMetricCollection` ([#8932](https://github.com/PyTorchLightning/pytorch-lightning/pull/8932))
- Ensure the existence of `DDPPlugin._sync_dir` in `reconciliate_processes` ([#8939](https://github.com/PyTorchLightning/pytorch-lightning/pull/8939))


## [1.4.2] - 2021-08-10

- Fixed recursive call for `apply_to_collection(include_none=False)` ([#8719](https://github.com/PyTorchLightning/pytorch-lightning/pull/8719))
- Fixed truncated backprop through time enablement when set as a property on the LightningModule and not the Trainer ([#8804](https://github.com/PyTorchLightning/pytorch-lightning/pull/8804/))
- Fixed comments and exception message for metrics_to_scalars ([#8782](https://github.com/PyTorchLightning/pytorch-lightning/pull/8782/))
- Fixed typo error in LightningLoggerBase.after_save_checkpoint docstring ([#8737](https://github.com/PyTorchLightning/pytorch-lightning/pull/8737/))


## [1.4.1] - 2021-08-03

- Fixed `trainer.fit_loop.split_idx` always returning `None` ([#8601](https://github.com/PyTorchLightning/pytorch-lightning/pull/8601))
- Fixed references for `ResultCollection.extra` ([#8622](https://github.com/PyTorchLightning/pytorch-lightning/pull/8622))
- Fixed reference issues during epoch end result collection ([#8621](https://github.com/PyTorchLightning/pytorch-lightning/pull/8621))
- Fixed horovod auto-detection when horovod is not installed and the launcher is `mpirun` ([#8610](https://github.com/PyTorchLightning/pytorch-lightning/pull/8610))
- Fixed an issue with `training_step` outputs not getting collected correctly for `training_epoch_end` ([#8613](https://github.com/PyTorchLightning/pytorch-lightning/pull/8613))
- Fixed distributed types support for CPUs ([#8667](https://github.com/PyTorchLightning/pytorch-lightning/pull/8667))
- Fixed a deadlock issue with DDP and torchelastic ([#8655](https://github.com/PyTorchLightning/pytorch-lightning/pull/8655))
- Fixed `accelerator=ddp` choice for CPU ([#8645](https://github.com/PyTorchLightning/pytorch-lightning/pull/8645))


## [1.4.0] - 2021-07-27

### Added

- Added `extract_batch_size` utility and corresponding tests to extract batch dimension from multiple batch types ([#8357](https://github.com/PyTorchLightning/pytorch-lightning/pull/8357/))
- Added support for named parameter groups in `LearningRateMonitor` ([#7987](https://github.com/PyTorchLightning/pytorch-lightning/pull/7987))
- Added `dataclass` support for `pytorch_lightning.utilities.apply_to_collection` ([#7935](https://github.com/PyTorchLightning/pytorch-lightning/pull/7935))
- Added support to `LightningModule.to_torchscript` for saving to custom filesystems with `fsspec` ([#7617](https://github.com/PyTorchLightning/pytorch-lightning/pull/7617))
- Added `KubeflowEnvironment` for use with the `PyTorchJob` operator in Kubeflow
- Added LightningCLI support for config files on object stores ([#7521](https://github.com/PyTorchLightning/pytorch-lightning/pull/7521))
- Added `ModelPruning(prune_on_train_epoch_end=True|False)` to choose when to apply pruning ([#7704](https://github.com/PyTorchLightning/pytorch-lightning/pull/7704))
- Added support for checkpointing based on a provided time interval during training ([#7515](https://github.com/PyTorchLightning/pytorch-lightning/pull/7515))
- Progress tracking
  * Added dataclasses for progress tracking ([#6603](https://github.com/PyTorchLightning/pytorch-lightning/pull/6603),
    [#7574](https://github.com/PyTorchLightning/pytorch-lightning/pull/7574),
    [#8140](https://github.com/PyTorchLightning/pytorch-lightning/pull/8140),
    [#8362](https://github.com/PyTorchLightning/pytorch-lightning/pull/8362))
  * Add `{,load_}state_dict` to the progress tracking dataclasses ([#8140](https://github.com/PyTorchLightning/pytorch-lightning/pull/8140))
  * Connect the progress tracking dataclasses to the loops ([#8244](https://github.com/PyTorchLightning/pytorch-lightning/pull/8244),
    [#8362](https://github.com/PyTorchLightning/pytorch-lightning/pull/8362))
  * Do not reset the progress tracking dataclasses total counters ([#8475](https://github.com/PyTorchLightning/pytorch-lightning/pull/8475))
- Added support for passing a `LightningDataModule` positionally as the second argument to `trainer.{validate,test,predict}` ([#7431](https://github.com/PyTorchLightning/pytorch-lightning/pull/7431))
- Added argument `trainer.predict(ckpt_path)` ([#7430](https://github.com/PyTorchLightning/pytorch-lightning/pull/7430))
- Added `clip_grad_by_value` support for TPUs ([#7025](https://github.com/PyTorchLightning/pytorch-lightning/pull/7025))
- Added support for passing any class to `is_overridden` ([#7918](https://github.com/PyTorchLightning/pytorch-lightning/pull/7918))
- Added `sub_dir` parameter to `TensorBoardLogger` ([#6195](https://github.com/PyTorchLightning/pytorch-lightning/pull/6195))
- Added correct `dataloader_idx` to batch transfer hooks ([#6241](https://github.com/PyTorchLightning/pytorch-lightning/pull/6241))
- Added `include_none=bool` argument to `apply_to_collection` ([#7769](https://github.com/PyTorchLightning/pytorch-lightning/pull/7769))
- Added `apply_to_collections` to apply a function to two zipped collections ([#7769](https://github.com/PyTorchLightning/pytorch-lightning/pull/7769))
- Added `ddp_fully_sharded` support ([#7487](https://github.com/PyTorchLightning/pytorch-lightning/pull/7487))
- Added `should_rank_save_checkpoint` property to Training Plugins ([#7684](https://github.com/PyTorchLightning/pytorch-lightning/pull/7684))
- Added `log_grad_norm` hook to `LightningModule` to customize the logging of gradient norms ([#7873](https://github.com/PyTorchLightning/pytorch-lightning/pull/7873))
- Added `save_config_filename` init argument to `LightningCLI` to ease resolving name conflicts ([#7741](https://github.com/PyTorchLightning/pytorch-lightning/pull/7741))
- Added `save_config_overwrite` init argument to `LightningCLI` to ease overwriting existing config files ([#8059](https://github.com/PyTorchLightning/pytorch-lightning/pull/8059))
- Added reset dataloader hooks to Training Plugins and Accelerators ([#7861](https://github.com/PyTorchLightning/pytorch-lightning/pull/7861))
- Added trainer stage hooks for Training Plugins and Accelerators ([#7864](https://github.com/PyTorchLightning/pytorch-lightning/pull/7864))
- Added the `on_before_optimizer_step` hook ([#8048](https://github.com/PyTorchLightning/pytorch-lightning/pull/8048))
- Added IPU Accelerator ([#7867](https://github.com/PyTorchLightning/pytorch-lightning/pull/7867))
- Fault-tolerant training
    * Added `{,load_}state_dict` to `ResultCollection` ([#7948](https://github.com/PyTorchLightning/pytorch-lightning/pull/7948))
    * Added `{,load_}state_dict` to `Loops` ([#8197](https://github.com/PyTorchLightning/pytorch-lightning/pull/8197))
    * Added `FastForwardSampler` and `CaptureIterableDataset` ([#8307](https://github.com/PyTorchLightning/pytorch-lightning/pull/8307))
    * Set `Loop.restarting=False` at the end of the first iteration ([#8362](https://github.com/PyTorchLightning/pytorch-lightning/pull/8362))
    * Save the loops state with the checkpoint (opt-in) ([#8362](https://github.com/PyTorchLightning/pytorch-lightning/pull/8362))
    * Save a checkpoint to restore the state on exception (opt-in) ([#8362](https://github.com/PyTorchLightning/pytorch-lightning/pull/8362))
    * Added `state_dict` and `load_state_dict` utilities for `CombinedLoader` + utilities for dataloader ([#8364](https://github.com/PyTorchLightning/pytorch-lightning/pull/8364))
- Added `rank_zero_only` to `LightningModule.log` function ([#7966](https://github.com/PyTorchLightning/pytorch-lightning/pull/7966))
- Added `metric_attribute` to `LightningModule.log` function ([#7966](https://github.com/PyTorchLightning/pytorch-lightning/pull/7966))
- Added a warning if `Trainer(log_every_n_steps)` is a value too high for the training dataloader ([#7734](https://github.com/PyTorchLightning/pytorch-lightning/pull/7734))
- Added LightningCLI support for argument links applied on instantiation ([#7895](https://github.com/PyTorchLightning/pytorch-lightning/pull/7895))
- Added LightningCLI support for configurable callbacks that should always be present ([#7964](https://github.com/PyTorchLightning/pytorch-lightning/pull/7964))
- Added DeepSpeed Infinity Support, and updated to DeepSpeed 0.4.0 ([#7234](https://github.com/PyTorchLightning/pytorch-lightning/pull/7234))
- Added support for `torch.nn.UninitializedParameter` in `ModelSummary` ([#7642](https://github.com/PyTorchLightning/pytorch-lightning/pull/7642))
- Added support `LightningModule.save_hyperparameters` when `LightningModule` is a dataclass ([#7992](https://github.com/PyTorchLightning/pytorch-lightning/pull/7992))
- Added support for overriding `optimizer_zero_grad` and `optimizer_step` when using accumulate_grad_batches ([#7980](https://github.com/PyTorchLightning/pytorch-lightning/pull/7980))
- Added `logger` boolean flag to `save_hyperparameters` ([#7960](https://github.com/PyTorchLightning/pytorch-lightning/pull/7960))
- Added support for calling scripts using the module syntax (`python -m package.script`) ([#8073](https://github.com/PyTorchLightning/pytorch-lightning/pull/8073))
- Added support for optimizers and learning rate schedulers to `LightningCLI` ([#8093](https://github.com/PyTorchLightning/pytorch-lightning/pull/8093))
- Added XLA Profiler ([#8014](https://github.com/PyTorchLightning/pytorch-lightning/pull/8014))
- Added `PrecisionPlugin.{pre,post}_backward` ([#8328](https://github.com/PyTorchLightning/pytorch-lightning/pull/8328))
- Added `on_load_checkpoint` and `on_save_checkpoint` hooks to the `PrecisionPlugin` base class ([#7831](https://github.com/PyTorchLightning/pytorch-lightning/pull/7831))
- Added `max_depth` parameter in `ModelSummary` ([#8062](https://github.com/PyTorchLightning/pytorch-lightning/pull/8062))
- Added `XLAStatsMonitor` callback ([#8235](https://github.com/PyTorchLightning/pytorch-lightning/pull/8235))
- Added `restore` function and `restarting` attribute to base `Loop` ([#8247](https://github.com/PyTorchLightning/pytorch-lightning/pull/8247))
- Added support for `save_hyperparameters` in `LightningDataModule` ([#3792](https://github.com/PyTorchLightning/pytorch-lightning/pull/3792))
- Added the `ModelCheckpoint(save_on_train_epoch_end)` to choose when to run the saving logic ([#8389](https://github.com/PyTorchLightning/pytorch-lightning/pull/8389))
- Added `LSFEnvironment` for distributed training with the LSF resource manager `jsrun` ([#5102](https://github.com/PyTorchLightning/pytorch-lightning/pull/5102))
- Added support for `accelerator='cpu'|'gpu'|'tpu'|'ipu'|'auto'` ([#7808](https://github.com/PyTorchLightning/pytorch-lightning/pull/7808))
- Added `tpu_spawn_debug` to plugin registry ([#7933](https://github.com/PyTorchLightning/pytorch-lightning/pull/7933))
- Enabled traditional/manual launching of DDP processes through `LOCAL_RANK` and `NODE_RANK` environment variable assignments ([#7480](https://github.com/PyTorchLightning/pytorch-lightning/pull/7480))
- Added `quantize_on_fit_end` argument to `QuantizationAwareTraining` ([#8464](https://github.com/PyTorchLightning/pytorch-lightning/pull/8464))
- Added experimental support for loop specialization ([#8226](https://github.com/PyTorchLightning/pytorch-lightning/pull/8226))
- Added support for `devices` flag to Trainer ([#8440](https://github.com/PyTorchLightning/pytorch-lightning/pull/8440))
- Added private `prevent_trainer_and_dataloaders_deepcopy` context manager on the `LightningModule` ([#8472](https://github.com/PyTorchLightning/pytorch-lightning/pull/8472))
- Added support for providing callables to the Lightning CLI instead of types ([#8400](https://github.com/PyTorchLightning/pytorch-lightning/pull/8400))

### Changed

- Decoupled device parsing logic from Accelerator connector to Trainer ([#8180](https://github.com/PyTorchLightning/pytorch-lightning/pull/8180))
- Changed the `Trainer`'s `checkpoint_callback` argument to allow only boolean values ([#7539](https://github.com/PyTorchLightning/pytorch-lightning/pull/7539))
- Log epoch metrics before the `on_evaluation_end` hook ([#7272](https://github.com/PyTorchLightning/pytorch-lightning/pull/7272))
- Explicitly disallow calling `self.log(on_epoch=False)` during epoch-only or single-call hooks ([#7874](https://github.com/PyTorchLightning/pytorch-lightning/pull/7874))
- Changed these `Trainer` methods to be protected: `call_setup_hook`, `call_configure_sharded_model`, `pre_dispatch`, `dispatch`, `post_dispatch`, `call_teardown_hook`, `run_train`, `run_sanity_check`, `run_evaluate`, `run_evaluation`, `run_predict`, `track_output_for_epoch_end`
- Changed `metrics_to_scalars` to work with any collection or value ([#7888](https://github.com/PyTorchLightning/pytorch-lightning/pull/7888))
- Changed `clip_grad_norm` to use `torch.nn.utils.clip_grad_norm_` ([#7025](https://github.com/PyTorchLightning/pytorch-lightning/pull/7025))
- Validation is now always run inside the training epoch scope ([#7357](https://github.com/PyTorchLightning/pytorch-lightning/pull/7357))
- `ModelCheckpoint` now runs at the end of the training epoch by default ([#8389](https://github.com/PyTorchLightning/pytorch-lightning/pull/8389))
- `EarlyStopping` now runs at the end of the training epoch by default ([#8286](https://github.com/PyTorchLightning/pytorch-lightning/pull/8286))
- Refactored Loops
    * Moved attributes `global_step`, `current_epoch`, `max/min_steps`, `max/min_epochs`, `batch_idx`, and `total_batch_idx` to TrainLoop ([#7437](https://github.com/PyTorchLightning/pytorch-lightning/pull/7437))
    * Refactored result handling in training loop ([#7506](https://github.com/PyTorchLightning/pytorch-lightning/pull/7506))
    * Moved attributes `hiddens` and `split_idx` to TrainLoop ([#7507](https://github.com/PyTorchLightning/pytorch-lightning/pull/7507))
    * Refactored the logic around manual and automatic optimization inside the optimizer loop ([#7526](https://github.com/PyTorchLightning/pytorch-lightning/pull/7526))
    * Simplified "should run validation" logic ([#7682](https://github.com/PyTorchLightning/pytorch-lightning/pull/7682))
    * Simplified logic for updating the learning rate for schedulers ([#7682](https://github.com/PyTorchLightning/pytorch-lightning/pull/7682))
    * Removed the `on_epoch` guard from the "should stop" validation check ([#7701](https://github.com/PyTorchLightning/pytorch-lightning/pull/7701))
    * Refactored internal loop interface; added new classes `FitLoop`, `TrainingEpochLoop`, `TrainingBatchLoop` ([#7871](https://github.com/PyTorchLightning/pytorch-lightning/pull/7871), [#8077](https://github.com/PyTorchLightning/pytorch-lightning/pull/8077))
    * Removed `pytorch_lightning/trainer/training_loop.py` ([#7985](https://github.com/PyTorchLightning/pytorch-lightning/pull/7985))
    * Refactored evaluation loop interface; added new classes `DataLoaderLoop`, `EvaluationLoop`, `EvaluationEpochLoop` ([#7990](https://github.com/PyTorchLightning/pytorch-lightning/pull/7990), [#8077](https://github.com/PyTorchLightning/pytorch-lightning/pull/8077))
    * Removed `pytorch_lightning/trainer/evaluation_loop.py` ([#8056](https://github.com/PyTorchLightning/pytorch-lightning/pull/8056))
    * Restricted public access to several internal functions ([#8024](https://github.com/PyTorchLightning/pytorch-lightning/pull/8024))
    * Refactored trainer `_run_*` functions and separate evaluation loops ([#8065](https://github.com/PyTorchLightning/pytorch-lightning/pull/8065))
    * Refactored prediction loop interface; added new classes `PredictionLoop`, `PredictionEpochLoop` ([#7700](https://github.com/PyTorchLightning/pytorch-lightning/pull/7700), [#8077](https://github.com/PyTorchLightning/pytorch-lightning/pull/8077))
    * Removed `pytorch_lightning/trainer/predict_loop.py` ([#8094](https://github.com/PyTorchLightning/pytorch-lightning/pull/8094))
    * Moved result teardown to the loops ([#8245](https://github.com/PyTorchLightning/pytorch-lightning/pull/8245))
    * Improve `Loop` API to better handle children `state_dict` and `progress` ([#8334](https://github.com/PyTorchLightning/pytorch-lightning/pull/8334))
- Refactored logging
    * Renamed and moved `core/step_result.py` to `trainer/connectors/logger_connector/result.py` ([#7736](https://github.com/PyTorchLightning/pytorch-lightning/pull/7736))
    * Dramatically simplify the `LoggerConnector` ([#7882](https://github.com/PyTorchLightning/pytorch-lightning/pull/7882))
    * `trainer.{logged,progress_bar,callback}_metrics` are now updated on-demand ([#7882](https://github.com/PyTorchLightning/pytorch-lightning/pull/7882))
    * Completely overhaul the `Result` object in favor of `ResultMetric` ([#7882](https://github.com/PyTorchLightning/pytorch-lightning/pull/7882))
    * Improve epoch-level reduction time and overall memory usage ([#7882](https://github.com/PyTorchLightning/pytorch-lightning/pull/7882))
    * Allow passing `self.log(batch_size=...)` ([#7891](https://github.com/PyTorchLightning/pytorch-lightning/pull/7891))
    * Each of the training loops now keeps its own results collection ([#7891](https://github.com/PyTorchLightning/pytorch-lightning/pull/7891))
    * Remove `EpochResultStore` and `HookResultStore` in favor of `ResultCollection` ([#7909](https://github.com/PyTorchLightning/pytorch-lightning/pull/7909))
    * Remove `MetricsHolder` ([#7909](https://github.com/PyTorchLightning/pytorch-lightning/pull/7909))
- Moved `ignore_scalar_return_in_dp` warning suppression to the DataParallelPlugin class ([#7421](https://github.com/PyTorchLightning/pytorch-lightning/pull/7421/))
- Changed the behaviour when logging evaluation step metrics to no longer append `/epoch_*` to the metric name ([#7351](https://github.com/PyTorchLightning/pytorch-lightning/pull/7351))
- Raised `ValueError` when a `None` value is `self.log`-ed ([#7771](https://github.com/PyTorchLightning/pytorch-lightning/pull/7771))
- Changed `resolve_training_type_plugins` to allow setting `num_nodes` and `sync_batchnorm` from `Trainer` setting ([#7026](https://github.com/PyTorchLightning/pytorch-lightning/pull/7026))
- Default `seed_everything(workers=True)` in the `LightningCLI` ([#7504](https://github.com/PyTorchLightning/pytorch-lightning/pull/7504))
- Changed `model.state_dict()` in `CheckpointConnector` to allow `training_type_plugin` to customize the model's `state_dict()` ([#7474](https://github.com/PyTorchLightning/pytorch-lightning/pull/7474))
- `MLflowLogger` now uses the env variable `MLFLOW_TRACKING_URI` as default tracking URI ([#7457](https://github.com/PyTorchLightning/pytorch-lightning/pull/7457))
- Changed `Trainer` arg and functionality from `reload_dataloaders_every_epoch` to `reload_dataloaders_every_n_epochs` ([#5043](https://github.com/PyTorchLightning/pytorch-lightning/pull/5043))
- Changed `WandbLogger(log_model={True/'all'})` to log models as artifacts ([#6231](https://github.com/PyTorchLightning/pytorch-lightning/pull/6231))
- MLFlowLogger now accepts `run_name` as an constructor argument ([#7622](https://github.com/PyTorchLightning/pytorch-lightning/issues/7622))
- Changed `teardown()` in `Accelerator` to allow `training_type_plugin` to customize `teardown` logic ([#7579](https://github.com/PyTorchLightning/pytorch-lightning/pull/7579))
- `Trainer.fit` now raises an error when using manual optimization with unsupported features such as `gradient_clip_val` or `accumulate_grad_batches` ([#7788](https://github.com/PyTorchLightning/pytorch-lightning/pull/7788))
- Accelerator hooks are called regardless if `LightningModule` overrides the same hooks ([#7826](https://github.com/PyTorchLightning/pytorch-lightning/pull/7826))
- Moved profilers to their own file ([#7822](https://github.com/PyTorchLightning/pytorch-lightning/pull/7822))
- The `on_after_backward` hook is now called on accumulating iterations. Use the `on_before_optimizer_step` hook to mimic the old behaviour ([#8328](https://github.com/PyTorchLightning/pytorch-lightning/pull/8328))
- The mixed precision loss is no longer unscaled before the `on_after_backward` hook. Use the `on_before_optimizer_step` hook to mimic the old behaviour  ([#8328](https://github.com/PyTorchLightning/pytorch-lightning/pull/8328))
- The `TrainingTypePlugin.{pre,post}_backward` hooks no longer take the `optimizer, opt_idx, should_accumulate` arguments ([#8328](https://github.com/PyTorchLightning/pytorch-lightning/pull/8328))
- The `PrecisionPlugin.backward` hooks no longer returns a value ([#8328](https://github.com/PyTorchLightning/pytorch-lightning/pull/8328))
- The `PrecisionPlugin.backward` hooks no longer takes a `should_accumulate` argument ([#8328](https://github.com/PyTorchLightning/pytorch-lightning/pull/8328))
- Added the `on_before_backward` hook ([#7865](https://github.com/PyTorchLightning/pytorch-lightning/pull/7865))
- `LightningCLI` now aborts with a clearer message if config already exists and disables save config during `fast_dev_run`([#7963](https://github.com/PyTorchLightning/pytorch-lightning/pull/7963))
- Saved the `LightningCLI` config on `setup` and only on the main process ([#8017](https://github.com/PyTorchLightning/pytorch-lightning/pull/8017))
- Dropped the `LightningCLI` `ArgumentParser` when pickling ([#8017](https://github.com/PyTorchLightning/pytorch-lightning/pull/8017))
- Skip `broadcast` if distributed not initialized for the spawn plugins ([#8017](https://github.com/PyTorchLightning/pytorch-lightning/pull/8017))
- `Trainer(resume_from_checkpoint=...)` now restores the model directly after `LightningModule.setup()`, which is before `LightningModule.configure_sharded_model()` ([#7652](https://github.com/PyTorchLightning/pytorch-lightning/pull/7652))
- Moved `torch.cuda.set_device()` to enable collective calls earlier in setup ([#8312](https://github.com/PyTorchLightning/pytorch-lightning/pull/8312))
- Used XLA utility API to move data to CPU (Single TPU core) ([#8078](https://github.com/PyTorchLightning/pytorch-lightning/pull/8078))
- Improved error messages in `replace_sampler` when the `DataLoader` attributes are not included in the signature or the signature is missing optional arguments ([#8519](https://github.com/PyTorchLightning/pytorch-lightning/pull/8519))
- Moved `DeviceDtypeModuleMixin` and `HyperparametersMixin` mixin to `core` ([#8396](https://github.com/PyTorchLightning/pytorch-lightning/pull/8396))
- Return the `default_root_dir` as the `log_dir` when the logger is a `LoggerCollection` ([#8187](https://github.com/PyTorchLightning/pytorch-lightning/pull/8187))

### Deprecated

- Deprecated `LightningModule.loaded_optimizer_states_dict` ([#8229](https://github.com/PyTorchLightning/pytorch-lightning/pull/8229))
- Standardized the dataloaders arguments of `trainer.{fit,valdiate,test,tune}` ([#7431](https://github.com/PyTorchLightning/pytorch-lightning/pull/7431))
- Deprecated `DataModule` properties: `has_prepared_data`, `has_setup_fit`, `has_setup_validate`, `has_setup_test`, `has_setup_predict`, `has_teardown_fit`, `has_teardown_validate`, `has_teardown_test`, `has_teardown_predict` ([#7657](https://github.com/PyTorchLightning/pytorch-lightning/pull/7657/))
- Deprecated `TrainerModelHooksMixin` in favor of `pytorch_lightning.utilities.signature_utils` ([#7422](https://github.com/PyTorchLightning/pytorch-lightning/pull/7422))
- Deprecated `num_nodes` and `sync_batchnorm` arguments in `DDPPlugin` and `DDPSpawnPlugin` ([#7026](https://github.com/PyTorchLightning/pytorch-lightning/pull/7026))
- Deprecated `self.log(sync_dist_op)` in favor of `self.log(reduce_fx)`. ([#7891](https://github.com/PyTorchLightning/pytorch-lightning/pull/7891))
- Deprecated `is_overridden(model=...)` in favor of `is_overridden(instance=...)` ([#7918](https://github.com/PyTorchLightning/pytorch-lightning/pull/7918))
- Deprecated automatically detaching returned extras with grads ([#7994](https://github.com/PyTorchLightning/pytorch-lightning/pull/7994))
- Deprecated default value of `monitor` argument in EarlyStopping callback to enforce `monitor` as a required argument ([#7907](https://github.com/PyTorchLightning/pytorch-lightning/pull/7907))
- Deprecated importing `rank_zero_{warn,deprecation}` directly from `pytorch_lightning.utilities.distributed` ([#8085](https://github.com/PyTorchLightning/pytorch-lightning/pull/8085))
- Deprecated the use of `CheckpointConnector.hpc_load()` in favor of `CheckpointConnector.restore()` ([#7652](https://github.com/PyTorchLightning/pytorch-lightning/pull/7652))
- Deprecated `ModelCheckpoint(every_n_val_epochs)` in favor of `ModelCheckpoint(every_n_epochs)` ([#8383](https://github.com/PyTorchLightning/pytorch-lightning/pull/8383))
- Deprecated `DDPPlugin.task_idx` in favor of `DDPPlugin.local_rank` ([#8203](https://github.com/PyTorchLightning/pytorch-lightning/pull/8203))
- Deprecated the `Trainer.train_loop` property in favor of `Trainer.fit_loop` ([#8025](https://github.com/PyTorchLightning/pytorch-lightning/pull/8025))
- Deprecated the `Trainer.disable_validation` property in favor of `not Trainer.enable_validation` ([#8291](https://github.com/PyTorchLightning/pytorch-lightning/pull/8291))
- Deprecated `mode` parameter in `ModelSummary` in favor of `max_depth` ([#8062](https://github.com/PyTorchLightning/pytorch-lightning/pull/8062))
- Deprecated `reload_dataloaders_every_epoch` argument of `Trainer` in favor of `reload_dataloaders_every_n_epochs` ([#5043](https://github.com/PyTorchLightning/pytorch-lightning/pull/5043))
- Deprecated `distributed_backend` argument for `Trainer` ([#8575](https://github.com/PyTorchLightning/pytorch-lightning/pull/8575))

### Removed

- Dropped official support/testing for PyTorch <1.6 ([#8288](https://github.com/PyTorchLightning/pytorch-lightning/pull/8288))
- Removed `ProfilerConnector` ([#7654](https://github.com/PyTorchLightning/pytorch-lightning/pull/7654))
- Pruned deprecated classif. metrics from `pytorch_lightning.metrics.functional.classification` ([#7499](https://github.com/PyTorchLightning/pytorch-lightning/pull/7499))
- Removed deprecated data parallel classes `LightningDataParallel` and `LightningDistributedDataParallel` from `pytorch_lightning.overrides.data_parallel` ([#7510](https://github.com/PyTorchLightning/pytorch-lightning/pull/7510))
- Removed deprecated trainer attributes - `get_model` and `accelerator_backend` ([#7502](https://github.com/PyTorchLightning/pytorch-lightning/pull/7502))
- Removed support for automatically monitoring the `val_loss` key with `ModelCheckpoint`. Pass your `monitor` of choice to the `ModelCheckpoint` instance instead ([#8293](https://github.com/PyTorchLightning/pytorch-lightning/pull/8293))
- Removed support for `self.log(tbptt_reduce_fx)` and `self.log(tbptt_pad_token)`. Please, open a discussion explaining your use-case if you relied on these. ([#7644](https://github.com/PyTorchLightning/pytorch-lightning/pull/7644))
- Removed deprecated utils modules `model_utils`, `warning_utils`, `xla_device_utils` and partially `argparse_utils` ([#7503](https://github.com/PyTorchLightning/pytorch-lightning/pull/7503))
- Removed `RPCPlugin` and `RPCSequentialPlugin`. If you were successfully using these plugins, please open a GitHub discussion about your use case ([#8101](https://github.com/PyTorchLightning/pytorch-lightning/pull/8101))
- Removed deprecated trainer attributes - `on_cpu`, `on_tpu`, `use_tpu`, `on_gpu`, `use_dp`, `use_ddp`, `use_ddp2`, `use_horovod`, `use_single_gpu` ([#7501](https://github.com/PyTorchLightning/pytorch-lightning/pull/7501))
- Removed deprecated `optimizer` argument in `LightningModule.manual_backward()`; Toggling optimizers in manual optimization should be done using `LightningModule.{un}toggle_optimizer()` ([#8287](https://github.com/PyTorchLightning/pytorch-lightning/pull/8287))
- Removed DeepSpeed FP16 Exception as FP32 is now supported ([#8462](https://github.com/PyTorchLightning/pytorch-lightning/pull/8462))
- Removed environment variable `PL_EXP_VERSION` from DDP subprocesses ([7403](https://github.com/PyTorchLightning/pytorch-lightning/pull/7403))

### Fixed

- Fixed the `GPUStatsMonitor` callbacks to use the correct GPU IDs if `CUDA_VISIBLE_DEVICES` set ([#8260](https://github.com/PyTorchLightning/pytorch-lightning/pull/8260))
- Fixed `lr_scheduler` checkpointed state by calling `update_lr_schedulers` before saving checkpoints ([#7877](https://github.com/PyTorchLightning/pytorch-lightning/pull/7877))
- Fixed ambiguous warning when both overfit and train dataloader shuffling are enabled ([#7685](https://github.com/PyTorchLightning/pytorch-lightning/pull/7685))
- Fixed dev debugger memory growing due to tracking events even when disabled ([#7875](https://github.com/PyTorchLightning/pytorch-lightning/pull/7875))
- Fixed `None` loss keys getting added in `training_epoch_end` when using manual optimization and not returning a loss ([#7772](https://github.com/PyTorchLightning/pytorch-lightning/pull/7772))
- Fixed a bug where `precision=64` with `accelerator='ddp_spawn'` would throw a pickle error ([#6924](https://github.com/PyTorchLightning/pytorch-lightning/pull/6924))
- Do not override the existing `epoch` value in `logged_metrics` when already logged by the user ([#7982](https://github.com/PyTorchLightning/pytorch-lightning/issues/7982))
- Support for manual optimization with DeepSpeed ([#7970](https://github.com/PyTorchLightning/pytorch-lightning/pull/7970))
- Fixed `dataloader_idx` argument value when predicting with only one `DataLoader` ([#7941](https://github.com/PyTorchLightning/pytorch-lightning/pull/7941))
- Fixed passing the `stage` argument of `Callback.{setup,teardown}` as a keyword ([#7973](https://github.com/PyTorchLightning/pytorch-lightning/pull/7973))
- Fixed metrics generated during `validation sanity checking` are cleaned on end ([#8171](https://github.com/PyTorchLightning/pytorch-lightning/pull/8171))
- Fixed `log_gpu_memory` metrics not being added to `logging` when nothing else is logged ([#8174](https://github.com/PyTorchLightning/pytorch-lightning/pull/8174))
- Fixed a bug where calling `log` with a `Metric` instance would raise an error if it was a nested attribute of the model ([#8181](https://github.com/PyTorchLightning/pytorch-lightning/pull/8181))
- Fixed a bug where using `precision=64` would cause buffers with complex dtype to be cast to real ([#8208](https://github.com/PyTorchLightning/pytorch-lightning/pull/8208))
- Fixed `is_overridden` returning true for wrapped functions with no changes ([#8296](https://github.com/PyTorchLightning/pytorch-lightning/pull/8296))
- Fixed a bug where `truncated_bptt_steps` would throw an AttributeError when the target RNN has multiple hidden states ([#8145](https://github.com/PyTorchLightning/pytorch-lightning/pull/8145))
- Fixed `self.optimizers()` not returning a single optimizer if it had been wrapped ([#8326](https://github.com/PyTorchLightning/pytorch-lightning/pull/8326))
- Fixed the `on_after_backward` hook not getting called when using manual optimization and no plugins ([#8328](https://github.com/PyTorchLightning/pytorch-lightning/pull/8328))
- Fixed the `LightningModule.backward` hook only getting called with the `apex` plugin when using manual optimization ([#8328](https://github.com/PyTorchLightning/pytorch-lightning/pull/8328))
- Fixed moving batch to device before sending it to the `on_*_batch_start`/`on_*_batch_end` callbacks and model hooks ([#7378](https://github.com/PyTorchLightning/pytorch-lightning/pull/7378))
- Fixed passing a custom `DDPPlugin` when choosing `accelerator="ddp_cpu"` for the accelerator ([#6208](https://github.com/PyTorchLightning/pytorch-lightning/pull/6208))
- Fixed missing call to `LightningModule.untoggle_optimizer` in training loop when running gradient accumulation with multiple optimizers ([#8284](https://github.com/PyTorchLightning/pytorch-lightning/pull/8284))
- Fixed hash of LightningEnum to work with value instead of name ([#8421](https://github.com/PyTorchLightning/pytorch-lightning/pull/8421)).
- Fixed a bug where an extra checkpoint was saved at the end of training if the `val_check_interval` did not align with the number of training batches ([#7724](https://github.com/PyTorchLightning/pytorch-lightning/pull/7724))
- Fixed hash of LightningEnum to work with value instead of name([#8421](https://github.com/PyTorchLightning/pytorch-lightning/pull/8421)).
- Fixed `move_data_to_device` to return the batch if the object `to` function didn't return `self` ([#8433](https://github.com/PyTorchLightning/pytorch-lightning/pull/8433))
- Fixed progress bar updates for Pod Training ([#8258](https://github.com/PyTorchLightning/pytorch-lightning/pull/8258))
- Fixed clearing dataloader references before attaching new dataloaders in consecutive `Trainer.{fit,validate,test,predict}´ runs ([#8442](https://github.com/PyTorchLightning/pytorch-lightning/pull/8442))
- Fixed memory leaks on GPU by moving `optimizer_states`, `ResultCollection.extra`, `ResultMetric` attributes, and `LoggerConnector` metrics to `cpu`. Also, delete the DDP wrapper on `teardown` ([#8490](https://github.com/PyTorchLightning/pytorch-lightning/pull/8490))
- Fixed `SWA` callback using LightningModule `prevent_trainer_and_dataloaders_deepcopy` to avoid OOM ([#8472](https://github.com/PyTorchLightning/pytorch-lightning/pull/8472))
- Fixed `ModelPruning` callback `on_save_checkpoint` to avoid making a `deepcopy` potentially leading to OOM ([#8472](https://github.com/PyTorchLightning/pytorch-lightning/pull/8472))
- Fixed the sampler replacement logic for `DataLoader`s which do not define all `DataLoader` attributes as `__init__` parameters ([#8519](https://github.com/PyTorchLightning/pytorch-lightning/pull/8519))
- Fixed DeepSpeed Windows support ([#8488](https://github.com/PyTorchLightning/pytorch-lightning/pull/8488))
- Fixed DeepSpeed not properly setting the trainer `lr_schedulers` attribute ([#8527](https://github.com/PyTorchLightning/pytorch-lightning/pull/8527))
- Fixed experiment version and log-dir divergence in DDP when using multiple `Trainer` instances in sequence ([7403](https://github.com/PyTorchLightning/pytorch-lightning/pull/7403))
- Enabled manual optimization for TPUs ([#8458](https://github.com/PyTorchLightning/pytorch-lightning/pull/8458))
- Fixed `accumulate_grad_batches` not been recomputed during model reload ([#5334](https://github.com/PyTorchLightning/pytorch-lightning/pull/5334))
- Fixed a `TypeError` when wrapping optimizers in the `HorovodPlugin` and running `Trainer.test` ([#7840](https://github.com/PyTorchLightning/pytorch-lightning/pull/7840))
- Fixed `BackboneFinetuning` restoration ([#8501](https://github.com/PyTorchLightning/pytorch-lightning/pull/8501))
- Fixed `lr_scheduler` with metric (e.g. `torch.optim.lr_scheduler.ReduceLROnPlateau`) when using `automatic_optimization = False` ([#7643](https://github.com/PyTorchLightning/pytorch-lightning/pull/7643))
- Fixed `DeepSpeed` breaking with no schedulers ([#8580](https://github.com/PyTorchLightning/pytorch-lightning/pull/8580))


## [1.3.8] - 2021-07-01

### Fixed

- Fixed a sync deadlock when checkpointing a `LightningModule` that uses a torchmetrics 0.4 `Metric` ([#8218](https://github.com/PyTorchLightning/pytorch-lightning/pull/8218))
- Fixed compatibility TorchMetrics v0.4 ([#8206](https://github.com/PyTorchLightning/pytorch-lightning/pull/8206))
- Added torchelastic check when sanitizing GPUs ([#8095](https://github.com/PyTorchLightning/pytorch-lightning/pull/8095))
- Fixed a DDP info message that was never shown ([#8111](https://github.com/PyTorchLightning/pytorch-lightning/pull/8111))
- Fixed metrics deprecation message at module import level ([#8163](https://github.com/PyTorchLightning/pytorch-lightning/pull/8163))
- Fixed a bug where an infinite recursion would be triggered when using the `BaseFinetuning` callback on a model that contains a `ModuleDict` ([#8170](https://github.com/PyTorchLightning/pytorch-lightning/pull/8170))
- Added a mechanism to detect `deadlock` for `DDP` when only 1 process trigger an `Exception`. The mechanism will `kill the processes` when it happens ([#8167](https://github.com/PyTorchLightning/pytorch-lightning/pull/8167))
- Fixed NCCL error when selecting non-consecutive device ids ([#8165](https://github.com/PyTorchLightning/pytorch-lightning/pull/8165))
- Fixed SWA to also work with `IterableDataset` ([#8172](https://github.com/PyTorchLightning/pytorch-lightning/pull/8172))


## [1.3.7] - 2021-06-22

### Fixed

- Fixed a bug where skipping an optimizer while using amp causes amp to trigger an assertion error ([#7975](https://github.com/PyTorchLightning/pytorch-lightning/pull/7975))
- Fixed deprecation messages not showing due to incorrect stacklevel ([#8002](https://github.com/PyTorchLightning/pytorch-lightning/pull/8002), [#8005](https://github.com/PyTorchLightning/pytorch-lightning/pull/8005))
- Fixed setting a `DistributedSampler` when using a distributed plugin in a custom accelerator ([#7814](https://github.com/PyTorchLightning/pytorch-lightning/pull/7814))
- Improved `PyTorchProfiler` chrome traces names ([#8009](https://github.com/PyTorchLightning/pytorch-lightning/pull/8009))
- Fixed moving the best score to device in `EarlyStopping` callback for TPU devices ([#7959](https://github.com/PyTorchLightning/pytorch-lightning/pull/7959))
- Fixes access to `callback_metrics` in ddp_spawn ([#7916](https://github.com/PyTorchLightning/pytorch-lightning/pull/7916))


## [1.3.6] - 2021-06-15

### Fixed

- Fixed logs overwriting issue for remote filesystems ([#7889](https://github.com/PyTorchLightning/pytorch-lightning/pull/7889))
- Fixed `DataModule.prepare_data` could only be called on the global rank 0 process ([#7945](https://github.com/PyTorchLightning/pytorch-lightning/pull/7945))
- Fixed setting `worker_init_fn` to seed dataloaders correctly when using DDP ([#7942](https://github.com/PyTorchLightning/pytorch-lightning/pull/7942))
- Fixed `BaseFinetuning` callback to properly handle parent modules w/ parameters ([#7931](https://github.com/PyTorchLightning/pytorch-lightning/pull/7931))


## [1.3.5] - 2021-06-08

### Added

- Added warning to Training Step output ([#7779](https://github.com/PyTorchLightning/pytorch-lightning/pull/7779))

### Fixed

- Fixed `LearningRateMonitor` and `BackboneFinetuning` ([#7835](https://github.com/PyTorchLightning/pytorch-lightning/pull/7835))
- Minor improvements to `apply_to_collection` and type signature of `log_dict` ([#7851](https://github.com/PyTorchLightning/pytorch-lightning/pull/7851))
- Fixed docker versions ([#7834](https://github.com/PyTorchLightning/pytorch-lightning/pull/7834))
- Fixed sharded training check for fp16 precision ([#7825](https://github.com/PyTorchLightning/pytorch-lightning/pull/7825))
- Fixed support for torch Module type hints in LightningCLI ([#7807](https://github.com/PyTorchLightning/pytorch-lightning/pull/7807))

### Changed

- Move `training_output` validation to after `train_step_end` ([#7868](https://github.com/PyTorchLightning/pytorch-lightning/pull/7868))


## [1.3.4] - 2021-06-01

### Fixed

- Fixed info message when max training time reached ([#7780](https://github.com/PyTorchLightning/pytorch-lightning/pull/7780))
- Fixed missing `__len__` method to `IndexBatchSamplerWrapper` ([#7681](https://github.com/PyTorchLightning/pytorch-lightning/pull/7681))


## [1.3.3] - 2021-05-27

### Changed

- Changed calling of `untoggle_optimizer(opt_idx)` out of the closure function ([#7563](https://github.com/PyTorchLightning/pytorch-lightning/pull/7563))

### Fixed

- Fixed `ProgressBar` pickling after calling `trainer.predict` ([#7608](https://github.com/PyTorchLightning/pytorch-lightning/pull/7608))
- Fixed broadcasting in multi-node, multi-gpu DDP using torch 1.7 ([#7592](https://github.com/PyTorchLightning/pytorch-lightning/pull/7592))
- Fixed dataloaders are not reset when tuning the model ([#7566](https://github.com/PyTorchLightning/pytorch-lightning/pull/7566))
- Fixed print errors in `ProgressBar` when `trainer.fit` is not called ([#7674](https://github.com/PyTorchLightning/pytorch-lightning/pull/7674))
- Fixed global step update when the epoch is skipped ([#7677](https://github.com/PyTorchLightning/pytorch-lightning/pull/7677))
- Fixed training loop total batch counter when accumulate grad batches was enabled ([#7692](https://github.com/PyTorchLightning/pytorch-lightning/pull/7692))


## [1.3.2] - 2021-05-18

### Changed

- `DataModule`s now avoid duplicate `{setup,teardown,prepare_data}` calls for the same stage ([#7238](https://github.com/PyTorchLightning/pytorch-lightning/pull/7238))

### Fixed

- Fixed parsing of multiple training dataloaders ([#7433](https://github.com/PyTorchLightning/pytorch-lightning/pull/7433))
- Fixed recursive passing of `wrong_type` keyword argument in `pytorch_lightning.utilities.apply_to_collection` ([#7433](https://github.com/PyTorchLightning/pytorch-lightning/pull/7433))
- Fixed setting correct `DistribType` for `ddp_cpu` (spawn) backend ([#7492](https://github.com/PyTorchLightning/pytorch-lightning/pull/7492))
- Fixed incorrect number of calls to LR scheduler when `check_val_every_n_epoch > 1` ([#7032](https://github.com/PyTorchLightning/pytorch-lightning/pull/7032))


## [1.3.1] - 2021-05-11

### Fixed

- Fixed DeepSpeed with IterableDatasets ([#7362](https://github.com/PyTorchLightning/pytorch-lightning/pull/7362))
- Fixed `Trainer.current_epoch` not getting restored after tuning ([#7434](https://github.com/PyTorchLightning/pytorch-lightning/pull/7434))
- Fixed local rank displayed in console log ([#7395](https://github.com/PyTorchLightning/pytorch-lightning/pull/7395))


## [1.3.0] - 2021-05-06

### Added

- Added support for the `EarlyStopping` callback to run at the end of the training epoch ([#6944](https://github.com/PyTorchLightning/pytorch-lightning/pull/6944))
- Added synchronization points before and after `setup` hooks are run ([#7202](https://github.com/PyTorchLightning/pytorch-lightning/pull/7202))
- Added a `teardown` hook to `ClusterEnvironment` ([#6942](https://github.com/PyTorchLightning/pytorch-lightning/pull/6942))
- Added utils for metrics to scalar conversions ([#7180](https://github.com/PyTorchLightning/pytorch-lightning/pull/7180))
- Added utils for NaN/Inf detection for gradients and parameters ([#6834](https://github.com/PyTorchLightning/pytorch-lightning/pull/6834))
- Added more explicit exception message when trying to execute `trainer.test()` or `trainer.validate()` with `fast_dev_run=True` ([#6667](https://github.com/PyTorchLightning/pytorch-lightning/pull/6667))
- Added `LightningCLI` class to provide simple reproducibility with minimum boilerplate training CLI (
    [#4492](https://github.com/PyTorchLightning/pytorch-lightning/pull/4492),
    [#6862](https://github.com/PyTorchLightning/pytorch-lightning/pull/6862),
    [#7156](https://github.com/PyTorchLightning/pytorch-lightning/pull/7156),
    [#7299](https://github.com/PyTorchLightning/pytorch-lightning/pull/7299))
- Added `gradient_clip_algorithm` argument to Trainer for gradient clipping by value ([#6123](https://github.com/PyTorchLightning/pytorch-lightning/pull/6123)).
- Added a way to print to terminal without breaking up the progress bar ([#5470](https://github.com/PyTorchLightning/pytorch-lightning/pull/5470))
- Added support to checkpoint after training steps in `ModelCheckpoint` callback ([#6146](https://github.com/PyTorchLightning/pytorch-lightning/pull/6146))
- Added `TrainerStatus.{INITIALIZING,RUNNING,FINISHED,INTERRUPTED}` ([#7173](https://github.com/PyTorchLightning/pytorch-lightning/pull/7173))
- Added `Trainer.validate()` method to perform one evaluation epoch over the validation set ([#4948](https://github.com/PyTorchLightning/pytorch-lightning/pull/4948))
- Added `LightningEnvironment` for Lightning-specific DDP ([#5915](https://github.com/PyTorchLightning/pytorch-lightning/pull/5915))
- Added `teardown()` hook to LightningDataModule ([#4673](https://github.com/PyTorchLightning/pytorch-lightning/pull/4673))
- Added `auto_insert_metric_name` parameter to `ModelCheckpoint` ([#6277](https://github.com/PyTorchLightning/pytorch-lightning/pull/6277))
- Added arg to `self.log` that enables users to give custom names when dealing with multiple dataloaders ([#6274](https://github.com/PyTorchLightning/pytorch-lightning/pull/6274))
- Added `teardown` method to `BaseProfiler` to enable subclasses defining post-profiling steps outside of `__del__` ([#6370](https://github.com/PyTorchLightning/pytorch-lightning/pull/6370))
- Added `setup` method to `BaseProfiler` to enable subclasses defining pre-profiling steps for every process ([#6633](https://github.com/PyTorchLightning/pytorch-lightning/pull/6633))
- Added no return warning to predict ([#6139](https://github.com/PyTorchLightning/pytorch-lightning/pull/6139))
- Added `Trainer.predict` config validation ([#6543](https://github.com/PyTorchLightning/pytorch-lightning/pull/6543))
- Added `AbstractProfiler` interface ([#6621](https://github.com/PyTorchLightning/pytorch-lightning/pull/6621))
- Added support for including module names for forward in the autograd trace of `PyTorchProfiler` ([#6349](https://github.com/PyTorchLightning/pytorch-lightning/pull/6349))
- Added support for the PyTorch 1.8.1 autograd profiler ([#6618](https://github.com/PyTorchLightning/pytorch-lightning/pull/6618))
- Added `outputs` parameter to callback's `on_validation_epoch_end` & `on_test_epoch_end` hooks ([#6120](https://github.com/PyTorchLightning/pytorch-lightning/pull/6120))
- Added `configure_sharded_model` hook ([#6679](https://github.com/PyTorchLightning/pytorch-lightning/pull/6679))
- Added support for `precision=64`, enabling training with double precision ([#6595](https://github.com/PyTorchLightning/pytorch-lightning/pull/6595))
- Added support for DDP communication hooks ([#6736](https://github.com/PyTorchLightning/pytorch-lightning/pull/6736))
- Added `artifact_location` argument to `MLFlowLogger` which will be passed to the `MlflowClient.create_experiment` call ([#6677](https://github.com/PyTorchLightning/pytorch-lightning/pull/6677))
- Added `model` parameter to precision plugins' `clip_gradients` signature (
    [#6764](https://github.com/PyTorchLightning/pytorch-lightning/pull/6764),
    [#7231](https://github.com/PyTorchLightning/pytorch-lightning/pull/7231))
- Added `is_last_batch` attribute to `Trainer` ([#6825](https://github.com/PyTorchLightning/pytorch-lightning/pull/6825))
- Added `LightningModule.lr_schedulers()` for manual optimization  ([#6567](https://github.com/PyTorchLightning/pytorch-lightning/pull/6567))
- Added `MpModelWrapper` in TPU Spawn ([#7045](https://github.com/PyTorchLightning/pytorch-lightning/pull/7045))
- Added `max_time` Trainer argument to limit training time ([#6823](https://github.com/PyTorchLightning/pytorch-lightning/pull/6823))
- Added `on_predict_{batch,epoch}_{start,end}` hooks ([#7141](https://github.com/PyTorchLightning/pytorch-lightning/pull/7141))
- Added new `EarlyStopping` parameters `stopping_threshold` and `divergence_threshold` ([#6868](https://github.com/PyTorchLightning/pytorch-lightning/pull/6868))
- Added `debug` flag to TPU Training Plugins (PT_XLA_DEBUG) ([#7219](https://github.com/PyTorchLightning/pytorch-lightning/pull/7219))
- Added new `UnrepeatedDistributedSampler` and `IndexBatchSamplerWrapper` for tracking distributed predictions ([#7215](https://github.com/PyTorchLightning/pytorch-lightning/pull/7215))
- Added `trainer.predict(return_predictions=None|False|True)` ([#7215](https://github.com/PyTorchLightning/pytorch-lightning/pull/7215))
- Added `BasePredictionWriter` callback to implement prediction saving ([#7127](https://github.com/PyTorchLightning/pytorch-lightning/pull/7127))
- Added `trainer.tune(scale_batch_size_kwargs, lr_find_kwargs)` arguments to configure the tuning algorithms ([#7258](https://github.com/PyTorchLightning/pytorch-lightning/pull/7258))
- Added `tpu_distributed` check for TPU Spawn barrier ([#7241](https://github.com/PyTorchLightning/pytorch-lightning/pull/7241))
- Added device updates to TPU Spawn for Pod training ([#7243](https://github.com/PyTorchLightning/pytorch-lightning/pull/7243))
- Added warning when missing `Callback` and using `resume_from_checkpoint` ([#7254](https://github.com/PyTorchLightning/pytorch-lightning/pull/7254))
- DeepSpeed single file saving ([#6900](https://github.com/PyTorchLightning/pytorch-lightning/pull/6900))
- Added Training type Plugins Registry (
    [#6982](https://github.com/PyTorchLightning/pytorch-lightning/pull/6982),
    [#7063](https://github.com/PyTorchLightning/pytorch-lightning/pull/7063),
    [#7214](https://github.com/PyTorchLightning/pytorch-lightning/pull/7214),
    [#7224](https://github.com/PyTorchLightning/pytorch-lightning/pull/7224)
)
- Add `ignore` param to `save_hyperparameters` ([#6056](https://github.com/PyTorchLightning/pytorch-lightning/pull/6056))

### Changed

- Changed `LightningModule.truncated_bptt_steps` to be property ([#7323](https://github.com/PyTorchLightning/pytorch-lightning/pull/7323))
- Changed `EarlyStopping` callback from by default running `EarlyStopping.on_validation_end` if only training is run. Set `check_on_train_epoch_end` to run the callback at the end of the train epoch instead of at the end of the validation epoch ([#7069](https://github.com/PyTorchLightning/pytorch-lightning/pull/7069))
- Renamed `pytorch_lightning.callbacks.swa` to `pytorch_lightning.callbacks.stochastic_weight_avg` ([#6259](https://github.com/PyTorchLightning/pytorch-lightning/pull/6259))
- Refactor `RunningStage` and `TrainerState` usage (
    [#4945](https://github.com/PyTorchLightning/pytorch-lightning/pull/4945),
    [#7173](https://github.com/PyTorchLightning/pytorch-lightning/pull/7173))
    * Added `RunningStage.SANITY_CHECKING`
    * Added `TrainerFn.{FITTING,VALIDATING,TESTING,PREDICTING,TUNING}`
    * Changed `trainer.evaluating` to return `True` if validating or testing
- Changed `setup()` and `teardown()` stage argument to take any of `{fit,validate,test,predict}` ([#6386](https://github.com/PyTorchLightning/pytorch-lightning/pull/6386))
- Changed profilers to save separate report files per state and rank ([#6621](https://github.com/PyTorchLightning/pytorch-lightning/pull/6621))
- The trainer no longer tries to save a checkpoint on exception or run callback's `on_train_end` functions ([#6864](https://github.com/PyTorchLightning/pytorch-lightning/pull/6864))
- Changed `PyTorchProfiler` to use `torch.autograd.profiler.record_function` to record functions ([#6349](https://github.com/PyTorchLightning/pytorch-lightning/pull/6349))
- Disabled `lr_scheduler.step()` in manual optimization  ([#6825](https://github.com/PyTorchLightning/pytorch-lightning/pull/6825))
- Changed warnings and recommendations for dataloaders in `ddp_spawn` ([#6762](https://github.com/PyTorchLightning/pytorch-lightning/pull/6762))
- `pl.seed_everything` will now also set the seed on the `DistributedSampler` ([#7024](https://github.com/PyTorchLightning/pytorch-lightning/pull/7024))
- Changed default setting for communication of multi-node training using `DDPShardedPlugin` ([#6937](https://github.com/PyTorchLightning/pytorch-lightning/pull/6937))
- `trainer.tune()` now returns the tuning result ([#7258](https://github.com/PyTorchLightning/pytorch-lightning/pull/7258))
- `LightningModule.from_datasets()` now accepts `IterableDataset` instances as training datasets. ([#7503](https://github.com/PyTorchLightning/pytorch-lightning/pull/7503))
- Changed `resume_from_checkpoint` warning to an error when the checkpoint file does not exist ([#7075](https://github.com/PyTorchLightning/pytorch-lightning/pull/7075))
- Automatically set `sync_batchnorm` for `training_type_plugin` ([#6536](https://github.com/PyTorchLightning/pytorch-lightning/pull/6536))
- Allowed training type plugin to delay optimizer creation ([#6331](https://github.com/PyTorchLightning/pytorch-lightning/pull/6331))
- Removed ModelSummary validation from train loop on_trainer_init ([#6610](https://github.com/PyTorchLightning/pytorch-lightning/pull/6610))
- Moved `save_function` to accelerator ([#6689](https://github.com/PyTorchLightning/pytorch-lightning/pull/6689))
- Updated DeepSpeed ZeRO ([#6546](https://github.com/PyTorchLightning/pytorch-lightning/pull/6546),
    [#6752](https://github.com/PyTorchLightning/pytorch-lightning/pull/6752),
    [#6142](https://github.com/PyTorchLightning/pytorch-lightning/pull/6142),
    [#6321](https://github.com/PyTorchLightning/pytorch-lightning/pull/6321))
- Improved verbose logging for `EarlyStopping` callback ([#6811](https://github.com/PyTorchLightning/pytorch-lightning/pull/6811))
- Run ddp_spawn dataloader checks on Windows ([#6930](https://github.com/PyTorchLightning/pytorch-lightning/pull/6930))
- Updated mlflow with using `resolve_tags` ([#6746](https://github.com/PyTorchLightning/pytorch-lightning/pull/6746))
- Moved `save_hyperparameters` to its own function ([#7119](https://github.com/PyTorchLightning/pytorch-lightning/pull/7119))
- Replaced `_DataModuleWrapper` with `__new__` ([#7289](https://github.com/PyTorchLightning/pytorch-lightning/pull/7289))
- Reset `current_fx` properties on lightning module in teardown ([#7247](https://github.com/PyTorchLightning/pytorch-lightning/pull/7247))
- Auto-set `DataLoader.worker_init_fn` with `seed_everything` ([#6960](https://github.com/PyTorchLightning/pytorch-lightning/pull/6960))
- Remove `model.trainer` call inside of dataloading mixin ([#7317](https://github.com/PyTorchLightning/pytorch-lightning/pull/7317))
- Split profilers module ([#6261](https://github.com/PyTorchLightning/pytorch-lightning/pull/6261))
- Ensure accelerator is valid if running interactively ([#5970](https://github.com/PyTorchLightning/pytorch-lightning/pull/5970))
- Disabled batch transfer in DP mode ([#6098](https://github.com/PyTorchLightning/pytorch-lightning/pull/6098))

### Deprecated

- Deprecated `outputs` in both `LightningModule.on_train_epoch_end` and `Callback.on_train_epoch_end` hooks ([#7339](https://github.com/PyTorchLightning/pytorch-lightning/pull/7339))
- Deprecated `Trainer.truncated_bptt_steps` in favor of `LightningModule.truncated_bptt_steps` ([#7323](https://github.com/PyTorchLightning/pytorch-lightning/pull/7323))
- Deprecated `outputs` in both `LightningModule.on_train_epoch_end` and `Callback.on_train_epoch_end` hooks ([#7339](https://github.com/PyTorchLightning/pytorch-lightning/pull/7339))
- Deprecated `LightningModule.grad_norm` in favor of `pytorch_lightning.utilities.grads.grad_norm` ([#7292](https://github.com/PyTorchLightning/pytorch-lightning/pull/7292))
- Deprecated the `save_function` property from the `ModelCheckpoint` callback ([#7201](https://github.com/PyTorchLightning/pytorch-lightning/pull/7201))
- Deprecated `LightningModule.write_predictions` and `LightningModule.write_predictions_dict` ([#7066](https://github.com/PyTorchLightning/pytorch-lightning/pull/7066))
- Deprecated `TrainerLoggingMixin` in favor of a separate utilities module for metric handling ([#7180](https://github.com/PyTorchLightning/pytorch-lightning/pull/7180))
- Deprecated `TrainerTrainingTricksMixin` in favor of a separate utilities module for NaN/Inf detection for gradients and parameters ([#6834](https://github.com/PyTorchLightning/pytorch-lightning/pull/6834))
- `period` has been deprecated in favor of `every_n_val_epochs` in the `ModelCheckpoint` callback ([#6146](https://github.com/PyTorchLightning/pytorch-lightning/pull/6146))
- Deprecated `trainer.running_sanity_check` in favor of `trainer.sanity_checking` ([#4945](https://github.com/PyTorchLightning/pytorch-lightning/pull/4945))
- Deprecated `Profiler(output_filename)` in favor of `dirpath` and `filename` ([#6621](https://github.com/PyTorchLightning/pytorch-lightning/pull/6621))
- Deprecated `PytorchProfiler(profiled_functions)` in favor of `record_functions` ([#6349](https://github.com/PyTorchLightning/pytorch-lightning/pull/6349))
- Deprecated `@auto_move_data` in favor of `trainer.predict` ([#6993](https://github.com/PyTorchLightning/pytorch-lightning/pull/6993))
- Deprecated `Callback.on_load_checkpoint(checkpoint)` in favor of `Callback.on_load_checkpoint(trainer, pl_module, checkpoint)` ([#7253](https://github.com/PyTorchLightning/pytorch-lightning/pull/7253))
- Deprecated metrics in favor of `torchmetrics` (
    [#6505](https://github.com/PyTorchLightning/pytorch-lightning/pull/6505),
    [#6530](https://github.com/PyTorchLightning/pytorch-lightning/pull/6530),
    [#6540](https://github.com/PyTorchLightning/pytorch-lightning/pull/6540),
    [#6547](https://github.com/PyTorchLightning/pytorch-lightning/pull/6547),
    [#6515](https://github.com/PyTorchLightning/pytorch-lightning/pull/6515),
    [#6572](https://github.com/PyTorchLightning/pytorch-lightning/pull/6572),
    [#6573](https://github.com/PyTorchLightning/pytorch-lightning/pull/6573),
    [#6584](https://github.com/PyTorchLightning/pytorch-lightning/pull/6584),
    [#6636](https://github.com/PyTorchLightning/pytorch-lightning/pull/6636),
    [#6637](https://github.com/PyTorchLightning/pytorch-lightning/pull/6637),
    [#6649](https://github.com/PyTorchLightning/pytorch-lightning/pull/6649),
    [#6659](https://github.com/PyTorchLightning/pytorch-lightning/pull/6659),
    [#7131](https://github.com/PyTorchLightning/pytorch-lightning/pull/7131),
)
- Deprecated the `LightningModule.datamodule` getter and setter methods; access them through `Trainer.datamodule` instead ([#7168](https://github.com/PyTorchLightning/pytorch-lightning/pull/7168))
- Deprecated the use of `Trainer(gpus="i")` (string) for selecting the i-th GPU; from v1.5 this will set the number of GPUs instead of the index ([#6388](https://github.com/PyTorchLightning/pytorch-lightning/pull/6388))

### Removed

- Removed the `exp_save_path` property from the `LightningModule` ([#7266](https://github.com/PyTorchLightning/pytorch-lightning/pull/7266))
- Removed training loop explicitly calling `EarlyStopping.on_validation_end` if no validation is run ([#7069](https://github.com/PyTorchLightning/pytorch-lightning/pull/7069))
- Removed `automatic_optimization` as a property from the training loop in favor of `LightningModule.automatic_optimization` ([#7130](https://github.com/PyTorchLightning/pytorch-lightning/pull/7130))
- Removed evaluation loop legacy returns for `*_epoch_end` hooks ([#6973](https://github.com/PyTorchLightning/pytorch-lightning/pull/6973))
- Removed support for passing a bool value to `profiler` argument of Trainer ([#6164](https://github.com/PyTorchLightning/pytorch-lightning/pull/6164))
- Removed no return warning from val/test step ([#6139](https://github.com/PyTorchLightning/pytorch-lightning/pull/6139))
- Removed passing a `ModelCheckpoint` instance to `Trainer(checkpoint_callback)` ([#6166](https://github.com/PyTorchLightning/pytorch-lightning/pull/6166))
- Removed deprecated Trainer argument `enable_pl_optimizer` and `automatic_optimization` ([#6163](https://github.com/PyTorchLightning/pytorch-lightning/pull/6163))
- Removed deprecated metrics ([#6161](https://github.com/PyTorchLightning/pytorch-lightning/pull/6161))
    * from `pytorch_lightning.metrics.functional.classification` removed `to_onehot`, `to_categorical`, `get_num_classes`, `roc`, `multiclass_roc`, `average_precision`, `precision_recall_curve`, `multiclass_precision_recall_curve`
    * from `pytorch_lightning.metrics.functional.reduction` removed `reduce`, `class_reduce`
- Removed deprecated `ModelCheckpoint` arguments `prefix`, `mode="auto"` ([#6162](https://github.com/PyTorchLightning/pytorch-lightning/pull/6162))
- Removed `mode='auto'` from `EarlyStopping` ([#6167](https://github.com/PyTorchLightning/pytorch-lightning/pull/6167))
- Removed `epoch` and `step` arguments from `ModelCheckpoint.format_checkpoint_name()`, these are now included in the `metrics` argument ([#7344](https://github.com/PyTorchLightning/pytorch-lightning/pull/7344))
- Removed legacy references for magic keys in the `Result` object ([#6016](https://github.com/PyTorchLightning/pytorch-lightning/pull/6016))
- Removed deprecated `LightningModule` `hparams` setter ([#6207](https://github.com/PyTorchLightning/pytorch-lightning/pull/6207))
- Removed legacy code to log or include metrics in the progress bar by returning them in a dict with the `"log"/"progress_bar"` magic keys. Use `self.log` instead ([#6734](https://github.com/PyTorchLightning/pytorch-lightning/pull/6734))
- Removed `trainer.fit()` return value of `1`. It has no return now ([#7237](https://github.com/PyTorchLightning/pytorch-lightning/pull/7237))
- Removed `logger_connector` legacy code ([#6733](https://github.com/PyTorchLightning/pytorch-lightning/pull/6733))
- Removed unused mixin attributes ([#6487](https://github.com/PyTorchLightning/pytorch-lightning/pull/6487))

### Fixed

- Fixed NaN errors in progress bars when training with iterable datasets with no length defined ([#7306](https://github.com/PyTorchLightning/pytorch-lightning/pull/7306))
- Fixed attaching train and validation dataloaders when `reload_dataloaders_every_epoch=True` and `num_sanity_val_steps=0` ([#7207](https://github.com/PyTorchLightning/pytorch-lightning/pull/7207))
- Added a barrier in the accelerator `teardown` to synchronize processes before execution finishes ([#6814](https://github.com/PyTorchLightning/pytorch-lightning/pull/6814))
- Fixed multi-node DDP sub-process launch by using `local_rank` instead of `global_rank` for main process assertion ([#7061](https://github.com/PyTorchLightning/pytorch-lightning/pull/7061))
- Fixed incorrect removal of `WORLD_SIZE` environment variable in DDP training when launching with torch distributed/torchelastic ([#6942](https://github.com/PyTorchLightning/pytorch-lightning/pull/6942))
- Made the `Plugin.reduce` method more consistent across all Plugins to reflect a mean-reduction by default ([#6011](https://github.com/PyTorchLightning/pytorch-lightning/pull/6011))
- Move lightning module to correct device type when using LightningDistributedWrapper ([#6070](https://github.com/PyTorchLightning/pytorch-lightning/pull/6070))
- Do not print top-k verbose log with `ModelCheckpoint(monitor=None)` ([#6109](https://github.com/PyTorchLightning/pytorch-lightning/pull/6109))
- Fixed `ModelCheckpoint(save_top_k=0, save_last=True)` not saving the `last` checkpoint ([#6136](https://github.com/PyTorchLightning/pytorch-lightning/pull/6136))
- Fixed `.teardown(stage='fit')` and `.on_fit_{start,end}()` getting called during `trainer.test` ([#6386](https://github.com/PyTorchLightning/pytorch-lightning/pull/6386))
- Fixed LightningModule `all_gather` on cpu tensors ([#6416](https://github.com/PyTorchLightning/pytorch-lightning/pull/6416))
- Fixed torch distributed not available in setup hook for DDP ([#6506](https://github.com/PyTorchLightning/pytorch-lightning/pull/6506))
- Fixed `trainer.tuner.{lr_find,scale_batch_size}` not setting the `Trainer` state properly ([#7258](https://github.com/PyTorchLightning/pytorch-lightning/pull/7258))
- Fixed bug where the learning rate schedulers did not follow the optimizer frequencies ([#4868](https://github.com/PyTorchLightning/pytorch-lightning/pull/4868))
- Fixed pickle error checker to now check for `pickle.PickleError` to catch all pickle errors ([#6917](https://github.com/PyTorchLightning/pytorch-lightning/pull/6917))
- Fixed a bug where the outputs object passed to `LightningModule.training_epoch_end` was different from the object passed to the `on_train_end_epoch` hook ([#6969](https://github.com/PyTorchLightning/pytorch-lightning/pull/6969))
- Fixed a bug where the outputs passed to `train_batch_end` would be lists even when using a single optimizer and no truncated backprop through time steps ([#6969](https://github.com/PyTorchLightning/pytorch-lightning/pull/6969))
- Fixed bug for trainer error handling which would cause hang for distributed training ([#6864](https://github.com/PyTorchLightning/pytorch-lightning/pull/6864))
- Fixed `self.device` not returning the correct device in replicas of data-parallel ([#6414](https://github.com/PyTorchLightning/pytorch-lightning/pull/6414))
- Fixed `lr_find` trying beyond `num_training` steps and suggesting a too high learning rate ([#7076](https://github.com/PyTorchLightning/pytorch-lightning/pull/7076))
- Fixed logger creating incorrect version folder in DDP with repeated `Trainer.fit` calls ([#7077](https://github.com/PyTorchLightning/pytorch-lightning/pull/7077))
- Fixed metric objects passed directly to `self.log` not being reset correctly ([#7055](https://github.com/PyTorchLightning/pytorch-lightning/pull/7055))
- Fixed `CombinedLoader` in distributed settings for validation / testing ([#7102](https://github.com/PyTorchLightning/pytorch-lightning/pull/7102))
- Fixed the save_dir in `WandbLogger` when the run was initiated externally ([#7106](https://github.com/PyTorchLightning/pytorch-lightning/pull/7106))
- Fixed `num_sanity_val_steps` affecting reproducibility of training data shuffling ([#7014](https://github.com/PyTorchLightning/pytorch-lightning/pull/7014))
- Fixed resetting device after `fitting/evaluating/predicting` ([#7188](https://github.com/PyTorchLightning/pytorch-lightning/pull/7188))
- Fixed bug where `trainer.tuner.scale_batch_size(max_trials=0)` would not return the correct batch size result ([#7262](https://github.com/PyTorchLightning/pytorch-lightning/pull/7262))
- Fixed metrics not being properly logged with `precision=16` and `manual_optimization` ([#7228](https://github.com/PyTorchLightning/pytorch-lightning/pull/7228))
- Fixed `BaseFinetuning` properly reloading `optimizer_states` when using `resume_from_checkpoint` ([#6891](https://github.com/PyTorchLightning/pytorch-lightning/pull/6891))
- Fixed `parameters_to_ignore` not properly set to DDPWrapper ([#7239](https://github.com/PyTorchLightning/pytorch-lightning/pull/7239))
- Fixed parsing of `fast_dev_run=True` with the built-in `ArgumentParser` ([#7240](https://github.com/PyTorchLightning/pytorch-lightning/pull/7240))
- Fixed handling an `IterableDataset` that fails to produce a batch at the beginning of an epoch ([#7294](https://github.com/PyTorchLightning/pytorch-lightning/pull/7294))
- Fixed `LightningModule.save_hyperparameters()` when attempting to save an empty container ([#7268](https://github.com/PyTorchLightning/pytorch-lightning/pull/7268))
- Fixed `apex` not properly instantiated when running with `ddp` ([#7274](https://github.com/PyTorchLightning/pytorch-lightning/pull/7274))
- Fixed optimizer `state` not moved to `GPU` ([#7277](https://github.com/PyTorchLightning/pytorch-lightning/pull/7277))
- Fixed custom init args for `WandbLogger` ([#6989](https://github.com/PyTorchLightning/pytorch-lightning/pull/6989))
- Fixed a bug where an error would be raised if the train dataloader sometimes produced None for a batch ([#7342](https://github.com/PyTorchLightning/pytorch-lightning/pull/7342))
- Fixed examples (
    [#6600](https://github.com/PyTorchLightning/pytorch-lightning/pull/6600),
    [#6638](https://github.com/PyTorchLightning/pytorch-lightning/pull/6638),
    [#7096](https://github.com/PyTorchLightning/pytorch-lightning/pull/7096),
    [#7246](https://github.com/PyTorchLightning/pytorch-lightning/pull/7246),
    [#6357](https://github.com/PyTorchLightning/pytorch-lightning/pull/6357),
    [#6476](https://github.com/PyTorchLightning/pytorch-lightning/pull/6476),
    [#6294](https://github.com/PyTorchLightning/pytorch-lightning/pull/6294),
    [#6373](https://github.com/PyTorchLightning/pytorch-lightning/pull/6373),
    [#6088](https://github.com/PyTorchLightning/pytorch-lightning/pull/6088),
    [#7398](https://github.com/PyTorchLightning/pytorch-lightning/pull/7398)
)
- Resolved schedule step bug for PyTorch Profiler ([#6674](https://github.com/PyTorchLightning/pytorch-lightning/pull/6674),
    [#6681](https://github.com/PyTorchLightning/pytorch-lightning/pull/6681))
- Updated logic for checking TPUs availability ([#6767](https://github.com/PyTorchLightning/pytorch-lightning/pull/6767))
- Resolve TPU miss rendezvous ([#6781](https://github.com/PyTorchLightning/pytorch-lightning/pull/6781))
- Fixed auto-scaling mode when calling tune method on trainer ([#7321](https://github.com/PyTorchLightning/pytorch-lightning/pull/7321))
- Fixed finetuning complex models correctly unfreezes ([#6880](https://github.com/PyTorchLightning/pytorch-lightning/pull/6880))
- Ensure we set the eval/train flag correctly on accelerator model ([#6877](https://github.com/PyTorchLightning/pytorch-lightning/pull/6877))
- Set better defaults for `rank_zero_only.rank` when training is launched with SLURM and torchelastic ([#6802](https://github.com/PyTorchLightning/pytorch-lightning/pull/6802))
- Fixed matching the number of outputs of backward with forward for AllGatherGrad ([#6625](https://github.com/PyTorchLightning/pytorch-lightning/pull/6625))
- Fixed the `gradient_clip_algorithm` has no effect ([#6928](https://github.com/PyTorchLightning/pytorch-lightning/pull/6928))
- Fixed CUDA OOM detection and handling ([#6934](https://github.com/PyTorchLightning/pytorch-lightning/pull/6934))
- Fixed `unfreeze_and_add_param_group` expects `modules` rather than `module` ([#6822](https://github.com/PyTorchLightning/pytorch-lightning/pull/6822))
- Fixed DPP + SyncBN when move on device ([#6838](https://github.com/PyTorchLightning/pytorch-lightning/pull/6838))
- Fixed missing arguments in `lr_find` call ([#6784](https://github.com/PyTorchLightning/pytorch-lightning/pull/6784))
- Fixed `set_default_tensor_type` to `torch.DoubleTensor` with precision=64 ([#7108](https://github.com/PyTorchLightning/pytorch-lightning/pull/7108))
- Fixed `NeptuneLogger.log_text(step=None)` ([#7194](https://github.com/PyTorchLightning/pytorch-lightning/pull/7194))
- Fixed importing torchtext batch ([#6365](https://github.com/PyTorchLightning/pytorch-lightning/pull/6365),
    [#6323](https://github.com/PyTorchLightning/pytorch-lightning/pull/6323),
    [#6211](https://github.com/PyTorchLightning/pytorch-lightning/pull/6211))


## [1.2.9] - 2021-04-20

### Fixed

- Fixed the order to call for world ranks & the `root_device` property in `TPUSpawnPlugin` ([#7074](https://github.com/PyTorchLightning/pytorch-lightning/pull/7074))
- Fixed multi-gpu join for Horovod ([#6954](https://github.com/PyTorchLightning/pytorch-lightning/pull/6954))
- Fixed parsing for pre-release package versions ([#6999](https://github.com/PyTorchLightning/pytorch-lightning/pull/6999))


## [1.2.8] - 2021-04-14

### Added

- Added TPUSpawn + IterableDataset error message ([#6875](https://github.com/PyTorchLightning/pytorch-lightning/pull/6875))

### Fixed

- Fixed process rank not being available right away after `Trainer` instantiation ([#6941](https://github.com/PyTorchLightning/pytorch-lightning/pull/6941))
- Fixed `sync_dist` for tpus ([#6950](https://github.com/PyTorchLightning/pytorch-lightning/pull/6950))
- Fixed `AttributeError` for `require_backward_grad_sync` when running manual optimization with sharded plugin ([#6915](https://github.com/PyTorchLightning/pytorch-lightning/pull/6915))
- Fixed `--gpus` default for parser returned by `Trainer.add_argparse_args` ([#6898](https://github.com/PyTorchLightning/pytorch-lightning/pull/6898))
- Fixed TPU Spawn all gather ([#6896](https://github.com/PyTorchLightning/pytorch-lightning/pull/6896))
- Fixed `EarlyStopping` logic when `min_epochs` or `min_steps` requirement is not met ([#6705](https://github.com/PyTorchLightning/pytorch-lightning/pull/6705))
- Fixed csv extension check ([#6436](https://github.com/PyTorchLightning/pytorch-lightning/pull/6436))
- Fixed checkpoint issue when using Horovod distributed backend ([#6958](https://github.com/PyTorchLightning/pytorch-lightning/pull/6958))
- Fixed tensorboard exception raising ([#6901](https://github.com/PyTorchLightning/pytorch-lightning/pull/6901))
- Fixed setting the eval/train flag correctly on accelerator model ([#6983](https://github.com/PyTorchLightning/pytorch-lightning/pull/6983))
- Fixed DDP_SPAWN compatibility with bug_report_model.py ([#6892](https://github.com/PyTorchLightning/pytorch-lightning/pull/6892))
- Fixed bug where `BaseFinetuning.flatten_modules()` was duplicating leaf node parameters ([#6879](https://github.com/PyTorchLightning/pytorch-lightning/pull/6879))
- Set better defaults for `rank_zero_only.rank` when training is launched with SLURM and torchelastic:
    * Support SLURM and torchelastic global rank environment variables ([#5715](https://github.com/PyTorchLightning/pytorch-lightning/pull/5715))
    * Remove hardcoding of local rank in accelerator connector ([#6878](https://github.com/PyTorchLightning/pytorch-lightning/pull/6878))


## [1.2.7] - 2021-04-06

### Fixed

- Fixed resolve a bug with omegaconf and xm.save ([#6741](https://github.com/PyTorchLightning/pytorch-lightning/pull/6741))
- Fixed an issue with IterableDataset when __len__ is not defined ([#6828](https://github.com/PyTorchLightning/pytorch-lightning/pull/6828))
- Sanitize None params during pruning ([#6836](https://github.com/PyTorchLightning/pytorch-lightning/pull/6836))
- Enforce an epoch scheduler interval when using SWA ([#6588](https://github.com/PyTorchLightning/pytorch-lightning/pull/6588))
- Fixed TPU Colab hang issue, post training ([#6816](https://github.com/PyTorchLightning/pytorch-lightning/pull/6816))
- Fixed a bug where `TensorBoardLogger` would give a warning and not log correctly to a symbolic link `save_dir` ([#6730](https://github.com/PyTorchLightning/pytorch-lightning/pull/6730))
- Fixed bug where `predict` could not be used when `progress_bar_refresh_rate=0` ([#6884](https://github.com/PyTorchLightning/pytorch-lightning/pull/6884))


## [1.2.6] - 2021-03-30

### Changed

- Changed the behavior of `on_epoch_start` to run at the beginning of validation & test epoch ([#6498](https://github.com/PyTorchLightning/pytorch-lightning/pull/6498))

### Removed

- Removed legacy code to include `step` dictionary returns in `callback_metrics`. Use `self.log_dict` instead. ([#6682](https://github.com/PyTorchLightning/pytorch-lightning/pull/6682))

### Fixed

- Fixed `DummyLogger.log_hyperparams` raising a `TypeError` when running with `fast_dev_run=True` ([#6398](https://github.com/PyTorchLightning/pytorch-lightning/pull/6398))
- Fixed error on TPUs when there was no `ModelCheckpoint` ([#6654](https://github.com/PyTorchLightning/pytorch-lightning/pull/6654))
- Fixed `trainer.test` freeze on TPUs ([#6654](https://github.com/PyTorchLightning/pytorch-lightning/pull/6654))
- Fixed a bug where gradients were disabled after calling `Trainer.predict` ([#6657](https://github.com/PyTorchLightning/pytorch-lightning/pull/6657))
- Fixed bug where no TPUs were detected in a TPU pod env ([#6719](https://github.com/PyTorchLightning/pytorch-lightning/pull/6719))


## [1.2.5] - 2021-03-23

### Changed

- Update Gradient Clipping for the TPU Accelerator ([#6576](https://github.com/PyTorchLightning/pytorch-lightning/pull/6576))
- Refactored setup for typing friendly ([#6590](https://github.com/PyTorchLightning/pytorch-lightning/pull/6590))

### Fixed

- Fixed a bug where `all_gather` would not work correctly with `tpu_cores=8` ([#6587](https://github.com/PyTorchLightning/pytorch-lightning/pull/6587))
- Fixed comparing required versions ([#6434](https://github.com/PyTorchLightning/pytorch-lightning/pull/6434))
- Fixed duplicate logs appearing in console when using the python logging module ([#6275](https://github.com/PyTorchLightning/pytorch-lightning/pull/6275))
- Added Autocast in validation, test and predict modes for Native AMP ([#6565](https://github.com/PyTorchLightning/pytorch-lightning/pull/6565))


## [1.2.4] - 2021-03-16

### Changed

- Changed the default of `find_unused_parameters` back to `True` in DDP and DDP Spawn ([#6438](https://github.com/PyTorchLightning/pytorch-lightning/pull/6438))

### Fixed

- Expose DeepSpeed loss parameters to allow users to fix loss instability ([#6115](https://github.com/PyTorchLightning/pytorch-lightning/pull/6115))
- Fixed DP reduction with collection ([#6324](https://github.com/PyTorchLightning/pytorch-lightning/pull/6324))
- Fixed an issue where the tuner would not tune the learning rate if also tuning the batch size ([#4688](https://github.com/PyTorchLightning/pytorch-lightning/pull/4688))
- Fixed broadcast to use PyTorch `broadcast_object_list` and add `reduce_decision` ([#6410](https://github.com/PyTorchLightning/pytorch-lightning/pull/6410))
- Fixed logger creating directory structure too early in DDP ([#6380](https://github.com/PyTorchLightning/pytorch-lightning/pull/6380))
- Fixed DeepSpeed additional memory use on rank 0 when default device not set early enough ([#6460](https://github.com/PyTorchLightning/pytorch-lightning/pull/6460))
- Fixed an issue with `Tuner.scale_batch_size` not finding the batch size attribute in the datamodule ([#5968](https://github.com/PyTorchLightning/pytorch-lightning/pull/5968))
- Fixed an exception in the layer summary when the model contains torch.jit scripted submodules ([#6511](https://github.com/PyTorchLightning/pytorch-lightning/pull/6511))
- Fixed when Train loop config was run during `Trainer.predict` ([#6541](https://github.com/PyTorchLightning/pytorch-lightning/pull/6541))


## [1.2.3] - 2021-03-09

### Fixed

- Fixed `ModelPruning(make_pruning_permanent=True)` pruning buffers getting removed when saved during training ([#6073](https://github.com/PyTorchLightning/pytorch-lightning/pull/6073))
- Fixed when `_stable_1d_sort` to work when `n >= N` ([#6177](https://github.com/PyTorchLightning/pytorch-lightning/pull/6177))
- Fixed `AttributeError` when `logger=None` on TPU ([#6221](https://github.com/PyTorchLightning/pytorch-lightning/pull/6221))
- Fixed PyTorch Profiler with `emit_nvtx` ([#6260](https://github.com/PyTorchLightning/pytorch-lightning/pull/6260))
- Fixed `trainer.test` from `best_path` hangs after calling `trainer.fit`  ([#6272](https://github.com/PyTorchLightning/pytorch-lightning/pull/6272))
- Fixed `SingleTPU` calling `all_gather` ([#6296](https://github.com/PyTorchLightning/pytorch-lightning/pull/6296))
- Ensure we check DeepSpeed/Sharded in multi-node DDP ([#6297](https://github.com/PyTorchLightning/pytorch-lightning/pull/6297)
- Check `LightningOptimizer` doesn't delete optimizer hooks ([#6305](https://github.com/PyTorchLightning/pytorch-lightning/pull/6305)
- Resolve memory leak for evaluation ([#6326](https://github.com/PyTorchLightning/pytorch-lightning/pull/6326)
- Ensure that clip gradients is only called if the value is greater than 0 ([#6330](https://github.com/PyTorchLightning/pytorch-lightning/pull/6330)
- Fixed `Trainer` not resetting `lightning_optimizers` when calling `Trainer.fit()` multiple times ([#6372](https://github.com/PyTorchLightning/pytorch-lightning/pull/6372))


## [1.2.2] - 2021-03-02

### Added

- Added `checkpoint` parameter to callback's `on_save_checkpoint` hook ([#6072](https://github.com/PyTorchLightning/pytorch-lightning/pull/6072))

### Changed

- Changed the order of `backward`, `step`, `zero_grad` to `zero_grad`, `backward`, `step` ([#6147](https://github.com/PyTorchLightning/pytorch-lightning/pull/6147))
- Changed default for DeepSpeed CPU Offload to False, due to prohibitively slow speeds at smaller scale ([#6262](https://github.com/PyTorchLightning/pytorch-lightning/pull/6262))

### Fixed

- Fixed epoch level schedulers not being called when `val_check_interval < 1.0` ([#6075](https://github.com/PyTorchLightning/pytorch-lightning/pull/6075))
- Fixed multiple early stopping callbacks ([#6197](https://github.com/PyTorchLightning/pytorch-lightning/pull/6197))
- Fixed incorrect usage of `detach()`, `cpu()`, `to()` ([#6216](https://github.com/PyTorchLightning/pytorch-lightning/pull/6216))
- Fixed LBFGS optimizer support which didn't converge in automatic optimization ([#6147](https://github.com/PyTorchLightning/pytorch-lightning/pull/6147))
- Prevent `WandbLogger` from dropping values ([#5931](https://github.com/PyTorchLightning/pytorch-lightning/pull/5931))
- Fixed error thrown when using valid distributed mode in multi node ([#6297](https://github.com/PyTorchLightning/pytorch-lightning/pull/6297)


## [1.2.1] - 2021-02-23

### Fixed

- Fixed incorrect yield logic for the amp autocast context manager ([#6080](https://github.com/PyTorchLightning/pytorch-lightning/pull/6080))
- Fixed priority of plugin/accelerator when setting distributed mode ([#6089](https://github.com/PyTorchLightning/pytorch-lightning/pull/6089))
- Fixed error message for AMP + CPU incompatibility ([#6107](https://github.com/PyTorchLightning/pytorch-lightning/pull/6107))
- Disabled batch transfer in DP mode ([#6093](https://github.com/PyTorchLightning/pytorch-lightning/pull/6093))


## [1.2.0] - 2021-02-18

### Added

- Added `DataType`, `AverageMethod` and `MDMCAverageMethod` enum in metrics ([#5657](https://github.com/PyTorchLightning/pytorch-lightning/pull/5689))
- Added support for summarized model total params size in megabytes ([#5590](https://github.com/PyTorchLightning/pytorch-lightning/pull/5590))
- Added support for multiple train loaders ([#1959](https://github.com/PyTorchLightning/pytorch-lightning/pull/1959))
- Added `Accuracy` metric now generalizes to Top-k accuracy for (multi-dimensional) multi-class inputs using the `top_k` parameter ([#4838](https://github.com/PyTorchLightning/pytorch-lightning/pull/4838))
- Added `Accuracy` metric now enables the computation of subset accuracy for multi-label or multi-dimensional multi-class inputs with the `subset_accuracy` parameter ([#4838](https://github.com/PyTorchLightning/pytorch-lightning/pull/4838))
- Added `HammingDistance` metric to compute the hamming distance (loss) ([#4838](https://github.com/PyTorchLightning/pytorch-lightning/pull/4838))
- Added `max_fpr` parameter to `auroc` metric for computing partial auroc metric ([#3790](https://github.com/PyTorchLightning/pytorch-lightning/pull/3790))
- Added `StatScores` metric to compute the number of true positives, false positives, true negatives and false negatives ([#4839](https://github.com/PyTorchLightning/pytorch-lightning/pull/4839))
- Added `R2Score` metric ([#5241](https://github.com/PyTorchLightning/pytorch-lightning/pull/5241))
- Added `LambdaCallback` ([#5347](https://github.com/PyTorchLightning/pytorch-lightning/pull/5347))
- Added `BackboneLambdaFinetuningCallback` ([#5377](https://github.com/PyTorchLightning/pytorch-lightning/pull/5377))
- Accelerator `all_gather` supports collection ([#5221](https://github.com/PyTorchLightning/pytorch-lightning/pull/5221))
- Added `image_gradients` functional metric to compute the image gradients of a given input image. ([#5056](https://github.com/PyTorchLightning/pytorch-lightning/pull/5056))
- Added `MetricCollection` ([#4318](https://github.com/PyTorchLightning/pytorch-lightning/pull/4318))
- Added `.clone()` method to metrics ([#4318](https://github.com/PyTorchLightning/pytorch-lightning/pull/4318))
- Added `IoU` class interface ([#4704](https://github.com/PyTorchLightning/pytorch-lightning/pull/4704))
- Support to tie weights after moving model to TPU via `on_post_move_to_device` hook
- Added missing val/test hooks in `LightningModule` ([#5467](https://github.com/PyTorchLightning/pytorch-lightning/pull/5467))
- The `Recall` and `Precision` metrics (and their functional counterparts `recall` and `precision`) can now be generalized to Recall@K and Precision@K with the use of `top_k` parameter ([#4842](https://github.com/PyTorchLightning/pytorch-lightning/pull/4842))
- Added `ModelPruning` Callback ([#5618](https://github.com/PyTorchLightning/pytorch-lightning/pull/5618),
    [#5825](https://github.com/PyTorchLightning/pytorch-lightning/pull/5825),
    [#6045](https://github.com/PyTorchLightning/pytorch-lightning/pull/6045))
- Added `PyTorchProfiler` ([#5560](https://github.com/PyTorchLightning/pytorch-lightning/pull/5560))
- Added compositional metrics ([#5464](https://github.com/PyTorchLightning/pytorch-lightning/pull/5464))
- Added Trainer method `predict(...)` for high performence predictions ([#5579](https://github.com/PyTorchLightning/pytorch-lightning/pull/5579))
- Added `on_before_batch_transfer` and `on_after_batch_transfer` data hooks ([#3671](https://github.com/PyTorchLightning/pytorch-lightning/pull/3671))
- Added AUC/AUROC class interface ([#5479](https://github.com/PyTorchLightning/pytorch-lightning/pull/5479))
- Added `PredictLoop` object ([#5752](https://github.com/PyTorchLightning/pytorch-lightning/pull/5752))
- Added `QuantizationAwareTraining` callback ([#5706](https://github.com/PyTorchLightning/pytorch-lightning/pull/5706),
    [#6040](https://github.com/PyTorchLightning/pytorch-lightning/pull/6040))
- Added `LightningModule.configure_callbacks` to enable the definition of model-specific callbacks ([#5621](https://github.com/PyTorchLightning/pytorch-lightning/pull/5621))
- Added `dim` to `PSNR` metric for mean-squared-error reduction ([#5957](https://github.com/PyTorchLightning/pytorch-lightning/pull/5957))
- Added promxial policy optimization template to pl_examples ([#5394](https://github.com/PyTorchLightning/pytorch-lightning/pull/5394))
- Added `log_graph` to `CometLogger` ([#5295](https://github.com/PyTorchLightning/pytorch-lightning/pull/5295))
- Added possibility for nested loaders ([#5404](https://github.com/PyTorchLightning/pytorch-lightning/pull/5404))
- Added `sync_step` to Wandb logger ([#5351](https://github.com/PyTorchLightning/pytorch-lightning/pull/5351))
- Added `StochasticWeightAveraging` callback ([#5640](https://github.com/PyTorchLightning/pytorch-lightning/pull/5640))
- Added `LightningDataModule.from_datasets(...)` ([#5133](https://github.com/PyTorchLightning/pytorch-lightning/pull/5133))
- Added `PL_TORCH_DISTRIBUTED_BACKEND` env variable to select backend ([#5981](https://github.com/PyTorchLightning/pytorch-lightning/pull/5981))
- Added `Trainer` flag to activate Stochastic Weight Averaging (SWA) `Trainer(stochastic_weight_avg=True)` ([#6038](https://github.com/PyTorchLightning/pytorch-lightning/pull/6038))
- Added DeepSpeed integration ([#5954](https://github.com/PyTorchLightning/pytorch-lightning/pull/5954),
    [#6042](https://github.com/PyTorchLightning/pytorch-lightning/pull/6042))

### Changed

- Changed `stat_scores` metric now calculates stat scores over all classes and gains new parameters, in line with the new `StatScores` metric ([#4839](https://github.com/PyTorchLightning/pytorch-lightning/pull/4839))
- Changed `computer_vision_fine_tunning` example to use `BackboneLambdaFinetuningCallback` ([#5377](https://github.com/PyTorchLightning/pytorch-lightning/pull/5377))
- Changed `automatic casting` for LoggerConnector `metrics` ([#5218](https://github.com/PyTorchLightning/pytorch-lightning/pull/5218))
- Changed `iou` [func] to allow float input ([#4704](https://github.com/PyTorchLightning/pytorch-lightning/pull/4704))
- Metric `compute()` method will no longer automatically call `reset()` ([#5409](https://github.com/PyTorchLightning/pytorch-lightning/pull/5409))
- Set PyTorch 1.4 as min requirements, also for testing and examples `torchvision>=0.5` and `torchtext>=0.5` ([#5418](https://github.com/PyTorchLightning/pytorch-lightning/pull/5418))
- Changed `callbacks` argument in `Trainer` to allow `Callback` input ([#5446](https://github.com/PyTorchLightning/pytorch-lightning/pull/5446))
- Changed the default of `find_unused_parameters` to `False` in DDP ([#5185](https://github.com/PyTorchLightning/pytorch-lightning/pull/5185))
- Changed `ModelCheckpoint` version suffixes to start at 1 ([#5008](https://github.com/PyTorchLightning/pytorch-lightning/pull/5008))
- Progress bar metrics tensors are now converted to float ([#5692](https://github.com/PyTorchLightning/pytorch-lightning/pull/5692))
- Changed the default value for the `progress_bar_refresh_rate` Trainer argument in Google COLAB notebooks to 20 ([#5516](https://github.com/PyTorchLightning/pytorch-lightning/pull/5516))
- Extended support for purely iteration-based training ([#5726](https://github.com/PyTorchLightning/pytorch-lightning/pull/5726))
- Made `LightningModule.global_rank`, `LightningModule.local_rank` and `LightningModule.logger` read-only properties ([#5730](https://github.com/PyTorchLightning/pytorch-lightning/pull/5730))
- Forced `ModelCheckpoint` callbacks to run after all others to guarantee all states are saved to the checkpoint ([#5731](https://github.com/PyTorchLightning/pytorch-lightning/pull/5731))
- Refactored Accelerators and Plugins:
    * Added base classes for plugins ([#5715](https://github.com/PyTorchLightning/pytorch-lightning/pull/5715))
    * Added parallel plugins for DP, DDP, DDPSpawn, DDP2 and Horovod ([#5714](https://github.com/PyTorchLightning/pytorch-lightning/pull/5714))
    * Precision Plugins ([#5718](https://github.com/PyTorchLightning/pytorch-lightning/pull/5718))
    * Added new Accelerators for CPU, GPU and TPU ([#5719](https://github.com/PyTorchLightning/pytorch-lightning/pull/5719))
    * Added RPC and Sharded plugins ([#5732](https://github.com/PyTorchLightning/pytorch-lightning/pull/5732))
    * Added missing `LightningModule`-wrapper logic to new plugins and accelerator ([#5734](https://github.com/PyTorchLightning/pytorch-lightning/pull/5734))
    * Moved device-specific teardown logic from training loop to accelerator ([#5973](https://github.com/PyTorchLightning/pytorch-lightning/pull/5973))
    * Moved accelerator_connector.py to the connectors subfolder ([#6033](https://github.com/PyTorchLightning/pytorch-lightning/pull/6033))
    * Trainer only references accelerator ([#6039](https://github.com/PyTorchLightning/pytorch-lightning/pull/6039))
    * Made parallel devices optional across all plugins ([#6051](https://github.com/PyTorchLightning/pytorch-lightning/pull/6051))
    * Cleaning ([#5948](https://github.com/PyTorchLightning/pytorch-lightning/pull/5948),
        [#5949](https://github.com/PyTorchLightning/pytorch-lightning/pull/5949),
        [#5950](https://github.com/PyTorchLightning/pytorch-lightning/pull/5950))
- Enabled `self.log` in callbacks ([#5094](https://github.com/PyTorchLightning/pytorch-lightning/pull/5094))
- Renamed xxx_AVAILABLE as protected ([#5082](https://github.com/PyTorchLightning/pytorch-lightning/pull/5082))
- Unified module names in Utils ([#5199](https://github.com/PyTorchLightning/pytorch-lightning/pull/5199))
- Separated utils: imports & enums ([#5256](https://github.com/PyTorchLightning/pytorch-lightning/pull/5256)
    [#5874](https://github.com/PyTorchLightning/pytorch-lightning/pull/5874))
- Refactor: clean trainer device & distributed getters ([#5300](https://github.com/PyTorchLightning/pytorch-lightning/pull/5300))
- Simplified training phase as LightningEnum ([#5419](https://github.com/PyTorchLightning/pytorch-lightning/pull/5419))
- Updated metrics to use LightningEnum ([#5689](https://github.com/PyTorchLightning/pytorch-lightning/pull/5689))
- Changed the seq of `on_train_batch_end`, `on_batch_end` & `on_train_epoch_end`, `on_epoch_end hooks` ([#5688](https://github.com/PyTorchLightning/pytorch-lightning/pull/5688))
- Refactored `setup_training` and remove `test_mode` ([#5388](https://github.com/PyTorchLightning/pytorch-lightning/pull/5388))
- Disabled training with zero `num_training_batches` when insufficient `limit_train_batches` ([#5703](https://github.com/PyTorchLightning/pytorch-lightning/pull/5703))
- Refactored `EpochResultStore` ([#5522](https://github.com/PyTorchLightning/pytorch-lightning/pull/5522))
- Update `lr_finder` to check for attribute if not running `fast_dev_run` ([#5990](https://github.com/PyTorchLightning/pytorch-lightning/pull/5990))
- LightningOptimizer manual optimizer is more flexible and expose `toggle_model` ([#5771](https://github.com/PyTorchLightning/pytorch-lightning/pull/5771))
- `MlflowLogger` limit parameter value length to 250 char ([#5893](https://github.com/PyTorchLightning/pytorch-lightning/pull/5893))
- Re-introduced fix for Hydra directory sync with multiple process ([#5993](https://github.com/PyTorchLightning/pytorch-lightning/pull/5993))

### Deprecated

- Function `stat_scores_multiple_classes` is deprecated in favor of `stat_scores` ([#4839](https://github.com/PyTorchLightning/pytorch-lightning/pull/4839))
- Moved accelerators and plugins to its `legacy` pkg ([#5645](https://github.com/PyTorchLightning/pytorch-lightning/pull/5645))
- Deprecated `LightningDistributedDataParallel` in favor of new wrapper module `LightningDistributedModule` ([#5185](https://github.com/PyTorchLightning/pytorch-lightning/pull/5185))
- Deprecated `LightningDataParallel` in favor of new wrapper module `LightningParallelModule` ([#5670](https://github.com/PyTorchLightning/pytorch-lightning/pull/5670))
- Renamed utils modules ([#5199](https://github.com/PyTorchLightning/pytorch-lightning/pull/5199))
    * `argparse_utils` >> `argparse`
    * `model_utils` >> `model_helpers`
    * `warning_utils` >> `warnings`
    * `xla_device_utils` >> `xla_device`
- Deprecated using `'val_loss'` to set the `ModelCheckpoint` monitor ([#6012](https://github.com/PyTorchLightning/pytorch-lightning/pull/6012))
- Deprecated `.get_model()` with explicit `.lightning_module` property ([#6035](https://github.com/PyTorchLightning/pytorch-lightning/pull/6035))
- Deprecated Trainer attribute `accelerator_backend` in favor of `accelerator` ([#6034](https://github.com/PyTorchLightning/pytorch-lightning/pull/6034))

### Removed

- Removed deprecated checkpoint argument `filepath` ([#5321](https://github.com/PyTorchLightning/pytorch-lightning/pull/5321))
- Removed deprecated `Fbeta`, `f1_score` and `fbeta_score` metrics ([#5322](https://github.com/PyTorchLightning/pytorch-lightning/pull/5322))
- Removed deprecated `TrainResult` ([#5323](https://github.com/PyTorchLightning/pytorch-lightning/pull/5323))
- Removed deprecated `EvalResult` ([#5633](https://github.com/PyTorchLightning/pytorch-lightning/pull/5633))
- Removed `LoggerStages` ([#5673](https://github.com/PyTorchLightning/pytorch-lightning/pull/5673))

### Fixed

- Fixed distributed setting and `ddp_cpu` only with `num_processes>1` ([#5297](https://github.com/PyTorchLightning/pytorch-lightning/pull/5297))
- Fixed `num_workers` for Windows example ([#5375](https://github.com/PyTorchLightning/pytorch-lightning/pull/5375))
- Fixed loading yaml ([#5619](https://github.com/PyTorchLightning/pytorch-lightning/pull/5619))
- Fixed support custom DataLoader with DDP if they can be re-instantiated ([#5745](https://github.com/PyTorchLightning/pytorch-lightning/pull/5745))
- Fixed repeated `.fit()` calls ignore max_steps iteration bound ([#5936](https://github.com/PyTorchLightning/pytorch-lightning/pull/5936))
- Fixed throwing `MisconfigurationError` on unknown mode ([#5255](https://github.com/PyTorchLightning/pytorch-lightning/pull/5255))
- Resolve bug with Finetuning ([#5744](https://github.com/PyTorchLightning/pytorch-lightning/pull/5744))
- Fixed `ModelCheckpoint` race condition in file existence check ([#5155](https://github.com/PyTorchLightning/pytorch-lightning/pull/5155))
- Fixed some compatibility with PyTorch 1.8 ([#5864](https://github.com/PyTorchLightning/pytorch-lightning/pull/5864))
- Fixed forward cache ([#5895](https://github.com/PyTorchLightning/pytorch-lightning/pull/5895))
- Fixed recursive detach of tensors to CPU ([#6007](https://github.com/PyTorchLightning/pytorch-lightning/pull/6007))
- Fixed passing wrong strings for scheduler interval doesn't throw an error ([#5923](https://github.com/PyTorchLightning/pytorch-lightning/pull/5923))
- Fixed wrong `requires_grad` state after `return None` with multiple optimizers ([#5738](https://github.com/PyTorchLightning/pytorch-lightning/pull/5638))
- Fixed add `on_epoch_end` hook at the end of `validation`, `test` epoch ([#5986](https://github.com/PyTorchLightning/pytorch-lightning/pull/5986))
- Fixed missing `process_dataloader` call for `TPUSpawn` when in distributed mode ([#6015](https://github.com/PyTorchLightning/pytorch-lightning/pull/6015))
- Fixed progress bar flickering by appending 0 to floats/strings ([#6009](https://github.com/PyTorchLightning/pytorch-lightning/pull/6009))
- Fixed synchronization issues with TPU training ([#6027](https://github.com/PyTorchLightning/pytorch-lightning/pull/6027))
- Fixed `hparams.yaml` saved twice when using `TensorBoardLogger` ([#5953](https://github.com/PyTorchLightning/pytorch-lightning/pull/5953))
- Fixed basic examples ([#5912](https://github.com/PyTorchLightning/pytorch-lightning/pull/5912),
    [#5985](https://github.com/PyTorchLightning/pytorch-lightning/pull/5985))
- Fixed `fairscale` compatible with PT 1.8 ([#5996](https://github.com/PyTorchLightning/pytorch-lightning/pull/5996))
- Ensured `process_dataloader` is called when `tpu_cores > 1` to use Parallel DataLoader ([#6015](https://github.com/PyTorchLightning/pytorch-lightning/pull/6015))
- Attempted SLURM auto resume call when non-shell call fails ([#6002](https://github.com/PyTorchLightning/pytorch-lightning/pull/6002))
- Fixed wrapping optimizers upon assignment ([#6006](https://github.com/PyTorchLightning/pytorch-lightning/pull/6006))
- Fixed allowing hashing of metrics with lists in their state ([#5939](https://github.com/PyTorchLightning/pytorch-lightning/pull/5939))


## [1.1.8] - 2021-02-08

### Fixed

- Separate epoch validation from step validation ([#5208](https://github.com/PyTorchLightning/pytorch-lightning/pull/5208))
- Fixed `toggle_optimizers` not handling all optimizer parameters ([#5775](https://github.com/PyTorchLightning/pytorch-lightning/pull/5775))


## [1.1.7] - 2021-02-03

### Fixed

- Fixed `TensorBoardLogger` not closing `SummaryWriter` on `finalize` ([#5696](https://github.com/PyTorchLightning/pytorch-lightning/pull/5696))
- Fixed filtering of pytorch  "unsqueeze" warning when using DP ([#5622](https://github.com/PyTorchLightning/pytorch-lightning/pull/5622))
- Fixed `num_classes` argument in F1 metric ([#5663](https://github.com/PyTorchLightning/pytorch-lightning/pull/5663))
- Fixed `log_dir` property ([#5537](https://github.com/PyTorchLightning/pytorch-lightning/pull/5537))
- Fixed a race condition in `ModelCheckpoint` when checking if a checkpoint file exists ([#5144](https://github.com/PyTorchLightning/pytorch-lightning/pull/5144))
- Remove unnecessary intermediate layers in Dockerfiles ([#5697](https://github.com/PyTorchLightning/pytorch-lightning/pull/5697))
- Fixed auto learning rate ordering ([#5638](https://github.com/PyTorchLightning/pytorch-lightning/pull/5638))


## [1.1.6] - 2021-01-26

### Changed

- Increased TPU check timeout from 20s to 100s ([#5598](https://github.com/PyTorchLightning/pytorch-lightning/pull/5598))
- Ignored `step` param in Neptune logger's log_metric method ([#5510](https://github.com/PyTorchLightning/pytorch-lightning/pull/5510))
- Pass batch outputs to `on_train_batch_end` instead of `epoch_end` outputs ([#4369](https://github.com/PyTorchLightning/pytorch-lightning/pull/4369))

### Fixed

- Fixed `toggle_optimizer` to reset `requires_grad` state  ([#5574](https://github.com/PyTorchLightning/pytorch-lightning/pull/5574))
- Fixed FileNotFoundError for best checkpoint when using DDP with Hydra ([#5629](https://github.com/PyTorchLightning/pytorch-lightning/pull/5629))
- Fixed an error when logging a progress bar metric with a reserved name ([#5620](https://github.com/PyTorchLightning/pytorch-lightning/pull/5620))
- Fixed `Metric`'s `state_dict` not included when child modules ([#5614](https://github.com/PyTorchLightning/pytorch-lightning/pull/5614))
- Fixed Neptune logger creating multiple experiments when GPUs > 1 ([#3256](https://github.com/PyTorchLightning/pytorch-lightning/pull/3256))
- Fixed duplicate logs appearing in console when using the python logging module ([#5509](https://github.com/PyTorchLightning/pytorch-lightning/pull/5509))
- Fixed tensor printing in `trainer.test()` ([#5138](https://github.com/PyTorchLightning/pytorch-lightning/pull/5138))
- Fixed not using dataloader when `hparams` present ([#4559](https://github.com/PyTorchLightning/pytorch-lightning/pull/4559))


## [1.1.5] - 2021-01-19

### Fixed

- Fixed a visual bug in the progress bar display initialization ([#4579](https://github.com/PyTorchLightning/pytorch-lightning/pull/4579))
- Fixed logging `on_train_batch_end` in a callback with multiple optimizers ([#5521](https://github.com/PyTorchLightning/pytorch-lightning/pull/5521))
- Fixed `reinit_scheduler_properties` with correct optimizer ([#5519](https://github.com/PyTorchLightning/pytorch-lightning/pull/5519))
- Fixed `val_check_interval` with `fast_dev_run` ([#5540](https://github.com/PyTorchLightning/pytorch-lightning/pull/5540))


## [1.1.4] - 2021-01-12

### Added

- Add automatic optimization property setter to lightning module ([#5169](https://github.com/PyTorchLightning/pytorch-lightning/pull/5169))

### Changed

- Changed deprecated `enable_pl_optimizer=True` ([#5244](https://github.com/PyTorchLightning/pytorch-lightning/pull/5244))

### Fixed

- Fixed `transfer_batch_to_device` for DDP with `len(devices_ids) == 1` ([#5195](https://github.com/PyTorchLightning/pytorch-lightning/pull/5195))
- Logging only on `not should_accumulate()` during training ([#5417](https://github.com/PyTorchLightning/pytorch-lightning/pull/5417))
- Resolve interpolation bug with Hydra ([#5406](https://github.com/PyTorchLightning/pytorch-lightning/pull/5406))
- Check environ before selecting a seed to prevent warning message ([#4743](https://github.com/PyTorchLightning/pytorch-lightning/pull/4743))
- Fixed signature mismatch in `model_to_device` of `DDPCPUHPCAccelerator` ([#5505](https://github.com/PyTorchLightning/pytorch-lightning/pull/5505))

## [1.1.3] - 2021-01-05

### Added

- Added a check for optimizer attached to `lr_scheduler` ([#5338](https://github.com/PyTorchLightning/pytorch-lightning/pull/5338))
- Added support for passing non-existing filepaths to `resume_from_checkpoint` ([#4402](https://github.com/PyTorchLightning/pytorch-lightning/pull/4402))

### Changed

- Skip restore from `resume_from_checkpoint` while `testing` ([#5161](https://github.com/PyTorchLightning/pytorch-lightning/pull/5161))
- Allowed `log_momentum` for adaptive optimizers in `LearningRateMonitor` ([#5333](https://github.com/PyTorchLightning/pytorch-lightning/pull/5333))
- Disabled checkpointing, earlystopping and logging with `fast_dev_run` ([#5277](https://github.com/PyTorchLightning/pytorch-lightning/pull/5277))
- Distributed group defaults to `WORLD` if `None` ([#5125](https://github.com/PyTorchLightning/pytorch-lightning/pull/5125))

### Fixed

- Fixed `trainer.test` returning non-test metrics ([#5214](https://github.com/PyTorchLightning/pytorch-lightning/pull/5214))
- Fixed metric state reset ([#5273](https://github.com/PyTorchLightning/pytorch-lightning/pull/5273))
- Fixed `--num-nodes` on `DDPSequentialPlugin` ([#5327](https://github.com/PyTorchLightning/pytorch-lightning/pull/5327))
- Fixed invalid value for `weights_summary` ([#5296](https://github.com/PyTorchLightning/pytorch-lightning/pull/5296))
- Fixed `Trainer.test` not using the latest `best_model_path` ([#5161](https://github.com/PyTorchLightning/pytorch-lightning/pull/5161))
- Fixed existence check for hparams not using underlying filesystem ([#5250](https://github.com/PyTorchLightning/pytorch-lightning/pull/5250))
- Fixed `LightningOptimizer` AMP bug ([#5191](https://github.com/PyTorchLightning/pytorch-lightning/pull/5191))
- Fixed casted key to string in `_flatten_dict` ([#5354](https://github.com/PyTorchLightning/pytorch-lightning/pull/5354))


## [1.1.2] - 2020-12-23

### Added

- Support number for logging with `sync_dist=True` ([#5080](https://github.com/PyTorchLightning/pytorch-lightning/pull/5080))
- Added offset logging step when resuming for Wandb logger ([#5050](https://github.com/PyTorchLightning/pytorch-lightning/pull/5050))

### Removed

- `enable_pl_optimizer=False` by default to temporarily fix AMP issues ([#5163](https://github.com/PyTorchLightning/pytorch-lightning/pull/5163))

### Fixed

- Metric reduction with Logging ([#5150](https://github.com/PyTorchLightning/pytorch-lightning/pull/5150))
- Remove nan loss in manual optimization ([#5121](https://github.com/PyTorchLightning/pytorch-lightning/pull/5121))
- Un-balanced logging properly supported ([#5119](https://github.com/PyTorchLightning/pytorch-lightning/pull/5119))
- Fix hanging in DDP HPC accelerators ([#5157](https://github.com/PyTorchLightning/pytorch-lightning/pull/5157))
- Fix reset `TensorRunningAccum` ([#5106](https://github.com/PyTorchLightning/pytorch-lightning/pull/5106))
- Updated `DALIClassificationLoader` to not use deprecated arguments ([#4925](https://github.com/PyTorchLightning/pytorch-lightning/pull/4925))
- Corrected call to `torch.no_grad` ([#5124](https://github.com/PyTorchLightning/pytorch-lightning/pull/5124))


## [1.1.1] - 2020-12-15

### Added

- Add a notebook example to reach a quick baseline of ~94% accuracy on CIFAR10 using Resnet in Lightning ([#4818](https://github.com/PyTorchLightning/pytorch-lightning/pull/4818))

### Changed

- Simplify accelerator steps ([#5015](https://github.com/PyTorchLightning/pytorch-lightning/pull/5015))
- Refactor load in checkpoint connector ([#4593](https://github.com/PyTorchLightning/pytorch-lightning/pull/4593))
- Fixed the saved filename in `ModelCheckpoint` when it already exists ([#4861](https://github.com/PyTorchLightning/pytorch-lightning/pull/4861))

### Removed

- Drop duplicate metrics ([#5014](https://github.com/PyTorchLightning/pytorch-lightning/pull/5014))
- Remove beta arg from F1 class and functional ([#5076](https://github.com/PyTorchLightning/pytorch-lightning/pull/5076))

### Fixed

- Fixed trainer by default `None` in `DDPAccelerator` ([#4915](https://github.com/PyTorchLightning/pytorch-lightning/pull/4915))
- Fixed `LightningOptimizer` to expose optimizer attributes ([#5095](https://github.com/PyTorchLightning/pytorch-lightning/pull/5095))
- Do not warn when the `name` key is used in the `lr_scheduler` dict ([#5057](https://github.com/PyTorchLightning/pytorch-lightning/pull/5057))
- Check if optimizer supports closure ([#4981](https://github.com/PyTorchLightning/pytorch-lightning/pull/4981))
- Add deprecated metric utility functions back to functional (
    [#5067](https://github.com/PyTorchLightning/pytorch-lightning/pull/5067),
    [#5068](https://github.com/PyTorchLightning/pytorch-lightning/pull/5068))
- Allow any input in `to_onnx` and `to_torchscript` ([#4378](https://github.com/PyTorchLightning/pytorch-lightning/pull/4378))
- Fixed `DDPHPCAccelerator` hangs in DDP construction by calling `init_device` ([#5157](https://github.com/PyTorchLightning/pytorch-lightning/pull/5157))


## [1.1.0] - 2020-12-09

### Added

- Added "monitor" key to saved `ModelCheckpoints` ([#4383](https://github.com/PyTorchLightning/pytorch-lightning/pull/4383))
- Added `ConfusionMatrix` class interface ([#4348](https://github.com/PyTorchLightning/pytorch-lightning/pull/4348))
- Added multiclass AUROC metric ([#4236](https://github.com/PyTorchLightning/pytorch-lightning/pull/4236))
- Added global step indexing to the checkpoint name for a better sub-epoch checkpointing experience ([#3807](https://github.com/PyTorchLightning/pytorch-lightning/pull/3807))
- Added optimizer hooks in callbacks ([#4379](https://github.com/PyTorchLightning/pytorch-lightning/pull/4379))
- Added option to log momentum ([#4384](https://github.com/PyTorchLightning/pytorch-lightning/pull/4384))
- Added `current_score` to `ModelCheckpoint.on_save_checkpoint` ([#4721](https://github.com/PyTorchLightning/pytorch-lightning/pull/4721))
- Added logging using `self.log` in train and evaluation for epoch end hooks (
    [#4552](https://github.com/PyTorchLightning/pytorch-lightning/pull/4552),
    [#4495](https://github.com/PyTorchLightning/pytorch-lightning/pull/4495),
    [#4439](https://github.com/PyTorchLightning/pytorch-lightning/pull/4439),
    [#4684](https://github.com/PyTorchLightning/pytorch-lightning/pull/4684),
    [#4913](https://github.com/PyTorchLightning/pytorch-lightning/pull/4913))
- Added ability for DDP plugin to modify optimizer state saving ([#4675](https://github.com/PyTorchLightning/pytorch-lightning/pull/4675))
- Added `prefix` argument in loggers ([#4557](https://github.com/PyTorchLightning/pytorch-lightning/pull/4557))
- Added printing of total num of params, trainable and non-trainable params in ModelSummary ([#4521](https://github.com/PyTorchLightning/pytorch-lightning/pull/4521))
- Added `PrecisionRecallCurve, ROC, AveragePrecision` class metric ([#4549](https://github.com/PyTorchLightning/pytorch-lightning/pull/4549))
- Added custom `Apex` and `NativeAMP` as `Precision plugins` ([#4355](https://github.com/PyTorchLightning/pytorch-lightning/pull/4355))
- Added `DALI MNIST` example ([#3721](https://github.com/PyTorchLightning/pytorch-lightning/pull/3721))
- Added `sharded plugin` for DDP for multi-gpu training memory optimizations (
    [#4639](https://github.com/PyTorchLightning/pytorch-lightning/pull/4639),
    [#4686](https://github.com/PyTorchLightning/pytorch-lightning/pull/4686),
    [#4737](https://github.com/PyTorchLightning/pytorch-lightning/pull/4737),
    [#4773](https://github.com/PyTorchLightning/pytorch-lightning/pull/4773))
- Added `experiment_id` to the NeptuneLogger ([#3462](https://github.com/PyTorchLightning/pytorch-lightning/pull/3462))
- Added `Pytorch Geometric` integration example with Lightning ([#4568](https://github.com/PyTorchLightning/pytorch-lightning/pull/4568))
- Added `all_gather` method to `LightningModule` which allows gradient based tensor synchronizations for use-cases such as negative sampling. ([#5012](https://github.com/PyTorchLightning/pytorch-lightning/pull/5012))
- Enabled `self.log` in most functions ([#4969](https://github.com/PyTorchLightning/pytorch-lightning/pull/4969))
- Added changeable extension variable for `ModelCheckpoint` ([#4977](https://github.com/PyTorchLightning/pytorch-lightning/pull/4977))


### Changed

- Tuner algorithms will be skipped if `fast_dev_run=True` ([#3903](https://github.com/PyTorchLightning/pytorch-lightning/pull/3903))
- `WandbLogger` does not force wandb `reinit` arg to True anymore and creates a run only when needed ([#4648](https://github.com/PyTorchLightning/pytorch-lightning/pull/4648))
- Changed `automatic_optimization` to be a model attribute ([#4602](https://github.com/PyTorchLightning/pytorch-lightning/pull/4602))
- Changed `Simple Profiler` report to order by percentage time spent + num calls ([#4880](https://github.com/PyTorchLightning/pytorch-lightning/pull/4880))
- Simplify optimization Logic ([#4984](https://github.com/PyTorchLightning/pytorch-lightning/pull/4984))
- Classification metrics overhaul ([#4837](https://github.com/PyTorchLightning/pytorch-lightning/pull/4837))
- Updated `fast_dev_run` to accept integer representing num_batches ([#4629](https://github.com/PyTorchLightning/pytorch-lightning/pull/4629))
- Refactored optimizer ([#4658](https://github.com/PyTorchLightning/pytorch-lightning/pull/4658))


### Deprecated

- Deprecated `prefix` argument in `ModelCheckpoint` ([#4765](https://github.com/PyTorchLightning/pytorch-lightning/pull/4765))
- Deprecated the old way of assigning hyper-parameters through `self.hparams = ...` ([#4813](https://github.com/PyTorchLightning/pytorch-lightning/pull/4813))
- Deprecated `mode='auto'` from `ModelCheckpoint` and `EarlyStopping` ([#4695](https://github.com/PyTorchLightning/pytorch-lightning/pull/4695))

### Removed

- Removed `reorder` parameter of the `auc` metric ([#5004](https://github.com/PyTorchLightning/pytorch-lightning/pull/5004))
- Removed `multiclass_roc` and `multiclass_precision_recall_curve`, use `roc` and `precision_recall_curve` instead ([#4549](https://github.com/PyTorchLightning/pytorch-lightning/pull/4549))

### Fixed

- Added feature to move tensors to CPU before saving ([#4309](https://github.com/PyTorchLightning/pytorch-lightning/pull/4309))
- Fixed `LoggerConnector` to have logged metrics on root device in DP ([#4138](https://github.com/PyTorchLightning/pytorch-lightning/pull/4138))
- Auto convert tensors to contiguous format when `gather_all` ([#4907](https://github.com/PyTorchLightning/pytorch-lightning/pull/4907))
- Fixed `PYTHONPATH` for ddp test model ([#4528](https://github.com/PyTorchLightning/pytorch-lightning/pull/4528))
- Fixed allowing logger to support indexing ([#4595](https://github.com/PyTorchLightning/pytorch-lightning/pull/4595))
- Fixed DDP and manual_optimization ([#4976](https://github.com/PyTorchLightning/pytorch-lightning/pull/4976))


## [1.0.8] - 2020-11-24

### Added

- Added casting to python types for numpy scalars when logging `hparams` ([#4647](https://github.com/PyTorchLightning/pytorch-lightning/pull/4647))
- Added warning when progress bar refresh rate is less than 20 on Google Colab to prevent crashing ([#4654](https://github.com/PyTorchLightning/pytorch-lightning/pull/4654))
- Added `F1` class metric ([#4656](https://github.com/PyTorchLightning/pytorch-lightning/pull/4656))

### Changed

- Consistently use `step=trainer.global_step` in `LearningRateMonitor` independently of `logging_interval` ([#4376](https://github.com/PyTorchLightning/pytorch-lightning/pull/4376))
- Metric states are no longer as default added to `state_dict` ([#4685](https://github.com/PyTorchLightning/pytorch-lightning/pull/4685))
- Renamed class metric `Fbeta` >> `FBeta` ([#4656](https://github.com/PyTorchLightning/pytorch-lightning/pull/4656))
- Model summary: add 1 decimal place ([#4745](https://github.com/PyTorchLightning/pytorch-lightning/pull/4745))
- Do not override `PYTHONWARNINGS` ([#4700](https://github.com/PyTorchLightning/pytorch-lightning/pull/4700))
- Changed `init_ddp_connection` moved from `DDP` to `DDPPlugin` ([#4407](https://github.com/PyTorchLightning/pytorch-lightning/pull/4407))


### Fixed

- Fixed checkpoint `hparams` dict casting when `omegaconf` is available ([#4770](https://github.com/PyTorchLightning/pytorch-lightning/pull/4770))
- Fixed incomplete progress bars when total batches not divisible by refresh rate ([#4577](https://github.com/PyTorchLightning/pytorch-lightning/pull/4577))
- Updated SSIM metric ([#4566](https://github.com/PyTorchLightning/pytorch-lightning/pull/4566))
- Fixed batch_arg_name - add `batch_arg_name` to all calls to `_adjust_batch_size`bug ([#4812](https://github.com/PyTorchLightning/pytorch-lightning/pull/4812))
- Fixed `torchtext` data to GPU ([#4785](https://github.com/PyTorchLightning/pytorch-lightning/pull/4785))
- Fixed a crash bug in MLFlow logger ([#4716](https://github.com/PyTorchLightning/pytorch-lightning/pull/4716))

## [1.0.7] - 2020-11-17

### Added

- Added lambda closure to `manual_optimizer_step` ([#4618](https://github.com/PyTorchLightning/pytorch-lightning/pull/4618))

### Changed

- Change Metrics `persistent` default mode to `False` ([#4685](https://github.com/PyTorchLightning/pytorch-lightning/pull/4685))
- LoggerConnector log_metrics will use `total_batch_idx` instead of `global_step` when logging on `training step` ([#4738](https://github.com/PyTorchLightning/pytorch-lightning/pull/4738))


### Fixed

- Prevent crash if `sync_dist=True` on CPU ([#4626](https://github.com/PyTorchLightning/pytorch-lightning/pull/4626))
- Fixed average pbar Metrics ([#4534](https://github.com/PyTorchLightning/pytorch-lightning/pull/4534))
- Fixed `setup` callback hook to correctly pass the LightningModule through ([#4608](https://github.com/PyTorchLightning/pytorch-lightning/pull/4608))
- Allowing decorate model init with saving `hparams` inside ([#4662](https://github.com/PyTorchLightning/pytorch-lightning/pull/4662))
- Fixed `split_idx` set by `LoggerConnector` in `on_trainer_init` to `Trainer`  ([#4697](https://github.com/PyTorchLightning/pytorch-lightning/pull/4697))


## [1.0.6] - 2020-11-11

### Added

- Added metrics aggregation in Horovod and fixed early stopping ([#3775](https://github.com/PyTorchLightning/pytorch-lightning/pull/3775))
- Added `manual_optimizer_step` which work with `AMP Native` and `accumulated_grad_batches` ([#4485](https://github.com/PyTorchLightning/pytorch-lightning/pull/4485))
- Added `persistent(mode)` method to metrics, to enable and disable metric states being added to `state_dict` ([#4482](https://github.com/PyTorchLightning/pytorch-lightning/pull/4482))
- Added congratulations at the end of our notebooks ([#4555](https://github.com/PyTorchLightning/pytorch-lightning/pull/4555))
- Added parameters `move_metrics_to_cpu` in Trainer to disable gpu leak ([#4592](https://github.com/PyTorchLightning/pytorch-lightning/pull/4592))


### Changed

- Changed `fsspec` to tuner ([#4458](https://github.com/PyTorchLightning/pytorch-lightning/pull/4458))
- Unify SLURM/TorchElastic under backend plugin ([#4578](https://github.com/PyTorchLightning/pytorch-lightning/pull/4578),
        [#4580](https://github.com/PyTorchLightning/pytorch-lightning/pull/4580),
        [#4581](https://github.com/PyTorchLightning/pytorch-lightning/pull/4581),
        [#4582](https://github.com/PyTorchLightning/pytorch-lightning/pull/4582),
        [#4583](https://github.com/PyTorchLightning/pytorch-lightning/pull/4583))

### Fixed

- Fixed feature-lack in `hpc_load` ([#4526](https://github.com/PyTorchLightning/pytorch-lightning/pull/4526))
- Fixed metrics states being overridden in DDP mode ([#4482](https://github.com/PyTorchLightning/pytorch-lightning/pull/4482))
- Fixed `lightning_getattr`, `lightning_hasattr` not finding the correct attributes in datamodule ([#4347](https://github.com/PyTorchLightning/pytorch-lightning/pull/4347))
- Fixed automatic optimization AMP by `manual_optimization_step` ([#4485](https://github.com/PyTorchLightning/pytorch-lightning/pull/4485))
- Replace `MisconfigurationException` with warning in `ModelCheckpoint` Callback ([#4560](https://github.com/PyTorchLightning/pytorch-lightning/pull/4560))
- Fixed logged keys in mlflow logger ([#4412](https://github.com/PyTorchLightning/pytorch-lightning/pull/4412))
- Fixed `is_picklable` by catching `AttributeError` ([#4508](https://github.com/PyTorchLightning/pytorch-lightning/pull/4508))
- Fixed multi test dataloaders dict `AttributeError` error ([#4480](https://github.com/PyTorchLightning/pytorch-lightning/pull/4480))
- Fixed show progress bar only for `progress_rank 0` on `DDP_SLURM` ([#4437](https://github.com/PyTorchLightning/pytorch-lightning/pull/4437))

## [1.0.5] - 2020-11-03

### Added

- Added PyTorch 1.7 Stable support ([#3821](https://github.com/PyTorchLightning/pytorch-lightning/pull/3821))
- Added timeout for `tpu_device_exists` to ensure process does not hang indefinitely ([#4340](https://github.com/PyTorchLightning/pytorch-lightning/pull/4340))

### Changed

- W&B log in sync with `Trainer` step ([#4405](https://github.com/PyTorchLightning/pytorch-lightning/pull/4405))
- Hook `on_after_backward` is called only when `optimizer_step` is being called ([#4439](https://github.com/PyTorchLightning/pytorch-lightning/pull/4439))
- Moved `track_and_norm_grad` into `training loop` and called only when `optimizer_step` is being called ([#4439](https://github.com/PyTorchLightning/pytorch-lightning/pull/4439))
- Changed type checker with explicit cast of `ref_model` object ([#4457](https://github.com/PyTorchLightning/pytorch-lightning/pull/4457))
- Changed `distributed_backend` -> `accelerator` ([#4429](https://github.com/PyTorchLightning/pytorch-lightning/pull/4429))

### Deprecated

- Deprecated passing `ModelCheckpoint` instance to `checkpoint_callback` Trainer argument ([#4336](https://github.com/PyTorchLightning/pytorch-lightning/pull/4336))

### Fixed

- Disable saving checkpoints if not trained ([#4372](https://github.com/PyTorchLightning/pytorch-lightning/pull/4372))
- Fixed error using `auto_select_gpus=True` with `gpus=-1` ([#4209](https://github.com/PyTorchLightning/pytorch-lightning/pull/4209))
- Disabled training when `limit_train_batches=0` ([#4371](https://github.com/PyTorchLightning/pytorch-lightning/pull/4371))
- Fixed that metrics do not store computational graph for all seen data ([#4313](https://github.com/PyTorchLightning/pytorch-lightning/pull/4313))
- Fixed AMP unscale for `on_after_backward` ([#4439](https://github.com/PyTorchLightning/pytorch-lightning/pull/4439))
- Fixed TorchScript export when module includes Metrics ([#4428](https://github.com/PyTorchLightning/pytorch-lightning/pull/4428))
- Fixed TorchScript trace method's data to device and docstring ([#4360](https://github.com/PyTorchLightning/pytorch-lightning/pull/4360))
- Fixed CSV logger warning ([#4419](https://github.com/PyTorchLightning/pytorch-lightning/pull/4419))
- Fixed skip DDP parameter sync ([#4301](https://github.com/PyTorchLightning/pytorch-lightning/pull/4301))
- Fixed `WandbLogger` _sanitize_callable function ([#4422](https://github.com/PyTorchLightning/pytorch-lightning/pull/4422))
- Fixed `AMP Native` `_unscale` gradient ([#4441](https://github.com/PyTorchLightning/pytorch-lightning/pull/4441))


## [1.0.4] - 2020-10-27

### Added

- Added `dirpath` and `filename` parameter in `ModelCheckpoint` ([#4213](https://github.com/PyTorchLightning/pytorch-lightning/pull/4213))
- Added plugins docs and DDPPlugin to customize ddp across all accelerators ([#4258](https://github.com/PyTorchLightning/pytorch-lightning/pull/4285))
- Added `strict` option to the scheduler dictionary ([#3586](https://github.com/PyTorchLightning/pytorch-lightning/pull/3586))
- Added `fsspec` support for profilers ([#4162](https://github.com/PyTorchLightning/pytorch-lightning/pull/4162))
- Added autogenerated helptext to `Trainer.add_argparse_args` ([#4344](https://github.com/PyTorchLightning/pytorch-lightning/pull/4344))
- Added support for string values in `Trainer`'s `profiler` parameter ([#3656](https://github.com/PyTorchLightning/pytorch-lightning/pull/3656))
- Added `optimizer_closure` to `optimizer.step` when supported ([#4190](https://github.com/PyTorchLightning/pytorch-lightning/pull/4190))
- Added unification of regression metrics ([#4166](https://github.com/PyTorchLightning/pytorch-lightning/pull/4166))
- Added checkpoint load from Bytes ([#4314](https://github.com/PyTorchLightning/pytorch-lightning/pull/4314))

### Changed

- Improved error messages for invalid `configure_optimizers` returns ([#3587](https://github.com/PyTorchLightning/pytorch-lightning/pull/3587))
- Allow changing the logged step value in `validation_step` ([#4130](https://github.com/PyTorchLightning/pytorch-lightning/pull/4130))
- Allow setting `replace_sampler_ddp=True` with a distributed sampler already added ([#4273](https://github.com/PyTorchLightning/pytorch-lightning/pull/4273))
- Fixed santized parameters for `WandbLogger.log_hyperparams` ([#4320](https://github.com/PyTorchLightning/pytorch-lightning/pull/4320))

### Deprecated

- Deprecated `filepath` in `ModelCheckpoint` ([#4213](https://github.com/PyTorchLightning/pytorch-lightning/pull/4213))
- Deprecated `reorder` parameter of the `auc` metric ([#4237](https://github.com/PyTorchLightning/pytorch-lightning/pull/4237))
- Deprecated bool values in `Trainer`'s `profiler` parameter ([#3656](https://github.com/PyTorchLightning/pytorch-lightning/pull/3656))

### Fixed

- Fixed setting device ids in DDP ([#4297](https://github.com/PyTorchLightning/pytorch-lightning/pull/4297))
- Fixed synchronization of best model path in `ddp_accelerator` ([#4323](https://github.com/PyTorchLightning/pytorch-lightning/pull/4323))
- Fixed `WandbLogger` not uploading checkpoint artifacts at the end of training ([#4341](https://github.com/PyTorchLightning/pytorch-lightning/pull/4341))
- Fixed `FBeta` computation ([#4183](https://github.com/PyTorchLightning/pytorch-lightning/pull/4183))
- Fixed `accumulation across batches` has completed `before breaking training loop` ([#4278](https://github.com/PyTorchLightning/pytorch-lightning/pull/4278))
- Fixed `ModelCheckpoint` don't increase current_epoch and global_step when not training ([#4291](https://github.com/PyTorchLightning/pytorch-lightning/pull/4291))
- Fixed `COMET_EXPERIMENT_KEY` environment variable usage in comet logger ([#4230](https://github.com/PyTorchLightning/pytorch-lightning/pull/4230))

## [1.0.3] - 2020-10-20

### Added

- Added persistent flag to `Metric.add_state` ([#4195](https://github.com/PyTorchLightning/pytorch-lightning/pull/4195))

### Changed

- Used `checkpoint_connector.hpc_save` in SLURM ([#4217](https://github.com/PyTorchLightning/pytorch-lightning/pull/4217))
- Moved base req. to root ([#4219](https://github.com/PyTorchLightning/pytorch-lightning/pull/4219))

### Fixed

- Fixed `hparams` assign in init ([#4189](https://github.com/PyTorchLightning/pytorch-lightning/pull/4189))
- Fixed overwrite check for model hooks ([#4010](https://github.com/PyTorchLightning/pytorch-lightning/pull/4010))


## [1.0.2] - 2020-10-15

### Added

- Added trace functionality to the function `to_torchscript` ([#4142](https://github.com/PyTorchLightning/pytorch-lightning/pull/4142))

### Changed

- Called `on_load_checkpoint` before loading `state_dict` ([#4057](https://github.com/PyTorchLightning/pytorch-lightning/pull/4057))

### Removed

- Removed duplicate metric vs step log for train loop ([#4173](https://github.com/PyTorchLightning/pytorch-lightning/pull/4173))

### Fixed

- Fixed the `self.log` problem in `validation_step()` ([#4169](https://github.com/PyTorchLightning/pytorch-lightning/pull/4169))
- Fixed `hparams` saving - save the state when `save_hyperparameters()` is called [in `__init__`] ([#4163](https://github.com/PyTorchLightning/pytorch-lightning/pull/4163))
- Fixed runtime failure while exporting `hparams` to yaml ([#4158](https://github.com/PyTorchLightning/pytorch-lightning/pull/4158))


## [1.0.1] - 2020-10-14

### Added

- Added getstate/setstate method for torch.save serialization ([#4127](https://github.com/PyTorchLightning/pytorch-lightning/pull/4127))


## [1.0.0] - 2020-10-13

### Added

- Added Explained Variance Metric + metric fix ([#4013](https://github.com/PyTorchLightning/pytorch-lightning/pull/4013))
- Added Metric <-> Lightning Module integration tests ([#4008](https://github.com/PyTorchLightning/pytorch-lightning/pull/4008))
- Added parsing OS env vars in `Trainer` ([#4022](https://github.com/PyTorchLightning/pytorch-lightning/pull/4022))
- Added classification metrics ([#4043](https://github.com/PyTorchLightning/pytorch-lightning/pull/4043))
- Updated explained variance metric ([#4024](https://github.com/PyTorchLightning/pytorch-lightning/pull/4024))
- Enabled plugins ([#4041](https://github.com/PyTorchLightning/pytorch-lightning/pull/4041))
- Enabled custom clusters ([#4048](https://github.com/PyTorchLightning/pytorch-lightning/pull/4048))
- Enabled passing in custom accelerators ([#4050](https://github.com/PyTorchLightning/pytorch-lightning/pull/4050))
- Added `LightningModule.toggle_optimizer` ([#4058](https://github.com/PyTorchLightning/pytorch-lightning/pull/4058))
- Added `LightningModule.manual_backward` ([#4063](https://github.com/PyTorchLightning/pytorch-lightning/pull/4063))
- Added `output` argument to `*_batch_end` hooks ([#3965](https://github.com/PyTorchLightning/pytorch-lightning/pull/3965),
    [#3966](https://github.com/PyTorchLightning/pytorch-lightning/pull/3966))
- Added `output` argument to `*_epoch_end` hooks ([#3967](https://github.com/PyTorchLightning/pytorch-lightning/pull/3967))

### Changed

- Integrated metrics API with self.log ([#3961](https://github.com/PyTorchLightning/pytorch-lightning/pull/3961))
- Decoupled Apex ([#4052](https://github.com/PyTorchLightning/pytorch-lightning/pull/4052),
        [#4054](https://github.com/PyTorchLightning/pytorch-lightning/pull/4054),
        [#4055](https://github.com/PyTorchLightning/pytorch-lightning/pull/4055),
        [#4056](https://github.com/PyTorchLightning/pytorch-lightning/pull/4056),
        [#4058](https://github.com/PyTorchLightning/pytorch-lightning/pull/4058),
        [#4060](https://github.com/PyTorchLightning/pytorch-lightning/pull/4060),
        [#4061](https://github.com/PyTorchLightning/pytorch-lightning/pull/4061),
        [#4062](https://github.com/PyTorchLightning/pytorch-lightning/pull/4062),
        [#4063](https://github.com/PyTorchLightning/pytorch-lightning/pull/4063),
        [#4064](https://github.com/PyTorchLightning/pytorch-lightning/pull/4064),
        [#4065](https://github.com/PyTorchLightning/pytorch-lightning/pull/4065))
- Renamed all backends to `Accelerator` ([#4066](https://github.com/PyTorchLightning/pytorch-lightning/pull/4066))
- Enabled manual returns ([#4089](https://github.com/PyTorchLightning/pytorch-lightning/pull/4089))

### Removed

- Removed support for EvalResult and TrainResult ([#3968](https://github.com/PyTorchLightning/pytorch-lightning/pull/3968))
- Removed deprecated trainer flags: `overfit_pct`, `log_save_interval`, `row_log_interval` ([#3969](https://github.com/PyTorchLightning/pytorch-lightning/pull/3969))
- Removed deprecated early_stop_callback ([#3982](https://github.com/PyTorchLightning/pytorch-lightning/pull/3982))
- Removed deprecated model hooks ([#3980](https://github.com/PyTorchLightning/pytorch-lightning/pull/3980))
- Removed deprecated callbacks ([#3979](https://github.com/PyTorchLightning/pytorch-lightning/pull/3979))
- Removed `trainer` argument in `LightningModule.backward` [#4056](https://github.com/PyTorchLightning/pytorch-lightning/pull/4056))

### Fixed

- Fixed `current_epoch` property update to reflect true epoch number inside `LightningDataModule`, when `reload_dataloaders_every_epoch=True`. ([#3974](https://github.com/PyTorchLightning/pytorch-lightning/pull/3974))
- Fixed to print scaler value in progress bar ([#4053](https://github.com/PyTorchLightning/pytorch-lightning/pull/4053))
- Fixed mismatch between docstring and code regarding when `on_load_checkpoint` hook is called ([#3996](https://github.com/PyTorchLightning/pytorch-lightning/pull/3996))


## [0.10.0] - 2020-10-07

### Added

- Added new Metrics API. ([#3868](https://github.com/PyTorchLightning/pytorch-lightning/pull/3868), [#3921](https://github.com/PyTorchLightning/pytorch-lightning/pull/3921))
- Enable PyTorch 1.7 compatibility ([#3541](https://github.com/PyTorchLightning/pytorch-lightning/pull/3541))
- Added `LightningModule.to_torchscript` to support exporting as `ScriptModule` ([#3258](https://github.com/PyTorchLightning/pytorch-lightning/pull/3258))
- Added warning when dropping unpicklable `hparams` ([#2874](https://github.com/PyTorchLightning/pytorch-lightning/pull/2874))
- Added EMB similarity ([#3349](https://github.com/PyTorchLightning/pytorch-lightning/pull/3349))
- Added `ModelCheckpoint.to_yaml` method ([#3048](https://github.com/PyTorchLightning/pytorch-lightning/pull/3048))
- Allow `ModelCheckpoint` monitor to be `None`, meaning it will always save ([#3630](https://github.com/PyTorchLightning/pytorch-lightning/pull/3630))
- Disabled optimizers setup during testing ([#3059](https://github.com/PyTorchLightning/pytorch-lightning/pull/3059))
- Added support for datamodules to save and load checkpoints when training ([#3563](https://github.com/PyTorchLightning/pytorch-lightning/pull/3563))
- Added support for datamodule in learning rate finder ([#3425](https://github.com/PyTorchLightning/pytorch-lightning/pull/3425))
- Added gradient clip test for native AMP ([#3754](https://github.com/PyTorchLightning/pytorch-lightning/pull/3754))
- Added dist lib to enable syncing anything across devices ([#3762](https://github.com/PyTorchLightning/pytorch-lightning/pull/3762))
- Added `broadcast` to `TPUBackend` ([#3814](https://github.com/PyTorchLightning/pytorch-lightning/pull/3814))
- Added `XLADeviceUtils` class to check XLA device type ([#3274](https://github.com/PyTorchLightning/pytorch-lightning/pull/3274))

### Changed

- Refactored accelerator backends:
   * moved TPU `xxx_step` to backend ([#3118](https://github.com/PyTorchLightning/pytorch-lightning/pull/3118))
   * refactored DDP backend `forward` ([#3119](https://github.com/PyTorchLightning/pytorch-lightning/pull/3119))
   * refactored GPU backend `__step` ([#3120](https://github.com/PyTorchLightning/pytorch-lightning/pull/3120))
   * refactored Horovod backend ([#3121](https://github.com/PyTorchLightning/pytorch-lightning/pull/3121),
        [#3122](https://github.com/PyTorchLightning/pytorch-lightning/pull/3122))
   * remove obscure forward call in eval + CPU backend `___step` ([#3123](https://github.com/PyTorchLightning/pytorch-lightning/pull/3123))
   * reduced all simplified forward ([#3126](https://github.com/PyTorchLightning/pytorch-lightning/pull/3126))
   * added hook base method ([#3127](https://github.com/PyTorchLightning/pytorch-lightning/pull/3127))
   * refactor eval loop to use hooks - use `test_mode` for if so we can split later ([#3129](https://github.com/PyTorchLightning/pytorch-lightning/pull/3129))
   * moved `___step_end` hooks ([#3130](https://github.com/PyTorchLightning/pytorch-lightning/pull/3130))
   * training forward refactor ([#3134](https://github.com/PyTorchLightning/pytorch-lightning/pull/3134))
   * training AMP scaling refactor ([#3135](https://github.com/PyTorchLightning/pytorch-lightning/pull/3135))
   * eval step scaling factor ([#3136](https://github.com/PyTorchLightning/pytorch-lightning/pull/3136))
   * add eval loop object to streamline eval loop ([#3138](https://github.com/PyTorchLightning/pytorch-lightning/pull/3138))
   * refactored dataloader process hook ([#3139](https://github.com/PyTorchLightning/pytorch-lightning/pull/3139))
   * refactored inner eval loop ([#3141](https://github.com/PyTorchLightning/pytorch-lightning/pull/3141))
   * final inner eval loop hooks ([#3154](https://github.com/PyTorchLightning/pytorch-lightning/pull/3154))
   * clean up hooks in `run_evaluation` ([#3156](https://github.com/PyTorchLightning/pytorch-lightning/pull/3156))
   * clean up data reset ([#3161](https://github.com/PyTorchLightning/pytorch-lightning/pull/3161))
   * expand eval loop out ([#3165](https://github.com/PyTorchLightning/pytorch-lightning/pull/3165))
   * moved hooks around in eval loop ([#3195](https://github.com/PyTorchLightning/pytorch-lightning/pull/3195))
   * remove `_evaluate` fx ([#3197](https://github.com/PyTorchLightning/pytorch-lightning/pull/3197))
   * `Trainer.fit` hook clean up ([#3198](https://github.com/PyTorchLightning/pytorch-lightning/pull/3198))
   * DDPs train hooks ([#3203](https://github.com/PyTorchLightning/pytorch-lightning/pull/3203))
   * refactor DDP backend ([#3204](https://github.com/PyTorchLightning/pytorch-lightning/pull/3204),
        [#3207](https://github.com/PyTorchLightning/pytorch-lightning/pull/3207),
        [#3208](https://github.com/PyTorchLightning/pytorch-lightning/pull/3208),
        [#3209](https://github.com/PyTorchLightning/pytorch-lightning/pull/3209),
        [#3210](https://github.com/PyTorchLightning/pytorch-lightning/pull/3210))
   * reduced accelerator selection ([#3211](https://github.com/PyTorchLightning/pytorch-lightning/pull/3211))
   * group prepare data hook ([#3212](https://github.com/PyTorchLightning/pytorch-lightning/pull/3212))
   * added data connector ([#3285](https://github.com/PyTorchLightning/pytorch-lightning/pull/3285))
   * modular is_overridden ([#3290](https://github.com/PyTorchLightning/pytorch-lightning/pull/3290))
   * adding `Trainer.tune()` ([#3293](https://github.com/PyTorchLightning/pytorch-lightning/pull/3293))
   * move `run_pretrain_routine` -> `setup_training` ([#3294](https://github.com/PyTorchLightning/pytorch-lightning/pull/3294))
   * move train outside of setup training ([#3297](https://github.com/PyTorchLightning/pytorch-lightning/pull/3297))
   * move `prepare_data` to data connector ([#3307](https://github.com/PyTorchLightning/pytorch-lightning/pull/3307))
   * moved accelerator router ([#3309](https://github.com/PyTorchLightning/pytorch-lightning/pull/3309))
   * train loop refactor - moving train loop to own object ([#3310](https://github.com/PyTorchLightning/pytorch-lightning/pull/3310),
        [#3312](https://github.com/PyTorchLightning/pytorch-lightning/pull/3312),
        [#3313](https://github.com/PyTorchLightning/pytorch-lightning/pull/3313),
        [#3314](https://github.com/PyTorchLightning/pytorch-lightning/pull/3314))
   * duplicate data interface definition up into DataHooks class ([#3344](https://github.com/PyTorchLightning/pytorch-lightning/pull/3344))
   * inner train loop ([#3359](https://github.com/PyTorchLightning/pytorch-lightning/pull/3359),
        [#3361](https://github.com/PyTorchLightning/pytorch-lightning/pull/3361),
        [#3362](https://github.com/PyTorchLightning/pytorch-lightning/pull/3362),
        [#3363](https://github.com/PyTorchLightning/pytorch-lightning/pull/3363),
        [#3365](https://github.com/PyTorchLightning/pytorch-lightning/pull/3365),
        [#3366](https://github.com/PyTorchLightning/pytorch-lightning/pull/3366),
        [#3367](https://github.com/PyTorchLightning/pytorch-lightning/pull/3367),
        [#3368](https://github.com/PyTorchLightning/pytorch-lightning/pull/3368),
        [#3369](https://github.com/PyTorchLightning/pytorch-lightning/pull/3369),
        [#3370](https://github.com/PyTorchLightning/pytorch-lightning/pull/3370),
        [#3371](https://github.com/PyTorchLightning/pytorch-lightning/pull/3371),
        [#3372](https://github.com/PyTorchLightning/pytorch-lightning/pull/3372),
        [#3373](https://github.com/PyTorchLightning/pytorch-lightning/pull/3373),
        [#3374](https://github.com/PyTorchLightning/pytorch-lightning/pull/3374),
        [#3375](https://github.com/PyTorchLightning/pytorch-lightning/pull/3375),
        [#3376](https://github.com/PyTorchLightning/pytorch-lightning/pull/3376),
        [#3385](https://github.com/PyTorchLightning/pytorch-lightning/pull/3385),
        [#3388](https://github.com/PyTorchLightning/pytorch-lightning/pull/3388),
        [#3397](https://github.com/PyTorchLightning/pytorch-lightning/pull/3397))
   * all logging related calls in a connector ([#3395](https://github.com/PyTorchLightning/pytorch-lightning/pull/3395))
   * device parser ([#3400](https://github.com/PyTorchLightning/pytorch-lightning/pull/3400),
        [#3405](https://github.com/PyTorchLightning/pytorch-lightning/pull/3405))
   * added model connector ([#3407](https://github.com/PyTorchLightning/pytorch-lightning/pull/3407))
   * moved eval loop logging to loggers ([#3408](https://github.com/PyTorchLightning/pytorch-lightning/pull/3408))
   * moved eval loop (#3412[#3408](https://github.com/PyTorchLightning/pytorch-lightning/pull/3408))
   * trainer/separate argparse ([#3421](https://github.com/PyTorchLightning/pytorch-lightning/pull/3421),
        [#3428](https://github.com/PyTorchLightning/pytorch-lightning/pull/3428),
        [#3432](https://github.com/PyTorchLightning/pytorch-lightning/pull/3432))
   * move `lr_finder` ([#3434](https://github.com/PyTorchLightning/pytorch-lightning/pull/3434))
   * organize args (#[#3435](https://github.com/PyTorchLightning/pytorch-lightning/pull/3435),
        [#3442](https://github.com/PyTorchLightning/pytorch-lightning/pull/3442),
        [#3447](https://github.com/PyTorchLightning/pytorch-lightning/pull/3447),
        [#3448](https://github.com/PyTorchLightning/pytorch-lightning/pull/3448),
        [#3449](https://github.com/PyTorchLightning/pytorch-lightning/pull/3449),
        [#3456](https://github.com/PyTorchLightning/pytorch-lightning/pull/3456))
   * move specific accelerator code ([#3457](https://github.com/PyTorchLightning/pytorch-lightning/pull/3457))
   * group connectors ([#3472](https://github.com/PyTorchLightning/pytorch-lightning/pull/3472))
   * accelerator connector methods x/n ([#3469](https://github.com/PyTorchLightning/pytorch-lightning/pull/3469),
        [#3470](https://github.com/PyTorchLightning/pytorch-lightning/pull/3470),
        [#3474](https://github.com/PyTorchLightning/pytorch-lightning/pull/3474))
   * merge backends x/n ([#3476](https://github.com/PyTorchLightning/pytorch-lightning/pull/3476),
        [#3477](https://github.com/PyTorchLightning/pytorch-lightning/pull/3477),
        [#3478](https://github.com/PyTorchLightning/pytorch-lightning/pull/3478),
        [#3480](https://github.com/PyTorchLightning/pytorch-lightning/pull/3480),
        [#3482](https://github.com/PyTorchLightning/pytorch-lightning/pull/3482))
   * apex plugin ([#3502](https://github.com/PyTorchLightning/pytorch-lightning/pull/3502))
   * precision plugins ([#3504](https://github.com/PyTorchLightning/pytorch-lightning/pull/3504))
   * Result - make monitor default to `checkpoint_on` to simplify ([#3571](https://github.com/PyTorchLightning/pytorch-lightning/pull/3571))
   * reference to the Trainer on the `LightningDataModule` ([#3684](https://github.com/PyTorchLightning/pytorch-lightning/pull/3684))
   * add `.log` to lightning module ([#3686](https://github.com/PyTorchLightning/pytorch-lightning/pull/3686),
        [#3699](https://github.com/PyTorchLightning/pytorch-lightning/pull/3699),
        [#3701](https://github.com/PyTorchLightning/pytorch-lightning/pull/3701),
        [#3704](https://github.com/PyTorchLightning/pytorch-lightning/pull/3704),
        [#3715](https://github.com/PyTorchLightning/pytorch-lightning/pull/3715))
   * enable tracking original metric when step and epoch are both true ([#3685](https://github.com/PyTorchLightning/pytorch-lightning/pull/3685))
   * deprecated results obj, added support for simpler comms ([#3681](https://github.com/PyTorchLightning/pytorch-lightning/pull/3681))
   * move backends back to individual files ([#3712](https://github.com/PyTorchLightning/pytorch-lightning/pull/3712))
   * fixes logging for eval steps ([#3763](https://github.com/PyTorchLightning/pytorch-lightning/pull/3763))
   * decoupled DDP, DDP spawn ([#3733](https://github.com/PyTorchLightning/pytorch-lightning/pull/3733),
        [#3766](https://github.com/PyTorchLightning/pytorch-lightning/pull/3766),
        [#3767](https://github.com/PyTorchLightning/pytorch-lightning/pull/3767),
        [#3774](https://github.com/PyTorchLightning/pytorch-lightning/pull/3774),
        [#3802](https://github.com/PyTorchLightning/pytorch-lightning/pull/3802),
        [#3806](https://github.com/PyTorchLightning/pytorch-lightning/pull/3806),
        [#3817](https://github.com/PyTorchLightning/pytorch-lightning/pull/3817),
        [#3819](https://github.com/PyTorchLightning/pytorch-lightning/pull/3819),
        [#3927](https://github.com/PyTorchLightning/pytorch-lightning/pull/3927))
   * remove weight loading hack for ddp_cpu ([#3808](https://github.com/PyTorchLightning/pytorch-lightning/pull/3808))
   * separate `torchelastic` from DDP ([#3810](https://github.com/PyTorchLightning/pytorch-lightning/pull/3810))
   * separate SLURM from DDP ([#3809](https://github.com/PyTorchLightning/pytorch-lightning/pull/3809))
   * decoupled DDP2 ([#3816](https://github.com/PyTorchLightning/pytorch-lightning/pull/3816))
   * bug fix with logging val epoch end + monitor ([#3812](https://github.com/PyTorchLightning/pytorch-lightning/pull/3812))
   * callback system and init DDP ([#3836](https://github.com/PyTorchLightning/pytorch-lightning/pull/3836))
   * adding compute environments ([#3837](https://github.com/PyTorchLightning/pytorch-lightning/pull/3837), [#3842](https://github.com/PyTorchLightning/pytorch-lightning/pull/3842))
   * epoch can now log independently ([#3843](https://github.com/PyTorchLightning/pytorch-lightning/pull/3843))
   * test selecting the correct backend. temp backends while slurm and TorchElastic are decoupled ([#3848](https://github.com/PyTorchLightning/pytorch-lightning/pull/3848))
   * fixed `init_slurm_connection` causing hostname errors ([#3856](https://github.com/PyTorchLightning/pytorch-lightning/pull/3856))
   * moves init apex from LM to apex connector ([#3923](https://github.com/PyTorchLightning/pytorch-lightning/pull/3923))
   * moves sync bn to each backend ([#3925](https://github.com/PyTorchLightning/pytorch-lightning/pull/3925))
   * moves configure ddp to each backend ([#3924](https://github.com/PyTorchLightning/pytorch-lightning/pull/3924))
- Deprecation warning ([#3844](https://github.com/PyTorchLightning/pytorch-lightning/pull/3844))
- Changed `LearningRateLogger` to `LearningRateMonitor` ([#3251](https://github.com/PyTorchLightning/pytorch-lightning/pull/3251))
- Used `fsspec` instead of `gfile` for all IO ([#3320](https://github.com/PyTorchLightning/pytorch-lightning/pull/3320))
    * Swaped `torch.load` for `fsspec` load in DDP spawn backend ([#3787](https://github.com/PyTorchLightning/pytorch-lightning/pull/3787))
    * Swaped `torch.load` for `fsspec` load in cloud_io loading ([#3692](https://github.com/PyTorchLightning/pytorch-lightning/pull/3692))
    * Added support for `to_disk()` to use remote filepaths with `fsspec` ([#3930](https://github.com/PyTorchLightning/pytorch-lightning/pull/3930))
    * Updated model_checkpoint's to_yaml to use `fsspec` open ([#3801](https://github.com/PyTorchLightning/pytorch-lightning/pull/3801))
    * Fixed `fsspec` is inconsistent when doing `fs.ls` ([#3805](https://github.com/PyTorchLightning/pytorch-lightning/pull/3805))
- Refactor `GPUStatsMonitor` to improve training speed ([#3257](https://github.com/PyTorchLightning/pytorch-lightning/pull/3257))
- Changed IoU score behavior for classes absent in target and pred ([#3098](https://github.com/PyTorchLightning/pytorch-lightning/pull/3098))
- Changed IoU `remove_bg` bool to `ignore_index` optional int ([#3098](https://github.com/PyTorchLightning/pytorch-lightning/pull/3098))
- Changed defaults of `save_top_k` and `save_last` to `None` in ModelCheckpoint ([#3680](https://github.com/PyTorchLightning/pytorch-lightning/pull/3680))
- `row_log_interval` and `log_save_interval` are now based on training loop's `global_step` instead of epoch-internal batch index ([#3667](https://github.com/PyTorchLightning/pytorch-lightning/pull/3667))
- Silenced some warnings. verified ddp refactors ([#3483](https://github.com/PyTorchLightning/pytorch-lightning/pull/3483))
- Cleaning up stale logger tests ([#3490](https://github.com/PyTorchLightning/pytorch-lightning/pull/3490))
- Allow `ModelCheckpoint` monitor to be `None` ([#3633](https://github.com/PyTorchLightning/pytorch-lightning/pull/3633))
- Enable `None` model checkpoint default ([#3669](https://github.com/PyTorchLightning/pytorch-lightning/pull/3669))
- Skipped `best_model_path` if `checkpoint_callback` is `None` ([#2962](https://github.com/PyTorchLightning/pytorch-lightning/pull/2962))
- Used `raise .. from ..` to explicitly chain exceptions ([#3750](https://github.com/PyTorchLightning/pytorch-lightning/pull/3750))
-  Mocking loggers ([#3596](https://github.com/PyTorchLightning/pytorch-lightning/pull/3596),
    [#3617](https://github.com/PyTorchLightning/pytorch-lightning/pull/3617),
    [#3851](https://github.com/PyTorchLightning/pytorch-lightning/pull/3851),
    [#3859](https://github.com/PyTorchLightning/pytorch-lightning/pull/3859),
    [#3884](https://github.com/PyTorchLightning/pytorch-lightning/pull/3884),
    [#3853](https://github.com/PyTorchLightning/pytorch-lightning/pull/3853),
    [#3910](https://github.com/PyTorchLightning/pytorch-lightning/pull/3910),
    [#3889](https://github.com/PyTorchLightning/pytorch-lightning/pull/3889),
    [#3926](https://github.com/PyTorchLightning/pytorch-lightning/pull/3926))
- Write predictions in LightningModule instead of EvalResult [#3882](https://github.com/PyTorchLightning/pytorch-lightning/pull/3882)

### Deprecated

- Deprecated `TrainResult` and `EvalResult`, use `self.log` and `self.write` from the `LightningModule` to log metrics and write predictions. `training_step` can now only return a scalar (for the loss) or a dictionary with anything you want. ([#3681](https://github.com/PyTorchLightning/pytorch-lightning/pull/3681))
- Deprecate `early_stop_callback` Trainer argument ([#3845](https://github.com/PyTorchLightning/pytorch-lightning/pull/3845))
- Rename Trainer arguments `row_log_interval` >> `log_every_n_steps` and `log_save_interval` >> `flush_logs_every_n_steps` ([#3748](https://github.com/PyTorchLightning/pytorch-lightning/pull/3748))

### Removed

- Removed experimental Metric API ([#3943](https://github.com/PyTorchLightning/pytorch-lightning/pull/3943),
        [#3949](https://github.com/PyTorchLightning/pytorch-lightning/pull/3949),
        [#3946](https://github.com/PyTorchLightning/pytorch-lightning/pull/3946)), listed changes before final removal:
    * Added `EmbeddingSimilarity` metric ([#3349](https://github.com/PyTorchLightning/pytorch-lightning/pull/3349), [#3358](https://github.com/PyTorchLightning/pytorch-lightning/pull/3358))
    * Added hooks to metric module interface ([#2528](https://github.com/PyTorchLightning/pytorch-lightning/pull/2528))
    * Added error when AUROC metric is used for multiclass problems ([#3350](https://github.com/PyTorchLightning/pytorch-lightning/pull/3350))
    * Fixed `ModelCheckpoint` with `save_top_k=-1` option not tracking the best models when a monitor metric is available ([#3735](https://github.com/PyTorchLightning/pytorch-lightning/pull/3735))
    * Fixed counter-intuitive error being thrown in `Accuracy` metric for zero target tensor ([#3764](https://github.com/PyTorchLightning/pytorch-lightning/pull/3764))
    * Fixed aggregation of metrics ([#3517](https://github.com/PyTorchLightning/pytorch-lightning/pull/3517))
    * Fixed Metric aggregation ([#3321](https://github.com/PyTorchLightning/pytorch-lightning/pull/3321))
    * Fixed RMSLE metric ([#3188](https://github.com/PyTorchLightning/pytorch-lightning/pull/3188))
    * Renamed `reduction` to `class_reduction` in classification metrics ([#3322](https://github.com/PyTorchLightning/pytorch-lightning/pull/3322))
    * Changed `class_reduction` similar to sklearn for classification metrics ([#3322](https://github.com/PyTorchLightning/pytorch-lightning/pull/3322))
    * Renaming of precision recall metric ([#3308](https://github.com/PyTorchLightning/pytorch-lightning/pull/3308))

### Fixed

- Fixed `on_train_batch_start` hook to end epoch early ([#3700](https://github.com/PyTorchLightning/pytorch-lightning/pull/3700))
- Fixed `num_sanity_val_steps` is clipped to `limit_val_batches` ([#2917](https://github.com/PyTorchLightning/pytorch-lightning/pull/2917))
- Fixed ONNX model save on GPU ([#3145](https://github.com/PyTorchLightning/pytorch-lightning/pull/3145))
- Fixed `GpuUsageLogger` to work on different platforms ([#3008](https://github.com/PyTorchLightning/pytorch-lightning/pull/3008))
- Fixed auto-scale batch size not dumping `auto_lr_find` parameter ([#3151](https://github.com/PyTorchLightning/pytorch-lightning/pull/3151))
- Fixed `batch_outputs` with optimizer frequencies ([#3229](https://github.com/PyTorchLightning/pytorch-lightning/pull/3229))
- Fixed setting batch size in `LightningModule.datamodule` when using `auto_scale_batch_size` ([#3266](https://github.com/PyTorchLightning/pytorch-lightning/pull/3266))
- Fixed Horovod distributed backend compatibility with native AMP ([#3404](https://github.com/PyTorchLightning/pytorch-lightning/pull/3404))
- Fixed batch size auto scaling exceeding the size of the dataset ([#3271](https://github.com/PyTorchLightning/pytorch-lightning/pull/3271))
- Fixed getting `experiment_id` from MLFlow only once instead of each training loop ([#3394](https://github.com/PyTorchLightning/pytorch-lightning/pull/3394))
- Fixed `overfit_batches` which now correctly disables shuffling for the training loader. ([#3501](https://github.com/PyTorchLightning/pytorch-lightning/pull/3501))
- Fixed gradient norm tracking for `row_log_interval > 1` ([#3489](https://github.com/PyTorchLightning/pytorch-lightning/pull/3489))
- Fixed `ModelCheckpoint` name formatting ([#3164](https://github.com/PyTorchLightning/pytorch-lightning/pull/3163))
- Fixed example implementation of AutoEncoder ([#3190](https://github.com/PyTorchLightning/pytorch-lightning/pull/3190))
- Fixed invalid paths when remote logging with TensorBoard ([#3236](https://github.com/PyTorchLightning/pytorch-lightning/pull/3236))
- Fixed change `t()` to `transpose()` as XLA devices do not support `.t()` on 1-dim tensor ([#3252](https://github.com/PyTorchLightning/pytorch-lightning/pull/3252))
- Fixed (weights only) checkpoints loading without PL ([#3287](https://github.com/PyTorchLightning/pytorch-lightning/pull/3287))
- Fixed `gather_all_tensors` cross GPUs in DDP ([#3319](https://github.com/PyTorchLightning/pytorch-lightning/pull/3319))
- Fixed CometML save dir ([#3419](https://github.com/PyTorchLightning/pytorch-lightning/pull/3419))
- Fixed forward key metrics ([#3467](https://github.com/PyTorchLightning/pytorch-lightning/pull/3467))
- Fixed normalize mode at confusion matrix (replace NaNs with zeros) ([#3465](https://github.com/PyTorchLightning/pytorch-lightning/pull/3465))
- Fixed global step increment in training loop when `training_epoch_end` hook is used ([#3673](https://github.com/PyTorchLightning/pytorch-lightning/pull/3673))
- Fixed dataloader shuffling not getting turned off with `overfit_batches > 0` and `distributed_backend = "ddp"` ([#3534](https://github.com/PyTorchLightning/pytorch-lightning/pull/3534))
- Fixed determinism in `DDPSpawnBackend` when using `seed_everything` in main process ([#3335](https://github.com/PyTorchLightning/pytorch-lightning/pull/3335))
- Fixed `ModelCheckpoint` `period` to actually save every `period` epochs ([#3630](https://github.com/PyTorchLightning/pytorch-lightning/pull/3630))
- Fixed `val_progress_bar` total with `num_sanity_val_steps` ([#3751](https://github.com/PyTorchLightning/pytorch-lightning/pull/3751))
- Fixed Tuner dump: add `current_epoch` to dumped_params ([#3261](https://github.com/PyTorchLightning/pytorch-lightning/pull/3261))
- Fixed `current_epoch` and `global_step` properties mismatch between `Trainer` and `LightningModule` ([#3785](https://github.com/PyTorchLightning/pytorch-lightning/pull/3785))
- Fixed learning rate scheduler for optimizers with internal state ([#3897](https://github.com/PyTorchLightning/pytorch-lightning/pull/3897))
- Fixed `tbptt_reduce_fx` when non-floating tensors are logged ([#3796](https://github.com/PyTorchLightning/pytorch-lightning/pull/3796))
- Fixed model checkpoint frequency ([#3852](https://github.com/PyTorchLightning/pytorch-lightning/pull/3852))
- Fixed logging non-tensor scalar with result breaks subsequent epoch aggregation ([#3855](https://github.com/PyTorchLightning/pytorch-lightning/pull/3855))
- Fixed `TrainerEvaluationLoopMixin` activates `model.train()` at the end ([#3858](https://github.com/PyTorchLightning/pytorch-lightning/pull/3858))
- Fixed `overfit_batches` when using with multiple val/test_dataloaders ([#3857](https://github.com/PyTorchLightning/pytorch-lightning/pull/3857))
- Fixed enables `training_step` to return `None` ([#3862](https://github.com/PyTorchLightning/pytorch-lightning/pull/3862))
- Fixed init nan for checkpointing ([#3863](https://github.com/PyTorchLightning/pytorch-lightning/pull/3863))
- Fixed for `load_from_checkpoint` ([#2776](https://github.com/PyTorchLightning/pytorch-lightning/pull/2776))
- Fixes incorrect `batch_sizes` when Dataloader returns a dict with multiple tensors ([#3668](https://github.com/PyTorchLightning/pytorch-lightning/pull/3668))
- Fixed unexpected signature for `validation_step` ([#3947](https://github.com/PyTorchLightning/pytorch-lightning/pull/3947))

## [0.9.0] - 2020-08-20

### Added

- Added SyncBN for DDP ([#2801](https://github.com/PyTorchLightning/pytorch-lightning/pull/2801),
     [#2838](https://github.com/PyTorchLightning/pytorch-lightning/pull/2838))
- Added basic `CSVLogger` ([#2721](https://github.com/PyTorchLightning/pytorch-lightning/pull/2721))
- Added SSIM metrics ([#2671](https://github.com/PyTorchLightning/pytorch-lightning/pull/2671))
- Added BLEU metrics ([#2535](https://github.com/PyTorchLightning/pytorch-lightning/pull/2535))
- Added support to export a model to ONNX format ([#2596](https://github.com/PyTorchLightning/pytorch-lightning/pull/2596))
- Added support for `Trainer(num_sanity_val_steps=-1)` to check all validation data before training ([#2246](https://github.com/PyTorchLightning/pytorch-lightning/pull/2246))
- Added struct. output:
  * tests for val loop flow ([#2605](https://github.com/PyTorchLightning/pytorch-lightning/pull/2605))
  * `EvalResult` support for train and val. loop ([#2615](https://github.com/PyTorchLightning/pytorch-lightning/pull/2615),
       [#2651](https://github.com/PyTorchLightning/pytorch-lightning/pull/2651))
  * weighted average in results obj ([#2930](https://github.com/PyTorchLightning/pytorch-lightning/pull/2930))
  * fix result obj DP auto reduce ([#3013](https://github.com/PyTorchLightning/pytorch-lightning/pull/3013))
- Added class `LightningDataModule` ([#2668](https://github.com/PyTorchLightning/pytorch-lightning/pull/2668))
- Added support for PyTorch 1.6 ([#2745](https://github.com/PyTorchLightning/pytorch-lightning/pull/2745))
- Added call DataModule hooks implicitly in trainer ([#2755](https://github.com/PyTorchLightning/pytorch-lightning/pull/2755))
- Added support for Mean in DDP Sync ([#2568](https://github.com/PyTorchLightning/pytorch-lightning/pull/2568))
- Added remaining `sklearn` metrics: `AveragePrecision`, `BalancedAccuracy`, `CohenKappaScore`, `DCG`, `Hamming`, `Hinge`, `Jaccard`, `MeanAbsoluteError`, `MeanSquaredError`, `MeanSquaredLogError`, `MedianAbsoluteError`, `R2Score`, `MeanPoissonDeviance`, `MeanGammaDeviance`, `MeanTweedieDeviance`, `ExplainedVariance` ([#2562](https://github.com/PyTorchLightning/pytorch-lightning/pull/2562))
- Added support for `limit_{mode}_batches (int)` to work with infinite dataloader (IterableDataset) ([#2840](https://github.com/PyTorchLightning/pytorch-lightning/pull/2840))
- Added support returning python scalars in DP ([#1935](https://github.com/PyTorchLightning/pytorch-lightning/pull/1935))
- Added support to Tensorboard logger for OmegaConf `hparams` ([#2846](https://github.com/PyTorchLightning/pytorch-lightning/pull/2846))
- Added tracking of basic states in `Trainer` ([#2541](https://github.com/PyTorchLightning/pytorch-lightning/pull/2541))
- Tracks all outputs including TBPTT and multiple optimizers ([#2890](https://github.com/PyTorchLightning/pytorch-lightning/pull/2890))
- Added GPU Usage Logger ([#2932](https://github.com/PyTorchLightning/pytorch-lightning/pull/2932))
- Added `strict=False` for `load_from_checkpoint` ([#2819](https://github.com/PyTorchLightning/pytorch-lightning/pull/2819))
- Added saving test predictions on multiple GPUs ([#2926](https://github.com/PyTorchLightning/pytorch-lightning/pull/2926))
- Auto log the computational graph for loggers that support this ([#3003](https://github.com/PyTorchLightning/pytorch-lightning/pull/3003))
- Added warning when changing monitor and using results obj ([#3014](https://github.com/PyTorchLightning/pytorch-lightning/pull/3014))
- Added a hook `transfer_batch_to_device` to the `LightningDataModule` ([#3038](https://github.com/PyTorchLightning/pytorch-lightning/pull/3038))

### Changed

- Truncated long version numbers in progress bar ([#2594](https://github.com/PyTorchLightning/pytorch-lightning/pull/2594))
- Enabling val/test loop disabling ([#2692](https://github.com/PyTorchLightning/pytorch-lightning/pull/2692))
- Refactored into `accelerator` module:
    * GPU training ([#2704](https://github.com/PyTorchLightning/pytorch-lightning/pull/2704))
    * TPU training ([#2708](https://github.com/PyTorchLightning/pytorch-lightning/pull/2708))
    * DDP(2) backend ([#2796](https://github.com/PyTorchLightning/pytorch-lightning/pull/2796))
    * Retrieve last logged val from result by key ([#3049](https://github.com/PyTorchLightning/pytorch-lightning/pull/3049))
- Using `.comet.config` file for `CometLogger` ([#1913](https://github.com/PyTorchLightning/pytorch-lightning/pull/1913))
- Updated hooks arguments - breaking for `setup` and `teardown` ([#2850](https://github.com/PyTorchLightning/pytorch-lightning/pull/2850))
- Using `gfile` to support remote directories ([#2164](https://github.com/PyTorchLightning/pytorch-lightning/pull/2164))
- Moved optimizer creation after device placement for DDP backends ([#2904](https://github.com/PyTorchLightning/pytorch-lighting/pull/2904))
- Support `**DictConfig` for `hparam` serialization ([#2519](https://github.com/PyTorchLightning/pytorch-lightning/pull/2519))
- Removed callback metrics from test results obj ([#2994](https://github.com/PyTorchLightning/pytorch-lightning/pull/2994))
- Re-enabled naming metrics in ckpt name ([#3060](https://github.com/PyTorchLightning/pytorch-lightning/pull/3060))
- Changed progress bar epoch counting to start from 0 ([#3061](https://github.com/PyTorchLightning/pytorch-lightning/pull/3061))

### Deprecated

- Deprecated Trainer attribute `ckpt_path`, which will now be set by `weights_save_path` ([#2681](https://github.com/PyTorchLightning/pytorch-lightning/pull/2681))

### Removed

- Removed deprecated: ([#2760](https://github.com/PyTorchLightning/pytorch-lightning/pull/2760))
    * core decorator `data_loader`
    * Module hook `on_sanity_check_start` and loading `load_from_metrics`
    * package `pytorch_lightning.logging`
    * Trainer arguments: `show_progress_bar`, `num_tpu_cores`, `use_amp`, `print_nan_grads`
    * LR Finder argument `num_accumulation_steps`

### Fixed

- Fixed `accumulate_grad_batches` for last batch ([#2853](https://github.com/PyTorchLightning/pytorch-lightning/pull/2853))
- Fixed setup call while testing ([#2624](https://github.com/PyTorchLightning/pytorch-lightning/pull/2624))
- Fixed local rank zero casting ([#2640](https://github.com/PyTorchLightning/pytorch-lightning/pull/2640))
- Fixed single scalar return from training ([#2587](https://github.com/PyTorchLightning/pytorch-lightning/pull/2587))
- Fixed Horovod backend to scale LR schedlers with the optimizer ([#2626](https://github.com/PyTorchLightning/pytorch-lightning/pull/2626))
- Fixed `dtype` and `device` properties not getting updated in submodules ([#2657](https://github.com/PyTorchLightning/pytorch-lightning/pull/2657))
- Fixed `fast_dev_run` to run for all dataloaders ([#2581](https://github.com/PyTorchLightning/pytorch-lightning/pull/2581))
- Fixed `save_dir` in loggers getting ignored by default value of `weights_save_path` when user did not specify `weights_save_path` ([#2681](https://github.com/PyTorchLightning/pytorch-lightning/pull/2681))
- Fixed `weights_save_path` getting ignored when `logger=False` is passed to Trainer ([#2681](https://github.com/PyTorchLightning/pytorch-lightning/pull/2681))
- Fixed TPU multi-core and Float16 ([#2632](https://github.com/PyTorchLightning/pytorch-lightning/pull/2632))
- Fixed test metrics not being logged with `LoggerCollection` ([#2723](https://github.com/PyTorchLightning/pytorch-lightning/pull/2723))
- Fixed data transfer to device when using `torchtext.data.Field` and `include_lengths is True` ([#2689](https://github.com/PyTorchLightning/pytorch-lightning/pull/2689))
- Fixed shuffle argument for distributed sampler ([#2789](https://github.com/PyTorchLightning/pytorch-lightning/pull/2789))
- Fixed logging interval ([#2694](https://github.com/PyTorchLightning/pytorch-lightning/pull/2694))
- Fixed loss value in the progress bar is wrong when `accumulate_grad_batches > 1` ([#2738](https://github.com/PyTorchLightning/pytorch-lightning/pull/2738))
- Fixed correct CWD for ddp sub-processes when using Hydra ([#2719](https://github.com/PyTorchLightning/pytorch-lightning/pull/2719))
- Fixed selecting GPUs using `CUDA_VISIBLE_DEVICES` ([#2739](https://github.com/PyTorchLightning/pytorch-lightning/pull/2739))
- Fixed false `num_classes` warning in metrics ([#2781](https://github.com/PyTorchLightning/pytorch-lightning/pull/2781))
- Fixed shell injection vulnerability in subprocess call ([#2786](https://github.com/PyTorchLightning/pytorch-lightning/pull/2786))
- Fixed LR finder and `hparams` compatibility ([#2821](https://github.com/PyTorchLightning/pytorch-lightning/pull/2821))
- Fixed `ModelCheckpoint` not saving the latest information when `save_last=True` ([#2881](https://github.com/PyTorchLightning/pytorch-lightning/pull/2881))
- Fixed ImageNet example: learning rate scheduler, number of workers and batch size when using DDP ([#2889](https://github.com/PyTorchLightning/pytorch-lightning/pull/2889))
- Fixed apex gradient clipping ([#2829](https://github.com/PyTorchLightning/pytorch-lightning/pull/2829))
- Fixed save apex scaler states ([#2828](https://github.com/PyTorchLightning/pytorch-lightning/pull/2828))
- Fixed a model loading issue with inheritance and variable positional arguments ([#2911](https://github.com/PyTorchLightning/pytorch-lightning/pull/2911))
- Fixed passing `non_blocking=True` when transferring a batch object that does not support it ([#2910](https://github.com/PyTorchLightning/pytorch-lightning/pull/2910))
- Fixed checkpointing to remote file paths ([#2925](https://github.com/PyTorchLightning/pytorch-lightning/pull/2925))
- Fixed adding val step argument to metrics ([#2986](https://github.com/PyTorchLightning/pytorch-lightning/pull/2986))
- Fixed an issue that caused `Trainer.test()` to stall in ddp mode ([#2997](https://github.com/PyTorchLightning/pytorch-lightning/pull/2997))
- Fixed gathering of results with tensors of varying shape ([#3020](https://github.com/PyTorchLightning/pytorch-lightning/pull/3020))
- Fixed batch size auto-scaling feature to set the new value on the correct model attribute ([#3043](https://github.com/PyTorchLightning/pytorch-lightning/pull/3043))
- Fixed automatic batch scaling not working with half precision ([#3045](https://github.com/PyTorchLightning/pytorch-lightning/pull/3045))
- Fixed setting device to root gpu ([#3042](https://github.com/PyTorchLightning/pytorch-lightning/pull/3042))

## [0.8.5] - 2020-07-09

### Added

- Added a PSNR metric: peak signal-to-noise ratio ([#2483](https://github.com/PyTorchLightning/pytorch-lightning/pull/2483))
- Added functional regression metrics ([#2492](https://github.com/PyTorchLightning/pytorch-lightning/pull/2492))

### Removed

- Removed auto val reduce ([#2462](https://github.com/PyTorchLightning/pytorch-lightning/pull/2462))

### Fixed

- Flattening Wandb Hyperparameters ([#2459](https://github.com/PyTorchLightning/pytorch-lightning/pull/2459))
- Fixed using the same DDP python interpreter and actually running ([#2482](https://github.com/PyTorchLightning/pytorch-lightning/pull/2482))
- Fixed model summary input type conversion for models that have input dtype different from model parameters ([#2510](https://github.com/PyTorchLightning/pytorch-lightning/pull/2510))
- Made `TensorBoardLogger` and `CometLogger` pickleable ([#2518](https://github.com/PyTorchLightning/pytorch-lightning/pull/2518))
- Fixed a problem with `MLflowLogger` creating multiple run folders ([#2502](https://github.com/PyTorchLightning/pytorch-lightning/pull/2502))
- Fixed global_step increment ([#2455](https://github.com/PyTorchLightning/pytorch-lightning/pull/2455))
- Fixed TPU hanging example ([#2488](https://github.com/PyTorchLightning/pytorch-lightning/pull/2488))
- Fixed `argparse` default value bug ([#2526](https://github.com/PyTorchLightning/pytorch-lightning/pull/2526))
- Fixed Dice and IoU to avoid NaN by adding small eps ([#2545](https://github.com/PyTorchLightning/pytorch-lightning/pull/2545))
- Fixed accumulate gradients schedule at epoch 0 (continued) ([#2513](https://github.com/PyTorchLightning/pytorch-lightning/pull/2513))
- Fixed Trainer `.fit()` returning last not best weights in "ddp_spawn" ([#2565](https://github.com/PyTorchLightning/pytorch-lightning/pull/2565))
- Fixed passing (do not pass) TPU weights back on test ([#2566](https://github.com/PyTorchLightning/pytorch-lightning/pull/2566))
- Fixed DDP tests and `.test()` ([#2512](https://github.com/PyTorchLightning/pytorch-lightning/pull/2512),
     [#2570](https://github.com/PyTorchLightning/pytorch-lightning/pull/2570))

## [0.8.4] - 2020-07-01

### Added

- Added reduce ddp results on eval ([#2434](https://github.com/PyTorchLightning/pytorch-lightning/pull/2434))
- Added a warning when an `IterableDataset` has `__len__` defined ([#2437](https://github.com/PyTorchLightning/pytorch-lightning/pull/2437))

### Changed

- Enabled no returns from eval ([#2446](https://github.com/PyTorchLightning/pytorch-lightning/pull/2446))

### Fixed

- Fixes train outputs ([#2428](https://github.com/PyTorchLightning/pytorch-lightning/pull/2428))
- Fixes Conda dependencies ([#2412](https://github.com/PyTorchLightning/pytorch-lightning/pull/2412))
- Fixed Apex scaling with decoupled backward ([#2433](https://github.com/PyTorchLightning/pytorch-lightning/pull/2433))
- Fixed crashing or wrong displaying progressbar because of missing ipywidgets ([#2417](https://github.com/PyTorchLightning/pytorch-lightning/pull/2417))
- Fixed TPU saving dir ([fc26078e](https://github.com/PyTorchLightning/pytorch-lightning/commit/fc26078e395f8a001f4c6dd7b3fe7ca202f914a3), [04e68f02](https://github.com/PyTorchLightning/pytorch-lightning/commit/04e68f022fc03dd5f1555ee86dea997d42a448ad))
- Fixed logging on rank 0 only ([#2425](https://github.com/PyTorchLightning/pytorch-lightning/pull/2425))


## [0.8.3] - 2020-06-29

### Fixed

- Fixed AMP wrong call ([593837e](https://github.com/PyTorchLightning/pytorch-lightning/commit/593837e1da24ff6c942b24ed803fc1496a304609))
- Fixed batch typo ([92d1e75](https://github.com/PyTorchLightning/pytorch-lightning/commit/92d1e75b2638a493d9d21ed5fe00a22093888285))

## [0.8.2] - 2020-06-28

### Added

- Added TorchText support for moving data to GPU ([#2379](https://github.com/PyTorchLightning/pytorch-lightning/pull/2379))

### Changed

- Changed epoch indexing from 0 instead of 1 ([#2289](https://github.com/PyTorchLightning/pytorch-lightning/pull/2289))
- Refactor Model `backward` ([#2276](https://github.com/PyTorchLightning/pytorch-lightning/pull/2276))
- Refactored `training_batch` + tests to verify correctness ([#2327](https://github.com/PyTorchLightning/pytorch-lightning/pull/2327),
     [#2328](https://github.com/PyTorchLightning/pytorch-lightning/pull/2328))
- Refactored training loop ([#2336](https://github.com/PyTorchLightning/pytorch-lightning/pull/2336))
- Made optimization steps for hooks ([#2363](https://github.com/PyTorchLightning/pytorch-lightning/pull/2363))
- Changed default apex level to 'O2' ([#2362](https://github.com/PyTorchLightning/pytorch-lightning/pull/2362))

### Removed

- Moved `TrainsLogger` to Bolts ([#2384](https://github.com/PyTorchLightning/pytorch-lightning/pull/2384))

### Fixed

- Fixed parsing TPU arguments and TPU tests ([#2094](https://github.com/PyTorchLightning/pytorch-lightning/pull/2094))
- Fixed number batches in case of multiple dataloaders and `limit_{*}_batches` ([#1920](https://github.com/PyTorchLightning/pytorch-lightning/pull/1920),
     [#2226](https://github.com/PyTorchLightning/pytorch-lightning/pull/2226))
- Fixed an issue with forward hooks not being removed after model summary ([#2298](https://github.com/PyTorchLightning/pytorch-lightning/pull/2298))
- Fix for `load_from_checkpoint()` not working with absolute path on Windows ([#2294](https://github.com/PyTorchLightning/pytorch-lightning/pull/2294))
- Fixed an issue how _has_len handles `NotImplementedError` e.g. raised by `torchtext.data.Iterator` ([#2293](https://github.com/PyTorchLightning/pytorch-lightning/pull/2293)), ([#2307](https://github.com/PyTorchLightning/pytorch-lightning/pull/2307))
- Fixed `average_precision` metric ([#2319](https://github.com/PyTorchLightning/pytorch-lightning/pull/2319))
- Fixed ROC metric for CUDA tensors ([#2304](https://github.com/PyTorchLightning/pytorch-lightning/pull/2304))
- Fixed lost compatibility with custom datatypes implementing `.to` ([#2335](https://github.com/PyTorchLightning/pytorch-lightning/pull/2335))
- Fixed loading model with kwargs ([#2387](https://github.com/PyTorchLightning/pytorch-lightning/pull/2387))
- Fixed sum(0) for `trainer.num_val_batches` ([#2268](https://github.com/PyTorchLightning/pytorch-lightning/pull/2268))
- Fixed checking if the parameters are a `DictConfig` Object ([#2216](https://github.com/PyTorchLightning/pytorch-lightning/pull/2216))
- Fixed SLURM weights saving ([#2341](https://github.com/PyTorchLightning/pytorch-lightning/pull/2341))
- Fixed swaps LR scheduler order ([#2356](https://github.com/PyTorchLightning/pytorch-lightning/pull/2356))
- Fixed adding tensorboard `hparams` logging test ([#2342](https://github.com/PyTorchLightning/pytorch-lightning/pull/2342))
- Fixed use model ref for tear down ([#2360](https://github.com/PyTorchLightning/pytorch-lightning/pull/2360))
- Fixed logger crash on DDP ([#2388](https://github.com/PyTorchLightning/pytorch-lightning/pull/2388))
- Fixed several issues with early stopping and checkpoint callbacks ([#1504](https://github.com/PyTorchLightning/pytorch-lightning/pull/1504),
     [#2391](https://github.com/PyTorchLightning/pytorch-lightning/pull/2391))
- Fixed loading past checkpoints from v0.7.x ([#2405](https://github.com/PyTorchLightning/pytorch-lightning/pull/2405))
- Fixed loading model without arguments ([#2403](https://github.com/PyTorchLightning/pytorch-lightning/pull/2403))
- Fixed Windows compatibility issue ([#2358](https://github.com/PyTorchLightning/pytorch-lightning/pull/2358))

## [0.8.1] - 2020-06-19

### Fixed

- Fixed the `load_from_checkpoint` path detected as URL bug ([#2244](https://github.com/PyTorchLightning/pytorch-lightning/pull/2244))
- Fixed hooks - added barrier ([#2245](https://github.com/PyTorchLightning/pytorch-lightning/pull/2245),
     [#2257](https://github.com/PyTorchLightning/pytorch-lightning/pull/2257),
     [#2260](https://github.com/PyTorchLightning/pytorch-lightning/pull/220))
- Fixed `hparams` - remove frame inspection on `self.hparams` ([#2253](https://github.com/PyTorchLightning/pytorch-lightning/pull/2253))
- Fixed setup and on fit calls ([#2252](https://github.com/PyTorchLightning/pytorch-lightning/pull/2252))
- Fixed GPU template ([#2255](https://github.com/PyTorchLightning/pytorch-lightning/pull/2255))

## [0.8.0] - 2020-06-18

### Added

- Added `overfit_batches`, `limit_{val|test}_batches` flags (overfit now uses training set for all three) ([#2213](https://github.com/PyTorchLightning/pytorch-lightning/pull/2213))
- Added metrics
  * Base classes ([#1326](https://github.com/PyTorchLightning/pytorch-lightning/pull/1326),
       [#1877](https://github.com/PyTorchLightning/pytorch-lightning/pull/1877))
  * Sklearn metrics classes ([#1327](https://github.com/PyTorchLightning/pytorch-lightning/pull/1327))
  * Native torch metrics ([#1488](https://github.com/PyTorchLightning/pytorch-lightning/pull/1488),
       [#2062](https://github.com/PyTorchLightning/pytorch-lightning/pull/2062))
  * docs for all Metrics ([#2184](https://github.com/PyTorchLightning/pytorch-lightning/pull/2184),
       [#2209](https://github.com/PyTorchLightning/pytorch-lightning/pull/2209))
  * Regression metrics ([#2221](https://github.com/PyTorchLightning/pytorch-lightning/pull/2221))
- Allow dataloaders without sampler field present ([#1907](https://github.com/PyTorchLightning/pytorch-lightning/pull/1907))
- Added option `save_last` to save the model at the end of every epoch in `ModelCheckpoint` ([#1908](https://github.com/PyTorchLightning/pytorch-lightning/pull/1908))
- Early stopping checks `on_validation_end` ([#1458](https://github.com/PyTorchLightning/pytorch-lightning/pull/1458))
- Speed up single-core TPU training by loading data using `ParallelLoader` ([#2033](https://github.com/PyTorchLightning/pytorch-lightning/pull/2033))
- Added a model hook `transfer_batch_to_device` that enables moving custom data structures to the target device ([#1756](https://github.com/PyTorchLightning/pytorch-lightning/pull/1756))
- Added [black](https://black.readthedocs.io/en/stable/) formatter for the code with code-checker on pull ([#1610](https://github.com/PyTorchLightning/pytorch-lightning/pull/1610))
- Added back the slow spawn ddp implementation as `ddp_spawn` ([#2115](https://github.com/PyTorchLightning/pytorch-lightning/pull/2115))
- Added loading checkpoints from URLs ([#1667](https://github.com/PyTorchLightning/pytorch-lightning/pull/1667))
- Added a callback method `on_keyboard_interrupt` for handling KeyboardInterrupt events during training ([#2134](https://github.com/PyTorchLightning/pytorch-lightning/pull/2134))
- Added a decorator `auto_move_data` that moves data to the correct device when using the LightningModule for inference ([#1905](https://github.com/PyTorchLightning/pytorch-lightning/pull/1905))
- Added `ckpt_path` option to `LightningModule.test(...)` to load particular checkpoint ([#2190](https://github.com/PyTorchLightning/pytorch-lightning/pull/2190))
- Added `setup` and `teardown` hooks for model ([#2229](https://github.com/PyTorchLightning/pytorch-lightning/pull/2229))

### Changed

- Allow user to select individual TPU core to train on ([#1729](https://github.com/PyTorchLightning/pytorch-lightning/pull/1729))
- Removed non-finite values from loss in `LRFinder` ([#1862](https://github.com/PyTorchLightning/pytorch-lightning/pull/1862))
- Allow passing model hyperparameters as complete kwarg list ([#1896](https://github.com/PyTorchLightning/pytorch-lightning/pull/1896))
- Renamed `ModelCheckpoint`'s attributes `best` to `best_model_score` and `kth_best_model` to `kth_best_model_path` ([#1799](https://github.com/PyTorchLightning/pytorch-lightning/pull/1799))
- Re-Enable Logger's `ImportError`s ([#1938](https://github.com/PyTorchLightning/pytorch-lightning/pull/1938))
- Changed the default value of the Trainer argument `weights_summary` from `full` to `top` ([#2029](https://github.com/PyTorchLightning/pytorch-lightning/pull/2029))
- Raise an error when lightning replaces an existing sampler ([#2020](https://github.com/PyTorchLightning/pytorch-lightning/pull/2020))
- Enabled `prepare_data` from correct processes - clarify local vs global rank ([#2166](https://github.com/PyTorchLightning/pytorch-lightning/pull/2166))
- Remove explicit flush from tensorboard logger ([#2126](https://github.com/PyTorchLightning/pytorch-lightning/pull/2126))
- Changed epoch indexing from 1 instead of 0 ([#2206](https://github.com/PyTorchLightning/pytorch-lightning/pull/2206))

### Deprecated

- Deprecated flags: ([#2213](https://github.com/PyTorchLightning/pytorch-lightning/pull/2213))
  * `overfit_pct` in favour of `overfit_batches`
  * `val_percent_check` in favour of `limit_val_batches`
  * `test_percent_check` in favour of `limit_test_batches`
- Deprecated `ModelCheckpoint`'s attributes `best` and `kth_best_model` ([#1799](https://github.com/PyTorchLightning/pytorch-lightning/pull/1799))
- Dropped official support/testing for older PyTorch versions <1.3 ([#1917](https://github.com/PyTorchLightning/pytorch-lightning/pull/1917))
- Deprecated Trainer `proc_rank` in favour of `global_rank` ([#2166](https://github.com/PyTorchLightning/pytorch-lightning/pull/2166),
     [#2269](https://github.com/PyTorchLightning/pytorch-lightning/pull/2269))

### Removed

- Removed unintended Trainer argument `progress_bar_callback`, the callback should be passed in by `Trainer(callbacks=[...])` instead ([#1855](https://github.com/PyTorchLightning/pytorch-lightning/pull/1855))
- Removed obsolete `self._device` in Trainer ([#1849](https://github.com/PyTorchLightning/pytorch-lightning/pull/1849))
- Removed deprecated API ([#2073](https://github.com/PyTorchLightning/pytorch-lightning/pull/2073))
   * Packages: `pytorch_lightning.pt_overrides`, `pytorch_lightning.root_module`
   * Modules: `pytorch_lightning.logging.comet_logger`, `pytorch_lightning.logging.mlflow_logger`, `pytorch_lightning.logging.test_tube_logger`, `pytorch_lightning.overrides.override_data_parallel`, `pytorch_lightning.core.model_saving`, `pytorch_lightning.core.root_module`
   * Trainer arguments: `add_row_log_interval`, `default_save_path`, `gradient_clip`, `nb_gpu_nodes`, `max_nb_epochs`, `min_nb_epochs`, `nb_sanity_val_steps`
   * Trainer attributes: `nb_gpu_nodes`, `num_gpu_nodes`, `gradient_clip`, `max_nb_epochs`, `min_nb_epochs`, `nb_sanity_val_steps`, `default_save_path`, `tng_tqdm_dic`

### Fixed

- Run graceful training teardown on interpreter exit ([#1631](https://github.com/PyTorchLightning/pytorch-lightning/pull/1631))
- Fixed user warning when apex was used together with learning rate schedulers ([#1873](https://github.com/PyTorchLightning/pytorch-lightning/pull/1873))
- Fixed multiple calls of `EarlyStopping` callback ([#1863](https://github.com/PyTorchLightning/pytorch-lightning/pull/1863))
- Fixed an issue with `Trainer.from_argparse_args` when passing in unknown Trainer args ([#1932](https://github.com/PyTorchLightning/pytorch-lightning/pull/1932))
- Fixed bug related to logger not being reset correctly for model after tuner algorithms ([#1933](https://github.com/PyTorchLightning/pytorch-lightning/pull/1933))
- Fixed root node resolution for SLURM cluster with dash in host name ([#1954](https://github.com/PyTorchLightning/pytorch-lightning/pull/1954))
- Fixed `LearningRateLogger` in multi-scheduler setting ([#1944](https://github.com/PyTorchLightning/pytorch-lightning/pull/1944))
- Fixed test configuration check and testing ([#1804](https://github.com/PyTorchLightning/pytorch-lightning/pull/1804))
- Fixed an issue with Trainer constructor silently ignoring unknown/misspelled arguments ([#1820](https://github.com/PyTorchLightning/pytorch-lightning/pull/1820))
- Fixed `save_weights_only` in ModelCheckpoint ([#1780](https://github.com/PyTorchLightning/pytorch-lightning/pull/1780))
- Allow use of same `WandbLogger` instance for multiple training loops ([#2055](https://github.com/PyTorchLightning/pytorch-lightning/pull/2055))
- Fixed an issue with `_auto_collect_arguments` collecting local variables that are not constructor arguments and not working for signatures that have the instance not named `self` ([#2048](https://github.com/PyTorchLightning/pytorch-lightning/pull/2048))
- Fixed mistake in parameters' grad norm tracking ([#2012](https://github.com/PyTorchLightning/pytorch-lightning/pull/2012))
- Fixed CPU and hanging GPU crash ([#2118](https://github.com/PyTorchLightning/pytorch-lightning/pull/2118))
- Fixed an issue with the model summary and `example_input_array` depending on a specific ordering of the submodules in a LightningModule ([#1773](https://github.com/PyTorchLightning/pytorch-lightning/pull/1773))
- Fixed Tpu logging ([#2230](https://github.com/PyTorchLightning/pytorch-lightning/pull/2230))
- Fixed Pid port + duplicate `rank_zero` logging ([#2140](https://github.com/PyTorchLightning/pytorch-lightning/pull/2140),
     [#2231](https://github.com/PyTorchLightning/pytorch-lightning/pull/2231))

## [0.7.6] - 2020-05-16

### Added

- Added callback for logging learning rates ([#1498](https://github.com/PyTorchLightning/pytorch-lightning/pull/1498))
- Added transfer learning example (for a binary classification task in computer vision) ([#1564](https://github.com/PyTorchLightning/pytorch-lightning/pull/1564))
- Added type hints in `Trainer.fit()` and `Trainer.test()` to reflect that also a list of dataloaders can be passed in ([#1723](https://github.com/PyTorchLightning/pytorch-lightning/pull/1723)).
- Added auto scaling of batch size ([#1638](https://github.com/PyTorchLightning/pytorch-lightning/pull/1638))
- The progress bar metrics now also get updated in `training_epoch_end` ([#1724](https://github.com/PyTorchLightning/pytorch-lightning/pull/1724))
- Enable `NeptuneLogger` to work with `distributed_backend=ddp` ([#1753](https://github.com/PyTorchLightning/pytorch-lightning/pull/1753))
- Added option to provide seed to random generators to ensure reproducibility ([#1572](https://github.com/PyTorchLightning/pytorch-lightning/pull/1572))
- Added override for hparams in `load_from_ckpt` ([#1797](https://github.com/PyTorchLightning/pytorch-lightning/pull/1797))
- Added support multi-node distributed execution under `torchelastic` ([#1811](https://github.com/PyTorchLightning/pytorch-lightning/pull/1811),
     [#1818](https://github.com/PyTorchLightning/pytorch-lightning/pull/1818))
- Added using `store_true` for bool args ([#1822](https://github.com/PyTorchLightning/pytorch-lightning/pull/1822),
     [#1842](https://github.com/PyTorchLightning/pytorch-lightning/pull/1842))
- Added dummy logger for internally disabling logging for some features ([#1836](https://github.com/PyTorchLightning/pytorch-lightning/pull/1836))

### Changed

- Enable `non-blocking` for device transfers to GPU ([#1843](https://github.com/PyTorchLightning/pytorch-lightning/pull/1843))
- Replace mata_tags.csv with hparams.yaml ([#1271](https://github.com/PyTorchLightning/pytorch-lightning/pull/1271))
- Reduction when `batch_size < num_gpus` ([#1609](https://github.com/PyTorchLightning/pytorch-lightning/pull/1609))
- Updated LightningTemplateModel to look more like Colab example ([#1577](https://github.com/PyTorchLightning/pytorch-lightning/pull/1577))
- Don't convert `namedtuple` to `tuple` when transferring the batch to target device ([#1589](https://github.com/PyTorchLightning/pytorch-lightning/pull/1589))
- Allow passing hparams as keyword argument to LightningModule when loading from checkpoint ([#1639](https://github.com/PyTorchLightning/pytorch-lightning/pull/1639))
- Args should come after the last positional argument ([#1807](https://github.com/PyTorchLightning/pytorch-lightning/pull/1807))
- Made ddp the default if no backend specified with multiple GPUs ([#1789](https://github.com/PyTorchLightning/pytorch-lightning/pull/1789))

### Deprecated

- Deprecated `tags_csv` in favor of `hparams_file` ([#1271](https://github.com/PyTorchLightning/pytorch-lightning/pull/1271))

### Fixed

- Fixed broken link in PR template ([#1675](https://github.com/PyTorchLightning/pytorch-lightning/pull/1675))
- Fixed ModelCheckpoint not None checking filepath ([#1654](https://github.com/PyTorchLightning/pytorch-lightning/pull/1654))
- Trainer now calls `on_load_checkpoint()` when resuming from a checkpoint ([#1666](https://github.com/PyTorchLightning/pytorch-lightning/pull/1666))
- Fixed sampler logic for ddp with iterable dataset ([#1734](https://github.com/PyTorchLightning/pytorch-lightning/pull/1734))
- Fixed `_reset_eval_dataloader()` for IterableDataset ([#1560](https://github.com/PyTorchLightning/pytorch-lightning/pull/1560))
- Fixed Horovod distributed backend to set the `root_gpu` property ([#1669](https://github.com/PyTorchLightning/pytorch-lightning/pull/1669))
- Fixed wandb logger `global_step` affects other loggers ([#1492](https://github.com/PyTorchLightning/pytorch-lightning/pull/1492))
- Fixed disabling progress bar on non-zero ranks using Horovod backend ([#1709](https://github.com/PyTorchLightning/pytorch-lightning/pull/1709))
- Fixed bugs that prevent lr finder to be used together with early stopping and validation dataloaders ([#1676](https://github.com/PyTorchLightning/pytorch-lightning/pull/1676))
- Fixed a bug in Trainer that prepended the checkpoint path with `version_` when it shouldn't ([#1748](https://github.com/PyTorchLightning/pytorch-lightning/pull/1748))
- Fixed lr key name in case of param groups in LearningRateLogger ([#1719](https://github.com/PyTorchLightning/pytorch-lightning/pull/1719))
- Fixed accumulation parameter and suggestion method for learning rate finder ([#1801](https://github.com/PyTorchLightning/pytorch-lightning/pull/1801))
- Fixed num processes wasn't being set properly and auto sampler was ddp failing ([#1819](https://github.com/PyTorchLightning/pytorch-lightning/pull/1819))
- Fixed bugs in semantic segmentation example ([#1824](https://github.com/PyTorchLightning/pytorch-lightning/pull/1824))
- Fixed saving native AMP scaler state ([#1777](https://github.com/PyTorchLightning/pytorch-lightning/pull/1777))
- Fixed native amp + ddp ([#1788](https://github.com/PyTorchLightning/pytorch-lightning/pull/1788))
- Fixed `hparam` logging with metrics ([#1647](https://github.com/PyTorchLightning/pytorch-lightning/pull/1647))

## [0.7.5] - 2020-04-27

### Changed

- Allow logging of metrics together with `hparams` ([#1630](https://github.com/PyTorchLightning/pytorch-lightning/pull/1630))

### Removed

- Removed Warning from trainer loop ([#1634](https://github.com/PyTorchLightning/pytorch-lightning/pull/1634))

### Fixed

- Fixed ModelCheckpoint not being fixable ([#1632](https://github.com/PyTorchLightning/pytorch-lightning/pull/1632))
- Fixed CPU DDP breaking change and DDP change ([#1635](https://github.com/PyTorchLightning/pytorch-lightning/pull/1635))
- Tested pickling ([#1636](https://github.com/PyTorchLightning/pytorch-lightning/pull/1636))


## [0.7.4] - 2020-04-26

### Added

- Added flag `replace_sampler_ddp` to manually disable sampler replacement in DDP  ([#1513](https://github.com/PyTorchLightning/pytorch-lightning/pull/1513))
- Added `auto_select_gpus` flag to trainer that enables automatic selection of available GPUs on exclusive mode systems.
- Added learning rate finder ([#1347](https://github.com/PyTorchLightning/pytorch-lightning/pull/1347))
- Added support for DDP mode in clusters without SLURM ([#1387](https://github.com/PyTorchLightning/pytorch-lightning/pull/1387))
- Added `test_dataloaders` parameter to `Trainer.test()` ([#1434](https://github.com/PyTorchLightning/pytorch-lightning/pull/1434))
- Added `terminate_on_nan` flag to trainer that performs a NaN check with each training iteration when set to `True` ([#1475](https://github.com/PyTorchLightning/pytorch-lightning/pull/1475))
- Added speed parity tests (max 1 sec difference per epoch)([#1482](https://github.com/PyTorchLightning/pytorch-lightning/pull/1482))
- Added `ddp_cpu` backend for testing ddp without GPUs ([#1158](https://github.com/PyTorchLightning/pytorch-lightning/pull/1158))
- Added [Horovod](http://horovod.ai) support as a distributed backend `Trainer(distributed_backend='horovod')` ([#1529](https://github.com/PyTorchLightning/pytorch-lightning/pull/1529))
- Added support for 8 core distributed training on Kaggle TPU's ([#1568](https://github.com/PyTorchLightning/pytorch-lightning/pull/1568))
- Added support for native AMP ([#1561](https://github.com/PyTorchLightning/pytorch-lightning/pull/1561),
    [#1580](https://github.com/PyTorchLightning/pytorch-lightning/pull/1580))

### Changed

- Changed the default behaviour to no longer include a NaN check with each training iteration ([#1475](https://github.com/PyTorchLightning/pytorch-lightning/pull/1475))
- Decoupled the progress bar from trainer` it is a callback now and can be customized or even be replaced entirely ([#1450](https://github.com/PyTorchLightning/pytorch-lightning/pull/1450)).
- Changed lr schedule step interval behavior to update every backwards pass instead of every forwards pass ([#1477](https://github.com/PyTorchLightning/pytorch-lightning/pull/1477))
- Defines shared proc. rank, remove rank from instances (e.g. loggers) ([#1408](https://github.com/PyTorchLightning/pytorch-lightning/pull/1408))
- Updated semantic segmentation example with custom U-Net and logging ([#1371](https://github.com/PyTorchLightning/pytorch-lightning/pull/1371))
- Disabled val and test shuffling ([#1600](https://github.com/PyTorchLightning/pytorch-lightning/pull/1600))

### Deprecated

- Deprecated `training_tqdm_dict` in favor of `progress_bar_dict` ([#1450](https://github.com/PyTorchLightning/pytorch-lightning/pull/1450)).

### Removed

- Removed `test_dataloaders` parameter from `Trainer.fit()` ([#1434](https://github.com/PyTorchLightning/pytorch-lightning/pull/1434))

### Fixed

- Added the possibility to pass nested metrics dictionaries to loggers ([#1582](https://github.com/PyTorchLightning/pytorch-lightning/pull/1582))
- Fixed memory leak from opt return ([#1528](https://github.com/PyTorchLightning/pytorch-lightning/pull/1528))
- Fixed saving checkpoint before deleting old ones ([#1453](https://github.com/PyTorchLightning/pytorch-lightning/pull/1453))
- Fixed loggers - flushing last logged metrics even before continue, e.g. `trainer.test()` results ([#1459](https://github.com/PyTorchLightning/pytorch-lightning/pull/1459))
- Fixed optimizer configuration when `configure_optimizers` returns dict without `lr_scheduler` ([#1443](https://github.com/PyTorchLightning/pytorch-lightning/pull/1443))
- Fixed `LightningModule` - mixing hparams and arguments in `LightningModule.__init__()` crashes load_from_checkpoint() ([#1505](https://github.com/PyTorchLightning/pytorch-lightning/pull/1505))
- Added a missing call to the `on_before_zero_grad` model hook ([#1493](https://github.com/PyTorchLightning/pytorch-lightning/pull/1493)).
- Allow use of sweeps with `WandbLogger` ([#1512](https://github.com/PyTorchLightning/pytorch-lightning/pull/1512))
- Fixed a bug that caused the `callbacks` Trainer argument to reference a global variable ([#1534](https://github.com/PyTorchLightning/pytorch-lightning/pull/1534)).
- Fixed a bug that set all boolean CLI arguments from `Trainer.add_argparse_args` always to True ([#1571](https://github.com/PyTorchLightning/pytorch-lightning/pull/1571))
- Fixed do not copy the batch when training on a single GPU ([#1576](https://github.com/PyTorchLightning/pytorch-lightning/pull/1576),
    [#1579](https://github.com/PyTorchLightning/pytorch-lightning/pull/1579))
- Fixed soft checkpoint removing on DDP ([#1408](https://github.com/PyTorchLightning/pytorch-lightning/pull/1408))
- Fixed automatic parser bug ([#1585](https://github.com/PyTorchLightning/pytorch-lightning/pull/1585))
- Fixed bool conversion from string ([#1606](https://github.com/PyTorchLightning/pytorch-lightning/pull/1606))

## [0.7.3] - 2020-04-09

### Added

- Added `rank_zero_warn` for warning only in rank 0 ([#1428](https://github.com/PyTorchLightning/pytorch-lightning/pull/1428))

### Fixed

- Fixed default `DistributedSampler` for DDP training ([#1425](https://github.com/PyTorchLightning/pytorch-lightning/pull/1425))
- Fixed workers warning not on windows ([#1430](https://github.com/PyTorchLightning/pytorch-lightning/pull/1430))
- Fixed returning tuple from `run_training_batch` ([#1431](https://github.com/PyTorchLightning/pytorch-lightning/pull/1431))
- Fixed gradient clipping ([#1438](https://github.com/PyTorchLightning/pytorch-lightning/pull/1438))
- Fixed pretty print ([#1441](https://github.com/PyTorchLightning/pytorch-lightning/pull/1441))


## [0.7.2] - 2020-04-07

### Added

- Added same step loggers' metrics aggregation ([#1278](https://github.com/PyTorchLightning/pytorch-lightning/pull/1278))
- Added parity test between a vanilla MNIST model and lightning model ([#1284](https://github.com/PyTorchLightning/pytorch-lightning/pull/1284))
- Added parity test between a vanilla RNN model and lightning model ([#1351](https://github.com/PyTorchLightning/pytorch-lightning/pull/1351))
- Added Reinforcement Learning - Deep Q-network (DQN) lightning example ([#1232](https://github.com/PyTorchLightning/pytorch-lightning/pull/1232))
- Added support for hierarchical `dict` ([#1152](https://github.com/PyTorchLightning/pytorch-lightning/pull/1152))
- Added `TrainsLogger` class ([#1122](https://github.com/PyTorchLightning/pytorch-lightning/pull/1122))
- Added type hints to `pytorch_lightning.core` ([#946](https://github.com/PyTorchLightning/pytorch-lightning/pull/946))
- Added support for `IterableDataset` in validation and testing ([#1104](https://github.com/PyTorchLightning/pytorch-lightning/pull/1104))
- Added support for non-primitive types in `hparams` for `TensorboardLogger` ([#1130](https://github.com/PyTorchLightning/pytorch-lightning/pull/1130))
- Added a check that stops the training when loss or weights contain `NaN` or `inf` values. ([#1097](https://github.com/PyTorchLightning/pytorch-lightning/pull/1097))
- Added support for `IterableDataset` when `val_check_interval=1.0` (default), this will trigger validation at the end of each epoch. ([#1283](https://github.com/PyTorchLightning/pytorch-lightning/pull/1283))
- Added `summary` method to Profilers. ([#1259](https://github.com/PyTorchLightning/pytorch-lightning/pull/1259))
- Added informative errors if user defined dataloader has zero length ([#1280](https://github.com/PyTorchLightning/pytorch-lightning/pull/1280))
- Added testing for python 3.8 ([#915](https://github.com/PyTorchLightning/pytorch-lightning/pull/915))
- Added model configuration checking ([#1199](https://github.com/PyTorchLightning/pytorch-lightning/pull/1199))
- Added support for optimizer frequencies through `LightningModule.configure_optimizers()` ([#1269](https://github.com/PyTorchLightning/pytorch-lightning/pull/1269))
- Added option to run without an optimizer by returning `None` from `configure_optimizers`. ([#1279](https://github.com/PyTorchLightning/pytorch-lightning/pull/1279))
- Added a warning when the number of data loader workers is small. ([#1378](https://github.com/PyTorchLightning/pytorch-lightning/pull/1378))

### Changed

- Changed (renamed and refatored) `TensorRunningMean` -> `TensorRunningAccum`: running accumulations were generalized. ([#1278](https://github.com/PyTorchLightning/pytorch-lightning/pull/1278))
- Changed `progress_bar_refresh_rate` trainer flag to disable progress bar when set to 0. ([#1108](https://github.com/PyTorchLightning/pytorch-lightning/pull/1108))
- Enhanced `load_from_checkpoint` to also forward params to the model ([#1307](https://github.com/PyTorchLightning/pytorch-lightning/pull/1307))
- Updated references to `self.forward()` to instead use the `__call__` interface. ([#1211](https://github.com/PyTorchLightning/pytorch-lightning/pull/1211))
- Changed default behaviour of `configure_optimizers` to use no optimizer rather than Adam. ([#1279](https://github.com/PyTorchLightning/pytorch-lightning/pull/1279))
- Allow to upload models on W&B ([#1339](https://github.com/PyTorchLightning/pytorch-lightning/pull/1339))
- On DP and DDP2 unsqueeze is automated now ([#1319](https://github.com/PyTorchLightning/pytorch-lightning/pull/1319))
- Did not always create a DataLoader during reinstantiation, but the same type as before (if subclass of DataLoader) ([#1346](https://github.com/PyTorchLightning/pytorch-lightning/pull/1346))
- Did not interfere with a default sampler ([#1318](https://github.com/PyTorchLightning/pytorch-lightning/pull/1318))
- Remove default Adam optimizer ([#1317](https://github.com/PyTorchLightning/pytorch-lightning/pull/1317))
- Give warnings for unimplemented required lightning methods ([#1317](https://github.com/PyTorchLightning/pytorch-lightning/pull/1317))
- Made `evaluate` method private >> `Trainer._evaluate(...)`. ([#1260](https://github.com/PyTorchLightning/pytorch-lightning/pull/1260))
- Simplify the PL examples structure (shallower and more readable) ([#1247](https://github.com/PyTorchLightning/pytorch-lightning/pull/1247))
- Changed min max gpu memory to be on their own plots ([#1358](https://github.com/PyTorchLightning/pytorch-lightning/pull/1358))
- Remove `.item` which causes sync issues ([#1254](https://github.com/PyTorchLightning/pytorch-lightning/pull/1254))
- Changed smoothing in TQDM to decrease variability of time remaining between training / eval ([#1194](https://github.com/PyTorchLightning/pytorch-lightning/pull/1194))
- Change default logger to dedicated one ([#1064](https://github.com/PyTorchLightning/pytorch-lightning/pull/1064))

### Deprecated

- Deprecated Trainer argument `print_nan_grads` ([#1097](https://github.com/PyTorchLightning/pytorch-lightning/pull/1097))
- Deprecated Trainer argument `show_progress_bar` ([#1108](https://github.com/PyTorchLightning/pytorch-lightning/pull/1108))

### Removed

- Removed test for no test dataloader in .fit ([#1495](https://github.com/PyTorchLightning/pytorch-lightning/pull/1495))
- Removed duplicated module `pytorch_lightning.utilities.arg_parse` for loading CLI arguments ([#1167](https://github.com/PyTorchLightning/pytorch-lightning/pull/1167))
- Removed wandb logger's `finalize` method ([#1193](https://github.com/PyTorchLightning/pytorch-lightning/pull/1193))
- Dropped `torchvision` dependency in tests and added own MNIST dataset class instead ([#986](https://github.com/PyTorchLightning/pytorch-lightning/pull/986))

### Fixed

- Fixed `model_checkpoint` when saving all models ([#1359](https://github.com/PyTorchLightning/pytorch-lightning/pull/1359))
- `Trainer.add_argparse_args` classmethod fixed. Now it adds a type for the arguments ([#1147](https://github.com/PyTorchLightning/pytorch-lightning/pull/1147))
- Fixed bug related to type checking of `ReduceLROnPlateau` lr schedulers([#1126](https://github.com/PyTorchLightning/pytorch-lightning/pull/1126))
- Fixed a bug to ensure lightning checkpoints to be backward compatible ([#1132](https://github.com/PyTorchLightning/pytorch-lightning/pull/1132))
- Fixed a bug that created an extra dataloader with active `reload_dataloaders_every_epoch` ([#1196](https://github.com/PyTorchLightning/pytorch-lightning/pull/1196))
- Fixed all warnings and errors in the docs build process ([#1191](https://github.com/PyTorchLightning/pytorch-lightning/pull/1191))
- Fixed an issue where `val_percent_check=0` would not disable validation ([#1251](https://github.com/PyTorchLightning/pytorch-lightning/pull/1251))
- Fixed average of incomplete `TensorRunningMean` ([#1309](https://github.com/PyTorchLightning/pytorch-lightning/pull/1309))
- Fixed `WandbLogger.watch` with `wandb.init()` ([#1311](https://github.com/PyTorchLightning/pytorch-lightning/pull/1311))
- Fixed an issue with early stopping that would prevent it from monitoring training metrics when validation is disabled / not implemented ([#1235](https://github.com/PyTorchLightning/pytorch-lightning/pull/1235)).
- Fixed a bug that would cause `trainer.test()` to run on the validation set when overloading `validation_epoch_end` and `test_end` ([#1353](https://github.com/PyTorchLightning/pytorch-lightning/pull/1353))
- Fixed `WandbLogger.watch` - use of the watch method without importing `wandb` ([#1311](https://github.com/PyTorchLightning/pytorch-lightning/pull/1311))
- Fixed `WandbLogger` to be used with 'ddp' - allow reinits in sub-processes ([#1149](https://github.com/PyTorchLightning/pytorch-lightning/pull/1149),
     [#1360](https://github.com/PyTorchLightning/pytorch-lightning/pull/1360))
- Made `training_epoch_end` behave like `validation_epoch_end` ([#1357](https://github.com/PyTorchLightning/pytorch-lightning/pull/1357))
- Fixed `fast_dev_run` running validation twice ([#1365](https://github.com/PyTorchLightning/pytorch-lightning/pull/1365))
- Fixed pickle error from quick patch `__code__` ([#1352](https://github.com/PyTorchLightning/pytorch-lightning/pull/1352))
- Fixed memory leak on GPU0 ([#1094](https://github.com/PyTorchLightning/pytorch-lightning/pull/1094),
     [#1349](https://github.com/PyTorchLightning/pytorch-lightning/pull/1349))
- Fixed checkpointing interval ([#1272](https://github.com/PyTorchLightning/pytorch-lightning/pull/1272))
- Fixed validation and training loops run the partial dataset ([#1192](https://github.com/PyTorchLightning/pytorch-lightning/pull/1192))
- Fixed running `on_validation_end` only on main process in DDP ([#1125](https://github.com/PyTorchLightning/pytorch-lightning/pull/1125))
- Fixed `load_spawn_weights` only in proc rank 0 ([#1385](https://github.com/PyTorchLightning/pytorch-lightning/pull/1385))
- Fixes using deprecated `use_amp` attribute ([#1145](https://github.com/PyTorchLightning/pytorch-lightning/pull/1145))
- Fixed Tensorboard logger error: lightning_logs directory not exists in multi-node DDP on nodes with rank != 0 ([#1377](https://github.com/PyTorchLightning/pytorch-lightning/pull/1377))
- Fixed `Unimplemented backend XLA` error on TPU ([#1387](https://github.com/PyTorchLightning/pytorch-lightning/pull/1387))

## [0.7.1] - 2020-03-07

### Fixed

- Fixes `print` issues and `data_loader` ([#1080](https://github.com/PyTorchLightning/pytorch-lightning/pull/1080))

## [0.7.0] - 2020-03-06

### Added

- Added automatic sampler setup. Depending on DDP or TPU, lightning configures the sampler correctly (user needs to do nothing) ([#926](https://github.com/PyTorchLightning/pytorch-lightning/pull/926))
- Added `reload_dataloaders_every_epoch=False` flag for trainer. Some users require reloading data every epoch ([#926](https://github.com/PyTorchLightning/pytorch-lightning/pull/926))
- Added `progress_bar_refresh_rate=50` flag for trainer. Throttle refresh rate on notebooks ([#926](https://github.com/PyTorchLightning/pytorch-lightning/pull/926))
- Updated governance docs
- Added a check to ensure that the metric used for early stopping exists before training commences ([#542](https://github.com/PyTorchLightning/pytorch-lightning/pull/542))
- Added `optimizer_idx` argument to `backward` hook ([#733](https://github.com/PyTorchLightning/pytorch-lightning/pull/733))
- Added `entity` argument to `WandbLogger` to be passed to `wandb.init` ([#783](https://github.com/PyTorchLightning/pytorch-lightning/pull/783))
- Added a tool for profiling training runs ([#782](https://github.com/PyTorchLightning/pytorch-lightning/pull/782))
- Improved flexibility for naming of TensorBoard logs, can now set `version` to a `str` to just save to that directory, and use `name=''` to prevent experiment-name directory ([#804](https://github.com/PyTorchLightning/pytorch-lightning/pull/804))
- Added option to specify `step` key when logging metrics ([#808](https://github.com/PyTorchLightning/pytorch-lightning/pull/808))
- Added `train_dataloader`, `val_dataloader` and `test_dataloader` arguments to `Trainer.fit()`, for alternative data parsing ([#759](https://github.com/PyTorchLightning/pytorch-lightning/pull/759))
- Added Tensor Processing Unit (TPU) support ([#868](https://github.com/PyTorchLightning/pytorch-lightning/pull/868))
- Added semantic segmentation example ([#751](https://github.com/PyTorchLightning/pytorch-lightning/pull/751),[#876](https://github.com/PyTorchLightning/pytorch-lightning/pull/876),
     [#881](https://github.com/PyTorchLightning/pytorch-lightning/pull/881))
- Split callbacks in multiple files ([#849](https://github.com/PyTorchLightning/pytorch-lightning/pull/849))
- Support for user defined callbacks ([#889](https://github.com/PyTorchLightning/pytorch-lightning/pull/889) and [#950](https://github.com/PyTorchLightning/pytorch-lightning/pull/950))
- Added support for multiple loggers to be passed to `Trainer` as an iterable (e.g. list, tuple, etc.) ([#903](https://github.com/PyTorchLightning/pytorch-lightning/pull/903))
- Added support for step-based learning rate scheduling ([#941](https://github.com/PyTorchLightning/pytorch-lightning/pull/941))
- Added support for logging `hparams` as dict ([#1029](https://github.com/PyTorchLightning/pytorch-lightning/pull/1029))
- Checkpoint and early stopping now work without val. step ([#1041](https://github.com/PyTorchLightning/pytorch-lightning/pull/1041))
- Support graceful training cleanup after Keyboard Interrupt ([#856](https://github.com/PyTorchLightning/pytorch-lightning/pull/856),
     [#1019](https://github.com/PyTorchLightning/pytorch-lightning/pull/1019))
- Added type hints for function arguments ([#912](https://github.com/PyTorchLightning/pytorch-lightning/pull/912), )
- Added default `argparser` for `Trainer` ([#952](https://github.com/PyTorchLightning/pytorch-lightning/pull/1023),
     [#1023](https://github.com/PyTorchLightning/pytorch-lightning/pull/1023))
- Added TPU gradient clipping ([#963](https://github.com/PyTorchLightning/pytorch-lightning/pull/963))
- Added max/min number of steps in `Trainer` ([#728](https://github.com/PyTorchLightning/pytorch-lightning/pull/728))

### Changed

- Improved `NeptuneLogger` by adding `close_after_fit` argument to allow logging after training([#908](https://github.com/PyTorchLightning/pytorch-lightning/pull/1084))
- Changed default TQDM to use `tqdm.auto` for prettier outputs in IPython notebooks ([#752](https://github.com/PyTorchLightning/pytorch-lightning/pull/752))
- Changed `pytorch_lightning.logging` to `pytorch_lightning.loggers` ([#767](https://github.com/PyTorchLightning/pytorch-lightning/pull/767))
- Moved the default `tqdm_dict` definition from Trainer to `LightningModule`, so it can be overridden by the user ([#749](https://github.com/PyTorchLightning/pytorch-lightning/pull/749))
- Moved functionality of `LightningModule.load_from_metrics` into `LightningModule.load_from_checkpoint` ([#995](https://github.com/PyTorchLightning/pytorch-lightning/pull/995))
- Changed Checkpoint path parameter from `filepath` to `dirpath` ([#1016](https://github.com/PyTorchLightning/pytorch-lightning/pull/1016))
- Freezed models `hparams` as `Namespace` property ([#1029](https://github.com/PyTorchLightning/pytorch-lightning/pull/1029))
- Dropped `logging` config in package init ([#1015](https://github.com/PyTorchLightning/pytorch-lightning/pull/1015))
- Renames model steps ([#1051](https://github.com/PyTorchLightning/pytorch-lightning/pull/1051))
  - `training_end` >> `training_epoch_end`
  - `validation_end` >> `validation_epoch_end`
  - `test_end` >> `test_epoch_end`
- Refactor dataloading, supports infinite dataloader ([#955](https://github.com/PyTorchLightning/pytorch-lightning/pull/955))
- Create single file in `TensorBoardLogger` ([#777](https://github.com/PyTorchLightning/pytorch-lightning/pull/777))

### Deprecated

- Deprecated `pytorch_lightning.logging` ([#767](https://github.com/PyTorchLightning/pytorch-lightning/pull/767))
- Deprecated `LightningModule.load_from_metrics` in favour of `LightningModule.load_from_checkpoint` ([#995](https://github.com/PyTorchLightning/pytorch-lightning/pull/995),
     [#1079](https://github.com/PyTorchLightning/pytorch-lightning/pull/1079))
- Deprecated `@data_loader` decorator ([#926](https://github.com/PyTorchLightning/pytorch-lightning/pull/926))
- Deprecated model steps `training_end`, `validation_end` and `test_end` ([#1051](https://github.com/PyTorchLightning/pytorch-lightning/pull/1051),
     [#1056](https://github.com/PyTorchLightning/pytorch-lightning/pull/1056))

### Removed

- Removed dependency on `pandas` ([#736](https://github.com/PyTorchLightning/pytorch-lightning/pull/736))
- Removed dependency on `torchvision` ([#797](https://github.com/PyTorchLightning/pytorch-lightning/pull/797))
- Removed dependency on `scikit-learn` ([#801](https://github.com/PyTorchLightning/pytorch-lightning/pull/801))

### Fixed

- Fixed a bug where early stopping `on_end_epoch` would be called inconsistently when `check_val_every_n_epoch == 0` ([#743](https://github.com/PyTorchLightning/pytorch-lightning/pull/743))
- Fixed a bug where the model checkpointer didn't write to the same directory as the logger ([#771](https://github.com/PyTorchLightning/pytorch-lightning/pull/771))
- Fixed a bug where the `TensorBoardLogger` class would create an additional empty log file during fitting ([#777](https://github.com/PyTorchLightning/pytorch-lightning/pull/777))
- Fixed a bug where `global_step` was advanced incorrectly when using `accumulate_grad_batches > 1` ([#832](https://github.com/PyTorchLightning/pytorch-lightning/pull/832))
- Fixed a bug when calling `self.logger.experiment` with multiple loggers ([#1009](https://github.com/PyTorchLightning/pytorch-lightning/pull/1009))
- Fixed a bug when calling `logger.append_tags` on a `NeptuneLogger` with a single tag ([#1009](https://github.com/PyTorchLightning/pytorch-lightning/pull/1009))
- Fixed sending back data from `.spawn` by saving and loading the trained model in/out of the process ([#1017](https://github.com/PyTorchLightning/pytorch-lightning/pull/1017)
- Fixed port collision on DDP ([#1010](https://github.com/PyTorchLightning/pytorch-lightning/pull/1010))
- Fixed/tested pass overrides ([#918](https://github.com/PyTorchLightning/pytorch-lightning/pull/918))
- Fixed comet logger to log after train ([#892](https://github.com/PyTorchLightning/pytorch-lightning/pull/892))
- Remove deprecated args to learning rate step function ([#890](https://github.com/PyTorchLightning/pytorch-lightning/pull/890))

## [0.6.0] - 2020-01-21

### Added

- Added support for resuming from a specific checkpoint via `resume_from_checkpoint` argument ([#516](https://github.com/PyTorchLightning/pytorch-lightning/pull/516))
- Added support for `ReduceLROnPlateau` scheduler ([#320](https://github.com/PyTorchLightning/pytorch-lightning/pull/320))
- Added support for Apex mode `O2` in conjunction with Data Parallel ([#493](https://github.com/PyTorchLightning/pytorch-lightning/pull/493))
- Added option (`save_top_k`) to save the top k models in the `ModelCheckpoint` class ([#128](https://github.com/PyTorchLightning/pytorch-lightning/pull/128))
- Added `on_train_start` and `on_train_end` hooks to `ModelHooks` ([#598](https://github.com/PyTorchLightning/pytorch-lightning/pull/598))
- Added `TensorBoardLogger` ([#607](https://github.com/PyTorchLightning/pytorch-lightning/pull/607))
- Added support for weight summary of model with multiple inputs ([#543](https://github.com/PyTorchLightning/pytorch-lightning/pull/543))
- Added `map_location` argument to `load_from_metrics` and `load_from_checkpoint` ([#625](https://github.com/PyTorchLightning/pytorch-lightning/pull/625))
- Added option to disable validation by setting `val_percent_check=0` ([#649](https://github.com/PyTorchLightning/pytorch-lightning/pull/649))
- Added `NeptuneLogger` class ([#648](https://github.com/PyTorchLightning/pytorch-lightning/pull/648))
- Added `WandbLogger` class ([#627](https://github.com/PyTorchLightning/pytorch-lightning/pull/627))

### Changed

- Changed the default progress bar to print to stdout instead of stderr ([#531](https://github.com/PyTorchLightning/pytorch-lightning/pull/531))
- Renamed `step_idx` to `step`, `epoch_idx` to `epoch`, `max_num_epochs` to `max_epochs` and `min_num_epochs` to `min_epochs` ([#589](https://github.com/PyTorchLightning/pytorch-lightning/pull/589))
- Renamed `total_batch_nb` to `total_batches`, `nb_val_batches` to `num_val_batches`, `nb_training_batches` to `num_training_batches`, `max_nb_epochs` to `max_epochs`, `min_nb_epochs` to `min_epochs`, `nb_test_batches` to `num_test_batches`, and `nb_val_batches` to `num_val_batches` ([#567](https://github.com/PyTorchLightning/pytorch-lightning/pull/567))
- Changed gradient logging to use parameter names instead of indexes ([#660](https://github.com/PyTorchLightning/pytorch-lightning/pull/660))
- Changed the default logger to `TensorBoardLogger` ([#609](https://github.com/PyTorchLightning/pytorch-lightning/pull/609))
- Changed the directory for tensorboard logging to be the same as model checkpointing ([#706](https://github.com/PyTorchLightning/pytorch-lightning/pull/706))

### Deprecated

- Deprecated `max_nb_epochs` and `min_nb_epochs` ([#567](https://github.com/PyTorchLightning/pytorch-lightning/pull/567))
- Deprecated the `on_sanity_check_start` hook in `ModelHooks` ([#598](https://github.com/PyTorchLightning/pytorch-lightning/pull/598))

### Removed

- Removed the `save_best_only` argument from `ModelCheckpoint`, use `save_top_k=1` instead ([#128](https://github.com/PyTorchLightning/pytorch-lightning/pull/128))

### Fixed

- Fixed a bug which ocurred when using Adagrad with cuda ([#554](https://github.com/PyTorchLightning/pytorch-lightning/pull/554))
- Fixed a bug where training would be on the GPU despite setting `gpus=0` or `gpus=[]` ([#561](https://github.com/PyTorchLightning/pytorch-lightning/pull/561))
- Fixed an error with `print_nan_gradients` when some parameters do not require gradient ([#579](https://github.com/PyTorchLightning/pytorch-lightning/pull/579))
- Fixed a bug where the progress bar would show an incorrect number of total steps during the validation sanity check when using multiple validation data loaders ([#597](https://github.com/PyTorchLightning/pytorch-lightning/pull/597))
- Fixed support for PyTorch 1.1.0 ([#552](https://github.com/PyTorchLightning/pytorch-lightning/pull/552))
- Fixed an issue with early stopping when using a `val_check_interval < 1.0` in `Trainer` ([#492](https://github.com/PyTorchLightning/pytorch-lightning/pull/492))
- Fixed bugs relating to the `CometLogger` object that would cause it to not work properly ([#481](https://github.com/PyTorchLightning/pytorch-lightning/pull/481))
- Fixed a bug that would occur when returning `-1` from `on_batch_start` following an early exit or when the batch was `None` ([#509](https://github.com/PyTorchLightning/pytorch-lightning/pull/509))
- Fixed a potential race condition with several processes trying to create checkpoint directories ([#530](https://github.com/PyTorchLightning/pytorch-lightning/pull/530))
- Fixed a bug where batch 'segments' would remain on the GPU when using `truncated_bptt > 1` ([#532](https://github.com/PyTorchLightning/pytorch-lightning/pull/532))
- Fixed a bug when using `IterableDataset` ([#547](https://github.com/PyTorchLightning/pytorch-lightning/pull/547))
- Fixed a bug where `.item` was called on non-tensor objects ([#602](https://github.com/PyTorchLightning/pytorch-lightning/pull/602))
- Fixed a bug where `Trainer.train` would crash on an uninitialized variable if the trainer was run after resuming from a checkpoint that was already at `max_epochs` ([#608](https://github.com/PyTorchLightning/pytorch-lightning/pull/608))
- Fixed a bug where early stopping would begin two epochs early ([#617](https://github.com/PyTorchLightning/pytorch-lightning/pull/617))
- Fixed a bug where `num_training_batches` and `num_test_batches` would sometimes be rounded down to zero ([#649](https://github.com/PyTorchLightning/pytorch-lightning/pull/649))
- Fixed a bug where an additional batch would be processed when manually setting `num_training_batches` ([#653](https://github.com/PyTorchLightning/pytorch-lightning/pull/653))
- Fixed a bug when batches did not have a `.copy` method ([#701](https://github.com/PyTorchLightning/pytorch-lightning/pull/701))
- Fixed a bug when using `log_gpu_memory=True` in Python 3.6 ([#715](https://github.com/PyTorchLightning/pytorch-lightning/pull/715))
- Fixed a bug where checkpoint writing could exit before completion, giving incomplete checkpoints ([#689](https://github.com/PyTorchLightning/pytorch-lightning/pull/689))
- Fixed a bug where `on_train_end` was not called when ealy stopping ([#723](https://github.com/PyTorchLightning/pytorch-lightning/pull/723))

## [0.5.3] - 2019-11-06

### Added

- Added option to disable default logger, checkpointer, and early stopping by passing `logger=False`, `checkpoint_callback=False` and `early_stop_callback=False` respectively
- Added `CometLogger` for use with Comet.ml
- Added `val_check_interval` argument to `Trainer` allowing validition to be performed at every given number of batches
- Added functionality to save and load hyperparameters using the standard checkpoint mechanism
- Added call to `torch.cuda.empty_cache` before training starts
- Added option for user to override the call t `backward`
- Added support for truncated backprop through time via the `truncated_bptt_steps` argument in `Trainer`
- Added option to operate on all outputs from `training_step` in DDP2
- Added a hook for modifying DDP init
- Added a hook for modifying Apex

### Changed

- Changed experiment version to be padded with zeros (e.g. `/dir/version_9` becomes `/dir/version_0009`)
- Changed callback metrics to include any metrics given in logs or progress bar
- Changed the default for `save_best_only` in `ModelCheckpoint` to `True`
- Added `tng_data_loader` for backwards compatibility
- Renamed `MLFlowLogger.client` to `MLFlowLogger.experiment` for consistency
- Moved `global_step` increment to happen after the batch has been processed
- Changed weights restore to first attempt HPC weights before restoring normally, preventing both weights being restored and running out of memory
- Changed progress bar functionality to add multiple progress bars for train/val/test
- Changed calls to `print` to use `logging` instead

### Deprecated

- Deprecated `tng_dataloader`

### Fixed

- Fixed an issue where the number of batches was off by one during training
- Fixed a bug that occured when setting a ckeckpoint callback and `early_stop_callback=False`
- Fixed an error when importing CometLogger
- Fixed a bug where the `gpus` argument had some unexpected behaviour
- Fixed a bug where the computed total number of batches was sometimes incorrect
- Fixed a bug where the progress bar would sometimes not show the total number of batches in test mode
- Fixed a bug when using the `log_gpu_memory='min_max'` option in `Trainer`
- Fixed a bug where checkpointing would sometimes erase the current directory

## [0.5.2] - 2019-10-10

### Added

- Added `weights_summary` argument to `Trainer` to be set to `full` (full summary), `top` (just top level modules) or other
- Added `tags` argument to `MLFlowLogger`

### Changed

- Changed default for `amp_level` to `O1`

### Removed

- Removed the `print_weights_summary` argument from `Trainer`

### Fixed

- Fixed a bug where logs were not written properly
- Fixed a bug where `logger.finalize` wasn't called after training is complete
- Fixed callback metric errors in DDP
- Fixed a bug where `TestTubeLogger` didn't log to the correct directory

## [0.5.1] - 2019-10-05

### Added

- Added the `LightningLoggerBase` class for experiment loggers
- Added `MLFlowLogger` for logging with `mlflow`
- Added `TestTubeLogger` for logging with `test_tube`
- Added a different implementation of DDP (`distributed_backed='ddp2'`) where every node has one model using all GPUs
- Added support for optimisers which require a closure (e.g. LBFGS)
- Added automatic `MASTER_PORT` defualt for DDP when not set manually
- Added new GPU memory logging options `'min_max'` (log only the min/max utilization) and `'all'` (log all the GPU memory)

### Changed

- Changed schedulers to always be called with the current epoch
- Changed `test_tube` to an optional dependency
- Changed data loaders to internally use a getter instead of a python property
- Disabled auto GPU loading when restoring weights to prevent out of memory errors
- Changed logging, early stopping and checkpointing to occur by default

### Fixed

- Fixed a bug with samplers that do not specify `set_epoch`
- Fixed a bug when using the `MLFlowLogger` with unsupported data types, this will now raise a warning
- Fixed a bug where gradient norms were alwasy zero using `track_grad_norm`
- Fixed a bug which causes a crash when logging memory

## [0.5.0] - 2019-09-26

### Changed

- Changed `data_batch` argument to `batch` throughout
- Changed `batch_i` argument to `batch_idx` throughout
- Changed `tng_dataloader` method to `train_dataloader`
- Changed `on_tng_metrics` method to `on_training_metrics`
- Changed `gradient_clip` argument to `gradient_clip_val`
- Changed `add_log_row_interval` to `row_log_interval`

### Fixed

- Fixed a bug with tensorboard logging in multi-gpu setup

## [0.4.9] - 2019-09-16

### Added

- Added the flag `log_gpu_memory` to `Trainer` to deactivate logging of GPU memory utilization
- Added SLURM resubmit functionality (port from test-tube)
- Added optional weight_save_path to trainer to remove the need for a checkpoint_callback when using cluster training
- Added option to use single gpu per node with `DistributedDataParallel`

### Changed

- Changed functionality of `validation_end` and `test_end` with multiple dataloaders to be given all of the dataloaders at once rather than in seperate calls
- Changed print_nan_grads to only print the parameter value and gradients when they contain NaN
- Changed gpu API to take integers as well (e.g. `gpus=2` instead of `gpus=[0, 1]`)
- All models now loaded on to CPU to avoid device and out of memory issues in PyTorch

### Fixed

- Fixed a bug where data types that implement `.to` but not `.cuda` would not be properly moved onto the GPU
- Fixed a bug where data would not be re-shuffled every epoch when using a `DistributedSampler`

## [0.4.8] - 2019-08-31

### Added

- Added `test_step` and `test_end` methods, used when `Trainer.test` is called
- Added `GradientAccumulationScheduler` callback which can be used to schedule changes to the number of accumulation batches
- Added option to skip the validation sanity check by setting `nb_sanity_val_steps = 0`

### Fixed

- Fixed a bug when setting `nb_sanity_val_steps = 0`

## [0.4.7] - 2019-08-24

### Changed

- Changed the default `val_check_interval` to `1.0`
- Changed defaults for `nb_val_batches`, `nb_tng_batches` and `nb_test_batches` to 0

### Fixed

- Fixed a bug where the full validation set as used despite setting `val_percent_check`
- Fixed a bug where an `Exception` was thrown when using a data set containing a single batch
- Fixed a bug where an `Exception` was thrown if no `val_dataloader` was given
- Fixed a bug where tuples were not properly transfered to the GPU
- Fixed a bug where data of a non standard type was not properly handled by the trainer
- Fixed a bug when loading data as a tuple
- Fixed a bug where `AttributeError` could be suppressed by the `Trainer`

## [0.4.6] - 2019-08-15

### Added

- Added support for data to be given as a `dict` or `list` with a single gpu
- Added support for `configure_optimizers` to return a single optimizer, two list (optimizers and schedulers), or a single list

### Fixed

- Fixed a bug where returning just an optimizer list (i.e. without schedulers) from `configure_optimizers` would throw an `Exception`

## [0.4.5] - 2019-08-13

### Added

- Added `optimizer_step` method that can be overridden to change the standard optimizer behaviour

## [0.4.4] - 2019-08-12

### Added

- Added supoort for multiple validation dataloaders
- Added support for latest test-tube logger (optimised for `torch==1.2.0`)

### Changed

- `validation_step` and `val_dataloader` are now optional
- `lr_scheduler` is now activated after epoch

### Fixed

- Fixed a bug where a warning would show when using `lr_scheduler` in `torch>1.1.0`
- Fixed a bug where an `Exception` would be thrown if using `torch.DistributedDataParallel` without using a `DistributedSampler`, this now throws a `Warning` instead

## [0.4.3] - 2019-08-10

### Fixed

- Fixed a bug where accumulate gradients would scale the loss incorrectly

## [0.4.2] - 2019-08-08

### Changed

- Changed install requirement to `torch==1.2.0`

## [0.4.1] - 2019-08-08

### Changed

- Changed install requirement to `torch==1.1.0`

## [0.4.0] - 2019-08-08

### Added

- Added 16-bit support for a single GPU
- Added support for training continuation (preserves epoch, global step etc.)

### Changed

- Changed `training_step` and `validation_step`, outputs will no longer be automatically reduced

### Removed

- Removed need for `Experiment` object in `Trainer`

### Fixed

- Fixed issues with reducing outputs from generative models (such as images and text)

## [0.3.6] - 2019-07-25

### Added

- Added a decorator to do lazy data loading internally

### Fixed

- Fixed a bug where `Experiment` object was not process safe, potentially causing logs to be overwritten

## [0.3.5] - 2019-07-25

## [0.3.4] - 2019-07-22

## [0.3.3] - 2019-07-22

## [0.3.2] - 2019-07-21

## [0.3.1] - 2019-07-21

## [0.2.x] - 2019-07-09

## [0.1.x] - 2019-06-DD<|MERGE_RESOLUTION|>--- conflicted
+++ resolved
@@ -240,12 +240,11 @@
 - Fixed a bug that caused incorrect batch indices to be passed to the `BasePredictionWriter` hooks when using a dataloader with `num_workers > 0` ([#10870](https://github.com/PyTorchLightning/pytorch-lightning/pull/10870))
 
 
-<<<<<<< HEAD
 - Fixed running sanity check with `RichProgressBar` ([#10913](https://github.com/PyTorchLightning/pytorch-lightning/pull/10913))
-=======
+
+
 - Fixed an issue with item assignment on the logger on rank > 0 for those who support it ([#10917](https://github.com/PyTorchLightning/pytorch-lightning/pull/10917))
 
->>>>>>> 3d59a2fa
 
 
 ## [1.5.4] - 2021-11-30
