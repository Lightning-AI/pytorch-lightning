--- conflicted
+++ resolved
@@ -107,13 +107,12 @@
 - Changed the default value for the `progress_bar_refresh_rate` Trainer argument in Google COLAB notebooks to 20 ([#5516](https://github.com/PyTorchLightning/pytorch-lightning/pull/5516))
 
 
-<<<<<<< HEAD
 - Refactored `hpc_load` and entangled logics in `CheckpointConnector` ([#5371](https://github.com/PyTorchLightning/pytorch-lightning/pull/5371))
-=======
+
+
 - Refactored Accelerators and Plugins 
     * Added base classes for plugins ([#5715](https://github.com/PyTorchLightning/pytorch-lightning/pull/5715))
     * Added parallel plugins for DP, DDP, DDPSpawn, DDP2 and Horovod ([#5714](https://github.com/PyTorchLightning/pytorch-lightning/pull/5714))
->>>>>>> 069ae27c
 
 
 ### Deprecated
