# Changelog

All notable changes to this project will be documented in this file.

The format is based on [Keep a Changelog](http://keepachangelog.com/en/1.0.0/).

## [unreleased] - YYYY-MM-DD

### Added

- Added callback for logging learning rates ([#1498](https://github.com/PyTorchLightning/pytorch-lightning/pull/1498))

- Added transfer learning example (for a binary classification task in computer vision) ([#1564](https://github.com/PyTorchLightning/pytorch-lightning/pull/1564))

- Allow user to select individual TPU core to train on ([#1729](https://github.com/PyTorchLightning/pytorch-lightning/pull/1729))

- Added type hints in `Trainer.fit()` and `Trainer.test()` to reflect that also a list of dataloaders can be passed in ([#1723](https://github.com/PyTorchLightning/pytorch-lightning/pull/1723)).

<<<<<<< HEAD
=======
- The progress bar metrics now also get updated in `training_epoch_end` ([#1724](https://github.com/PyTorchLightning/pytorch-lightning/pull/1724)).
>>>>>>> 25bbd059

### Changed

- Reduction when `batch_size < num_gpus` ([#1609](https://github.com/PyTorchLightning/pytorch-lightning/pull/1609))

- Updated LightningTemplateModel to look more like Colab example ([#1577](https://github.com/PyTorchLightning/pytorch-lightning/pull/1577))

### Deprecated

### Removed

### Fixed

- Fixed ModelCheckpoint not None checking filepath ([1654](https://github.com/PyTorchLightning/pytorch-lightning/pull/1654))

- Trainer now calls `on_load_checkpoint()` when resuming from a checkpoint ([1666](https://github.com/PyTorchLightning/pytorch-lightning/pull/1666))

- Fixed Horovod distributed backend to set the `root_gpu` property ([#1669](https://github.com/PyTorchLightning/pytorch-lightning/pull/1669))

- Fixed wandb logger `global_step` affects other loggers ([#1492](https://github.com/PyTorchLightning/pytorch-lightning/issues/1485))

- Fixed disabling progress bar on non-zero ranks using Horovod backend ([#1709](https://github.com/PyTorchLightning/pytorch-lightning/pull/1709))

- Fixed bugs that prevent lr finder to be used together with early stopping and validation dataloaders ([#1676](https://github.com/PyTorchLightning/pytorch-lightning/pull/1676))

- Fixed a bug in Trainer that prepended the checkpoint path with `version_` when it shouldn't ([#1748](https://github.com/PyTorchLightning/pytorch-lightning/pull/1748))

## [0.7.5] - 2020-04-27

### Changed

- Allow logging of metrics together with `hparams` ([#1630](https://github.com/PyTorchLightning/pytorch-lightning/pull/1630))
- Allow metrics logged together with hparams ([#1630](https://github.com/PyTorchLightning/pytorch-lightning/pull/1630))

### Removed

- Removed Warning from trainer loop ([#1634](https://github.com/PyTorchLightning/pytorch-lightning/pull/1634))

### Fixed

- Fixed ModelCheckpoint not being fixable ([#1632](https://github.com/PyTorchLightning/pytorch-lightning/pull/1632))
- Fixed CPU DDP breaking change and DDP change ([#1635](https://github.com/PyTorchLightning/pytorch-lightning/pull/1635))
- Tested pickling ([#1636](https://github.com/PyTorchLightning/pytorch-lightning/pull/1636))


## [0.7.4] - 2020-04-26

### Added

- Added flag `replace_sampler_ddp` to manually disable sampler replacement in DDP  ([#1513](https://github.com/PyTorchLightning/pytorch-lightning/pull/1513))
- Added speed parity tests (max 1 sec difference per epoch)([#1482](https://github.com/PyTorchLightning/pytorch-lightning/pull/1482))
- Added `auto_select_gpus` flag to trainer that enables automatic selection of available GPUs on exclusive mode systems.
- Added learning rate finder ([#1347](https://github.com/PyTorchLightning/pytorch-lightning/pull/1347))
- Added support for ddp mode in clusters without SLURM ([#1387](https://github.com/PyTorchLightning/pytorch-lightning/pull/1387))
- Added `test_dataloaders` parameter to `Trainer.test()` ([#1434](https://github.com/PyTorchLightning/pytorch-lightning/pull/1434))
- Added `terminate_on_nan` flag to trainer that performs a NaN check with each training iteration when set to `True` ([#1475](https://github.com/PyTorchLightning/pytorch-lightning/pull/1475))
- Added speed parity tests (max 1 sec difference per epoch)([#1482](https://github.com/PyTorchLightning/pytorch-lightning/pull/1482))
- Added `terminate_on_nan` flag to trainer that performs a NaN check with each training iteration when set to `True`. ([#1475](https://github.com/PyTorchLightning/pytorch-lightning/pull/1475))
- Added `ddp_cpu` backend for testing ddp without GPUs ([#1158](https://github.com/PyTorchLightning/pytorch-lightning/pull/1158))
- Added [Horovod](http://horovod.ai) support as a distributed backend `Trainer(distributed_backend='horovod')` ([#1529](https://github.com/PyTorchLightning/pytorch-lightning/pull/1529))
- Added support for 8 core distributed training on Kaggle TPU's ([#1568](https://github.com/PyTorchLightning/pytorch-lightning/pull/1568))
- Added support for native AMP ([#1561](https://github.com/PyTorchLightning/pytorch-lightning/pull/1561), [#1580](https://github.com/PyTorchLightning/pytorch-lightning/pull/1580))

### Changed

- Changed the default behaviour to no longer include a NaN check with each training iteration. ([#1475](https://github.com/PyTorchLightning/pytorch-lightning/pull/1475))
- Decoupled the progress bar from trainer` it is a callback now and can be customized or even be replaced entirely ([#1450](https://github.com/PyTorchLightning/pytorch-lightning/pull/1450)).
- Changed lr schedule step interval behavior to update every backwards pass instead of every forwards pass ([#1477](https://github.com/PyTorchLightning/pytorch-lightning/pull/1477))
- Defines shared proc. rank, remove rank from instances (e.g. loggers) ([#1408](https://github.com/PyTorchLightning/pytorch-lightning/pull/1408))
- Updated semantic segmentation example with custom U-Net and logging ([#1371](https://github.com/PyTorchLightning/pytorch-lightning/pull/1371))
- Disabled val and test shuffling ([#1600](https://github.com/PyTorchLightning/pytorch-lightning/pull/1600))

### Deprecated

- Deprecated `training_tqdm_dict` in favor of `progress_bar_dict` ([#1450](https://github.com/PyTorchLightning/pytorch-lightning/pull/1450)).

### Removed

- Removed `test_dataloaders` parameter from `Trainer.fit()` ([#1434](https://github.com/PyTorchLightning/pytorch-lightning/pull/1434))

### Fixed

- Added the possibility to pass nested metrics dictionaries to loggers ([#1582](https://github.com/PyTorchLightning/pytorch-lightning/pull/1582))
- Fixed memory leak from opt return ([#1528](https://github.com/PyTorchLightning/pytorch-lightning/pull/1528))
- Fixed saving checkpoint before deleting old ones ([#1453](https://github.com/PyTorchLightning/pytorch-lightning/pull/1453))
- Fixed loggers - flushing last logged metrics even before continue, e.g. `trainer.test()` results ([#1459](https://github.com/PyTorchLightning/pytorch-lightning/pull/1459))
- Fixed optimizer configuration when `configure_optimizers` returns dict without `lr_scheduler` ([#1443](https://github.com/PyTorchLightning/pytorch-lightning/pull/1443))
- Fixed `LightningModule` - mixing hparams and arguments in `LightningModule.__init__()` crashes load_from_checkpoint() ([#1505](https://github.com/PyTorchLightning/pytorch-lightning/pull/1505))
- Added a missing call to the `on_before_zero_grad` model hook ([#1493](https://github.com/PyTorchLightning/pytorch-lightning/pull/1493)).
- Allow use of sweeps with `WandbLogger` ([#1512](https://github.com/PyTorchLightning/pytorch-lightning/pull/1512))
- Fixed a bug that caused the `callbacks` Trainer argument to reference a global variable ([#1534](https://github.com/PyTorchLightning/pytorch-lightning/pull/1534)).
- Fixed a bug that set all boolean CLI arguments from `Trainer.add_argparse_args` always to True ([#1571](https://github.com/PyTorchLightning/pytorch-lightning/pull/1571))
- Fixed do not copy the batch when training on a single GPU ([#1576](https://github.com/PyTorchLightning/pytorch-lightning/pull/1576), [#1579](https://github.com/PyTorchLightning/pytorch-lightning/pull/1579))
- Fixed soft checkpoint removing on DDP ([#1408](https://github.com/PyTorchLightning/pytorch-lightning/pull/1408))
- Fixed automatic parser bug ([#1585](https://github.com/PyTorchLightning/pytorch-lightning/pull/1585))
- Fixed bool conversion from string ([#1606](https://github.com/PyTorchLightning/pytorch-lightning/pull/1606))

## [0.7.3] - 2020-04-09

### Added

- Added `rank_zero_warn` for warning only in rank 0 ([#1428](https://github.com/PyTorchLightning/pytorch-lightning/pull/1428))

### Fixed

- Fixed default `DistributedSampler` for DDP training ([#1425](https://github.com/PyTorchLightning/pytorch-lightning/pull/1425))
- Fixed workers warning not on windows ([#1430](https://github.com/PyTorchLightning/pytorch-lightning/pull/1430))
- Fixed returning tuple from `run_training_batch` ([#1431](https://github.com/PyTorchLightning/pytorch-lightning/pull/1431))
- Fixed gradient clipping ([#1438](https://github.com/PyTorchLightning/pytorch-lightning/pull/1438))
- Fixed pretty print ([#1441](https://github.com/PyTorchLightning/pytorch-lightning/pull/1441))


## [0.7.2] - 2020-04-07

### Added

- Added same step loggers' metrics aggregation ([#1278](https://github.com/PyTorchLightning/pytorch-lightning/pull/1278))
- Added parity test between a vanilla MNIST model and lightning model ([#1284](https://github.com/PyTorchLightning/pytorch-lightning/pull/1284))
- Added parity test between a vanilla RNN model and lightning model ([#1351](https://github.com/PyTorchLightning/pytorch-lightning/pull/1351))
- Added Reinforcement Learning - Deep Q-network (DQN) lightning example ([#1232](https://github.com/PyTorchLightning/pytorch-lightning/pull/1232))
- Added support for hierarchical `dict` ([#1152](https://github.com/PyTorchLightning/pytorch-lightning/pull/1152))
- Added `TrainsLogger` class ([#1122](https://github.com/PyTorchLightning/pytorch-lightning/pull/1122))
- Added type hints to `pytorch_lightning.core` ([#946](https://github.com/PyTorchLightning/pytorch-lightning/pull/946))
- Added support for `IterableDataset` in validation and testing ([#1104](https://github.com/PyTorchLightning/pytorch-lightning/pull/1104))
- Added support for non-primitive types in `hparams` for `TensorboardLogger` ([#1130](https://github.com/PyTorchLightning/pytorch-lightning/pull/1130))
- Added a check that stops the training when loss or weights contain `NaN` or `inf` values. ([#1097](https://github.com/PyTorchLightning/pytorch-lightning/pull/1097))
- Added support for `IterableDataset` when `val_check_interval=1.0` (default), this will trigger validation at the end of each epoch. ([#1283](https://github.com/PyTorchLightning/pytorch-lightning/pull/1283))
- Added `summary` method to Profilers. ([#1259](https://github.com/PyTorchLightning/pytorch-lightning/pull/1259))
- Added informative errors if user defined dataloader has zero length ([#1280](https://github.com/PyTorchLightning/pytorch-lightning/pull/1280))
- Added testing for python 3.8 ([#915](https://github.com/PyTorchLightning/pytorch-lightning/pull/915))
- Added a `training_epoch_end` method which is the mirror of `validation_epoch_end`. ([#1357](https://github.com/PyTorchLightning/pytorch-lightning/pull/1357))
- Added model configuration checking ([#1199](https://github.com/PyTorchLightning/pytorch-lightning/pull/1199))
- Added support for optimizer frequencies through `LightningModule.configure_optimizers()` ([#1269](https://github.com/PyTorchLightning/pytorch-lightning/pull/1269))
- Added option to run without an optimizer by returning `None` from `configure_optimizers`. ([#1279](https://github.com/PyTorchLightning/pytorch-lightning/pull/1279))
- Added a warning when the number of data loader workers is small. ([#1378](https://github.com/PyTorchLightning/pytorch-lightning/pull/1378))

### Changed

- Changed (renamed and refatored) `TensorRunningMean` -> `TensorRunningAccum`: running accumulations were generalized. ([#1278](https://github.com/PyTorchLightning/pytorch-lightning/pull/1278))
- Changed `progress_bar_refresh_rate` trainer flag to disable progress bar when set to 0. ([#1108](https://github.com/PyTorchLightning/pytorch-lightning/pull/1108))
- Enhanced `load_from_checkpoint` to also forward params to the model ([#1307](https://github.com/PyTorchLightning/pytorch-lightning/pull/1307))
- Updated references to `self.forward()` to instead use the `__call__` interface. ([#1211](https://github.com/PyTorchLightning/pytorch-lightning/pull/1211))
- Changed default behaviour of `configure_optimizers` to use no optimizer rather than Adam. ([#1279](https://github.com/PyTorchLightning/pytorch-lightning/pull/1279))
- Allow to upload models on W&B ([#1339](https://github.com/PyTorchLightning/pytorch-lightning/pull/1339))
- On DP and DDP2 unsqueeze is automated now ([#1319](https://github.com/PyTorchLightning/pytorch-lightning/pull/1319))
- Did not always create a DataLoader during reinstantiation, but the same type as before (if subclass of DataLoader) ([#1346](https://github.com/PyTorchLightning/pytorch-lightning/pull/1346))
- Did not interfere with a default sampler ([#1318](https://github.com/PyTorchLightning/pytorch-lightning/pull/1318))
- Remove default Adam optimizer ([#1317](https://github.com/PyTorchLightning/pytorch-lightning/pull/1317))
- Give warnings for unimplemented required lightning methods ([#1317](https://github.com/PyTorchLightning/pytorch-lightning/pull/1317))
- Made `evaluate` method private >> `Trainer._evaluate(...)`. ([#1260](https://github.com/PyTorchLightning/pytorch-lightning/pull/1260))
- Simplify the PL examples structure (shallower and more readable) ([#1247](https://github.com/PyTorchLightning/pytorch-lightning/pull/1247))
- Changed min max gpu memory to be on their own plots ([#1358](https://github.com/PyTorchLightning/pytorch-lightning/pull/1358))
- Remove `.item` which causes sync issues ([#1254](https://github.com/PyTorchLightning/pytorch-lightning/pull/1254))
- Changed smoothing in TQDM to decrease variability of time remaining between training / eval ([#1194](https://github.com/PyTorchLightning/pytorch-lightning/pull/1194))
- Change default logger to dedicated one ([#1064](https://github.com/PyTorchLightning/pytorch-lightning/pull/1064))

### Deprecated

- Deprecated Trainer argument `print_nan_grads` ([#1097](https://github.com/PyTorchLightning/pytorch-lightning/pull/1097))
- Deprecated Trainer argument `show_progress_bar` ([#1108](https://github.com/PyTorchLightning/pytorch-lightning/pull/1108))

### Removed

- Removed test for no test dataloader in .fit ([#1495](https://github.com/PyTorchLightning/pytorch-lightning/pull/1495))
- Removed duplicated module `pytorch_lightning.utilities.arg_parse` for loading CLI arguments ([#1167](https://github.com/PyTorchLightning/pytorch-lightning/pull/1167))
- Removed wandb logger's `finalize` method ([#1193](https://github.com/PyTorchLightning/pytorch-lightning/pull/1193))
- Dropped `torchvision` dependency in tests and added own MNIST dataset class instead ([#986](https://github.com/PyTorchLightning/pytorch-lightning/pull/986))

### Fixed

- Fixed `model_checkpoint` when saving all models ([#1359](https://github.com/PyTorchLightning/pytorch-lightning/pull/1359))
- `Trainer.add_argparse_args` classmethod fixed. Now it adds a type for the arguments ([#1147](https://github.com/PyTorchLightning/pytorch-lightning/pull/1147))
- Fixed bug related to type checking of `ReduceLROnPlateau` lr schedulers([#1126](https://github.com/PyTorchLightning/pytorch-lightning/pull/1126))
- Fixed a bug to ensure lightning checkpoints to be backward compatible ([#1132](https://github.com/PyTorchLightning/pytorch-lightning/pull/1132))
- Fixed a bug that created an extra dataloader with active `reload_dataloaders_every_epoch` ([#1196](https://github.com/PyTorchLightning/pytorch-lightning/pull/1196))
- Fixed all warnings and errors in the docs build process ([#1191](https://github.com/PyTorchLightning/pytorch-lightning/pull/1191))
- Fixed an issue where `val_percent_check=0` would not disable validation ([#1251](https://github.com/PyTorchLightning/pytorch-lightning/pull/1251))
- Fixed average of incomplete `TensorRunningMean` ([#1309](https://github.com/PyTorchLightning/pytorch-lightning/pull/1309))
- Fixed `WandbLogger.watch` with `wandb.init()` ([#1311](https://github.com/PyTorchLightning/pytorch-lightning/pull/1311))
- Fixed an issue with early stopping that would prevent it from monitoring training metrics when validation is disabled / not implemented ([#1235](https://github.com/PyTorchLightning/pytorch-lightning/pull/1235)).
- Fixed a bug that would cause `trainer.test()` to run on the validation set when overloading `validation_epoch_end` and `test_end` ([#1353](https://github.com/PyTorchLightning/pytorch-lightning/pull/1353))
- Fixed `WandbLogger.watch` - use of the watch method without importing `wandb` ([#1311](https://github.com/PyTorchLightning/pytorch-lightning/pull/1311))
- Fixed `WandbLogger` to be used with 'ddp' - allow reinits in sub-processes ([#1149](https://github.com/PyTorchLightning/pytorch-lightning/pull/1149), [#1360](https://github.com/PyTorchLightning/pytorch-lightning/pull/1360))
- Made `training_epoch_end` behave like `validation_epoch_end` ([#1357](https://github.com/PyTorchLightning/pytorch-lightning/pull/1357))
- Fixed `fast_dev_run` running validation twice ([#1365](https://github.com/PyTorchLightning/pytorch-lightning/pull/1365))
- Fixed pickle error from quick patch `__code__` ([#1352](https://github.com/PyTorchLightning/pytorch-lightning/pull/1352))
- Fixed memory leak on GPU0 ([#1094](https://github.com/PyTorchLightning/pytorch-lightning/pull/1094), [#1349](https://github.com/PyTorchLightning/pytorch-lightning/pull/1349))
- Fixed checkpointing interval ([#1272](https://github.com/PyTorchLightning/pytorch-lightning/pull/1272))
- Fixed validation and training loops run the partial dataset ([#1192](https://github.com/PyTorchLightning/pytorch-lightning/pull/1192))
- Fixed running `on_validation_end` only on main process in DDP ([#1125](https://github.com/PyTorchLightning/pytorch-lightning/pull/1125))
- Fixed `load_spawn_weights` only in proc rank 0 ([#1385](https://github.com/PyTorchLightning/pytorch-lightning/pull/1385))
- Fixes `use_amp` issue ([#1145](https://github.com/PyTorchLightning/pytorch-lightning/pull/1145))
- Fixes using deprecated `use_amp` attribute ([#1145](https://github.com/PyTorchLightning/pytorch-lightning/pull/1145))
- Fixed Tensorboard logger error: lightning_logs directory not exists in multi-node DDP on nodes with rank != 0 ([#1377](https://github.com/PyTorchLightning/pytorch-lightning/pull/1377))
- Fixed `Unimplemented backend XLA` error on TPU ([#1387](https://github.com/PyTorchLightning/pytorch-lightning/pull/1387))

## [0.7.1] - 2020-03-07

### Fixed

- Fixes `print` issues and `data_loader` ([#1080](https://github.com/PyTorchLightning/pytorch-lightning/pull/1080))

## [0.7.0] - 2020-03-06

### Added

- Added automatic sampler setup. Depending on DDP or TPU, lightning configures the sampler correctly (user needs to do nothing) ([#926](https://github.com/PyTorchLightning/pytorch-lightning/pull/926))
- Added `reload_dataloaders_every_epoch=False` flag for trainer. Some users require reloading data every epoch ([#926](https://github.com/PyTorchLightning/pytorch-lightning/pull/926))
- Added `progress_bar_refresh_rate=50` flag for trainer. Throttle refresh rate on notebooks ([#926](https://github.com/PyTorchLightning/pytorch-lightning/pull/926))
- Updated governance docs
- Added a check to ensure that the metric used for early stopping exists before training commences ([#542](https://github.com/PyTorchLightning/pytorch-lightning/pull/542))
- Added `optimizer_idx` argument to `backward` hook ([#733](https://github.com/PyTorchLightning/pytorch-lightning/pull/733))
- Added `entity` argument to `WandbLogger` to be passed to `wandb.init` ([#783](https://github.com/PyTorchLightning/pytorch-lightning/pull/783))
- Added a tool for profiling training runs ([#782](https://github.com/PyTorchLightning/pytorch-lightning/pull/782))
- Improved flexibility for naming of TensorBoard logs, can now set `version` to a `str` to just save to that directory, and use `name=''` to prevent experiment-name directory ([#804](https://github.com/PyTorchLightning/pytorch-lightning/pull/804))
- Added option to specify `step` key when logging metrics ([#808](https://github.com/PyTorchLightning/pytorch-lightning/pull/808))
- Added `train_dataloader`, `val_dataloader` and `test_dataloader` arguments to `Trainer.fit()`, for alternative data parsing ([#759](https://github.com/PyTorchLightning/pytorch-lightning/pull/759))
- Added Tensor Processing Unit (TPU) support ([#868](https://github.com/PyTorchLightning/pytorch-lightning/pull/868))
- Added semantic segmentation example ([#751](https://github.com/PyTorchLightning/pytorch-lightning/pull/751),[#876](https://github.com/PyTorchLightning/pytorch-lightning/pull/876), [#881](https://github.com/PyTorchLightning/pytorch-lightning/pull/881))
- Split callbacks in multiple files ([#849](https://github.com/PyTorchLightning/pytorch-lightning/pull/849))
- Support for user defined callbacks ([#889](https://github.com/PyTorchLightning/pytorch-lightning/pull/889) and [#950](https://github.com/PyTorchLightning/pytorch-lightning/pull/950))
- Added support for multiple loggers to be passed to `Trainer` as an iterable (e.g. list, tuple, etc.) ([#903](https://github.com/PyTorchLightning/pytorch-lightning/pull/903))
- Added support for step-based learning rate scheduling ([#941](https://github.com/PyTorchLightning/pytorch-lightning/pull/941))
- Added support for logging `hparams` as dict ([#1029](https://github.com/PyTorchLightning/pytorch-lightning/pull/1029))
- Checkpoint and early stopping now work without val. step ([#1041](https://github.com/PyTorchLightning/pytorch-lightning/pull/1041))
- Support graceful training cleanup after Keyboard Interrupt ([#856](https://github.com/PyTorchLightning/pytorch-lightning/pull/856), [#1019](https://github.com/PyTorchLightning/pytorch-lightning/pull/1019))
- Added type hints for function arguments ([#912](https://github.com/PyTorchLightning/pytorch-lightning/pull/912), )
- Added default `argparser` for `Trainer` ([#952](https://github.com/PyTorchLightning/pytorch-lightning/pull/1023), [#1023](https://github.com/PyTorchLightning/pytorch-lightning/pull/1023))
- Added TPU gradient clipping ([#963](https://github.com/PyTorchLightning/pytorch-lightning/pull/963))
- Added max/min number of steps in `Trainer` ([#728](https://github.com/PyTorchLightning/pytorch-lightning/pull/728))

### Changed

- Improved `NeptuneLogger` by adding `close_after_fit` argument to allow logging after training([#908](https://github.com/PyTorchLightning/pytorch-lightning/pull/1084))
- Changed default TQDM to use `tqdm.auto` for prettier outputs in IPython notebooks ([#752](https://github.com/PyTorchLightning/pytorch-lightning/pull/752))
- Changed `pytorch_lightning.logging` to `pytorch_lightning.loggers` ([#767](https://github.com/PyTorchLightning/pytorch-lightning/pull/767))
- Moved the default `tqdm_dict` definition from Trainer to `LightningModule`, so it can be overridden by the user ([#749](https://github.com/PyTorchLightning/pytorch-lightning/pull/749))
- Moved functionality of `LightningModule.load_from_metrics` into `LightningModule.load_from_checkpoint` ([#995](https://github.com/PyTorchLightning/pytorch-lightning/pull/995))
- Changed Checkpoint path parameter from `filepath` to `dirpath` ([#1016](https://github.com/PyTorchLightning/pytorch-lightning/pull/1016))
- Freezed models `hparams` as `Namespace` property ([#1029](https://github.com/PyTorchLightning/pytorch-lightning/pull/1029))
- Dropped `logging` config in package init ([#1015](https://github.com/PyTorchLightning/pytorch-lightning/pull/1015))
- Renames model steps ([#1051](https://github.com/PyTorchLightning/pytorch-lightning/pull/1051))
  - `training_end` >> `training_epoch_end`
  - `validation_end` >> `validation_epoch_end`
  - `test_end` >> `test_epoch_end`
- Refactor dataloading, supports infinite dataloader ([#955](https://github.com/PyTorchLightning/pytorch-lightning/pull/955))
- Create single file in `TensorBoardLogger` ([#777](https://github.com/PyTorchLightning/pytorch-lightning/pull/777))

### Deprecated

- Deprecated `pytorch_lightning.logging` ([#767](https://github.com/PyTorchLightning/pytorch-lightning/pull/767))
- Deprecated `LightningModule.load_from_metrics` in favour of `LightningModule.load_from_checkpoint` ([#995](https://github.com/PyTorchLightning/pytorch-lightning/pull/995), [#1079](https://github.com/PyTorchLightning/pytorch-lightning/pull/1079))
- Deprecated `@data_loader` decorator ([#926](https://github.com/PyTorchLightning/pytorch-lightning/pull/926))
- Deprecated model steps `training_end`, `validation_end` and `test_end` ([#1051](https://github.com/PyTorchLightning/pytorch-lightning/pull/1051), [#1056](https://github.com/PyTorchLightning/pytorch-lightning/pull/1056))

### Removed

- Removed dependency on `pandas` ([#736](https://github.com/PyTorchLightning/pytorch-lightning/pull/736))
- Removed dependency on `torchvision` ([#797](https://github.com/PyTorchLightning/pytorch-lightning/pull/797))
- Removed dependency on `scikit-learn` ([#801](https://github.com/PyTorchLightning/pytorch-lightning/pull/801))

### Fixed

- Fixed a bug where early stopping `on_end_epoch` would be called inconsistently when `check_val_every_n_epoch == 0` ([#743](https://github.com/PyTorchLightning/pytorch-lightning/pull/743))
- Fixed a bug where the model checkpointer didn't write to the same directory as the logger ([#771](https://github.com/PyTorchLightning/pytorch-lightning/pull/771))
- Fixed a bug where the `TensorBoardLogger` class would create an additional empty log file during fitting ([#777](https://github.com/PyTorchLightning/pytorch-lightning/pull/777))
- Fixed a bug where `global_step` was advanced incorrectly when using `accumulate_grad_batches > 1` ([#832](https://github.com/PyTorchLightning/pytorch-lightning/pull/832))
- Fixed a bug when calling `self.logger.experiment` with multiple loggers ([#1009](https://github.com/PyTorchLightning/pytorch-lightning/pull/1009))
- Fixed a bug when calling `logger.append_tags` on a `NeptuneLogger` with a single tag ([#1009](https://github.com/PyTorchLightning/pytorch-lightning/pull/1009))
- Fixed sending back data from `.spawn` by saving and loading the trained model in/out of the process ([#1017](https://github.com/PyTorchLightning/pytorch-lightning/pull/1017)
- Fixed port collision on DDP ([#1010](https://github.com/PyTorchLightning/pytorch-lightning/pull/1010))
- Fixed/tested pass overrides ([#918](https://github.com/PyTorchLightning/pytorch-lightning/pull/918))
- Fixed comet logger to log after train ([#892](https://github.com/PyTorchLightning/pytorch-lightning/pull/892))
- Remove deprecated args to learning rate step function ([#890](https://github.com/PyTorchLightning/pytorch-lightning/pull/890))

## [0.6.0] - 2020-01-21

### Added

- Added support for resuming from a specific checkpoint via `resume_from_checkpoint` argument ([#516](https://github.com/PyTorchLightning/pytorch-lightning/pull/516))
- Added support for `ReduceLROnPlateau` scheduler ([#320](https://github.com/PyTorchLightning/pytorch-lightning/pull/320))
- Added support for Apex mode `O2` in conjunction with Data Parallel ([#493](https://github.com/PyTorchLightning/pytorch-lightning/pull/493))
- Added option (`save_top_k`) to save the top k models in the `ModelCheckpoint` class ([#128](https://github.com/PyTorchLightning/pytorch-lightning/pull/128))
- Added `on_train_start` and `on_train_end` hooks to `ModelHooks` ([#598](https://github.com/PyTorchLightning/pytorch-lightning/pull/598))
- Added `TensorBoardLogger` ([#607](https://github.com/PyTorchLightning/pytorch-lightning/pull/607))
- Added support for weight summary of model with multiple inputs ([#543](https://github.com/PyTorchLightning/pytorch-lightning/pull/543))
- Added `map_location` argument to `load_from_metrics` and `load_from_checkpoint` ([#625](https://github.com/PyTorchLightning/pytorch-lightning/pull/625))
- Added option to disable validation by setting `val_percent_check=0` ([#649](https://github.com/PyTorchLightning/pytorch-lightning/pull/649))
- Added `NeptuneLogger` class ([#648](https://github.com/PyTorchLightning/pytorch-lightning/pull/648))
- Added `WandbLogger` class ([#627](https://github.com/PyTorchLightning/pytorch-lightning/pull/627))

### Changed

- Changed the default progress bar to print to stdout instead of stderr ([#531](https://github.com/PyTorchLightning/pytorch-lightning/pull/531))
- Renamed `step_idx` to `step`, `epoch_idx` to `epoch`, `max_num_epochs` to `max_epochs` and `min_num_epochs` to `min_epochs` ([#589](https://github.com/PyTorchLightning/pytorch-lightning/pull/589))
- Renamed `total_batch_nb` to `total_batches`, `nb_val_batches` to `num_val_batches`, `nb_training_batches` to `num_training_batches`, `max_nb_epochs` to `max_epochs`, `min_nb_epochs` to `min_epochs`, `nb_test_batches` to `num_test_batches`, and `nb_val_batches` to `num_val_batches` ([#567](https://github.com/PyTorchLightning/pytorch-lightning/pull/567))
- Changed gradient logging to use parameter names instead of indexes ([#660](https://github.com/PyTorchLightning/pytorch-lightning/pull/660))
- Changed the default logger to `TensorBoardLogger` ([#609](https://github.com/PyTorchLightning/pytorch-lightning/pull/609))
- Changed the directory for tensorboard logging to be the same as model checkpointing ([#706](https://github.com/PyTorchLightning/pytorch-lightning/pull/706))

### Deprecated

- Deprecated `max_nb_epochs` and `min_nb_epochs` ([#567](https://github.com/PyTorchLightning/pytorch-lightning/pull/567))
- Deprecated the `on_sanity_check_start` hook in `ModelHooks` ([#598](https://github.com/PyTorchLightning/pytorch-lightning/pull/598))

### Removed

- Removed the `save_best_only` argument from `ModelCheckpoint`, use `save_top_k=1` instead ([#128](https://github.com/PyTorchLightning/pytorch-lightning/pull/128))

### Fixed

- Fixed a bug which ocurred when using Adagrad with cuda ([#554](https://github.com/PyTorchLightning/pytorch-lightning/pull/554))
- Fixed a bug where training would be on the GPU despite setting `gpus=0` or `gpus=[]` ([#561](https://github.com/PyTorchLightning/pytorch-lightning/pull/561))
- Fixed an error with `print_nan_gradients` when some parameters do not require gradient ([#579](https://github.com/PyTorchLightning/pytorch-lightning/pull/579))
- Fixed a bug where the progress bar would show an incorrect number of total steps during the validation sanity check when using multiple validation data loaders ([#597](https://github.com/PyTorchLightning/pytorch-lightning/pull/597))
- Fixed support for PyTorch 1.1.0 ([#552](https://github.com/PyTorchLightning/pytorch-lightning/pull/552))
- Fixed an issue with early stopping when using a `val_check_interval < 1.0` in `Trainer` ([#492](https://github.com/PyTorchLightning/pytorch-lightning/pull/492))
- Fixed bugs relating to the `CometLogger` object that would cause it to not work properly ([#481](https://github.com/PyTorchLightning/pytorch-lightning/pull/481))
- Fixed a bug that would occur when returning `-1` from `on_batch_start` following an early exit or when the batch was `None` ([#509](https://github.com/PyTorchLightning/pytorch-lightning/pull/509))
- Fixed a potential race condition with several processes trying to create checkpoint directories ([#530](https://github.com/PyTorchLightning/pytorch-lightning/pull/530))
- Fixed a bug where batch 'segments' would remain on the GPU when using `truncated_bptt > 1` ([#532](https://github.com/PyTorchLightning/pytorch-lightning/pull/532))
- Fixed a bug when using `IterableDataset` ([#547](https://github.com/PyTorchLightning/pytorch-lightning/pull/547))
- Fixed a bug where `.item` was called on non-tensor objects ([#602](https://github.com/PyTorchLightning/pytorch-lightning/pull/602))
- Fixed a bug where `Trainer.train` would crash on an uninitialized variable if the trainer was run after resuming from a checkpoint that was already at `max_epochs` ([#608](https://github.com/PyTorchLightning/pytorch-lightning/pull/608))
- Fixed a bug where early stopping would begin two epochs early ([#617](https://github.com/PyTorchLightning/pytorch-lightning/pull/617))
- Fixed a bug where `num_training_batches` and `num_test_batches` would sometimes be rounded down to zero ([#649](https://github.com/PyTorchLightning/pytorch-lightning/pull/649))
- Fixed a bug where an additional batch would be processed when manually setting `num_training_batches` ([#653](https://github.com/PyTorchLightning/pytorch-lightning/pull/653))
- Fixed a bug when batches did not have a `.copy` method ([#701](https://github.com/PyTorchLightning/pytorch-lightning/pull/701))
- Fixed a bug when using `log_gpu_memory=True` in Python 3.6 ([#715](https://github.com/PyTorchLightning/pytorch-lightning/pull/715))
- Fixed a bug where checkpoint writing could exit before completion, giving incomplete checkpoints ([#689](https://github.com/PyTorchLightning/pytorch-lightning/pull/689))
- Fixed a bug where `on_train_end` was not called when ealy stopping ([#723](https://github.com/PyTorchLightning/pytorch-lightning/pull/723))

## [0.5.3] - 2019-11-06

### Added

- Added option to disable default logger, checkpointer, and early stopping by passing `logger=False`, `checkpoint_callback=False` and `early_stop_callback=False` respectively
- Added `CometLogger` for use with Comet.ml
- Added `val_check_interval` argument to `Trainer` allowing validition to be performed at every given number of batches
- Added functionality to save and load hyperparameters using the standard checkpoint mechanism
- Added call to `torch.cuda.empty_cache` before training starts
- Added option for user to override the call t `backward`
- Added support for truncated backprop through time via the `truncated_bptt_steps` argument in `Trainer`
- Added option to operate on all outputs from `training_step` in DDP2
- Added a hook for modifying DDP init
- Added a hook for modifying Apex

### Changed

- Changed experiment version to be padded with zeros (e.g. `/dir/version_9` becomes `/dir/version_0009`)
- Changed callback metrics to include any metrics given in logs or progress bar
- Changed the default for `save_best_only` in `ModelCheckpoint` to `True`
- Added `tng_data_loader` for backwards compatibility
- Renamed `MLFlowLogger.client` to `MLFlowLogger.experiment` for consistency
- Moved `global_step` increment to happen after the batch has been processed
- Changed weights restore to first attempt HPC weights before restoring normally, preventing both weights being restored and running out of memory
- Changed progress bar functionality to add multiple progress bars for train/val/test
- Changed calls to `print` to use `logging` instead

### Deprecated

- Deprecated `tng_dataloader`

### Fixed

- Fixed an issue where the number of batches was off by one during training
- Fixed a bug that occured when setting a ckeckpoint callback and `early_stop_callback=False`
- Fixed an error when importing CometLogger
- Fixed a bug where the `gpus` argument had some unexpected behaviour
- Fixed a bug where the computed total number of batches was sometimes incorrect
- Fixed a bug where the progress bar would sometimes not show the total number of batches in test mode
- Fixed a bug when using the `log_gpu_memory='min_max'` option in `Trainer`
- Fixed a bug where checkpointing would sometimes erase the current directory

## [0.5.2] - 2019-10-10

### Added

- Added `weights_summary` argument to `Trainer` to be set to `full` (full summary), `top` (just top level modules) or other
- Added `tags` argument to `MLFlowLogger`

### Changed

- Changed default for `amp_level` to `O1`

### Removed

- Removed the `print_weights_summary` argument from `Trainer`

### Fixed

- Fixed a bug where logs were not written properly
- Fixed a bug where `logger.finalize` wasn't called after training is complete
- Fixed callback metric errors in DDP
- Fixed a bug where `TestTubeLogger` didn't log to the correct directory

## [0.5.1] - 2019-10-05

### Added

- Added the `LightningLoggerBase` class for experiment loggers
- Added `MLFlowLogger` for logging with `mlflow`
- Added `TestTubeLogger` for logging with `test_tube`
- Added a different implementation of DDP (`distributed_backed='ddp2'`) where every node has one model using all GPUs
- Added support for optimisers which require a closure (e.g. LBFGS)
- Added automatic `MASTER_PORT` defualt for DDP when not set manually
- Added new GPU memory logging options `'min_max'` (log only the min/max utilization) and `'all'` (log all the GPU memory)

### Changed

- Changed schedulers to always be called with the current epoch
- Changed `test_tube` to an optional dependency
- Changed data loaders to internally use a getter instead of a python property
- Disabled auto GPU loading when restoring weights to prevent out of memory errors
- Changed logging, early stopping and checkpointing to occur by default

### Fixed

- Fixed a bug with samplers that do not specify `set_epoch`
- Fixed a bug when using the `MLFlowLogger` with unsupported data types, this will now raise a warning
- Fixed a bug where gradient norms were alwasy zero using `track_grad_norm`
- Fixed a bug which causes a crash when logging memory

## [0.5.0] - 2019-09-26

### Changed

- Changed `data_batch` argument to `batch` throughout
- Changed `batch_i` argument to `batch_idx` throughout
- Changed `tng_dataloader` method to `train_dataloader`
- Changed `on_tng_metrics` method to `on_training_metrics`
- Changed `gradient_clip` argument to `gradient_clip_val`
- Changed `add_log_row_interval` to `row_log_interval`

### Fixed

- Fixed a bug with tensorboard logging in multi-gpu setup

## [0.4.9] - 2019-09-16

### Added

- Added the flag `log_gpu_memory` to `Trainer` to deactivate logging of GPU memory utilization
- Added SLURM resubmit functionality (port from test-tube)
- Added optional weight_save_path to trainer to remove the need for a checkpoint_callback when using cluster training
- Added option to use single gpu per node with `DistributedDataParallel`

### Changed

- Changed functionality of `validation_end` and `test_end` with multiple dataloaders to be given all of the dataloaders at once rather than in seperate calls
- Changed print_nan_grads to only print the parameter value and gradients when they contain NaN
- Changed gpu API to take integers as well (e.g. `gpus=2` instead of `gpus=[0, 1]`)
- All models now loaded on to CPU to avoid device and out of memory issues in PyTorch

### Fixed

- Fixed a bug where data types that implement `.to` but not `.cuda` would not be properly moved onto the GPU
- Fixed a bug where data would not be re-shuffled every epoch when using a `DistributedSampler`

## [0.4.8] - 2019-08-31

### Added

- Added `test_step` and `test_end` methods, used when `Trainer.test` is called
- Added `GradientAccumulationScheduler` callback which can be used to schedule changes to the number of accumulation batches
- Added option to skip the validation sanity check by setting `nb_sanity_val_steps = 0`

### Fixed

- Fixed a bug when setting `nb_sanity_val_steps = 0`

## [0.4.7] - 2019-08-24

### Changed

- Changed the default `val_check_interval` to `1.0`
- Changed defaults for `nb_val_batches`, `nb_tng_batches` and `nb_test_batches` to 0

### Fixed

- Fixed a bug where the full validation set as used despite setting `val_percent_check`
- Fixed a bug where an `Exception` was thrown when using a data set containing a single batch
- Fixed a bug where an `Exception` was thrown if no `val_dataloader` was given
- Fixed a bug where tuples were not properly transfered to the GPU
- Fixed a bug where data of a non standard type was not properly handled by the trainer
- Fixed a bug when loading data as a tuple
- Fixed a bug where `AttributeError` could be suppressed by the `Trainer`

## [0.4.6] - 2019-08-15

### Added

- Added support for data to be given as a `dict` or `list` with a single gpu
- Added support for `configure_optimizers` to return a single optimizer, two list (optimizers and schedulers), or a single list

### Fixed

- Fixed a bug where returning just an optimizer list (i.e. without schedulers) from `configure_optimizers` would throw an `Exception`

## [0.4.5] - 2019-08-13

### Added

- Added `optimizer_step` method that can be overridden to change the standard optimizer behaviour

## [0.4.4] - 2019-08-12

### Added

- Added supoort for multiple validation dataloaders
- Added support for latest test-tube logger (optimised for `torch==1.2.0`)

### Changed

- `validation_step` and `val_dataloader` are now optional
- `lr_scheduler` is now activated after epoch

### Fixed

- Fixed a bug where a warning would show when using `lr_scheduler` in `torch>1.1.0`
- Fixed a bug where an `Exception` would be thrown if using `torch.DistributedDataParallel` without using a `DistributedSampler`, this now throws a `Warning` instead

## [0.4.3] - 2019-08-10

### Fixed

- Fixed a bug where accumulate gradients would scale the loss incorrectly

## [0.4.2] - 2019-08-08

### Changed

- Changed install requirement to `torch==1.2.0`

## [0.4.1] - 2019-08-08

### Changed

- Changed install requirement to `torch==1.1.0`

## [0.4.0] - 2019-08-08

### Added

- Added 16-bit support for a single GPU
- Added support for training continuation (preserves epoch, global step etc.)

### Changed

- Changed `training_step` and `validation_step`, outputs will no longer be automatically reduced

### Removed

- Removed need for `Experiment` object in `Trainer`

### Fixed

- Fixed issues with reducing outputs from generative models (such as images and text)

## [0.3.6] - 2019-07-25

### Added

- Added a decorator to do lazy data loading internally

### Fixed

- Fixed a bug where `Experiment` object was not process safe, potentially causing logs to be overwritten

## [0.3.5] - 2019-MM-DD

## [0.3.4] - 2019-MM-DD

## [0.3.3] - 2019-MM-DD

## [0.3.2] - 2019-MM-DD

## [0.3.1] - 2019-MM-DD

## [0.2.x] - YYYY-MM-DD

## [0.1.x] - YYYY-MM-DD<|MERGE_RESOLUTION|>--- conflicted
+++ resolved
@@ -16,10 +16,7 @@
 
 - Added type hints in `Trainer.fit()` and `Trainer.test()` to reflect that also a list of dataloaders can be passed in ([#1723](https://github.com/PyTorchLightning/pytorch-lightning/pull/1723)).
 
-<<<<<<< HEAD
-=======
 - The progress bar metrics now also get updated in `training_epoch_end` ([#1724](https://github.com/PyTorchLightning/pytorch-lightning/pull/1724)).
->>>>>>> 25bbd059
 
 ### Changed
 
