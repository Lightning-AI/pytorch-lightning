--- conflicted
+++ resolved
@@ -662,11 +662,10 @@
 - Fixed undesired side effects being caused by `Trainer` patching dataloader methods on the `LightningModule` ([#9764](https://github.com/PyTorchLightning/pytorch-lightning/pull/9764))
 
 
-<<<<<<< HEAD
 - Fixed gradients not being unscaled when clipping or logging the gradient norm ([#9287](https://github.com/PyTorchLightning/pytorch-lightning/pull/9287))
-=======
+
+
 - Fixed monitor value in `ModelCheckpoint` getting moved to the wrong device in a special case where it becomes NaN ([#10118](https://github.com/PyTorchLightning/pytorch-lightning/pull/10118))
->>>>>>> 5262b63d
 
 
 - Fixed creation of `dirpath` in `BaseProfiler` if it doesn't exist ([#10073](https://github.com/PyTorchLightning/pytorch-lightning/pull/10073))
