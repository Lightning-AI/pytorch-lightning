--- conflicted
+++ resolved
@@ -111,17 +111,9 @@
 warn_redundant_casts = True
 warn_unused_configs = True
 warn_unused_ignores = True
-<<<<<<< HEAD
 allow_redefinition = True
 # disable this rule as the Trainer attributes are defined in the connectors, not in its __init__
 disable_error_code = attr-defined
-=======
-disable_error_code = attr-defined
-
-# todo: this is magically failing, need to be revisited
-[mypy-pytorch_lightning.accelerators.tpu.*]
-ignore_errors = True
->>>>>>> f645df5e
 
 # todo: add proper typing to this module...
 [mypy-pytorch_lightning.callbacks.*]
