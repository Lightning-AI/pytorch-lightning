# Changelog

All notable changes to this project will be documented in this file.

The format is based on [Keep a Changelog](http://keepachangelog.com/en/1.0.0/).

## [unreleased] - 202Y-MM-DD

### Added

- Added `Lightning{Flow,Work}.lightningignores` attributes to programmatically ignore files before uploading to the cloud ([#15818](https://github.com/Lightning-AI/lightning/pull/15818))

- Added a progres bar while connecting to an app through the CLI ([#16035](https://github.com/Lightning-AI/lightning/pull/16035))


### Changed

-


### Deprecated

-


### Removed

-


### Fixed

- Fixed `AutoScaler` raising an exception when non-default cloud compute is specified ([#15991](https://github.com/Lightning-AI/lightning/pull/15991))

- Fixed the debugger detection mechanism for lightning App in VSCode ([#16068](https://github.com/Lightning-AI/lightning/pull/16068))

<<<<<<< HEAD
- Fixed bug where components that are re-instantiated several times failed to initialize if they were modifying `self.lightningignore` ([#16080](https://github.com/Lightning-AI/lightning/pull/16080))
=======
- Fixed a bug where apps that had previously been deleted could not be run again from the CLI ([#16082](https://github.com/Lightning-AI/lightning/pull/16082))

>>>>>>> 5f7403e9

## [1.8.4] - 2022-12-08

### Added

- Add `code_dir` argument to tracer run ([#15771](https://github.com/Lightning-AI/lightning/pull/15771))
- Added the CLI command `lightning run model` to launch a `LightningLite` accelerated script ([#15506](https://github.com/Lightning-AI/lightning/pull/15506))
- Added the CLI command `lightning delete app` to delete a lightning app on the cloud ([#15783](https://github.com/Lightning-AI/lightning/pull/15783))
- Added a CloudMultiProcessBackend which enables running a child App from within the Flow in the cloud ([#15800](https://github.com/Lightning-AI/lightning/pull/15800))
- Utility for pickling work object safely even from a child process ([#15836](https://github.com/Lightning-AI/lightning/pull/15836))
- Added `AutoScaler` component (
   [#15769](https://github.com/Lightning-AI/lightning/pull/15769),
   [#15971](https://github.com/Lightning-AI/lightning/pull/15971),
   [#15966](https://github.com/Lightning-AI/lightning/pull/15966)
)
- Added the property `ready` of the LightningFlow to inform when the `Open App` should be visible ([#15921](https://github.com/Lightning-AI/lightning/pull/15921))
- Added private work attributed `_start_method` to customize how to start the works ([#15923](https://github.com/Lightning-AI/lightning/pull/15923))
- Added a `configure_layout` method to the `LightningWork` which can be used to control how the work is handled in the layout of a parent flow ([#15926](https://github.com/Lightning-AI/lightning/pull/15926))
- Added the ability to run a Lightning App or Component directly from the Gallery using `lightning run app organization/name` ([#15941](https://github.com/Lightning-AI/lightning/pull/15941))
- Added automatic conversion of list and dict of works and flows to structures ([#15961](https://github.com/Lightning-AI/lightning/pull/15961))

### Changed

- The `MultiNode` components now warn the user when running with `num_nodes > 1` locally ([#15806](https://github.com/Lightning-AI/lightning/pull/15806))
- Cluster creation and deletion now waits by default [#15458](https://github.com/Lightning-AI/lightning/pull/15458)
- Running an app without a UI locally no longer opens the browser ([#15875](https://github.com/Lightning-AI/lightning/pull/15875))
- Show a message when `BuildConfig(requirements=[...])` is passed but a `requirements.txt` file is already present in the Work ([#15799](https://github.com/Lightning-AI/lightning/pull/15799))
- Show a message when `BuildConfig(dockerfile="...")` is passed but a `Dockerfile` file is already present in the Work ([#15799](https://github.com/Lightning-AI/lightning/pull/15799))
- Dropped name column from cluster list ([#15721](https://github.com/Lightning-AI/lightning/pull/15721))
- Apps without UIs no longer activate the "Open App" button when running in the cloud ([#15875](https://github.com/Lightning-AI/lightning/pull/15875))
- Wait for full file to be transferred in Path / Payload ([#15934](https://github.com/Lightning-AI/lightning/pull/15934))

### Removed

- Removed the `SingleProcessRuntime` ([#15933](https://github.com/Lightning-AI/lightning/pull/15933))

### Fixed

- Fixed SSH CLI command listing stopped components ([#15810](https://github.com/Lightning-AI/lightning/pull/15810))
- Fixed bug when launching apps on multiple clusters ([#15484](https://github.com/Lightning-AI/lightning/pull/15484))
- Fixed Sigterm Handler causing thread lock which caused KeyboardInterrupt to hang ([#15881](https://github.com/Lightning-AI/lightning/pull/15881))
- Fixed MPS error for multinode component (defaults to cpu on mps devices now as distributed operations are not supported by pytorch on mps) ([#15748](https://github.com/Ligtning-AI/lightning/pull/15748))
- Fixed the work not stopped when successful when passed directly to the LightningApp ([#15801](https://github.com/Lightning-AI/lightning/pull/15801))
- Fixed the PyTorch Inference locally on GPU ([#15813](https://github.com/Lightning-AI/lightning/pull/15813))
- Fixed the `enable_spawn` method of the `WorkRunExecutor` ([#15812](https://github.com/Lightning-AI/lightning/pull/15812))
- Fixed require/import decorator ([#15849](https://github.com/Lightning-AI/lightning/pull/15849))
- Fixed a bug where using `L.app.structures` would cause multiple apps to be opened and fail with an error in the cloud ([#15911](https://github.com/Lightning-AI/lightning/pull/15911))
- Fixed PythonServer generating noise on M1 ([#15949](https://github.com/Lightning-AI/lightning/pull/15949))
- Fixed multiprocessing breakpoint ([#15950](https://github.com/Lightning-AI/lightning/pull/15950))
- Fixed detection of a Lightning App running in debug mode ([#15951](https://github.com/Lightning-AI/lightning/pull/15951))
- Fixed `ImportError` on Multinode if package not present ([#15963](https://github.com/Lightning-AI/lightning/pull/15963))
- Fixed MultiNode Component to use separate cloud computes ([#15965](https://github.com/Lightning-AI/lightning/pull/15965))
- Fixed Registration for CloudComputes of Works in `L.app.structures` ([#15964](https://github.com/Lightning-AI/lightning/pull/15964))
- Fixed a bug where auto-upgrading to the latest lightning via the CLI could get stuck in a loop ([#15984](https://github.com/Lightning-AI/lightning/pull/15984))


## [1.8.3] - 2022-11-22

### Changed

- Deduplicate top level lighting CLI command groups ([#15761](https://github.com/Lightning-AI/lightning/pull/15761))
  * `lightning add ssh-key` CLI command has been transitioned to `lightning create ssh-key`
  * `lightning remove ssh-key` CLI command has been transitioned to `lightning delete ssh-key`
- Set Torch inference mode for prediction ([#15719](https://github.com/Lightning-AI/lightning/pull/15719))
- Improved `LightningTrainerScript` start-up time ([#15751](https://github.com/Lightning-AI/lightning/pull/15751))
- Disable XSRF protection in `StreamlitFrontend` to support upload in localhost ([#15684](https://github.com/Lightning-AI/lightning/pull/15684))

### Fixed

- Fixed debugging with VSCode IDE ([#15747](https://github.com/Lightning-AI/lightning/pull/15747))
- Fixed setting property to the `LightningFlow` ([#15750](https://github.com/Lightning-AI/lightning/pull/15750))
- Fixed the PyTorch Inference locally on GPU ([#15813](https://github.com/Lightning-AI/lightning/pull/15813))


## [1.8.2] - 2022-11-17

### Added

- Added title and description to ServeGradio ([#15639](https://github.com/Lightning-AI/lightning/pull/15639))
- Added a friendly error message when attempting to run the default cloud compute with a custom base image configured ([#14929](https://github.com/Lightning-AI/lightning/pull/14929))

### Changed

- Improved support for running apps when dependencies aren't installed ([#15711](https://github.com/Lightning-AI/lightning/pull/15711))
- Changed the root directory of the app (which gets uploaded) to be the folder containing the app file, rather than any parent folder containing a `.lightning` file ([#15654](https://github.com/Lightning-AI/lightning/pull/15654))
- Enabled MultiNode Components to support state broadcasting ([#15607](https://github.com/Lightning-AI/lightning/pull/15607))
- Prevent artefactual "running from outside your current environment" error ([#15647](https://github.com/Lightning-AI/lightning/pull/15647))
- Rename failed -> error in tables ([#15608](https://github.com/Lightning-AI/lightning/pull/15608))

### Fixed

- Fixed race condition to over-write the frontend with app infos ([#15398](https://github.com/Lightning-AI/lightning/pull/15398))
- Fixed bi-directional queues sending delta with Drive Component name changes ([#15642](https://github.com/Lightning-AI/lightning/pull/15642))
- Fixed CloudRuntime works collection with structures and accelerated multi node startup time ([#15650](https://github.com/Lightning-AI/lightning/pull/15650))
- Fixed catimage import ([#15712](https://github.com/Lightning-AI/lightning/pull/15712))
- Parse all lines in app file looking for shebangs to run commands ([#15714](https://github.com/Lightning-AI/lightning/pull/15714))


## [1.8.1] - 2022-11-10

### Added

- Added the `start` method to the work ([#15523](https://github.com/Lightning-AI/lightning/pull/15523))
- Added a `MultiNode` Component to run with distributed computation with any frameworks ([#15524](https://github.com/Lightning-AI/lightning/pull/15524))
- Expose `RunWorkExecutor` to the work and provides default ones for the `MultiNode` Component ([#15561](https://github.com/Lightning-AI/lightning/pull/15561))
- Added a `start_with_flow` flag to the `LightningWork` which can be disabled to prevent the work from starting at the same time as the flow ([#15591](https://github.com/Lightning-AI/lightning/pull/15591))
- Added support for running Lightning App with VSCode IDE debugger ([#15590](https://github.com/Lightning-AI/lightning/pull/15590))
- Added `bi-directional` delta updates between the flow and the works ([#15582](https://github.com/Lightning-AI/lightning/pull/15582))
- Added `--setup` flag to `lightning run app` CLI command allowing for dependency installation via app comments ([#15577](https://github.com/Lightning-AI/lightning/pull/15577))
- Auto-upgrade / detect environment mis-match from the CLI ([#15434](https://github.com/Lightning-AI/lightning/pull/15434))
- Added Serve component ([#15609](https://github.com/Lightning-AI/lightning/pull/15609))


### Changed

- Changed the `flow.flows` to be recursive wont to align the behavior with the `flow.works` ([#15466](https://github.com/Lightning-AI/lightning/pull/15466))
- The `params` argument in `TracerPythonScript.run` no longer prepends `--` automatically to parameters ([#15518](https://github.com/Lightning-AI/lightning/pull/15518))
- Only check versions / env when not in the cloud ([#15504](https://github.com/Lightning-AI/lightning/pull/15504))
- Periodically sync database to the drive ([#15441](https://github.com/Lightning-AI/lightning/pull/15441))
- Slightly safer multi node ([#15538](https://github.com/Lightning-AI/lightning/pull/15538))
- Reuse existing commands when running connect more than once ([#15471](https://github.com/Lightning-AI/lightning/pull/15471))

### Fixed

- Fixed writing app name and id in connect.txt file for the command CLI ([#15443](https://github.com/Lightning-AI/lightning/pull/15443))
- Fixed missing root flow among the flows of the app ([#15531](https://github.com/Lightning-AI/lightning/pull/15531))
- Fixed bug with Multi Node Component and add some examples ([#15557](https://github.com/Lightning-AI/lightning/pull/15557))
- Fixed a bug where payload would take a very long time locally ([#15557](https://github.com/Lightning-AI/lightning/pull/15557))
- Fixed an issue with the `lightning` CLI taking a long time to error out when the cloud is not reachable ([#15412](https://github.com/Lightning-AI/lightning/pull/15412))


## [1.8.0] - 2022-11-01

### Added

- Added `load_state_dict` and `state_dict` hooks for `LightningFlow` components ([#14100](https://github.com/Lightning-AI/lightning/pull/14100))
- Added a `--secret` option to CLI to allow binding secrets to app environment variables when running in the cloud ([#14612](https://github.com/Lightning-AI/lightning/pull/14612))
- Added support for running the works without cloud compute in the default container ([#14819](https://github.com/Lightning-AI/lightning/pull/14819))
- Added an HTTPQueue as an optional replacement for the default redis queue ([#14978](https://github.com/Lightning-AI/lightning/pull/14978)
- Added support for configuring flow cloud compute ([#14831](https://github.com/Lightning-AI/lightning/pull/14831))
- Added support for adding descriptions to commands either through a docstring or the `DESCRIPTION` attribute ([#15193](https://github.com/Lightning-AI/lightning/pull/15193)
- Added a try / catch mechanism around request processing to avoid killing the flow ([#15187](https://github.com/Lightning-AI/lightning/pull/15187)
- Added an Database Component ([#14995](https://github.com/Lightning-AI/lightning/pull/14995)
- Added authentication to HTTP queue ([#15202](https://github.com/Lightning-AI/lightning/pull/15202))
- Added support to pass a `LightningWork` to the `LightningApp` ([#15215](https://github.com/Lightning-AI/lightning/pull/15215)
- Added support getting CLI help for connected apps even if the app isn't running ([#15196](https://github.com/Lightning-AI/lightning/pull/15196)
- Added support for adding requirements to commands and installing them when missing when running an app command ([#15198](https://github.com/Lightning-AI/lightning/pull/15198)
- Added Lightning CLI Connection to be terminal session instead of global ([#15241](https://github.com/Lightning-AI/lightning/pull/15241)
- Added support for managing SSH-keys via CLI ([#15291](https://github.com/Lightning-AI/lightning/pull/15291))
- Add a `JustPyFrontend` to ease UI creation with `https://github.com/justpy-org/justpy` ([#15002](https://github.com/Lightning-AI/lightning/pull/15002))
- Added a layout endpoint to the Rest API and enable to disable pulling or pushing to the state ([#15367](https://github.com/Lightning-AI/lightning/pull/15367)
- Added support for functions for `configure_api` and `configure_commands` to be executed in the Rest API process ([#15098](https://github.com/Lightning-AI/lightning/pull/15098)
- Added support for accessing Lighting Apps via SSH ([#15310](https://github.com/Lightning-AI/lightning/pull/15310))
- Added support to start lightning app on cloud without needing to install dependencies locally ([#15019](https://github.com/Lightning-AI/lightning/pull/15019)

### Changed

- Improved the show logs command to be standalone and re-usable ([#15343](https://github.com/Lightning-AI/lightning/pull/15343)
- Removed the `--instance-types` option when creating clusters ([#15314](https://github.com/Lightning-AI/lightning/pull/15314))

### Fixed

- Fixed an issue when using the CLI without arguments ([#14877](https://github.com/Lightning-AI/lightning/pull/14877))
- Fixed a bug where the upload files endpoint would raise an error when running locally ([#14924](https://github.com/Lightning-AI/lightning/pull/14924))
- Fixed BYOC cluster region selector -> hiding it from help since only us-east-1 has been tested and is recommended ([#15277]https://github.com/Lightning-AI/lightning/pull/15277)
- Fixed a bug when launching an app on multiple clusters ([#15226](https://github.com/Lightning-AI/lightning/pull/15226))
- Fixed a bug with a default CloudCompute for Lightning flows ([#15371](https://github.com/Lightning-AI/lightning/pull/15371))

## [0.6.2] - 2022-09-21

### Changed

- Improved Lightning App connect logic by disconnecting automatically ([#14532](https://github.com/Lightning-AI/lightning/pull/14532))
- Improved the error message when the `LightningWork` is missing the `run` method ([#14759](https://github.com/Lightning-AI/lightning/pull/14759))
- Improved the error message when the root `LightningFlow` passed to `LightningApp` is missing the `run` method ([#14760](https://github.com/Lightning-AI/lightning/pull/14760))

### Fixed

- Fixed a bug where the uploaded command file wasn't properly parsed ([#14532](https://github.com/Lightning-AI/lightning/pull/14532))
- Fixed an issue where custom property setters were not being used `LightningWork` class ([#14259](https://github.com/Lightning-AI/lightning/pull/14259))
- Fixed an issue where some terminals would display broken icons in the PL app CLI ([#14226](https://github.com/Lightning-AI/lightning/pull/14226))


## [0.6.1] - 2022-09-19

### Added

- Add support to upload files to the Drive through an asynchronous `upload_file` endpoint ([#14703](https://github.com/Lightning-AI/lightning/pull/14703))

### Changed

- Application storage prefix moved from `app_id` to `project_id/app_id` ([#14583](https://github.com/Lightning-AI/lightning/pull/14583))
- LightningCloud client calls to use keyword arguments instead of positional arguments ([#14685](https://github.com/Lightning-AI/lightning/pull/14685))

### Fixed

- Making `threadpool` non-default from LightningCloud client  ([#14757](https://github.com/Lightning-AI/lightning/pull/14757))
- Resolved a bug where the state change detection using DeepDiff won't work with Path, Drive objects ([#14465](https://github.com/Lightning-AI/lightning/pull/14465))
- Resolved a bug where the wrong client was passed to collect cloud logs ([#14684](https://github.com/Lightning-AI/lightning/pull/14684))
- Resolved the memory leak issue with the Lightning Cloud package and bumped the requirements to use the latest version ([#14697](https://github.com/Lightning-AI/lightning/pull/14697))
- Fixing 5000 log line limitation for Lightning AI BYOC cluster logs ([#14458](https://github.com/Lightning-AI/lightning/pull/14458))
- Fixed a bug where the uploaded command file wasn't properly parsed ([#14532](https://github.com/Lightning-AI/lightning/pull/14532))
- Resolved `LightningApp(..., debug=True)` ([#14464](https://github.com/Lightning-AI/lightning/pull/14464))


## [0.6.0] - 2022-09-08

### Added

- Introduce lightning connect ([#14452](https://github.com/Lightning-AI/lightning/pull/14452))
- Adds `PanelFrontend` to easily create complex UI in Python ([#13531](https://github.com/Lightning-AI/lightning/pull/13531))
- Add support for `Lightning App Commands` through the `configure_commands` hook on the Lightning Flow and the `ClientCommand`  ([#13602](https://github.com/Lightning-AI/lightning/pull/13602))
- Add support for Lightning AI BYOC cluster management ([#13835](https://github.com/Lightning-AI/lightning/pull/13835))
- Add support to see Lightning AI BYOC cluster logs ([#14334](https://github.com/Lightning-AI/lightning/pull/14334))
- Add support to run Lightning apps on Lightning AI BYOC clusters ([#13894](https://github.com/Lightning-AI/lightning/pull/13894))
- Add support for listing Lightning AI apps ([#13987](https://github.com/Lightning-AI/lightning/pull/13987))
- Adds `LightningTrainerScript`. `LightningTrainerScript` orchestrates multi-node training in the cloud ([#13830](https://github.com/Lightning-AI/lightning/pull/13830))
- Add support for printing application logs using CLI `lightning show logs <app_name> [components]` ([#13634](https://github.com/Lightning-AI/lightning/pull/13634))
- Add support for `Lightning API` through the `configure_api` hook on the Lightning Flow and the `Post`, `Get`, `Delete`, `Put` HttpMethods ([#13945](https://github.com/Lightning-AI/lightning/pull/13945))
- Added a warning when `configure_layout` returns URLs configured with http instead of https ([#14233](https://github.com/Lightning-AI/lightning/pull/14233))
- Add `--app_args` support from the CLI ([#13625](https://github.com/Lightning-AI/lightning/pull/13625))

### Changed

- Default values and parameter names for Lightning AI BYOC cluster management ([#14132](https://github.com/Lightning-AI/lightning/pull/14132))
- Run the flow only if the state has changed from the previous execution ([#14076](https://github.com/Lightning-AI/lightning/pull/14076))
- Increased DeepDiff's verbose level to properly handle dict changes ([#13960](https://github.com/Lightning-AI/lightning/pull/13960))
- Setup: added requirement freeze for next major version ([#14480](https://github.com/Lightning-AI/lightning/pull/14480))

### Fixed

- Unification of app template: moved `app.py` to root dir for `lightning init app <app_name>` template ([#13853](https://github.com/Lightning-AI/lightning/pull/13853))
- Fixed an issue with `lightning --version` command ([#14433](https://github.com/Lightning-AI/lightning/pull/14433))
- Fixed imports of collections.abc for py3.10 ([#14345](https://github.com/Lightning-AI/lightning/pull/14345))

## [0.5.7] - 2022-08-22

### Changed

- Release LAI docs as stable ([#14250](https://github.com/Lightning-AI/lightning/pull/14250))
- Compatibility for Python 3.10

### Fixed

- Pinning starsessions to 1.x ([#14333](https://github.com/Lightning-AI/lightning/pull/14333))
- Parsed local package versions ([#13933](https://github.com/Lightning-AI/lightning/pull/13933))


## [0.5.6] - 2022-08-16

### Fixed

- Resolved a bug where the `install` command was not installing the latest version of an app/component by default ([#14181](https://github.com/Lightning-AI/lightning/pull/14181))


- Fixed the `examples/app_dag` example ([#14359](https://github.com/Lightning-AI/lightning/pull/14359))


## [0.5.5] - 2022-08-9

### Deprecated

- Deprecate sheety API ([#14004](https://github.com/Lightning-AI/lightning/pull/14004))

### Fixed

- Resolved a bug where the work statuses will grow quickly and be duplicated ([#13970](https://github.com/Lightning-AI/lightning/pull/13970))
- Resolved a bug about a race condition when sending the work state through the caller_queue ([#14074](https://github.com/Lightning-AI/lightning/pull/14074))
- Fixed Start Lightning App on Cloud if Repo Begins With Name "Lightning" ([#14025](https://github.com/Lightning-AI/lightning/pull/14025))


## [0.5.4] - 2022-08-01

### Changed

- Wrapped imports for traceability ([#13924](https://github.com/Lightning-AI/lightning/pull/13924))
- Set version as today ([#13906](https://github.com/Lightning-AI/lightning/pull/13906))

### Fixed

- Included app templates to the lightning and app packages ([#13731](https://github.com/Lightning-AI/lightning/pull/13731))
- Added UI for install all ([#13732](https://github.com/Lightning-AI/lightning/pull/13732))
- Fixed build meta pkg flow ([#13926](https://github.com/Lightning-AI/lightning/pull/13926))

## [0.5.3] - 2022-07-25

### Changed

- Pruned requirements duplicity ([#13739](https://github.com/Lightning-AI/lightning/pull/13739))

### Fixed

- Use correct python version in lightning component template ([#13790](https://github.com/Lightning-AI/lightning/pull/13790))

## [0.5.2] - 2022-07-18

### Added

- Update the Lightning App docs ([#13537](https://github.com/Lightning-AI/lightning/pull/13537))

### Changed

- Added `LIGHTNING_` prefix to Platform AWS credentials ([#13703](https://github.com/Lightning-AI/lightning/pull/13703))<|MERGE_RESOLUTION|>--- conflicted
+++ resolved
@@ -34,12 +34,12 @@
 
 - Fixed the debugger detection mechanism for lightning App in VSCode ([#16068](https://github.com/Lightning-AI/lightning/pull/16068))
 
-<<<<<<< HEAD
+
 - Fixed bug where components that are re-instantiated several times failed to initialize if they were modifying `self.lightningignore` ([#16080](https://github.com/Lightning-AI/lightning/pull/16080))
-=======
+
+
 - Fixed a bug where apps that had previously been deleted could not be run again from the CLI ([#16082](https://github.com/Lightning-AI/lightning/pull/16082))
 
->>>>>>> 5f7403e9
 
 ## [1.8.4] - 2022-12-08
 
