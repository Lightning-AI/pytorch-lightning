--- conflicted
+++ resolved
@@ -15,12 +15,9 @@
 - Added a `MultiNode` Component to run with distributed computation with any frameworks ([#15524](https://github.com/Lightning-AI/lightning/pull/15524))
 
 
-<<<<<<< HEAD
 - Added the CLI command `lightning run model` to launch a `LightningLite` accelerated script ([#15506](https://github.com/Lightning-AI/lightning/pull/15506))
 
 
-=======
->>>>>>> d4b67880
 - Expose `RunWorkExecutor` to the work and provides default ones for the `MultiNode` Component ([#15561](https://github.com/Lightning-AI/lightning/pull/15561))
 
 - Added a `start_with_flow` flag to the `LightningWork` which can be disabled to prevent the work from starting at the same time as the flow ([#15591](https://github.com/Lightning-AI/lightning/pull/15591))
