--- conflicted
+++ resolved
@@ -18,11 +18,9 @@
 - Added support getting CLI help for connected apps even if the app isn't running ([#15196](https://github.com/Lightning-AI/lightning/pull/15196)
 - Added a try / catch mechanism around request processing to avoid killing the flow ([#15187](https://github.com/Lightning-AI/lightning/pull/15187)
 - Added a Database Component ([#14995](https://github.com/Lightning-AI/lightning/pull/14995)
-<<<<<<< HEAD
+- Added support to pass a `LightningWork` to the `LightningApp` ([#15215](https://github.com/Lightning-AI/lightning/pull/15215)
 - Added support getting CLI help for connected apps even if the app isn't running ([#15196](https://github.com/Lightning-AI/lightning/pull/15196)
-=======
-- Added support to pass a `LightningWork` to the `LightningApp` ([#15215](https://github.com/Lightning-AI/lightning/pull/15215)
->>>>>>> 8ec7ddf3
+
 
 ### Fixed
 
