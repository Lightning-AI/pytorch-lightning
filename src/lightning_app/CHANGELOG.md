# Changelog

All notable changes to this project will be documented in this file.

The format is based on [Keep a Changelog](http://keepachangelog.com/en/1.0.0/).

## [0.6.0] - 2022-MM-DD

### Added

- Add support for `Lightning App Commands` through the `configure_commands` hook on the Lightning Flow and the `ClientCommand`  ([#13602](https://github.com/Lightning-AI/lightning/pull/13602))


- Add support for Lightning AI BYOC cluster management ([#13835](https://github.com/Lightning-AI/lightning/pull/13835))


- Add support to run Lightning apps on Lightning AI BYOC clusters ([#13894](https://github.com/Lightning-AI/lightning/pull/13894))


- Add support for listing Lightning AI apps ([#13987](https://github.com/Lightning-AI/lightning/pull/13987))


- Adds `LightningTrainingComponent`. `LightningTrainingComponent` orchestrates multi-node training in the cloud ([#13830](https://github.com/Lightning-AI/lightning/pull/13830))
- Add support for printing application logs using CLI `lightning show logs <app_name> [components]` ([#13634](https://github.com/Lightning-AI/lightning/pull/13634))



<<<<<<< HEAD
- Adds `PanelFrontend` to easily create complex UI in python ([#13531](https://github.com/Lightning-AI/lightning/pull/13531))

=======
- Add support for `Lightning API` through the `configure_api` hook on the Lightning Flow and the `Post`, `Get`, `Delete`, `Put` HttpMethods ([#13945](https://github.com/Lightning-AI/lightning/pull/13945))
>>>>>>> 56533368
### Changed

- Default values and parameter names for Lightning AI BYOC cluster management ([#14132](https://github.com/Lightning-AI/lightning/pull/14132))


### Changed

-


- Run the flow only if the state has changed from the previous execution ([#14076](https://github.com/Lightning-AI/lightning/pull/14076))

### Deprecated

-


### Fixed

-


## [0.5.5] - 2022-08-9

### Deprecated

- Deprecate sheety API ([#14004](https://github.com/Lightning-AI/lightning/pull/14004))

### Fixed

- Resolved a bug where the work statuses will grow quickly and be duplicated ([#13970](https://github.com/Lightning-AI/lightning/pull/13970))
- Resolved a bug about a race condition when sending the work state through the caller_queue ([#14074](https://github.com/Lightning-AI/lightning/pull/14074))
- Fixed Start Lightning App on Cloud if Repo Begins With Name "Lightning" ([#14025](https://github.com/Lightning-AI/lightning/pull/14025))


## [0.5.4] - 2022-08-01

### Changed

- Wrapped imports for traceability ([#13924](https://github.com/Lightning-AI/lightning/pull/13924))
- Set version as today ([#13906](https://github.com/Lightning-AI/lightning/pull/13906))

### Fixed

- Included app templates to the lightning and app packages ([#13731](https://github.com/Lightning-AI/lightning/pull/13731))
- Added UI for install all ([#13732](https://github.com/Lightning-AI/lightning/pull/13732))
- Fixed build meta pkg flow ([#13926](https://github.com/Lightning-AI/lightning/pull/13926))

## [0.5.3] - 2022-07-25

### Changed

- Pruned requirements duplicity ([#13739](https://github.com/Lightning-AI/lightning/pull/13739))

### Fixed

- Use correct python version in lightning component template ([#13790](https://github.com/Lightning-AI/lightning/pull/13790))

## [0.5.2] - 2022-07-18

### Added

- Update the Lightning App docs ([#13537](https://github.com/Lightning-AI/lightning/pull/13537))

### Changed

- Added `LIGHTNING_` prefix to Platform AWS credentials ([#13703](https://github.com/Lightning-AI/lightning/pull/13703))<|MERGE_RESOLUTION|>--- conflicted
+++ resolved
@@ -21,16 +21,17 @@
 
 
 - Adds `LightningTrainingComponent`. `LightningTrainingComponent` orchestrates multi-node training in the cloud ([#13830](https://github.com/Lightning-AI/lightning/pull/13830))
+
+
 - Add support for printing application logs using CLI `lightning show logs <app_name> [components]` ([#13634](https://github.com/Lightning-AI/lightning/pull/13634))
 
 
-
-<<<<<<< HEAD
 - Adds `PanelFrontend` to easily create complex UI in python ([#13531](https://github.com/Lightning-AI/lightning/pull/13531))
 
-=======
+
 - Add support for `Lightning API` through the `configure_api` hook on the Lightning Flow and the `Post`, `Get`, `Delete`, `Put` HttpMethods ([#13945](https://github.com/Lightning-AI/lightning/pull/13945))
->>>>>>> 56533368
+
+
 ### Changed
 
 - Default values and parameter names for Lightning AI BYOC cluster management ([#14132](https://github.com/Lightning-AI/lightning/pull/14132))
