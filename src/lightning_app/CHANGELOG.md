--- conflicted
+++ resolved
@@ -11,27 +11,25 @@
 
 -
 
+
 ### Changed
 
 -
 
-<<<<<<< HEAD
+
 ### Deprecated
 
 -
-=======
-### Fixed
 
-- Resolved `LightningApp(..., debug=True)` ([#14464](https://github.com/Lightning-AI/lightning/pull/14464))
->>>>>>> dfa570ef
 
 ### Removed
 
 -
 
+
 ### Fixed
 
--
+- Resolved `LightningApp(..., debug=True)` ([#14464](https://github.com/Lightning-AI/lightning/pull/14464))
 
 
 ## [0.6.0] - 2022-09-08
