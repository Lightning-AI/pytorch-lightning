--- conflicted
+++ resolved
@@ -17,13 +17,9 @@
 
 - Expose `RunWorkExecutor` to the work and provides default ones for the `MultiNode` Component ([#15561](https://github.com/Lightning-AI/lightning/pull/15561))
 
-<<<<<<< HEAD
-- Added support for running Lightning App with IDE debugger ([#15590](https://github.com/Lightning-AI/lightning/pull/15590))
-=======
 - Added a `start_with_flow` flag to the `LightningWork` which can be disabled to prevent the work from starting at the same time as the flow ([#15591](https://github.com/Lightning-AI/lightning/pull/15591))
 
 - Added support for running Lightning App with VSCode IDE debugger ([#15590](https://github.com/Lightning-AI/lightning/pull/15590))
->>>>>>> 7decc50a
 
 
 ### Changed
