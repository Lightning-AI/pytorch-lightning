# Changelog

All notable changes to this project will be documented in this file.

The format is based on [Keep a Changelog](http://keepachangelog.com/en/1.0.0/).

## [unreleased] - 202Y-MM-DD

### Added

- Added the CLI command `lightning run model` to launch a `LightningLite` accelerated script ([#15506](https://github.com/Lightning-AI/lightning/pull/15506))
- Added the CLI command `lightning delete app` to delete a lightning app on the cloud ([#15783](https://github.com/Lightning-AI/lightning/pull/15783))

- Show a message when `BuildConfig(requirements=[...])` is passed but a `requirements.txt` file is already present in the Work ([#15799](https://github.com/Lightning-AI/lightning/pull/15799))

- Show a message when `BuildConfig(dockerfile="...")` is passed but a `Dockerfile` file is already present in the Work ([#15799](https://github.com/Lightning-AI/lightning/pull/15799))

- Added a CloudMultiProcessBackend which enables running a child App from within the Flow in the cloud ([#15800](https://github.com/Lightning-AI/lightning/pull/15800))

<<<<<<< HEAD
- Added `AutoScaler` component ([#15769](https://github.com/Lightning-AI/lightning/pull/15769))
=======
- Added the property `ready` of the LightningFlow to inform when the `Open App` should be visible ([#15921](https://github.com/Lightning-AI/lightning/pull/15921))
>>>>>>> 852089e0


### Changed

- The `MultiNode` components now warn the user when running with `num_nodes > 1` locally ([#15806](https://github.com/Lightning-AI/lightning/pull/15806))

- Cluster creation and deletion now waits by default [#15458](https://github.com/Lightning-AI/lightning/pull/15458)

- Running an app without a UI locally no longer opens the browser ([#15875](https://github.com/Lightning-AI/lightning/pull/15875))

- Apps without UIs no longer activate the "Open App" button when running in the cloud ([#15875](https://github.com/Lightning-AI/lightning/pull/15875))


### Deprecated

-


### Removed

-


### Fixed

- Fixed SSH CLI command listing stopped components ([#15810](https://github.com/Lightning-AI/lightning/pull/15810))


- Fixed the work not stopped when successful when passed directly to the LightningApp ([#15801](https://github.com/Lightning-AI/lightning/pull/15801))


- Fixed the `enable_spawn` method of the `WorkRunExecutor` ([#15812](https://github.com/Lightning-AI/lightning/pull/15812)

- Fixed Sigterm Handler causing thread lock which caused KeyboardInterrupt to hang ([#15881](https://github.com/Lightning-AI/lightning/pull/15881))


## [1.8.3] - 2022-11-22

### Changed

- Temporarily removed support for Hydra multi-run ([#15737](https://github.com/Lightning-AI/lightning/pull/15737))
- Switch from `tensorboard` to `tensorboardx` in `TensorBoardLogger` ([#15728](https://github.com/Lightning-AI/lightning/pull/15728))

## [1.8.3] - 2022-11-22

### Changed

- Deduplicate top level lighting CLI command groups ([#15761](https://github.com/Lightning-AI/lightning/pull/15761))
  * `lightning add ssh-key` CLI command has been transitioned to `lightning create ssh-key`
  * `lightning remove ssh-key` CLI command has been transitioned to `lightning delete ssh-key`
- Set Torch inference mode for prediction ([#15719](https://github.com/Lightning-AI/lightning/pull/15719))
- Improved `LightningTrainerScript` start-up time ([#15751](https://github.com/Lightning-AI/lightning/pull/15751))
- Disable XSRF protection in `StreamlitFrontend` to support upload in localhost ([#15684](https://github.com/Lightning-AI/lightning/pull/15684))

### Fixed

- Fixed debugging with VSCode IDE ([#15747](https://github.com/Lightning-AI/lightning/pull/15747))
- Fixed setting property to the `LightningFlow` ([#15750](https://github.com/Lightning-AI/lightning/pull/15750))
- Fixed the PyTorch Inference locally on GPU ([#15813](https://github.com/Lightning-AI/lightning/pull/15813))


## [1.8.2] - 2022-11-17

### Added

- Added title and description to ServeGradio ([#15639](https://github.com/Lightning-AI/lightning/pull/15639))
- Added a friendly error message when attempting to run the default cloud compute with a custom base image configured ([#14929](https://github.com/Lightning-AI/lightning/pull/14929))

### Changed

- Improved support for running apps when dependencies aren't installed ([#15711](https://github.com/Lightning-AI/lightning/pull/15711))
- Changed the root directory of the app (which gets uploaded) to be the folder containing the app file, rather than any parent folder containing a `.lightning` file ([#15654](https://github.com/Lightning-AI/lightning/pull/15654))
- Enabled MultiNode Components to support state broadcasting ([#15607](https://github.com/Lightning-AI/lightning/pull/15607))
- Prevent artefactual "running from outside your current environment" error ([#15647](https://github.com/Lightning-AI/lightning/pull/15647))
- Rename failed -> error in tables ([#15608](https://github.com/Lightning-AI/lightning/pull/15608))

### Fixed

- Fixed race condition to over-write the frontend with app infos ([#15398](https://github.com/Lightning-AI/lightning/pull/15398))
- Fixed bi-directional queues sending delta with Drive Component name changes ([#15642](https://github.com/Lightning-AI/lightning/pull/15642))
- Fixed CloudRuntime works collection with structures and accelerated multi node startup time ([#15650](https://github.com/Lightning-AI/lightning/pull/15650))
- Fixed catimage import ([#15712](https://github.com/Lightning-AI/lightning/pull/15712))
- Parse all lines in app file looking for shebangs to run commands ([#15714](https://github.com/Lightning-AI/lightning/pull/15714))


## [1.8.1] - 2022-11-10

- Fixed bug when launching apps on multiple clusters ([#15484](https://github.com/Lightning-AI/lightning/pull/15484))


### Added

- Added the `start` method to the work ([#15523](https://github.com/Lightning-AI/lightning/pull/15523))
- Added a `MultiNode` Component to run with distributed computation with any frameworks ([#15524](https://github.com/Lightning-AI/lightning/pull/15524))
- Expose `RunWorkExecutor` to the work and provides default ones for the `MultiNode` Component ([#15561](https://github.com/Lightning-AI/lightning/pull/15561))
- Added a `start_with_flow` flag to the `LightningWork` which can be disabled to prevent the work from starting at the same time as the flow ([#15591](https://github.com/Lightning-AI/lightning/pull/15591))
- Added support for running Lightning App with VSCode IDE debugger ([#15590](https://github.com/Lightning-AI/lightning/pull/15590))
- Added `bi-directional` delta updates between the flow and the works ([#15582](https://github.com/Lightning-AI/lightning/pull/15582))
- Added `--setup` flag to `lightning run app` CLI command allowing for dependency installation via app comments ([#15577](https://github.com/Lightning-AI/lightning/pull/15577))
- Auto-upgrade / detect environment mis-match from the CLI ([#15434](https://github.com/Lightning-AI/lightning/pull/15434))
- Added Serve component ([#15609](https://github.com/Lightning-AI/lightning/pull/15609))


### Changed

- Changed the `flow.flows` to be recursive wont to align the behavior with the `flow.works` ([#15466](https://github.com/Lightning-AI/lightning/pull/15466))
- The `params` argument in `TracerPythonScript.run` no longer prepends `--` automatically to parameters ([#15518](https://github.com/Lightning-AI/lightning/pull/15518))
- Only check versions / env when not in the cloud ([#15504](https://github.com/Lightning-AI/lightning/pull/15504))
- Periodically sync database to the drive ([#15441](https://github.com/Lightning-AI/lightning/pull/15441))
- Slightly safer multi node ([#15538](https://github.com/Lightning-AI/lightning/pull/15538))
- Reuse existing commands when running connect more than once ([#15471](https://github.com/Lightning-AI/lightning/pull/15471))

### Fixed

- Fixed writing app name and id in connect.txt file for the command CLI ([#15443](https://github.com/Lightning-AI/lightning/pull/15443))
- Fixed missing root flow among the flows of the app ([#15531](https://github.com/Lightning-AI/lightning/pull/15531))
- Fixed bug with Multi Node Component and add some examples ([#15557](https://github.com/Lightning-AI/lightning/pull/15557))
- Fixed a bug where payload would take a very long time locally ([#15557](https://github.com/Lightning-AI/lightning/pull/15557))
- Fixed an issue with the `lightning` CLI taking a long time to error out when the cloud is not reachable ([#15412](https://github.com/Lightning-AI/lightning/pull/15412))

- Fixed bi-directional queues sending delta with Drive Component name changes ([#15642](https://github.com/Lightning-AI/lightning/pull/15642))


- Fixed CloudRuntime works collection with structures and accelerated multi node startup time ([#15650](https://github.com/Lightning-AI/lightning/pull/15650))


## [1.8.0] - 2022-11-01

### Added

- Added `load_state_dict` and `state_dict` hooks for `LightningFlow` components ([#14100](https://github.com/Lightning-AI/lightning/pull/14100))
- Added a `--secret` option to CLI to allow binding secrets to app environment variables when running in the cloud ([#14612](https://github.com/Lightning-AI/lightning/pull/14612))
- Added support for running the works without cloud compute in the default container ([#14819](https://github.com/Lightning-AI/lightning/pull/14819))
- Added an HTTPQueue as an optional replacement for the default redis queue ([#14978](https://github.com/Lightning-AI/lightning/pull/14978)
- Added support for configuring flow cloud compute ([#14831](https://github.com/Lightning-AI/lightning/pull/14831))
- Added support for adding descriptions to commands either through a docstring or the `DESCRIPTION` attribute ([#15193](https://github.com/Lightning-AI/lightning/pull/15193)
- Added a try / catch mechanism around request processing to avoid killing the flow ([#15187](https://github.com/Lightning-AI/lightning/pull/15187)
- Added an Database Component ([#14995](https://github.com/Lightning-AI/lightning/pull/14995)
- Added authentication to HTTP queue ([#15202](https://github.com/Lightning-AI/lightning/pull/15202))
- Added support to pass a `LightningWork` to the `LightningApp` ([#15215](https://github.com/Lightning-AI/lightning/pull/15215)
- Added support getting CLI help for connected apps even if the app isn't running ([#15196](https://github.com/Lightning-AI/lightning/pull/15196)
- Added support for adding requirements to commands and installing them when missing when running an app command ([#15198](https://github.com/Lightning-AI/lightning/pull/15198)
- Added Lightning CLI Connection to be terminal session instead of global ([#15241](https://github.com/Lightning-AI/lightning/pull/15241)
- Added support for managing SSH-keys via CLI ([#15291](https://github.com/Lightning-AI/lightning/pull/15291))
- Add a `JustPyFrontend` to ease UI creation with `https://github.com/justpy-org/justpy` ([#15002](https://github.com/Lightning-AI/lightning/pull/15002))
- Added a layout endpoint to the Rest API and enable to disable pulling or pushing to the state ([#15367](https://github.com/Lightning-AI/lightning/pull/15367)
- Added support for functions for `configure_api` and `configure_commands` to be executed in the Rest API process ([#15098](https://github.com/Lightning-AI/lightning/pull/15098)
- Added support for accessing Lighting Apps via SSH ([#15310](https://github.com/Lightning-AI/lightning/pull/15310))
- Added support to start lightning app on cloud without needing to install dependencies locally ([#15019](https://github.com/Lightning-AI/lightning/pull/15019)

### Changed

- Improved the show logs command to be standalone and re-usable ([#15343](https://github.com/Lightning-AI/lightning/pull/15343)
- Removed the `--instance-types` option when creating clusters ([#15314](https://github.com/Lightning-AI/lightning/pull/15314))

### Fixed

- Fixed an issue when using the CLI without arguments ([#14877](https://github.com/Lightning-AI/lightning/pull/14877))
- Fixed a bug where the upload files endpoint would raise an error when running locally ([#14924](https://github.com/Lightning-AI/lightning/pull/14924))
- Fixed BYOC cluster region selector -> hiding it from help since only us-east-1 has been tested and is recommended ([#15277]https://github.com/Lightning-AI/lightning/pull/15277)
- Fixed a bug when launching an app on multiple clusters ([#15226](https://github.com/Lightning-AI/lightning/pull/15226))
- Fixed a bug with a default CloudCompute for Lightning flows ([#15371](https://github.com/Lightning-AI/lightning/pull/15371))

## [0.6.2] - 2022-09-21

### Changed

- Improved Lightning App connect logic by disconnecting automatically ([#14532](https://github.com/Lightning-AI/lightning/pull/14532))
- Improved the error message when the `LightningWork` is missing the `run` method ([#14759](https://github.com/Lightning-AI/lightning/pull/14759))
- Improved the error message when the root `LightningFlow` passed to `LightningApp` is missing the `run` method ([#14760](https://github.com/Lightning-AI/lightning/pull/14760))

### Fixed

- Fixed a bug where the uploaded command file wasn't properly parsed ([#14532](https://github.com/Lightning-AI/lightning/pull/14532))
- Fixed an issue where custom property setters were not being used `LightningWork` class ([#14259](https://github.com/Lightning-AI/lightning/pull/14259))
- Fixed an issue where some terminals would display broken icons in the PL app CLI ([#14226](https://github.com/Lightning-AI/lightning/pull/14226))


## [0.6.1] - 2022-09-19

### Added

- Add support to upload files to the Drive through an asynchronous `upload_file` endpoint ([#14703](https://github.com/Lightning-AI/lightning/pull/14703))

### Changed

- Application storage prefix moved from `app_id` to `project_id/app_id` (#14583)
- LightningCloud client calls to use keyword arguments instead of positional arguments (#14685)

### Fixed

- Making `threadpool` non-default from LightningCloud client  (#14757)
- Resolved a bug where the state change detection using DeepDiff won't work with Path, Drive objects (#14465)
- Resolved a bug where the wrong client was passed to collect cloud logs (#14684)
- Resolved the memory leak issue with the Lightning Cloud package and bumped the requirements to use the latest version (#14697)
- Fixing 5000 log line limitation for Lightning AI BYOC cluster logs (#14458)
- Fixed a bug where the uploaded command file wasn't properly parsed (#14532)
- Resolved `LightningApp(..., debug=True)` (#14464)


## [0.6.0] - 2022-09-08

### Added

- Introduce lightning connect ([#14452](https://github.com/Lightning-AI/lightning/pull/14452))
- Adds `PanelFrontend` to easily create complex UI in Python ([#13531](https://github.com/Lightning-AI/lightning/pull/13531))
- Add support for `Lightning App Commands` through the `configure_commands` hook on the Lightning Flow and the `ClientCommand`  ([#13602](https://github.com/Lightning-AI/lightning/pull/13602))
- Add support for Lightning AI BYOC cluster management ([#13835](https://github.com/Lightning-AI/lightning/pull/13835))
- Add support to see Lightning AI BYOC cluster logs ([#14334](https://github.com/Lightning-AI/lightning/pull/14334))
- Add support to run Lightning apps on Lightning AI BYOC clusters ([#13894](https://github.com/Lightning-AI/lightning/pull/13894))
- Add support for listing Lightning AI apps ([#13987](https://github.com/Lightning-AI/lightning/pull/13987))
- Adds `LightningTrainerScript`. `LightningTrainerScript` orchestrates multi-node training in the cloud ([#13830](https://github.com/Lightning-AI/lightning/pull/13830))
- Add support for printing application logs using CLI `lightning show logs <app_name> [components]` ([#13634](https://github.com/Lightning-AI/lightning/pull/13634))
- Add support for `Lightning API` through the `configure_api` hook on the Lightning Flow and the `Post`, `Get`, `Delete`, `Put` HttpMethods ([#13945](https://github.com/Lightning-AI/lightning/pull/13945))
- Added a warning when `configure_layout` returns URLs configured with http instead of https ([#14233](https://github.com/Lightning-AI/lightning/pull/14233))
- Add `--app_args` support from the CLI ([#13625](https://github.com/Lightning-AI/lightning/pull/13625))

### Changed

- Default values and parameter names for Lightning AI BYOC cluster management ([#14132](https://github.com/Lightning-AI/lightning/pull/14132))
- Run the flow only if the state has changed from the previous execution ([#14076](https://github.com/Lightning-AI/lightning/pull/14076))
- Increased DeepDiff's verbose level to properly handle dict changes ([#13960](https://github.com/Lightning-AI/lightning/pull/13960))
- Setup: added requirement freeze for next major version ([#14480](https://github.com/Lightning-AI/lightning/pull/14480))

### Fixed

- Unification of app template: moved `app.py` to root dir for `lightning init app <app_name>` template ([#13853](https://github.com/Lightning-AI/lightning/pull/13853))
- Fixed an issue with `lightning --version` command ([#14433](https://github.com/Lightning-AI/lightning/pull/14433))
- Fixed imports of collections.abc for py3.10 ([#14345](https://github.com/Lightning-AI/lightning/pull/14345))

## [0.5.7] - 2022-08-22

### Changed

- Release LAI docs as stable ([#14250](https://github.com/Lightning-AI/lightning/pull/14250))
- Compatibility for Python 3.10

### Fixed

- Pinning starsessions to 1.x ([#14333](https://github.com/Lightning-AI/lightning/pull/14333))
- Parsed local package versions ([#13933](https://github.com/Lightning-AI/lightning/pull/13933))


## [0.5.6] - 2022-08-16

### Fixed

- Resolved a bug where the `install` command was not installing the latest version of an app/component by default ([#14181](https://github.com/Lightning-AI/lightning/pull/14181))


- Fixed the `examples/app_dag` example ([#14359](https://github.com/Lightning-AI/lightning/pull/14359))


## [0.5.5] - 2022-08-9

### Deprecated

- Deprecate sheety API ([#14004](https://github.com/Lightning-AI/lightning/pull/14004))

### Fixed

- Resolved a bug where the work statuses will grow quickly and be duplicated ([#13970](https://github.com/Lightning-AI/lightning/pull/13970))
- Resolved a bug about a race condition when sending the work state through the caller_queue ([#14074](https://github.com/Lightning-AI/lightning/pull/14074))
- Fixed Start Lightning App on Cloud if Repo Begins With Name "Lightning" ([#14025](https://github.com/Lightning-AI/lightning/pull/14025))


## [0.5.4] - 2022-08-01

### Changed

- Wrapped imports for traceability ([#13924](https://github.com/Lightning-AI/lightning/pull/13924))
- Set version as today ([#13906](https://github.com/Lightning-AI/lightning/pull/13906))

### Fixed

- Included app templates to the lightning and app packages ([#13731](https://github.com/Lightning-AI/lightning/pull/13731))
- Added UI for install all ([#13732](https://github.com/Lightning-AI/lightning/pull/13732))
- Fixed build meta pkg flow ([#13926](https://github.com/Lightning-AI/lightning/pull/13926))

## [0.5.3] - 2022-07-25

### Changed

- Pruned requirements duplicity ([#13739](https://github.com/Lightning-AI/lightning/pull/13739))

### Fixed

- Use correct python version in lightning component template ([#13790](https://github.com/Lightning-AI/lightning/pull/13790))

## [0.5.2] - 2022-07-18

### Added

- Update the Lightning App docs ([#13537](https://github.com/Lightning-AI/lightning/pull/13537))

### Changed

- Added `LIGHTNING_` prefix to Platform AWS credentials ([#13703](https://github.com/Lightning-AI/lightning/pull/13703))<|MERGE_RESOLUTION|>--- conflicted
+++ resolved
@@ -9,6 +9,7 @@
 ### Added
 
 - Added the CLI command `lightning run model` to launch a `LightningLite` accelerated script ([#15506](https://github.com/Lightning-AI/lightning/pull/15506))
+
 - Added the CLI command `lightning delete app` to delete a lightning app on the cloud ([#15783](https://github.com/Lightning-AI/lightning/pull/15783))
 
 - Show a message when `BuildConfig(requirements=[...])` is passed but a `requirements.txt` file is already present in the Work ([#15799](https://github.com/Lightning-AI/lightning/pull/15799))
@@ -17,11 +18,9 @@
 
 - Added a CloudMultiProcessBackend which enables running a child App from within the Flow in the cloud ([#15800](https://github.com/Lightning-AI/lightning/pull/15800))
 
-<<<<<<< HEAD
 - Added `AutoScaler` component ([#15769](https://github.com/Lightning-AI/lightning/pull/15769))
-=======
+
 - Added the property `ready` of the LightningFlow to inform when the `Open App` should be visible ([#15921](https://github.com/Lightning-AI/lightning/pull/15921))
->>>>>>> 852089e0
 
 
 ### Changed
