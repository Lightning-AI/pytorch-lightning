--- conflicted
+++ resolved
@@ -8,34 +8,10 @@
 
 ### Added
 
-<<<<<<< HEAD
-- Added partial support for fastapi `Request` annotation in `configure_api` handlers ([#16047](https://github.com/Lightning-AI/lightning/pull/16047))
-
-
-- Added a nicer UI with URL and examples for the autoscaler component ([#16063](https://github.com/Lightning-AI/lightning/pull/16063))
-
-
-- Enabled users to have more control over scaling out/in interval ([#16093](https://github.com/Lightning-AI/lightning/pull/16093))
-
-
-- Added more datatypes to serving component ([#16018](https://github.com/Lightning-AI/lightning/pull/16018))
-
-
-- Added `work.delete` method to delete the work ([#16103](https://github.com/Lightning-AI/lightning/pull/16103))
-
-
-- Added `display_name` property to LightningWork for the cloud ([#16095](https://github.com/Lightning-AI/lightning/pull/16095))
-
-
-- Added `ColdStartProxy` to the AutoScaler ([#16094](https://github.com/Lightning-AI/lightning/pull/16094))
-=======
 -
->>>>>>> acdb1453
-
-
-### Changed
-
--
+
+
+### Changed
 
 
 - The LoadBalancer now uses internal ip + port instead of URL exposed ([#16119](https://github.com/Lightning-AI/lightning/pull/16119))
