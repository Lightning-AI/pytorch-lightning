# Changelog

All notable changes to this project will be documented in this file.

The format is based on [Keep a Changelog](http://keepachangelog.com/en/1.0.0/).

## [unreleased] - 202Y-MM-DD


### Added

- Added the `start` method to the work ([#15523](https://github.com/Lightning-AI/lightning/pull/15523))


- Added a `MultiNode` Component to run with distributed computation with any frameworks ([#15524](https://github.com/Lightning-AI/lightning/pull/15524))


- Added the CLI command `lightning run model` to launch a `LightningLite` accelerated script ([#15506](https://github.com/Lightning-AI/lightning/pull/15506))


- Expose `RunWorkExecutor` to the work and provides default ones for the `MultiNode` Component ([#15561](https://github.com/Lightning-AI/lightning/pull/15561))

- Added a `start_with_flow` flag to the `LightningWork` which can be disabled to prevent the work from starting at the same time as the flow ([#15591](https://github.com/Lightning-AI/lightning/pull/15591))

- Added support for running Lightning App with VSCode IDE debugger ([#15590](https://github.com/Lightning-AI/lightning/pull/15590))


### Changed

- Changed the `flow.flows` to be recursive wont to align the behavior with the `flow.works` ([#15466](https://github.com/Lightning-AI/lightning/pull/15466))


- The `params` argument in `TracerPythonScript.run` no longer prepends `--` automatically to parameters ([#15518](https://github.com/Lightning-AI/lightning/pull/15518))



### Deprecated

-



### Removed

-



### Fixed


- Fixed writing app name and id in connect.txt file for the command CLI ([#15443](https://github.com/Lightning-AI/lightning/pull/15443))


- Fixed missing root flow among the flows of the app ([#15531](https://github.com/Lightning-AI/lightning/pull/15531))


- Fixed bug with Multi Node Component and add some examples ([#15557](https://github.com/Lightning-AI/lightning/pull/15557))


<<<<<<< HEAD
- Fixed a bug where payload would take a very long time locally ([#15557](https://github.com/Lightning-AI/lightning/pull/15557))
=======
- Fixed an issue with the `lightning` CLI taking a long time to error out when the cloud is not reachable ([#15412](https://github.com/Lightning-AI/lightning/pull/15412))

>>>>>>> 657c6748

## [1.8.0] - 2022-11-01

### Added

- Added `load_state_dict` and `state_dict` hooks for `LightningFlow` components ([#14100](https://github.com/Lightning-AI/lightning/pull/14100))
- Added a `--secret` option to CLI to allow binding secrets to app environment variables when running in the cloud ([#14612](https://github.com/Lightning-AI/lightning/pull/14612))
- Added support for running the works without cloud compute in the default container ([#14819](https://github.com/Lightning-AI/lightning/pull/14819))
- Added an HTTPQueue as an optional replacement for the default redis queue ([#14978](https://github.com/Lightning-AI/lightning/pull/14978)
- Added support for configuring flow cloud compute ([#14831](https://github.com/Lightning-AI/lightning/pull/14831))
- Added support for adding descriptions to commands either through a docstring or the `DESCRIPTION` attribute ([#15193](https://github.com/Lightning-AI/lightning/pull/15193)
- Added a try / catch mechanism around request processing to avoid killing the flow ([#15187](https://github.com/Lightning-AI/lightning/pull/15187)
- Added an Database Component ([#14995](https://github.com/Lightning-AI/lightning/pull/14995)
- Added authentication to HTTP queue ([#15202](https://github.com/Lightning-AI/lightning/pull/15202))
- Added support to pass a `LightningWork` to the `LightningApp` ([#15215](https://github.com/Lightning-AI/lightning/pull/15215)
- Added support getting CLI help for connected apps even if the app isn't running ([#15196](https://github.com/Lightning-AI/lightning/pull/15196)
- Added support for adding requirements to commands and installing them when missing when running an app command ([#15198](https://github.com/Lightning-AI/lightning/pull/15198)
- Added Lightning CLI Connection to be terminal session instead of global ([#15241](https://github.com/Lightning-AI/lightning/pull/15241)
- Added support for managing SSH-keys via CLI ([#15291](https://github.com/Lightning-AI/lightning/pull/15291))
- Add a `JustPyFrontend` to ease UI creation with `https://github.com/justpy-org/justpy` ([#15002](https://github.com/Lightning-AI/lightning/pull/15002))
- Added a layout endpoint to the Rest API and enable to disable pulling or pushing to the state ([#15367](https://github.com/Lightning-AI/lightning/pull/15367)
- Added support for functions for `configure_api` and `configure_commands` to be executed in the Rest API process ([#15098](https://github.com/Lightning-AI/lightning/pull/15098)
- Added support for accessing Lighting Apps via SSH ([#15310](https://github.com/Lightning-AI/lightning/pull/15310))
- Added support to start lightning app on cloud without needing to install dependencies locally ([#15019](https://github.com/Lightning-AI/lightning/pull/15019)

### Changed

- Improved the show logs command to be standalone and re-usable ([#15343](https://github.com/Lightning-AI/lightning/pull/15343)
- Removed the `--instance-types` option when creating clusters ([#15314](https://github.com/Lightning-AI/lightning/pull/15314))

### Fixed

- Fixed an issue when using the CLI without arguments ([#14877](https://github.com/Lightning-AI/lightning/pull/14877))
- Fixed a bug where the upload files endpoint would raise an error when running locally ([#14924](https://github.com/Lightning-AI/lightning/pull/14924))
- Fixed BYOC cluster region selector -> hiding it from help since only us-east-1 has been tested and is recommended ([#15277]https://github.com/Lightning-AI/lightning/pull/15277)
- Fixed a bug when launching an app on multiple clusters ([#15226](https://github.com/Lightning-AI/lightning/pull/15226))
- Fixed a bug with a default CloudCompute for Lightning flows ([#15371](https://github.com/Lightning-AI/lightning/pull/15371))

## [0.6.2] - 2022-09-21

### Changed

- Improved Lightning App connect logic by disconnecting automatically ([#14532](https://github.com/Lightning-AI/lightning/pull/14532))
- Improved the error message when the `LightningWork` is missing the `run` method ([#14759](https://github.com/Lightning-AI/lightning/pull/14759))
- Improved the error message when the root `LightningFlow` passed to `LightningApp` is missing the `run` method ([#14760](https://github.com/Lightning-AI/lightning/pull/14760))

### Fixed

- Fixed a bug where the uploaded command file wasn't properly parsed ([#14532](https://github.com/Lightning-AI/lightning/pull/14532))
- Fixed an issue where custom property setters were not being used `LightningWork` class ([#14259](https://github.com/Lightning-AI/lightning/pull/14259))
- Fixed an issue where some terminals would display broken icons in the PL app CLI ([#14226](https://github.com/Lightning-AI/lightning/pull/14226))


## [0.6.1] - 2022-09-19

### Added

- Add support to upload files to the Drive through an asynchronous `upload_file` endpoint ([#14703](https://github.com/Lightning-AI/lightning/pull/14703))

### Changed

- Application storage prefix moved from `app_id` to `project_id/app_id` (#14583)
- LightningCloud client calls to use keyword arguments instead of positional arguments (#14685)

### Fixed

- Making `threadpool` non-default from LightningCloud client  (#14757)
- Resolved a bug where the state change detection using DeepDiff won't work with Path, Drive objects (#14465)
- Resolved a bug where the wrong client was passed to collect cloud logs (#14684)
- Resolved the memory leak issue with the Lightning Cloud package and bumped the requirements to use the latest version (#14697)
- Fixing 5000 log line limitation for Lightning AI BYOC cluster logs (#14458)
- Fixed a bug where the uploaded command file wasn't properly parsed (#14532)
- Resolved `LightningApp(..., debug=True)` (#14464)


## [0.6.0] - 2022-09-08

### Added

- Introduce lightning connect ([#14452](https://github.com/Lightning-AI/lightning/pull/14452))
- Adds `PanelFrontend` to easily create complex UI in Python ([#13531](https://github.com/Lightning-AI/lightning/pull/13531))
- Add support for `Lightning App Commands` through the `configure_commands` hook on the Lightning Flow and the `ClientCommand`  ([#13602](https://github.com/Lightning-AI/lightning/pull/13602))
- Add support for Lightning AI BYOC cluster management ([#13835](https://github.com/Lightning-AI/lightning/pull/13835))
- Add support to see Lightning AI BYOC cluster logs ([#14334](https://github.com/Lightning-AI/lightning/pull/14334))
- Add support to run Lightning apps on Lightning AI BYOC clusters ([#13894](https://github.com/Lightning-AI/lightning/pull/13894))
- Add support for listing Lightning AI apps ([#13987](https://github.com/Lightning-AI/lightning/pull/13987))
- Adds `LightningTrainingComponent`. `LightningTrainingComponent` orchestrates multi-node training in the cloud ([#13830](https://github.com/Lightning-AI/lightning/pull/13830))
- Add support for printing application logs using CLI `lightning show logs <app_name> [components]` ([#13634](https://github.com/Lightning-AI/lightning/pull/13634))
- Add support for `Lightning API` through the `configure_api` hook on the Lightning Flow and the `Post`, `Get`, `Delete`, `Put` HttpMethods ([#13945](https://github.com/Lightning-AI/lightning/pull/13945))
- Added a warning when `configure_layout` returns URLs configured with http instead of https ([#14233](https://github.com/Lightning-AI/lightning/pull/14233))
- Add `--app_args` support from the CLI ([#13625](https://github.com/Lightning-AI/lightning/pull/13625))

### Changed

- Default values and parameter names for Lightning AI BYOC cluster management ([#14132](https://github.com/Lightning-AI/lightning/pull/14132))
- Run the flow only if the state has changed from the previous execution ([#14076](https://github.com/Lightning-AI/lightning/pull/14076))
- Increased DeepDiff's verbose level to properly handle dict changes ([#13960](https://github.com/Lightning-AI/lightning/pull/13960))
- Setup: added requirement freeze for next major version ([#14480](https://github.com/Lightning-AI/lightning/pull/14480))

### Fixed

- Unification of app template: moved `app.py` to root dir for `lightning init app <app_name>` template ([#13853](https://github.com/Lightning-AI/lightning/pull/13853))
- Fixed an issue with `lightning --version` command ([#14433](https://github.com/Lightning-AI/lightning/pull/14433))
- Fixed imports of collections.abc for py3.10 ([#14345](https://github.com/Lightning-AI/lightning/pull/14345))

## [0.5.7] - 2022-08-22

### Changed

- Release LAI docs as stable ([#14250](https://github.com/Lightning-AI/lightning/pull/14250))
- Compatibility for Python 3.10

### Fixed

- Pinning starsessions to 1.x ([#14333](https://github.com/Lightning-AI/lightning/pull/14333))
- Parsed local package versions ([#13933](https://github.com/Lightning-AI/lightning/pull/13933))


## [0.5.6] - 2022-08-16

### Fixed

- Resolved a bug where the `install` command was not installing the latest version of an app/component by default ([#14181](https://github.com/Lightning-AI/lightning/pull/14181))


## [0.5.5] - 2022-08-9

### Deprecated

- Deprecate sheety API ([#14004](https://github.com/Lightning-AI/lightning/pull/14004))

### Fixed

- Resolved a bug where the work statuses will grow quickly and be duplicated ([#13970](https://github.com/Lightning-AI/lightning/pull/13970))
- Resolved a bug about a race condition when sending the work state through the caller_queue ([#14074](https://github.com/Lightning-AI/lightning/pull/14074))
- Fixed Start Lightning App on Cloud if Repo Begins With Name "Lightning" ([#14025](https://github.com/Lightning-AI/lightning/pull/14025))


## [0.5.4] - 2022-08-01

### Changed

- Wrapped imports for traceability ([#13924](https://github.com/Lightning-AI/lightning/pull/13924))
- Set version as today ([#13906](https://github.com/Lightning-AI/lightning/pull/13906))

### Fixed

- Included app templates to the lightning and app packages ([#13731](https://github.com/Lightning-AI/lightning/pull/13731))
- Added UI for install all ([#13732](https://github.com/Lightning-AI/lightning/pull/13732))
- Fixed build meta pkg flow ([#13926](https://github.com/Lightning-AI/lightning/pull/13926))

## [0.5.3] - 2022-07-25

### Changed

- Pruned requirements duplicity ([#13739](https://github.com/Lightning-AI/lightning/pull/13739))

### Fixed

- Use correct python version in lightning component template ([#13790](https://github.com/Lightning-AI/lightning/pull/13790))

## [0.5.2] - 2022-07-18

### Added

- Update the Lightning App docs ([#13537](https://github.com/Lightning-AI/lightning/pull/13537))

### Changed

- Added `LIGHTNING_` prefix to Platform AWS credentials ([#13703](https://github.com/Lightning-AI/lightning/pull/13703))<|MERGE_RESOLUTION|>--- conflicted
+++ resolved
@@ -58,12 +58,12 @@
 - Fixed bug with Multi Node Component and add some examples ([#15557](https://github.com/Lightning-AI/lightning/pull/15557))
 
 
-<<<<<<< HEAD
 - Fixed a bug where payload would take a very long time locally ([#15557](https://github.com/Lightning-AI/lightning/pull/15557))
-=======
+
+
 - Fixed an issue with the `lightning` CLI taking a long time to error out when the cloud is not reachable ([#15412](https://github.com/Lightning-AI/lightning/pull/15412))
 
->>>>>>> 657c6748
+
 
 ## [1.8.0] - 2022-11-01
 
