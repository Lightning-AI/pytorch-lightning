--- conflicted
+++ resolved
@@ -54,13 +54,8 @@
 
 - Fixed SSH CLI command listing stopped components ([#15810](https://github.com/Lightning-AI/lightning/pull/15810))
 
-<<<<<<< HEAD
-=======
 - Fixed MPS error for multinode component (defaults to cpu on mps devices now as distributed operations are not supported by pytorch on mps) ([#15748](https://github.com/Ligtning-AI/lightning/pull/15748))
 
-
-
->>>>>>> 36aecde6
 - Fixed the work not stopped when successful when passed directly to the LightningApp ([#15801](https://github.com/Lightning-AI/lightning/pull/15801))
 
 - Fixed the `enable_spawn` method of the `WorkRunExecutor` ([#15812](https://github.com/Lightning-AI/lightning/pull/15812)
