--- conflicted
+++ resolved
@@ -12,20 +12,9 @@
 - Added the CLI command `lightning run model` to launch a `LightningLite` accelerated script ([#15506](https://github.com/Lightning-AI/lightning/pull/15506))
 
 
-<<<<<<< HEAD
-=======
-- Expose `RunWorkExecutor` to the work and provides default ones for the `MultiNode` Component ([#15561](https://github.com/Lightning-AI/lightning/pull/15561))
-
-- Added a `start_with_flow` flag to the `LightningWork` which can be disabled to prevent the work from starting at the same time as the flow ([#15591](https://github.com/Lightning-AI/lightning/pull/15591))
-
-- Added support for running Lightning App with VSCode IDE debugger ([#15590](https://github.com/Lightning-AI/lightning/pull/15590))
-
-- Added `bi-directional` delta updates between the flow and the works ([#15582](https://github.com/Lightning-AI/lightning/pull/15582))
-
 - Enabled MultiNode Components to support state broadcasting ([#15607](https://github.com/Lightning-AI/lightning/pull/15607))
 
 
->>>>>>> 2f0c0396
 ### Changed
 
 -
@@ -45,6 +34,9 @@
 
 
 ### Fixed
+
+- Fixed race condition to over-write the frontend with app infos ([#15398](https://github.com/Lightning-AI/lightning/pull/15398))
+
 
 -
 
@@ -82,9 +74,6 @@
 - Fixed bug with Multi Node Component and add some examples ([#15557](https://github.com/Lightning-AI/lightning/pull/15557))
 - Fixed a bug where payload would take a very long time locally ([#15557](https://github.com/Lightning-AI/lightning/pull/15557))
 - Fixed an issue with the `lightning` CLI taking a long time to error out when the cloud is not reachable ([#15412](https://github.com/Lightning-AI/lightning/pull/15412))
-
-- Fixed race condition to over-write the frontend with app infos ([#15398](https://github.com/Lightning-AI/lightning/pull/15398))
-
 
 
 ## [1.8.0] - 2022-11-01
