--- conflicted
+++ resolved
@@ -28,24 +28,9 @@
 
 ### Fixed
 
-<<<<<<< HEAD
-- Fixed MultiNode Component to use separate cloud computes ([#15965](https://github.com/Lightning-AI/lightning/pull/15965))
-
-
-- Fixed `AutoScaler` failing due to port collision across works ([#15966](https://github.com/Lightning-AI/lightning/pull/15966))
-
-
-- Fixed a bug where auto-upgrading to the latest lightning via the CLI could get stuck in a loop ([#15984](https://github.com/Lightning-AI/lightning/pull/15984))
-
-
-- Fixed Registration for CloudComputes of Works in `L.app.structures` ([#15964](https://github.com/Lightning-AI/lightning/pull/15964))
-
-
 - Fixed `PythonServer` messaging "Your app has started" ([#15989](https://github.com/Lightning-AI/lightning/pull/15989))
 
 
-=======
->>>>>>> 18a46380
 - Fixed `AutoScaler` raising an exception when non-default cloud compute is specified ([#15991](https://github.com/Lightning-AI/lightning/pull/15991))
 
 
