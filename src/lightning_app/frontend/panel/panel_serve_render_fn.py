"""This file gets run by Python to launch a Panel Server with Lightning.

We will call the ``render_fn`` that the user provided to the PanelFrontend.

It requires the following environment variables to be set


- LIGHTNING_RENDER_FUNCTION
- LIGHTNING_RENDER_MODULE_FILE

Example:

.. code-block:: bash

        python panel_serve_render_fn
"""
import inspect
import os
import pydoc
from typing import Callable

from lightning_app.frontend.panel.app_state_watcher import AppStateWatcher


def _get_render_fn_from_environment(render_fn_name: str, render_fn_module_file: str) -> Callable:
    """Returns the render_fn function to serve in the Frontend."""
    module = pydoc.importfile(render_fn_module_file)
    return getattr(module, render_fn_name)


def _get_render_fn():
    render_fn_name = os.environ["LIGHTNING_RENDER_FUNCTION"]
    render_fn_module_file = os.environ["LIGHTNING_RENDER_MODULE_FILE"]
    render_fn = _get_render_fn_from_environment(render_fn_name, render_fn_module_file)
    if inspect.signature(render_fn).parameters:

        def _render_fn_wrapper():
            app = AppStateWatcher()
            return render_fn(app)

        return _render_fn_wrapper
    return render_fn


<<<<<<< HEAD
# TODO: this is not friendly with generating the meta-package
# if __name__.startswith("bokeh"):
#     import panel as pn
#
#     # I use caching for efficiency reasons. It shaves off 10ms from having
#     # to get_render_fn_from_environment every time
#     if "lightning_render_fn" not in pn.state.cache:
#         pn.state.cache["lightning_render_fn"] = _get_render_fn()
#     pn.state.cache["lightning_render_fn"]()

=======
def main():
    import panel as pn

    # I use caching for efficiency reasons. It shaves off 10ms from having
    # to get_render_fn_from_environment every time
    if "lightning_render_fn" not in pn.state.cache:
        pn.state.cache["lightning_render_fn"] = _get_render_fn()
    pn.state.cache["lightning_render_fn"]()


if __name__ == "__main__":
    main()

>>>>>>> 1334e984
<|MERGE_RESOLUTION|>--- conflicted
+++ resolved
@@ -1,70 +1,56 @@
-"""This file gets run by Python to launch a Panel Server with Lightning.
-
-We will call the ``render_fn`` that the user provided to the PanelFrontend.
-
-It requires the following environment variables to be set
-
-
-- LIGHTNING_RENDER_FUNCTION
-- LIGHTNING_RENDER_MODULE_FILE
-
-Example:
-
-.. code-block:: bash
-
-        python panel_serve_render_fn
-"""
-import inspect
-import os
-import pydoc
-from typing import Callable
-
-from lightning_app.frontend.panel.app_state_watcher import AppStateWatcher
-
-
-def _get_render_fn_from_environment(render_fn_name: str, render_fn_module_file: str) -> Callable:
-    """Returns the render_fn function to serve in the Frontend."""
-    module = pydoc.importfile(render_fn_module_file)
-    return getattr(module, render_fn_name)
-
-
-def _get_render_fn():
-    render_fn_name = os.environ["LIGHTNING_RENDER_FUNCTION"]
-    render_fn_module_file = os.environ["LIGHTNING_RENDER_MODULE_FILE"]
-    render_fn = _get_render_fn_from_environment(render_fn_name, render_fn_module_file)
-    if inspect.signature(render_fn).parameters:
-
-        def _render_fn_wrapper():
-            app = AppStateWatcher()
-            return render_fn(app)
-
-        return _render_fn_wrapper
-    return render_fn
-
-
-<<<<<<< HEAD
-# TODO: this is not friendly with generating the meta-package
-# if __name__.startswith("bokeh"):
-#     import panel as pn
-#
-#     # I use caching for efficiency reasons. It shaves off 10ms from having
-#     # to get_render_fn_from_environment every time
-#     if "lightning_render_fn" not in pn.state.cache:
-#         pn.state.cache["lightning_render_fn"] = _get_render_fn()
-#     pn.state.cache["lightning_render_fn"]()
-
-=======
-def main():
-    import panel as pn
-
-    # I use caching for efficiency reasons. It shaves off 10ms from having
-    # to get_render_fn_from_environment every time
-    if "lightning_render_fn" not in pn.state.cache:
-        pn.state.cache["lightning_render_fn"] = _get_render_fn()
-    pn.state.cache["lightning_render_fn"]()
-
-
-if __name__ == "__main__":
-    main()
-
->>>>>>> 1334e984
+"""This file gets run by Python to launch a Panel Server with Lightning.
+
+We will call the ``render_fn`` that the user provided to the PanelFrontend.
+
+It requires the following environment variables to be set
+
+
+- LIGHTNING_RENDER_FUNCTION
+- LIGHTNING_RENDER_MODULE_FILE
+
+Example:
+
+.. code-block:: bash
+
+        python panel_serve_render_fn
+"""
+import inspect
+import os
+import pydoc
+from typing import Callable
+
+from lightning_app.frontend.panel.app_state_watcher import AppStateWatcher
+
+
+def _get_render_fn_from_environment(render_fn_name: str, render_fn_module_file: str) -> Callable:
+    """Returns the render_fn function to serve in the Frontend."""
+    module = pydoc.importfile(render_fn_module_file)
+    return getattr(module, render_fn_name)
+
+
+def _get_render_fn():
+    render_fn_name = os.environ["LIGHTNING_RENDER_FUNCTION"]
+    render_fn_module_file = os.environ["LIGHTNING_RENDER_MODULE_FILE"]
+    render_fn = _get_render_fn_from_environment(render_fn_name, render_fn_module_file)
+    if inspect.signature(render_fn).parameters:
+
+        def _render_fn_wrapper():
+            app = AppStateWatcher()
+            return render_fn(app)
+
+        return _render_fn_wrapper
+    return render_fn
+
+
+def main():
+    import panel as pn
+
+    # I use caching for efficiency reasons. It shaves off 10ms from having
+    # to get_render_fn_from_environment every time
+    if "lightning_render_fn" not in pn.state.cache:
+        pn.state.cache["lightning_render_fn"] = _get_render_fn()
+    pn.state.cache["lightning_render_fn"]()
+
+
+if __name__.startswith("bokeh"):
+    main()