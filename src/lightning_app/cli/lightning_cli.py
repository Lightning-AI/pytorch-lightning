import logging
import os
import sys
from pathlib import Path
from typing import List, Tuple, Union

import arrow
import click
import rich
from requests.exceptions import ConnectionError
from rich.color import ANSI_COLOR_NAMES

from lightning_app import __version__ as ver
from lightning_app.cli import cmd_init, cmd_install, cmd_pl_init, cmd_react_ui_init
from lightning_app.cli.cmd_clusters import AWSClusterManager
from lightning_app.cli.commands.app_commands import _run_app_command
from lightning_app.cli.commands.connection import (
    _list_app_commands,
    _retrieve_connection_to_an_app,
    connect,
    disconnect,
)
from lightning_app.cli.lightning_cli_create import create
from lightning_app.cli.lightning_cli_delete import delete
from lightning_app.cli.lightning_cli_list import get_list
from lightning_app.core.constants import get_lightning_cloud_url
from lightning_app.runners.runtime import dispatch
from lightning_app.runners.runtime_type import RuntimeType
from lightning_app.utilities.app_logs import _app_logs_reader
from lightning_app.utilities.cli_helpers import _arrow_time_callback, _format_input_env_variables
from lightning_app.utilities.cloud import _get_project
from lightning_app.utilities.cluster_logs import _cluster_logs_reader
<<<<<<< HEAD
from lightning_app.utilities.enum import OpenAPITags
=======
from lightning_app.utilities.install_components import register_all_external_components
>>>>>>> c1a7254b
from lightning_app.utilities.login import Auth
from lightning_app.utilities.network import LightningClient

logger = logging.getLogger(__name__)


def get_app_url(runtime_type: RuntimeType, *args) -> str:
    if runtime_type == RuntimeType.CLOUD:
        lightning_app = args[0]
        return f"{get_lightning_cloud_url()}/me/apps/{lightning_app.id}"
    else:
        return "http://127.0.0.1:7501/view"


def main():
<<<<<<< HEAD
    if len(sys.argv) == 1:
        _main()
    elif sys.argv[1] in (_main.commands.keys() | {"--version", "--help"}):
=======
    # 1: Handle connection to a Lightning App.
    if sys.argv[1] in ("connect", "disconnect"):
>>>>>>> c1a7254b
        _main()
    else:
        # 2: Collect the connection a Lightning App.
        app_name, app_id = _retrieve_connection_to_an_app()
        if app_name:
            # 3: Handle development use case.
            is_local_app = app_name == "localhost"
            if is_local_app and sys.argv[1:3] == ["run", "app"]:
                _main()
            else:
                if is_local_app:
                    click.echo("You are connected to the local Lightning App.")
                else:
                    click.echo(f"You are connected to the cloud Lightning App: {app_name}.")

                if "help" in sys.argv[1]:
                    _list_app_commands()
                else:
                    _run_app_command(app_name, app_id)
        else:
            _main()


@click.group()
@click.version_option(ver)
def _main():
    pass


@_main.group()
def show():
    """Show given resource."""
    pass


_main.command(connect)
_main.command(disconnect)


@show.command()
@click.argument("app_name", required=False)
@click.argument("components", nargs=-1, required=False)
@click.option("-f", "--follow", required=False, is_flag=True, help="Wait for new logs, to exit use CTRL+C.")
def logs(app_name: str, components: List[str], follow: bool) -> None:
    """Show cloud application logs. By default prints logs for all currently available components.

    Example uses:

        Print all application logs:

            $ lightning show logs my-application


        Print logs only from the flow (no work):

            $ lightning show logs my-application flow


        Print logs only from selected works:

            $ lightning show logs my-application root.work_a root.work_b
    """

    client = LightningClient()
    project = _get_project(client)

    apps = {
        app.name: app
        for app in client.lightningapp_instance_service_list_lightningapp_instances(project.project_id).lightningapps
    }

    if not apps:
        raise click.ClickException(
            "You don't have any application in the cloud. Please, run an application first with `--cloud`."
        )

    if not app_name:
        raise click.ClickException(
            f"You have not specified any Lightning App. Please select one of available: [{', '.join(apps.keys())}]"
        )

    if app_name not in apps:
        raise click.ClickException(
            f"The Lightning App '{app_name}' does not exist. Please select one of following: [{', '.join(apps.keys())}]"
        )

    # Fetch all lightning works from given application
    # 'Flow' component is somewhat implicit, only one for whole app,
    #    and not listed in lightningwork API - so we add it directly to the list
    works = client.lightningwork_service_list_lightningwork(
        project_id=project.project_id, app_id=apps[app_name].id
    ).lightningworks
    app_component_names = ["flow"] + [f.name for f in apps[app_name].spec.flow_servers] + [w.name for w in works]

    if not components:
        components = app_component_names

    for component in components:
        if component not in app_component_names:
            raise click.ClickException(f"Component '{component}' does not exist in app {app_name}.")

    log_reader = _app_logs_reader(
        client=client,
        project_id=project.project_id,
        app_id=apps[app_name].id,
        component_names=components,
        follow=follow,
    )

    rich_colors = list(ANSI_COLOR_NAMES)
    colors = {c: rich_colors[i + 1] for i, c in enumerate(components)}

    for log_event in log_reader:
        date = log_event.timestamp.strftime("%m/%d/%Y %H:%M:%S")
        color = colors[log_event.component_name]
        rich.print(f"[{color}]{log_event.component_name}[/{color}] {date} {log_event.message}")


@show.group()
def cluster():
    """Groups cluster commands inside show."""
    pass


@cluster.command(name="logs")
@click.argument("cluster_name", required=True)
@click.option(
    "--from",
    "from_time",
    default="24 hours ago",
    help="The starting timestamp to query cluster logs from. Human-readable (e.g. '48 hours ago') or ISO 8601 "
    "(e.g. '2022-08-23 12:34') formats.",
    callback=_arrow_time_callback,
)
@click.option(
    "--to",
    "to_time",
    default="0 seconds ago",
    callback=_arrow_time_callback,
    help="The end timestamp / relative time increment to query logs for. This is ignored when following logs (with "
    "-f/--follow). The same format as --from option has.",
)
@click.option("--limit", default=1000, help="The max number of log lines returned.")
@click.option("-f", "--follow", required=False, is_flag=True, help="Wait for new logs, to exit use CTRL+C.")
def cluster_logs(cluster_name: str, to_time: arrow.Arrow, from_time: arrow.Arrow, limit: int, follow: bool) -> None:
    """Show cluster logs.

    Example uses:

        Print cluster logs:

            $ lightning show cluster logs my-cluster


        Print cluster logs and wait for new logs:

            $ lightning show cluster logs my-cluster --follow


        Print cluster logs, from 48 hours ago to now:

            $ lightning show cluster logs my-cluster --from "48 hours ago"


        Print cluster logs, 10 most recent lines:

            $ lightning show cluster logs my-cluster --limit 10
    """

    client = LightningClient()
    cluster_manager = AWSClusterManager()
    existing_cluster_list = cluster_manager.get_clusters()

    clusters = {cluster.name: cluster.id for cluster in existing_cluster_list.clusters}

    if not clusters:
        raise click.ClickException("You don't have any clusters.")

    if not cluster_name:
        raise click.ClickException(
            f"You have not specified any clusters. Please select one of available: [{', '.join(clusters.keys())}]"
        )

    if cluster_name not in clusters:
        raise click.ClickException(
            f"The cluster '{cluster_name}' does not exist."
            f" Please select one of the following: [{', '.join(clusters.keys())}]"
        )

    log_reader = _cluster_logs_reader(
        client=client,
        cluster_id=clusters[cluster_name],
        start=from_time.int_timestamp,
        end=to_time.int_timestamp,
        limit=limit,
        follow=follow,
    )

    colors = {"error": "red", "warn": "yellow", "info": "green"}

    for log_event in log_reader:
        date = log_event.timestamp.strftime("%m/%d/%Y %H:%M:%S")
        color = colors.get(log_event.labels.level, "green")
        rich.print(f"[{color}]{log_event.labels.level:5}[/{color}] {date} {log_event.message.rstrip()}")


@_main.command()
def login():
    """Log in to your lightning.ai account."""
    auth = Auth()
    auth.clear()

    try:
        auth._run_server()
    except ConnectionError:
        click.echo(f"Unable to connect to {get_lightning_cloud_url()}. Please check your internet connection.")
        exit(1)


@_main.command()
def logout():
    """Log out of your lightning.ai account."""
    Auth().clear()
    disconnect(logout=True)


def _run_app(
    file: str,
    cloud: bool,
    cluster_id: str,
    without_server: bool,
    no_cache: bool,
    name: str,
    blocking: bool,
    open_ui: bool,
    env: tuple,
):
    file = _prepare_file(file)

    if not cloud and cluster_id is not None:
        raise click.ClickException("Using the flag --cluster-id in local execution is not supported.")

    runtime_type = RuntimeType.CLOUD if cloud else RuntimeType.MULTIPROCESS

    # Cloud specific validations
    if runtime_type != RuntimeType.CLOUD:
        if no_cache:
            raise click.ClickException(
                "Caching is a property of apps running in cloud. "
                "Using the flag --no-cache in local execution is not supported."
            )

    env_vars = _format_input_env_variables(env)
    os.environ.update(env_vars)

    def on_before_run(*args):
        if open_ui and not without_server:
            click.launch(get_app_url(runtime_type, *args))

    click.echo("Your Lightning App is starting. This won't take long.")

    # TODO: Fixme when Grid utilities are available.
    # And refactor test_lightning_run_app_cloud
    file_path = Path(file)
    dispatch(
        file_path,
        runtime_type,
        start_server=not without_server,
        no_cache=no_cache,
        blocking=blocking,
        on_before_run=on_before_run,
        name=name,
        env_vars=env_vars,
        cluster_id=cluster_id,
    )
    if runtime_type == RuntimeType.CLOUD:
        click.echo("Application is ready in the cloud")


@_main.group()
def run():
    """Run a Lightning application locally or on the cloud."""


@run.command("app")
@click.argument("file", type=click.Path(exists=True))
@click.option("--cloud", type=bool, default=False, is_flag=True)
@click.option(
    "--cluster-id", type=str, default=None, help="Run Lightning App on a specific Lightning AI BYOC compute cluster"
)
@click.option("--name", help="The current application name", default="", type=str)
@click.option("--without-server", is_flag=True, default=False)
@click.option(
    "--no-cache", is_flag=True, default=False, help="Disable caching of packages " "installed from requirements.txt"
)
@click.option("--blocking", "blocking", type=bool, default=False)
@click.option("--open-ui", type=bool, default=True, help="Decide whether to launch the app UI in a web browser")
@click.option("--env", type=str, default=[], multiple=True, help="Env variables to be set for the app.")
@click.option("--app_args", type=str, default=[], multiple=True, help="Collection of arguments for the app.")
def run_app(
    file: str,
    cloud: bool,
    cluster_id: str,
    without_server: bool,
    no_cache: bool,
    name: str,
    blocking: bool,
    open_ui: bool,
    env: tuple,
    app_args: List[str],
):
    """Run an app from a file."""
    _run_app(file, cloud, cluster_id, without_server, no_cache, name, blocking, open_ui, env)


@_main.group(hidden=True)
def fork():
    """Fork an application."""
    pass


@_main.group(hidden=True)
def stop():
    """Stop your application."""
    pass


_main.add_command(get_list)
_main.add_command(delete)
_main.add_command(create)


@_main.group()
def install():
    """Install a Lightning App and/or component."""


@install.command("app")
@click.argument("name", type=str)
@click.option("--yes", "-y", is_flag=True, help="disables prompt to ask permission to create env and run install cmds")
@click.option(
    "--version",
    "-v",
    type=str,
    help="Specify the version to install. By default it uses 'latest'",
    default="latest",
    show_default=True,
)
@click.option(
    "--overwrite",
    "-f",
    is_flag=True,
    default=False,
    help="When set, overwrite the app directory without asking if it already exists.",
)
def install_app(name, yes, version, overwrite: bool = False):
    if "github.com" in name:
        if version != "latest":
            logger.warning(
                f"The provided version {version} isn't the officially supported one. "
                f"The provided version will be ignored."
            )
        cmd_install.non_gallery_app(name, yes, overwrite=overwrite)
    else:
        cmd_install.gallery_app(name, yes, version, overwrite=overwrite)


@install.command("component")
@click.argument("name", type=str)
@click.option("--yes", "-y", is_flag=True, help="disables prompt to ask permission to create env and run install cmds")
@click.option(
    "--version",
    "-v",
    type=str,
    help="Specify the version to install. By default it uses 'latest'",
    default="latest",
    show_default=True,
)
def install_component(name, yes, version):
    if "github.com" in name:
        if version != "latest":
            logger.warning(
                f"The provided version {version} isn't the officially supported one. "
                f"The provided version will be ignored."
            )
        cmd_install.non_gallery_component(name, yes)
    else:
        cmd_install.gallery_component(name, yes, version)


@_main.group()
def init():
    """Init a Lightning App and/or component."""


@init.command("app")
@click.argument("name", type=str, required=False)
def init_app(name):
    cmd_init.app(name)


@init.command("pl-app")
@click.argument("source", nargs=-1)
@click.option(
    "--name",
    "-n",
    type=str,
    default="pl-app",
    help="The name of the folder where the app code will be. Default: pl-app",
)
@click.option(
    "--overwrite",
    "-f",
    is_flag=True,
    default=False,
    help="When set, overwrite the output directory without asking if it already exists.",
)
def init_pl_app(source: Union[Tuple[str], Tuple[str, str]], name: str, overwrite: bool = False) -> None:
    """Create an app from your PyTorch Lightning source files."""
    if len(source) == 1:
        script_path = source[0]
        source_dir = str(Path(script_path).resolve().parent)
    elif len(source) == 2:
        source_dir, script_path = source
    else:
        click.echo(
            f"Incorrect number of arguments. You passed ({', '.join(source)}) but only either one argument"
            f" (script path) or two arguments (root dir, script path) are allowed. Examples:\n"
            f"lightning init pl-app ./path/to/script.py\n"
            f"lightning init pl-app ./code ./code/path/to/script.py",
            err=True,
        )
        raise SystemExit(1)

    cmd_pl_init.pl_app(source_dir=source_dir, script_path=script_path, name=name, overwrite=overwrite)


@init.command("component")
@click.argument("name", type=str, required=False)
def init_component(name):
    cmd_init.component(name)


@init.command("react-ui")
@click.option("--dest_dir", "-dest_dir", type=str, help="optional destination directory to create the react ui")
def init_react_ui(dest_dir):
    """Create a react UI to give a Lightning component a React.js web user interface (UI)"""
    cmd_react_ui_init.react_ui(dest_dir)


def _prepare_file(file: str) -> str:
    exists = os.path.exists(file)
    if exists:
        return file

    raise FileNotFoundError(f"The provided file {file} hasn't been found.")<|MERGE_RESOLUTION|>--- conflicted
+++ resolved
@@ -30,11 +30,6 @@
 from lightning_app.utilities.cli_helpers import _arrow_time_callback, _format_input_env_variables
 from lightning_app.utilities.cloud import _get_project
 from lightning_app.utilities.cluster_logs import _cluster_logs_reader
-<<<<<<< HEAD
-from lightning_app.utilities.enum import OpenAPITags
-=======
-from lightning_app.utilities.install_components import register_all_external_components
->>>>>>> c1a7254b
 from lightning_app.utilities.login import Auth
 from lightning_app.utilities.network import LightningClient
 
@@ -50,14 +45,8 @@
 
 
 def main():
-<<<<<<< HEAD
-    if len(sys.argv) == 1:
-        _main()
-    elif sys.argv[1] in (_main.commands.keys() | {"--version", "--help"}):
-=======
     # 1: Handle connection to a Lightning App.
     if sys.argv[1] in ("connect", "disconnect"):
->>>>>>> c1a7254b
         _main()
     else:
         # 2: Collect the connection a Lightning App.
