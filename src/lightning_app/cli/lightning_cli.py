--- conflicted
+++ resolved
@@ -1,24 +1,18 @@
 import logging
 import os
-<<<<<<< HEAD
-import click
-=======
 import sys
 from argparse import ArgumentParser
->>>>>>> 4c35867b
 from pathlib import Path
 from typing import List, Tuple, Union
 from uuid import uuid4
 
-<<<<<<< HEAD
-=======
 import click
 import requests
->>>>>>> 4c35867b
 from requests.exceptions import ConnectionError
 
 from lightning_app import __version__ as ver
 from lightning_app.cli import cmd_init, cmd_install, cmd_pl_init, cmd_react_ui_init
+from lightning_app.cli.cmd_clusters import _check_cluster_name_is_valid, AWSClusterManager, default_instance_types
 from lightning_app.core.constants import get_lightning_cloud_url, LOCAL_LAUNCH_ADMIN_VIEW
 from lightning_app.runners.runtime import dispatch
 from lightning_app.runners.runtime_type import RuntimeType
@@ -28,20 +22,7 @@
 )
 from lightning_app.utilities.install_components import register_all_external_components
 from lightning_app.utilities.login import Auth
-<<<<<<< HEAD
-from lightning_app.utilities.network import LightningClient
-from lightning_cloud.openapi.models import (
-    V1ClusterState,
-)
-from lightning_app.cli.cmd_clusters import (
-    _check_cluster_name_is_valid,
-    default_instance_types,
-    _wait_for_cluster_state,
-    AWSClusterManager,
-)
-=======
 from lightning_app.utilities.state import headers_for
->>>>>>> 4c35867b
 
 logger = logging.getLogger(__name__)
 
@@ -67,87 +48,90 @@
 def clusters():
     """Manage your Lightning AI compute clusters.
 
-    Lightning AI supports running Lightning Apps on your own cloud provider account.
-    Please contact support@lightning.ai to enable this feature.
+    Lightning AI supports running Lightning Apps on your own cloud provider account. Please contact support@lightning.ai
+    to enable this feature.
     """
     pass
 
 
-@clusters.command('create')
-@click.argument('cluster_name', callback=_check_cluster_name_is_valid)
-@click.option("--provider", 'provider', type=str, default="aws", help="cloud provider to be used for your cluster")
-@click.option('--external-id', 'external_id', type=str, required=True)
-@click.option(
-    '--role-arn', 'role_arn', type=str, required=True, help="AWS role ARN attached to the associated resources."
-)
-@click.option(
-    '--region',
-    'region',
+@clusters.command("create")
+@click.argument("cluster_name", callback=_check_cluster_name_is_valid)
+@click.option("--provider", "provider", type=str, default="aws", help="cloud provider to be used for your cluster")
+@click.option("--external-id", "external_id", type=str, required=True)
+@click.option(
+    "--role-arn", "role_arn", type=str, required=True, help="AWS role ARN attached to the associated resources."
+)
+@click.option(
+    "--region",
+    "region",
     type=str,
     required=False,
     default="us-east-1",
-    help="AWS region that is used to host the associated resources."
-)
-@click.option(
-    '--instance-types',
-    'instance_types',
+    help="AWS region that is used to host the associated resources.",
+)
+@click.option(
+    "--instance-types",
+    "instance_types",
     type=str,
     required=False,
     default=",".join(default_instance_types),
-    help="Instance types that you want to support, for computer jobs within the cluster."
-)
-@click.option(
-    '--cost-savings',
-    'cost_savings',
+    help="Instance types that you want to support, for computer jobs within the cluster.",
+)
+@click.option(
+    "--cost-savings",
+    "cost_savings",
     type=bool,
     required=False,
     default=False,
     is_flag=True,
-    help=""""Use this flag to ensure that the cluster is created with a profile that is optimized for cost savings. 
+    help=""""Use this flag to ensure that the cluster is created with a profile that is optimized for cost savings.
         This makes runs cheaper but start-up times may increase.""",
 )
 @click.option(
-    '--edit-before-creation',
-    default=False,
-    is_flag=True,
-    help="Edit the cluster specs before submitting them to the API server."
-)
-@click.option(
-    '--wait',
-    'wait',
+    "--edit-before-creation",
+    default=False,
+    is_flag=True,
+    help="Edit the cluster specs before submitting them to the API server.",
+)
+@click.option(
+    "--wait",
+    "wait",
     type=bool,
     required=False,
     default=False,
     is_flag=True,
-    help='Enabling this flag makes the CLI wait until the cluster is running.',
+    help="Enabling this flag makes the CLI wait until the cluster is running.",
 )
 def create_cluster(
-        cluster_name: str,
-        region: str,
-        role_arn: str,
-        external_id: str,
-        provider: str,
-        instance_types: str,
-        edit_before_creation: bool,
-        cost_savings: bool,
-        wait: bool,
-        **kwargs):
+    cluster_name: str,
+    region: str,
+    role_arn: str,
+    external_id: str,
+    provider: str,
+    instance_types: str,
+    edit_before_creation: bool,
+    cost_savings: bool,
+    wait: bool,
+    **kwargs,
+):
     """Create a Lightning AI compute cluster with your cloud provider credentials."""
     if provider != "aws":
         click.echo("Only AWS is supported for now. But support for more providers is coming soon.")
         return
     aws = AWSClusterManager()
-    aws.create(cluster_name=cluster_name,
-               region=region,
-               role_arn=role_arn,
-               external_id=external_id,
-               instance_types=instance_types.split(","),
-               edit_before_creation=edit_before_creation,
-               cost_savings=cost_savings,
-               wait=wait)
-
-
-@clusters.command('list')
+    aws.create(
+        cluster_name=cluster_name,
+        region=region,
+        role_arn=role_arn,
+        external_id=external_id,
+        instance_types=instance_types.split(","),
+        edit_before_creation=edit_before_creation,
+        cost_savings=cost_savings,
+        wait=wait,
+    )
+
+
+@clusters.command("list")
 def list_clusters(**kwargs):
     """List your Lightning AI compute clusters."""
     mgr = AWSClusterManager()
@@ -155,28 +139,28 @@
     pass
 
 
-@clusters.command('delete')
-@click.argument('cluster', type=str)
-@click.option(
-    '--force',
-    'force',
+@clusters.command("delete")
+@click.argument("cluster", type=str)
+@click.option(
+    "--force",
+    "force",
     type=bool,
     required=False,
     default=False,
     is_flag=True,
-    help="""Delete a cluster from Lightning AI. This does NOT delete any resources created by the cluster, 
+    help="""Delete a cluster from Lightning AI. This does NOT delete any resources created by the cluster,
             it just removes the entry from Lightning AI.
 
             WARNING: You should NOT use this under normal circumstances.""",
 )
 @click.option(
-    '--wait',
-    'wait',
+    "--wait",
+    "wait",
     type=bool,
     required=False,
     default=False,
     is_flag=True,
-    help='Enabling this flag makes the CLI wait until the cluster is deleted.',
+    help="Enabling this flag makes the CLI wait until the cluster is deleted.",
 )
 def delete_cluster(cluster: str, force: bool = False, wait: bool = False):
     """Delete a Lightning AI compute cluster and all associated cloud provider resources.
@@ -202,14 +186,10 @@
     pass
 
 
-<<<<<<< HEAD
-main.add_command(clusters)
-
-
-@main.command()
-=======
+_main.add_command(clusters)
+
+
 @_main.command()
->>>>>>> 4c35867b
 def login():
     """Log in to your Lightning.ai account."""
     auth = Auth()
@@ -229,8 +209,7 @@
 
 
 def _run_app(
-        file: str, cloud: bool, without_server: bool, no_cache: bool, name: str, blocking: bool, open_ui: bool,
-        env: tuple
+    file: str, cloud: bool, without_server: bool, no_cache: bool, name: str, blocking: bool, open_ui: bool, env: tuple
 ):
     file = _prepare_file(file)
 
@@ -288,15 +267,15 @@
 @click.option("--env", type=str, default=[], multiple=True, help="Env variables to be set for the app.")
 @click.option("--app_args", type=str, default=[], multiple=True, help="Collection of arguments for the app.")
 def run_app(
-        file: str,
-        cloud: bool,
-        without_server: bool,
-        no_cache: bool,
-        name: str,
-        blocking: bool,
-        open_ui: bool,
-        env: tuple,
-        app_args: List[str],
+    file: str,
+    cloud: bool,
+    without_server: bool,
+    no_cache: bool,
+    name: str,
+    blocking: bool,
+    open_ui: bool,
+    env: tuple,
+    app_args: List[str],
 ):
     """Run an app from a file."""
     _run_app(file, cloud, without_server, no_cache, name, blocking, open_ui, env)
