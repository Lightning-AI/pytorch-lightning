import importlib
import os
import warnings
from dataclasses import dataclass
from typing import Any, Callable, Type

from typing_extensions import Protocol, runtime_checkable

from lightning_app.components.multi_node.base import MultiNode
from lightning_app.components.multi_node.pytorch_spawn import _PyTorchSpawnRunExecutor
from lightning_app.core.work import LightningWork
from lightning_app.utilities.packaging.cloud_compute import CloudCompute
from lightning_app.utilities.tracer import Tracer


@runtime_checkable
class _LightningTrainerWorkProtocol(Protocol):
    @staticmethod
    def run() -> None:
        ...


@dataclass
class _LightningTrainerRunExecutor(_PyTorchSpawnRunExecutor):
    @staticmethod
    def run(
        local_rank: int,
        work_run: Callable,
        main_address: str,
        main_port: int,
        num_nodes: int,
        node_rank: int,
        nprocs: int,
    ):
<<<<<<< HEAD
        from lightning.fabric.strategies import DDPSpawnShardedStrategy, DDPSpawnStrategy
        from lightning.pytorch import Trainer as LTrainer
        from pytorch_lightning import Trainer as PLTrainer
=======
        trainers = []
        strategies = []
        mps_accelerators = []

        for pkg_name in ("lightning.pytorch", "pytorch_" + "lightning"):
            try:
                pkg = importlib.import_module(pkg_name)
                trainers.append(pkg.Trainer)
                strategies.append(pkg.strategies.DDPSpawnShardedStrategy)
                strategies.append(pkg.strategies.DDPSpawnStrategy)
                mps_accelerators.append(pkg.accelerators.MPSAccelerator)
            except (ImportError, ModuleNotFoundError):
                continue
>>>>>>> edc99860

        # Used to configure PyTorch progress group
        os.environ["MASTER_ADDR"] = main_address
        os.environ["MASTER_PORT"] = str(main_port)

        # Used to hijack TorchElastic Cluster Environnement.
        os.environ["GROUP_RANK"] = str(node_rank)
        os.environ["RANK"] = str(local_rank + node_rank * nprocs)
        os.environ["LOCAL_RANK"] = str(local_rank)
        os.environ["WORLD_SIZE"] = str(num_nodes * nprocs)
        os.environ["LOCAL_WORLD_SIZE"] = str(nprocs)
        os.environ["TORCHELASTIC_RUN_ID"] = "1"

        # Used to pass information to the Trainer directly.
        def pre_fn(trainer, *args, **kwargs):
            kwargs["devices"] = nprocs
            kwargs["num_nodes"] = num_nodes
            if any(acc.is_available() for acc in mps_accelerators):
                old_acc_value = kwargs.get("accelerator", "auto")
                kwargs["accelerator"] = "cpu"

                if old_acc_value != kwargs["accelerator"]:
                    warnings.warn("Forcing `accelerator=cpu` as MPS does not support distributed training.")
            else:
                kwargs["accelerator"] = "auto"

            strategy = kwargs.get("strategy", None)
            if strategy:
                if isinstance(strategy, str):
                    if strategy == "ddp_spawn":
                        strategy = "ddp"
                    elif strategy == "ddp_sharded_spawn":
                        strategy = "ddp_sharded"
                elif isinstance(strategy, tuple(strategies)):
                    raise ValueError("DDP Spawned strategies aren't supported yet.")
                kwargs["strategy"] = strategy
            return {}, args, kwargs

        tracer = Tracer()
        for trainer in trainers:
            tracer.add_traced(trainer, "__init__", pre_fn=pre_fn)
        tracer._instrument()
        ret_val = work_run()
        tracer._restore()
        return ret_val


class LightningTrainerMultiNode(MultiNode):
    def __init__(
        self,
        work_cls: Type["LightningWork"],
        cloud_compute: "CloudCompute",
        num_nodes: int,
        *work_args: Any,
        **work_kwargs: Any,
    ) -> None:
        assert issubclass(work_cls, _LightningTrainerWorkProtocol)

        # Note: Private way to modify the work run executor
        # Probably exposed to the users in the future if needed.
        work_cls._run_executor_cls = _LightningTrainerRunExecutor

        super().__init__(
            work_cls,
            *work_args,
            num_nodes=num_nodes,
            cloud_compute=cloud_compute,
            **work_kwargs,
        )<|MERGE_RESOLUTION|>--- conflicted
+++ resolved
@@ -32,11 +32,6 @@
         node_rank: int,
         nprocs: int,
     ):
-<<<<<<< HEAD
-        from lightning.fabric.strategies import DDPSpawnShardedStrategy, DDPSpawnStrategy
-        from lightning.pytorch import Trainer as LTrainer
-        from pytorch_lightning import Trainer as PLTrainer
-=======
         trainers = []
         strategies = []
         mps_accelerators = []
@@ -50,7 +45,6 @@
                 mps_accelerators.append(pkg.accelerators.MPSAccelerator)
             except (ImportError, ModuleNotFoundError):
                 continue
->>>>>>> edc99860
 
         # Used to configure PyTorch progress group
         os.environ["MASTER_ADDR"] = main_address
