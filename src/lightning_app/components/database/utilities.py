--- conflicted
+++ resolved
@@ -111,13 +111,8 @@
     return PydanticJSONType
 
 
-<<<<<<< HEAD
-@functools.lru_cache(maxsize=None)
+@functools.lru_cache(maxsize=128)  # compatibility for py3.7
 def _get_primary_key(model_type: Type["SQLModel"]) -> str:
-=======
-@functools.lru_cache(maxsize=128)  # compatibility for py3.7
-def get_primary_key(model_type: Type["SQLModel"]) -> str:
->>>>>>> 95ae393c
     primary_keys = sqlalchemy_inspect(model_type).primary_key
 
     if len(primary_keys) != 1:
