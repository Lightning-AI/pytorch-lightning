import abc
import base64
import os
import platform
from typing import Any, Dict, Optional, TYPE_CHECKING

import requests
import uvicorn
from fastapi import FastAPI
from lightning_utilities.core.imports import compare_version, module_available
from pydantic import BaseModel

from lightning_app.core.work import LightningWork
from lightning_app.utilities.app_helpers import Logger
from lightning_app.utilities.imports import _is_torch_available, requires

if TYPE_CHECKING:
    from lightning_app.frontend.frontend import Frontend

logger = Logger(__name__)

# Skip doctests if requirements aren't available
if not module_available("lightning_api_access") or not _is_torch_available():
    __doctest_skip__ = ["PythonServer", "PythonServer.*"]


def _get_device():
    import operator

    import torch

    _TORCH_GREATER_EQUAL_1_12 = compare_version("torch", operator.ge, "1.12.0")

    local_rank = int(os.getenv("LOCAL_RANK", "0"))

    if _TORCH_GREATER_EQUAL_1_12 and torch.backends.mps.is_available() and platform.processor() in ("arm", "arm64"):
        return torch.device("mps", local_rank)
    else:
        return torch.device(f"cuda:{local_rank}" if torch.cuda.is_available() else "cpu")


class _DefaultInputData(BaseModel):
    payload: str


class _DefaultOutputData(BaseModel):
    prediction: str


class Image(BaseModel):
    image: Optional[str]

    @staticmethod
    def get_sample_data() -> Dict[Any, Any]:
        url = "https://raw.githubusercontent.com/Lightning-AI/LAI-Triton-Server-Component/main/catimage.png"
        img = requests.get(url).content
        img = base64.b64encode(img).decode("UTF-8")
        return {"image": img}

    @staticmethod
    def request_code_sample(url: str) -> str:
        return (
            """import base64
from pathlib import Path
import requests

imgurl = "https://raw.githubusercontent.com/Lightning-AI/LAI-Triton-Server-Component/main/catimage.png"
img = requests.get(imgurl).content
img = base64.b64encode(img).decode("UTF-8")
response = requests.post('"""
            + url
            + """', json={
    "image": img
})"""
        )

    @staticmethod
    def response_code_sample() -> str:
        return """img = response.json()["image"]
img = base64.b64decode(img.encode("utf-8"))
Path("response.png").write_bytes(img)
"""


class Category(BaseModel):
    category: Optional[int]

    @staticmethod
    def get_sample_data() -> Dict[Any, Any]:
        return {"prediction": 463}

    @staticmethod
    def response_code_sample() -> str:
        return """print("Predicted category is: ", response.json()["category"])
"""


class Text(BaseModel):
    text: Optional[str]

    @staticmethod
    def get_sample_data() -> Dict[Any, Any]:
        return {"text": "A portrait of a person looking away from the camera"}

    @staticmethod
    def request_code_sample(url: str) -> str:
        return (
            """import base64
from pathlib import Path
import requests

response = requests.post('"""
            + url
            + """', json={
    "text": "A portrait of a person looking away from the camera"
})
"""
        )


class Number(BaseModel):
    # deprecated
    # TODO remove this in favour of Category
    prediction: Optional[int]

    @staticmethod
    def get_sample_data() -> Dict[Any, Any]:
        return {"prediction": 463}


class PythonServer(LightningWork, abc.ABC):

    _start_method = "spawn"

    @requires(["torch"])
    def __init__(  # type: ignore
        self,
        input_type: type = _DefaultInputData,
        output_type: type = _DefaultOutputData,
        **kwargs,
    ):
        """The PythonServer Class enables to easily get your machine learning server up and running.

        Arguments:
            input_type: Optional `input_type` to be provided. This needs to be a pydantic BaseModel class.
                The default data type is good enough for the basic usecases and it expects the data
                to be a json object that has one key called `payload`

                .. code-block:: python

                    input_data = {"payload": "some data"}

                and this can be accessed as `request.payload` in the `predict` method.

                .. code-block:: python

                    def predict(self, request):
                        data = request.payload

            output_type: Optional `output_type` to be provided. This needs to be a pydantic BaseModel class.
                The default data type is good enough for the basic usecases. It expects the return value of
                the `predict` method to be a dictionary with one key called `prediction`.

                .. code-block:: python

                    def predict(self, request):
                        # some code
                        return {"prediction": "some data"}

                and this can be accessed as `response.json()["prediction"]` in the client if
                you are using requests library

        Example:

            >>> from lightning_app.components.serve.python_server import PythonServer
            >>> from lightning_app import LightningApp
            ...
            >>> class SimpleServer(PythonServer):
            ...
            ...     def setup(self):
            ...         self._model = lambda x: x + " " + x
            ...
            ...     def predict(self, request):
            ...         return {"prediction": self._model(request.image)}
            ...
            >>> app = LightningApp(SimpleServer())
        """
        super().__init__(parallel=True, **kwargs)
        if not issubclass(input_type, BaseModel):
            raise TypeError("input_type must be a pydantic BaseModel class")
        if not issubclass(output_type, BaseModel):
            raise TypeError("output_type must be a pydantic BaseModel class")
        self._input_type = input_type
        self._output_type = output_type

        self.ready = False

    def setup(self, *args, **kwargs) -> None:
        """This method is called before the server starts. Override this if you need to download the model or
        initialize the weights, setting up pipelines etc.

        Note that this will be called exactly once on every work machines. So if you have multiple machines for serving,
        this will be called on each of them.
        """
        return

    def configure_input_type(self) -> type:
        return self._input_type

    def configure_output_type(self) -> type:
        return self._output_type

    @abc.abstractmethod
    def predict(self, request: Any) -> Any:
        """This method is called when a request is made to the server.

        This method must be overriden by the user with the prediction logic. The pre/post processing, actual prediction
        using the model(s) etc goes here
        """
        pass

    @staticmethod
    def _get_sample_dict_from_datatype(datatype: Any) -> dict:
        if hasattr(datatype, "get_sample_data"):
            return datatype.get_sample_data()

        datatype_props = datatype.schema()["properties"]
        out: Dict[str, Any] = {}
        for k, v in datatype_props.items():
            if v["type"] == "string":
                out[k] = "data string"
            elif v["type"] == "number":
                out[k] = 0.0
            elif v["type"] == "integer":
                out[k] = 0
            elif v["type"] == "boolean":
                out[k] = False
            else:
                raise TypeError("Unsupported type")
        return out

    def _attach_predict_fn(self, fastapi_app: FastAPI) -> None:
        from torch import inference_mode, no_grad

        input_type: type = self.configure_input_type()
        output_type: type = self.configure_output_type()

        device = _get_device()
        context = no_grad if device.type == "mps" else inference_mode

        def predict_fn(request: input_type):  # type: ignore
            with context():
                return self.predict(request)

        fastapi_app.post("/predict", response_model=output_type)(predict_fn)

    def get_code_sample(self, url: str) -> Optional[str]:
        input_type: Any = self.configure_input_type()
        output_type: Any = self.configure_output_type()

        if not (hasattr(input_type, "request_code_sample") and hasattr(output_type, "response_code_sample")):
            return None
        return f"{input_type.request_code_sample(url)}\n{output_type.response_code_sample()}"

    def configure_layout(self) -> Optional["Frontend"]:
        try:
            from lightning_api_access import APIAccessFrontend
        except ModuleNotFoundError:
            logger.warn("APIAccessFrontend not found. Please install lightning-api-access to enable the UI")
            return

        class_name = self.__class__.__name__
        url = f"{self.url}/predict"

        try:
            request = self._get_sample_dict_from_datatype(self.configure_input_type())
            response = self._get_sample_dict_from_datatype(self.configure_output_type())
        except TypeError:
            return None

        frontend_payload = {
            "name": class_name,
            "url": url,
            "method": "POST",
            "request": request,
            "response": response,
        }

        code_sample = self.get_code_sample(url)
        if code_sample:
            frontend_payload["code_sample"] = code_sample

        return APIAccessFrontend(apis=[frontend_payload])

    def run(self, *args: Any, **kwargs: Any) -> Any:
        """Run method takes care of configuring and setting up a FastAPI server behind the scenes.

        Normally, you don't need to override this method.
        """
        self.setup(*args, **kwargs)

        fastapi_app = FastAPI()
        self._attach_predict_fn(fastapi_app)

<<<<<<< HEAD
        logger.info(f"Your app has started. View it in your browser: http://{self.host}:{self.port}")
        self.ready = True
=======
        logger.info(
            f"Your {self.__class__.__qualname__} has started. View it in your browser: http://{self.host}:{self.port}"
        )
>>>>>>> 7b275bc3
        uvicorn.run(app=fastapi_app, host=self.host, port=self.port, log_level="error")<|MERGE_RESOLUTION|>--- conflicted
+++ resolved
@@ -302,12 +302,8 @@
         fastapi_app = FastAPI()
         self._attach_predict_fn(fastapi_app)
 
-<<<<<<< HEAD
-        logger.info(f"Your app has started. View it in your browser: http://{self.host}:{self.port}")
         self.ready = True
-=======
         logger.info(
             f"Your {self.__class__.__qualname__} has started. View it in your browser: http://{self.host}:{self.port}"
         )
->>>>>>> 7b275bc3
         uvicorn.run(app=fastapi_app, host=self.host, port=self.port, log_level="error")