import asyncio
import logging
import os
import secrets
import time
import uuid
from base64 import b64encode
from itertools import cycle
from typing import Any, Dict, List, Optional, Tuple, Type, Union

import requests
import uvicorn
from fastapi import Depends, FastAPI, HTTPException, Request
from fastapi.middleware.cors import CORSMiddleware
from fastapi.responses import RedirectResponse
from fastapi.security import HTTPBasic, HTTPBasicCredentials
from pydantic import BaseModel
from starlette.staticfiles import StaticFiles
from starlette.status import HTTP_401_UNAUTHORIZED

from lightning_app.core.flow import LightningFlow
from lightning_app.core.work import LightningWork
from lightning_app.utilities.app_helpers import Logger
from lightning_app.utilities.cloud import is_running_in_cloud
from lightning_app.utilities.imports import _is_aiohttp_available, requires
from lightning_app.utilities.packaging.cloud_compute import CloudCompute

if _is_aiohttp_available():
    import aiohttp
    import aiohttp.client_exceptions

logger = Logger(__name__)


class ColdStartProxy:
    """ColdStartProxy allows users to configure the load balancer to use a proxy service while the work is cold
    starting. This is useful with services that gets realtime requests but startup time for workers is high.

    If the request body is same and the method is POST for the proxy service,
    then the default implementation of `handle_request` can be used. In that case
    initialize the proxy with the proxy url. Otherwise, the user can override the `handle_request`

    Args:
        proxy_url (str): The url of the proxy service
    """

    def __init__(self, proxy_url):
        self.proxy_url = proxy_url
        self.proxy_timeout = 50
        # checking `asyncio.iscoroutinefunction` instead of `inspect.iscoroutinefunction`
        # because AsyncMock in the tests requres the former to pass
        if not asyncio.iscoroutinefunction(self.handle_request):
            raise TypeError("handle_request must be an `async` function")

    async def handle_request(self, request: BaseModel) -> Any:
        """This method is called when the request is received while the work is cold starting. The default
        implementation of this method is to forward the request body to the proxy service with POST method but the
        user can override this method to handle the request in any way.

        Args:
            request (BaseModel): The request body, a pydantic model that is being
            forwarded by load balancer which is a FastAPI service
        """
        try:
            async with aiohttp.ClientSession() as session:
                headers = {
                    "accept": "application/json",
                    "Content-Type": "application/json",
                }
                async with session.post(
                    self.proxy_url,
                    json=request.dict(),
                    timeout=self.proxy_timeout,
                    headers=headers,
                ) as response:
                    return await response.json()
        except Exception as ex:
            raise HTTPException(status_code=500, detail=f"Error in proxy: {ex}")


def _maybe_raise_granular_exception(exception: Exception) -> None:
    """Handle an exception from hitting the model servers."""
    if not isinstance(exception, Exception):
        return

    if isinstance(exception, HTTPException):
        raise exception

    if isinstance(exception, aiohttp.client_exceptions.ServerDisconnectedError):
        raise HTTPException(500, "Worker Server Disconnected") from exception

    if isinstance(exception, aiohttp.client_exceptions.ClientError):
        logging.exception(exception)
        raise HTTPException(500, "Worker Server error") from exception

    if isinstance(exception, asyncio.TimeoutError):
        raise HTTPException(408, "Request timed out") from exception

    if isinstance(exception, Exception):
        if exception.args[0] == "Server disconnected":
            raise HTTPException(500, "Worker Server disconnected") from exception

    logging.exception(exception)
    raise HTTPException(500, exception.args[0]) from exception


class _SysInfo(BaseModel):
    num_workers: int
    servers: List[str]
    num_requests: int
    processing_time: int
    global_request_count: int


class _BatchRequestModel(BaseModel):
    inputs: List[Any]


def _create_fastapi(title: str) -> FastAPI:
    fastapi_app = FastAPI(title=title)

    fastapi_app.add_middleware(
        CORSMiddleware,
        allow_origins=["*"],
        allow_credentials=True,
        allow_methods=["*"],
        allow_headers=["*"],
    )

    fastapi_app.global_request_count = 0
    fastapi_app.num_current_requests = 0
    fastapi_app.last_processing_time = 0

    @fastapi_app.get("/", include_in_schema=False)
    async def docs():
        return RedirectResponse("/docs")

    @fastapi_app.get("/num-requests")
    async def num_requests() -> int:
        return fastapi_app.num_current_requests

    return fastapi_app


class _LoadBalancer(LightningWork):
    r"""The LoadBalancer is a LightningWork component that collects the requests and sends them to the prediciton API
    asynchronously using RoundRobin scheduling. It also performs auto batching of the incoming requests.

    The LoadBalancer exposes system endpoints with a basic HTTP authentication, in order to activate the authentication
    you need to provide a system password from environment variable::

        lightning run app app.py --env AUTO_SCALER_AUTH_PASSWORD=PASSWORD

    After enabling you will require to send username and password from the request header for the private endpoints.

    Args:
        input_type: Input type.
        output_type: Output type.
        endpoint: The REST API path.
        max_batch_size: The number of requests processed at once.
        timeout_batching: The number of seconds to wait before sending the requests to process in order to allow for
            requests to be batched. In any case, requests are processed as soon as `max_batch_size` is reached.
        timeout_keep_alive: The number of seconds until it closes Keep-Alive connections if no new data is received.
        timeout_inference_request: The number of seconds to wait for inference.
        api_name: The name to be displayed on the UI. Normally, it is the name of the work class
        cold_start_proxy: The proxy service to use while the work is cold starting.
        **kwargs: Arguments passed to :func:`LightningWork.init` like ``CloudCompute``, ``BuildConfig``, etc.
    """

    @requires(["aiohttp"])
    def __init__(
        self,
        input_type: Type[BaseModel],
        output_type: Type[BaseModel],
        endpoint: str,
        max_batch_size: int = 8,
        # all timeout args are in seconds
        timeout_batching: float = 1,
        timeout_keep_alive: int = 60,
        timeout_inference_request: int = 60,
        api_name: Optional[str] = "API",  # used for displaying the name in the UI
        cold_start_proxy: Union[ColdStartProxy, str, None] = None,
        **kwargs: Any,
    ) -> None:
        super().__init__(cloud_compute=CloudCompute("default"), **kwargs)
        self._input_type = input_type
        self._output_type = output_type
        self._timeout_keep_alive = timeout_keep_alive
        self._timeout_inference_request = timeout_inference_request
        self._servers = []
        self.max_batch_size = max_batch_size
        self.timeout_batching = timeout_batching
        self._iter = None
        self._batch = []
        self._responses = {}  # {request_id: response}
        self._last_batch_sent = 0
        self._server_status = {}
        self._api_name = api_name

        if not endpoint.startswith("/"):
            endpoint = "/" + endpoint

        self.endpoint = endpoint
        self._fastapi_app = None

        self._cold_start_proxy = None
        if cold_start_proxy:
            if isinstance(cold_start_proxy, str):
                self._cold_start_proxy = ColdStartProxy(proxy_url=cold_start_proxy)
            elif isinstance(cold_start_proxy, ColdStartProxy):
                self._cold_start_proxy = cold_start_proxy
            else:
                raise ValueError("cold_start_proxy must be of type ColdStartProxy or str")

        self.ready = False

    async def send_batch(self, batch: List[Tuple[str, _BatchRequestModel]], server_url: str):
        request_data: List[_LoadBalancer._input_type] = [b[1] for b in batch]
        batch_request_data = _BatchRequestModel(inputs=request_data)

        try:
            self._server_status[server_url] = False
            async with aiohttp.ClientSession() as session:
                headers = {
                    "accept": "application/json",
                    "Content-Type": "application/json",
                }
                async with session.post(
                    f"{server_url}{self.endpoint}",
                    json=batch_request_data.dict(),
                    timeout=self._timeout_inference_request,
                    headers=headers,
                ) as response:
                    # resetting the server status so other requests can be
                    # scheduled on this node
                    if server_url in self._server_status:
                        # TODO - if the server returns an error, track that so
                        #  we don't send more requests to it
                        self._server_status[server_url] = True
                    if response.status == 408:
                        raise HTTPException(408, "Request timed out")
                    response.raise_for_status()
                    response = await response.json()
                    outputs = response["outputs"]
                    if len(batch) != len(outputs):
                        raise RuntimeError(f"result has {len(outputs)} items but batch is {len(batch)}")
                    result = {request[0]: r for request, r in zip(batch, outputs)}
                    self._responses.update(result)
        except Exception as ex:
            result = {request[0]: ex for request in batch}
            self._responses.update(result)
        finally:
            self._server_status[server_url] = True

    def _find_free_server(self) -> Optional[str]:
        existing = set(self._server_status.keys())
        for server in existing:
            status = self._server_status.get(server, None)
            if status is None:
                logger.error("Server is not found in the status list. This should not happen.")
            if status:
                return server

    async def consumer(self):
        """The consumer process that continuously checks for new requests and sends them to the API.

        Two instances of this function should not be running with shared `_state_server` as that would create race
        conditions
        """
        self._last_batch_sent = time.time()
        while True:
            await asyncio.sleep(0.05)
            batch = self._batch[: self.max_batch_size]
            is_batch_ready = len(batch) == self.max_batch_size
            is_batch_timeout = time.time() - self._last_batch_sent > self.timeout_batching
            server_url = self._find_free_server()
            # setting the server status to be busy! This will be reset by
            # the send_batch function after the server responds
            if server_url is None:
                continue
            if batch and (is_batch_ready or is_batch_timeout):
                # find server with capacity
                asyncio.create_task(self.send_batch(batch, server_url))
                # resetting the batch array, TODO - not locking the array
                self._batch = self._batch[len(batch) :]
                self._last_batch_sent = time.time()

    async def process_request(self, data: BaseModel, request_id=uuid.uuid4().hex):
        if not self._servers and not self._cold_start_proxy:
            raise HTTPException(500, "None of the workers are healthy!")

        # if no servers are available, proxy the request to cold start proxy handler
        if not self._servers and self._cold_start_proxy:
            return await self._cold_start_proxy.handle_request(data)

        # if out of capacity, proxy the request to cold start proxy handler
        if not self._has_processing_capacity() and self._cold_start_proxy:
            return await self._cold_start_proxy.handle_request(data)

        # if we have capacity, process the request
        self._batch.append((request_id, data))
        while True:
            await asyncio.sleep(0.05)
            if request_id in self._responses:
                result = self._responses[request_id]
                del self._responses[request_id]
                _maybe_raise_granular_exception(result)
                return result

    def _has_processing_capacity(self):
        """This function checks if we have processing capacity for one more request or not.

        Depends on the value from here, we decide whether we should proxy the request or not
        """
        if not self._fastapi_app:
            return False
        active_server_count = len(self._servers)
        max_processable = self.max_batch_size * active_server_count
        current_req_count = self._fastapi_app.num_current_requests
        return current_req_count < max_processable

    def run(self):
        logger.info(f"servers: {self._servers}")
        lock = asyncio.Lock()

        self._iter = cycle(self._servers)
        self._last_batch_sent = time.time()

        fastapi_app = _create_fastapi("Load Balancer")
        security = HTTPBasic()
        fastapi_app.SEND_TASK = None
        self._fastapi_app = fastapi_app

        input_type = self._input_type

        @fastapi_app.middleware("http")
        async def current_request_counter(request: Request, call_next):
            if not request.scope["path"] == self.endpoint:
                return await call_next(request)
            fastapi_app.global_request_count += 1
            fastapi_app.num_current_requests += 1
            start_time = time.time()
            response = await call_next(request)
            processing_time = time.time() - start_time
            fastapi_app.last_processing_time = processing_time
            fastapi_app.num_current_requests -= 1
            return response

        @fastapi_app.on_event("startup")
        async def startup_event():
            fastapi_app.SEND_TASK = asyncio.create_task(self.consumer())

        @fastapi_app.on_event("shutdown")
        def shutdown_event():
            fastapi_app.SEND_TASK.cancel()

        def authenticate_private_endpoint(credentials: HTTPBasicCredentials = Depends(security)):
            AUTO_SCALER_AUTH_PASSWORD = os.environ.get("AUTO_SCALER_AUTH_PASSWORD", "")
            if len(AUTO_SCALER_AUTH_PASSWORD) == 0:
                logger.warn(
                    "You have not set a password for private endpoints! To set a password, add "
                    "`--env AUTO_SCALER_AUTH_PASSWORD=<your pass>` to your lightning run command."
                )
            current_password_bytes = credentials.password.encode("utf8")
            is_correct_password = secrets.compare_digest(
                current_password_bytes, AUTO_SCALER_AUTH_PASSWORD.encode("utf8")
            )
            if not is_correct_password:
                raise HTTPException(
                    status_code=401,
                    detail="Incorrect password",
                    headers={"WWW-Authenticate": "Basic"},
                )
            return True

        @fastapi_app.get("/system/info", response_model=_SysInfo)
        async def sys_info(authenticated: bool = Depends(authenticate_private_endpoint)):
            return _SysInfo(
                num_workers=len(self._servers),
                servers=self._servers,
                num_requests=fastapi_app.num_current_requests,
                processing_time=fastapi_app.last_processing_time,
                global_request_count=fastapi_app.global_request_count,
            )

        @fastapi_app.put("/system/update-servers")
        async def update_servers(servers: List[str], authenticated: bool = Depends(authenticate_private_endpoint)):
            async with lock:
                self._servers = servers
            self._iter = cycle(self._servers)
            updated_servers = set()
            # do not try to loop over the dict keys as the dict might change from other places
            existing_servers = list(self._server_status.keys())
            for server in servers:
                updated_servers.add(server)
                if server not in existing_servers:
                    self._server_status[server] = True
                    logger.info(f"Registering server {server}", self._server_status)
            for existing in existing_servers:
                if existing not in updated_servers:
                    logger.info(f"De-Registering server {existing}", self._server_status)
                    del self._server_status[existing]

        @fastapi_app.post(self.endpoint, response_model=self._output_type)
        async def balance_api(inputs: input_type):
            return await self.process_request(inputs)

        endpoint_info_page = self._get_endpoint_info_page()
        if endpoint_info_page:
            fastapi_app.mount(
                "/endpoint-info", StaticFiles(directory=endpoint_info_page.serve_dir, html=True), name="static"
            )

        logger.info(f"Your load balancer has started. The endpoint is 'http://{self.host}:{self.port}{self.endpoint}'")
        self.ready = True

        uvicorn.run(
            fastapi_app,
            host=self.host,
            port=self.port,
            loop="uvloop",
            timeout_keep_alive=self._timeout_keep_alive,
            access_log=False,
        )

    def update_servers(self, server_works: List[LightningWork]):
        """Updates works that load balancer distributes requests to.

        AutoScaler uses this method to increase/decrease the number of works.
        """
<<<<<<< HEAD
        old_servers = set(self.servers)
        server_urls: List[str] = [
            f"http://{server._internal_ip}:{server._port}"
            for server in server_works
            if server._internal_ip and server._port
        ]
=======
        old_servers = set(self._servers)
        server_urls: List[str] = [server.url for server in server_works if server.url]
>>>>>>> d0b620fe
        new_servers = set(server_urls)

        if new_servers == old_servers:
            return

        if new_servers - old_servers:
            logger.info(f"servers added: {new_servers - old_servers}")

        deleted_servers = old_servers - new_servers
        if deleted_servers:
            logger.info(f"servers deleted: {deleted_servers}")

        self.send_request_to_update_servers(server_urls)

    def send_request_to_update_servers(self, servers: List[str]):
        AUTHORIZATION_TYPE = "Basic"
        USERNAME = "lightning"
        AUTO_SCALER_AUTH_PASSWORD = os.environ.get("AUTO_SCALER_AUTH_PASSWORD", "")

        try:
            param = f"{USERNAME}:{AUTO_SCALER_AUTH_PASSWORD}".encode()
            data = b64encode(param).decode("utf-8")
        except (ValueError, UnicodeDecodeError) as e:
            raise HTTPException(
                status_code=HTTP_401_UNAUTHORIZED,
                detail="Invalid authentication credentials",
                headers={"WWW-Authenticate": "Basic"},
            ) from e
        headers = {
            "accept": "application/json",
            "username": USERNAME,
            "Authorization": AUTHORIZATION_TYPE + " " + data,
        }
        response = requests.put(
            f"http://{self._internal_ip}:{self._port}/system/update-servers", json=servers, headers=headers, timeout=10
        )
        response.raise_for_status()

    @staticmethod
    def _get_sample_dict_from_datatype(datatype: Any) -> dict:
        if not hasattr(datatype, "schema"):
            # not a pydantic model
            raise TypeError(f"datatype must be a pydantic model, for the UI to be generated. but got {datatype}")

        if hasattr(datatype, "get_sample_data"):
            return datatype.get_sample_data()

        datatype_props = datatype.schema()["properties"]
        out: Dict[str, Any] = {}
        lut = {"string": "data string", "number": 0.0, "integer": 0, "boolean": False}
        for k, v in datatype_props.items():
            if v["type"] not in lut:
                raise TypeError("Unsupported type")
            out[k] = lut[v["type"]]
        return out

    def get_code_sample(self, url: str) -> Optional[str]:
        input_type: Any = self._input_type
        output_type: Any = self._output_type

        if not (hasattr(input_type, "request_code_sample") and hasattr(output_type, "response_code_sample")):
            return None
        return f"{input_type.request_code_sample(url)}\n{output_type.response_code_sample()}"

    def _get_endpoint_info_page(self) -> Optional["APIAccessFrontend"]:  # noqa: F821
        try:
            from lightning_api_access import APIAccessFrontend
        except ModuleNotFoundError:
            logger.warn("APIAccessFrontend not found. Please install lightning-api-access to enable the UI")
            return

        if is_running_in_cloud():
            url = f"{self._future_url}{self.endpoint}"
        else:
            url = f"http://localhost:{self.port}{self.endpoint}"

        frontend_objects = {"name": self._api_name, "url": url, "method": "POST", "request": None, "response": None}
        code_samples = self.get_code_sample(url)
        if code_samples:
            frontend_objects["code_samples"] = code_samples
            # TODO also set request/response for JS UI
        else:
            try:
                request = self._get_sample_dict_from_datatype(self._input_type)
                response = self._get_sample_dict_from_datatype(self._output_type)
            except TypeError:
                return None
            else:
                frontend_objects["request"] = request
                frontend_objects["response"] = response
        return APIAccessFrontend(apis=[frontend_objects])


class AutoScaler(LightningFlow):
    """The ``AutoScaler`` can be used to automatically change the number of replicas of the given server in
    response to changes in the number of incoming requests. Incoming requests will be batched and balanced across
    the replicas.

    Args:
        min_replicas: The number of works to start when app initializes.
        max_replicas: The max number of works to spawn to handle the incoming requests.
        scale_out_interval: The number of seconds to wait before checking whether to increase the number of servers.
        scale_in_interval: The number of seconds to wait before checking whether to decrease the number of servers.
        endpoint: Provide the REST API path.
        max_batch_size: (auto-batching) The number of requests to process at once.
        timeout_batching: (auto-batching) The number of seconds to wait before sending the requests to process.
        input_type: Input type.
        output_type: Output type.
        cold_start_proxy: If provided, the proxy will be used while the worker machines are warming up.

    .. testcode::

        import lightning as L

        # Example 1: Auto-scaling serve component out-of-the-box
        app = L.LightningApp(
            L.app.components.AutoScaler(
                MyPythonServer,
                min_replicas=1,
                max_replicas=8,
                scale_out_interval=10,
                scale_in_interval=10,
            )
        )

        # Example 2: Customizing the scaling logic
        class MyAutoScaler(L.app.components.AutoScaler):
            def scale(self, replicas: int, metrics: dict) -> int:
                pending_requests_per_running_or_pending_work = metrics["pending_requests"] / (
                    replicas + metrics["pending_works"]
                )

                # upscale
                max_requests_per_work = self.max_batch_size
                if pending_requests_per_running_or_pending_work >= max_requests_per_work:
                    return replicas + 1

                # downscale
                min_requests_per_work = max_requests_per_work * 0.25
                if pending_requests_per_running_or_pending_work < min_requests_per_work:
                    return replicas - 1

                return replicas


        app = L.LightningApp(
            MyAutoScaler(
                MyPythonServer,
                min_replicas=1,
                max_replicas=8,
                scale_out_interval=10,
                scale_in_interval=10,
                max_batch_size=8,  # for auto batching
                timeout_batching=1,  # for auto batching
            )
        )
    """

    def __init__(
        self,
        work_cls: Type[LightningWork],
        min_replicas: int = 1,
        max_replicas: int = 4,
        scale_out_interval: int = 10,
        scale_in_interval: int = 10,
        max_batch_size: int = 8,
        timeout_batching: float = 1,
        endpoint: str = "api/predict",
        input_type: Type[BaseModel] = Dict,
        output_type: Type[BaseModel] = Dict,
        cold_start_proxy: Union[ColdStartProxy, str, None] = None,
        *work_args: Any,
        **work_kwargs: Any,
    ) -> None:
        super().__init__()
        self.num_replicas = 0
        self._work_registry = {}

        self._work_cls = work_cls
        self._work_args = work_args
        self._work_kwargs = work_kwargs

        self._input_type = input_type
        self._output_type = output_type
        self.scale_out_interval = scale_out_interval
        self.scale_in_interval = scale_in_interval
        self.max_batch_size = max_batch_size

        if max_replicas < min_replicas:
            raise ValueError(
                f"`max_replicas={max_replicas}` must be less than or equal to `min_replicas={min_replicas}`."
            )
        self.max_replicas = max_replicas
        self.min_replicas = min_replicas
        self._last_autoscale = time.time()
        self.fake_trigger = 0

        self.load_balancer = _LoadBalancer(
            input_type=self._input_type,
            output_type=self._output_type,
            endpoint=endpoint,
            max_batch_size=max_batch_size,
            timeout_batching=timeout_batching,
            cache_calls=True,
            parallel=True,
            api_name=self._work_cls.__name__,
            cold_start_proxy=cold_start_proxy,
        )
        for _ in range(min_replicas):
            work = self.create_work()
            self.add_work(work)

    @property
    def workers(self) -> List[LightningWork]:
        return [self.get_work(i) for i in range(self.num_replicas)]

    @property
    def ready(self) -> bool:
        return self.load_balancer.ready

    def create_work(self) -> LightningWork:
        """Replicates a LightningWork instance with args and kwargs provided via ``__init__``."""
        cloud_compute = self._work_kwargs.get("cloud_compute", None)
        self._work_kwargs.update(
            dict(
                # TODO: Remove `start_with_flow=False` for faster initialization on the cloud
                start_with_flow=False,
                # don't try to create multiple works in a single machine
                cloud_compute=cloud_compute.clone() if cloud_compute else None,
            )
        )
        return self._work_cls(*self._work_args, **self._work_kwargs)

    def add_work(self, work) -> str:
        """Adds a new LightningWork instance.

        Returns:
            The name of the new work attribute.
        """
        work_attribute = uuid.uuid4().hex
        work_attribute = f"worker_{self.num_replicas}_{str(work_attribute)}"
        setattr(self, work_attribute, work)
        self._work_registry[self.num_replicas] = work_attribute
        self.num_replicas += 1
        return work_attribute

    def remove_work(self, index: int) -> str:
        """Removes the ``index`` th LightningWork instance."""
        work_attribute = self._work_registry[index]
        del self._work_registry[index]
        work = getattr(self, work_attribute)
        work.stop()
        self.num_replicas -= 1
        return work_attribute

    def get_work(self, index: int) -> LightningWork:
        """Returns the ``LightningWork`` instance with the given index."""
        work_attribute = self._work_registry[index]
        work = getattr(self, work_attribute)
        return work

    def run(self):
        if not self.load_balancer.is_running:
            self.load_balancer.run()

        for work in self.workers:
            work.run()

        if self.load_balancer.url:
            self.fake_trigger += 1  # Note: change state to keep calling `run`.
            self.autoscale()

    def scale(self, replicas: int, metrics: dict) -> int:
        """The default scaling logic that users can override.

        Args:
            replicas: The number of running works.
            metrics: ``metrics['pending_requests']`` is the total number of requests that are currently pending.
                ``metrics['pending_works']`` is the number of pending works.

        Returns:
            The target number of running works. The value will be adjusted after this method runs
            so that it satisfies ``min_replicas<=replicas<=max_replicas``.
        """
        pending_requests = metrics["pending_requests"]
        active_or_pending_works = replicas + metrics["pending_works"]

        if active_or_pending_works == 0:
            return 1 if pending_requests > 0 else 0

        pending_requests_per_running_or_pending_work = pending_requests / active_or_pending_works

        # scale out if the number of pending requests exceeds max batch size.
        max_requests_per_work = self.max_batch_size
        if pending_requests_per_running_or_pending_work >= max_requests_per_work:
            return replicas + 1

        # scale in if the number of pending requests is below 25% of max_requests_per_work
        min_requests_per_work = max_requests_per_work * 0.25
        if pending_requests_per_running_or_pending_work < min_requests_per_work:
            return replicas - 1

        return replicas

    @property
    def num_pending_requests(self) -> int:
        """Fetches the number of pending requests via load balancer."""
        return int(
            requests.get(f"http://{self.load_balancer._internal_ip}:{self.load_balancer._port}/num-requests").json()
        )

    @property
    def num_pending_works(self) -> int:
        """The number of pending works."""
        return sum(work.is_pending for work in self.workers)

    def autoscale(self) -> None:
        """Adjust the number of works based on the target number returned by ``self.scale``."""
        metrics = {
            "pending_requests": self.num_pending_requests,
            "pending_works": self.num_pending_works,
        }

        # ensure min_replicas <= num_replicas <= max_replicas
        num_target_workers = max(
            self.min_replicas,
            min(self.max_replicas, self.scale(self.num_replicas, metrics)),
        )

        # scale-out
        if time.time() - self._last_autoscale > self.scale_out_interval:
            num_workers_to_add = num_target_workers - self.num_replicas
            for _ in range(num_workers_to_add):
                logger.info(f"Scaling out from {self.num_replicas} to {self.num_replicas + 1}")
                work = self.create_work()
                # TODO: move works into structures
                new_work_id = self.add_work(work)
                logger.info(f"Work created: '{new_work_id}'")
            if num_workers_to_add > 0:
                self._last_autoscale = time.time()

        # scale-in
        if time.time() - self._last_autoscale > self.scale_in_interval:
            num_workers_to_remove = self.num_replicas - num_target_workers
            for _ in range(num_workers_to_remove):
                logger.info(f"Scaling in from {self.num_replicas} to {self.num_replicas - 1}")
                removed_work_id = self.remove_work(self.num_replicas - 1)
                logger.info(f"Work removed: '{removed_work_id}'")
            if num_workers_to_remove > 0:
                self._last_autoscale = time.time()

        self.load_balancer.update_servers(self.workers)

    def configure_layout(self):
        tabs = [
            {"name": "Endpoint Info", "content": f"{self.load_balancer.url}/endpoint-info"},
            {"name": "Swagger", "content": self.load_balancer.url},
        ]
        return tabs<|MERGE_RESOLUTION|>--- conflicted
+++ resolved
@@ -428,17 +428,12 @@
 
         AutoScaler uses this method to increase/decrease the number of works.
         """
-<<<<<<< HEAD
-        old_servers = set(self.servers)
+        old_servers = set(self._servers)
         server_urls: List[str] = [
             f"http://{server._internal_ip}:{server._port}"
             for server in server_works
             if server._internal_ip and server._port
         ]
-=======
-        old_servers = set(self._servers)
-        server_urls: List[str] = [server.url for server in server_works if server.url]
->>>>>>> d0b620fe
         new_servers = set(server_urls)
 
         if new_servers == old_servers:
