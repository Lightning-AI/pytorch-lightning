import asyncio
import json
import os
import shutil
import subprocess
import sys
import tempfile
import time
from contextlib import contextmanager
from multiprocessing import Process
from subprocess import Popen
from time import sleep
from typing import Any, Callable, Dict, Generator, List, Optional, Type

import requests
from lightning_cloud.openapi.rest import ApiException
from requests import Session
from rich import print
from rich.color import ANSI_COLOR_NAMES

from lightning_app import LightningApp, LightningFlow
from lightning_app.cli.lightning_cli import run_app
from lightning_app.core.constants import LIGHTNING_CLOUD_PROJECT_ID
from lightning_app.runners.multiprocess import MultiProcessRuntime
from lightning_app.testing.config import Config
from lightning_app.utilities.app_logs import _app_logs_reader
from lightning_app.utilities.cloud import _get_project
from lightning_app.utilities.enum import CacheCallsKeys
from lightning_app.utilities.imports import _is_playwright_available, requires
from lightning_app.utilities.logs_socket_api import _LightningLogsSocketAPI
from lightning_app.utilities.network import _configure_session, LightningClient
from lightning_app.utilities.proxies import ProxyWorkRun

if _is_playwright_available():
    import playwright
    from playwright.sync_api import HttpCredentials, sync_playwright


def _on_error_callback(ws_app, *_):
    ws_app.close()


def print_logs(app_id: str):
    client = LightningClient()
    project = _get_project(client)

    works = client.lightningwork_service_list_lightningwork(
        project_id=project.project_id,
        app_id=app_id,
    ).lightningworks
    component_names = ["flow"] + [w.name for w in works]

    rich_colors = list(ANSI_COLOR_NAMES)
    colors = {c: rich_colors[i + 1] for i, c in enumerate(component_names)}

    max_length = max(len(c.replace("root.", "")) for c in component_names)
    identifiers = []

    print("################### PRINTING LOGS ###################")

    logs_api_client = _LightningLogsSocketAPI(client.api_client)

    while True:
        gen = _app_logs_reader(
            logs_api_client=logs_api_client,
            project_id=project.project_id,
            app_id=app_id,
            component_names=component_names,
            follow=False,
            on_error_callback=_on_error_callback,
        )
        for log_event in gen:
            message = log_event.message
            identifier = f"{log_event.timestamp}{log_event.message}"
            if identifier not in identifiers:
                date = log_event.timestamp.strftime("%m/%d/%Y %H:%M:%S")
                identifiers.append(identifier)
                color = colors[log_event.component_name]
                padding = (max_length - len(log_event.component_name)) * " "
                print(f"[{color}]{log_event.component_name}{padding}[/{color}] {date} {message}")


class LightningTestApp(LightningApp):
    def __init__(self, *args, **kwargs):
        super().__init__(*args, **kwargs)
        self.counter = 0

    @staticmethod
    def _configure_session() -> Session:
        return _configure_session()

    def make_request(self, fn, *args, **kwargs):
        loop = asyncio.new_event_loop()
        loop.run_until_complete(self._make_request(fn, *args, **kwargs))

    async def _make_request(self, fn: Callable, *args, **kwargs):
        from lightning_app.utilities.state import AppState

        state = AppState()
        state._request_state()
        fn(state, *args, **kwargs)
        state.send_delta()

    def on_before_run_once(self):
        pass

    def on_after_run_once(self):
        self.counter += 1

    def run_once(self):
        before_done = self.on_before_run_once()
        if before_done is not None:
            return before_done
        done = super().run_once()
        after_done = self.on_after_run_once()
        if after_done is not None:
            return after_done
        return done

    def kill_work(self, work_name: str, sleep_time: int = 1):
        """Use this method to kill a specific work by its name."""
        self.processes[work_name].kill()

    def restart_work(self, work_name: str):
        """Use this method to restart a specific work by its name."""
        self.processes[work_name].restart()


@requires("click")
def application_testing(
    lightning_app_cls: Type[LightningTestApp] = LightningTestApp, command_line: List[str] = []
) -> Any:
    from unittest import mock

    from click.testing import CliRunner

    with mock.patch("lightning.LightningApp", lightning_app_cls):
        original = sys.argv
        sys.argv = command_line
        runner = CliRunner()
        result = runner.invoke(run_app, command_line, catch_exceptions=False)
        sys.argv = original
        return result


class SingleWorkFlow(LightningFlow):
    def __init__(self, work, args, kwargs):
        super().__init__()
        self.work = work
        self.args = args
        self.kwargs = kwargs

    def run(self):
        if self.work.has_succeeded or self.work.has_failed:
            self._exit()
        self.work.run(*self.args, **self.kwargs)


def run_work_isolated(work, *args, start_server: bool = False, **kwargs):
    """This function is used to run a work a single time with multiprocessing runtime."""
    MultiProcessRuntime(
        LightningApp(SingleWorkFlow(work, args, kwargs), debug=True),
        start_server=start_server,
    ).dispatch()
    # pop the stopped status.
    call_hash = work._calls[CacheCallsKeys.LATEST_CALL_HASH]

    if call_hash in work._calls:
        work._calls[call_hash]["statuses"].pop(-1)

    if isinstance(work.run, ProxyWorkRun):
        work.run = work.run.work_run


def browser_context_args(browser_context_args: Dict) -> Dict:
    return {
        **browser_context_args,
        "viewport": {
            "width": 1920,
            "height": 1080,
        },
        "ignore_https_errors": True,
    }


@contextmanager
def run_cli(args) -> Generator:
    """This utility is used to automate end-to-end testing of the Lightning AI CLI."""
    cmd = [
        sys.executable,
        "-m",
        "lightning",
    ] + args

    with tempfile.TemporaryDirectory() as tmpdir:
        env_copy = os.environ.copy()
        process = Popen(
            cmd,
            cwd=tmpdir,
            env=env_copy,
            stdout=subprocess.PIPE,
            stderr=subprocess.PIPE,
        )
        process.wait()

    yield process.stdout.read().decode("UTF-8"), process.stderr.read().decode("UTF-8")


@requires("playwright")
@contextmanager
def run_app_in_cloud(
    app_folder: str, app_name: str = "app.py", extra_args: List[str] = [], debug: bool = True
) -> Generator:
    """This utility is used to automate testing e2e application with lightning_app.ai."""
    # 1. Validate the provide app_folder is correct.
    if not os.path.exists(os.path.join(app_folder, "app.py")):
        raise Exception("The app folder should contain an app.py file.")
    if app_folder.endswith("/"):
        app_folder = app_folder[:-1]

    # 2. Create the right application name.
    basename = app_folder.split("/")[-1]
    PR_NUMBER = os.getenv("PR_NUMBER", None)

    TEST_APP_NAME = os.getenv("TEST_APP_NAME", basename)
    os.environ["TEST_APP_NAME"] = TEST_APP_NAME

    if PR_NUMBER:
        name = f"test-{PR_NUMBER}-{TEST_APP_NAME}-" + str(int(time.time()))
    else:
        name = f"test-{TEST_APP_NAME}-" + str(int(time.time()))

    os.environ["LIGHTNING_APP_NAME"] = name

    # 3. Disconnect from the App if any.
    Popen("lightning disconnect", shell=True).wait()

    # 4. Launch the application in the cloud from the Lightning CLI.
    with tempfile.TemporaryDirectory() as tmpdir:
        env_copy = os.environ.copy()
        env_copy["PACKAGE_LIGHTNING"] = "1"
        if debug:
            env_copy["LIGHTNING_DEBUG"] = "1"
        shutil.copytree(app_folder, tmpdir, dirs_exist_ok=True)
        # TODO - add -no-cache to the command line.
        process = Popen(
            (
                [
                    sys.executable,
                    "-m",
                    "lightning",
                    "run",
                    "app",
                    app_name,
                    "--cloud",
                    "--name",
                    name,
                    "--open-ui",
                    "false",
                ]
                + extra_args
            ),
            cwd=tmpdir,
            env=env_copy,
            stdout=sys.stdout,
            stderr=sys.stderr,
        )
        process.wait()

    # 5. Print your application name
    print(f"The Lightning App Name is: [bold magenta]{name}[/bold magenta]")

    # 6. Create chromium browser, auth to lightning_app.ai and yield the admin and view pages.
    with sync_playwright() as p:
        browser = p.chromium.launch(headless=bool(int(os.getenv("HEADLESS", "0"))))
        payload = {"apiKey": Config.api_key, "username": Config.username, "duration": "120000"}
        context = browser.new_context(
            # Eventually this will need to be deleted
            http_credentials=HttpCredentials(
                {"username": os.getenv("LAI_USER", "").strip(), "password": os.getenv("LAI_PASS", "")}
            ),
            record_video_dir=os.path.join(Config.video_location, TEST_APP_NAME),
            record_har_path=Config.har_location,
        )
        admin_page = context.new_page()
        url = Config.url
        if url.endswith("/"):
            url = url[:-1]
        res = requests.post(url + "/v1/auth/login", data=json.dumps(payload))
        token = res.json()["token"]
        print(f"The Lightning App Token is: {token}")
        print(f"The Lightning App user key is: {Config.key}")
        print(f"The Lightning App user id is: {Config.id}")
        admin_page.goto(Config.url)
        admin_page.evaluate(
            """data => {
            window.localStorage.setItem('gridUserId', data[0]);
            window.localStorage.setItem('gridUserKey', data[1]);
            window.localStorage.setItem('gridUserToken', data[2]);
        }
        """,
            [Config.id, Config.key, token],
        )
        if LIGHTNING_CLOUD_PROJECT_ID:
            admin_page.evaluate(
                """data => {
                window.localStorage.setItem('gridDefaultProjectIdOverride', JSON.stringify(data[0]));
            }
            """,
                [LIGHTNING_CLOUD_PROJECT_ID],
            )
        admin_page.goto(f"{Config.url}/{Config.username}/apps", timeout=60 * 1000)

        # Closing the Create Project dialog.
        try:
            project_dialog = admin_page.locator("text=Create a project")
            project_dialog.wait_for(timeout=10 * 1000, state="visible")
            print("'Create Project' dialog visible, closing it.")
            project_name_input = admin_page.locator('input[type="text"]')
            project_name_input.fill("Default Project")
            button = admin_page.locator('button:has-text("Continue")')
            button.wait_for(timeout=3 * 1000)
            button.click()
        except playwright._impl._api_types.TimeoutError:
            print("'Create Project' dialog not visible, skipping.")

        admin_page.locator(f"text={name}").click()
        sleep(5)
        # Scroll to the bottom of the page. Used to capture all logs.
        admin_page.evaluate(
            """
            var intervalID = setInterval(function () {
                var scrollingElement = (document.scrollingElement || document.body);
                scrollingElement.scrollTop = scrollingElement.scrollHeight;
            }, 200);
            """
        )

        client = LightningClient()
        project = _get_project(client)

        lightning_apps = [
            app
            for app in client.lightningapp_instance_service_list_lightningapp_instances(
                project_id=project.project_id
            ).lightningapps
            if app.name == name
        ]

        if not lightning_apps:
            return True

        assert len(lightning_apps) == 1
        app_id = lightning_apps[0].id

        if debug:
            process = Process(target=print_logs, kwargs={"app_id": app_id})
            process.start()

        while True:
            try:
                with admin_page.context.expect_page() as page_catcher:
                    admin_page.locator('[data-cy="open"]').click()
                view_page = page_catcher.value
                view_page.wait_for_load_state(timeout=0)
                break
            except (playwright._impl._api_types.Error, playwright._impl._api_types.TimeoutError):
                pass

        print(f"The Lightning Id Name : [bold magenta]{app_id}[/bold magenta]")

        logs_api_client = _LightningLogsSocketAPI(client.api_client)

        def fetch_logs(component_names: Optional[List[str]] = None) -> Generator:
            """This methods creates websockets connection in threads and returns the logs to the main thread."""
            if not component_names:
                works = client.lightningwork_service_list_lightningwork(
                    project_id=project.project_id,
                    app_id=app_id,
                ).lightningworks
                component_names = ["flow"] + [w.name for w in works]

            gen = _app_logs_reader(
                logs_api_client=logs_api_client,
                project_id=project.project_id,
                app_id=app_id,
                component_names=component_names,
                follow=False,
                on_error_callback=_on_error_callback,
            )
            for log_event in gen:
                yield log_event.message

        try:
            yield admin_page, view_page, fetch_logs, name
        except KeyboardInterrupt:
            pass
        finally:
<<<<<<< HEAD
            has_finished = False
            while not has_finished:
                try:
                    button = admin_page.locator('[data-cy="stop"]')
                    try:
                        button.wait_for(timeout=3 * 1000)
                        button.click()
                    except (playwright._impl._api_types.Error, playwright._impl._api_types.TimeoutError):
                        pass
                    context.close()
                    browser.close()

                    list_lightningapps = client.lightningapp_instance_service_list_lightningapp_instances(
                        project_id=project.project_id
                    )

                    for lightningapp in list_lightningapps.lightningapps:
                        if lightningapp.name != name:
                            continue
                        try:
                            res = client.lightningapp_instance_service_delete_lightningapp_instance(
                                project_id=project.project_id,
                                id=lightningapp.id,
                            )
                            assert res == {}
                        except ApiException as e:
                            print(f"Failed to delete {lightningapp.name}. Exception {e}")

                    process.kill()
                    has_finished = True
                except Exception:
                    pass

            Popen("lightning disconnect", shell=True).wait()
=======
            if debug:
                process.kill()

            context.close()
            browser.close()
>>>>>>> 61630483


def wait_for(page, callback: Callable, *args, **kwargs) -> Any:
    import playwright

    while True:
        try:
            res = callback(*args, **kwargs)
            if res:
                return res
        except (playwright._impl._api_types.Error, playwright._impl._api_types.TimeoutError) as e:
            print(e)
            try:
                sleep(5)
                page.reload()
            except (playwright._impl._api_types.Error, playwright._impl._api_types.TimeoutError) as e:
                print(e)
                pass
            sleep(2)


def delete_cloud_lightning_apps():
    """Cleanup cloud apps that start with the name test-{PR_NUMBER}-{TEST_APP_NAME}.

    PR_NUMBER and TEST_APP_NAME are environment variables.
    """

    client = LightningClient()

    try:
        pr_number = int(os.getenv("PR_NUMBER", None))
    except (TypeError, ValueError):
        # Failed when the PR is running master or 'PR_NUMBER' isn't defined.
        pr_number = ""

    app_name = os.getenv("TEST_APP_NAME", "")

    print(f"deleting apps for pr_number: {pr_number}, app_name: {app_name}")
    project = _get_project(client)
    list_lightningapps = client.lightningapp_instance_service_list_lightningapp_instances(project_id=project.project_id)

    print([lightningapp.name for lightningapp in list_lightningapps.lightningapps])

    for lightningapp in list_lightningapps.lightningapps:
        if pr_number and app_name and not lightningapp.name.startswith(f"test-{pr_number}-{app_name}-"):
            continue
        print(f"Deleting {lightningapp.name}")
        try:
            res = client.lightningapp_instance_service_delete_lightningapp_instance(
                project_id=project.project_id,
                id=lightningapp.id,
            )
            assert res == {}
        except ApiException as e:
            print(f"Failed to delete {lightningapp.name}. Exception {e}")<|MERGE_RESOLUTION|>--- conflicted
+++ resolved
@@ -396,48 +396,11 @@
         except KeyboardInterrupt:
             pass
         finally:
-<<<<<<< HEAD
-            has_finished = False
-            while not has_finished:
-                try:
-                    button = admin_page.locator('[data-cy="stop"]')
-                    try:
-                        button.wait_for(timeout=3 * 1000)
-                        button.click()
-                    except (playwright._impl._api_types.Error, playwright._impl._api_types.TimeoutError):
-                        pass
-                    context.close()
-                    browser.close()
-
-                    list_lightningapps = client.lightningapp_instance_service_list_lightningapp_instances(
-                        project_id=project.project_id
-                    )
-
-                    for lightningapp in list_lightningapps.lightningapps:
-                        if lightningapp.name != name:
-                            continue
-                        try:
-                            res = client.lightningapp_instance_service_delete_lightningapp_instance(
-                                project_id=project.project_id,
-                                id=lightningapp.id,
-                            )
-                            assert res == {}
-                        except ApiException as e:
-                            print(f"Failed to delete {lightningapp.name}. Exception {e}")
-
-                    process.kill()
-                    has_finished = True
-                except Exception:
-                    pass
-
-            Popen("lightning disconnect", shell=True).wait()
-=======
             if debug:
                 process.kill()
 
             context.close()
             browser.close()
->>>>>>> 61630483
 
 
 def wait_for(page, callback: Callable, *args, **kwargs) -> Any:
