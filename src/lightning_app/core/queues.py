import multiprocessing
import pickle
import queue  # needed as import instead from/import for mocking in tests
import time
import warnings
from abc import ABC, abstractmethod
from contextlib import contextmanager
from enum import Enum
from pathlib import Path
from typing import Any, Generator, Optional

from lightning_app.core.constants import (
    HTTP_QUEUE_REFRESH_INTERVAL,
    HTTP_QUEUE_TOKEN,
    HTTP_QUEUE_URL,
    LIGHTNING_DIR,
    QUEUE_DEBUG_ENABLED,
    REDIS_HOST,
    REDIS_PASSWORD,
    REDIS_PORT,
    REDIS_QUEUES_READ_DEFAULT_TIMEOUT,
    STATE_UPDATE_TIMEOUT,
    WARNING_QUEUE_SIZE,
)
from lightning_app.utilities.app_helpers import Logger
from lightning_app.utilities.imports import _is_redis_available, requires
from lightning_app.utilities.network import HTTPClient

if _is_redis_available():
    import redis

logger = Logger(__name__)

<<<<<<< HEAD
=======
_START_METHOD = "fork"


@contextmanager
def start_method_context(work) -> Generator:
    """Context to switch the start method."""
    global _START_METHOD
    v = _START_METHOD
    _START_METHOD = getattr(work, "_start_method", "fork")
    yield
    _START_METHOD = v


>>>>>>> 9d017edb
READINESS_QUEUE_CONSTANT = "READINESS_QUEUE"
ERROR_QUEUE_CONSTANT = "ERROR_QUEUE"
DELTA_QUEUE_CONSTANT = "DELTA_QUEUE"
HAS_SERVER_STARTED_CONSTANT = "HAS_SERVER_STARTED_QUEUE"
CALLER_QUEUE_CONSTANT = "CALLER_QUEUE"
API_STATE_PUBLISH_QUEUE_CONSTANT = "API_STATE_PUBLISH_QUEUE"
API_DELTA_QUEUE_CONSTANT = "API_DELTA_QUEUE"
API_REFRESH_QUEUE_CONSTANT = "API_REFRESH_QUEUE"
ORCHESTRATOR_REQUEST_CONSTANT = "ORCHESTRATOR_REQUEST"
ORCHESTRATOR_RESPONSE_CONSTANT = "ORCHESTRATOR_RESPONSE"
ORCHESTRATOR_COPY_REQUEST_CONSTANT = "ORCHESTRATOR_COPY_REQUEST"
ORCHESTRATOR_COPY_RESPONSE_CONSTANT = "ORCHESTRATOR_COPY_RESPONSE"
WORK_QUEUE_CONSTANT = "WORK_QUEUE"
API_RESPONSE_QUEUE_CONSTANT = "API_RESPONSE_QUEUE"
FLOW_TO_WORKS_DELTA_QUEUE_CONSTANT = "FLOW_TO_WORKS_DELTA_QUEUE"


class QueuingSystem(Enum):
    SINGLEPROCESS = "singleprocess"
    MULTIPROCESS = "multiprocess"
    REDIS = "redis"
    HTTP = "http"

    def get_queue(self, queue_name: str) -> "BaseQueue":
        if self == QueuingSystem.MULTIPROCESS:
            return MultiProcessQueue(queue_name, default_timeout=STATE_UPDATE_TIMEOUT)
        elif self == QueuingSystem.REDIS:
            return RedisQueue(queue_name, default_timeout=REDIS_QUEUES_READ_DEFAULT_TIMEOUT)
        elif self == QueuingSystem.HTTP:
            return HTTPQueue(queue_name, default_timeout=STATE_UPDATE_TIMEOUT)
        else:
            return SingleProcessQueue(queue_name, default_timeout=STATE_UPDATE_TIMEOUT)

    def get_api_response_queue(self, queue_id: Optional[str] = None) -> "BaseQueue":
        queue_name = f"{queue_id}_{API_RESPONSE_QUEUE_CONSTANT}" if queue_id else API_RESPONSE_QUEUE_CONSTANT
        return self.get_queue(queue_name)

    def get_readiness_queue(self, queue_id: Optional[str] = None) -> "BaseQueue":
        queue_name = f"{queue_id}_{READINESS_QUEUE_CONSTANT}" if queue_id else READINESS_QUEUE_CONSTANT
        return self.get_queue(queue_name)

    def get_delta_queue(self, queue_id: Optional[str] = None) -> "BaseQueue":
        queue_name = f"{queue_id}_{DELTA_QUEUE_CONSTANT}" if queue_id else DELTA_QUEUE_CONSTANT
        return self.get_queue(queue_name)

    def get_error_queue(self, queue_id: Optional[str] = None) -> "BaseQueue":
        queue_name = f"{queue_id}_{ERROR_QUEUE_CONSTANT}" if queue_id else ERROR_QUEUE_CONSTANT
        return self.get_queue(queue_name)

    def get_has_server_started_queue(self, queue_id: Optional[str] = None) -> "BaseQueue":
        queue_name = f"{queue_id}_{HAS_SERVER_STARTED_CONSTANT}" if queue_id else HAS_SERVER_STARTED_CONSTANT
        return self.get_queue(queue_name)

    def get_caller_queue(self, work_name: str, queue_id: Optional[str] = None) -> "BaseQueue":
        queue_name = (
            f"{queue_id}_{CALLER_QUEUE_CONSTANT}_{work_name}" if queue_id else f"{CALLER_QUEUE_CONSTANT}_{work_name}"
        )
        return self.get_queue(queue_name)

    def get_api_state_publish_queue(self, queue_id: Optional[str] = None) -> "BaseQueue":
        queue_name = f"{queue_id}_{API_STATE_PUBLISH_QUEUE_CONSTANT}" if queue_id else API_STATE_PUBLISH_QUEUE_CONSTANT
        return self.get_queue(queue_name)

    # TODO: This is hack, so we can remove this queue entirely when fully optimized.
    def get_api_delta_queue(self, queue_id: Optional[str] = None) -> "BaseQueue":
        queue_name = f"{queue_id}_{DELTA_QUEUE_CONSTANT}" if queue_id else DELTA_QUEUE_CONSTANT
        return self.get_queue(queue_name)

    def get_orchestrator_request_queue(self, work_name: str, queue_id: Optional[str] = None) -> "BaseQueue":
        queue_name = (
            f"{queue_id}_{ORCHESTRATOR_REQUEST_CONSTANT}_{work_name}"
            if queue_id
            else f"{ORCHESTRATOR_REQUEST_CONSTANT}_{work_name}"
        )
        return self.get_queue(queue_name)

    def get_orchestrator_response_queue(self, work_name: str, queue_id: Optional[str] = None) -> "BaseQueue":
        queue_name = (
            f"{queue_id}_{ORCHESTRATOR_RESPONSE_CONSTANT}_{work_name}"
            if queue_id
            else f"{ORCHESTRATOR_RESPONSE_CONSTANT}_{work_name}"
        )
        return self.get_queue(queue_name)

    def get_orchestrator_copy_request_queue(self, work_name: str, queue_id: Optional[str] = None) -> "BaseQueue":
        queue_name = (
            f"{queue_id}_{ORCHESTRATOR_COPY_REQUEST_CONSTANT}_{work_name}"
            if queue_id
            else f"{ORCHESTRATOR_COPY_REQUEST_CONSTANT}_{work_name}"
        )
        return self.get_queue(queue_name)

    def get_orchestrator_copy_response_queue(self, work_name: str, queue_id: Optional[str] = None) -> "BaseQueue":
        queue_name = (
            f"{queue_id}_{ORCHESTRATOR_COPY_RESPONSE_CONSTANT}_{work_name}"
            if queue_id
            else f"{ORCHESTRATOR_COPY_RESPONSE_CONSTANT}_{work_name}"
        )
        return self.get_queue(queue_name)

    def get_work_queue(self, work_name: str, queue_id: Optional[str] = None) -> "BaseQueue":
        queue_name = (
            f"{queue_id}_{WORK_QUEUE_CONSTANT}_{work_name}" if queue_id else f"{WORK_QUEUE_CONSTANT}_{work_name}"
        )
        return self.get_queue(queue_name)

    def get_flow_to_work_delta_queue(self, work_name: str, queue_id: Optional[str] = None) -> "BaseQueue":
        queue_name = (
            f"{queue_id}_{FLOW_TO_WORKS_DELTA_QUEUE_CONSTANT}_{work_name}"
            if queue_id
            else f"{FLOW_TO_WORKS_DELTA_QUEUE_CONSTANT}_{work_name}"
        )
        return self.get_queue(queue_name)


class BaseQueue(ABC):
    """Base Queue class that has a similar API to the Queue class in python."""

    @abstractmethod
    def __init__(self, name: str, default_timeout: float):
        self.name = name
        self.default_timeout = default_timeout

    @abstractmethod
    def put(self, item):
        pass

    @abstractmethod
    def get(self, timeout: int = None):
        """Returns the left most element of the queue.

        Parameters
        ----------
        timeout:
            Read timeout in seconds, in case of input timeout is 0, the `self.default_timeout` is used.
            A timeout of None can be used to block indefinitely.
        """
        pass

    @property
    def is_running(self) -> bool:
        """Returns True if the queue is running, False otherwise.

        Child classes should override this property and implement custom logic as required
        """
        return True


class SingleProcessQueue(BaseQueue):
    def __init__(self, name: str, default_timeout: float):
        self.name = name
        self.default_timeout = default_timeout
        self.queue = queue.Queue()

    def put(self, item):
        self.queue.put(item)

    def get(self, timeout: int = None):
        if timeout == 0:
            timeout = self.default_timeout
        return self.queue.get(timeout=timeout, block=(timeout is None))


class MultiProcessQueue(BaseQueue):
    def __init__(self, name: str, default_timeout: float):
        self.name = name
        self.default_timeout = default_timeout
        context = multiprocessing.get_context("spawn")
        self.queue = context.Queue()

    def put(self, item):
        self.queue.put(item)

    def get(self, timeout: int = None):
        if timeout == 0:
            timeout = self.default_timeout
        return self.queue.get(timeout=timeout, block=(timeout is None))


class RedisQueue(BaseQueue):
    @requires("redis")
    def __init__(
        self,
        name: str,
        default_timeout: float,
        host: str = None,
        port: int = None,
        password: str = None,
    ):
        """
        Parameters
        ----------
        name:
            The name of the list to use
        default_timeout:
            Default timeout for redis read
        host:
            The hostname of the redis server
        port:
            The port of the redis server
        password:
            Redis password
        """
        if name is None:
            raise ValueError("You must specify a name for the queue")
        self.host = host or REDIS_HOST
        self.port = port or REDIS_PORT
        self.password = password or REDIS_PASSWORD
        self.name = name
        self.default_timeout = default_timeout
        self.redis = redis.Redis(host=self.host, port=self.port, password=self.password)

    def put(self, item: Any) -> None:
        from lightning_app import LightningWork

        is_work = isinstance(item, LightningWork)

        # TODO: Be careful to handle with a lock if another thread needs
        # to access the work backend one day.
        # The backend isn't picklable
        # Raises a TypeError: cannot pickle '_thread.RLock' object
        if is_work:
            backend = item._backend
            item._backend = None

        value = pickle.dumps(item)
        queue_len = self.length()
        if queue_len >= WARNING_QUEUE_SIZE:
            warnings.warn(
                f"The Redis Queue {self.name} length is larger than the "
                f"recommended length of {WARNING_QUEUE_SIZE}. "
                f"Found {queue_len}. This might cause your application to crash, "
                "please investigate this."
            )
        try:
            self.redis.rpush(self.name, value)
        except redis.exceptions.ConnectionError:
            raise ConnectionError(
                "Your app failed because it couldn't connect to Redis. "
                "Please try running your app again. "
                "If the issue persists, please contact support@lightning.ai"
            )

        # The backend isn't pickable.
        if is_work:
            item._backend = backend

    def get(self, timeout: int = None):
        """Returns the left most element of the redis queue.

        Parameters
        ----------
        timeout:
            Read timeout in seconds, in case of input timeout is 0, the `self.default_timeout` is used.
            A timeout of None can be used to block indefinitely.
        """

        if timeout is None:
            # this means it's blocking in redis
            timeout = 0
        elif timeout == 0:
            timeout = self.default_timeout

        try:
            out = self.redis.blpop([self.name], timeout=timeout)
        except redis.exceptions.ConnectionError:
            raise ConnectionError(
                "Your app failed because it couldn't connect to Redis. "
                "Please try running your app again. "
                "If the issue persists, please contact support@lightning.ai"
            )

        if out is None:
            raise queue.Empty
        return pickle.loads(out[1])

    def clear(self) -> None:
        """Clear all elements in the queue."""
        self.redis.delete(self.name)

    def length(self) -> int:
        """Returns the number of elements in the queue."""
        try:
            return self.redis.llen(self.name)
        except redis.exceptions.ConnectionError:
            raise ConnectionError(
                "Your app failed because it couldn't connect to Redis. "
                "Please try running your app again. "
                "If the issue persists, please contact support@lightning.ai"
            )

    @property
    def is_running(self) -> bool:
        """Pinging the redis server to see if it is alive."""
        try:
            return self.redis.ping()
        except redis.exceptions.ConnectionError:
            return False

    def to_dict(self):
        return {
            "type": "redis",
            "name": self.name,
            "default_timeout": self.default_timeout,
            "host": self.host,
            "port": self.port,
            "password": self.password,
        }

    @classmethod
    def from_dict(cls, state):
        return cls(**state)


class HTTPQueue(BaseQueue):
    def __init__(self, name: str, default_timeout: float):
        """
        Parameters
        ----------
        name:
            The name of the Queue to use. In the current implementation, we expect the name to be of the format
            `appID_queueName`. Based on this assumption, we try to fetch the app id and the queue name by splitting
            the `name` argument.
        default_timeout:
            Default timeout for redis read
        """
        if name is None:
            raise ValueError("You must specify a name for the queue")
        self.app_id, self._name_suffix = self._split_app_id_and_queue_name(name)
        self.name = name  # keeping the name for debugging
        self.default_timeout = default_timeout
        self.client = HTTPClient(base_url=HTTP_QUEUE_URL, auth_token=HTTP_QUEUE_TOKEN, log_callback=debug_log_callback)

    def get(self, timeout: int = None) -> Any:
        if not self.app_id:
            raise ValueError(f"App ID couldn't be extracted from the queue name: {self.name}")

        # it's a blocking call, we need to loop and call the backend to mimic this behavior
        if timeout is None:
            while True:
                try:
                    return self._get()
                except queue.Empty:
                    time.sleep(HTTP_QUEUE_REFRESH_INTERVAL)

        # make one request and return the result
        if timeout == 0:
            return self._get()

        # timeout is some value - loop until the timeout is reached
        start_time = time.time()
        timeout += 0.1  # add 0.1 seconds as a safe margin
        while (time.time() - start_time) < timeout:
            try:
                return self._get()
            except queue.Empty:
                time.sleep(HTTP_QUEUE_REFRESH_INTERVAL)

    def _get(self):
        resp = self.client.post(f"v1/{self.app_id}/{self._name_suffix}", query_params={"action": "pop"})
        if resp.status_code == 204:
            raise queue.Empty
        return pickle.loads(resp.content)

    def put(self, item: Any) -> None:
        if not self.app_id:
            raise ValueError(f"The Lightning App ID couldn't be extracted from the queue name: {self.name}")

        value = pickle.dumps(item)
        queue_len = self.length()
        if queue_len >= WARNING_QUEUE_SIZE:
            warnings.warn(
                f"The Queue {self._name_suffix} length is larger than the recommended length of {WARNING_QUEUE_SIZE}. "
                f"Found {queue_len}. This might cause your application to crash, please investigate this."
            )
        resp = self.client.post(f"v1/{self.app_id}/{self._name_suffix}", data=value, query_params={"action": "push"})
        if resp.status_code != 201:
            raise RuntimeError(f"Failed to push to queue: {self._name_suffix}")

    def length(self):
        if not self.app_id:
            raise ValueError(f"App ID couldn't be extracted from the queue name: {self.name}")

        val = self.client.get(f"/v1/{self.app_id}/{self._name_suffix}/length")
        return int(val.text)

    @staticmethod
    def _split_app_id_and_queue_name(queue_name):
        """This splits the app id and the queue name into two parts.

        This can be brittle, as if the queue name creation logic changes, the response values from here wouldn't be
        accurate. Remove this eventually and let the Queue class take app id and name of the queue as arguments
        """
        if "_" not in queue_name:
            return "", queue_name
        app_id, queue_name = queue_name.split("_", 1)
        return app_id, queue_name

    def to_dict(self):
        return {
            "type": "http",
            "name": self.name,
            "default_timeout": self.default_timeout,
        }

    @classmethod
    def from_dict(cls, state):
        return cls(**state)


def debug_log_callback(message: str, *args: Any, **kwargs: Any) -> None:
    if QUEUE_DEBUG_ENABLED or (Path(LIGHTNING_DIR) / "QUEUE_DEBUG_ENABLED").exists():
        logger.info(message, *args, **kwargs)<|MERGE_RESOLUTION|>--- conflicted
+++ resolved
@@ -31,22 +31,6 @@
 
 logger = Logger(__name__)
 
-<<<<<<< HEAD
-=======
-_START_METHOD = "fork"
-
-
-@contextmanager
-def start_method_context(work) -> Generator:
-    """Context to switch the start method."""
-    global _START_METHOD
-    v = _START_METHOD
-    _START_METHOD = getattr(work, "_start_method", "fork")
-    yield
-    _START_METHOD = v
-
-
->>>>>>> 9d017edb
 READINESS_QUEUE_CONSTANT = "READINESS_QUEUE"
 ERROR_QUEUE_CONSTANT = "ERROR_QUEUE"
 DELTA_QUEUE_CONSTANT = "DELTA_QUEUE"
