import logging
import os
import pickle
import queue
import threading
import typing as t
import warnings
from copy import deepcopy
from time import time

from deepdiff import DeepDiff, Delta

import lightning_app
from lightning_app.core.constants import FLOW_DURATION_SAMPLES, FLOW_DURATION_THRESHOLD, STATE_ACCUMULATE_WAIT
from lightning_app.core.queues import BaseQueue, SingleProcessQueue
from lightning_app.frontend import Frontend
from lightning_app.storage.path import storage_root_dir
from lightning_app.utilities.app_helpers import _delta_to_app_state_delta, _LightningAppRef
from lightning_app.utilities.commands.base import _populate_commands_endpoint, _process_command_requests
from lightning_app.utilities.component import _convert_paths_after_init
from lightning_app.utilities.enum import AppStage, CacheCallsKeys
from lightning_app.utilities.exceptions import CacheMissException, ExitAppException
from lightning_app.utilities.layout import _collect_layout
from lightning_app.utilities.proxies import ComponentDelta
from lightning_app.utilities.scheduler import SchedulerThread
from lightning_app.utilities.tree import breadth_first
from lightning_app.utilities.warnings import LightningFlowWarning

if t.TYPE_CHECKING:
    from lightning_app.runners.backends.backend import Backend, WorkManager

logger = logging.getLogger(__name__)


class LightningApp:
    def __init__(
        self,
        root: "lightning_app.LightningFlow",
        tutorial_mode: bool = False,
        debug: bool = False,
    ):
        """The Lightning App, or App in short runs a tree of one or more components that interact to create end-to-end
        applications. There are two kinds of components: :class:`~lightning_app.core.flow.LightningFlow` and
        :class:`~lightning_app.core.work.LightningWork`. This modular design enables you to reuse components
        created by other users.

        The Lightning App alternatively run an event loop triggered by delta changes sent from
        either :class:`~lightning.app.core.work.LightningWork` or from the Lightning UI.
        Once deltas are received, the Lightning App runs
        the :class:`~lightning.app.core.flow.LightningFlow` provided.

        Arguments:
            root: The root LightningFlow component, that defined all
                the app's nested components, running infinitely.
            tutorial_mode: Whether to activate the event loop even when no external changes are received.
            debug: Whether to activate the Lightning Logger debug mode.
                This can be helpful when reporting bugs on Lightning repo.

        .. doctest::

            >>> from lightning import LightningFlow, LightningApp
            >>> from lightning.app.runners import MultiProcessRuntime
            >>> class RootFlow(LightningFlow):
            ...     def run(self):
            ...         print("Hello World!")
            ...         self._exit()
            ...
            >>> app = LightningApp(RootFlow())  # application can be dispatched using the `runners`.
            >>> MultiProcessRuntime(app).dispatch()
            Hello World!
        """

        self._root = root

        # queues definition.
        self.delta_queue: t.Optional[BaseQueue] = None
        self.readiness_queue: t.Optional[BaseQueue] = None
        self.commands_requests_queue: t.Optional[BaseQueue] = None
        self.commands_responses_queue: t.Optional[BaseQueue] = None
        self.commands_metadata_queue: t.Optional[BaseQueue] = None
        self.api_publish_state_queue: t.Optional[BaseQueue] = None
        self.api_delta_queue: t.Optional[BaseQueue] = None
        self.error_queue: t.Optional[BaseQueue] = None
        self.request_queues: t.Optional[t.Dict[str, BaseQueue]] = None
        self.response_queues: t.Optional[t.Dict[str, BaseQueue]] = None
        self.copy_request_queues: t.Optional[t.Dict[str, BaseQueue]] = None
        self.copy_response_queues: t.Optional[t.Dict[str, BaseQueue]] = None
        self.caller_queues: t.Optional[t.Dict[str, BaseQueue]] = None
        self.work_queues: t.Optional[t.Dict[str, BaseQueue]] = None
        self.commands: t.Optional[t.List] = None

        self.should_publish_changes_to_api = False
        self.component_affiliation = None
        self.backend: t.Optional[Backend] = None
        _LightningAppRef.connect(self)
        self.processes: t.Dict[str, WorkManager] = {}
        self.frontends: t.Dict[str, Frontend] = {}
        self.stage = AppStage.RUNNING
        self._has_updated: bool = True
        self._schedules: t.Dict[str, t.Dict] = {}
        self.threads: t.List[threading.Thread] = []

        # NOTE: Checkpointing is disabled by default for the time being.  We
        # will enable it when resuming from full checkpoint is supported. Also,
        # we will need to revisit the logic at _should_snapshot, since right now
        # we are writing checkpoints too often, and this is expensive.
        self.checkpointing: bool = False
        self.tutorial_mode = bool(int(os.getenv("TUTORIAL_MODE", "1" if tutorial_mode else "0")))

        self._update_layout()

        self._original_state = None
        self._last_state = self.state
        self.state_accumulate_wait = STATE_ACCUMULATE_WAIT

        self._last_run_time = 0.0
        self._run_times = []

        # Path attributes can't get properly attached during the initialization, because the full name
        # is only available after all Flows and Works have been instantiated.
        _convert_paths_after_init(self.root)

        if debug:
            logging.getLogger().setLevel(logging.DEBUG)

    def get_component_by_name(self, component_name: str):
        """Returns the instance corresponding to the given component name."""
        from lightning_app.structures import Dict, List
        from lightning_app.utilities.types import ComponentTuple

        if component_name == "root":
            return self.root
        if not component_name.startswith("root."):
            raise ValueError(f"Invalid component name {component_name}. Name must start with 'root'")

        current = self.root
        for child_name in component_name.split(".")[1:]:
            if isinstance(current, (Dict, List)):
                child = current[child_name] if isinstance(current, Dict) else current[int(child_name)]
            else:
                child = getattr(current, child_name, None)
            if not isinstance(child, ComponentTuple):
                raise AttributeError(f"Component '{current.name}' has no child component with name '{child_name}'.")
            current = child
        return current

    def _reset_original_state(self):
        self.set_state(self._original_state)

    @property
    def root(self):
        """Returns the root component of the application."""
        return self._root

    @property
    def state(self):
        """Return the current state of the application."""
        state = self.root.state
        state["app_state"] = {"stage": self.stage.value}
        return state

    @property
    def state_vars(self):
        """Return the current state restricted to the user defined variables of the application."""
        state_vars = self.root.state_vars
        state_vars["app_state"] = {"stage": self.stage.value}
        return state_vars

    @property
    def state_with_changes(self):
        """Return the current state with the new changes of the application."""
        state_with_changes = self.root.state_with_changes
        state_with_changes["app_state"] = {"stage": self.stage.value}
        return state_with_changes

    def set_state(self, state):
        """Method to set a new app state set to the application."""
        self.set_last_state(state)
        self.root.set_state(state)
        self.stage = AppStage(state["app_state"]["stage"])

    @property
    def last_state(self):
        """Returns the latest state."""
        return self._last_state

    @property
    def checkpoint_dir(self) -> str:
        return os.path.join(storage_root_dir(), "checkpoints")

    def remove_changes_(self, state):
        for _, child in state["flows"].items():
            self.remove_changes(child)
        state["changes"] = {}

    def remove_changes(self, state):
        state = deepcopy(state)
        for _, child in state["flows"].items():
            self.remove_changes_(child)
        state["changes"] = {}
        return state

    def set_last_state(self, state):
        self._last_state = self.remove_changes(state)

    @staticmethod
    def populate_changes(last_state, new_state):
        diff = DeepDiff(last_state, new_state, view="tree", verbose_level=2)

        changes_categories = [diff[key] for key in diff.to_dict()]

        if not changes_categories:
            return new_state

        for change_category in changes_categories:
            for entry in change_category:
                state_el = new_state
                change = entry.path(output_format="list")
                if "vars" not in change:
                    continue
                for change_el in change:
                    if change_el == "vars":
                        if "changes" not in state_el:
                            state_el["changes"] = {}
                        state_el["changes"][change[-1]] = {"from": entry.t1, "to": entry.t2}
                        break
                    # move down in the dictionary
                    state_el = state_el[change_el]
        return new_state

    @staticmethod
    def get_state_changed_from_queue(q: BaseQueue, timeout: t.Optional[int] = None):
        try:
            delta = q.get(timeout=timeout or q.default_timeout)
            return delta
        except queue.Empty:
            return None

    def check_error_queue(self) -> None:
        exception: Exception = self.get_state_changed_from_queue(self.error_queue)
        if isinstance(exception, Exception):
            self.stage = AppStage.FAILED

    @property
    def flows(self) -> t.List["lightning_app.LightningFlow"]:
        """Returns all the flows defined within this application."""
        return [self.root] + self.root.get_all_children()

    @property
    def works(self) -> t.List["lightning_app.LightningWork"]:
        """Returns all the works defined within this application."""
        return self.root.works(recurse=True)

    @property
    def named_works(self) -> t.List[t.Tuple[str, "lightning_app.LightningWork"]]:
        """Returns all the works defined within this application with their names."""
        return self.root.named_works(recurse=True)

    def _collect_deltas_from_ui_and_delta_queue(self) -> t.List[Delta]:
        # The aggregation would try to get as many deltas as possible
        # from both the `api_delta_queue` and `delta_queue`
        # during the `state_accumulate_wait` time.
        # The while loop can exit sooner if both queues are empty.

        should_get_delta_from_api = True
        should_get_component_output = True
        deltas = []
        t0 = time()

        while (time() - t0) < self.state_accumulate_wait:

            if self.api_delta_queue and should_get_delta_from_api:
                delta_from_api: Delta = self.get_state_changed_from_queue(self.api_delta_queue)  # TODO: rename
                if delta_from_api:
                    deltas.append(delta_from_api)
                else:
                    should_get_delta_from_api = False

            if self.delta_queue and should_get_component_output:
                component_output: t.Optional[ComponentDelta] = self.get_state_changed_from_queue(self.delta_queue)
                if component_output:
                    logger.debug(f"Received from {component_output.id} : {component_output.delta.to_dict()}")
                    work = self.get_component_by_name(component_output.id)
                    new_work_delta = _delta_to_app_state_delta(self.root, work, deepcopy(component_output.delta))
                    deltas.append(new_work_delta)
                else:
                    should_get_component_output = False

            # if both queues were found empties, should break the while loop.
            if not should_get_delta_from_api and not should_get_component_output:
                break

        for delta in deltas:
            # When aggregating deltas from the UI and the Works, and over the accumulation time window,
            # it can happen that deltas from these different sources disagree. Since deltas are computed on the Work
            # and UI side separately, correctness of the aggregation can only be guaranteed if both components compute
            # the delta based on the same base state. But this assumption does not hold in general, and there is no way
            # for the Flow to reject or resolve these deltas properly at the moment. Hence, we decide to ignore
            # errors coming from deepdiff when adding deltas together by setting:
            delta.log_errors = False
            delta.raise_errors = False
        return deltas

    def maybe_apply_changes(self) -> None:
        """Get the deltas from both the flow queue and the work queue, merge the two deltas and update the
        state."""

        deltas = self._collect_deltas_from_ui_and_delta_queue()

        if not deltas:
            if not self.tutorial_mode:
                return
            # When no deltas are received from the Rest API or work queues,
            # we need to check if the flow modified the state and populate changes.
            deep_diff = DeepDiff(self.last_state, self.state, verbose_level=2)
            if deep_diff:
                # TODO: Resolve changes with ``CacheMissException``.
                # new_state = self.populate_changes(self.last_state, self.state)
<<<<<<< HEAD
                # self.set_state(self.state)
=======
                self.set_last_state(self.state)
>>>>>>> 09f0be92
                self._has_updated = True
            return

        logger.info(f"Received {[d.to_dict() for d in deltas]}")

        state = self.state
        for delta in deltas:
            try:
                state += delta
            except Exception as e:
                raise Exception(f"Current State {state}, {delta.to_dict()}") from e

        # new_state = self.populate_changes(self.last_state, state)
        self.set_state(state)
        self._has_updated = True

    def run_once(self):
        """Method used to collect changes and run the root Flow once."""
        done = False
        self._last_run_time = 0.0

        if self.backend is not None:
            self.backend.update_work_statuses(self.works)

        self._update_layout()
        self.maybe_apply_changes()

        if self.checkpointing and self._should_snapshot():
            self._dump_checkpoint()

        if self.stage == AppStage.BLOCKING:
            return done

        if self.stage in (AppStage.STOPPING, AppStage.FAILED):
            return True

        elif self.stage == AppStage.RESTARTING:
            return self._apply_restarting()

        _process_command_requests(self)

        t0 = time()

        try:
            self.check_error_queue()
            # Execute the flow only if:
            # - There are state changes
            # - It is the first execution of the flow
<<<<<<< HEAD
            if self._has_updated or not self.first_execution or self.tutorial_mode:
=======
            if self._has_updated:
>>>>>>> 09f0be92
                self.root.run()
        except CacheMissException:
            self._on_cache_miss_exception()
        except (ExitAppException, KeyboardInterrupt):
            done = True
            self.stage = AppStage.STOPPING

        self._last_run_time = time() - t0

        self.on_run_once_end()
        return done

    def _reset_run_time_monitor(self):
        self._run_times = [0.0] * FLOW_DURATION_SAMPLES

    def _update_run_time_monitor(self):
        self._run_times[:-1] = self._run_times[1:]
        self._run_times[-1] = self._last_run_time

        # Here we underestimate during the first FLOW_DURATION_SAMPLES
        # iterations, but that's ok for our purposes
        avg_elapsed_time = sum(self._run_times) / FLOW_DURATION_SAMPLES

        if avg_elapsed_time > FLOW_DURATION_THRESHOLD:
            warnings.warn(
                "The execution of the `run` method of the root flow is taking too long. "
                "Flow is supposed to only host coordination logic, while currently it is"
                "likely to contain long-running calls, code that performs meaningful "
                "computations or that makes blocking or asynchronous calls to third-party "
                "services. If that is the case, you should move those pieces to a Work, "
                "and make sure Flow can complete its execution in under a second.",
                LightningFlowWarning,
            )

    def _run(self) -> bool:
        """Entry point of the LightningApp.

        This would be dispatched by the Runtime objects.
        """
        self._original_state = deepcopy(self.state)
        done = False

        if self.should_publish_changes_to_api and self.api_publish_state_queue:
            logger.debug("Publishing the state with changes")
            # Push two states to optimize start in the cloud.
            self.api_publish_state_queue.put(self.state_vars)
            self.api_publish_state_queue.put(self.state_vars)

        self._reset_run_time_monitor()

        _populate_commands_endpoint(self)

        while not done:
            done = self.run_once()

            self._update_run_time_monitor()

            if self._has_updated and self.should_publish_changes_to_api and self.api_publish_state_queue:
                self.api_publish_state_queue.put(self.state_vars)

            self._has_updated = False

        return True

    def _update_layout(self) -> None:
        if self.backend:
            self.backend.resolve_url(self, base_url=None)

        for component in breadth_first(self.root, types=(lightning_app.LightningFlow,)):
            layout = _collect_layout(self, component)
            component._layout = layout

    def _apply_restarting(self) -> bool:
        self._reset_original_state()
        # apply stage after restoring the original state.
        self.stage = AppStage.BLOCKING
        return False

    def _has_work_finished(self, work) -> bool:
        latest_call_hash = work._calls[CacheCallsKeys.LATEST_CALL_HASH]
        if latest_call_hash is None:
            return False
        return "ret" in work._calls[latest_call_hash]

    def _collect_work_finish_status(self) -> dict:
        work_finished_status = {work.name: self._has_work_finished(work) for work in self.works}
        assert len(work_finished_status) == len(self.works)
        return work_finished_status

    def _should_snapshot(self) -> bool:
        if len(self.works) == 0:
            return True
        elif isinstance(self.delta_queue, SingleProcessQueue):
            return True
        elif self._has_updated:
            work_finished_status = self._collect_work_finish_status()
            if work_finished_status:
                return all(work_finished_status.values())
            else:
                return True
        return False

    def state_dict(self) -> t.Dict:
        return self.state

    def load_state_dict(self, state: t.Dict) -> None:
        self.set_state(state)

    def load_state_dict_from_checkpoint_dir(
        self,
        checkpoints_dir: str,
        version: t.Optional[int] = None,
    ) -> None:
        if not os.path.exists(checkpoints_dir):
            raise FileNotFoundError(f"The provided directory `{checkpoints_dir}` doesn't exist.")
        checkpoints = [f for f in os.listdir(checkpoints_dir) if f.startswith("v_") and f.endswith(".json")]
        if not checkpoints:
            raise Exception(f"No checkpoints where found in `{checkpoints_dir}`.")

        if version is None:
            # take the latest checkpoint.
            version = sorted(int(c.split("_")[1]) for c in checkpoints)[-1]

        available_checkpoints = [c for c in checkpoints if c.startswith(f"v_{version}_")]
        if not available_checkpoints:
            raise FileNotFoundError(f"The version `{version}` wasn't found in {checkpoints}.")
        elif len(available_checkpoints) > 1:
            raise Exception(f"Found 2 checkpoints `{available_checkpoints}`with the same version.")
        checkpoint_path = os.path.join(checkpoints_dir, available_checkpoints[0])
        state = pickle.load(open(checkpoint_path, "rb"))
        self.load_state_dict(state)

    def _dump_checkpoint(self) -> t.Optional[str]:
        checkpoints_dir = self.checkpoint_dir
        # TODO: Add supports to remotely saving checkpoints.
        if checkpoints_dir.startswith("s3:"):
            return None
        os.makedirs(checkpoints_dir, exist_ok=True)

        # Get all current version within the provided folder and sort them
        checkpoint_versions = sorted(
            int(f.split("_")[1]) for f in os.listdir(checkpoints_dir) if f.startswith("v_") and f.endswith(".json")
        )

        if checkpoint_versions:
            previous_version = checkpoint_versions[-1]
        else:
            # initialization
            previous_version = -1

        checkpoint_path = os.path.join(checkpoints_dir, f"v_{previous_version + 1}_{time()}.json")

        with open(checkpoint_path, "wb") as f:
            pickle.dump(self.state_dict(), f)
        return checkpoint_path

    def connect(self, runtime: "lightning_app.runners.runtime.Runtime") -> None:
        """Override to customize your application to the runtime."""
        pass

    def _on_cache_miss_exception(self) -> None:
        if self._has_updated:
            self._update_layout()

    def _register_schedule(self, schedule_hash: str, schedule_metadata: t.Dict) -> None:
        # create a thread only if a user uses the flow's schedule method.
        if not self._schedules:
            scheduler_thread = SchedulerThread(self)
            scheduler_thread.setDaemon(True)
            self.threads.append(scheduler_thread)
            self.threads[-1].start()
        self._schedules[schedule_hash] = deepcopy(schedule_metadata)

    def on_run_once_end(self) -> None:
        if not self._schedules:
            return
        # disable any flow schedules.
        for flow in self.flows:
            flow._disable_running_schedules()<|MERGE_RESOLUTION|>--- conflicted
+++ resolved
@@ -316,11 +316,7 @@
             if deep_diff:
                 # TODO: Resolve changes with ``CacheMissException``.
                 # new_state = self.populate_changes(self.last_state, self.state)
-<<<<<<< HEAD
-                # self.set_state(self.state)
-=======
                 self.set_last_state(self.state)
->>>>>>> 09f0be92
                 self._has_updated = True
             return
 
@@ -369,11 +365,7 @@
             # Execute the flow only if:
             # - There are state changes
             # - It is the first execution of the flow
-<<<<<<< HEAD
-            if self._has_updated or not self.first_execution or self.tutorial_mode:
-=======
-            if self._has_updated:
->>>>>>> 09f0be92
+            if self._has_updated or self.tutorial_mode:
                 self.root.run()
         except CacheMissException:
             self._on_cache_miss_exception()
