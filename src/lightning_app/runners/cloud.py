--- conflicted
+++ resolved
@@ -10,6 +10,7 @@
 from typing import Any, Callable, List, Optional, Union
 
 import click
+from lightning_app.utilities.load_app import load_app_from_file, _prettifiy_exception
 from lightning_cloud.openapi import (
     Body3,
     Body4,
@@ -58,7 +59,6 @@
 from lightning_app.utilities.app_helpers import Logger
 from lightning_app.utilities.cloud import _get_project
 from lightning_app.utilities.dependency_caching import get_hash
-from lightning_app.utilities.load_app import _prettifiy_exception, load_app_from_file
 from lightning_app.utilities.packaging.app_config import AppConfig, find_config_file
 from lightning_app.utilities.packaging.lightning_utils import _prepare_lightning_wheels_and_requirements
 from lightning_app.utilities.secrets import _names_to_ids
@@ -409,13 +409,8 @@
         listing = traceback.format_exception(exp, val, tb)
         # remove the entry for the first frame
         del listing[1]
-<<<<<<< HEAD
 
         click.echo(f"Found an exception when loading your application from {filepath}.\n")
-=======
-        listing = [f"Found an exception when loading your application from {filepath}.\n\n"] + listing
-        logger.error("".join(listing))
->>>>>>> 763d358f
         click.echo("Maybe some dependencies are missing? If you want to force run the on cloud, please type 'y'.")
         value = input("\nPress enter to continue:   ")
         value = value.strip().lower()
