import multiprocessing
from typing import List, Optional

import lightning_app
from lightning_app.core.queues import QueuingSystem
from lightning_app.runners.backends.backend import Backend, WorkManager
from lightning_app.utilities.enum import WorkStageStatus
from lightning_app.utilities.network import _check_service_url_is_ready
from lightning_app.utilities.proxies import ProxyWorkRun, WorkRunner


class MultiProcessWorkManager(WorkManager):
    def __init__(self, app, work):
        self.app = app
        self.work = work
        self._process = None

    def start(self):
        self._work_runner = WorkRunner(
            work=self.work,
            work_name=self.work.name,
            caller_queue=self.app.caller_queues[self.work.name],
            delta_queue=self.app.delta_queue,
            readiness_queue=self.app.readiness_queue,
            error_queue=self.app.error_queue,
            request_queue=self.app.request_queues[self.work.name],
            response_queue=self.app.response_queues[self.work.name],
            copy_request_queue=self.app.copy_request_queues[self.work.name],
            copy_response_queue=self.app.copy_response_queues[self.work.name],
<<<<<<< HEAD
            flow_to_work_delta_queue=self.app.flow_to_work_delta_queues[self.work.name],
=======
            run_executor_cls=self.work._run_executor_cls,
>>>>>>> 5bec46dd
        )
        self._process = multiprocessing.Process(target=self._work_runner)
        self._process.start()

    def kill(self):
        self._process.terminate()

    def restart(self):
        assert not self.is_alive()
        work = self._work_runner.work
        # un-wrap ProxyRun.
        is_proxy = isinstance(work.run, ProxyWorkRun)
        if is_proxy:
            work_run = work.run
            work.run = work_run.work_run
        work._restarting = True
        self.start()
        if is_proxy:
            work.run = work_run

    def is_alive(self) -> bool:
        return self._process.is_alive()


class MultiProcessingBackend(Backend):
    def __init__(self, entrypoint_file: str):
        super().__init__(entrypoint_file=entrypoint_file, queues=QueuingSystem.MULTIPROCESS, queue_id="0")

    def create_work(self, app, work) -> None:
        app.processes[work.name] = MultiProcessWorkManager(app, work)
        app.processes[work.name].start()
        self.resolve_url(app)
        app._update_layout()

    def update_work_statuses(self, works) -> None:
        pass

    def stop_all_works(self, works: List["lightning_app.LightningWork"]) -> None:
        pass

    def resolve_url(self, app, base_url: Optional[str] = None) -> None:
        for work in app.works:
            if (
                work.status.stage in (WorkStageStatus.RUNNING, WorkStageStatus.SUCCEEDED)
                and work._url == ""
                and work._port
            ):
                url = work._future_url if work._future_url else f"http://{work._host}:{work._port}"
                if _check_service_url_is_ready(url, metadata=f"Checking {work.name}"):
                    work._url = url

    def stop_work(self, app, work: "lightning_app.LightningWork") -> None:
        work_manager: MultiProcessWorkManager = app.processes[work.name]
        work_manager.kill()<|MERGE_RESOLUTION|>--- conflicted
+++ resolved
@@ -27,11 +27,8 @@
             response_queue=self.app.response_queues[self.work.name],
             copy_request_queue=self.app.copy_request_queues[self.work.name],
             copy_response_queue=self.app.copy_response_queues[self.work.name],
-<<<<<<< HEAD
             flow_to_work_delta_queue=self.app.flow_to_work_delta_queues[self.work.name],
-=======
             run_executor_cls=self.work._run_executor_cls,
->>>>>>> 5bec46dd
         )
         self._process = multiprocessing.Process(target=self._work_runner)
         self._process.start()
