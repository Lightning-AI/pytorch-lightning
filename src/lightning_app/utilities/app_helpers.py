import abc
import asyncio
import builtins
import enum
import functools
import inspect
import json
import logging
import os
import sys
import threading
import time
from abc import ABC, abstractmethod
from contextlib import contextmanager
from copy import deepcopy
from dataclasses import dataclass, field
from typing import Any, Callable, Dict, Generator, List, Mapping, Optional, Tuple, Type, TYPE_CHECKING
from unittest.mock import MagicMock

import websockets
from deepdiff import Delta
from lightning_utilities.core.imports import package_available

import lightning_app
from lightning_app.utilities.exceptions import LightningAppStateException

if TYPE_CHECKING:
    from lightning_app.core.app import LightningApp
    from lightning_app.core.flow import LightningFlow
    from lightning_app.utilities.types import Component

logger = logging.getLogger(__name__)


@dataclass
class StateEntry:
    """dataclass used to keep track the latest state shared through the app REST API."""

    app_state: Mapping = field(default_factory=dict)
    served_state: Mapping = field(default_factory=dict)
    session_id: Optional[str] = None


class StateStore(ABC):
    """Base class of State store that provides simple key, value store to keep track of app state, served app
    state."""

    @abstractmethod
    def __init__(self):
        pass

    @abstractmethod
    def add(self, k: str):
        """Creates a new empty state with input key 'k'."""
        pass

    @abstractmethod
    def remove(self, k: str):
        """Deletes a state with input key 'k'."""
        pass

    @abstractmethod
    def get_app_state(self, k: str) -> Mapping:
        """returns a stored appstate for an input key 'k'."""
        pass

    @abstractmethod
    def get_served_state(self, k: str) -> Mapping:
        """returns a last served app state for an input key 'k'."""
        pass

    @abstractmethod
    def get_served_session_id(self, k: str) -> str:
        """returns session id for state of a key 'k'."""
        pass

    @abstractmethod
    def set_app_state(self, k: str, v: Mapping):
        """sets the app state for state of a key 'k'."""
        pass

    @abstractmethod
    def set_served_state(self, k: str, v: Mapping):
        """sets the served state for state of a key 'k'."""
        pass

    @abstractmethod
    def set_served_session_id(self, k: str, v: str):
        """sets the session id for state of a key 'k'."""
        pass


class InMemoryStateStore(StateStore):
    """In memory simple store to keep track of state through the app REST API."""

    def __init__(self):
        self.store = {}
        self.counter = 0

    def add(self, k):
        self.store[k] = StateEntry()

    def remove(self, k):
        del self.store[k]

    def get_app_state(self, k):
        return self.store[k].app_state

    def get_served_state(self, k):
        return self.store[k].served_state

    def get_served_session_id(self, k):
        return self.store[k].session_id

    def set_app_state(self, k, v):
        state_size = sys.getsizeof(v)
        if state_size > lightning_app.core.constants.APP_STATE_MAX_SIZE_BYTES:
            raise LightningAppStateException(
                f"App state size is {state_size} bytes, which is larger than the recommended size "
                f"of {lightning_app.core.constants.APP_STATE_MAX_SIZE_BYTES}. Please investigate this."
            )
        self.store[k].app_state = deepcopy(v)
        self.counter += 1

    def set_served_state(self, k, v):
        self.store[k].served_state = deepcopy(v)

    def set_served_session_id(self, k, v):
        self.store[k].session_id = v


class DistributedMode(enum.Enum):
    SINGLEPROCESS = enum.auto()
    MULTIPROCESS = enum.auto()
    CONTAINER = enum.auto()
    GRID = enum.auto()


class _LightningAppRef:
    _app_instance: Optional["LightningApp"] = None

    @classmethod
    def connect(cls, app_instance: "LightningApp") -> None:
        cls._app_instance = app_instance

    @classmethod
    def get_current(cls) -> Optional["LightningApp"]:
        if cls._app_instance:
            return cls._app_instance


def affiliation(component: "Component") -> Tuple[str, ...]:
    """Returns the affiliation of a component."""
    if component.name in ("root", ""):
        return ()
    return tuple(component.name.split(".")[1:])


class AppStateType(str, enum.Enum):
    STREAMLIT = "STREAMLIT"
    DEFAULT = "DEFAULT"


class BaseStatePlugin(abc.ABC):
    def __init__(self):
        self.authorized = None

    @abc.abstractmethod
    def should_update_app(self, deep_diff):
        pass

    @abc.abstractmethod
    def get_context(self):
        pass

    @abc.abstractmethod
    def render_non_authorized(self):
        pass


class AppStatePlugin(BaseStatePlugin):
    def should_update_app(self, deep_diff):
        return deep_diff

    def get_context(self):
        return {"type": AppStateType.DEFAULT.value}

    def render_non_authorized(self):
        pass


def target_fn():
    from streamlit.server.server import Server

    async def update_fn():
        server = Server.get_current()
        sessions = list(server._session_info_by_id.values())
        url = (
            "localhost:8080"
            if "LIGHTNING_APP_STATE_URL" in os.environ
            else f"localhost:{lightning_app.core.constants.APP_SERVER_PORT}"
        )
        ws_url = f"ws://{url}/api/v1/ws"
        last_updated = time.time()
        async with websockets.connect(ws_url) as websocket:
            while True:
                _ = await websocket.recv()
                while (time.time() - last_updated) < 1:
                    time.sleep(0.1)
                for session in sessions:
                    session = session.session
                    session.request_rerun(session._client_state)
                last_updated = time.time()

    if Server._singleton:
        asyncio.run(update_fn())


class StreamLitStatePlugin(BaseStatePlugin):
    def __init__(self):
        super().__init__()
        import streamlit as st

        if hasattr(st, "session_state") and "websocket_thread" not in st.session_state:
            thread = threading.Thread(target=target_fn)
            st.session_state.websocket_thread = thread
            thread.setDaemon(True)
            thread.start()

    def should_update_app(self, deep_diff):
        return deep_diff

    def get_context(self):
        return {"type": AppStateType.DEFAULT.value}

    def render_non_authorized(self):
        pass


def is_overridden(method_name: str, instance: Optional[object] = None, parent: Optional[Type[object]] = None) -> bool:
    if instance is None:
        return False
    if parent is None:
        if isinstance(instance, lightning_app.LightningFlow):
            parent = lightning_app.LightningFlow
        elif isinstance(instance, lightning_app.LightningWork):
            parent = lightning_app.LightningWork
        if parent is None:
            raise ValueError("Expected a parent")
    from lightning_utilities.core.overrides import is_overridden

    return is_overridden(method_name, instance, parent)


def _is_json_serializable(x: Any) -> bool:
    """Test whether a variable can be encoded as json."""
    if type(x) in lightning_app.core.constants.SUPPORTED_PRIMITIVE_TYPES:
        # shortcut for primitive types that are not containers
        return True
    try:
        json.dumps(x, cls=LightningJSONEncoder)
        return True
    except (TypeError, OverflowError):
        # OverflowError is raised if number is too large to encode
        return False


def _set_child_name(component: "Component", child: "Component", new_name: str) -> str:
    """Computes and sets the name of a child given the parent, and returns the name."""
    child_name = f"{component.name}.{new_name}"
    child._name = child_name

    # the name changed, so recursively update the names of the children of this child
    if isinstance(child, lightning_app.core.LightningFlow):
        for n in child._flows:
            c = getattr(child, n)
            _set_child_name(child, c, n)
        for n in child._works:
            c = getattr(child, n)
            _set_child_name(child, c, n)
        for n in child._structures:
            s = getattr(child, n)
            _set_child_name(child, s, n)
    if isinstance(child, lightning_app.structures.Dict):
        for n, c in child.items():
            _set_child_name(child, c, n)
    if isinstance(child, lightning_app.structures.List):
        for c in child:
            _set_child_name(child, c, c.name.split(".")[-1])

    return child_name


def _delta_to_app_state_delta(root: "LightningFlow", component: "Component", delta: Delta) -> Delta:
    delta_dict = delta.to_dict()
    for changed in delta_dict.values():
        for delta_key in changed.copy().keys():
            val = changed[delta_key]

            new_prefix = "root"
            for p, c in _walk_to_component(root, component):

                if isinstance(c, lightning_app.core.LightningWork):
                    new_prefix += "['works']"

                if isinstance(c, lightning_app.core.LightningFlow):
                    new_prefix += "['flows']"

                if isinstance(c, (lightning_app.structures.Dict, lightning_app.structures.List)):
                    new_prefix += "['structures']"

                c_n = c.name.split(".")[-1]
                new_prefix += f"['{c_n}']"

            delta_key_without_root = delta_key[4:]  # the first 4 chars are the word 'root', strip it
            new_key = new_prefix + delta_key_without_root
            if new_key != delta_key:
                changed[new_key] = val
                del changed[delta_key]

    return Delta(delta_dict)


def _walk_to_component(
    root: "LightningFlow",
    component: "Component",
) -> Generator[Tuple["Component", "Component"], None, None]:
    """Returns a generator that runs through the tree starting from the root down to the given component.

    At each node, yields parent and child as a tuple.
    """
    from lightning_app.structures import Dict, List

    name_parts = component.name.split(".")[1:]  # exclude 'root' from the name
    parent = root
    for n in name_parts:
        if isinstance(parent, (Dict, List)):
            child = parent[n] if isinstance(parent, Dict) else parent[int(n)]
        else:
            child = getattr(parent, n)
        yield parent, child
        parent = child


def _collect_child_process_pids(pid: int) -> List[int]:
    """Function to return the list of child process pid's of a process."""
    processes = os.popen("ps -ej | grep -i 'python' | grep -v 'grep' | awk '{ print $2,$3 }'").read()
    processes = [p.split(" ") for p in processes.split("\n")[:-1]]
    return [int(child) for child, parent in processes if parent == str(pid) and child != str(pid)]


def _print_to_logger_info(*args, **kwargs):
    # TODO Find a better way to re-direct print to loggers.
    lightning_app._logger.info(" ".join([str(v) for v in args]))


def convert_print_to_logger_info(func: Callable) -> Callable:
    """This function is used to transform any print into logger.info calls, so it gets tracked in the cloud."""

    @functools.wraps(func)
    def wrapper(*args: Any, **kwargs: Any) -> Any:
        original_print = __builtins__["print"]
        __builtins__["print"] = _print_to_logger_info
        res = func(*args, **kwargs)
        __builtins__["print"] = original_print
        return res

    return wrapper


def pretty_state(state: Dict) -> Dict:
    """Utility to prettify the state by removing hidden attributes."""
    new_state = {}
    for k, v in state["vars"].items():
        if not k.startswith("_"):
            if "vars" not in new_state:
                new_state["vars"] = {}
            new_state["vars"][k] = v
    if "flows" in state:
        for k, v in state["flows"].items():
            if "flows" not in new_state:
                new_state["flows"] = {}
            new_state["flows"][k] = pretty_state(state["flows"][k])
    if "works" in state:
        for k, v in state["works"].items():
            if "works" not in new_state:
                new_state["works"] = {}
            new_state["works"][k] = pretty_state(state["works"][k])
    return new_state


class LightningJSONEncoder(json.JSONEncoder):
    def default(self, obj: Any) -> Any:
        if callable(getattr(obj, "__json__", None)):
            return obj.__json__()
        return json.JSONEncoder.default(self, obj)


class Logger:

    """This class is used to improve the debugging experience."""

    def __init__(self, name: str):
        self.logger = logging.getLogger(name)
        self.level = None

    def info(self, msg, *args, **kwargs):
        self.logger.info(msg, *args, **kwargs)

    def warn(self, msg, *args, **kwargs):
        self._set_level()
        self.logger.warn(msg, *args, **kwargs)

    def debug(self, msg, *args, **kwargs):
        self._set_level()
        self.logger.debug(msg, *args, **kwargs)

    def error(self, msg, *args, **kwargs):
        self._set_level()
        self.logger.error(msg, *args, **kwargs)

    def _set_level(self):
        """Lazily set the level once set by the users."""
        # Set on the first from either log, warn, debug or error call.
        if self.level is None:
            self.level = logging.DEBUG if bool(int(os.getenv("LIGHTNING_DEBUG", "0"))) else logging.INFO
            self.logger.setLevel(self.level)


def _state_dict(flow: "LightningFlow"):
    state = {}
    flows = [flow] + list(flow.flows.values())
    for f in flows:
        state[f.name] = f.state_dict()
    for w in flow.works():
        state[w.name] = w.state
    return state


def _load_state_dict(root_flow: "LightningFlow", state: Dict[str, Any], strict: bool = True) -> None:
    """This function is used to reload the state assuming dynamic components creation.

    When a component isn't found but its state exists, its state is passed up to its closest existing parent.

    Arguments:
        root_flow: The flow at the top of the component tree.
        state: The collected state dict.
        strict: Whether to validate all components have been re-created.
    """
    # 1: Reload the state of the existing works
    for w in root_flow.works():
        w.set_state(state.pop(w.name))

    # 2: Collect the existing flows
    flows = [root_flow] + list(root_flow.flows.values())
    flow_map = {f.name: f for f in flows}

    # 3: Find the state of the all dynamic components
    dynamic_components = {k: v for k, v in state.items() if k not in flow_map}

    # 4: Propagate the state of the dynamic components to their closest parents
    dynamic_children_state = {}
    for name, component_state in dynamic_components.items():
        affiliation = name.split(".")
        for idx in range(0, len(affiliation)):
            parent_name = ".".join(affiliation[:-idx])
            has_matched = False
            for flow_name, flow in flow_map.items():
                if flow_name == parent_name:
                    if flow_name not in dynamic_children_state:
                        dynamic_children_state[flow_name] = {}

                    dynamic_children_state[flow_name].update({name.replace(parent_name + ".", ""): component_state})
                    has_matched = True
                    break
            if has_matched:
                break

    # 5: Reload the flow states
    for flow_name, flow in flow_map.items():
        flow.load_state_dict(state.pop(flow_name), dynamic_children_state.get(flow_name, {}), strict=strict)

    # 6: Verify all dynamic components has been re-created.
    if strict:
        components_names = (
            [root_flow.name] + [f.name for f in root_flow.flows.values()] + [w.name for w in root_flow.works()]
        )
        for component_name in dynamic_components:
            if component_name not in components_names:
                raise Exception(f"The component {component_name} was re-created during state reloading.")


<<<<<<< HEAD
class MagicMockJsonSerializable(MagicMock):
    """This class is used make Magic mock serializable."""

    @staticmethod
    def __json__():
        return "{}"


def smart_mocker(*args, original_fn=None):
    """This function is used to mock modules that cannot be imported.

    params:
        original_fn: the original import function
    """
    module_names = args[0].split(".")
    available = package_available(module_names[0])

    # We want to mock everything that's not available or not part of lightning.
    # This is not perfect solution and there are edge cases, but we keep improving it.
    # TODO: Find a solution where the app imports primitives from the app itself

    if not available or module_names[0] not in {"lightning", "tokenize", "lightning_utilities"}:
        print(f"Mocking {module_names[0]}")
        return MagicMockJsonSerializable()

    return original_fn(*args)


@contextmanager
def mock_missing_imports():

    original_fn = builtins.__import__
    builtins.__import__ = functools.partial(smart_mocker, original_fn=original_fn)
    try:
        yield
    finally:
        builtins.__import__ = original_fn
=======
def is_static_method(klass_or_instance, attr) -> bool:
    return isinstance(inspect.getattr_static(klass_or_instance, attr), staticmethod)


def _debugger_is_active() -> bool:
    """Return if the debugger is currently active."""
    return hasattr(sys, "gettrace") and sys.gettrace() is not None


def _should_dispatch_app() -> bool:
    return (
        _debugger_is_active()
        and not bool(int(os.getenv("LIGHTNING_DISPATCHED", "0")))
        and "LIGHTNING_APP_STATE_URL" not in os.environ
    )
>>>>>>> befd3f6c
<|MERGE_RESOLUTION|>--- conflicted
+++ resolved
@@ -490,7 +490,6 @@
                 raise Exception(f"The component {component_name} was re-created during state reloading.")
 
 
-<<<<<<< HEAD
 class MagicMockJsonSerializable(MagicMock):
     """This class is used make Magic mock serializable."""
 
@@ -528,7 +527,8 @@
         yield
     finally:
         builtins.__import__ = original_fn
-=======
+
+
 def is_static_method(klass_or_instance, attr) -> bool:
     return isinstance(inspect.getattr_static(klass_or_instance, attr), staticmethod)
 
@@ -543,5 +543,4 @@
         _debugger_is_active()
         and not bool(int(os.getenv("LIGHTNING_DISPATCHED", "0")))
         and "LIGHTNING_APP_STATE_URL" not in os.environ
-    )
->>>>>>> befd3f6c
+    )