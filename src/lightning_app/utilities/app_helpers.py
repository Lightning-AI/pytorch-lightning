--- conflicted
+++ resolved
@@ -386,7 +386,37 @@
         return json.JSONEncoder.default(self, obj)
 
 
-<<<<<<< HEAD
+class Logger:
+
+    """This class is used to improve the debugging experience."""
+
+    def __init__(self, name: str):
+        self.logger = logging.getLogger(name)
+        self.level = None
+
+    def info(self, msg, *args, **kwargs):
+        self.logger.info(msg, *args, **kwargs)
+
+    def warn(self, msg, *args, **kwargs):
+        self._set_level()
+        self.logger.warn(msg, *args, **kwargs)
+
+    def debug(self, msg, *args, **kwargs):
+        self._set_level()
+        self.logger.debug(msg, *args, **kwargs)
+
+    def error(self, msg, *args, **kwargs):
+        self._set_level()
+        self.logger.error(msg, *args, **kwargs)
+
+    def _set_level(self):
+        """Lazily set the level once set by the users."""
+        # Set on the first from either log, warn, debug or error call.
+        if self.level is None:
+            self.level = logging.DEBUG if bool(int(os.getenv("LIGHTNING_DEBUG", "0"))) else logging.INFO
+            self.logger.setLevel(self.level)
+
+
 def _state_dict(flow: "LightningFlow"):
     state = {}
     flows = [flow] + list(flow.flows.values())
@@ -447,35 +477,4 @@
         )
         for component_name in dynamic_components:
             if component_name not in components_names:
-                raise Exception(f"The component {component_name} was re-created during state reloading.")
-=======
-class Logger:
-
-    """This class is used to improve the debugging experience."""
-
-    def __init__(self, name: str):
-        self.logger = logging.getLogger(name)
-        self.level = None
-
-    def info(self, msg, *args, **kwargs):
-        self.logger.info(msg, *args, **kwargs)
-
-    def warn(self, msg, *args, **kwargs):
-        self._set_level()
-        self.logger.warn(msg, *args, **kwargs)
-
-    def debug(self, msg, *args, **kwargs):
-        self._set_level()
-        self.logger.debug(msg, *args, **kwargs)
-
-    def error(self, msg, *args, **kwargs):
-        self._set_level()
-        self.logger.error(msg, *args, **kwargs)
-
-    def _set_level(self):
-        """Lazily set the level once set by the users."""
-        # Set on the first from either log, warn, debug or error call.
-        if self.level is None:
-            self.level = logging.DEBUG if bool(int(os.getenv("LIGHTNING_DEBUG", "0"))) else logging.INFO
-            self.logger.setLevel(self.level)
->>>>>>> d013bcc5
+                raise Exception(f"The component {component_name} was re-created during state reloading.")