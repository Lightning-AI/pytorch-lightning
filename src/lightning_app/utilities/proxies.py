--- conflicted
+++ resolved
@@ -355,11 +355,8 @@
     response_queue: "BaseQueue"
     copy_request_queue: "BaseQueue"
     copy_response_queue: "BaseQueue"
-<<<<<<< HEAD
     flow_to_work_delta_queue: Optional["BaseQueue"] = None
-=======
     run_executor_cls: Type[WorkRunExecutor] = WorkRunExecutor
->>>>>>> 5bec46dd
 
     def __post_init__(self):
         self.parallel = self.work.parallel
