# Copyright The Lightning AI team.
#
# Licensed under the Apache License, Version 2.0 (the "License");
# you may not use this file except in compliance with the License.
# You may obtain a copy of the License at
#
#     http://www.apache.org/licenses/LICENSE-2.0
#
# Unless required by applicable law or agreed to in writing, software
# distributed under the License is distributed on an "AS IS" BASIS,
# WITHOUT WARRANTIES OR CONDITIONS OF ANY KIND, either express or implied.
# See the License for the specific language governing permissions and
# limitations under the License.

import fnmatch
import json
import os
import random
import re
import string
import sys
import time
from dataclasses import dataclass
from functools import partial
from pathlib import Path
from typing import Any, Dict, List, Optional, Tuple, Union
from urllib.parse import quote

import click
import rich
from lightning_cloud.openapi import (
    Body3,
    Body4,
    CloudspaceIdRunsBody,
    Externalv1LightningappInstance,
    Gridv1ImageSpec,
    IdGetBody1,
    ProjectIdCloudspacesBody,
    V1BuildSpec,
    V1CloudSpace,
    V1DependencyFileInfo,
    V1Drive,
    V1DriveSpec,
    V1DriveStatus,
    V1DriveType,
    V1EnvVar,
    V1Flowserver,
    V1LightningappInstanceSpec,
    V1LightningappInstanceState,
    V1LightningAuth,
    V1LightningBasicAuth,
    V1LightningRun,
    V1LightningworkDrives,
    V1LightningworkSpec,
    V1Membership,
    V1Metadata,
    V1NetworkConfig,
    V1PackageManager,
    V1PythonDependencyInfo,
    V1QueueServerType,
    V1SourceType,
    V1UserRequestedComputeConfig,
    V1UserRequestedFlowComputeConfig,
    V1Work,
)
from lightning_cloud.openapi.rest import ApiException

from lightning.app.core.app import LightningApp
from lightning.app.core.constants import (
    CLOUD_UPLOAD_WARNING,
    DEFAULT_NUMBER_OF_EXPOSED_PORTS,
    DISABLE_DEPENDENCY_CACHE,
    ENABLE_APP_COMMENT_COMMAND_EXECUTION,
    enable_interruptible_works,
    enable_multiple_works_in_default_container,
    ENABLE_MULTIPLE_WORKS_IN_NON_DEFAULT_CONTAINER,
    ENABLE_PULLING_STATE_ENDPOINT,
    ENABLE_PUSHING_STATE_ENDPOINT,
    get_cloud_queue_type,
    get_cluster_driver,
    get_lightning_cloud_url,
    LIGHTNING_CLOUD_PRINT_SPECS,
)
from lightning.app.core.work import LightningWork
from lightning.app.runners.backends.cloud import CloudBackend
from lightning.app.runners.runtime import Runtime
from lightning.app.source_code import LocalSourceCodeDir
from lightning.app.source_code.copytree import _filter_ignored, _IGNORE_FUNCTION, _parse_lightningignore
from lightning.app.storage import Drive, Mount
from lightning.app.utilities.app_helpers import _is_headless, Logger
from lightning.app.utilities.auth import _credential_string_to_basic_auth_params
from lightning.app.utilities.cloud import _get_project
from lightning.app.utilities.clusters import _ensure_cluster_project_binding, _get_default_cluster
from lightning.app.utilities.dependency_caching import get_hash
from lightning.app.utilities.load_app import load_app_from_file
from lightning.app.utilities.packaging.app_config import _get_config_file, AppConfig
from lightning.app.utilities.packaging.lightning_utils import _prepare_lightning_wheels_and_requirements
from lightning.app.utilities.secrets import _names_to_ids

logger = Logger(__name__)


def _to_clean_dict(swagger_object, map_attributes):
    """Returns the swagger object properties as a dict with correct object names."""

    if hasattr(swagger_object, "to_dict"):
        attribute_map = swagger_object.attribute_map
        result = {}
        for key in attribute_map.keys():
            value = getattr(swagger_object, key)
            value = _to_clean_dict(value, map_attributes)
            if value is not None and value != {}:
                key = attribute_map[key] if map_attributes else key
                result[key] = value
        return result
    elif isinstance(swagger_object, list):
        return [_to_clean_dict(x, map_attributes) for x in swagger_object]
    elif isinstance(swagger_object, dict):
        return {key: _to_clean_dict(value, map_attributes) for key, value in swagger_object.items()}
    return swagger_object


@dataclass
class CloudRuntime(Runtime):
    backend: Union[str, CloudBackend] = "cloud"

    def open(self, name: str, cluster_id: Optional[str] = None):
        """Method to open a CloudSpace with the root folder uploaded."""
        try:
            # Check for feature support
            user = self.backend.client.auth_service_get_user()
            if not user.features.code_tab:
                rich.print(
                    "[red]The `lightning open` command has not been enabled for your account. "
                    "To request access, please contact support@lightning.ai[/red]"
                )
                sys.exit(1)

            # Dispatch in four phases: resolution, validation, spec creation, API transactions
            # Resolution
            cloudspace_config = self._resolve_config(name, load=False)
            root = self._resolve_root()
            ignore_functions = self._resolve_open_ignore_functions()
            repo = self._resolve_repo(root, ignore_functions)
            project = self._resolve_project()
            existing_cloudspaces = self._resolve_existing_cloudspaces(project.project_id, cloudspace_config.name)
            cluster_id = self._resolve_cluster_id(cluster_id, project.project_id, existing_cloudspaces)
            existing_cloudspace, existing_run_instance = self._resolve_existing_run_instance(
                cluster_id, project.project_id, existing_cloudspaces
            )
            cloudspace_name = self._resolve_cloudspace_name(
                cloudspace_config.name,
                existing_cloudspace,
                existing_cloudspaces,
            )
            needs_credits = self._resolve_needs_credits(project)

            # Validation
            # Note: We do not validate the repo here since open only uploads a directory if asked explicitly
            self._validate_cluster_id(cluster_id, project.project_id)

            # Spec creation
            run_body = self._get_run_body(cluster_id, [], None, [], True, root, self.start_server)

            if existing_run_instance is not None:
                print(
                    f"Re-opening the CloudSpace {cloudspace_config.name}. "
                    "This operation will create a new run but will not overwrite the files in your CloudSpace."
                )
            else:
                print(f"The name of the CloudSpace is: {cloudspace_config.name}")

            # API transactions
            cloudspace_id = self._api_create_cloudspace_if_not_exists(
                project.project_id,
                cloudspace_name,
                existing_cloudspace,
            )
            self._api_stop_existing_run_instance(project.project_id, existing_run_instance)
            run = self._api_create_run(project.project_id, cloudspace_id, run_body)
            self._api_package_and_upload_repo(repo, run)

            if getattr(run, "cluster_id", None):
                print(f"Running on {run.cluster_id}")

            if "PYTEST_CURRENT_TEST" not in os.environ:
<<<<<<< HEAD
                click.launch(self._get_app_url(project, run_instance, "code", needs_credits))
=======
                click.launch(self._get_cloudspace_url(project, cloudspace_name, "code", needs_credits))
>>>>>>> 2bd54e46

        except ApiException as e:
            logger.error(e.body)
            sys.exit(1)

    def cloudspace_dispatch(
        self,
        project_id: str,
        cloudspace_id: str,
        name: str,
        cluster_id: str,
    ) -> str:
        """Slim dispatch for creating runs from a cloudspace. This dispatch avoids resolution of some properties
        such as the project and cluster IDs that are instead passed directly.

        Args:
            project_id: The ID of the project.
            cloudspace_id: The ID of the cloudspace.
            name: The name for the run.
            cluster_id: The ID of the cluster to run on.

        Raises:
            ApiException: If there was an issue in the backend.
            RuntimeError: If there are validation errors.
            ValueError: If there are validation errors.

        Returns:
            The URL of the created job.
        """
        # Dispatch in four phases: resolution, validation, spec creation, API transactions
        # Resolution
        root = self._resolve_root()
        repo = self._resolve_repo(root)
        project = self._resolve_project(project_id=project_id)
        existing_instances = self._resolve_run_instances_by_name(project_id, name)
        name = self._resolve_run_name(name, existing_instances)
        queue_server_type = self._resolve_queue_server_type()

        self.app._update_index_file()

        # Validation
        # TODO: Validate repo and surface to the user
        # self._validate_repo(root, repo)
        self._validate_work_build_specs_and_compute()
        self._validate_drives()
        self._validate_mounts()

        # Spec creation
        flow_servers = self._get_flow_servers()
        network_configs = self._get_network_configs(flow_servers)
        works = self._get_works()
        run_body = self._get_run_body(cluster_id, flow_servers, network_configs, works, False, root, True)
        env_vars = self._get_env_vars(self.env_vars, self.secrets, self.run_app_comment_commands)

        # API transactions
        run = self._api_create_run(project_id, cloudspace_id, run_body)
        self._api_package_and_upload_repo(repo, run)

        run_instance = self._api_create_run_instance(
            cluster_id,
            project_id,
            name,
            cloudspace_id,
            run.id,
            V1LightningappInstanceState.RUNNING,
            queue_server_type,
            env_vars,
        )

        return self._get_app_url(project, run_instance, "logs" if run.is_headless else "web-ui")

    def dispatch(
        self,
        name: str = "",
        cluster_id: str = None,
        open_ui: bool = True,
        no_cache: bool = False,
        **kwargs: Any,
    ) -> None:
        """Method to dispatch and run the :class:`~lightning.app.core.app.LightningApp` in the cloud."""
        # not user facing error ideally - this should never happen in normal user workflow
        if not self.entrypoint:
            raise ValueError(
                "Entrypoint file not provided. Did you forget to "
                "initialize the Runtime object with `entrypoint` argument?"
            )

        cleanup_handle = None

        try:
            # Dispatch in four phases: resolution, validation, spec creation, API transactions
            # Resolution
            cloudspace_config = self._resolve_config(name)
            root = self._resolve_root()
            repo = self._resolve_repo(root)
            project = self._resolve_project()
            existing_cloudspaces = self._resolve_existing_cloudspaces(project.project_id, cloudspace_config.name)
            cluster_id = self._resolve_cluster_id(cluster_id, project.project_id, existing_cloudspaces)
            existing_cloudspace, existing_run_instance = self._resolve_existing_run_instance(
                cluster_id, project.project_id, existing_cloudspaces
            )
            cloudspace_name = self._resolve_cloudspace_name(
                cloudspace_config.name,
                existing_cloudspace,
                existing_cloudspaces,
            )
            queue_server_type = self._resolve_queue_server_type()
            needs_credits = self._resolve_needs_credits(project)

            # TODO: Move these
            cleanup_handle = _prepare_lightning_wheels_and_requirements(root)
            self.app._update_index_file()

            # Validation
            self._validate_repo(root, repo)
            self._validate_cluster_id(cluster_id, project.project_id)
            self._validate_work_build_specs_and_compute()
            self._validate_drives()
            self._validate_mounts()

            # Spec creation
            flow_servers = self._get_flow_servers()
            network_configs = self._get_network_configs(flow_servers)
            works = self._get_works()
            run_body = self._get_run_body(
                cluster_id, flow_servers, network_configs, works, no_cache, root, self.start_server
            )
            auth = self._get_auth(self.enable_basic_auth)
            env_vars = self._get_env_vars(self.env_vars, self.secrets, self.run_app_comment_commands)

            if LIGHTNING_CLOUD_PRINT_SPECS is not None:
                self._print_specs(run_body, LIGHTNING_CLOUD_PRINT_SPECS)
                sys.exit(0)

            print(f"The name of the app is: {cloudspace_name}")

            # API transactions
            cloudspace_id = self._api_create_cloudspace_if_not_exists(
                project.project_id,
                cloudspace_name,
                existing_cloudspace,
            )
            self._api_stop_existing_run_instance(project.project_id, existing_run_instance)
            run = self._api_create_run(project.project_id, cloudspace_id, run_body)
            self._api_package_and_upload_repo(repo, run)

            if getattr(run, "cluster_id", None):
                print(f"Running app on {run.cluster_id}")

            # Save the config for re-runs
            cloudspace_config.save_to_dir(root)

            desired_state = (
                V1LightningappInstanceState.STOPPED if needs_credits else V1LightningappInstanceState.RUNNING
            )

            if existing_run_instance is not None:
                run_instance = self._api_transfer_run_instance(
                    project.project_id,
                    run.id,
                    existing_run_instance.id,
                    desired_state,
                    queue_server_type,
                    env_vars,
                    auth,
                )
            else:
                run_instance = self._api_create_run_instance(
                    cluster_id,
                    project.project_id,
                    cloudspace_name,
                    cloudspace_id,
                    run.id,
                    desired_state,
                    queue_server_type,
                    env_vars,
                    auth,
                )

            if run_instance.status.phase == V1LightningappInstanceState.FAILED:
                raise RuntimeError("Failed to create the application. Cannot upload the source code.")

            # TODO: Remove testing dependency, but this would open a tab for each test...
            if open_ui and "PYTEST_CURRENT_TEST" not in os.environ:
                click.launch(
                    self._get_app_url(project, run_instance, "logs" if run.is_headless else "web-ui", needs_credits)
                )
        except ApiException as e:
            logger.error(e.body)
            sys.exit(1)
        finally:
            if cleanup_handle:
                cleanup_handle()

    @classmethod
    def load_app_from_file(cls, filepath: str) -> "LightningApp":
        """Load a LightningApp from a file, mocking the imports."""

        # Pretend we are running in the cloud when loading the app locally
        os.environ["LAI_RUNNING_IN_CLOUD"] = "1"

        try:
            app = load_app_from_file(filepath, raise_exception=True, mock_imports=True)
        except FileNotFoundError as e:
            raise e
        except Exception:
            from lightning.app.testing.helpers import EmptyFlow

            # Create a generic app.
            logger.info("Could not load the app locally. Starting the app directly on the cloud.")
            app = LightningApp(EmptyFlow())
        finally:
            del os.environ["LAI_RUNNING_IN_CLOUD"]
        return app

    def _resolve_config(self, name: Optional[str], load: bool = True) -> AppConfig:
        """Find and load the config file if it exists (otherwise create an empty config).

        Override the name if provided.
        """
        config_file = _get_config_file(self.entrypoint)
        cloudspace_config = AppConfig.load_from_file(config_file) if config_file.exists() and load else AppConfig()
        if name:
            # Override the name if provided
            cloudspace_config.name = name
        return cloudspace_config

    def _resolve_root(self) -> Path:
        """Determine the root of the project."""
        root = Path(self.entrypoint).absolute()
        if root.is_file():
            root = root.parent
        return root

    def _resolve_open_ignore_functions(self) -> List[_IGNORE_FUNCTION]:
        """Used by the ``open`` method.

        If the entrypoint is a file, return an ignore function that will ignore everything except that file so only the
        file gets uploaded.
        """
        entrypoint = self.entrypoint.absolute()
        if entrypoint.is_file():
            return [lambda src, paths: [path for path in paths if path.absolute() == entrypoint]]
        return []

    def _resolve_repo(
        self,
        root: Path,
        ignore_functions: Optional[List[_IGNORE_FUNCTION]] = None,
    ) -> LocalSourceCodeDir:
        """Gather and merge all lightningignores from the app children and create the ``LocalSourceCodeDir``
        object."""
        if ignore_functions is None:
            ignore_functions = []

        if self.app is not None:
            flow_lightningignores = [flow.lightningignore for flow in self.app.flows]
            work_lightningignores = [work.lightningignore for work in self.app.works]
            lightningignores = flow_lightningignores + work_lightningignores
            if lightningignores:
                merged = sum(lightningignores, tuple())
                logger.debug(f"Found the following lightningignores: {merged}")
                patterns = _parse_lightningignore(merged)
                ignore_functions = [*ignore_functions, partial(_filter_ignored, root, patterns)]

        return LocalSourceCodeDir(path=root, ignore_functions=ignore_functions)

    def _resolve_project(self, project_id: Optional[str] = None) -> V1Membership:
        """Determine the project to run on, choosing a default if multiple projects are found."""
        return _get_project(self.backend.client, project_id=project_id)

    def _resolve_existing_cloudspaces(self, project_id: str, cloudspace_name: str) -> List[V1CloudSpace]:
        """Lists all the cloudspaces with a name matching the provided cloudspace name."""
        # TODO: Add pagination, otherwise this could break if users have a lot of cloudspaces.
        existing_cloudspaces = self.backend.client.cloud_space_service_list_cloud_spaces(
            project_id=project_id
        ).cloudspaces

        # Search for cloudspaces with the given name (possibly with some random characters appended)
        pattern = re.escape(f"{cloudspace_name}-") + ".{4}"
        return [
            cloudspace
            for cloudspace in existing_cloudspaces
            if cloudspace.name == cloudspace_name or (re.fullmatch(pattern, cloudspace.name) is not None)
        ]

    def _resolve_cluster_id(
        self, cluster_id: Optional[str], project_id: str, existing_cloudspaces: List[V1CloudSpace]
    ) -> Optional[str]:
        """If cloudspaces exist and cluster is None, mimic cluster selection logic to choose a default."""
        if cluster_id is None and len(existing_cloudspaces) > 0:
            # Determine the cluster ID
            cluster_id = _get_default_cluster(self.backend.client, project_id)
        return cluster_id

    def _resolve_existing_run_instance(
        self, cluster_id: Optional[str], project_id: str, existing_cloudspaces: List[V1CloudSpace]
    ) -> Tuple[Optional[V1CloudSpace], Optional[Externalv1LightningappInstance]]:
        """Look for an existing run and instance from one of the provided cloudspaces on the provided cluster."""
        existing_cloudspace = None
        existing_run_instance = None

        if cluster_id is not None:
            for cloudspace in existing_cloudspaces:
                run_instances = self.backend.client.lightningapp_instance_service_list_lightningapp_instances(
                    project_id=project_id,
                    app_id=cloudspace.id,
                ).lightningapps
                if run_instances and run_instances[0].spec.cluster_id == cluster_id:
                    existing_cloudspace = cloudspace
                    existing_run_instance = run_instances[0]
                    break
        return existing_cloudspace, existing_run_instance

    def _resolve_run_instances_by_name(self, project_id: str, name: str) -> List[Externalv1LightningappInstance]:
        """Get all existing instances in the given project with the given name."""
        run_instances = self.backend.client.lightningapp_instance_service_list_lightningapp_instances(
            project_id=project_id,
        ).lightningapps

        return [run_instance for run_instance in run_instances if run_instance.display_name == name]

    def _resolve_cloudspace_name(
        self,
        cloudspace_name: str,
        existing_cloudspace: Optional[V1CloudSpace],
        existing_cloudspaces: List[V1CloudSpace],
    ) -> str:
        """If there are existing cloudspaces but not on the cluster - choose a randomised name."""
        if len(existing_cloudspaces) > 0 and existing_cloudspace is None:
            name_exists = True
            while name_exists:
                random_name = cloudspace_name + "-" + "".join(random.sample(string.ascii_letters, 4))
                name_exists = any([app.name == random_name for app in existing_cloudspaces])

            cloudspace_name = random_name
        return cloudspace_name

    def _resolve_run_name(
        self,
        name: str,
        existing_instances: List[Externalv1LightningappInstance],
    ) -> str:
        """If there are existing instances with the same name - choose a randomised name."""
        if len(existing_instances) > 0:
            name_exists = True
            while name_exists:
                random_name = name + "-" + "".join(random.sample(string.ascii_letters, 4))
                name_exists = any([app.name == random_name for app in existing_instances])

            name = random_name
        return name

    def _resolve_queue_server_type(self) -> V1QueueServerType:
        """Resolve the cloud queue type from the environment."""
        queue_server_type = V1QueueServerType.UNSPECIFIED
        # Note: Enable app to select their own queue type.
        queue_type = get_cloud_queue_type()
        if queue_type == "http":
            queue_server_type = V1QueueServerType.HTTP
        elif queue_type == "redis":
            queue_server_type = V1QueueServerType.REDIS
        return queue_server_type

    @staticmethod
    def _resolve_needs_credits(project: V1Membership):
        """Check if the user likely needs credits to run the app with its hardware.

        Returns False if user has 1 or more credits.
        """
        balance = project.balance
        if balance is None:
            balance = 0  # value is missing in some tests

        needs_credits = balance < 1
        if needs_credits:
            logger.warn("You may need Lightning credits to run your apps on the cloud.")
        return needs_credits

    @staticmethod
    def _validate_repo(root: Path, repo: LocalSourceCodeDir) -> None:
        """This method is used to inform the users if their folder files are large and how to filter them."""
        excludes = set(fnmatch.filter(repo.files, "*lightning-*.tar.gz"))
        excludes.update(fnmatch.filter(repo.files, ".lightningignore"))
        files = [Path(f) for f in repo.files if f not in excludes]
        file_sizes = {f: f.stat().st_size for f in files}
        mb = 1000_000
        app_folder_size_in_mb = sum(file_sizes.values()) / mb
        if app_folder_size_in_mb > CLOUD_UPLOAD_WARNING:
            # filter out files under 0.01mb
            relevant_files = {f: sz for f, sz in file_sizes.items() if sz > 0.01 * mb}
            if relevant_files:
                by_largest = dict(sorted(relevant_files.items(), key=lambda x: x[1], reverse=True))
                by_largest = dict(list(by_largest.items())[:25])  # trim
                largest_paths_msg = "\n".join(
                    f"{round(sz / mb, 5)} MB: {p.relative_to(root)}" for p, sz in by_largest.items()
                )
                largest_paths_msg = f"Here are the largest files:\n{largest_paths_msg}\n"
            else:
                largest_paths_msg = ""
            warning_msg = (
                f"Your application folder '{root.absolute()}' is more than {CLOUD_UPLOAD_WARNING} MB. "
                f"The total size is {round(app_folder_size_in_mb, 2)} MB. {len(files)} files were uploaded.\n"
                + largest_paths_msg
                + "Perhaps you should try running the app in an empty directory.\n"
                + "You can ignore some files or folders by adding them to `.lightningignore`.\n"
                + " You can also set the `self.lightningingore` attribute in a Flow or Work."
            )

            logger.warn(warning_msg)

    def _validate_cluster_id(self, cluster_id: Optional[str], project_id: str):
        """Check that the provided cluster exists and ensure that it is bound to the given project."""
        if cluster_id is not None:
            # Verify that the cluster exists
            list_clusters_resp = self.backend.client.cluster_service_list_clusters()
            cluster_ids = [cluster.id for cluster in list_clusters_resp.clusters]
            if cluster_id not in cluster_ids:
                raise ValueError(f"You requested to run on cluster {cluster_id}, but that cluster doesn't exist.")

            _ensure_cluster_project_binding(self.backend.client, project_id, cluster_id)

    def _validate_work_build_specs_and_compute(self) -> None:
        """Check that the cloud compute and build configs are valid for all works in the app."""
        for work in self.app.works:
            if work.cloud_build_config.image is not None and work.cloud_compute.name == "default":
                raise ValueError(
                    f"You requested a custom base image for the Work with name '{work.name}', but custom images are "
                    "currently not supported on the default cloud compute instance. Please choose a different "
                    "configuration, for example `CloudCompute('cpu-medium')`."
                )

    def _validate_drives(self) -> None:
        """Check that all drives in the app have a valid protocol."""
        for work in self.app.works:
            for drive_attr_name, drive in [
                (k, getattr(work, k)) for k in work._state if isinstance(getattr(work, k), Drive)
            ]:
                if drive.protocol != "lit://":
                    raise RuntimeError(
                        f"Unknown drive protocol `{drive.protocol}` for drive `{work.name}.{drive_attr_name}`."
                    )

    def _validate_mounts(self) -> None:
        """Check that all mounts in the app have a valid protocol."""
        for work in self.app.works:
            if work.cloud_compute.mounts is not None:
                mounts = work.cloud_compute.mounts
                for mount in [mounts] if isinstance(mounts, Mount) else mounts:
                    if mount.protocol != "s3://":
                        raise RuntimeError(f"Unknown mount protocol `{mount.protocol}` for work `{work.name}`.")

    def _get_flow_servers(self) -> List[V1Flowserver]:
        """Collect a spec for each flow that contains a frontend so that the backend knows for which flows it needs
        to start servers."""
        flow_servers: List[V1Flowserver] = []
        for flow_name in self.app.frontends.keys():
            flow_server = V1Flowserver(name=flow_name)
            flow_servers.append(flow_server)
        return flow_servers

    @staticmethod
    def _get_network_configs(flow_servers: List[V1Flowserver]) -> Optional[List[V1NetworkConfig]]:
        """Get the list of network configs for the run if multiple works in default container is enabled."""
        network_configs = None
        if enable_multiple_works_in_default_container():
            network_configs = []
            initial_port = 8080 + 1 + len(flow_servers)
            for _ in range(DEFAULT_NUMBER_OF_EXPOSED_PORTS):
                network_configs.append(
                    V1NetworkConfig(
                        name="w" + str(initial_port),
                        port=initial_port,
                    )
                )
                initial_port += 1
        return network_configs

    @staticmethod
    def _get_drives(work: LightningWork) -> List[V1LightningworkDrives]:
        """Get the list of drive specifications for the provided work."""
        drives: List[V1LightningworkDrives] = []
        for drive_attr_name, drive in [
            (k, getattr(work, k)) for k in work._state if isinstance(getattr(work, k), Drive)
        ]:
            drives.append(
                V1LightningworkDrives(
                    drive=V1Drive(
                        metadata=V1Metadata(
                            name=f"{work.name}.{drive_attr_name}",
                        ),
                        spec=V1DriveSpec(
                            drive_type=V1DriveType.NO_MOUNT_S3,
                            source_type=V1SourceType.S3,
                            source=f"{drive.protocol}{drive.id}",
                        ),
                        status=V1DriveStatus(),
                    ),
                ),
            )

        return drives

    @staticmethod
    def _get_mounts(work: LightningWork) -> List[V1LightningworkDrives]:
        """Get the list of mount specifications for the provided work."""
        mounts = []
        if work.cloud_compute.mounts is not None:
            mount_objects = work.cloud_compute.mounts
            for mount in [mount_objects] if isinstance(mount_objects, Mount) else mount_objects:
                mounts.append(
                    V1LightningworkDrives(
                        drive=V1Drive(
                            metadata=V1Metadata(
                                name=work.name,
                            ),
                            spec=V1DriveSpec(
                                drive_type=V1DriveType.INDEXED_S3,
                                source_type=V1SourceType.S3,
                                source=mount.source,
                            ),
                            status=V1DriveStatus(),
                        ),
                        mount_location=str(mount.mount_path),
                    )
                )
        return mounts

    def _get_works(self) -> List[V1Work]:
        """Get the list of work specs from the app."""
        works: List[V1Work] = []
        for work in self.app.works:
            if not work._start_with_flow:
                continue

            work_requirements = "\n".join(work.cloud_build_config.requirements)
            build_spec = V1BuildSpec(
                commands=work.cloud_build_config.build_commands(),
                python_dependencies=V1PythonDependencyInfo(
                    package_manager=V1PackageManager.PIP, packages=work_requirements
                ),
                image=work.cloud_build_config.image,
            )
            user_compute_config = V1UserRequestedComputeConfig(
                name=work.cloud_compute.name,
                count=1,
                disk_size=work.cloud_compute.disk_size,
                preemptible=work.cloud_compute.interruptible,
                shm_size=work.cloud_compute.shm_size,
            )

            drives = self._get_drives(work)
            mounts = self._get_mounts(work)

            random_name = "".join(random.choice(string.ascii_lowercase) for _ in range(5))
            work_spec = V1LightningworkSpec(
                build_spec=build_spec,
                drives=drives + mounts,
                user_requested_compute_config=user_compute_config,
                network_config=[V1NetworkConfig(name=random_name, port=work.port)],
            )
            works.append(V1Work(name=work.name, spec=work_spec))

        return works

    def _get_run_body(
        self,
        cluster_id: str,
        flow_servers: List[V1Flowserver],
        network_configs: Optional[List[V1NetworkConfig]],
        works: List[V1Work],
        no_cache: bool,
        root: Path,
        start_server: bool,
    ) -> CloudspaceIdRunsBody:
        """Get the specification of the run creation request."""
        # The entry point file needs to be relative to the root of the uploaded source file directory,
        # because the backend will invoke the lightning commands relative said source directory
        # TODO: we shouldn't set this if the entrypoint isn't a file but the backend gives an error if we don't
        app_entrypoint_file = Path(self.entrypoint).absolute().relative_to(root)

        run_body = CloudspaceIdRunsBody(
            cluster_id=cluster_id,
            app_entrypoint_file=str(app_entrypoint_file),
            enable_app_server=start_server,
            flow_servers=flow_servers,
            network_config=network_configs,
            works=works,
            local_source=True,
        )

        if self.app is not None:
            run_body.user_requested_flow_compute_config = V1UserRequestedFlowComputeConfig(
                name=self.app.flow_cloud_compute.name,
                shm_size=self.app.flow_cloud_compute.shm_size,
                preemptible=False,
            )

            run_body.is_headless = _is_headless(self.app)

        # if requirements file at the root of the repository is present,
        # we pass just the file name to the backend, so backend can find it in the relative path
        requirements_file = root / "requirements.txt"
        if requirements_file.is_file():
            run_body.image_spec = Gridv1ImageSpec(
                dependency_file_info=V1DependencyFileInfo(package_manager=V1PackageManager.PIP, path="requirements.txt")
            )
            if not DISABLE_DEPENDENCY_CACHE and not no_cache:
                # hash used for caching the dependencies
                run_body.dependency_cache_key = get_hash(requirements_file)

        return run_body

    @staticmethod
    def _get_auth(credentials: str) -> Optional[V1LightningAuth]:
        """If credentials are provided, parse them and return the auth spec."""
        auth = None
        if credentials != "":
            parsed_credentials = _credential_string_to_basic_auth_params(credentials)
            auth = V1LightningAuth(
                basic=V1LightningBasicAuth(
                    username=parsed_credentials["username"], password=parsed_credentials["password"]
                )
            )
        return auth

    @staticmethod
    def _get_env_vars(
        env_vars: Dict[str, str], secrets: Dict[str, str], run_app_comment_commands: bool
    ) -> List[V1EnvVar]:
        """Generate the list of environment variable specs for the app, including variables set by the
        framework."""
        v1_env_vars = [V1EnvVar(name=k, value=v) for k, v in env_vars.items()]

        if len(secrets.values()) > 0:
            secret_names_to_ids = _names_to_ids(secrets.values())
            env_vars_from_secrets = [V1EnvVar(name=k, from_secret=secret_names_to_ids[v]) for k, v in secrets.items()]
            v1_env_vars.extend(env_vars_from_secrets)

        if run_app_comment_commands or ENABLE_APP_COMMENT_COMMAND_EXECUTION:
            v1_env_vars.append(V1EnvVar(name="ENABLE_APP_COMMENT_COMMAND_EXECUTION", value="1"))

        if enable_multiple_works_in_default_container():
            v1_env_vars.append(V1EnvVar(name="ENABLE_MULTIPLE_WORKS_IN_DEFAULT_CONTAINER", value="1"))

        if ENABLE_MULTIPLE_WORKS_IN_NON_DEFAULT_CONTAINER:
            v1_env_vars.append(V1EnvVar(name="ENABLE_MULTIPLE_WORKS_IN_NON_DEFAULT_CONTAINER", value="1"))

        if not ENABLE_PULLING_STATE_ENDPOINT:
            v1_env_vars.append(V1EnvVar(name="ENABLE_PULLING_STATE_ENDPOINT", value="0"))

        if not ENABLE_PUSHING_STATE_ENDPOINT:
            v1_env_vars.append(V1EnvVar(name="ENABLE_PUSHING_STATE_ENDPOINT", value="0"))

        if get_cloud_queue_type():
            v1_env_vars.append(V1EnvVar(name="LIGHTNING_CLOUD_QUEUE_TYPE", value=get_cloud_queue_type()))

        if get_cluster_driver():
            v1_env_vars.append(V1EnvVar(name="LIGHTNING_CLUSTER_DRIVER", value=get_cluster_driver()))

        if enable_interruptible_works():
            v1_env_vars.append(
                V1EnvVar(
                    name="LIGHTNING_INTERRUPTIBLE_WORKS",
                    value=os.getenv("LIGHTNING_INTERRUPTIBLE_WORKS", "0"),
                )
            )

        return v1_env_vars

    def _api_create_cloudspace_if_not_exists(
        self, project_id: str, name: str, existing_cloudspace: Optional[V1CloudSpace]
    ) -> str:
        """Create the cloudspace if it doesn't exist.

        Return the cloudspace ID.
        """
        if existing_cloudspace is None:
            cloudspace_body = ProjectIdCloudspacesBody(name=name, can_download_source_code=True)
            cloudspace = self.backend.client.cloud_space_service_create_cloud_space(
                project_id=project_id, body=cloudspace_body
            )
            return cloudspace.id
        return existing_cloudspace.id

    def _api_stop_existing_run_instance(
        self, project_id: str, existing_run_instance: Optional[Externalv1LightningappInstance]
    ) -> None:
        """If an existing instance is provided and it isn't stopped, stop it."""
        if existing_run_instance and existing_run_instance.status.phase != V1LightningappInstanceState.STOPPED:
            # TODO(yurij): Implement release switching in the UI and remove this
            # We can only switch release of the stopped instance
            existing_run_instance = self.backend.client.lightningapp_instance_service_update_lightningapp_instance(
                project_id=project_id,
                id=existing_run_instance.id,
                body=Body3(spec=V1LightningappInstanceSpec(desired_state=V1LightningappInstanceState.STOPPED)),
            )
            # wait for the instance to stop for up to 150 seconds
            for _ in range(150):
                existing_run_instance = self.backend.client.lightningapp_instance_service_get_lightningapp_instance(
                    project_id=project_id, id=existing_run_instance.id
                )
                if existing_run_instance.status.phase == V1LightningappInstanceState.STOPPED:
                    break
                time.sleep(1)
            if existing_run_instance.status.phase != V1LightningappInstanceState.STOPPED:
                raise RuntimeError("Failed to stop the existing instance.")

    def _api_create_run(self, project_id: str, cloudspace_id: str, run_body: CloudspaceIdRunsBody) -> V1LightningRun:
        """Create and return the run."""
        return self.backend.client.cloud_space_service_create_lightning_run(
            project_id=project_id, cloudspace_id=cloudspace_id, body=run_body
        )

    def _api_transfer_run_instance(
        self,
        project_id: str,
        run_id: str,
        instance_id: str,
        desired_state: V1LightningappInstanceState,
        queue_server_type: Optional[V1QueueServerType] = None,
        env_vars: Optional[List[V1EnvVar]] = None,
        auth: Optional[V1LightningAuth] = None,
    ) -> Externalv1LightningappInstance:
        """Transfer an existing instance to the given run ID and update its specification.

        Return the instance.
        """
        run_instance = self.backend.client.lightningapp_instance_service_update_lightningapp_instance_release(
            project_id=project_id,
            id=instance_id,
            body=Body4(release_id=run_id),
        )

        self.backend.client.lightningapp_instance_service_update_lightningapp_instance(
            project_id=project_id,
            id=instance_id,
            body=Body3(
                spec=V1LightningappInstanceSpec(
                    desired_state=desired_state,
                    queue_server_type=queue_server_type,
                    env=env_vars,
                    auth=auth,
                )
            ),
        )

        return run_instance

    def _api_create_run_instance(
        self,
        cluster_id: str,
        project_id: str,
        run_name: str,
        cloudspace_id: str,
        run_id: str,
        desired_state: V1LightningappInstanceState,
        queue_server_type: Optional[V1QueueServerType] = None,
        env_vars: Optional[List[V1EnvVar]] = None,
        auth: Optional[V1LightningAuth] = None,
    ) -> Externalv1LightningappInstance:
        """Create a new instance of the given run with the given specification."""
        return self.backend.client.cloud_space_service_create_lightning_run_instance(
            project_id=project_id,
            cloudspace_id=cloudspace_id,
            id=run_id,
            body=IdGetBody1(
                cluster_id=cluster_id,
                name=run_name,
                desired_state=desired_state,
                queue_server_type=queue_server_type,
                env=env_vars,
                auth=auth,
            ),
        )

    @staticmethod
    def _api_package_and_upload_repo(repo: LocalSourceCodeDir, run: V1LightningRun) -> None:
        """Package and upload the provided local source code directory to the provided run."""
        if run.source_upload_url == "":
            raise RuntimeError("The source upload url is empty.")
        repo.package()
        repo.upload(url=run.source_upload_url)

    @staticmethod
    def _print_specs(run_body: CloudspaceIdRunsBody, print_format: str) -> None:
        """Print the given run body in either `web` or `gallery` format."""
        if print_format not in ("web", "gallery"):
            raise ValueError(
                f"`LIGHTNING_CLOUD_PRINT_SPECS` should be either `web` or `gallery`. You provided: {print_format}"
            )

        flow_servers_json = [{"Name": flow_server.name} for flow_server in run_body.flow_servers]
        logger.info(f"flow_servers: {flow_servers_json}")
        works_json = json.dumps(_to_clean_dict(run_body.works, print_format == "web"), separators=(",", ":"))
        logger.info(f"works: {works_json}")
        logger.info(f"entrypoint_file: {run_body.app_entrypoint_file}")
        requirements_path = getattr(getattr(run_body.image_spec, "dependency_file_info", ""), "path", "")
        logger.info(f"requirements_path: {requirements_path}")

    def _get_cloudspace_url(
        self, project: V1Membership, cloudspace_name: str, tab: str, need_credits: bool = False
    ) -> str:
        user = self.backend.client.auth_service_get_user()
        action = "?action=add_credits" if need_credits else ""
        paths = [
            user.username,
            project.name,
            "apps",
            cloudspace_name,
            tab,
        ]
        path = "/".join([quote(path, safe="") for path in paths])
        return f"{get_lightning_cloud_url()}/{path}{action}"

    def _get_app_url(
        self,
        project: V1Membership,
        run_instance: Externalv1LightningappInstance,
        tab: str,
        need_credits: bool = False,
    ) -> str:
        user = self.backend.client.auth_service_get_user()
        action = "?action=add_credits" if need_credits else ""
        if user.features.project_selector:
            paths = [
                user.username,
                project.name,
                "jobs",
                run_instance.name,
                tab,
            ]
        else:
            paths = [
                user.username,
                "apps",
                run_instance.id,
                tab,
            ]
        path = "/".join([quote(path, safe="") for path in paths])
        return f"{get_lightning_cloud_url()}/{path}{action}"<|MERGE_RESOLUTION|>--- conflicted
+++ resolved
@@ -184,11 +184,7 @@
                 print(f"Running on {run.cluster_id}")
 
             if "PYTEST_CURRENT_TEST" not in os.environ:
-<<<<<<< HEAD
-                click.launch(self._get_app_url(project, run_instance, "code", needs_credits))
-=======
                 click.launch(self._get_cloudspace_url(project, cloudspace_name, "code", needs_credits))
->>>>>>> 2bd54e46
 
         except ApiException as e:
             logger.error(e.body)
