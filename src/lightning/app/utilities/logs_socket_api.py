# Copyright The Lightning AI team.
#
# Licensed under the Apache License, Version 2.0 (the "License");
# you may not use this file except in compliance with the License.
# You may obtain a copy of the License at
#
#     http://www.apache.org/licenses/LICENSE-2.0
#
# Unless required by applicable law or agreed to in writing, software
# distributed under the License is distributed on an "AS IS" BASIS,
# WITHOUT WARRANTIES OR CONDITIONS OF ANY KIND, either express or implied.
# See the License for the specific language governing permissions and
# limitations under the License.

from typing import Callable, Optional
from urllib.parse import urlparse

from websocket import WebSocketApp

from lightning.app.utilities.auth import _AuthTokenGetter


class _LightningLogsSocketAPI(_AuthTokenGetter):
    @staticmethod
    def _app_logs_socket_url(host: str, project_id: str, app_id: str, token: str, component: str) -> str:
        return (
            f"wss://{host}/v1/projects/{project_id}/appinstances/{app_id}/logs?"
            f"token={token}&component={component}&follow=true"
        )

    def create_lightning_logs_socket(
        self,
        project_id: str,
        app_id: str,
        component: str,
        on_message_callback: Callable[[WebSocketApp, str], None],
        on_error_callback: Optional[Callable[[Exception, str], None]] = None,
    ) -> WebSocketApp:
        """Creates and returns WebSocketApp to listen to lightning app logs.

            .. code-block:: python
                # Synchronous reading, run_forever() is blocking


                def print_log_msg(ws_app, msg):
                    print(msg)


                flow_logs_socket = client.create_lightning_logs_socket("project_id", "app_id", "flow", print_log_msg)
                flow_socket.run_forever()

            .. code-block:: python
                # Asynchronous reading (with Threads)


                def print_log_msg(ws_app, msg):
                    print(msg)


                flow_logs_socket = client.create_lightning_logs_socket("project_id", "app_id", "flow", print_log_msg)
                work_logs_socket = client.create_lightning_logs_socket("project_id", "app_id", "work_1", print_log_msg)

                flow_logs_thread = Thread(target=flow_logs_socket.run_forever)
                work_logs_thread = Thread(target=work_logs_socket.run_forever)

                flow_logs_thread.start()
                work_logs_thread.start()
                # .......

                flow_logs_socket.close()
                work_logs_thread.close()

        Arguments:
            project_id: Project ID.
            app_id: Application ID.
            component: Component name eg flow.
            on_message_callback: Callback object which is called when received data.
            on_error_callback: Callback object which is called when we get error.

        Returns:
            WebSocketApp of the wanted socket

        """
        _token = self._get_api_token()
        clean_ws_host = urlparse(self.api_client.configuration.host).netloc
        socket_url = self._app_logs_socket_url(
            host=clean_ws_host,
            project_id=project_id,
            app_id=app_id,
            token=_token,
            component=component,
        )

<<<<<<< HEAD
        return WebSocketApp(socket_url, on_message=on_message_callback, on_error=on_error_callback)


class _ClusterLogsSocketAPI(_AuthTokenGetter):
    @staticmethod
    def _cluster_logs_socket_url(
        host: str, cluster_id: str, start: float, end: Optional[float], limit: int, token: str
    ) -> str:
        params = {
            "start": start,
            "limit": limit,
            "token": token,
        }

        if end:
            params["end"] = end
        else:
            params["follow"] = "true"

        return f"wss://{host}/v1/core/clusters/{cluster_id}/logs?{urllib.parse.urlencode(params)}"

    def create_cluster_logs_socket(
        self,
        cluster_id: str,
        start: float,  # unix timestamp
        end: Optional[float],  # unix timestamp
        limit: int,
        on_message_callback: Callable[[WebSocketApp, str], None],
        on_error_callback: Optional[Callable[[Exception, str], None]] = None,
    ) -> WebSocketApp:
        """Creates and returns WebSocketApp to listen to cluster logs.

            .. code-block:: python
                # Synchronous reading, run_forever() is blocking


                def print_log_msg(ws_app, msg):
                    print(msg)


                logs_socket = client.create_cluster_logs_socket("cluster_id", 1661100000, 1661101000, print_log_msg)
                logs_socket.run_forever()

            .. code-block:: python
                # Asynchronous reading (with Threads)


                def print_log_msg(ws_app, msg):
                    print(msg)


                logs_socket = client.create_cluster_logs_socket("cluster_id", 1661100000, 1661101000, print_log_msg)

                logs_thread = Thread(target=cluster_logs_socket.run_forever)

                logs_thread.start()
                # .......


                logs_socket.close()

        Arguments:
            cluster_id: Project ID.
            start: Starting timestamp to query cluster logs from.
            end: Ending timestamp to query cluster logs to.
            limit: A maximal number of log lines to get.
            on_message_callback: Callback object which is called when received data.
            on_error_callback: Callback object which is called when we get error.

        Returns:
            WebSocketApp of the wanted socket

        """
        _token = self._get_api_token()
        clean_ws_host = urlparse(self.api_client.configuration.host).netloc
        socket_url = self._cluster_logs_socket_url(
            host=clean_ws_host,
            cluster_id=cluster_id,
            token=_token,
            start=start,
            limit=limit,
            end=end,
        )

        if constants.DEBUG:
            print(f"Connecting to websocket {socket_url}")

=======
>>>>>>> 8f29bb56
        return WebSocketApp(socket_url, on_message=on_message_callback, on_error=on_error_callback)<|MERGE_RESOLUTION|>--- conflicted
+++ resolved
@@ -79,7 +79,6 @@
 
         Returns:
             WebSocketApp of the wanted socket
-
         """
         _token = self._get_api_token()
         clean_ws_host = urlparse(self.api_client.configuration.host).netloc
@@ -91,94 +90,4 @@
             component=component,
         )
 
-<<<<<<< HEAD
-        return WebSocketApp(socket_url, on_message=on_message_callback, on_error=on_error_callback)
-
-
-class _ClusterLogsSocketAPI(_AuthTokenGetter):
-    @staticmethod
-    def _cluster_logs_socket_url(
-        host: str, cluster_id: str, start: float, end: Optional[float], limit: int, token: str
-    ) -> str:
-        params = {
-            "start": start,
-            "limit": limit,
-            "token": token,
-        }
-
-        if end:
-            params["end"] = end
-        else:
-            params["follow"] = "true"
-
-        return f"wss://{host}/v1/core/clusters/{cluster_id}/logs?{urllib.parse.urlencode(params)}"
-
-    def create_cluster_logs_socket(
-        self,
-        cluster_id: str,
-        start: float,  # unix timestamp
-        end: Optional[float],  # unix timestamp
-        limit: int,
-        on_message_callback: Callable[[WebSocketApp, str], None],
-        on_error_callback: Optional[Callable[[Exception, str], None]] = None,
-    ) -> WebSocketApp:
-        """Creates and returns WebSocketApp to listen to cluster logs.
-
-            .. code-block:: python
-                # Synchronous reading, run_forever() is blocking
-
-
-                def print_log_msg(ws_app, msg):
-                    print(msg)
-
-
-                logs_socket = client.create_cluster_logs_socket("cluster_id", 1661100000, 1661101000, print_log_msg)
-                logs_socket.run_forever()
-
-            .. code-block:: python
-                # Asynchronous reading (with Threads)
-
-
-                def print_log_msg(ws_app, msg):
-                    print(msg)
-
-
-                logs_socket = client.create_cluster_logs_socket("cluster_id", 1661100000, 1661101000, print_log_msg)
-
-                logs_thread = Thread(target=cluster_logs_socket.run_forever)
-
-                logs_thread.start()
-                # .......
-
-
-                logs_socket.close()
-
-        Arguments:
-            cluster_id: Project ID.
-            start: Starting timestamp to query cluster logs from.
-            end: Ending timestamp to query cluster logs to.
-            limit: A maximal number of log lines to get.
-            on_message_callback: Callback object which is called when received data.
-            on_error_callback: Callback object which is called when we get error.
-
-        Returns:
-            WebSocketApp of the wanted socket
-
-        """
-        _token = self._get_api_token()
-        clean_ws_host = urlparse(self.api_client.configuration.host).netloc
-        socket_url = self._cluster_logs_socket_url(
-            host=clean_ws_host,
-            cluster_id=cluster_id,
-            token=_token,
-            start=start,
-            limit=limit,
-            end=end,
-        )
-
-        if constants.DEBUG:
-            print(f"Connecting to websocket {socket_url}")
-
-=======
->>>>>>> 8f29bb56
         return WebSocketApp(socket_url, on_message=on_message_callback, on_error=on_error_callback)