--- conflicted
+++ resolved
@@ -14,11 +14,8 @@
 """General utilities."""
 
 from lightning.fabric.utilities.apply_func import move_data_to_device  # noqa: F401
-<<<<<<< HEAD
+from lightning.fabric.utilities.data import suggested_max_num_workers  # noqa: F401
 from lightning.fabric.utilities.distributed import is_shared_filesystem  # noqa: F401
-=======
-from lightning.fabric.utilities.data import suggested_max_num_workers  # noqa: F401
->>>>>>> 57f5268e
 from lightning.fabric.utilities.enums import LightningEnum  # noqa: F401
 from lightning.fabric.utilities.rank_zero import (  # noqa: F401
     rank_zero_deprecation,
