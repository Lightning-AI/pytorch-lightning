--- conflicted
+++ resolved
@@ -254,16 +254,10 @@
         self.metrics_keys.sort()
         return new_keys
 
-<<<<<<< HEAD
     def _append_recorded_metrics(self) -> None:
         """Appends the previous recorded metrics to the current ``self.metrics``."""
         metrics = self._fetch_recorded_metrics()
         self.metrics = metrics + self.metrics
-=======
-    def _rewrite_with_new_header(self, fieldnames: list[str]) -> None:
-        with self._fs.open(self.metrics_file_path, "r", newline="") as file:
-            metrics = list(csv.DictReader(file))
->>>>>>> 03635d2d
 
     def _fetch_recorded_metrics(self) -> List[Dict[str, Any]]:
         """Fetches the previous recorded metrics."""
