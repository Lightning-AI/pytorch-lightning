# Copyright The Lightning AI team.
#
# Licensed under the Apache License, Version 2.0 (the "License");
# you may not use this file except in compliance with the License.
# You may obtain a copy of the License at
#
#     http://www.apache.org/licenses/LICENSE-2.0
#
# Unless required by applicable law or agreed to in writing, software
# distributed under the License is distributed on an "AS IS" BASIS,
# WITHOUT WARRANTIES OR CONDITIONS OF ANY KIND, either express or implied.
# See the License for the specific language governing permissions and
# limitations under the License.
import os
from collections import Counter
from collections.abc import Iterable
from typing import Any, Optional, Union, cast

import torch
from typing_extensions import get_args

from lightning.fabric.accelerators import ACCELERATOR_REGISTRY
from lightning.fabric.accelerators.accelerator import Accelerator
from lightning.fabric.accelerators.cuda import CUDAAccelerator
from lightning.fabric.accelerators.mps import MPSAccelerator
from lightning.fabric.accelerators.xla import XLAAccelerator
from lightning.fabric.plugins import (
    BitsandbytesPrecision,
    CheckpointIO,
    DeepSpeedPrecision,
    HalfPrecision,
    MixedPrecision,
    Precision,
    TransformerEnginePrecision,
    XLAPrecision,
)
from lightning.fabric.plugins.environments import (
    ClusterEnvironment,
    LightningEnvironment,
    LSFEnvironment,
    MPIEnvironment,
    SLURMEnvironment,
    TorchElasticEnvironment,
)
from lightning.fabric.plugins.precision.double import DoublePrecision
from lightning.fabric.plugins.precision.fsdp import FSDPPrecision
from lightning.fabric.plugins.precision.precision import (
    _PRECISION_INPUT,
    _PRECISION_INPUT_INT,
    _PRECISION_INPUT_STR,
    _PRECISION_INPUT_STR_ALIAS,
    _PRECISION_INPUT_STR_ALIAS_CONVERSION,
)
from lightning.fabric.strategies import (
    STRATEGY_REGISTRY,
    DeepSpeedStrategy,
    ParallelStrategy,
    SingleDeviceStrategy,
    SingleDeviceXLAStrategy,
    Strategy,
    XLAFSDPStrategy,
    XLAStrategy,
)
from lightning.fabric.strategies.ddp import _DDP_FORK_ALIASES
from lightning.fabric.strategies.fsdp import _FSDP_ALIASES, FSDPStrategy
from lightning.fabric.strategies.model_parallel import ModelParallelStrategy
from lightning.fabric.utilities import rank_zero_info, rank_zero_warn
from lightning.fabric.utilities.device_parser import _determine_root_gpu_device
from lightning.fabric.utilities.imports import _IS_INTERACTIVE

_PLUGIN_INPUT = Union[Precision, ClusterEnvironment, CheckpointIO]


class _Connector:
    """The Connector parses several Fabric arguments and instantiates the Strategy including its owned components.

        A. accelerator flag could be:
            1. accelerator class
            2. accelerator str
            3. accelerator auto

        B. strategy flag could be:
            1. strategy class
            2. strategy str registered with STRATEGY_REGISTRY
            3. strategy str in _strategy_type enum which listed in each strategy as
               backend (registered these too, and _strategy_type could be deprecated)

        C. plugins flag could be:
            1. precision class (should be removed, and precision flag should allow user pass classes)
            2. checkpoint_io class
            3. cluster_environment class

    priorities which to take when:
        A. Class > str
        B. Strategy > Accelerator/precision/plugins

    """

    def __init__(
        self,
        accelerator: Union[str, Accelerator] = "auto",
        strategy: Union[str, Strategy] = "auto",
        devices: Union[list[int], str, int] = "auto",
        num_nodes: int = 1,
        precision: Optional[_PRECISION_INPUT] = None,
        plugins: Optional[Union[_PLUGIN_INPUT, Iterable[_PLUGIN_INPUT]]] = None,
    ) -> None:
        # These arguments can be set through environment variables set by the CLI
        accelerator = self._argument_from_env("accelerator", accelerator, default="auto")
        strategy = self._argument_from_env("strategy", strategy, default="auto")
        devices = self._argument_from_env("devices", devices, default="auto")
        num_nodes = int(self._argument_from_env("num_nodes", num_nodes, default=1))
        precision = self._argument_from_env("precision", precision, default=None)

        # 1. Parsing flags
        # Get registered strategies, built-in accelerators and precision plugins
        self._registered_strategies = STRATEGY_REGISTRY.available_strategies()
        self._registered_accelerators = ACCELERATOR_REGISTRY.available_accelerators()

        # Raise an exception if there are conflicts between flags
        # Set each valid flag to `self._x_flag` after validation
        # For devices: Assign gpus, etc. to the accelerator flag and devices flag
        self._strategy_flag: Union[Strategy, str] = "auto"
        self._accelerator_flag: Union[Accelerator, str] = "auto"
        self._precision_input: _PRECISION_INPUT_STR = "32-true"
        self._precision_instance: Optional[Precision] = None
        self._cluster_environment_flag: Optional[Union[ClusterEnvironment, str]] = None
        self._parallel_devices: list[Union[int, torch.device, str]] = []
        self.checkpoint_io: Optional[CheckpointIO] = None

        self._check_config_and_set_final_flags(
            strategy=strategy,
            accelerator=accelerator,
            precision=precision,
            plugins=plugins,
        )
        self._check_device_config_and_set_final_flags(devices=devices, num_nodes=num_nodes)

        # 2. Instantiate Accelerator
        # handle `auto`, `None` and `gpu`
        if self._accelerator_flag == "auto":
            self._accelerator_flag = self._choose_auto_accelerator()
        elif self._accelerator_flag == "gpu":
            self._accelerator_flag = self._choose_gpu_accelerator_backend()
        elif isinstance(self._accelerator_flag, Accelerator):
            pass  # for 3rd party accelerator, just do nothing

        self._set_parallel_devices_and_init_accelerator()

        # 3. Instantiate ClusterEnvironment
        self.cluster_environment: ClusterEnvironment = self._choose_and_init_cluster_environment()

        # 4. Instantiate Strategy - Part 1
        if self._strategy_flag == "auto":
            self._strategy_flag = self._choose_strategy()
        # In specific cases, ignore user selection and fall back to a different strategy
        self._check_strategy_and_fallback()
        self._init_strategy()

        # 5. Instantiate Precision Plugin
        self.precision = self._check_and_init_precision()

        # 6. Instantiate Strategy - Part 2
        self._lazy_init_strategy()

    def _check_config_and_set_final_flags(
        self,
        strategy: Union[str, Strategy],
        accelerator: Union[str, Accelerator],
        precision: Optional[_PRECISION_INPUT],
        plugins: Optional[Union[_PLUGIN_INPUT, Iterable[_PLUGIN_INPUT]]],
    ) -> None:
        """This method checks:

        1. strategy: whether the strategy name is valid, and sets the internal flags if it is.
        2. accelerator: if the value of the accelerator argument is a type of accelerator (instance or string),
            set self._accelerator_flag accordingly.
        3. precision: The final value of the precision flag may be determined either by the precision argument or
            by a plugin instance.
        4. plugins: The list of plugins may contain a Precision plugin, CheckpointIO, ClusterEnvironment and others.
            Additionally, other flags such as `precision` can populate the list with the
            corresponding plugin instances.

        """
        if plugins is not None:
            plugins = [plugins] if not isinstance(plugins, Iterable) else plugins

        if isinstance(strategy, str):
            strategy = strategy.lower()

        self._strategy_flag = strategy

        if strategy != "auto" and strategy not in self._registered_strategies and not isinstance(strategy, Strategy):
            raise ValueError(
                f"You selected an invalid strategy name: `strategy={strategy!r}`."
                " It must be either a string or an instance of `lightning.fabric.strategies.Strategy`."
                " Example choices: auto, ddp, ddp_spawn, deepspeed, dp, ..."
                " Find a complete list of options in our documentation at https://lightning.ai"
            )

        if (
            accelerator not in self._registered_accelerators
            and accelerator not in ("auto", "gpu")
            and not isinstance(accelerator, Accelerator)
        ):
            raise ValueError(
                f"You selected an invalid accelerator name: `accelerator={accelerator!r}`."
                f" Available names are: auto, {', '.join(self._registered_accelerators)}."
            )

        # MPS accelerator is incompatible with DDP family of strategies. It supports single-device operation only.
        is_ddp_str = isinstance(strategy, str) and "ddp" in strategy
        is_dp_str = isinstance(strategy, str) and "dp" in strategy
        is_deepspeed_str = isinstance(strategy, str) and "deepspeed" in strategy
        is_parallel_strategy = isinstance(strategy, ParallelStrategy) or is_ddp_str or is_dp_str or is_deepspeed_str
        is_mps_accelerator = MPSAccelerator.is_available() and (
            accelerator in ("mps", "auto", "gpu", None) or isinstance(accelerator, MPSAccelerator)
        )
        if is_mps_accelerator and is_parallel_strategy:
            raise ValueError(
                f"You set `strategy={strategy}` but strategies from the DDP family are not supported on the"
                f" MPS accelerator. Either explicitly set `accelerator='cpu'` or change the strategy."
            )

        self._accelerator_flag = accelerator

        precision_input = _convert_precision_to_unified_args(precision)

        if plugins:
            plugins_flags_types: dict[str, int] = Counter()
            for plugin in plugins:
                if isinstance(plugin, Precision):
                    self._precision_instance = plugin
                    plugins_flags_types[Precision.__name__] += 1
                elif isinstance(plugin, CheckpointIO):
                    self.checkpoint_io = plugin
                    plugins_flags_types[CheckpointIO.__name__] += 1
                elif isinstance(plugin, ClusterEnvironment):
                    self._cluster_environment_flag = plugin
                    plugins_flags_types[ClusterEnvironment.__name__] += 1
                else:
                    raise TypeError(
                        f"Found invalid type for plugin {plugin}. Expected one of: Precision, "
                        "CheckpointIO, ClusterEnvironment."
                    )

            duplicated_plugin_key = [k for k, v in plugins_flags_types.items() if v > 1]
            if duplicated_plugin_key:
                raise ValueError(
                    f"Received multiple values for {', '.join(duplicated_plugin_key)} flags in `plugins`."
                    " Expected one value for each type at most."
                )

            if plugins_flags_types.get(Precision.__name__) and precision_input is not None:
                raise ValueError(
                    f"Received both `precision={precision_input}` and `plugins={self._precision_instance}`. Choose one."
                )

        self._precision_input = "32-true" if precision_input is None else precision_input

        # handle the case when the user passes in a strategy instance which has an accelerator, precision,
        # checkpoint io or cluster env set up
        # TODO: improve the error messages below
        if isinstance(self._strategy_flag, Strategy):
            if self._strategy_flag._accelerator:
                if self._accelerator_flag != "auto":
                    raise ValueError("accelerator set through both strategy class and accelerator flag, choose one")
                self._accelerator_flag = self._strategy_flag._accelerator
            if self._strategy_flag._precision:
                # [RFC] handle precision plugin set up conflict?
                if self._precision_instance:
                    raise ValueError("precision set through both strategy class and plugins, choose one")
                self._precision_instance = self._strategy_flag._precision
            if self._strategy_flag._checkpoint_io:
                if self.checkpoint_io:
                    raise ValueError("checkpoint_io set through both strategy class and plugins, choose one")
                self.checkpoint_io = self._strategy_flag._checkpoint_io
            if getattr(self._strategy_flag, "cluster_environment", None):
                if self._cluster_environment_flag:
                    raise ValueError("cluster_environment set through both strategy class and plugins, choose one")
                self._cluster_environment_flag = getattr(self._strategy_flag, "cluster_environment")

            if hasattr(self._strategy_flag, "parallel_devices") and self._strategy_flag.parallel_devices:
                if self._strategy_flag.parallel_devices[0].type == "cpu":
                    if self._accelerator_flag and self._accelerator_flag not in ("auto", "cpu"):
                        raise ValueError(
                            f"CPU parallel_devices set through {self._strategy_flag.__class__.__name__} class,"
                            f" but accelerator set to {self._accelerator_flag}, please choose one device type"
                        )
                    self._accelerator_flag = "cpu"
                if self._strategy_flag.parallel_devices[0].type == "cuda":
                    if self._accelerator_flag and self._accelerator_flag not in ("auto", "cuda", "gpu"):
                        raise ValueError(
                            f"GPU parallel_devices set through {self._strategy_flag.__class__.__name__} class,"
                            f" but accelerator set to {self._accelerator_flag}, please choose one device type"
                        )
                    self._accelerator_flag = "cuda"
                self._parallel_devices = self._strategy_flag.parallel_devices

    def _check_device_config_and_set_final_flags(self, devices: Union[list[int], str, int], num_nodes: int) -> None:
        if not isinstance(num_nodes, int) or num_nodes < 1:
            raise ValueError(f"`num_nodes` must be a positive integer, but got {num_nodes}.")

        self._num_nodes_flag = num_nodes
        self._devices_flag = devices

        if self._devices_flag in ([], 0, "0"):
            accelerator_name = (
                self._accelerator_flag.__class__.__qualname__
                if isinstance(self._accelerator_flag, Accelerator)
                else self._accelerator_flag
            )
            raise ValueError(
                f"`Fabric(devices={self._devices_flag!r})` value is not a valid input"
                f" using {accelerator_name} accelerator."
            )

    @staticmethod
    def _choose_auto_accelerator() -> str:
        """Choose the accelerator type (str) based on availability when ``accelerator='auto'``."""
        if XLAAccelerator.is_available():
            return "tpu"
        if MPSAccelerator.is_available():
            return "mps"
        if CUDAAccelerator.is_available():
            return "cuda"
        return "cpu"

    @staticmethod
    def _choose_gpu_accelerator_backend() -> str:
        if MPSAccelerator.is_available():
            return "mps"
        if CUDAAccelerator.is_available():
            return "cuda"
        raise RuntimeError("No supported gpu backend found!")

    def _set_parallel_devices_and_init_accelerator(self) -> None:
        if isinstance(self._accelerator_flag, Accelerator):
            self.accelerator: Accelerator = self._accelerator_flag
        else:
            assert self._accelerator_flag is not None
            self.accelerator = ACCELERATOR_REGISTRY.get(self._accelerator_flag)
        accelerator_cls = self.accelerator.__class__

        if not accelerator_cls.is_available():
            available_accelerator = [
                acc_str
                for acc_str in self._registered_accelerators
                if ACCELERATOR_REGISTRY[acc_str]["accelerator"].is_available()
            ]
            raise RuntimeError(
                f"`{accelerator_cls.__qualname__}` can not run on your system"
                " since the accelerator is not available. The following accelerator(s)"
                " is available and can be passed into `accelerator` argument of"
                f" `Fabric`: {available_accelerator}."
            )

        self._set_devices_flag_if_auto_passed()

        self._devices_flag = accelerator_cls.parse_devices(self._devices_flag)
        if not self._parallel_devices:
            self._parallel_devices = accelerator_cls.get_parallel_devices(self._devices_flag)

    def _set_devices_flag_if_auto_passed(self) -> None:
        if self._devices_flag != "auto":
            return
        if (
            _IS_INTERACTIVE
            and isinstance(self.accelerator, CUDAAccelerator)
            and self.accelerator.auto_device_count() > 1
        ):
            self._devices_flag = 1
            rank_zero_info(
                f"Fabric will use only 1 of {self.accelerator.auto_device_count()} GPUs because it is running inside"
                " an interactive / notebook environment. You may try to set `Fabric(devices="
                f"{self.accelerator.auto_device_count()})` but please note that multi-GPU inside interactive /"
                " notebook environments is considered experimental and unstable. Your mileage may vary."
            )
        else:
            self._devices_flag = self.accelerator.auto_device_count()

    def _choose_and_init_cluster_environment(self) -> ClusterEnvironment:
        if isinstance(self._cluster_environment_flag, ClusterEnvironment):
            return self._cluster_environment_flag
        for env_type in (
            # TorchElastic has the highest priority since it can also be used inside SLURM
            TorchElasticEnvironment,
            SLURMEnvironment,
            LSFEnvironment,
            MPIEnvironment,
        ):
            if env_type.detect():
                return env_type()
        return LightningEnvironment()

    def _choose_strategy(self) -> Union[Strategy, str]:
        if self._accelerator_flag == "tpu" or isinstance(self._accelerator_flag, XLAAccelerator):
            if self._parallel_devices and len(self._parallel_devices) > 1:
                return "xla"
            # TODO: lazy initialized device, then here could be self._strategy_flag = "single_xla"
            return SingleDeviceXLAStrategy(device=self._parallel_devices[0])
        if self._num_nodes_flag > 1:
            return "ddp"
        if len(self._parallel_devices) <= 1:
            if isinstance(self._accelerator_flag, (CUDAAccelerator, MPSAccelerator)) or (
                isinstance(self._accelerator_flag, str) and self._accelerator_flag in ("cuda", "gpu", "mps")
            ):
                device = _determine_root_gpu_device(self._parallel_devices)
            else:
                device = "cpu"
            # TODO: lazy initialized device, then here could be self._strategy_flag = "single_device"
            return SingleDeviceStrategy(device=device)  # type: ignore
        if len(self._parallel_devices) > 1 and _IS_INTERACTIVE:
            return "ddp_fork"
        return "ddp"

    def _check_strategy_and_fallback(self) -> None:
        """Checks edge cases when the strategy selection was a string input, and we need to fall back to a different
        choice depending on other parameters or the environment."""
        # current fallback and check logic only apply to user pass in str config and object config
        # TODO this logic should apply to both str and object config
        strategy_flag = "" if isinstance(self._strategy_flag, Strategy) else self._strategy_flag

        # Change fsdp to xla_fsdp if using TPU
        if strategy_flag == "fsdp" and self._accelerator_flag == "tpu":
            strategy_flag = "xla_fsdp"
        if strategy_flag == "dp" and self._accelerator_flag == "cpu":
            rank_zero_warn(f"{strategy_flag!r} is not supported on CPUs, hence setting `strategy='ddp'`.")
            strategy_flag = "ddp"
        if strategy_flag in _DDP_FORK_ALIASES and "fork" not in torch.multiprocessing.get_all_start_methods():
            raise ValueError(
                f"You selected `Fabric(strategy='{strategy_flag}')` but process forking is not supported on this"
                f" platform. We recommend `Fabric(strategy='ddp_spawn')` instead."
            )
        if (
            strategy_flag in _FSDP_ALIASES or type(self._strategy_flag) is FSDPStrategy
        ) and self._accelerator_flag not in ("cuda", "gpu"):
            raise ValueError(
                "You selected the FSDP strategy but FSDP is only available on GPU. Set `Fabric(accelerator='gpu', ...)`"
                " to continue or select a different strategy."
            )
        if strategy_flag:
            self._strategy_flag = strategy_flag

    def _init_strategy(self) -> None:
        """Instantiate the Strategy given depending on the setting of ``_strategy_flag``."""
        # The validation of `_strategy_flag` already happened earlier on in the connector
        assert isinstance(self._strategy_flag, (str, Strategy))
        if isinstance(self._strategy_flag, str):
            self.strategy = STRATEGY_REGISTRY.get(self._strategy_flag)
        else:
            self.strategy = self._strategy_flag

    def _check_and_init_precision(self) -> Precision:
        if isinstance(self._precision_instance, Precision):
            if isinstance(self._precision_instance, BitsandbytesPrecision) and not isinstance(
                self.accelerator, CUDAAccelerator
            ):
                raise RuntimeError("Bitsandbytes is only supported on CUDA GPUs.")
            return self._precision_instance
        if isinstance(self.strategy, (SingleDeviceXLAStrategy, XLAStrategy, XLAFSDPStrategy)):
            return XLAPrecision(self._precision_input)  # type: ignore
        if isinstance(self.strategy, DeepSpeedStrategy):
            return DeepSpeedPrecision(self._precision_input)  # type: ignore
        if isinstance(self.strategy, FSDPStrategy):
            return FSDPPrecision(
                precision=self._precision_input,  # type: ignore[arg-type]
                device_type=self._accelerator_flag.get_device_type()
                if isinstance(self._accelerator_flag, Accelerator)
                else None,
            )
        mp_precision_supported = ("32-true", "bf16-mixed", "bf16-true", "16-true")
        if isinstance(self.strategy, ModelParallelStrategy) and self._precision_input not in mp_precision_supported:
            raise ValueError(
                f"The `ModelParallelStrategy` does not support `Fabric(..., precision={self._precision_input!r})`."
                f" Choose a different precision among: {', '.join(mp_precision_supported)}."
            )
        if self._precision_input in ("16-true", "bf16-true"):
            return HalfPrecision(self._precision_input)  # type: ignore
        if self._precision_input == "32-true":
            return Precision()
        if self._precision_input == "64-true":
            return DoublePrecision()
        if self._precision_input == "transformer-engine":
            return TransformerEnginePrecision(weights_dtype=torch.bfloat16)
        if self._precision_input == "transformer-engine-float16":
            return TransformerEnginePrecision(weights_dtype=torch.float16)

        if self._precision_input == "16-mixed" and self._accelerator_flag == "cpu":
            rank_zero_warn(
                "You passed `Fabric(accelerator='cpu', precision='16-mixed')` but AMP with fp16 is not supported on "
                "CPU. Using `precision='bf16-mixed'` instead."
            )
            self._precision_input = "bf16-mixed"

        if self._precision_input in ("16-mixed", "bf16-mixed"):
            rank_zero_info(
                "Using 16-bit Automatic Mixed Precision (AMP)"
                if self._precision_input == "16-mixed"
                else "Using bfloat16 Automatic Mixed Precision (AMP)"
            )
<<<<<<< HEAD
            device = "cpu" if self._accelerator_flag == "cpu" else "cuda"
            if isinstance(self._accelerator_flag, Accelerator):
                device = self._accelerator_flag.get_device_type()
=======
            device = self._accelerator_flag if self._accelerator_flag in ("cpu", "mps") else "cuda"
>>>>>>> b6442c5e
            return MixedPrecision(precision=self._precision_input, device=device)  # type: ignore[arg-type]

        raise RuntimeError("No precision set")

    def _lazy_init_strategy(self) -> None:
        """Lazily set missing attributes on the previously instantiated strategy."""
        self.strategy.accelerator = self.accelerator
        if self.precision:
            self.strategy.precision = self.precision
        if self.checkpoint_io:
            self.strategy.checkpoint_io = self.checkpoint_io
        if hasattr(self.strategy, "cluster_environment"):
            if self.strategy.cluster_environment is None:
                self.strategy.cluster_environment = self.cluster_environment
            self.cluster_environment = self.strategy.cluster_environment
        if hasattr(self.strategy, "parallel_devices"):
            if self.strategy.parallel_devices:
                self._parallel_devices = self.strategy.parallel_devices
            else:
                self.strategy.parallel_devices = self._parallel_devices
        if hasattr(self.strategy, "num_nodes"):
            self.strategy._num_nodes = self._num_nodes_flag
        if hasattr(self.strategy, "_set_world_ranks"):
            self.strategy._set_world_ranks()
        self.strategy._configure_launcher()

        if _IS_INTERACTIVE and self.strategy.launcher and not self.strategy.launcher.is_interactive_compatible:
            raise RuntimeError(
                f"`Fabric(strategy={self._strategy_flag!r})` is not compatible with an interactive"
                " environment. Run your code as a script, or choose one of the compatible strategies:"
                f" `Fabric(strategy='dp'|'ddp_notebook')`."
                " In case you are spawning processes yourself, make sure to include the Fabric"
                " creation inside the worker function."
            )

        # TODO: should be moved to _check_strategy_and_fallback().
        # Current test check precision first, so keep this check here to meet error order
        if isinstance(self.accelerator, XLAAccelerator) and not isinstance(
            self.strategy, (SingleDeviceXLAStrategy, XLAStrategy, XLAFSDPStrategy)
        ):
            raise ValueError(
                "The `XLAAccelerator` can only be used with a `SingleDeviceXLAStrategy`, `XLAStrategy`, or"
                f" `XLAFSDPStrategy`. Found {self.strategy.__class__.__name__}."
            )

    @staticmethod
    def _argument_from_env(name: str, current: Any, default: Any) -> Any:
        env_value: Optional[str] = os.environ.get("LT_" + name.upper())

        if env_value is None:
            return current

        if env_value is not None and env_value != str(current) and str(current) != str(default) and _is_using_cli():
            raise ValueError(
                f"Your code has `Fabric({name}={current!r}, ...)` but it conflicts with the value "
                f"`--{name}={env_value}` set through the CLI. "
                " Remove it either from the CLI or from the Lightning Fabric object."
            )
        return env_value


def _convert_precision_to_unified_args(precision: Optional[_PRECISION_INPUT]) -> Optional[_PRECISION_INPUT_STR]:
    if precision is None:
        return None

    supported_precision = (
        get_args(_PRECISION_INPUT_STR) + get_args(_PRECISION_INPUT_INT) + get_args(_PRECISION_INPUT_STR_ALIAS)
    )
    if precision not in supported_precision:
        raise ValueError(f"Precision {repr(precision)} is invalid. Allowed precision values: {supported_precision}")

    precision = str(precision)  # convert int flags to str here to enable the legacy-conversion below

    if precision in get_args(_PRECISION_INPUT_STR_ALIAS):
        if str(precision)[:2] not in ("32", "64"):
            rank_zero_warn(
                f"`precision={precision}` is supported for historical reasons but its usage is discouraged. "
                f"Please set your precision to {_PRECISION_INPUT_STR_ALIAS_CONVERSION[precision]} instead!"
            )
        precision = _PRECISION_INPUT_STR_ALIAS_CONVERSION[precision]
    return cast(_PRECISION_INPUT_STR, precision)


def _is_using_cli() -> bool:
    return bool(int(os.environ.get("LT_CLI_USED", "0")))<|MERGE_RESOLUTION|>--- conflicted
+++ resolved
@@ -499,13 +499,11 @@
                 if self._precision_input == "16-mixed"
                 else "Using bfloat16 Automatic Mixed Precision (AMP)"
             )
-<<<<<<< HEAD
-            device = "cpu" if self._accelerator_flag == "cpu" else "cuda"
+
+            device = self._accelerator_flag if self._accelerator_flag in ("cpu", "mps") else "cuda"
             if isinstance(self._accelerator_flag, Accelerator):
                 device = self._accelerator_flag.get_device_type()
-=======
-            device = self._accelerator_flag if self._accelerator_flag in ("cpu", "mps") else "cuda"
->>>>>>> b6442c5e
+
             return MixedPrecision(precision=self._precision_input, device=device)  # type: ignore[arg-type]
 
         raise RuntimeError("No precision set")
