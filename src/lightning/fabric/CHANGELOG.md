# Changelog

All notable changes to this project will be documented in this file.

The format is based on [Keep a Changelog](http://keepachangelog.com/en/1.0.0/).


## [unreleased] - YYYY-MM-DD

### Added

-


### Removed

-


### Changed

- Expose `weights_only` argument for `Trainer.{fit,validate,test,predict}` and let `torch` handle default value ([#21072](https://github.com/Lightning-AI/pytorch-lightning/pull/21072))
- Set `_DeviceDtypeModuleMixin._device` from torch's default device function ([#21164](https://github.com/Lightning-AI/pytorch-lightning/pull/21164))


### Fixed

- Fixed issue in detecting MPIEnvironment with partial mpi4py installation ([#21353](https://github.com/Lightning-AI/pytorch-lightning/pull/21353))

- Learning rate scheduler is stepped at the end of epoch when `on_train_batch_start` returns -1 ([#21296](https://github.com/Lightning-AI/pytorch-lightning/issues/21296)).


<<<<<<< HEAD
- Fixed FSDP mixed precision semantics and added user warning ([#21361](https://github.com/Lightning-AI/pytorch-lightning/pull/21361))


=======
>>>>>>> 8ac48431
---

## [2.5.5] - 2025-09-05

### Changed

- Include `exclude_frozen_parameters` to `DeepSpeedStrategy` ([#21060](https://github.com/Lightning-AI/pytorch-lightning/pull/21060))
- Let `_get_default_process_group_backend_for_device` support more hardware platforms (
    [#21057](https://github.com/Lightning-AI/pytorch-lightning/pull/21057), [#21093](https://github.com/Lightning-AI/pytorch-lightning/pull/21093))

### Fixed

- Fixed with adding a missing device id for pytorch 2.8 ([#21105](https://github.com/Lightning-AI/pytorch-lightning/pull/21105))
- Respecting `verbose=False` in `seed_everything` when no seed is provided ([#21161](https://github.com/Lightning-AI/pytorch-lightning/pull/21161))


## [2.5.4] - 2025-08-29

### Changed

- Added support for NVIDIA H200 GPUs in `get_available_flops` ([#21119](https://github.com/Lightning-AI/pytorch-lightning/pull/21119))



## [2.5.3] - 2025-08-13

### Changed

- Enable "auto" for `devices` and `accelerator` as CLI arguments ([#20913](https://github.com/Lightning-AI/pytorch-lightning/pull/20913))
- Raise ValueError when seed is `out-of-bounds` or `cannot be cast to int` ([#21029](https://github.com/Lightning-AI/pytorch-lightning/pull/21029))

### Fixed

- Fixed XLA strategy to add support for `global_ordinal`, `local_ordinal`, `world_size` which came instead of deprecated methods ([#20852](https://github.com/Lightning-AI/pytorch-lightning/issues/20852))
- Fixed remove extra `name` parameter in accelerator registry decorator ([#20975](https://github.com/Lightning-AI/pytorch-lightning/pull/20975))


## [2.5.2] - 2025-3-20

### Changed

- Ensure correct device is used for autocast when mps is selected as Fabric accelerator ([#20876](https://github.com/Lightning-AI/pytorch-lightning/pull/20876))

### Fixed

- Fix: `TransformerEnginePrecision` conversion for layers with `bias=False` ([#20805](https://github.com/Lightning-AI/pytorch-lightning/pull/20805))


## [2.5.1] - 2025-03-18

### Changed

- Added logging support for list of dicts without collapsing to a single key ([#19957](https://github.com/Lightning-AI/pytorch-lightning/pull/19957))

### Removed

- Removed legacy support for `lightning run model`; use `fabric run` instead ([#20588](https://github.com/Lightning-AI/pytorch-lightning/pull/20588))


## [2.5.0] - 2024-12-19

### Added

- Added `step` parameter to `TensorBoardLogger.log_hyperparams` to visualize changes during training ([#20176](https://github.com/Lightning-AI/pytorch-lightning/pull/20176))
- Added timeout to DeepSpeedStrategy ([#20474](https://github.com/Lightning-AI/pytorch-lightning/pull/20474))
- Added FP8 + FSDP2 + torch.compile examples for Fabric ([#20440](https://github.com/Lightning-AI/pytorch-lightning/pull/20440))
- Added RTX 4080 super to chips dictionary ([#20285](https://github.com/Lightning-AI/pytorch-lightning/pull/20285))
- Added device property to lazy load functionality ([#20183](https://github.com/Lightning-AI/pytorch-lightning/pull/20183))
- Added `ddp_find_unused_parameters_true` alias in Fabric's DDPStrategy ([#20125](https://github.com/Lightning-AI/pytorch-lightning/pull/20125))

### Changed

- Changed seeding NumPy using `np.random.SeedSequence()` in `pl_worker_init_function()` to robustly seed NumPy-dependent dataloader workers ([#20369](https://github.com/Lightning-AI/pytorch-lightning/pull/20369))
- Bumped PyTorch to version `2.5` ([#20351](https://github.com/Lightning-AI/pytorch-lightning/pull/20351))
- Update BitsAndBytes version ([#20313](https://github.com/Lightning-AI/pytorch-lightning/pull/20313))

### Fixed

- Fixed use of `convert_module` in FSDP to avoid using more memory than necessary during initialization ([#20323](https://github.com/Lightning-AI/pytorch-lightning/pull/20323))

## [2.4.0] - 2024-08-06

### Added

- Made saving non-distributed checkpoints fully atomic ([#20011](https://github.com/Lightning-AI/pytorch-lightning/pull/20011))
- Added a flag `verbose` to the `seed_everything()` function ([#20108](https://github.com/Lightning-AI/pytorch-lightning/pull/20108))
- Added support for PyTorch 2.4 ([#20028](https://github.com/Lightning-AI/pytorch-lightning/pull/20028))
- Added support for Python 3.12 ([20078](https://github.com/Lightning-AI/pytorch-lightning/pull/20078))

### Changed

- Changed the implementation of how seeds are chosen for dataloader workers when using `seed_everything(..., workers=True)` ([#20055](https://github.com/Lightning-AI/pytorch-lightning/pull/20055))
- NumPy is no longer a required dependency ([#20090](https://github.com/Lightning-AI/pytorch-lightning/issues/20090))

### Removed

- Removed support for PyTorch 2.1 ([#20009](https://github.com/Lightning-AI/pytorch-lightning/pull/20009))
- Removed support for Python 3.8 ([#20071](https://github.com/Lightning-AI/pytorch-lightning/pull/20071))

### Fixed

- Fixed an attribute error when loading a checkpoint into a quantized model using the `_lazy_load()` function ([#20121](https://github.com/Lightning-AI/pytorch-lightning/pull/20121))
- Fixed `_optimizer_to_device` logic for special 'step' key in optimizer state causing performance regression ([#20019](https://github.com/Lightning-AI/pytorch-lightning/pull/20019))


## [2.3.0] - 2024-06-13

### Added

- Added sanitization for classes before logging them as hyperparameters ([#19771](https://github.com/Lightning-AI/pytorch-lightning/pull/19771))
- Enabled consolidating distributed checkpoints through `fabric consolidate` in the new CLI ([#19560](https://github.com/Lightning-AI/pytorch-lightning/pull/19560))
- Added the ability to explicitly mark forward methods in Fabric via `_FabricModule.mark_forward_method()` ([#19690](https://github.com/Lightning-AI/pytorch-lightning/pull/19690))
- Added support for PyTorch 2.3 ([#19708](https://github.com/Lightning-AI/pytorch-lightning/pull/19708))
- Added `ModelParallelStrategy` to support 2D parallelism ([#19846](https://github.com/Lightning-AI/pytorch-lightning/pull/19846), [#19852](https://github.com/Lightning-AI/pytorch-lightning/pull/19852), [#19870](https://github.com/Lightning-AI/pytorch-lightning/pull/19870), [#19872](https://github.com/Lightning-AI/pytorch-lightning/pull/19872))
- Added a call to `torch.distributed.destroy_process_group` in atexit handler if process group needs destruction ([#19931](https://github.com/Lightning-AI/pytorch-lightning/pull/19931))
- Added support for configuring hybrid-sharding by passing a tuple for the `FSDPStrategy(device_mesh=...)` argument ([#19504](https://github.com/Lightning-AI/pytorch-lightning/pull/19504))

### Changed

- Renamed `lightning run model` to `fabric run` ([#19442](https://github.com/Lightning-AI/pytorch-lightning/pull/19442), [#19527](https://github.com/Lightning-AI/pytorch-lightning/pull/19527))
- The `Fabric.rank_zero_first` context manager now uses a barrier without timeout to avoid long-running tasks to be interrupted ([#19448](https://github.com/Lightning-AI/pytorch-lightning/pull/19448))
- Fabric now raises an error if you forget to call `fabric.backward()` when it is needed by the strategy or precision selection ([#19447](https://github.com/Lightning-AI/pytorch-lightning/pull/19447), [#19493](https://github.com/Lightning-AI/pytorch-lightning/pull/19493))
- `_BackwardSyncControl` can now control what to do when gradient accumulation is disabled ([#19577](https://github.com/Lightning-AI/pytorch-lightning/pull/19577))

### Removed

- Removed support for PyTorch 1.13 ([#19706](https://github.com/Lightning-AI/pytorch-lightning/pull/19706))

### Fixed

- Fixed a matrix shape mismatch issue when running a model loaded from a quantized checkpoint (bitsandbytes) ([#19886](https://github.com/Lightning-AI/pytorch-lightning/pull/19886))


## [2.2.2] - 2024-04-11

### Fixed

- Fixed an issue causing a TypeError when using `torch.compile` as a decorator ([#19627](https://github.com/Lightning-AI/pytorch-lightning/pull/19627))
- Fixed issue where some model methods couldn't be monkeypatched after being Fabric wrapped ([#19705](https://github.com/Lightning-AI/pytorch-lightning/pull/19705))
- Fixed an issue causing weights to be reset in `Fabric.setup()` when using FSDP ([#19755](https://github.com/Lightning-AI/pytorch-lightning/pull/19755))


## [2.2.1] - 2024-03-04

### Fixed

- Fixed an issue with CSVLogger trying to append to file from a previous run when the version is set manually ([#19446](https://github.com/Lightning-AI/pytorch-lightning/pull/19446))


## [2.2.0] - 2024-02-08

### Added

- Added `lightning.fabric.utilities.ThroughputMonitor` and `lightning.fabric.utilities.Throughput` to track throughput and log it ([#18848](https://github.com/Lightning-AI/pytorch-lightning/pull/18848))
- Added `lightning.fabric.utilities.AttributeDict` for convenient dict-attribute access to represent state in script ([#18943](https://github.com/Lightning-AI/pytorch-lightning/pull/18943))
- Added support for meta-device initialization and materialization of 4-bit Bitsandbytes layers ([#19150](https://github.com/Lightning-AI/pytorch-lightning/pull/19150))
- Added `TransformerEnginePrecision(fallback_compute_dtype=)` to control the dtype of operations that don't support fp8 ([#19082](https://github.com/Lightning-AI/pytorch-lightning/pull/19082))
- Added support for clipping gradients by value with FSDP ([#19236](https://github.com/Lightning-AI/pytorch-lightning/pull/19236))
- Added a utility function and CLI to consolidate FSDP sharded checkpoints into a single file ([#19213](https://github.com/Lightning-AI/pytorch-lightning/pull/19213))
- Added support for re-compiling the model inside `Fabric.setup()` over the FSDP/DDP wrappers ([#19280](https://github.com/Lightning-AI/pytorch-lightning/pull/19280))

### Changed

- `seed_everything()` without passing in a seed no longer randomly selects a seed, and now defaults to `0` ([#18846](https://github.com/Lightning-AI/pytorch-lightning/pull/18846))
- Changed the `TransformerEnginePrecision(dtype=)` argument to `weights_dtype` and made it required ([#19082](https://github.com/Lightning-AI/pytorch-lightning/pull/19082))
- The columns in the `metrics.csv` file produced by `CSVLogger` are now sorted alphabetically ([#19159](https://github.com/Lightning-AI/pytorch-lightning/pull/19159))

### Removed

- Removed support for PyTorch 1.12 ([#19300](https://github.com/Lightning-AI/pytorch-lightning/pull/19300))

### Fixed

- Fixed parsing of v100s GPUs in `get_available_flops` ([#18952](https://github.com/Lightning-AI/pytorch-lightning/pull/18952))
- Fixed issue where the `precision="transformer-engine"` argument would not replace layers by default ([#19082](https://github.com/Lightning-AI/pytorch-lightning/pull/19082))
- Fixed the input validation logic in `FSDPStrategy` to accept a `device_mesh` ([#19392](https://github.com/Lightning-AI/pytorch-lightning/pull/19392))


## [2.1.4] - 2024-01-31

### Fixed

- Fixed an issue preventing Fabric to run on CPU when the system's CUDA driver is outdated or broken ([#19234](https://github.com/Lightning-AI/pytorch-lightning/pull/19234))
- Fixed typo in kwarg in SpikeDetection ([#19282](https://github.com/Lightning-AI/pytorch-lightning/pull/19282))


## [2.1.3] - 2023-12-21

### Fixed

- Avoid moving the model to device if `move_to_device=False` is passed ([#19152](https://github.com/Lightning-AI/pytorch-lightning/pull/19152))
- Fixed broadcast at initialization in `MPIEnvironment` ([#19074](https://github.com/Lightning-AI/pytorch-lightning/pull/19074))


## [2.1.2] - 2023-11-15

### Fixed

- Fixed precision default from environment ([#18928](https://github.com/Lightning-AI/pytorch-lightning/pull/18928))


## [2.1.1] - 2023-11-06

### Changed

- Calling a method other than `forward` that invokes submodules is now an error when the model is wrapped (e.g., with DDP) ([#18819](https://github.com/Lightning-AI/pytorch-lightning/pull/18819))

### Fixed

- Fixed false-positive warnings about method calls on the Fabric-wrapped module ([#18819](https://github.com/Lightning-AI/pytorch-lightning/pull/18819))
- Refined the FSDP saving logic and error messaging when path exists ([#18884](https://github.com/Lightning-AI/pytorch-lightning/pull/18884))
- Fixed layer conversion under `Fabric.init_module()` context manager when using the `BitsandbytesPrecision` plugin ([#18914](https://github.com/Lightning-AI/pytorch-lightning/pull/18914))


## [2.1.0] - 2023-10-11

### Added

- Added support for the TPU-v4 architecture ([#17227](https://github.com/Lightning-AI/pytorch-lightning/pull/17227))
- Added support for XLA's new PJRT runtime ([#17352](https://github.com/Lightning-AI/pytorch-lightning/pull/17352))
- Added support for Fully Sharded Data Parallel (FSDP) training with XLA ([#18126](https://github.com/Lightning-AI/pytorch-lightning/pull/18126), [#18424](https://github.com/Lightning-AI/pytorch-lightning/pull/18424), [#18430](https://github.com/Lightning-AI/pytorch-lightning/pull/18430))
- Check for invalid TPU device inputs ([#17227](https://github.com/Lightning-AI/pytorch-lightning/pull/17227))
- Added `XLAStrategy(sync_module_states=bool)` to control whether to broadcast the parameters to all devices ([#17522](https://github.com/Lightning-AI/pytorch-lightning/pull/17522))
- Added support for joint setup of model and optimizer with FSDP ([#17305](https://github.com/Lightning-AI/pytorch-lightning/pull/17305))
- Added support for handling multiple parameter groups in optimizers set up with FSDP ([#17305](https://github.com/Lightning-AI/pytorch-lightning/pull/17305))
- Added support for saving and loading sharded model and optimizer state with `FSDPStrategy` ([#17323](https://github.com/Lightning-AI/pytorch-lightning/pull/17323))
- Added a warning when calling methods on `_FabricModule` that bypass the strategy-specific wrappers ([#17424](https://github.com/Lightning-AI/pytorch-lightning/pull/17424))
- Added `Fabric.init_tensor()` context manager to instantiate tensors efficiently directly on device and dtype ([#17488](https://github.com/Lightning-AI/pytorch-lightning/pull/17488))
- Added `Fabric.init_module()` context manager to instantiate large models efficiently directly on device, dtype, and with sharding support ([#17462](https://github.com/Lightning-AI/pytorch-lightning/pull/17462))
  * Creates the model parameters in the desired dtype (`torch.float32`, `torch.float64`, `torch.float16`, or `torch.bfloat16`) depending on the 'true' precision choice in `Fabric(precision='32-true'|'64-true'|'16-true'|'bf16-true')`
  * Handles initialization for FSDP models before wrapping and the Zero stage 3 initialization for DeepSpeed before sharding
- Added support for empty weight initialization with `Fabric.init_module(empty_init=True)` for checkpoint loading ([#17627](https://github.com/Lightning-AI/pytorch-lightning/pull/17627))
- Added support for meta-device initialization with `Fabric.init_module(empty_init=True)` in FSDP ([#18122](https://github.com/Lightning-AI/pytorch-lightning/pull/18122))
- Added `lightning.fabric.plugins.Precision.module_init_context()` and `lightning.fabric.strategies.Strategy.module_init_context()` context managers to control model and tensor instantiation ([#17462](https://github.com/Lightning-AI/pytorch-lightning/pull/17462))
- `lightning.fabric.strategies.Strategy.tensor_init_context()` context manager to instantiate tensors efficiently directly on device and dtype ([#17607](https://github.com/Lightning-AI/pytorch-lightning/pull/17607))
- Run the DDP wrapper in a CUDA stream ([#17334](https://github.com/Lightning-AI/pytorch-lightning/pull/17334))
- Added support for true half-precision as `Fabric(precision="16-true"|"bf16-true")` ([#17287](https://github.com/Lightning-AI/pytorch-lightning/pull/17287))
- Added support for mixed 8-bit precision as `Fabric(precision="transformer-engine")` using [Nvidia's Transformer Engine](https://docs.nvidia.com/deeplearning/transformer-engine) ([#17597](https://github.com/Lightning-AI/pytorch-lightning/pull/17597))
- Added support for linear layer quantization with `Fabric(plugins=BitsandbytesPrecision())` using [bitsandbytes](https://github.com/TimDettmers/bitsandbytes) ([#18655](https://github.com/Lightning-AI/pytorch-lightning/pull/18655))
- Added error messaging for missed `.launch()` when it is required ([#17570](https://github.com/Lightning-AI/pytorch-lightning/pull/17570))
- Added support for saving checkpoints with either full state-dict or sharded state dict via `FSDPStrategy(state_dict_type="full"|"sharded")` ([#17526](https://github.com/Lightning-AI/pytorch-lightning/pull/17526))
- Added support for loading a full-state checkpoint file into a sharded model ([#17623](https://github.com/Lightning-AI/pytorch-lightning/pull/17623))
- Added support for calling hooks on a LightningModule via `Fabric.call` ([#17874](https://github.com/Lightning-AI/pytorch-lightning/pull/17874))
- Added the parameter `Fabric.load(..., strict=True|False)` to enable non-strict loading of partial checkpoint state ([#17645](https://github.com/Lightning-AI/pytorch-lightning/pull/17645))
- Added the parameter `Fabric.save(..., filter=...)` to enable saving a partial checkpoint state ([#17845](https://github.com/Lightning-AI/pytorch-lightning/pull/17845))
- Added support for loading optimizer states from a full-state checkpoint file ([#17747](https://github.com/Lightning-AI/pytorch-lightning/pull/17747))
- Automatically call `xla_model.mark_step()` before saving checkpoints with XLA ([#17882](https://github.com/Lightning-AI/pytorch-lightning/pull/17882))
- Automatically call `xla_model.mark_step()` after `optimizer.step()` with XLA ([#17883](https://github.com/Lightning-AI/pytorch-lightning/pull/17883))
- Added support for all half-precision modes in FSDP precision plugin ([#17807](https://github.com/Lightning-AI/pytorch-lightning/pull/17807))
- Added `FSDPStrategy(activation_checkpointing_policy=...)` to customize the layer policy for automatic activation checkpointing (requires torch>=2.1) ([#18045](https://github.com/Lightning-AI/pytorch-lightning/pull/18045))
- Added a callback for spike-detection ([#18014](https://github.com/Lightning-AI/pytorch-lightning/pull/18014))
- Added the ability to set the `torch.distributed.fsdp.ShardingStrategy` via string in `FSDPStrategy` ([#18087](https://github.com/Lightning-AI/pytorch-lightning/pull/18087))
- Improved error messages when attempting to load a DeepSpeed checkpoint at an invalid path ([#17795](https://github.com/Lightning-AI/pytorch-lightning/pull/17795))
- Added `Fabric.load_raw()` for loading raw PyTorch state dict checkpoints for model or optimizer objects ([#18049](https://github.com/Lightning-AI/pytorch-lightning/pull/18049))
- Allowed accessing rank information in the main process before processes are launched when using the `XLAStrategy` ([#18194](https://github.com/Lightning-AI/pytorch-lightning/pull/18194))
- Added automatic process cleanup to avoid zombie child processes and stalls when exceptions are raised ([#18218](https://github.com/Lightning-AI/pytorch-lightning/pull/18218))
- Added validation of user input for `devices` and `num_nodes` when running with `SLURM` or `TorchElastic` ([#18292](https://github.com/Lightning-AI/pytorch-lightning/pull/18292))
- Improved the error messaging and instructions when handling custom batch samplers in distributed settings ([#18402](https://github.com/Lightning-AI/pytorch-lightning/pull/18402))
- Added support for saving and loading stateful objects other than modules and optimizers ([#18513](https://github.com/Lightning-AI/pytorch-lightning/pull/18513))
- Enabled the default process group configuration for FSDP's hybrid sharding ([#18583](https://github.com/Lightning-AI/pytorch-lightning/pull/18583))
- Added `lightning.fabric.utilities.suggested_max_num_workers` to assist with setting a good value in distributed settings ([#18591](https://github.com/Lightning-AI/pytorch-lightning/pull/18591))
- Added `lightning.fabric.utilities.is_shared_filesystem` utility function to automatically check whether the filesystem is shared between machines ([#18586](https://github.com/Lightning-AI/pytorch-lightning/pull/18586))
- Removed support for PyTorch 1.11 ([#18691](https://github.com/Lightning-AI/pytorch-lightning/pull/18691))
- Added support for passing the argument `.load_state_dict(..., assign=True|False)` on Fabric-wrapped modules in PyTorch 2.1 or newer ([#18690](https://github.com/Lightning-AI/pytorch-lightning/pull/18690))

### Changed

- Allow using iterable-style datasets with TPUs ([#17331](https://github.com/Lightning-AI/pytorch-lightning/pull/17331))
- Increased the minimum XLA requirement to 1.13 ([#17368](https://github.com/Lightning-AI/pytorch-lightning/pull/17368))
- Fabric argument validation now only raises an error if conflicting settings are set through the CLI ([#17679](https://github.com/Lightning-AI/pytorch-lightning/pull/17679))
- DataLoader re-instantiation is now only performed when a distributed sampler is required ([#18191](https://github.com/Lightning-AI/pytorch-lightning/pull/18191))
- Improved the formatting of emitted warnings ([#18288](https://github.com/Lightning-AI/pytorch-lightning/pull/18288))
- Broadcast and reduction of tensors with XLA-based strategies now preserve the input's device ([#18275](https://github.com/Lightning-AI/pytorch-lightning/pull/18275))
- Due to lack of reliability, Fabric now only runs on one GPU instead of all GPUs in a Jupyter notebook if `devices="auto"` (default) ([#18291](https://github.com/Lightning-AI/pytorch-lightning/pull/18291))
- Enabled launching via `torchrun` in a SLURM environment; the `TorchElasticEnvironment` now gets chosen over the `SLURMEnvironment` if both are detected ([#18618](https://github.com/Lightning-AI/pytorch-lightning/pull/18618))
- If not set by the user, Lightning will set `OMP_NUM_THREADS` to `num_cpus / num_processes` when launching subprocesses (e.g. when DDP is used) to avoid system overload for CPU-intensive tasks ([#18677](https://github.com/Lightning-AI/pytorch-lightning/pull/18677))

### Deprecated

- Deprecated the `DDPStrategy.is_distributed` property. This strategy is distributed by definition ([#17381](https://github.com/Lightning-AI/pytorch-lightning/pull/17381))
- Deprecated the `SingleTPUStrategy` (`strategy="single_tpu"`) in favor of `SingleDeviceXLAStrategy` (`strategy="single_xla"`) ([#17383](https://github.com/Lightning-AI/pytorch-lightning/pull/17383))
- Deprecated the `TPUAccelerator` in favor of `XLAAccelerator` ([#17383](https://github.com/Lightning-AI/pytorch-lightning/pull/17383))
- Deprecated the `TPUPrecision` in favor of `XLAPrecision` ([#17383](https://github.com/Lightning-AI/pytorch-lightning/pull/17383))
- Deprecated the `TPUBf16Precision` in favor of `XLABf16Precision` ([#17383](https://github.com/Lightning-AI/pytorch-lightning/pull/17383))

### Removed

- Removed automatic sharding support with `Fabric.run` or using `fabric.launch(fn)`. This only impacts FSDP and DeepSpeed strategy users. Please instantiate your module under the newly added `fabric.init_module` context manager ([#17832](https://github.com/Lightning-AI/pytorch-lightning/pull/17832))
- Removed the unsupported `checkpoint_io` argument from the `FSDPStrategy` ([#18192](https://github.com/Lightning-AI/pytorch-lightning/pull/18192))

### Fixed

- Fixed issue where running on TPUs would select the wrong device index ([#17227](https://github.com/Lightning-AI/pytorch-lightning/pull/17227))
- Removed the need to call `.launch()` when using the DP-strategy (`strategy="dp"`) ([#17931](https://github.com/Lightning-AI/pytorch-lightning/pull/17931))
- Fixed FSDP re-applying activation checkpointing when the user had manually applied it already ([#18006](https://github.com/Lightning-AI/pytorch-lightning/pull/18006))
- Fixed FSDP re-wrapping the module root when the user had manually wrapped the model ([#18054](https://github.com/Lightning-AI/pytorch-lightning/pull/18054))
- Fixed issue where unexpected exceptions would leave the default torch dtype modified when using true precision settings ([#18500](https://github.com/Lightning-AI/pytorch-lightning/pull/18500))
- Fixed redundant input-type casting in FSDP precision ([#18630](https://github.com/Lightning-AI/pytorch-lightning/pull/18630))
- Fixed an issue with `find_usable_cuda_devices(0)` incorrectly returning a list of devices ([#18722](https://github.com/Lightning-AI/pytorch-lightning/pull/18722))
- Fixed redundant file writes in `CSVLogger` ([#18567](https://github.com/Lightning-AI/pytorch-lightning/pull/18567))


## [2.0.9] - 2023-09-14

### Fixed

- Fixed an issue causing the `_FabricOptimizer.state` to remain outdated after loading with `load_state_dict` ([#18488](https://github.com/Lightning-AI/pytorch-lightning/pull/18488))


## [2.0.8] - 2023-08-29

### Changed

- On XLA, avoid setting the global rank before processes have been launched as this will initialize the PJRT computation client in the main process ([#16966](https://github.com/Lightning-AI/pytorch-lightning/pull/16966))

### Fixed

- Fixed model parameters getting shared between processes when running with `strategy="ddp_spawn"` and `accelerator="cpu"`; this has a necessary memory impact, as parameters are replicated for each process now ([#18238](https://github.com/Lightning-AI/pytorch-lightning/pull/18238))
- Removed false positive warning when using `fabric.no_backward_sync` with XLA strategies ([#17761](https://github.com/Lightning-AI/pytorch-lightning/pull/17761))
- Fixed issue where Fabric would not initialize the global rank, world size, and rank-zero-only rank after initialization and before launch ([#16966](https://github.com/Lightning-AI/pytorch-lightning/pull/16966))
- Fixed FSDP full-precision `param_dtype` training (`16-mixed`, `bf16-mixed` and `32-true` configurations) to avoid FSDP assertion errors with PyTorch < 2.0 ([#18278](https://github.com/Lightning-AI/pytorch-lightning/pull/18278))



## [2.0.7] - 2023-08-14

### Changed

- Disabled the auto-detection of the Kubeflow environment ([#18137](https://github.com/Lightning-AI/pytorch-lightning/pull/18137))

### Fixed

- Fixed issue where DDP subprocesses that used Hydra would set hydra's working directory to current directory ([#18145](https://github.com/Lightning-AI/pytorch-lightning/pull/18145))
- Fixed an issue that would prevent the user to set the multiprocessing start method after importing lightning ([#18177](https://github.com/Lightning-AI/pytorch-lightning/pull/18177))
- Fixed an issue with `Fabric.all_reduce()` not performing an inplace operation for all backends consistently ([#18235](https://github.com/Lightning-AI/pytorch-lightning/pull/18235))


## [2.0.6] - 2023-07-20

### Fixed

- Fixed `TensorBoardLogger.log_graph` not unwrapping the `_FabricModule` ([#17844](https://github.com/Lightning-AI/pytorch-lightning/pull/17844))


## [2.0.5] - 2023-07-07

### Added

- Added validation against misconfigured device selection when using the DeepSpeed strategy ([#17952](https://github.com/Lightning-AI/pytorch-lightning/pull/17952))

### Changed

- Avoid info message when loading 0 entry point callbacks ([#17990](https://github.com/Lightning-AI/pytorch-lightning/pull/17990))

### Fixed

- Fixed the emission of a false-positive warning when calling a method on the Fabric-wrapped module that accepts no arguments ([#17875](https://github.com/Lightning-AI/pytorch-lightning/pull/17875))
- Fixed check for FSDP's flat parameters in all parameter groups ([#17914](https://github.com/Lightning-AI/pytorch-lightning/pull/17914))
- Fixed automatic step tracking in Fabric's CSVLogger ([#17942](https://github.com/Lightning-AI/pytorch-lightning/pull/17942))
- Fixed an issue causing the `torch.set_float32_matmul_precision` info message to show multiple times ([#17960](https://github.com/Lightning-AI/pytorch-lightning/pull/17960))
- Fixed loading model state when `Fabric.load()` is called after `Fabric.setup()` ([#17997](https://github.com/Lightning-AI/pytorch-lightning/pull/17997))


## [2.0.4] - 2023-06-22

### Fixed

- Fixed validation of parameters of `plugins.precision.MixedPrecision` ([#17687](https://github.com/Lightning-AI/pytorch-lightning/pull/17687))
- Fixed an issue with hpu imports leading to performance degradation  ([#17788](https://github.com/Lightning-AI/pytorch-lightning/pull/17788))


- Fixed computing the next version folder in `CSVLogger` ([#17139](https://github.com/Lightning-AI/pytorch-lightning/pull/17139), [#17139](https://github.com/Lightning-AI/pytorch-lightning/pull/17986))


## [2.0.3] - 2023-06-07

- Added support for `Callback` registration through entry points ([#17756](https://github.com/Lightning-AI/pytorch-lightning/pull/17756))

### Changed

- Made type hints public ([#17100](https://github.com/Lightning-AI/pytorch-lightning/pull/17100))
- Support compiling a module after it was set up by Fabric ([#17529](https://github.com/Lightning-AI/pytorch-lightning/pull/17529))

### Fixed

- Fixed computing the next version folder in `CSVLogger` ([#17139](https://github.com/Lightning-AI/pytorch-lightning/pull/17139))
- Fixed inconsistent settings for FSDP Precision ([#17670](https://github.com/Lightning-AI/pytorch-lightning/issues/17670))


## [2.0.2] - 2023-04-24

### Changed

- Enabled precision autocast for LightningModule step methods in Fabric ([#17439](https://github.com/Lightning-AI/pytorch-lightning/pull/17439))

### Fixed

- Fixed an issue with `LightningModule.*_step` methods bypassing the DDP/FSDP wrapper ([#17424](https://github.com/Lightning-AI/pytorch-lightning/pull/17424))
- Fixed device handling in `Fabric.setup()` when the model has no parameters ([#17441](https://github.com/Lightning-AI/pytorch-lightning/pull/17441))


## [2.0.1] - 2023-03-30

### Changed

- Generalized `Optimizer` validation to accommodate both FSDP 1.x and 2.x ([#16733](https://github.com/Lightning-AI/pytorch-lightning/pull/16733))


## [2.0.0] - 2023-03-15

### Added

- Added `Fabric.all_reduce` ([#16459](https://github.com/Lightning-AI/pytorch-lightning/pull/16459))
- Added support for saving and loading DeepSpeed checkpoints through `Fabric.save/load()` ([#16452](https://github.com/Lightning-AI/pytorch-lightning/pull/16452))
- Added support for automatically calling `set_epoch` on the `dataloader.batch_sampler.sampler` ([#16841](https://github.com/Lightning-AI/pytorch-lightning/pull/16841))
- Added support for writing logs to remote file systems with the `CSVLogger` ([#16880](https://github.com/Lightning-AI/pytorch-lightning/pull/16880))
- Added support for frozen dataclasses in the optimizer state ([#16656](https://github.com/Lightning-AI/pytorch-lightning/pull/16656))
- Added `lightning.fabric.is_wrapped` to check whether a module, optimizer, or dataloader was already wrapped by Fabric ([#16953](https://github.com/Lightning-AI/pytorch-lightning/pull/16953))

### Changed

- Fabric now chooses `accelerator="auto", strategy="auto", devices="auto"` as defaults ([#16842](https://github.com/Lightning-AI/pytorch-lightning/pull/16842))
- Checkpoint saving and loading redesign ([#16434](https://github.com/Lightning-AI/pytorch-lightning/pull/16434))
  * Changed the method signatrue of `Fabric.save` and `Fabric.load`
  * Changed the method signature of `Strategy.save_checkpoint` and `Fabric.load_checkpoint`
  * `Fabric.save` accepts a state that can contain model and optimizer references
  * `Fabric.load` can now load state in-place onto models and optimizers
  * `Fabric.load` returns a dictionary of objects that weren't loaded into the state
  * `Strategy.save_checkpoint` and `Fabric.load_checkpoint` are now responsible for accessing the state of the model and optimizers
- `DataParallelStrategy.get_module_state_dict()` and `DDPStrategy.get_module_state_dict()` now correctly extracts the state dict without keys prefixed with 'module' ([#16487](https://github.com/Lightning-AI/pytorch-lightning/pull/16487))
- "Native" suffix removal ([#16490](https://github.com/Lightning-AI/pytorch-lightning/pull/16490))
  * `strategy="fsdp_full_shard_offload"` is now `strategy="fsdp_cpu_offload"`
  * `lightning.fabric.plugins.precision.native_amp` is now `lightning.fabric.plugins.precision.amp`
- Enabled all shorthand strategy names that can be supported in the CLI ([#16485](https://github.com/Lightning-AI/pytorch-lightning/pull/16485))
- Renamed `strategy='tpu_spawn'` to `strategy='xla'` and `strategy='tpu_spawn_debug'` to `strategy='xla_debug'` ([#16781](https://github.com/Lightning-AI/pytorch-lightning/pull/16781))
- Changed arguments for precision settings (from [64|32|16|bf16] to ["64-true"|"32-true"|"16-mixed"|"bf16-mixed"]) ([#16767](https://github.com/Lightning-AI/pytorch-lightning/pull/16767))
- The selection `Fabric(strategy="ddp_spawn", ...)` no longer falls back to "ddp" when a cluster environment gets detected ([#16780](https://github.com/Lightning-AI/pytorch-lightning/pull/16780))
- Renamed `setup_dataloaders(replace_sampler=...)` to `setup_dataloaders(use_distributed_sampler=...)` ([#16829](https://github.com/Lightning-AI/pytorch-lightning/pull/16829))

### Removed

- Removed support for PyTorch 1.10 ([#16492](https://github.com/Lightning-AI/pytorch-lightning/pull/16492))
- Removed support for Python 3.7 ([#16579](https://github.com/Lightning-AI/pytorch-lightning/pull/16579))

### Fixed

- Fixed issue where the wrapped dataloader `iter()` would be called twice ([#16841](https://github.com/Lightning-AI/pytorch-lightning/pull/16841))

- Improved the error message for installing tensorboard or tensorboardx ([#17053](https://github.com/Lightning-AI/pytorch-lightning/pull/17053))


## [1.9.4] - 2023-03-01

### Added

- Added `Fabric(strategy="auto")` support ([#16916](https://github.com/Lightning-AI/pytorch-lightning/pull/16916))

### Fixed

- Fixed edge cases in parsing device ids using NVML ([#16795](https://github.com/Lightning-AI/pytorch-lightning/pull/16795))
- Fixed DDP spawn hang on TPU Pods ([#16844](https://github.com/Lightning-AI/pytorch-lightning/pull/16844))
- Fixed an error when passing `find_usable_cuda_devices(num_devices=-1)` ([#16866](https://github.com/Lightning-AI/pytorch-lightning/pull/16866))


## [1.9.3] - 2023-02-21

### Fixed

- Fixed an issue causing a wrong environment plugin to be selected when `accelerator=tpu` and `devices > 1` ([#16806](https://github.com/Lightning-AI/pytorch-lightning/pull/16806))
- Fixed parsing of defaults for `--accelerator` and `--precision` in Fabric CLI when `accelerator` and `precision` are set to non-default values in the code ([#16818](https://github.com/Lightning-AI/pytorch-lightning/pull/16818))


## [1.9.2] - 2023-02-15

### Fixed

- Fixed an attribute error and improved input validation for invalid strategy types being passed to Trainer ([#16693](https://github.com/Lightning-AI/pytorch-lightning/pull/16693))


## [1.9.1] - 2023-02-10

### Fixed

- Fixed error handling for `accelerator="mps"` and `ddp` strategy pairing ([#16455](https://github.com/Lightning-AI/pytorch-lightning/pull/16455))
- Fixed strict availability check for `torch_xla` requirement ([#16476](https://github.com/Lightning-AI/pytorch-lightning/pull/16476))
- Fixed an issue where PL would wrap DataLoaders with XLA's MpDeviceLoader more than once ([#16571](https://github.com/Lightning-AI/pytorch-lightning/pull/16571))
- Fixed the batch_sampler reference for DataLoaders wrapped with XLA's MpDeviceLoader ([#16571](https://github.com/Lightning-AI/pytorch-lightning/pull/16571))
- Fixed an import error when `torch.distributed` is not available ([#16658](https://github.com/Lightning-AI/pytorch-lightning/pull/16658))


## [1.9.0] - 2023-01-17

### Added

- Added `Fabric.launch()` to programmatically launch processes (e.g. in Jupyter notebook) ([#14992](https://github.com/Lightning-AI/pytorch-lightning/pull/14992))
- Added the option to launch Fabric scripts from the CLI, without the need to wrap the code into the `run` method ([#14992](https://github.com/Lightning-AI/pytorch-lightning/pull/14992))
- Added `Fabric.setup_module()` and `Fabric.setup_optimizers()` to support strategies that need to set up the model before an optimizer can be created ([#15185](https://github.com/Lightning-AI/pytorch-lightning/pull/15185))
- Added support for Fully Sharded Data Parallel (FSDP) training in Lightning Lite ([#14967](https://github.com/Lightning-AI/pytorch-lightning/pull/14967))
- Added `lightning.fabric.accelerators.find_usable_cuda_devices` utility function ([#16147](https://github.com/Lightning-AI/pytorch-lightning/pull/16147))
- Added basic support for LightningModules ([#16048](https://github.com/Lightning-AI/pytorch-lightning/pull/16048))
- Added support for managing callbacks via `Fabric(callbacks=...)` and emitting events through `Fabric.call()` ([#16074](https://github.com/Lightning-AI/pytorch-lightning/pull/16074))
- Added Logger support ([#16121](https://github.com/Lightning-AI/pytorch-lightning/pull/16121))
  * Added `Fabric(loggers=...)` to support different Logger frameworks in Fabric
  * Added `Fabric.log` for logging scalars using multiple loggers
  * Added `Fabric.log_dict` for logging a dictionary of multiple metrics at once
  * Added `Fabric.loggers` and `Fabric.logger` attributes to access the individual logger instances
  * Added support for calling `self.log` and `self.log_dict` in a LightningModule when using Fabric
  * Added access to `self.logger` and `self.loggers` in a LightningModule when using Fabric
- Added `lightning.fabric.loggers.TensorBoardLogger` ([#16121](https://github.com/Lightning-AI/pytorch-lightning/pull/16121))
- Added `lightning.fabric.loggers.CSVLogger` ([#16346](https://github.com/Lightning-AI/pytorch-lightning/pull/16346))
- Added support for a consistent `.zero_grad(set_to_none=...)` on the wrapped optimizer regardless of which strategy is used ([#16275](https://github.com/Lightning-AI/pytorch-lightning/pull/16275))

### Changed

- Renamed the class `LightningLite` to `Fabric` ([#15932](https://github.com/Lightning-AI/pytorch-lightning/pull/15932), [#15938](https://github.com/Lightning-AI/pytorch-lightning/pull/15938))
- The `Fabric.run()` method is no longer abstract ([#14992](https://github.com/Lightning-AI/pytorch-lightning/pull/14992))
- The `XLAStrategy` now inherits from `ParallelStrategy` instead of `DDPSpawnStrategy` ([#15838](https://github.com/Lightning-AI/pytorch-lightning/pull/15838))
- Merged the implementation of `DDPSpawnStrategy` into `DDPStrategy` and removed `DDPSpawnStrategy` ([#14952](https://github.com/Lightning-AI/pytorch-lightning/pull/14952))
- The dataloader wrapper returned from `.setup_dataloaders()` now calls `.set_epoch()` on the distributed sampler if one is used ([#16101](https://github.com/Lightning-AI/pytorch-lightning/pull/16101))
- Renamed `Strategy.reduce` to `Strategy.all_reduce` in all strategies ([#16370](https://github.com/Lightning-AI/pytorch-lightning/pull/16370))
- When using multiple devices, the strategy now defaults to "ddp" instead of "ddp_spawn" when none is set ([#16388](https://github.com/Lightning-AI/pytorch-lightning/pull/16388))

### Removed

- Removed support for FairScale's sharded training (`strategy='ddp_sharded'|'ddp_sharded_spawn'`). Use Fully-Sharded Data Parallel instead (`strategy='fsdp'`) ([#16329](https://github.com/Lightning-AI/pytorch-lightning/pull/16329))

### Fixed

- Restored sampling parity between PyTorch and Fabric dataloaders when using the `DistributedSampler` ([#16101](https://github.com/Lightning-AI/pytorch-lightning/pull/16101))
- Fixes an issue where the error message wouldn't tell the user the real value that was passed through the CLI ([#16334](https://github.com/Lightning-AI/pytorch-lightning/pull/16334))


## [1.8.6] - 2022-12-21

- minor cleaning


## [1.8.5] - 2022-12-15

- minor cleaning


## [1.8.4] - 2022-12-08

### Fixed

- Fixed `shuffle=False` having no effect when using DDP/DistributedSampler ([#15931](https://github.com/Lightning-AI/pytorch-lightning/pull/15931))


## [1.8.3] - 2022-11-22

### Changed

- Temporarily removed support for Hydra multi-run ([#15737](https://github.com/Lightning-AI/pytorch-lightning/pull/15737))


## [1.8.2] - 2022-11-17

### Fixed

- Fixed the automatic fallback from `LightningLite(strategy="ddp_spawn", ...)` to `LightningLite(strategy="ddp", ...)` when on an LSF cluster ([#15103](https://github.com/Lightning-AI/pytorch-lightning/pull/15103))


## [1.8.1] - 2022-11-10

### Fixed

- Fix an issue with the SLURM `srun` detection causing permission errors ([#15485](https://github.com/Lightning-AI/pytorch-lightning/pull/15485))
- Fixed the import of `lightning_lite` causing a warning 'Redirects are currently not supported in Windows or MacOs' ([#15610](https://github.com/Lightning-AI/pytorch-lightning/pull/15610))<|MERGE_RESOLUTION|>--- conflicted
+++ resolved
@@ -30,12 +30,10 @@
 - Learning rate scheduler is stepped at the end of epoch when `on_train_batch_start` returns -1 ([#21296](https://github.com/Lightning-AI/pytorch-lightning/issues/21296)).
 
 
-<<<<<<< HEAD
+
 - Fixed FSDP mixed precision semantics and added user warning ([#21361](https://github.com/Lightning-AI/pytorch-lightning/pull/21361))
 
 
-=======
->>>>>>> 8ac48431
 ---
 
 ## [2.5.5] - 2025-09-05
