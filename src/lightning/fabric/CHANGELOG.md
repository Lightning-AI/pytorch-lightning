# Changelog

All notable changes to this project will be documented in this file.

The format is based on [Keep a Changelog](http://keepachangelog.com/en/1.0.0/).


## [unreleased] - YYYY-MM-DD

### Added

-


### Removed

-


### Changed

- Raise ValueError when seed is `out-of-bounds` or `cannot be cast to int` ([#21029](https://github.com/Lightning-AI/pytorch-lightning/pull/21029))


<<<<<<< HEAD
### Fixed

- Fix XLA strategy to add support for  for global_ordinal, local_ordinal, world_size which came instead of deprecated methods ([#20852](https://github.com/Lightning-AI/pytorch-lightning/issues/20852))
=======
- fix: remove extra `name` parameter in accelerator registry decorator ([#20975](https://github.com/Lightning-AI/pytorch-lightning/pull/20975))
>>>>>>> 577c04d0


---

## [2.5.2] - 2025-3-20

### Changed

- Ensure correct device is used for autocast when mps is selected as Fabric accelerator ([#20876](https://github.com/Lightning-AI/pytorch-lightning/pull/20876))

### Fixed

- Fix: `TransformerEnginePrecision` conversion for layers with `bias=False` ([#20805](https://github.com/Lightning-AI/pytorch-lightning/pull/20805))


## [2.5.1] - 2025-03-18

### Changed

- Added logging support for list of dicts without collapsing to a single key ([#19957](https://github.com/Lightning-AI/pytorch-lightning/pull/19957))

### Removed

- Removed legacy support for `lightning run model`; use `fabric run` instead ([#20588](https://github.com/Lightning-AI/pytorch-lightning/pull/20588))


## [2.5.0] - 2024-12-19

### Added

- Added `step` parameter to `TensorBoardLogger.log_hyperparams` to visualize changes during training ([#20176](https://github.com/Lightning-AI/pytorch-lightning/pull/20176))
- Added timeout to DeepSpeedStrategy ([#20474](https://github.com/Lightning-AI/pytorch-lightning/pull/20474))
- Added FP8 + FSDP2 + torch.compile examples for Fabric ([#20440](https://github.com/Lightning-AI/pytorch-lightning/pull/20440))
- Added RTX 4080 super to chips dictionary ([#20285](https://github.com/Lightning-AI/pytorch-lightning/pull/20285))
- Added device property to lazy load functionality ([#20183](https://github.com/Lightning-AI/pytorch-lightning/pull/20183))
- Added `ddp_find_unused_parameters_true` alias in Fabric's DDPStrategy ([#20125](https://github.com/Lightning-AI/pytorch-lightning/pull/20125))

### Changed

- Changed seeding NumPy using `np.random.SeedSequence()` in `pl_worker_init_function()` to robustly seed NumPy-dependent dataloader workers ([#20369](https://github.com/Lightning-AI/pytorch-lightning/pull/20369))
- Bumped PyTorch to version `2.5` ([#20351](https://github.com/Lightning-AI/pytorch-lightning/pull/20351))
- Update BitsAndBytes version ([#20313](https://github.com/Lightning-AI/pytorch-lightning/pull/20313))

### Fixed

- Fixed use of `convert_module` in FSDP to avoid using more memory than necessary during initialization ([#20323](https://github.com/Lightning-AI/pytorch-lightning/pull/20323))

## [2.4.0] - 2024-08-06

### Added

- Made saving non-distributed checkpoints fully atomic ([#20011](https://github.com/Lightning-AI/pytorch-lightning/pull/20011))
- Added a flag `verbose` to the `seed_everything()` function ([#20108](https://github.com/Lightning-AI/pytorch-lightning/pull/20108))
- Added support for PyTorch 2.4 ([#20028](https://github.com/Lightning-AI/pytorch-lightning/pull/20028))
- Added support for Python 3.12 ([20078](https://github.com/Lightning-AI/pytorch-lightning/pull/20078))

### Changed

- Changed the implementation of how seeds are chosen for dataloader workers when using `seed_everything(..., workers=True)` ([#20055](https://github.com/Lightning-AI/pytorch-lightning/pull/20055))
- NumPy is no longer a required dependency ([#20090](https://github.com/Lightning-AI/pytorch-lightning/issues/20090))

### Removed

- Removed support for PyTorch 2.1 ([#20009](https://github.com/Lightning-AI/pytorch-lightning/pull/20009))
- Removed support for Python 3.8 ([#20071](https://github.com/Lightning-AI/pytorch-lightning/pull/20071))

### Fixed

- Fixed an attribute error when loading a checkpoint into a quantized model using the `_lazy_load()` function ([#20121](https://github.com/Lightning-AI/pytorch-lightning/pull/20121))
- Fixed `_optimizer_to_device` logic for special 'step' key in optimizer state causing performance regression ([#20019](https://github.com/Lightning-AI/pytorch-lightning/pull/20019))


## [2.3.0] - 2024-06-13

### Added

- Added sanitization for classes before logging them as hyperparameters ([#19771](https://github.com/Lightning-AI/pytorch-lightning/pull/19771))
- Enabled consolidating distributed checkpoints through `fabric consolidate` in the new CLI ([#19560](https://github.com/Lightning-AI/pytorch-lightning/pull/19560))
- Added the ability to explicitly mark forward methods in Fabric via `_FabricModule.mark_forward_method()` ([#19690](https://github.com/Lightning-AI/pytorch-lightning/pull/19690))
- Added support for PyTorch 2.3 ([#19708](https://github.com/Lightning-AI/pytorch-lightning/pull/19708))
- Added `ModelParallelStrategy` to support 2D parallelism ([#19846](https://github.com/Lightning-AI/pytorch-lightning/pull/19846), [#19852](https://github.com/Lightning-AI/pytorch-lightning/pull/19852), [#19870](https://github.com/Lightning-AI/pytorch-lightning/pull/19870), [#19872](https://github.com/Lightning-AI/pytorch-lightning/pull/19872))
- Added a call to `torch.distributed.destroy_process_group` in atexit handler if process group needs destruction ([#19931](https://github.com/Lightning-AI/pytorch-lightning/pull/19931))
- Added support for configuring hybrid-sharding by passing a tuple for the `FSDPStrategy(device_mesh=...)` argument ([#19504](https://github.com/Lightning-AI/pytorch-lightning/pull/19504))

### Changed

- Renamed `lightning run model` to `fabric run` ([#19442](https://github.com/Lightning-AI/pytorch-lightning/pull/19442), [#19527](https://github.com/Lightning-AI/pytorch-lightning/pull/19527))
- The `Fabric.rank_zero_first` context manager now uses a barrier without timeout to avoid long-running tasks to be interrupted ([#19448](https://github.com/Lightning-AI/pytorch-lightning/pull/19448))
- Fabric now raises an error if you forget to call `fabric.backward()` when it is needed by the strategy or precision selection ([#19447](https://github.com/Lightning-AI/pytorch-lightning/pull/19447), [#19493](https://github.com/Lightning-AI/pytorch-lightning/pull/19493))
- `_BackwardSyncControl` can now control what to do when gradient accumulation is disabled ([#19577](https://github.com/Lightning-AI/pytorch-lightning/pull/19577))

### Removed

- Removed support for PyTorch 1.13 ([#19706](https://github.com/Lightning-AI/pytorch-lightning/pull/19706))

### Fixed

- Fixed a matrix shape mismatch issue when running a model loaded from a quantized checkpoint (bitsandbytes) ([#19886](https://github.com/Lightning-AI/pytorch-lightning/pull/19886))


## [2.2.2] - 2024-04-11

### Fixed

- Fixed an issue causing a TypeError when using `torch.compile` as a decorator ([#19627](https://github.com/Lightning-AI/pytorch-lightning/pull/19627))
- Fixed issue where some model methods couldn't be monkeypatched after being Fabric wrapped ([#19705](https://github.com/Lightning-AI/pytorch-lightning/pull/19705))
- Fixed an issue causing weights to be reset in `Fabric.setup()` when using FSDP ([#19755](https://github.com/Lightning-AI/pytorch-lightning/pull/19755))


## [2.2.1] - 2024-03-04

### Fixed

- Fixed an issue with CSVLogger trying to append to file from a previous run when the version is set manually ([#19446](https://github.com/Lightning-AI/pytorch-lightning/pull/19446))


## [2.2.0] - 2024-02-08

### Added

- Added `lightning.fabric.utilities.ThroughputMonitor` and `lightning.fabric.utilities.Throughput` to track throughput and log it ([#18848](https://github.com/Lightning-AI/pytorch-lightning/pull/18848))
- Added `lightning.fabric.utilities.AttributeDict` for convenient dict-attribute access to represent state in script ([#18943](https://github.com/Lightning-AI/pytorch-lightning/pull/18943))
- Added support for meta-device initialization and materialization of 4-bit Bitsandbytes layers ([#19150](https://github.com/Lightning-AI/pytorch-lightning/pull/19150))
- Added `TransformerEnginePrecision(fallback_compute_dtype=)` to control the dtype of operations that don't support fp8 ([#19082](https://github.com/Lightning-AI/pytorch-lightning/pull/19082))
- Added support for clipping gradients by value with FSDP ([#19236](https://github.com/Lightning-AI/pytorch-lightning/pull/19236))
- Added a utility function and CLI to consolidate FSDP sharded checkpoints into a single file ([#19213](https://github.com/Lightning-AI/pytorch-lightning/pull/19213))
- Added support for re-compiling the model inside `Fabric.setup()` over the FSDP/DDP wrappers ([#19280](https://github.com/Lightning-AI/pytorch-lightning/pull/19280))

### Changed

- `seed_everything()` without passing in a seed no longer randomly selects a seed, and now defaults to `0` ([#18846](https://github.com/Lightning-AI/pytorch-lightning/pull/18846))
- Changed the `TransformerEnginePrecision(dtype=)` argument to `weights_dtype` and made it required ([#19082](https://github.com/Lightning-AI/pytorch-lightning/pull/19082))
- The columns in the `metrics.csv` file produced by `CSVLogger` are now sorted alphabetically ([#19159](https://github.com/Lightning-AI/pytorch-lightning/pull/19159))

### Removed

- Removed support for PyTorch 1.12 ([#19300](https://github.com/Lightning-AI/pytorch-lightning/pull/19300))

### Fixed

- Fixed parsing of v100s GPUs in `get_available_flops` ([#18952](https://github.com/Lightning-AI/pytorch-lightning/pull/18952))
- Fixed issue where the `precision="transformer-engine"` argument would not replace layers by default ([#19082](https://github.com/Lightning-AI/pytorch-lightning/pull/19082))
- Fixed the input validation logic in `FSDPStrategy` to accept a `device_mesh` ([#19392](https://github.com/Lightning-AI/pytorch-lightning/pull/19392))


## [2.1.4] - 2024-01-31

### Fixed

- Fixed an issue preventing Fabric to run on CPU when the system's CUDA driver is outdated or broken ([#19234](https://github.com/Lightning-AI/pytorch-lightning/pull/19234))
- Fixed typo in kwarg in SpikeDetection ([#19282](https://github.com/Lightning-AI/pytorch-lightning/pull/19282))


## [2.1.3] - 2023-12-21

### Fixed

- Avoid moving the model to device if `move_to_device=False` is passed ([#19152](https://github.com/Lightning-AI/pytorch-lightning/pull/19152))
- Fixed broadcast at initialization in `MPIEnvironment` ([#19074](https://github.com/Lightning-AI/pytorch-lightning/pull/19074))


## [2.1.2] - 2023-11-15

### Fixed

- Fixed precision default from environment ([#18928](https://github.com/Lightning-AI/pytorch-lightning/pull/18928))


## [2.1.1] - 2023-11-06

### Changed

- Calling a method other than `forward` that invokes submodules is now an error when the model is wrapped (e.g., with DDP) ([#18819](https://github.com/Lightning-AI/pytorch-lightning/pull/18819))

### Fixed

- Fixed false-positive warnings about method calls on the Fabric-wrapped module ([#18819](https://github.com/Lightning-AI/pytorch-lightning/pull/18819))
- Refined the FSDP saving logic and error messaging when path exists ([#18884](https://github.com/Lightning-AI/pytorch-lightning/pull/18884))
- Fixed layer conversion under `Fabric.init_module()` context manager when using the `BitsandbytesPrecision` plugin ([#18914](https://github.com/Lightning-AI/pytorch-lightning/pull/18914))


## [2.1.0] - 2023-10-11

### Added

- Added support for the TPU-v4 architecture ([#17227](https://github.com/Lightning-AI/pytorch-lightning/pull/17227))
- Added support for XLA's new PJRT runtime ([#17352](https://github.com/Lightning-AI/pytorch-lightning/pull/17352))
- Added support for Fully Sharded Data Parallel (FSDP) training with XLA ([#18126](https://github.com/Lightning-AI/pytorch-lightning/pull/18126), [#18424](https://github.com/Lightning-AI/pytorch-lightning/pull/18424), [#18430](https://github.com/Lightning-AI/pytorch-lightning/pull/18430))
- Check for invalid TPU device inputs ([#17227](https://github.com/Lightning-AI/pytorch-lightning/pull/17227))
- Added `XLAStrategy(sync_module_states=bool)` to control whether to broadcast the parameters to all devices ([#17522](https://github.com/Lightning-AI/pytorch-lightning/pull/17522))
- Added support for joint setup of model and optimizer with FSDP ([#17305](https://github.com/Lightning-AI/pytorch-lightning/pull/17305))
- Added support for handling multiple parameter groups in optimizers set up with FSDP ([#17305](https://github.com/Lightning-AI/pytorch-lightning/pull/17305))
- Added support for saving and loading sharded model and optimizer state with `FSDPStrategy` ([#17323](https://github.com/Lightning-AI/pytorch-lightning/pull/17323))
- Added a warning when calling methods on `_FabricModule` that bypass the strategy-specific wrappers ([#17424](https://github.com/Lightning-AI/pytorch-lightning/pull/17424))
- Added `Fabric.init_tensor()` context manager to instantiate tensors efficiently directly on device and dtype ([#17488](https://github.com/Lightning-AI/pytorch-lightning/pull/17488))
- Added `Fabric.init_module()` context manager to instantiate large models efficiently directly on device, dtype, and with sharding support ([#17462](https://github.com/Lightning-AI/pytorch-lightning/pull/17462))
  * Creates the model parameters in the desired dtype (`torch.float32`, `torch.float64`, `torch.float16`, or `torch.bfloat16`) depending on the 'true' precision choice in `Fabric(precision='32-true'|'64-true'|'16-true'|'bf16-true')`
  * Handles initialization for FSDP models before wrapping and the Zero stage 3 initialization for DeepSpeed before sharding
- Added support for empty weight initialization with `Fabric.init_module(empty_init=True)` for checkpoint loading ([#17627](https://github.com/Lightning-AI/pytorch-lightning/pull/17627))
- Added support for meta-device initialization with `Fabric.init_module(empty_init=True)` in FSDP ([#18122](https://github.com/Lightning-AI/pytorch-lightning/pull/18122))
- Added `lightning.fabric.plugins.Precision.module_init_context()` and `lightning.fabric.strategies.Strategy.module_init_context()` context managers to control model and tensor instantiation ([#17462](https://github.com/Lightning-AI/pytorch-lightning/pull/17462))
- `lightning.fabric.strategies.Strategy.tensor_init_context()` context manager to instantiate tensors efficiently directly on device and dtype ([#17607](https://github.com/Lightning-AI/pytorch-lightning/pull/17607))
- Run the DDP wrapper in a CUDA stream ([#17334](https://github.com/Lightning-AI/pytorch-lightning/pull/17334))
- Added support for true half-precision as `Fabric(precision="16-true"|"bf16-true")` ([#17287](https://github.com/Lightning-AI/pytorch-lightning/pull/17287))
- Added support for mixed 8-bit precision as `Fabric(precision="transformer-engine")` using [Nvidia's Transformer Engine](https://docs.nvidia.com/deeplearning/transformer-engine) ([#17597](https://github.com/Lightning-AI/pytorch-lightning/pull/17597))
- Added support for linear layer quantization with `Fabric(plugins=BitsandbytesPrecision())` using [bitsandbytes](https://github.com/TimDettmers/bitsandbytes) ([#18655](https://github.com/Lightning-AI/pytorch-lightning/pull/18655))
- Added error messaging for missed `.launch()` when it is required ([#17570](https://github.com/Lightning-AI/pytorch-lightning/pull/17570))
- Added support for saving checkpoints with either full state-dict or sharded state dict via `FSDPStrategy(state_dict_type="full"|"sharded")` ([#17526](https://github.com/Lightning-AI/pytorch-lightning/pull/17526))
- Added support for loading a full-state checkpoint file into a sharded model ([#17623](https://github.com/Lightning-AI/pytorch-lightning/pull/17623))
- Added support for calling hooks on a LightningModule via `Fabric.call` ([#17874](https://github.com/Lightning-AI/pytorch-lightning/pull/17874))
- Added the parameter `Fabric.load(..., strict=True|False)` to enable non-strict loading of partial checkpoint state ([#17645](https://github.com/Lightning-AI/pytorch-lightning/pull/17645))
- Added the parameter `Fabric.save(..., filter=...)` to enable saving a partial checkpoint state ([#17845](https://github.com/Lightning-AI/pytorch-lightning/pull/17845))
- Added support for loading optimizer states from a full-state checkpoint file ([#17747](https://github.com/Lightning-AI/pytorch-lightning/pull/17747))
- Automatically call `xla_model.mark_step()` before saving checkpoints with XLA ([#17882](https://github.com/Lightning-AI/pytorch-lightning/pull/17882))
- Automatically call `xla_model.mark_step()` after `optimizer.step()` with XLA ([#17883](https://github.com/Lightning-AI/pytorch-lightning/pull/17883))
- Added support for all half-precision modes in FSDP precision plugin ([#17807](https://github.com/Lightning-AI/pytorch-lightning/pull/17807))
- Added `FSDPStrategy(activation_checkpointing_policy=...)` to customize the layer policy for automatic activation checkpointing (requires torch>=2.1) ([#18045](https://github.com/Lightning-AI/pytorch-lightning/pull/18045))
- Added a callback for spike-detection ([#18014](https://github.com/Lightning-AI/pytorch-lightning/pull/18014))
- Added the ability to set the `torch.distributed.fsdp.ShardingStrategy` via string in `FSDPStrategy` ([#18087](https://github.com/Lightning-AI/pytorch-lightning/pull/18087))
- Improved error messages when attempting to load a DeepSpeed checkpoint at an invalid path ([#17795](https://github.com/Lightning-AI/pytorch-lightning/pull/17795))
- Added `Fabric.load_raw()` for loading raw PyTorch state dict checkpoints for model or optimizer objects ([#18049](https://github.com/Lightning-AI/pytorch-lightning/pull/18049))
- Allowed accessing rank information in the main process before processes are launched when using the `XLAStrategy` ([#18194](https://github.com/Lightning-AI/pytorch-lightning/pull/18194))
- Added automatic process cleanup to avoid zombie child processes and stalls when exceptions are raised ([#18218](https://github.com/Lightning-AI/pytorch-lightning/pull/18218))
- Added validation of user input for `devices` and `num_nodes` when running with `SLURM` or `TorchElastic` ([#18292](https://github.com/Lightning-AI/pytorch-lightning/pull/18292))
- Improved the error messaging and instructions when handling custom batch samplers in distributed settings ([#18402](https://github.com/Lightning-AI/pytorch-lightning/pull/18402))
- Added support for saving and loading stateful objects other than modules and optimizers ([#18513](https://github.com/Lightning-AI/pytorch-lightning/pull/18513))
- Enabled the default process group configuration for FSDP's hybrid sharding ([#18583](https://github.com/Lightning-AI/pytorch-lightning/pull/18583))
- Added `lightning.fabric.utilities.suggested_max_num_workers` to assist with setting a good value in distributed settings ([#18591](https://github.com/Lightning-AI/pytorch-lightning/pull/18591))
- Added `lightning.fabric.utilities.is_shared_filesystem` utility function to automatically check whether the filesystem is shared between machines ([#18586](https://github.com/Lightning-AI/pytorch-lightning/pull/18586))
- Removed support for PyTorch 1.11 ([#18691](https://github.com/Lightning-AI/pytorch-lightning/pull/18691))
- Added support for passing the argument `.load_state_dict(..., assign=True|False)` on Fabric-wrapped modules in PyTorch 2.1 or newer ([#18690](https://github.com/Lightning-AI/pytorch-lightning/pull/18690))

### Changed

- Allow using iterable-style datasets with TPUs ([#17331](https://github.com/Lightning-AI/pytorch-lightning/pull/17331))
- Increased the minimum XLA requirement to 1.13 ([#17368](https://github.com/Lightning-AI/pytorch-lightning/pull/17368))
- Fabric argument validation now only raises an error if conflicting settings are set through the CLI ([#17679](https://github.com/Lightning-AI/pytorch-lightning/pull/17679))
- DataLoader re-instantiation is now only performed when a distributed sampler is required ([#18191](https://github.com/Lightning-AI/pytorch-lightning/pull/18191))
- Improved the formatting of emitted warnings ([#18288](https://github.com/Lightning-AI/pytorch-lightning/pull/18288))
- Broadcast and reduction of tensors with XLA-based strategies now preserve the input's device ([#18275](https://github.com/Lightning-AI/pytorch-lightning/pull/18275))
- Due to lack of reliability, Fabric now only runs on one GPU instead of all GPUs in a Jupyter notebook if `devices="auto"` (default) ([#18291](https://github.com/Lightning-AI/pytorch-lightning/pull/18291))
- Enabled launching via `torchrun` in a SLURM environment; the `TorchElasticEnvironment` now gets chosen over the `SLURMEnvironment` if both are detected ([#18618](https://github.com/Lightning-AI/pytorch-lightning/pull/18618))
- If not set by the user, Lightning will set `OMP_NUM_THREADS` to `num_cpus / num_processes` when launching subprocesses (e.g. when DDP is used) to avoid system overload for CPU-intensive tasks ([#18677](https://github.com/Lightning-AI/pytorch-lightning/pull/18677))

### Deprecated

- Deprecated the `DDPStrategy.is_distributed` property. This strategy is distributed by definition ([#17381](https://github.com/Lightning-AI/pytorch-lightning/pull/17381))
- Deprecated the `SingleTPUStrategy` (`strategy="single_tpu"`) in favor of `SingleDeviceXLAStrategy` (`strategy="single_xla"`) ([#17383](https://github.com/Lightning-AI/pytorch-lightning/pull/17383))
- Deprecated the `TPUAccelerator` in favor of `XLAAccelerator` ([#17383](https://github.com/Lightning-AI/pytorch-lightning/pull/17383))
- Deprecated the `TPUPrecision` in favor of `XLAPrecision` ([#17383](https://github.com/Lightning-AI/pytorch-lightning/pull/17383))
- Deprecated the `TPUBf16Precision` in favor of `XLABf16Precision` ([#17383](https://github.com/Lightning-AI/pytorch-lightning/pull/17383))

### Removed

- Removed automatic sharding support with `Fabric.run` or using `fabric.launch(fn)`. This only impacts FSDP and DeepSpeed strategy users. Please instantiate your module under the newly added `fabric.init_module` context manager ([#17832](https://github.com/Lightning-AI/pytorch-lightning/pull/17832))
- Removed the unsupported `checkpoint_io` argument from the `FSDPStrategy` ([#18192](https://github.com/Lightning-AI/pytorch-lightning/pull/18192))

### Fixed

- Fixed issue where running on TPUs would select the wrong device index ([#17227](https://github.com/Lightning-AI/pytorch-lightning/pull/17227))
- Removed the need to call `.launch()` when using the DP-strategy (`strategy="dp"`) ([#17931](https://github.com/Lightning-AI/pytorch-lightning/pull/17931))
- Fixed FSDP re-applying activation checkpointing when the user had manually applied it already ([#18006](https://github.com/Lightning-AI/pytorch-lightning/pull/18006))
- Fixed FSDP re-wrapping the module root when the user had manually wrapped the model ([#18054](https://github.com/Lightning-AI/pytorch-lightning/pull/18054))
- Fixed issue where unexpected exceptions would leave the default torch dtype modified when using true precision settings ([#18500](https://github.com/Lightning-AI/pytorch-lightning/pull/18500))
- Fixed redundant input-type casting in FSDP precision ([#18630](https://github.com/Lightning-AI/pytorch-lightning/pull/18630))
- Fixed an issue with `find_usable_cuda_devices(0)` incorrectly returning a list of devices ([#18722](https://github.com/Lightning-AI/pytorch-lightning/pull/18722))
- Fixed redundant file writes in `CSVLogger` ([#18567](https://github.com/Lightning-AI/pytorch-lightning/pull/18567))


## [2.0.9] - 2023-09-14

### Fixed

- Fixed an issue causing the `_FabricOptimizer.state` to remain outdated after loading with `load_state_dict` ([#18488](https://github.com/Lightning-AI/pytorch-lightning/pull/18488))


## [2.0.8] - 2023-08-29

### Changed

- On XLA, avoid setting the global rank before processes have been launched as this will initialize the PJRT computation client in the main process ([#16966](https://github.com/Lightning-AI/pytorch-lightning/pull/16966))

### Fixed

- Fixed model parameters getting shared between processes when running with `strategy="ddp_spawn"` and `accelerator="cpu"`; this has a necessary memory impact, as parameters are replicated for each process now ([#18238](https://github.com/Lightning-AI/pytorch-lightning/pull/18238))
- Removed false positive warning when using `fabric.no_backward_sync` with XLA strategies ([#17761](https://github.com/Lightning-AI/pytorch-lightning/pull/17761))
- Fixed issue where Fabric would not initialize the global rank, world size, and rank-zero-only rank after initialization and before launch ([#16966](https://github.com/Lightning-AI/pytorch-lightning/pull/16966))
- Fixed FSDP full-precision `param_dtype` training (`16-mixed`, `bf16-mixed` and `32-true` configurations) to avoid FSDP assertion errors with PyTorch < 2.0 ([#18278](https://github.com/Lightning-AI/pytorch-lightning/pull/18278))



## [2.0.7] - 2023-08-14

### Changed

- Disabled the auto-detection of the Kubeflow environment ([#18137](https://github.com/Lightning-AI/pytorch-lightning/pull/18137))

### Fixed

- Fixed issue where DDP subprocesses that used Hydra would set hydra's working directory to current directory ([#18145](https://github.com/Lightning-AI/pytorch-lightning/pull/18145))
- Fixed an issue that would prevent the user to set the multiprocessing start method after importing lightning ([#18177](https://github.com/Lightning-AI/pytorch-lightning/pull/18177))
- Fixed an issue with `Fabric.all_reduce()` not performing an inplace operation for all backends consistently ([#18235](https://github.com/Lightning-AI/pytorch-lightning/pull/18235))


## [2.0.6] - 2023-07-20

### Fixed

- Fixed `TensorBoardLogger.log_graph` not unwrapping the `_FabricModule` ([#17844](https://github.com/Lightning-AI/pytorch-lightning/pull/17844))


## [2.0.5] - 2023-07-07

### Added

- Added validation against misconfigured device selection when using the DeepSpeed strategy ([#17952](https://github.com/Lightning-AI/pytorch-lightning/pull/17952))

### Changed

- Avoid info message when loading 0 entry point callbacks ([#17990](https://github.com/Lightning-AI/pytorch-lightning/pull/17990))

### Fixed

- Fixed the emission of a false-positive warning when calling a method on the Fabric-wrapped module that accepts no arguments ([#17875](https://github.com/Lightning-AI/pytorch-lightning/pull/17875))
- Fixed check for FSDP's flat parameters in all parameter groups ([#17914](https://github.com/Lightning-AI/pytorch-lightning/pull/17914))
- Fixed automatic step tracking in Fabric's CSVLogger ([#17942](https://github.com/Lightning-AI/pytorch-lightning/pull/17942))
- Fixed an issue causing the `torch.set_float32_matmul_precision` info message to show multiple times ([#17960](https://github.com/Lightning-AI/pytorch-lightning/pull/17960))
- Fixed loading model state when `Fabric.load()` is called after `Fabric.setup()` ([#17997](https://github.com/Lightning-AI/pytorch-lightning/pull/17997))


## [2.0.4] - 2023-06-22

### Fixed

- Fixed validation of parameters of `plugins.precision.MixedPrecision` ([#17687](https://github.com/Lightning-AI/pytorch-lightning/pull/17687))
- Fixed an issue with hpu imports leading to performance degradation  ([#17788](https://github.com/Lightning-AI/pytorch-lightning/pull/17788))


- Fixed computing the next version folder in `CSVLogger` ([#17139](https://github.com/Lightning-AI/pytorch-lightning/pull/17139), [#17139](https://github.com/Lightning-AI/pytorch-lightning/pull/17986))


## [2.0.3] - 2023-06-07

- Added support for `Callback` registration through entry points ([#17756](https://github.com/Lightning-AI/pytorch-lightning/pull/17756))

### Changed

- Made type hints public ([#17100](https://github.com/Lightning-AI/pytorch-lightning/pull/17100))
- Support compiling a module after it was set up by Fabric ([#17529](https://github.com/Lightning-AI/pytorch-lightning/pull/17529))

### Fixed

- Fixed computing the next version folder in `CSVLogger` ([#17139](https://github.com/Lightning-AI/pytorch-lightning/pull/17139))
- Fixed inconsistent settings for FSDP Precision ([#17670](https://github.com/Lightning-AI/pytorch-lightning/issues/17670))


## [2.0.2] - 2023-04-24

### Changed

- Enabled precision autocast for LightningModule step methods in Fabric ([#17439](https://github.com/Lightning-AI/pytorch-lightning/pull/17439))

### Fixed

- Fixed an issue with `LightningModule.*_step` methods bypassing the DDP/FSDP wrapper ([#17424](https://github.com/Lightning-AI/pytorch-lightning/pull/17424))
- Fixed device handling in `Fabric.setup()` when the model has no parameters ([#17441](https://github.com/Lightning-AI/pytorch-lightning/pull/17441))


## [2.0.1] - 2023-03-30

### Changed

- Generalized `Optimizer` validation to accommodate both FSDP 1.x and 2.x ([#16733](https://github.com/Lightning-AI/pytorch-lightning/pull/16733))


## [2.0.0] - 2023-03-15

### Added

- Added `Fabric.all_reduce` ([#16459](https://github.com/Lightning-AI/pytorch-lightning/pull/16459))
- Added support for saving and loading DeepSpeed checkpoints through `Fabric.save/load()` ([#16452](https://github.com/Lightning-AI/pytorch-lightning/pull/16452))
- Added support for automatically calling `set_epoch` on the `dataloader.batch_sampler.sampler` ([#16841](https://github.com/Lightning-AI/pytorch-lightning/pull/16841))
- Added support for writing logs to remote file systems with the `CSVLogger` ([#16880](https://github.com/Lightning-AI/pytorch-lightning/pull/16880))
- Added support for frozen dataclasses in the optimizer state ([#16656](https://github.com/Lightning-AI/pytorch-lightning/pull/16656))
- Added `lightning.fabric.is_wrapped` to check whether a module, optimizer, or dataloader was already wrapped by Fabric ([#16953](https://github.com/Lightning-AI/pytorch-lightning/pull/16953))

### Changed

- Fabric now chooses `accelerator="auto", strategy="auto", devices="auto"` as defaults ([#16842](https://github.com/Lightning-AI/pytorch-lightning/pull/16842))
- Checkpoint saving and loading redesign ([#16434](https://github.com/Lightning-AI/pytorch-lightning/pull/16434))
  * Changed the method signatrue of `Fabric.save` and `Fabric.load`
  * Changed the method signature of `Strategy.save_checkpoint` and `Fabric.load_checkpoint`
  * `Fabric.save` accepts a state that can contain model and optimizer references
  * `Fabric.load` can now load state in-place onto models and optimizers
  * `Fabric.load` returns a dictionary of objects that weren't loaded into the state
  * `Strategy.save_checkpoint` and `Fabric.load_checkpoint` are now responsible for accessing the state of the model and optimizers
- `DataParallelStrategy.get_module_state_dict()` and `DDPStrategy.get_module_state_dict()` now correctly extracts the state dict without keys prefixed with 'module' ([#16487](https://github.com/Lightning-AI/pytorch-lightning/pull/16487))
- "Native" suffix removal ([#16490](https://github.com/Lightning-AI/pytorch-lightning/pull/16490))
  * `strategy="fsdp_full_shard_offload"` is now `strategy="fsdp_cpu_offload"`
  * `lightning.fabric.plugins.precision.native_amp` is now `lightning.fabric.plugins.precision.amp`
- Enabled all shorthand strategy names that can be supported in the CLI ([#16485](https://github.com/Lightning-AI/pytorch-lightning/pull/16485))
- Renamed `strategy='tpu_spawn'` to `strategy='xla'` and `strategy='tpu_spawn_debug'` to `strategy='xla_debug'` ([#16781](https://github.com/Lightning-AI/pytorch-lightning/pull/16781))
- Changed arguments for precision settings (from [64|32|16|bf16] to ["64-true"|"32-true"|"16-mixed"|"bf16-mixed"]) ([#16767](https://github.com/Lightning-AI/pytorch-lightning/pull/16767))
- The selection `Fabric(strategy="ddp_spawn", ...)` no longer falls back to "ddp" when a cluster environment gets detected ([#16780](https://github.com/Lightning-AI/pytorch-lightning/pull/16780))
- Renamed `setup_dataloaders(replace_sampler=...)` to `setup_dataloaders(use_distributed_sampler=...)` ([#16829](https://github.com/Lightning-AI/pytorch-lightning/pull/16829))

### Removed

- Removed support for PyTorch 1.10 ([#16492](https://github.com/Lightning-AI/pytorch-lightning/pull/16492))
- Removed support for Python 3.7 ([#16579](https://github.com/Lightning-AI/pytorch-lightning/pull/16579))

### Fixed

- Fixed issue where the wrapped dataloader `iter()` would be called twice ([#16841](https://github.com/Lightning-AI/pytorch-lightning/pull/16841))

- Improved the error message for installing tensorboard or tensorboardx ([#17053](https://github.com/Lightning-AI/pytorch-lightning/pull/17053))


## [1.9.4] - 2023-03-01

### Added

- Added `Fabric(strategy="auto")` support ([#16916](https://github.com/Lightning-AI/pytorch-lightning/pull/16916))

### Fixed

- Fixed edge cases in parsing device ids using NVML ([#16795](https://github.com/Lightning-AI/pytorch-lightning/pull/16795))
- Fixed DDP spawn hang on TPU Pods ([#16844](https://github.com/Lightning-AI/pytorch-lightning/pull/16844))
- Fixed an error when passing `find_usable_cuda_devices(num_devices=-1)` ([#16866](https://github.com/Lightning-AI/pytorch-lightning/pull/16866))


## [1.9.3] - 2023-02-21

### Fixed

- Fixed an issue causing a wrong environment plugin to be selected when `accelerator=tpu` and `devices > 1` ([#16806](https://github.com/Lightning-AI/pytorch-lightning/pull/16806))
- Fixed parsing of defaults for `--accelerator` and `--precision` in Fabric CLI when `accelerator` and `precision` are set to non-default values in the code ([#16818](https://github.com/Lightning-AI/pytorch-lightning/pull/16818))


## [1.9.2] - 2023-02-15

### Fixed

- Fixed an attribute error and improved input validation for invalid strategy types being passed to Trainer ([#16693](https://github.com/Lightning-AI/pytorch-lightning/pull/16693))


## [1.9.1] - 2023-02-10

### Fixed

- Fixed error handling for `accelerator="mps"` and `ddp` strategy pairing ([#16455](https://github.com/Lightning-AI/pytorch-lightning/pull/16455))
- Fixed strict availability check for `torch_xla` requirement ([#16476](https://github.com/Lightning-AI/pytorch-lightning/pull/16476))
- Fixed an issue where PL would wrap DataLoaders with XLA's MpDeviceLoader more than once ([#16571](https://github.com/Lightning-AI/pytorch-lightning/pull/16571))
- Fixed the batch_sampler reference for DataLoaders wrapped with XLA's MpDeviceLoader ([#16571](https://github.com/Lightning-AI/pytorch-lightning/pull/16571))
- Fixed an import error when `torch.distributed` is not available ([#16658](https://github.com/Lightning-AI/pytorch-lightning/pull/16658))


## [1.9.0] - 2023-01-17

### Added

- Added `Fabric.launch()` to programmatically launch processes (e.g. in Jupyter notebook) ([#14992](https://github.com/Lightning-AI/pytorch-lightning/pull/14992))
- Added the option to launch Fabric scripts from the CLI, without the need to wrap the code into the `run` method ([#14992](https://github.com/Lightning-AI/pytorch-lightning/pull/14992))
- Added `Fabric.setup_module()` and `Fabric.setup_optimizers()` to support strategies that need to set up the model before an optimizer can be created ([#15185](https://github.com/Lightning-AI/pytorch-lightning/pull/15185))
- Added support for Fully Sharded Data Parallel (FSDP) training in Lightning Lite ([#14967](https://github.com/Lightning-AI/pytorch-lightning/pull/14967))
- Added `lightning.fabric.accelerators.find_usable_cuda_devices` utility function ([#16147](https://github.com/Lightning-AI/pytorch-lightning/pull/16147))
- Added basic support for LightningModules ([#16048](https://github.com/Lightning-AI/pytorch-lightning/pull/16048))
- Added support for managing callbacks via `Fabric(callbacks=...)` and emitting events through `Fabric.call()` ([#16074](https://github.com/Lightning-AI/pytorch-lightning/pull/16074))
- Added Logger support ([#16121](https://github.com/Lightning-AI/pytorch-lightning/pull/16121))
  * Added `Fabric(loggers=...)` to support different Logger frameworks in Fabric
  * Added `Fabric.log` for logging scalars using multiple loggers
  * Added `Fabric.log_dict` for logging a dictionary of multiple metrics at once
  * Added `Fabric.loggers` and `Fabric.logger` attributes to access the individual logger instances
  * Added support for calling `self.log` and `self.log_dict` in a LightningModule when using Fabric
  * Added access to `self.logger` and `self.loggers` in a LightningModule when using Fabric
- Added `lightning.fabric.loggers.TensorBoardLogger` ([#16121](https://github.com/Lightning-AI/pytorch-lightning/pull/16121))
- Added `lightning.fabric.loggers.CSVLogger` ([#16346](https://github.com/Lightning-AI/pytorch-lightning/pull/16346))
- Added support for a consistent `.zero_grad(set_to_none=...)` on the wrapped optimizer regardless of which strategy is used ([#16275](https://github.com/Lightning-AI/pytorch-lightning/pull/16275))

### Changed

- Renamed the class `LightningLite` to `Fabric` ([#15932](https://github.com/Lightning-AI/pytorch-lightning/pull/15932), [#15938](https://github.com/Lightning-AI/pytorch-lightning/pull/15938))
- The `Fabric.run()` method is no longer abstract ([#14992](https://github.com/Lightning-AI/pytorch-lightning/pull/14992))
- The `XLAStrategy` now inherits from `ParallelStrategy` instead of `DDPSpawnStrategy` ([#15838](https://github.com/Lightning-AI/pytorch-lightning/pull/15838))
- Merged the implementation of `DDPSpawnStrategy` into `DDPStrategy` and removed `DDPSpawnStrategy` ([#14952](https://github.com/Lightning-AI/pytorch-lightning/pull/14952))
- The dataloader wrapper returned from `.setup_dataloaders()` now calls `.set_epoch()` on the distributed sampler if one is used ([#16101](https://github.com/Lightning-AI/pytorch-lightning/pull/16101))
- Renamed `Strategy.reduce` to `Strategy.all_reduce` in all strategies ([#16370](https://github.com/Lightning-AI/pytorch-lightning/pull/16370))
- When using multiple devices, the strategy now defaults to "ddp" instead of "ddp_spawn" when none is set ([#16388](https://github.com/Lightning-AI/pytorch-lightning/pull/16388))

### Removed

- Removed support for FairScale's sharded training (`strategy='ddp_sharded'|'ddp_sharded_spawn'`). Use Fully-Sharded Data Parallel instead (`strategy='fsdp'`) ([#16329](https://github.com/Lightning-AI/pytorch-lightning/pull/16329))

### Fixed

- Restored sampling parity between PyTorch and Fabric dataloaders when using the `DistributedSampler` ([#16101](https://github.com/Lightning-AI/pytorch-lightning/pull/16101))
- Fixes an issue where the error message wouldn't tell the user the real value that was passed through the CLI ([#16334](https://github.com/Lightning-AI/pytorch-lightning/pull/16334))


## [1.8.6] - 2022-12-21

- minor cleaning


## [1.8.5] - 2022-12-15

- minor cleaning


## [1.8.4] - 2022-12-08

### Fixed

- Fixed `shuffle=False` having no effect when using DDP/DistributedSampler ([#15931](https://github.com/Lightning-AI/pytorch-lightning/pull/15931))


## [1.8.3] - 2022-11-22

### Changed

- Temporarily removed support for Hydra multi-run ([#15737](https://github.com/Lightning-AI/pytorch-lightning/pull/15737))


## [1.8.2] - 2022-11-17

### Fixed

- Fixed the automatic fallback from `LightningLite(strategy="ddp_spawn", ...)` to `LightningLite(strategy="ddp", ...)` when on an LSF cluster ([#15103](https://github.com/Lightning-AI/pytorch-lightning/pull/15103))


## [1.8.1] - 2022-11-10

### Fixed

- Fix an issue with the SLURM `srun` detection causing permission errors ([#15485](https://github.com/Lightning-AI/pytorch-lightning/pull/15485))
- Fixed the import of `lightning_lite` causing a warning 'Redirects are currently not supported in Windows or MacOs' ([#15610](https://github.com/Lightning-AI/pytorch-lightning/pull/15610))<|MERGE_RESOLUTION|>--- conflicted
+++ resolved
@@ -22,13 +22,12 @@
 - Raise ValueError when seed is `out-of-bounds` or `cannot be cast to int` ([#21029](https://github.com/Lightning-AI/pytorch-lightning/pull/21029))
 
 
-<<<<<<< HEAD
 ### Fixed
 
 - Fix XLA strategy to add support for  for global_ordinal, local_ordinal, world_size which came instead of deprecated methods ([#20852](https://github.com/Lightning-AI/pytorch-lightning/issues/20852))
-=======
+
+
 - fix: remove extra `name` parameter in accelerator registry decorator ([#20975](https://github.com/Lightning-AI/pytorch-lightning/pull/20975))
->>>>>>> 577c04d0
 
 
 ---
