# Changelog

All notable changes to this project will be documented in this file.

The format is based on [Keep a Changelog](http://keepachangelog.com/en/1.0.0/).

<<<<<<< HEAD

## [unreleased] - YYYY-MM-DD

### Added

- Added kwargs-filtering for `Fabric.call` to support different callback method signatures ([#21258](https://github.com/Lightning-AI/pytorch-lightning/pull/21258))


### Removed

-

=======
## [2.6.0] - 2025-11-21
>>>>>>> e98df3c5

### Changed

- Expose `weights_only` argument for `Trainer.{fit,validate,test,predict}` and let `torch` handle default value ([#21072](https://github.com/Lightning-AI/pytorch-lightning/pull/21072))
- Set `_DeviceDtypeModuleMixin._device` from torch's default device function ([#21164](https://github.com/Lightning-AI/pytorch-lightning/pull/21164))


### Fixed

- Fixed issue in detecting MPIEnvironment with partial mpi4py installation ([#21353](https://github.com/Lightning-AI/pytorch-lightning/pull/21353))

- Learning rate scheduler is stepped at the end of epoch when `on_train_batch_start` returns -1 ([#21296](https://github.com/Lightning-AI/pytorch-lightning/issues/21296)).


- Fixed FSDP mixed precision semantics and added user warning ([#21361](https://github.com/Lightning-AI/pytorch-lightning/pull/21361))


---

## [2.5.5] - 2025-09-05

### Changed

- Include `exclude_frozen_parameters` to `DeepSpeedStrategy` ([#21060](https://github.com/Lightning-AI/pytorch-lightning/pull/21060))
- Let `_get_default_process_group_backend_for_device` support more hardware platforms (
    [#21057](https://github.com/Lightning-AI/pytorch-lightning/pull/21057), [#21093](https://github.com/Lightning-AI/pytorch-lightning/pull/21093))

### Fixed

- Fixed with adding a missing device id for pytorch 2.8 ([#21105](https://github.com/Lightning-AI/pytorch-lightning/pull/21105))
- Respecting `verbose=False` in `seed_everything` when no seed is provided ([#21161](https://github.com/Lightning-AI/pytorch-lightning/pull/21161))


## [2.5.4] - 2025-08-29

### Changed

- Added support for NVIDIA H200 GPUs in `get_available_flops` ([#21119](https://github.com/Lightning-AI/pytorch-lightning/pull/21119))



## [2.5.3] - 2025-08-13

### Changed

- Enable "auto" for `devices` and `accelerator` as CLI arguments ([#20913](https://github.com/Lightning-AI/pytorch-lightning/pull/20913))
- Raise ValueError when seed is `out-of-bounds` or `cannot be cast to int` ([#21029](https://github.com/Lightning-AI/pytorch-lightning/pull/21029))

### Fixed

- Fixed XLA strategy to add support for `global_ordinal`, `local_ordinal`, `world_size` which came instead of deprecated methods ([#20852](https://github.com/Lightning-AI/pytorch-lightning/issues/20852))
- Fixed remove extra `name` parameter in accelerator registry decorator ([#20975](https://github.com/Lightning-AI/pytorch-lightning/pull/20975))


## [2.5.2] - 2025-3-20

### Changed

- Ensure correct device is used for autocast when mps is selected as Fabric accelerator ([#20876](https://github.com/Lightning-AI/pytorch-lightning/pull/20876))

### Fixed

- Fix: `TransformerEnginePrecision` conversion for layers with `bias=False` ([#20805](https://github.com/Lightning-AI/pytorch-lightning/pull/20805))


## [2.5.1] - 2025-03-18

### Changed

- Added logging support for list of dicts without collapsing to a single key ([#19957](https://github.com/Lightning-AI/pytorch-lightning/pull/19957))

### Removed

- Removed legacy support for `lightning run model`; use `fabric run` instead ([#20588](https://github.com/Lightning-AI/pytorch-lightning/pull/20588))


## [2.5.0] - 2024-12-19

### Added

- Added `step` parameter to `TensorBoardLogger.log_hyperparams` to visualize changes during training ([#20176](https://github.com/Lightning-AI/pytorch-lightning/pull/20176))
- Added timeout to DeepSpeedStrategy ([#20474](https://github.com/Lightning-AI/pytorch-lightning/pull/20474))
- Added FP8 + FSDP2 + torch.compile examples for Fabric ([#20440](https://github.com/Lightning-AI/pytorch-lightning/pull/20440))
- Added RTX 4080 super to chips dictionary ([#20285](https://github.com/Lightning-AI/pytorch-lightning/pull/20285))
- Added device property to lazy load functionality ([#20183](https://github.com/Lightning-AI/pytorch-lightning/pull/20183))
- Added `ddp_find_unused_parameters_true` alias in Fabric's DDPStrategy ([#20125](https://github.com/Lightning-AI/pytorch-lightning/pull/20125))

### Changed

- Changed seeding NumPy using `np.random.SeedSequence()` in `pl_worker_init_function()` to robustly seed NumPy-dependent dataloader workers ([#20369](https://github.com/Lightning-AI/pytorch-lightning/pull/20369))
- Bumped PyTorch to version `2.5` ([#20351](https://github.com/Lightning-AI/pytorch-lightning/pull/20351))
- Update BitsAndBytes version ([#20313](https://github.com/Lightning-AI/pytorch-lightning/pull/20313))

### Fixed

- Fixed use of `convert_module` in FSDP to avoid using more memory than necessary during initialization ([#20323](https://github.com/Lightning-AI/pytorch-lightning/pull/20323))

## [2.4.0] - 2024-08-06

### Added

- Made saving non-distributed checkpoints fully atomic ([#20011](https://github.com/Lightning-AI/pytorch-lightning/pull/20011))
- Added a flag `verbose` to the `seed_everything()` function ([#20108](https://github.com/Lightning-AI/pytorch-lightning/pull/20108))
- Added support for PyTorch 2.4 ([#20028](https://github.com/Lightning-AI/pytorch-lightning/pull/20028))
- Added support for Python 3.12 ([20078](https://github.com/Lightning-AI/pytorch-lightning/pull/20078))

### Changed

- Changed the implementation of how seeds are chosen for dataloader workers when using `seed_everything(..., workers=True)` ([#20055](https://github.com/Lightning-AI/pytorch-lightning/pull/20055))
- NumPy is no longer a required dependency ([#20090](https://github.com/Lightning-AI/pytorch-lightning/issues/20090))

### Removed

- Removed support for PyTorch 2.1 ([#20009](https://github.com/Lightning-AI/pytorch-lightning/pull/20009))
- Removed support for Python 3.8 ([#20071](https://github.com/Lightning-AI/pytorch-lightning/pull/20071))

### Fixed

- Fixed an attribute error when loading a checkpoint into a quantized model using the `_lazy_load()` function ([#20121](https://github.com/Lightning-AI/pytorch-lightning/pull/20121))
- Fixed `_optimizer_to_device` logic for special 'step' key in optimizer state causing performance regression ([#20019](https://github.com/Lightning-AI/pytorch-lightning/pull/20019))


## [2.3.0] - 2024-06-13

### Added

- Added sanitization for classes before logging them as hyperparameters ([#19771](https://github.com/Lightning-AI/pytorch-lightning/pull/19771))
- Enabled consolidating distributed checkpoints through `fabric consolidate` in the new CLI ([#19560](https://github.com/Lightning-AI/pytorch-lightning/pull/19560))
- Added the ability to explicitly mark forward methods in Fabric via `_FabricModule.mark_forward_method()` ([#19690](https://github.com/Lightning-AI/pytorch-lightning/pull/19690))
- Added support for PyTorch 2.3 ([#19708](https://github.com/Lightning-AI/pytorch-lightning/pull/19708))
- Added `ModelParallelStrategy` to support 2D parallelism ([#19846](https://github.com/Lightning-AI/pytorch-lightning/pull/19846), [#19852](https://github.com/Lightning-AI/pytorch-lightning/pull/19852), [#19870](https://github.com/Lightning-AI/pytorch-lightning/pull/19870), [#19872](https://github.com/Lightning-AI/pytorch-lightning/pull/19872))
- Added a call to `torch.distributed.destroy_process_group` in atexit handler if process group needs destruction ([#19931](https://github.com/Lightning-AI/pytorch-lightning/pull/19931))
- Added support for configuring hybrid-sharding by passing a tuple for the `FSDPStrategy(device_mesh=...)` argument ([#19504](https://github.com/Lightning-AI/pytorch-lightning/pull/19504))

### Changed

- Renamed `lightning run model` to `fabric run` ([#19442](https://github.com/Lightning-AI/pytorch-lightning/pull/19442), [#19527](https://github.com/Lightning-AI/pytorch-lightning/pull/19527))
- The `Fabric.rank_zero_first` context manager now uses a barrier without timeout to avoid long-running tasks to be interrupted ([#19448](https://github.com/Lightning-AI/pytorch-lightning/pull/19448))
- Fabric now raises an error if you forget to call `fabric.backward()` when it is needed by the strategy or precision selection ([#19447](https://github.com/Lightning-AI/pytorch-lightning/pull/19447), [#19493](https://github.com/Lightning-AI/pytorch-lightning/pull/19493))
- `_BackwardSyncControl` can now control what to do when gradient accumulation is disabled ([#19577](https://github.com/Lightning-AI/pytorch-lightning/pull/19577))

### Removed

- Removed support for PyTorch 1.13 ([#19706](https://github.com/Lightning-AI/pytorch-lightning/pull/19706))

### Fixed

- Fixed a matrix shape mismatch issue when running a model loaded from a quantized checkpoint (bitsandbytes) ([#19886](https://github.com/Lightning-AI/pytorch-lightning/pull/19886))


## [2.2.2] - 2024-04-11

### Fixed

- Fixed an issue causing a TypeError when using `torch.compile` as a decorator ([#19627](https://github.com/Lightning-AI/pytorch-lightning/pull/19627))
- Fixed issue where some model methods couldn't be monkeypatched after being Fabric wrapped ([#19705](https://github.com/Lightning-AI/pytorch-lightning/pull/19705))
- Fixed an issue causing weights to be reset in `Fabric.setup()` when using FSDP ([#19755](https://github.com/Lightning-AI/pytorch-lightning/pull/19755))


## [2.2.1] - 2024-03-04

### Fixed

- Fixed an issue with CSVLogger trying to append to file from a previous run when the version is set manually ([#19446](https://github.com/Lightning-AI/pytorch-lightning/pull/19446))


## [2.2.0] - 2024-02-08

### Added

- Added `lightning.fabric.utilities.ThroughputMonitor` and `lightning.fabric.utilities.Throughput` to track throughput and log it ([#18848](https://github.com/Lightning-AI/pytorch-lightning/pull/18848))
- Added `lightning.fabric.utilities.AttributeDict` for convenient dict-attribute access to represent state in script ([#18943](https://github.com/Lightning-AI/pytorch-lightning/pull/18943))
- Added support for meta-device initialization and materialization of 4-bit Bitsandbytes layers ([#19150](https://github.com/Lightning-AI/pytorch-lightning/pull/19150))
- Added `TransformerEnginePrecision(fallback_compute_dtype=)` to control the dtype of operations that don't support fp8 ([#19082](https://github.com/Lightning-AI/pytorch-lightning/pull/19082))
- Added support for clipping gradients by value with FSDP ([#19236](https://github.com/Lightning-AI/pytorch-lightning/pull/19236))
- Added a utility function and CLI to consolidate FSDP sharded checkpoints into a single file ([#19213](https://github.com/Lightning-AI/pytorch-lightning/pull/19213))
- Added support for re-compiling the model inside `Fabric.setup()` over the FSDP/DDP wrappers ([#19280](https://github.com/Lightning-AI/pytorch-lightning/pull/19280))

### Changed

- `seed_everything()` without passing in a seed no longer randomly selects a seed, and now defaults to `0` ([#18846](https://github.com/Lightning-AI/pytorch-lightning/pull/18846))
- Changed the `TransformerEnginePrecision(dtype=)` argument to `weights_dtype` and made it required ([#19082](https://github.com/Lightning-AI/pytorch-lightning/pull/19082))
- The columns in the `metrics.csv` file produced by `CSVLogger` are now sorted alphabetically ([#19159](https://github.com/Lightning-AI/pytorch-lightning/pull/19159))

### Removed

- Removed support for PyTorch 1.12 ([#19300](https://github.com/Lightning-AI/pytorch-lightning/pull/19300))

### Fixed

- Fixed parsing of v100s GPUs in `get_available_flops` ([#18952](https://github.com/Lightning-AI/pytorch-lightning/pull/18952))
- Fixed issue where the `precision="transformer-engine"` argument would not replace layers by default ([#19082](https://github.com/Lightning-AI/pytorch-lightning/pull/19082))
- Fixed the input validation logic in `FSDPStrategy` to accept a `device_mesh` ([#19392](https://github.com/Lightning-AI/pytorch-lightning/pull/19392))


## [2.1.4] - 2024-01-31

### Fixed

- Fixed an issue preventing Fabric to run on CPU when the system's CUDA driver is outdated or broken ([#19234](https://github.com/Lightning-AI/pytorch-lightning/pull/19234))
- Fixed typo in kwarg in SpikeDetection ([#19282](https://github.com/Lightning-AI/pytorch-lightning/pull/19282))


## [2.1.3] - 2023-12-21

### Fixed

- Avoid moving the model to device if `move_to_device=False` is passed ([#19152](https://github.com/Lightning-AI/pytorch-lightning/pull/19152))
- Fixed broadcast at initialization in `MPIEnvironment` ([#19074](https://github.com/Lightning-AI/pytorch-lightning/pull/19074))


## [2.1.2] - 2023-11-15

### Fixed

- Fixed precision default from environment ([#18928](https://github.com/Lightning-AI/pytorch-lightning/pull/18928))


## [2.1.1] - 2023-11-06

### Changed

- Calling a method other than `forward` that invokes submodules is now an error when the model is wrapped (e.g., with DDP) ([#18819](https://github.com/Lightning-AI/pytorch-lightning/pull/18819))

### Fixed

- Fixed false-positive warnings about method calls on the Fabric-wrapped module ([#18819](https://github.com/Lightning-AI/pytorch-lightning/pull/18819))
- Refined the FSDP saving logic and error messaging when path exists ([#18884](https://github.com/Lightning-AI/pytorch-lightning/pull/18884))
- Fixed layer conversion under `Fabric.init_module()` context manager when using the `BitsandbytesPrecision` plugin ([#18914](https://github.com/Lightning-AI/pytorch-lightning/pull/18914))


## [2.1.0] - 2023-10-11

### Added

- Added support for the TPU-v4 architecture ([#17227](https://github.com/Lightning-AI/pytorch-lightning/pull/17227))
- Added support for XLA's new PJRT runtime ([#17352](https://github.com/Lightning-AI/pytorch-lightning/pull/17352))
- Added support for Fully Sharded Data Parallel (FSDP) training with XLA ([#18126](https://github.com/Lightning-AI/pytorch-lightning/pull/18126), [#18424](https://github.com/Lightning-AI/pytorch-lightning/pull/18424), [#18430](https://github.com/Lightning-AI/pytorch-lightning/pull/18430))
- Check for invalid TPU device inputs ([#17227](https://github.com/Lightning-AI/pytorch-lightning/pull/17227))
- Added `XLAStrategy(sync_module_states=bool)` to control whether to broadcast the parameters to all devices ([#17522](https://github.com/Lightning-AI/pytorch-lightning/pull/17522))
- Added support for joint setup of model and optimizer with FSDP ([#17305](https://github.com/Lightning-AI/pytorch-lightning/pull/17305))
- Added support for handling multiple parameter groups in optimizers set up with FSDP ([#17305](https://github.com/Lightning-AI/pytorch-lightning/pull/17305))
- Added support for saving and loading sharded model and optimizer state with `FSDPStrategy` ([#17323](https://github.com/Lightning-AI/pytorch-lightning/pull/17323))
- Added a warning when calling methods on `_FabricModule` that bypass the strategy-specific wrappers ([#17424](https://github.com/Lightning-AI/pytorch-lightning/pull/17424))
- Added `Fabric.init_tensor()` context manager to instantiate tensors efficiently directly on device and dtype ([#17488](https://github.com/Lightning-AI/pytorch-lightning/pull/17488))
- Added `Fabric.init_module()` context manager to instantiate large models efficiently directly on device, dtype, and with sharding support ([#17462](https://github.com/Lightning-AI/pytorch-lightning/pull/17462))
  * Creates the model parameters in the desired dtype (`torch.float32`, `torch.float64`, `torch.float16`, or `torch.bfloat16`) depending on the 'true' precision choice in `Fabric(precision='32-true'|'64-true'|'16-true'|'bf16-true')`
  * Handles initialization for FSDP models before wrapping and the Zero stage 3 initialization for DeepSpeed before sharding
- Added support for empty weight initialization with `Fabric.init_module(empty_init=True)` for checkpoint loading ([#17627](https://github.com/Lightning-AI/pytorch-lightning/pull/17627))
- Added support for meta-device initialization with `Fabric.init_module(empty_init=True)` in FSDP ([#18122](https://github.com/Lightning-AI/pytorch-lightning/pull/18122))
- Added `lightning.fabric.plugins.Precision.module_init_context()` and `lightning.fabric.strategies.Strategy.module_init_context()` context managers to control model and tensor instantiation ([#17462](https://github.com/Lightning-AI/pytorch-lightning/pull/17462))
- `lightning.fabric.strategies.Strategy.tensor_init_context()` context manager to instantiate tensors efficiently directly on device and dtype ([#17607](https://github.com/Lightning-AI/pytorch-lightning/pull/17607))
- Run the DDP wrapper in a CUDA stream ([#17334](https://github.com/Lightning-AI/pytorch-lightning/pull/17334))
- Added support for true half-precision as `Fabric(precision="16-true"|"bf16-true")` ([#17287](https://github.com/Lightning-AI/pytorch-lightning/pull/17287))
- Added support for mixed 8-bit precision as `Fabric(precision="transformer-engine")` using [Nvidia's Transformer Engine](https://docs.nvidia.com/deeplearning/transformer-engine) ([#17597](https://github.com/Lightning-AI/pytorch-lightning/pull/17597))
- Added support for linear layer quantization with `Fabric(plugins=BitsandbytesPrecision())` using [bitsandbytes](https://github.com/TimDettmers/bitsandbytes) ([#18655](https://github.com/Lightning-AI/pytorch-lightning/pull/18655))
- Added error messaging for missed `.launch()` when it is required ([#17570](https://github.com/Lightning-AI/pytorch-lightning/pull/17570))
- Added support for saving checkpoints with either full state-dict or sharded state dict via `FSDPStrategy(state_dict_type="full"|"sharded")` ([#17526](https://github.com/Lightning-AI/pytorch-lightning/pull/17526))
- Added support for loading a full-state checkpoint file into a sharded model ([#17623](https://github.com/Lightning-AI/pytorch-lightning/pull/17623))
- Added support for calling hooks on a LightningModule via `Fabric.call` ([#17874](https://github.com/Lightning-AI/pytorch-lightning/pull/17874))
- Added the parameter `Fabric.load(..., strict=True|False)` to enable non-strict loading of partial checkpoint state ([#17645](https://github.com/Lightning-AI/pytorch-lightning/pull/17645))
- Added the parameter `Fabric.save(..., filter=...)` to enable saving a partial checkpoint state ([#17845](https://github.com/Lightning-AI/pytorch-lightning/pull/17845))
- Added support for loading optimizer states from a full-state checkpoint file ([#17747](https://github.com/Lightning-AI/pytorch-lightning/pull/17747))
- Automatically call `xla_model.mark_step()` before saving checkpoints with XLA ([#17882](https://github.com/Lightning-AI/pytorch-lightning/pull/17882))
- Automatically call `xla_model.mark_step()` after `optimizer.step()` with XLA ([#17883](https://github.com/Lightning-AI/pytorch-lightning/pull/17883))
- Added support for all half-precision modes in FSDP precision plugin ([#17807](https://github.com/Lightning-AI/pytorch-lightning/pull/17807))
- Added `FSDPStrategy(activation_checkpointing_policy=...)` to customize the layer policy for automatic activation checkpointing (requires torch>=2.1) ([#18045](https://github.com/Lightning-AI/pytorch-lightning/pull/18045))
- Added a callback for spike-detection ([#18014](https://github.com/Lightning-AI/pytorch-lightning/pull/18014))
- Added the ability to set the `torch.distributed.fsdp.ShardingStrategy` via string in `FSDPStrategy` ([#18087](https://github.com/Lightning-AI/pytorch-lightning/pull/18087))
- Improved error messages when attempting to load a DeepSpeed checkpoint at an invalid path ([#17795](https://github.com/Lightning-AI/pytorch-lightning/pull/17795))
- Added `Fabric.load_raw()` for loading raw PyTorch state dict checkpoints for model or optimizer objects ([#18049](https://github.com/Lightning-AI/pytorch-lightning/pull/18049))
- Allowed accessing rank information in the main process before processes are launched when using the `XLAStrategy` ([#18194](https://github.com/Lightning-AI/pytorch-lightning/pull/18194))
- Added automatic process cleanup to avoid zombie child processes and stalls when exceptions are raised ([#18218](https://github.com/Lightning-AI/pytorch-lightning/pull/18218))
- Added validation of user input for `devices` and `num_nodes` when running with `SLURM` or `TorchElastic` ([#18292](https://github.com/Lightning-AI/pytorch-lightning/pull/18292))
- Improved the error messaging and instructions when handling custom batch samplers in distributed settings ([#18402](https://github.com/Lightning-AI/pytorch-lightning/pull/18402))
- Added support for saving and loading stateful objects other than modules and optimizers ([#18513](https://github.com/Lightning-AI/pytorch-lightning/pull/18513))
- Enabled the default process group configuration for FSDP's hybrid sharding ([#18583](https://github.com/Lightning-AI/pytorch-lightning/pull/18583))
- Added `lightning.fabric.utilities.suggested_max_num_workers` to assist with setting a good value in distributed settings ([#18591](https://github.com/Lightning-AI/pytorch-lightning/pull/18591))
- Added `lightning.fabric.utilities.is_shared_filesystem` utility function to automatically check whether the filesystem is shared between machines ([#18586](https://github.com/Lightning-AI/pytorch-lightning/pull/18586))
- Removed support for PyTorch 1.11 ([#18691](https://github.com/Lightning-AI/pytorch-lightning/pull/18691))
- Added support for passing the argument `.load_state_dict(..., assign=True|False)` on Fabric-wrapped modules in PyTorch 2.1 or newer ([#18690](https://github.com/Lightning-AI/pytorch-lightning/pull/18690))

### Changed

- Allow using iterable-style datasets with TPUs ([#17331](https://github.com/Lightning-AI/pytorch-lightning/pull/17331))
- Increased the minimum XLA requirement to 1.13 ([#17368](https://github.com/Lightning-AI/pytorch-lightning/pull/17368))
- Fabric argument validation now only raises an error if conflicting settings are set through the CLI ([#17679](https://github.com/Lightning-AI/pytorch-lightning/pull/17679))
- DataLoader re-instantiation is now only performed when a distributed sampler is required ([#18191](https://github.com/Lightning-AI/pytorch-lightning/pull/18191))
- Improved the formatting of emitted warnings ([#18288](https://github.com/Lightning-AI/pytorch-lightning/pull/18288))
- Broadcast and reduction of tensors with XLA-based strategies now preserve the input's device ([#18275](https://github.com/Lightning-AI/pytorch-lightning/pull/18275))
- Due to lack of reliability, Fabric now only runs on one GPU instead of all GPUs in a Jupyter notebook if `devices="auto"` (default) ([#18291](https://github.com/Lightning-AI/pytorch-lightning/pull/18291))
- Enabled launching via `torchrun` in a SLURM environment; the `TorchElasticEnvironment` now gets chosen over the `SLURMEnvironment` if both are detected ([#18618](https://github.com/Lightning-AI/pytorch-lightning/pull/18618))
- If not set by the user, Lightning will set `OMP_NUM_THREADS` to `num_cpus / num_processes` when launching subprocesses (e.g. when DDP is used) to avoid system overload for CPU-intensive tasks ([#18677](https://github.com/Lightning-AI/pytorch-lightning/pull/18677))

### Deprecated

- Deprecated the `DDPStrategy.is_distributed` property. This strategy is distributed by definition ([#17381](https://github.com/Lightning-AI/pytorch-lightning/pull/17381))
- Deprecated the `SingleTPUStrategy` (`strategy="single_tpu"`) in favor of `SingleDeviceXLAStrategy` (`strategy="single_xla"`) ([#17383](https://github.com/Lightning-AI/pytorch-lightning/pull/17383))
- Deprecated the `TPUAccelerator` in favor of `XLAAccelerator` ([#17383](https://github.com/Lightning-AI/pytorch-lightning/pull/17383))
- Deprecated the `TPUPrecision` in favor of `XLAPrecision` ([#17383](https://github.com/Lightning-AI/pytorch-lightning/pull/17383))
- Deprecated the `TPUBf16Precision` in favor of `XLABf16Precision` ([#17383](https://github.com/Lightning-AI/pytorch-lightning/pull/17383))

### Removed

- Removed automatic sharding support with `Fabric.run` or using `fabric.launch(fn)`. This only impacts FSDP and DeepSpeed strategy users. Please instantiate your module under the newly added `fabric.init_module` context manager ([#17832](https://github.com/Lightning-AI/pytorch-lightning/pull/17832))
- Removed the unsupported `checkpoint_io` argument from the `FSDPStrategy` ([#18192](https://github.com/Lightning-AI/pytorch-lightning/pull/18192))

### Fixed

- Fixed issue where running on TPUs would select the wrong device index ([#17227](https://github.com/Lightning-AI/pytorch-lightning/pull/17227))
- Removed the need to call `.launch()` when using the DP-strategy (`strategy="dp"`) ([#17931](https://github.com/Lightning-AI/pytorch-lightning/pull/17931))
- Fixed FSDP re-applying activation checkpointing when the user had manually applied it already ([#18006](https://github.com/Lightning-AI/pytorch-lightning/pull/18006))
- Fixed FSDP re-wrapping the module root when the user had manually wrapped the model ([#18054](https://github.com/Lightning-AI/pytorch-lightning/pull/18054))
- Fixed issue where unexpected exceptions would leave the default torch dtype modified when using true precision settings ([#18500](https://github.com/Lightning-AI/pytorch-lightning/pull/18500))
- Fixed redundant input-type casting in FSDP precision ([#18630](https://github.com/Lightning-AI/pytorch-lightning/pull/18630))
- Fixed an issue with `find_usable_cuda_devices(0)` incorrectly returning a list of devices ([#18722](https://github.com/Lightning-AI/pytorch-lightning/pull/18722))
- Fixed redundant file writes in `CSVLogger` ([#18567](https://github.com/Lightning-AI/pytorch-lightning/pull/18567))


## [2.0.9] - 2023-09-14

### Fixed

- Fixed an issue causing the `_FabricOptimizer.state` to remain outdated after loading with `load_state_dict` ([#18488](https://github.com/Lightning-AI/pytorch-lightning/pull/18488))


## [2.0.8] - 2023-08-29

### Changed

- On XLA, avoid setting the global rank before processes have been launched as this will initialize the PJRT computation client in the main process ([#16966](https://github.com/Lightning-AI/pytorch-lightning/pull/16966))

### Fixed

- Fixed model parameters getting shared between processes when running with `strategy="ddp_spawn"` and `accelerator="cpu"`; this has a necessary memory impact, as parameters are replicated for each process now ([#18238](https://github.com/Lightning-AI/pytorch-lightning/pull/18238))
- Removed false positive warning when using `fabric.no_backward_sync` with XLA strategies ([#17761](https://github.com/Lightning-AI/pytorch-lightning/pull/17761))
- Fixed issue where Fabric would not initialize the global rank, world size, and rank-zero-only rank after initialization and before launch ([#16966](https://github.com/Lightning-AI/pytorch-lightning/pull/16966))
- Fixed FSDP full-precision `param_dtype` training (`16-mixed`, `bf16-mixed` and `32-true` configurations) to avoid FSDP assertion errors with PyTorch < 2.0 ([#18278](https://github.com/Lightning-AI/pytorch-lightning/pull/18278))



## [2.0.7] - 2023-08-14

### Changed

- Disabled the auto-detection of the Kubeflow environment ([#18137](https://github.com/Lightning-AI/pytorch-lightning/pull/18137))

### Fixed

- Fixed issue where DDP subprocesses that used Hydra would set hydra's working directory to current directory ([#18145](https://github.com/Lightning-AI/pytorch-lightning/pull/18145))
- Fixed an issue that would prevent the user to set the multiprocessing start method after importing lightning ([#18177](https://github.com/Lightning-AI/pytorch-lightning/pull/18177))
- Fixed an issue with `Fabric.all_reduce()` not performing an inplace operation for all backends consistently ([#18235](https://github.com/Lightning-AI/pytorch-lightning/pull/18235))


## [2.0.6] - 2023-07-20

### Fixed

- Fixed `TensorBoardLogger.log_graph` not unwrapping the `_FabricModule` ([#17844](https://github.com/Lightning-AI/pytorch-lightning/pull/17844))


## [2.0.5] - 2023-07-07

### Added

- Added validation against misconfigured device selection when using the DeepSpeed strategy ([#17952](https://github.com/Lightning-AI/pytorch-lightning/pull/17952))

### Changed

- Avoid info message when loading 0 entry point callbacks ([#17990](https://github.com/Lightning-AI/pytorch-lightning/pull/17990))

### Fixed

- Fixed the emission of a false-positive warning when calling a method on the Fabric-wrapped module that accepts no arguments ([#17875](https://github.com/Lightning-AI/pytorch-lightning/pull/17875))
- Fixed check for FSDP's flat parameters in all parameter groups ([#17914](https://github.com/Lightning-AI/pytorch-lightning/pull/17914))
- Fixed automatic step tracking in Fabric's CSVLogger ([#17942](https://github.com/Lightning-AI/pytorch-lightning/pull/17942))
- Fixed an issue causing the `torch.set_float32_matmul_precision` info message to show multiple times ([#17960](https://github.com/Lightning-AI/pytorch-lightning/pull/17960))
- Fixed loading model state when `Fabric.load()` is called after `Fabric.setup()` ([#17997](https://github.com/Lightning-AI/pytorch-lightning/pull/17997))


## [2.0.4] - 2023-06-22

### Fixed

- Fixed validation of parameters of `plugins.precision.MixedPrecision` ([#17687](https://github.com/Lightning-AI/pytorch-lightning/pull/17687))
- Fixed an issue with hpu imports leading to performance degradation  ([#17788](https://github.com/Lightning-AI/pytorch-lightning/pull/17788))


- Fixed computing the next version folder in `CSVLogger` ([#17139](https://github.com/Lightning-AI/pytorch-lightning/pull/17139), [#17139](https://github.com/Lightning-AI/pytorch-lightning/pull/17986))


## [2.0.3] - 2023-06-07

- Added support for `Callback` registration through entry points ([#17756](https://github.com/Lightning-AI/pytorch-lightning/pull/17756))

### Changed

- Made type hints public ([#17100](https://github.com/Lightning-AI/pytorch-lightning/pull/17100))
- Support compiling a module after it was set up by Fabric ([#17529](https://github.com/Lightning-AI/pytorch-lightning/pull/17529))

### Fixed

- Fixed computing the next version folder in `CSVLogger` ([#17139](https://github.com/Lightning-AI/pytorch-lightning/pull/17139))
- Fixed inconsistent settings for FSDP Precision ([#17670](https://github.com/Lightning-AI/pytorch-lightning/issues/17670))


## [2.0.2] - 2023-04-24

### Changed

- Enabled precision autocast for LightningModule step methods in Fabric ([#17439](https://github.com/Lightning-AI/pytorch-lightning/pull/17439))

### Fixed

- Fixed an issue with `LightningModule.*_step` methods bypassing the DDP/FSDP wrapper ([#17424](https://github.com/Lightning-AI/pytorch-lightning/pull/17424))
- Fixed device handling in `Fabric.setup()` when the model has no parameters ([#17441](https://github.com/Lightning-AI/pytorch-lightning/pull/17441))


## [2.0.1] - 2023-03-30

### Changed

- Generalized `Optimizer` validation to accommodate both FSDP 1.x and 2.x ([#16733](https://github.com/Lightning-AI/pytorch-lightning/pull/16733))


## [2.0.0] - 2023-03-15

### Added

- Added `Fabric.all_reduce` ([#16459](https://github.com/Lightning-AI/pytorch-lightning/pull/16459))
- Added support for saving and loading DeepSpeed checkpoints through `Fabric.save/load()` ([#16452](https://github.com/Lightning-AI/pytorch-lightning/pull/16452))
- Added support for automatically calling `set_epoch` on the `dataloader.batch_sampler.sampler` ([#16841](https://github.com/Lightning-AI/pytorch-lightning/pull/16841))
- Added support for writing logs to remote file systems with the `CSVLogger` ([#16880](https://github.com/Lightning-AI/pytorch-lightning/pull/16880))
- Added support for frozen dataclasses in the optimizer state ([#16656](https://github.com/Lightning-AI/pytorch-lightning/pull/16656))
- Added `lightning.fabric.is_wrapped` to check whether a module, optimizer, or dataloader was already wrapped by Fabric ([#16953](https://github.com/Lightning-AI/pytorch-lightning/pull/16953))

### Changed

- Fabric now chooses `accelerator="auto", strategy="auto", devices="auto"` as defaults ([#16842](https://github.com/Lightning-AI/pytorch-lightning/pull/16842))
- Checkpoint saving and loading redesign ([#16434](https://github.com/Lightning-AI/pytorch-lightning/pull/16434))
  * Changed the method signatrue of `Fabric.save` and `Fabric.load`
  * Changed the method signature of `Strategy.save_checkpoint` and `Fabric.load_checkpoint`
  * `Fabric.save` accepts a state that can contain model and optimizer references
  * `Fabric.load` can now load state in-place onto models and optimizers
  * `Fabric.load` returns a dictionary of objects that weren't loaded into the state
  * `Strategy.save_checkpoint` and `Fabric.load_checkpoint` are now responsible for accessing the state of the model and optimizers
- `DataParallelStrategy.get_module_state_dict()` and `DDPStrategy.get_module_state_dict()` now correctly extracts the state dict without keys prefixed with 'module' ([#16487](https://github.com/Lightning-AI/pytorch-lightning/pull/16487))
- "Native" suffix removal ([#16490](https://github.com/Lightning-AI/pytorch-lightning/pull/16490))
  * `strategy="fsdp_full_shard_offload"` is now `strategy="fsdp_cpu_offload"`
  * `lightning.fabric.plugins.precision.native_amp` is now `lightning.fabric.plugins.precision.amp`
- Enabled all shorthand strategy names that can be supported in the CLI ([#16485](https://github.com/Lightning-AI/pytorch-lightning/pull/16485))
- Renamed `strategy='tpu_spawn'` to `strategy='xla'` and `strategy='tpu_spawn_debug'` to `strategy='xla_debug'` ([#16781](https://github.com/Lightning-AI/pytorch-lightning/pull/16781))
- Changed arguments for precision settings (from [64|32|16|bf16] to ["64-true"|"32-true"|"16-mixed"|"bf16-mixed"]) ([#16767](https://github.com/Lightning-AI/pytorch-lightning/pull/16767))
- The selection `Fabric(strategy="ddp_spawn", ...)` no longer falls back to "ddp" when a cluster environment gets detected ([#16780](https://github.com/Lightning-AI/pytorch-lightning/pull/16780))
- Renamed `setup_dataloaders(replace_sampler=...)` to `setup_dataloaders(use_distributed_sampler=...)` ([#16829](https://github.com/Lightning-AI/pytorch-lightning/pull/16829))

### Removed

- Removed support for PyTorch 1.10 ([#16492](https://github.com/Lightning-AI/pytorch-lightning/pull/16492))
- Removed support for Python 3.7 ([#16579](https://github.com/Lightning-AI/pytorch-lightning/pull/16579))

### Fixed

- Fixed issue where the wrapped dataloader `iter()` would be called twice ([#16841](https://github.com/Lightning-AI/pytorch-lightning/pull/16841))

- Improved the error message for installing tensorboard or tensorboardx ([#17053](https://github.com/Lightning-AI/pytorch-lightning/pull/17053))


## [1.9.4] - 2023-03-01

### Added

- Added `Fabric(strategy="auto")` support ([#16916](https://github.com/Lightning-AI/pytorch-lightning/pull/16916))

### Fixed

- Fixed edge cases in parsing device ids using NVML ([#16795](https://github.com/Lightning-AI/pytorch-lightning/pull/16795))
- Fixed DDP spawn hang on TPU Pods ([#16844](https://github.com/Lightning-AI/pytorch-lightning/pull/16844))
- Fixed an error when passing `find_usable_cuda_devices(num_devices=-1)` ([#16866](https://github.com/Lightning-AI/pytorch-lightning/pull/16866))


## [1.9.3] - 2023-02-21

### Fixed

- Fixed an issue causing a wrong environment plugin to be selected when `accelerator=tpu` and `devices > 1` ([#16806](https://github.com/Lightning-AI/pytorch-lightning/pull/16806))
- Fixed parsing of defaults for `--accelerator` and `--precision` in Fabric CLI when `accelerator` and `precision` are set to non-default values in the code ([#16818](https://github.com/Lightning-AI/pytorch-lightning/pull/16818))


## [1.9.2] - 2023-02-15

### Fixed

- Fixed an attribute error and improved input validation for invalid strategy types being passed to Trainer ([#16693](https://github.com/Lightning-AI/pytorch-lightning/pull/16693))


## [1.9.1] - 2023-02-10

### Fixed

- Fixed error handling for `accelerator="mps"` and `ddp` strategy pairing ([#16455](https://github.com/Lightning-AI/pytorch-lightning/pull/16455))
- Fixed strict availability check for `torch_xla` requirement ([#16476](https://github.com/Lightning-AI/pytorch-lightning/pull/16476))
- Fixed an issue where PL would wrap DataLoaders with XLA's MpDeviceLoader more than once ([#16571](https://github.com/Lightning-AI/pytorch-lightning/pull/16571))
- Fixed the batch_sampler reference for DataLoaders wrapped with XLA's MpDeviceLoader ([#16571](https://github.com/Lightning-AI/pytorch-lightning/pull/16571))
- Fixed an import error when `torch.distributed` is not available ([#16658](https://github.com/Lightning-AI/pytorch-lightning/pull/16658))


## [1.9.0] - 2023-01-17

### Added

- Added `Fabric.launch()` to programmatically launch processes (e.g. in Jupyter notebook) ([#14992](https://github.com/Lightning-AI/pytorch-lightning/pull/14992))
- Added the option to launch Fabric scripts from the CLI, without the need to wrap the code into the `run` method ([#14992](https://github.com/Lightning-AI/pytorch-lightning/pull/14992))
- Added `Fabric.setup_module()` and `Fabric.setup_optimizers()` to support strategies that need to set up the model before an optimizer can be created ([#15185](https://github.com/Lightning-AI/pytorch-lightning/pull/15185))
- Added support for Fully Sharded Data Parallel (FSDP) training in Lightning Lite ([#14967](https://github.com/Lightning-AI/pytorch-lightning/pull/14967))
- Added `lightning.fabric.accelerators.find_usable_cuda_devices` utility function ([#16147](https://github.com/Lightning-AI/pytorch-lightning/pull/16147))
- Added basic support for LightningModules ([#16048](https://github.com/Lightning-AI/pytorch-lightning/pull/16048))
- Added support for managing callbacks via `Fabric(callbacks=...)` and emitting events through `Fabric.call()` ([#16074](https://github.com/Lightning-AI/pytorch-lightning/pull/16074))
- Added Logger support ([#16121](https://github.com/Lightning-AI/pytorch-lightning/pull/16121))
  * Added `Fabric(loggers=...)` to support different Logger frameworks in Fabric
  * Added `Fabric.log` for logging scalars using multiple loggers
  * Added `Fabric.log_dict` for logging a dictionary of multiple metrics at once
  * Added `Fabric.loggers` and `Fabric.logger` attributes to access the individual logger instances
  * Added support for calling `self.log` and `self.log_dict` in a LightningModule when using Fabric
  * Added access to `self.logger` and `self.loggers` in a LightningModule when using Fabric
- Added `lightning.fabric.loggers.TensorBoardLogger` ([#16121](https://github.com/Lightning-AI/pytorch-lightning/pull/16121))
- Added `lightning.fabric.loggers.CSVLogger` ([#16346](https://github.com/Lightning-AI/pytorch-lightning/pull/16346))
- Added support for a consistent `.zero_grad(set_to_none=...)` on the wrapped optimizer regardless of which strategy is used ([#16275](https://github.com/Lightning-AI/pytorch-lightning/pull/16275))

### Changed

- Renamed the class `LightningLite` to `Fabric` ([#15932](https://github.com/Lightning-AI/pytorch-lightning/pull/15932), [#15938](https://github.com/Lightning-AI/pytorch-lightning/pull/15938))
- The `Fabric.run()` method is no longer abstract ([#14992](https://github.com/Lightning-AI/pytorch-lightning/pull/14992))
- The `XLAStrategy` now inherits from `ParallelStrategy` instead of `DDPSpawnStrategy` ([#15838](https://github.com/Lightning-AI/pytorch-lightning/pull/15838))
- Merged the implementation of `DDPSpawnStrategy` into `DDPStrategy` and removed `DDPSpawnStrategy` ([#14952](https://github.com/Lightning-AI/pytorch-lightning/pull/14952))
- The dataloader wrapper returned from `.setup_dataloaders()` now calls `.set_epoch()` on the distributed sampler if one is used ([#16101](https://github.com/Lightning-AI/pytorch-lightning/pull/16101))
- Renamed `Strategy.reduce` to `Strategy.all_reduce` in all strategies ([#16370](https://github.com/Lightning-AI/pytorch-lightning/pull/16370))
- When using multiple devices, the strategy now defaults to "ddp" instead of "ddp_spawn" when none is set ([#16388](https://github.com/Lightning-AI/pytorch-lightning/pull/16388))

### Removed

- Removed support for FairScale's sharded training (`strategy='ddp_sharded'|'ddp_sharded_spawn'`). Use Fully-Sharded Data Parallel instead (`strategy='fsdp'`) ([#16329](https://github.com/Lightning-AI/pytorch-lightning/pull/16329))

### Fixed

- Restored sampling parity between PyTorch and Fabric dataloaders when using the `DistributedSampler` ([#16101](https://github.com/Lightning-AI/pytorch-lightning/pull/16101))
- Fixes an issue where the error message wouldn't tell the user the real value that was passed through the CLI ([#16334](https://github.com/Lightning-AI/pytorch-lightning/pull/16334))


## [1.8.6] - 2022-12-21

- minor cleaning


## [1.8.5] - 2022-12-15

- minor cleaning


## [1.8.4] - 2022-12-08

### Fixed

- Fixed `shuffle=False` having no effect when using DDP/DistributedSampler ([#15931](https://github.com/Lightning-AI/pytorch-lightning/pull/15931))


## [1.8.3] - 2022-11-22

### Changed

- Temporarily removed support for Hydra multi-run ([#15737](https://github.com/Lightning-AI/pytorch-lightning/pull/15737))


## [1.8.2] - 2022-11-17

### Fixed

- Fixed the automatic fallback from `LightningLite(strategy="ddp_spawn", ...)` to `LightningLite(strategy="ddp", ...)` when on an LSF cluster ([#15103](https://github.com/Lightning-AI/pytorch-lightning/pull/15103))


## [1.8.1] - 2022-11-10

### Fixed

- Fix an issue with the SLURM `srun` detection causing permission errors ([#15485](https://github.com/Lightning-AI/pytorch-lightning/pull/15485))
- Fixed the import of `lightning_lite` causing a warning 'Redirects are currently not supported in Windows or MacOs' ([#15610](https://github.com/Lightning-AI/pytorch-lightning/pull/15610))<|MERGE_RESOLUTION|>--- conflicted
+++ resolved
@@ -4,7 +4,6 @@
 
 The format is based on [Keep a Changelog](http://keepachangelog.com/en/1.0.0/).
 
-<<<<<<< HEAD
 
 ## [unreleased] - YYYY-MM-DD
 
@@ -15,11 +14,9 @@
 
 ### Removed
 
--
-
-=======
+---
+
 ## [2.6.0] - 2025-11-21
->>>>>>> e98df3c5
 
 ### Changed
 
