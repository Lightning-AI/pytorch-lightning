# Copyright The Lightning AI team.
#
# Licensed under the Apache License, Version 2.0 (the "License");
# you may not use this file except in compliance with the License.
# You may obtain a copy of the License at
#
#     http://www.apache.org/licenses/LICENSE-2.0
#
# Unless required by applicable law or agreed to in writing, software
# distributed under the License is distributed on an "AS IS" BASIS,
# WITHOUT WARRANTIES OR CONDITIONS OF ANY KIND, either express or implied.
# See the License for the specific language governing permissions and
# limitations under the License.
from contextlib import contextmanager
from typing import Any, cast, Dict, Generator, Literal, Optional

import torch
from torch import Tensor
from torch.nn import Module
from torch.optim import LBFGS

from lightning.fabric.accelerators.cuda import _patch_cuda_is_available
from lightning.fabric.plugins.precision.precision import Precision
from lightning.fabric.plugins.precision.utils import _convert_fp_tensor
from lightning.fabric.utilities.types import Optimizable


class MixedPrecision(Precision):
    """Plugin for Automatic Mixed Precision (AMP) training with ``torch.autocast``.

    Args:
        precision: Whether to use ``torch.float16`` (``'16-mixed'``) or ``torch.bfloat16`` (``'bf16-mixed'``).
        device: The device for ``torch.autocast``.
        scaler: An optional :class:`torch.cuda.amp.GradScaler` to use.
    """

    def __init__(
        self,
        precision: Literal["16-mixed", "bf16-mixed"],
        device: str,
        scaler: Optional[torch.cuda.amp.GradScaler] = None,
    ) -> None:
        self.precision = cast(Literal["16-mixed", "bf16-mixed"], str(precision))
        if scaler is None and self.precision == "16-mixed":
            with _patch_cuda_is_available():
                # if possible, we defer CUDA initialization to support strategies that will attempt forks
                scaler = torch.cuda.amp.GradScaler()
        if scaler is not None and self.precision == "bf16-mixed":
            raise ValueError(f"`precision='bf16-mixed'` does not use a scaler, found {scaler}.")
        self.device = device
        self.scaler = scaler

    @contextmanager
    def forward_context(self) -> Generator[None, None, None]:
        with self._autocast_context_manager():
            yield

    def convert_input(self, data: Tensor) -> Tensor:
        precision_to_type = {"bf16-mixed": torch.bfloat16, "16-mixed": torch.float16}
        dst_type = precision_to_type[self.precision]
        return _convert_fp_tensor(data, dst_type)

    def backward(self, tensor: Tensor, model: Optional[Module], *args: Any, **kwargs: Any) -> None:
        if self.scaler is not None:
            tensor = self.scaler.scale(tensor)
        super().backward(tensor, model, *args, **kwargs)

    def optimizer_step(
        self,
        optimizer: Optimizable,
        **kwargs: Any,
    ) -> Any:
        if self.scaler is None:
            # skip scaler logic, as bfloat16 does not require scaler
            return super().optimizer_step(optimizer, **kwargs)
        if isinstance(optimizer, LBFGS):
            raise TypeError("AMP and the LBFGS optimizer are not compatible.")
        # note: the scaler will skip the `optimizer.step` if nonfinite gradients are found
        step_output = self.scaler.step(optimizer, **kwargs)
        self.scaler.update()
        return step_output

    def state_dict(self) -> Dict[str, Any]:
        if self.scaler is not None:
            return self.scaler.state_dict()
        return {}

    def load_state_dict(self, state_dict: Dict[str, Any]) -> None:
        if self.scaler is not None:
            self.scaler.load_state_dict(state_dict)

    def _autocast_context_manager(self) -> torch.autocast:
        # the dtype could be automatically inferred but we need to manually set it due to a bug upstream
        # https://github.com/pytorch/pytorch/issues/67233
<<<<<<< HEAD
        return torch.autocast(self.device, dtype=torch.bfloat16 if self.precision == "bf16" else torch.half)

    def unscale_gradients_(self, optimizer):
        scaler = getattr(self.precision, "scaler", None)
        if scaler is not None:
            if _optimizer_handles_unscaling(optimizer):
                raise NotImplementedError("Gradient clipping is not implemented for optimizers handling the unscaling.")
            scaler.unscale_(optimizer)


def _optimizer_handles_unscaling(optimizer: Any) -> bool:
    """Determines whether a PyTorch optimizer handles unscaling gradients in the step method rather than through the
    :class:`torch.cuda.amp.GradScaler`.

    Since, the current implementation of this function checks a PyTorch internal variable on the optimizer, the return
    value will only be reliable for built-in PyTorch optimizers.
    """
    return getattr(optimizer, "_step_supports_amp_scaling", False)
=======
        return torch.autocast(self.device, dtype=torch.bfloat16 if self.precision == "bf16-mixed" else torch.half)
>>>>>>> 83b88996
<|MERGE_RESOLUTION|>--- conflicted
+++ resolved
@@ -92,8 +92,7 @@
     def _autocast_context_manager(self) -> torch.autocast:
         # the dtype could be automatically inferred but we need to manually set it due to a bug upstream
         # https://github.com/pytorch/pytorch/issues/67233
-<<<<<<< HEAD
-        return torch.autocast(self.device, dtype=torch.bfloat16 if self.precision == "bf16" else torch.half)
+        return torch.autocast(self.device, dtype=torch.bfloat16 if self.precision == "bf16-mixed" else torch.half)
 
     def unscale_gradients_(self, optimizer):
         scaler = getattr(self.precision, "scaler", None)
@@ -110,7 +109,4 @@
     Since, the current implementation of this function checks a PyTorch internal variable on the optimizer, the return
     value will only be reliable for built-in PyTorch optimizers.
     """
-    return getattr(optimizer, "_step_supports_amp_scaling", False)
-=======
-        return torch.autocast(self.device, dtype=torch.bfloat16 if self.precision == "bf16-mixed" else torch.half)
->>>>>>> 83b88996
+    return getattr(optimizer, "_step_supports_amp_scaling", False)