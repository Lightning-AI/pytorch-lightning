# Copyright The Lightning AI team.
#
# Licensed under the Apache License, Version 2.0 (the "License");
# you may not use this file except in compliance with the License.
# You may obtain a copy of the License at
#
#     http://www.apache.org/licenses/LICENSE-2.0
#
# Unless required by applicable law or agreed to in writing, software
# distributed under the License is distributed on an "AS IS" BASIS,
# WITHOUT WARRANTIES OR CONDITIONS OF ANY KIND, either express or implied.
# See the License for the specific language governing permissions and
# limitations under the License.
import logging
from contextlib import ExitStack
from typing import TYPE_CHECKING, Any, ContextManager, Literal, Mapping, Optional, Union

import torch
from lightning_utilities import apply_to_collection
from lightning_utilities.core.imports import RequirementCache
from torch import Tensor
from typing_extensions import override

from lightning.fabric.plugins.precision.precision import Precision
from lightning.fabric.plugins.precision.utils import (
    _ClassReplacementContextManager,
    _convert_fp_tensor,
    _DtypeContextManager,
)
from lightning.fabric.utilities.rank_zero import rank_zero_info, rank_zero_warn

if TYPE_CHECKING:
    from transformer_engine.common.recipe import DelayedScaling

_TRANSFORMER_ENGINE_AVAILABLE = RequirementCache("transformer_engine>=0.11.0")
log = logging.getLogger(__name__)


class TransformerEnginePrecision(Precision):
    """Plugin for training with fp8 precision via nvidia's
    `Transformer Engine <https://docs.nvidia.com/deeplearning/transformer-engine>`__.

    .. warning::  This is an :ref:`experimental <versioning:Experimental API>` feature.

    Args:
        weights_dtype: The weights dtype to use.
        recipe: Recipe for the DelayedScaling
            `configuration <https://docs.nvidia.com/deeplearning/transformer-engine/user-guide/api/common.html#transformer_engine.common.recipe.DelayedScaling>`__.
            In dict format or the dataclass format.
        replace_layers: Whether to replace ``Linear`` and ``LayerNorm`` layers automatically with their Transformer
            Engine alternatives. Note that they don't subclass the torch equivalents so checks like
            ``isinstance(l, torch.nn.Linear)`` will not pass.
        fallback_compute_dtype: The compute dtype to use for operations that don't support fp8 autocast. Defaults to the
            same as ``weights_dtype``.

    .. note::

        Support for FP8 in the linear layers with this plugin is currently limited to tensors
        with shapes where the dimensions are divisible by 8 and 16 respectively. You might want to add padding to your
        inputs to conform to this restriction.

    """

    precision: Literal["transformer-engine", "transformer-engine-float16"] = "transformer-engine"

    def __init__(
        self,
        *,
        weights_dtype: torch.dtype,
        recipe: Optional[Union[Mapping[str, Any], "DelayedScaling"]] = None,
        replace_layers: Optional[bool] = None,
        fallback_compute_dtype: Optional[torch.dtype] = None,
    ) -> None:
        if not _TRANSFORMER_ENGINE_AVAILABLE:
            raise ModuleNotFoundError(str(_TRANSFORMER_ENGINE_AVAILABLE))
        from transformer_engine.common.recipe import DelayedScaling

        if recipe is None:
            recipe = DelayedScaling()
        elif isinstance(recipe, Mapping):
            recipe = dict(recipe)  # copy
            if "fp8_format" in recipe:
                from transformer_engine.common.recipe import Format

                recipe["fp8_format"] = getattr(Format, recipe["fp8_format"])
            recipe = DelayedScaling(**recipe)

        self.weights_dtype = weights_dtype
        self.recipe = recipe
        self.replace_layers = replace_layers
        self.fallback_compute_dtype = fallback_compute_dtype or weights_dtype

    @override
    def convert_module(self, module: torch.nn.Module) -> torch.nn.Module:
        # avoid converting if any is found. assume the user took care of it
        if any("transformer_engine.pytorch" in m.__module__ for m in module.modules()):
            if self.replace_layers is True:
<<<<<<< HEAD
                rank_zero_warn(
=======
                # info level because this is expected with `init_module`
                rank_zero_info(
>>>>>>> 6296a4fe
                    "`TransformerEnginePrecision(replace_layers=True)` is set but the model already contains"
                    " TransformerEngine layers. Skipping"
                )
        elif self.replace_layers in (None, True):
            _convert_layers(module)
        module = module.to(dtype=self.weights_dtype)
        return module

    @override
    def tensor_init_context(self) -> ContextManager:
        return _DtypeContextManager(self.weights_dtype)

    @override
    def module_init_context(self) -> ContextManager:
        dtype_ctx = self.tensor_init_context()
        stack = ExitStack()
        if self.replace_layers:
            import transformer_engine.pytorch as te

            context_manager = _ClassReplacementContextManager(
                {
                    "torch.nn.Linear": te.Linear,
                    "torch.nn.LayerNorm": te.LayerNorm,
                }
            )
            stack.enter_context(context_manager)
        stack.enter_context(dtype_ctx)
        return stack

    @override
    def forward_context(self) -> ContextManager:
        dtype_ctx = _DtypeContextManager(self.weights_dtype)
        fallback_autocast_ctx = torch.autocast(device_type="cuda", dtype=self.fallback_compute_dtype)
        import transformer_engine.pytorch as te

        autocast_ctx = te.fp8_autocast(enabled=True, fp8_recipe=self.recipe)
        stack = ExitStack()
        stack.enter_context(dtype_ctx)
        # enable an outer fallback autocast for operations that do not support fp8
        stack.enter_context(fallback_autocast_ctx)
        stack.enter_context(autocast_ctx)
        return stack

    @override
    def convert_input(self, data: Any) -> Any:
        return apply_to_collection(data, function=_convert_fp_tensor, dtype=Tensor, dst_type=self.weights_dtype)

    @override
    def convert_output(self, data: Any) -> Any:
        return apply_to_collection(data, function=_convert_fp_tensor, dtype=Tensor, dst_type=torch.get_default_dtype())


def _convert_layers(module: torch.nn.Module) -> None:
    import transformer_engine.pytorch as te

    for name, child in module.named_children():
        if isinstance(child, torch.nn.Linear):
            if child.in_features % 8 != 0 or child.out_features % 16 != 0:
                # https://docs.nvidia.com/deeplearning/transformer-engine/user-guide/examples/fp8_primer.html#FP8-autocasting
                rank_zero_warn(
                    "Support for FP8 in the linear layers with this plugin is currently limited to"
                    " tensors with shapes where the dimensions are divisible by 8 and 16 respectively."
                    f" The layer {name!r} does not fit this criteria. You might want to add padding to your inputs."
                )
                continue
            has_bias = child.bias is not None
            replacement = te.Linear(child.in_features, child.out_features, bias=has_bias)
            replacement.weight.data = child.weight.data.clone()
            if has_bias:
                replacement.bias.data = child.bias.data.clone()
            log.debug(f"Replacing layer {name!r} with Transformer Engine equivalent")
            module.__setattr__(name, replacement)
        elif isinstance(child, torch.nn.LayerNorm):
            replacement = te.LayerNorm(child.normalized_shape[0], eps=child.eps)
            replacement.weight.data = child.weight.data.clone()
            replacement.bias.data = child.bias.data.clone()
            log.debug(f"Replacing layer {name!r} with Transformer Engine equivalent")
            module.__setattr__(name, replacement)
        else:
            # there are other transformer engine layers that we could convert but require fusion. full list at:
            # https://docs.nvidia.com/deeplearning/transformer-engine/user-guide/api/pytorch.html
            _convert_layers(child)<|MERGE_RESOLUTION|>--- conflicted
+++ resolved
@@ -95,12 +95,8 @@
         # avoid converting if any is found. assume the user took care of it
         if any("transformer_engine.pytorch" in m.__module__ for m in module.modules()):
             if self.replace_layers is True:
-<<<<<<< HEAD
-                rank_zero_warn(
-=======
                 # info level because this is expected with `init_module`
                 rank_zero_info(
->>>>>>> 6296a4fe
                     "`TransformerEnginePrecision(replace_layers=True)` is set but the model already contains"
                     " TransformerEngine layers. Skipping"
                 )
