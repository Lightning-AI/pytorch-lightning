# Copyright The Lightning AI team.
#
# Licensed under the Apache License, Version 2.0 (the "License");
# you may not use this file except in compliance with the License.
# You may obtain a copy of the License at
#
#     http://www.apache.org/licenses/LICENSE-2.0
#
# Unless required by applicable law or agreed to in writing, software
# distributed under the License is distributed on an "AS IS" BASIS,
# WITHOUT WARRANTIES OR CONDITIONS OF ANY KIND, either express or implied.
# See the License for the specific language governing permissions and
# limitations under the License.
<<<<<<< HEAD
import functools
import logging
import math
import os
import warnings
from collections import OrderedDict
from collections.abc import Callable
from contextlib import AbstractContextManager, ExitStack
from functools import partial
from types import ModuleType
from typing import Any, Literal, cast
=======
from contextlib import AbstractContextManager
from typing import Any, Literal, Optional
>>>>>>> 9a10959f

import torch
from lightning_utilities.core.imports import RequirementCache
from typing_extensions import override

from lightning.fabric.plugins.precision.precision import Precision
from lightning.fabric.utilities.imports import _raise_enterprise_not_available

_BITSANDBYTES_AVAILABLE = RequirementCache("bitsandbytes")


class BitsandbytesPrecision(Precision):
    """Plugin for quantizing weights with `bitsandbytes <https://github.com/bitsandbytes-foundation/bitsandbytes>`__.

    .. warning::  This is an :ref:`experimental <versioning:Experimental API>` feature.

    .. note::
        The optimizer is not automatically replaced with ``bitsandbytes.optim.Adam8bit`` or equivalent 8-bit optimizers.

    Args:
        mode: The quantization mode to use.
        dtype: The compute dtype to use.
        ignore_modules: The submodules whose Linear layers should not be replaced, for example. ``{"lm_head"}``.
            This might be desirable for numerical stability. The string will be checked in as a prefix, so a value like
            "transformer.blocks" will ignore all linear layers in all of the transformer blocks.
    """

    # Note: you'll notice that the `precision` str class attribute is not defined. This is on purpose because there are
    # many configuration options so `precision="bitsandbytes"` would be ambiguous about which one to use. Additionally,
    # it would create backwards compatibility challenges if better modes or dtypes are added in the future

    # TODO: we could implement optimizer replacement with
    # - Fabric: Add `Precision.convert_optimizer` from `Strategy.setup_optimizer`
    # - Trainer: Use `Precision.connect`

    def __init__(
        self,
        mode: Literal["nf4", "nf4-dq", "fp4", "fp4-dq", "int8", "int8-training"],
        dtype: torch.dtype | None = None,
        ignore_modules: set[str] | None = None,
    ) -> None:
        super().__init__()
        _raise_enterprise_not_available()
        from pytorch_lightning_enterprise.plugins.precision.bitsandbytes import (
            BitsandbytesPrecision as EnterpriseBitsandbytesPrecision,
        )

        self.bitsandbytes_impl = EnterpriseBitsandbytesPrecision(mode=mode, dtype=dtype, ignore_modules=ignore_modules)

    @override
    def convert_module(self, module: torch.nn.Module) -> torch.nn.Module:
        return self.bitsandbytes_impl.convert_module(module)

    @override
    def tensor_init_context(self) -> AbstractContextManager:
        return self.bitsandbytes_impl.tensor_init_context()

    @override
    def module_init_context(self) -> AbstractContextManager:
        return self.bitsandbytes_impl.module_init_context()

    @override
    def forward_context(self) -> AbstractContextManager:
        return self.bitsandbytes_impl.forward_context()

    @override
    def convert_input(self, data: Any) -> Any:
        return self.bitsandbytes_impl.convert_input(data)

    @override
    def convert_output(self, data: Any) -> Any:
<<<<<<< HEAD
        return apply_to_collection(data, function=_convert_fp_tensor, dtype=Tensor, dst_type=torch.get_default_dtype())


def _quantize_on_load_hook(quantize_fn: Callable[[torch.Tensor], None], state_dict: OrderedDict, *_: Any) -> None:
    # There is only one key that ends with `*.weight`, the other one is the bias
    weight_key = next((name for name in state_dict if name.endswith("weight")), None)
    if weight_key is None:
        return
    # Load the weight from the state dict and re-quantize it
    weight = state_dict.pop(weight_key)
    quantize_fn(weight)


def _ignore_missing_weights_hook(module: torch.nn.Module, incompatible_keys: _IncompatibleKeys) -> None:
    # since we manually loaded the weight in the `_quantize_on_load_hook` hook, we need to avoid this missing key false
    # positive
    for key in reversed(incompatible_keys.missing_keys):
        if key.endswith("weight"):
            incompatible_keys.missing_keys.remove(key)


def _replace_param(
    param: torch.nn.Parameter, data: torch.Tensor, quant_state: tuple | None = None
) -> torch.nn.Parameter:
    bnb = _import_bitsandbytes()

    # doing `param.data = weight` raises a RuntimeError if param.data was on meta-device, so
    # we need to re-create the parameters instead of overwriting the data
    if param.device.type == "meta":
        if isinstance(param, bnb.nn.Params4bit):
            return bnb.nn.Params4bit(
                data=data,
                requires_grad=data.requires_grad,
                quant_state=quant_state,
                blocksize=param.blocksize,
                compress_statistics=param.compress_statistics,
                quant_type=param.quant_type,
                quant_storage=param.quant_storage,
                module=param.module,
                bnb_quantized=param.bnb_quantized,
            )
        return torch.nn.Parameter(data, requires_grad=data.requires_grad)
    param.data = data
    if isinstance(param, bnb.nn.Params4bit):
        param.quant_state = quant_state
    return param


@functools.lru_cache(maxsize=1)
def _import_bitsandbytes() -> ModuleType:
    if not _BITSANDBYTES_AVAILABLE:
        raise ModuleNotFoundError(str(_BITSANDBYTES_AVAILABLE))
    # configuration for bitsandbytes before import
    nowelcome_set = "BITSANDBYTES_NOWELCOME" in os.environ
    if not nowelcome_set:
        os.environ["BITSANDBYTES_NOWELCOME"] = "1"
    warnings.filterwarnings("ignore", message=r".*bitsandbytes was compiled without GPU support.*")
    warnings.filterwarnings(
        "ignore", message=r"MatMul8bitLt: inputs will be cast from .* to float16 during quantization"
    )
    import bitsandbytes as bnb

    if not nowelcome_set:
        del os.environ["BITSANDBYTES_NOWELCOME"]

    class _Linear8bitLt(bnb.nn.Linear8bitLt):
        """Wraps `bnb.nn.Linear8bitLt` and enables instantiation directly on the device and re-quantizaton when loading
        the state dict."""

        def __init__(self, *args: Any, device: _DEVICE | None = None, threshold: float = 6.0, **kwargs: Any) -> None:
            super().__init__(*args, device=device, threshold=threshold, **kwargs)
            self.weight = cast(bnb.nn.Int8Params, self.weight)  # type: ignore[has-type]
            self.bias: torch.nn.Parameter | None = self.bias
            # if the device is CUDA or we are under a CUDA context manager, quantize the weight here, so we don't end up
            # filling the device memory with float32 weights which could lead to OOM
            if torch.tensor(0, device=device).device.type == "cuda":
                self.quantize_()
            self._register_load_state_dict_pre_hook(partial(_quantize_on_load_hook, self.quantize_))
            self.register_load_state_dict_post_hook(_ignore_missing_weights_hook)

        def quantize_(self, weight: torch.Tensor | None = None, device: torch.device | None = None) -> None:
            """Inplace quantize."""
            if weight is None:
                weight = self.weight.data
            if weight.data.dtype == torch.int8:
                # already quantized
                return
            assert isinstance(self.weight, bnb.nn.Int8Params)
            self.weight = self.quantize(self.weight, weight, device)

        @staticmethod
        def quantize(
            int8params: bnb.nn.Int8Params, weight: torch.Tensor, device: torch.device | None
        ) -> bnb.nn.Int8Params:
            device = device or torch.device("cuda")
            if device.type != "cuda":
                raise RuntimeError(f"Unexpected device type: {device.type}")
            # https://github.com/TimDettmers/bitsandbytes/blob/0.41.0/bitsandbytes/nn/modules.py#L291-L302
            B = weight.contiguous().to(device=device, dtype=torch.float16)
            if int8params.has_fp16_weights:
                int8params.data = B
            else:
                # bitsandbytes >= 0.45 supports an improved API
                if hasattr(bnb.functional, "int8_vectorwise_quant"):
                    CB, SCB, _ = bnb.functional.int8_vectorwise_quant(B)
                else:  # old method is deprecated in 0.45, removed in 0.46+.
                    CB, _, SCB, _, _ = bnb.functional.double_quant(B)

                int8params.data = CB
                setattr(int8params, "CB", CB)
                setattr(int8params, "SCB", SCB)
            return int8params

        def to_empty(self, *, device: _DEVICE, recurse: bool = True) -> Self:
            if self.weight.device.type == "meta":
                # need custom logic if int8params is on meta device
                raise NotImplementedError
            if self.weight.dtype == torch.uint8:  # was quantized
                # need the original shape here
                raise NotImplementedError
            device = torch.device(device)
            weight = torch.empty_like(self.weight.data, device=device)
            if device.type == "cuda":  # re-quantize
                self.quantize_(weight, device)
            else:
                self.weight = _replace_param(self.weight, weight)
            if self.bias is not None:
                self.bias = _replace_param(self.bias, torch.empty_like(self.bias, device=device))
            return self

        def reset_parameters(self) -> None:
            # from `torch.nn.Linear.reset_parameters`
            if self.bias is not None:
                fan_in, _ = torch.nn.init._calculate_fan_in_and_fan_out(self.weight)
                bound = 1 / math.sqrt(fan_in) if fan_in > 0 else 0
                init.uniform_(self.bias, -bound, bound)

            linear_init_finished = isinstance(self.weight, bnb.nn.Params4bit)
            if linear_init_finished and self.weight.dtype == torch.uint8:  # was quantized
                # need the original shape here
                raise NotImplementedError
            weight = self.weight.data
            torch.nn.init.kaiming_uniform_(weight, a=math.sqrt(5))
            if linear_init_finished:
                if self.weight.device.type == "meta":
                    # need custom logic if int8params is on meta device
                    raise NotImplementedError
                if self.weight.device.type == "cuda":  # re-quantize
                    self.quantize_(weight)
                else:
                    self.weight = _replace_param(self.weight, weight)

    class _Linear4bit(bnb.nn.Linear4bit):
        """Wraps `bnb.nn.Linear4bit` to enable: instantiation directly on the device, re-quantizaton when loading the
        state dict, meta-device initialization, and materialization."""

        def __init__(self, *args: Any, device: _DEVICE | None = None, **kwargs: Any) -> None:
            super().__init__(*args, device=device, **kwargs)
            self.weight = cast(bnb.nn.Params4bit, self.weight)  # type: ignore[has-type]
            self.bias: torch.nn.Parameter | None = self.bias
            # if the device is CUDA or we are under a CUDA context manager, quantize the weight here, so we don't end up
            # filling the device memory with float32 weights which could lead to OOM
            if torch.tensor(0, device=device).device.type == "cuda":
                self.quantize_()
            self._register_load_state_dict_pre_hook(partial(_quantize_on_load_hook, self.quantize_))
            self.register_load_state_dict_post_hook(_ignore_missing_weights_hook)

        def quantize_(self, weight: torch.Tensor | None = None, device: torch.device | None = None) -> None:
            """Inplace quantize."""
            if weight is None:
                weight = self.weight.data
            if weight.data.dtype == torch.uint8:
                # already quantized
                return
            assert isinstance(self.weight, bnb.nn.Params4bit)
            self.weight = self.quantize(self.weight, weight, device)
            self.weight.bnb_quantized = True

        @staticmethod
        def quantize(
            params4bit: bnb.nn.Params4bit, weight: torch.Tensor, device: torch.device | None
        ) -> bnb.nn.Params4bit:
            device = device or torch.device("cuda")
            if device.type != "cuda":
                raise RuntimeError(f"Unexpected device type: {device.type}")
            # https://github.com/TimDettmers/bitsandbytes/blob/0.41.0/bitsandbytes/nn/modules.py#L156-L159
            w = weight.contiguous().to(device=device, dtype=torch.half)
            w_4bit, quant_state = bnb.functional.quantize_4bit(
                w,
                blocksize=params4bit.blocksize,
                compress_statistics=params4bit.compress_statistics,
                quant_type=params4bit.quant_type,
                quant_storage=params4bit.quant_storage,
            )
            return _replace_param(params4bit, w_4bit, quant_state)

        def to_empty(self, *, device: _DEVICE, recurse: bool = True) -> Self:
            if self.weight.dtype == torch.uint8:  # was quantized
                # cannot init the quantized params directly
                weight = torch.empty(self.weight.quant_state.shape, device=device, dtype=torch.half)
            else:
                weight = torch.empty_like(self.weight.data, device=device)
            device = torch.device(device)
            if device.type == "cuda":  # re-quantize
                self.quantize_(weight, device)
            else:
                self.weight = _replace_param(self.weight, weight)
            if self.bias is not None:
                self.bias = _replace_param(self.bias, torch.empty_like(self.bias, device=device))
            return self

        def reset_parameters(self) -> None:
            # from `torch.nn.Linear.reset_parameters`
            if self.bias is not None:
                fan_in, _ = torch.nn.init._calculate_fan_in_and_fan_out(self.weight)
                bound = 1 / math.sqrt(fan_in) if fan_in > 0 else 0
                init.uniform_(self.bias, -bound, bound)

            linear_init_finished = isinstance(self.weight, bnb.nn.Params4bit)
            if linear_init_finished and self.weight.dtype == torch.uint8:  # was quantized
                # cannot init the quantized params directly
                weight = torch.empty(self.weight.quant_state.shape, device=self.weight.device, dtype=torch.half)
            else:
                weight = self.weight.data
            torch.nn.init.kaiming_uniform_(weight, a=math.sqrt(5))
            if linear_init_finished:
                if self.weight.device.type == "cuda":  # re-quantize
                    self.quantize_(weight)
                else:
                    self.weight = _replace_param(self.weight, weight)

    # Use a class instead `functools.partial` to respect `isinstance` checks and attribute accesses
    class _Int8LinearInference(_Linear8bitLt):
        def __init__(self, *args: Any, **kwargs: Any) -> None:
            super().__init__(*args, has_fp16_weights=False, **kwargs)

    class _FP4Linear(_Linear4bit):
        def __init__(self, *args: Any, **kwargs: Any) -> None:
            super().__init__(*args, quant_type="fp4", compress_statistics=False, **kwargs)

    class _FP4DQLinear(_Linear4bit):
        def __init__(self, *args: Any, **kwargs: Any) -> None:
            super().__init__(*args, quant_type="fp4", compress_statistics=True, **kwargs)

    class _NF4Linear(_Linear4bit):
        def __init__(self, *args: Any, **kwargs: Any) -> None:
            super().__init__(*args, quant_type="nf4", compress_statistics=False, **kwargs)

    class _NF4DQLinear(_Linear4bit):
        def __init__(self, *args: Any, **kwargs: Any) -> None:
            super().__init__(*args, quant_type="nf4", compress_statistics=True, **kwargs)

    # these classes are defined programmatically like this to avoid importing bitsandbytes in environments that have
    # it available but will not use it
    classes = {
        "_Linear8bitLt": _Linear8bitLt,
        "_Linear4bit": _Linear4bit,
        "_Int8LinearInference": _Int8LinearInference,
        "_FP4Linear": _FP4Linear,
        "_FP4DQLinear": _FP4DQLinear,
        "_NF4Linear": _NF4Linear,
        "_NF4DQLinear": _NF4DQLinear,
    }
    globals().update(classes)

    return bnb


def _convert_layers(module: torch.nn.Module, linear_cls: type, ignore_modules: set[str], prefix: str = "") -> None:
    for name, child in module.named_children():
        fullname = f"{prefix}.{name}" if prefix else name
        if isinstance(child, torch.nn.Linear) and not any(fullname.startswith(s) for s in ignore_modules):
            log.debug(f"Replacing layer {fullname!r} with bitsandbytes equivalent")
            has_bias = child.bias is not None
            # since we are going to copy over the child's data, the device doesn't matter. I chose CPU
            # to avoid spiking CUDA memory even though initialization is slower
            # 4bit layers support quantizing from meta-device params so this is only relevant for 8-bit
            _Linear4bit = globals()["_Linear4bit"]
            device = torch.device("meta" if issubclass(linear_cls, _Linear4bit) else "cpu")
            replacement = linear_cls(
                child.in_features,
                child.out_features,
                bias=has_bias,
                device=device,
            )
            if has_bias:
                replacement.bias = _replace_param(replacement.bias, child.bias.data.clone())
            state = {"quant_state": replacement.weight.quant_state if issubclass(linear_cls, _Linear4bit) else None}
            replacement.weight = _replace_param(replacement.weight, child.weight.data.clone(), **state)
            module.__setattr__(name, replacement)
        else:
            _convert_layers(child, linear_cls, ignore_modules, prefix=fullname)
=======
        return self.bitsandbytes_impl.convert_output(data)
>>>>>>> 9a10959f
<|MERGE_RESOLUTION|>--- conflicted
+++ resolved
@@ -11,22 +11,8 @@
 # WITHOUT WARRANTIES OR CONDITIONS OF ANY KIND, either express or implied.
 # See the License for the specific language governing permissions and
 # limitations under the License.
-<<<<<<< HEAD
-import functools
-import logging
-import math
-import os
-import warnings
-from collections import OrderedDict
-from collections.abc import Callable
-from contextlib import AbstractContextManager, ExitStack
-from functools import partial
-from types import ModuleType
-from typing import Any, Literal, cast
-=======
 from contextlib import AbstractContextManager
 from typing import Any, Literal, Optional
->>>>>>> 9a10959f
 
 import torch
 from lightning_utilities.core.imports import RequirementCache
@@ -98,299 +84,4 @@
 
     @override
     def convert_output(self, data: Any) -> Any:
-<<<<<<< HEAD
-        return apply_to_collection(data, function=_convert_fp_tensor, dtype=Tensor, dst_type=torch.get_default_dtype())
-
-
-def _quantize_on_load_hook(quantize_fn: Callable[[torch.Tensor], None], state_dict: OrderedDict, *_: Any) -> None:
-    # There is only one key that ends with `*.weight`, the other one is the bias
-    weight_key = next((name for name in state_dict if name.endswith("weight")), None)
-    if weight_key is None:
-        return
-    # Load the weight from the state dict and re-quantize it
-    weight = state_dict.pop(weight_key)
-    quantize_fn(weight)
-
-
-def _ignore_missing_weights_hook(module: torch.nn.Module, incompatible_keys: _IncompatibleKeys) -> None:
-    # since we manually loaded the weight in the `_quantize_on_load_hook` hook, we need to avoid this missing key false
-    # positive
-    for key in reversed(incompatible_keys.missing_keys):
-        if key.endswith("weight"):
-            incompatible_keys.missing_keys.remove(key)
-
-
-def _replace_param(
-    param: torch.nn.Parameter, data: torch.Tensor, quant_state: tuple | None = None
-) -> torch.nn.Parameter:
-    bnb = _import_bitsandbytes()
-
-    # doing `param.data = weight` raises a RuntimeError if param.data was on meta-device, so
-    # we need to re-create the parameters instead of overwriting the data
-    if param.device.type == "meta":
-        if isinstance(param, bnb.nn.Params4bit):
-            return bnb.nn.Params4bit(
-                data=data,
-                requires_grad=data.requires_grad,
-                quant_state=quant_state,
-                blocksize=param.blocksize,
-                compress_statistics=param.compress_statistics,
-                quant_type=param.quant_type,
-                quant_storage=param.quant_storage,
-                module=param.module,
-                bnb_quantized=param.bnb_quantized,
-            )
-        return torch.nn.Parameter(data, requires_grad=data.requires_grad)
-    param.data = data
-    if isinstance(param, bnb.nn.Params4bit):
-        param.quant_state = quant_state
-    return param
-
-
-@functools.lru_cache(maxsize=1)
-def _import_bitsandbytes() -> ModuleType:
-    if not _BITSANDBYTES_AVAILABLE:
-        raise ModuleNotFoundError(str(_BITSANDBYTES_AVAILABLE))
-    # configuration for bitsandbytes before import
-    nowelcome_set = "BITSANDBYTES_NOWELCOME" in os.environ
-    if not nowelcome_set:
-        os.environ["BITSANDBYTES_NOWELCOME"] = "1"
-    warnings.filterwarnings("ignore", message=r".*bitsandbytes was compiled without GPU support.*")
-    warnings.filterwarnings(
-        "ignore", message=r"MatMul8bitLt: inputs will be cast from .* to float16 during quantization"
-    )
-    import bitsandbytes as bnb
-
-    if not nowelcome_set:
-        del os.environ["BITSANDBYTES_NOWELCOME"]
-
-    class _Linear8bitLt(bnb.nn.Linear8bitLt):
-        """Wraps `bnb.nn.Linear8bitLt` and enables instantiation directly on the device and re-quantizaton when loading
-        the state dict."""
-
-        def __init__(self, *args: Any, device: _DEVICE | None = None, threshold: float = 6.0, **kwargs: Any) -> None:
-            super().__init__(*args, device=device, threshold=threshold, **kwargs)
-            self.weight = cast(bnb.nn.Int8Params, self.weight)  # type: ignore[has-type]
-            self.bias: torch.nn.Parameter | None = self.bias
-            # if the device is CUDA or we are under a CUDA context manager, quantize the weight here, so we don't end up
-            # filling the device memory with float32 weights which could lead to OOM
-            if torch.tensor(0, device=device).device.type == "cuda":
-                self.quantize_()
-            self._register_load_state_dict_pre_hook(partial(_quantize_on_load_hook, self.quantize_))
-            self.register_load_state_dict_post_hook(_ignore_missing_weights_hook)
-
-        def quantize_(self, weight: torch.Tensor | None = None, device: torch.device | None = None) -> None:
-            """Inplace quantize."""
-            if weight is None:
-                weight = self.weight.data
-            if weight.data.dtype == torch.int8:
-                # already quantized
-                return
-            assert isinstance(self.weight, bnb.nn.Int8Params)
-            self.weight = self.quantize(self.weight, weight, device)
-
-        @staticmethod
-        def quantize(
-            int8params: bnb.nn.Int8Params, weight: torch.Tensor, device: torch.device | None
-        ) -> bnb.nn.Int8Params:
-            device = device or torch.device("cuda")
-            if device.type != "cuda":
-                raise RuntimeError(f"Unexpected device type: {device.type}")
-            # https://github.com/TimDettmers/bitsandbytes/blob/0.41.0/bitsandbytes/nn/modules.py#L291-L302
-            B = weight.contiguous().to(device=device, dtype=torch.float16)
-            if int8params.has_fp16_weights:
-                int8params.data = B
-            else:
-                # bitsandbytes >= 0.45 supports an improved API
-                if hasattr(bnb.functional, "int8_vectorwise_quant"):
-                    CB, SCB, _ = bnb.functional.int8_vectorwise_quant(B)
-                else:  # old method is deprecated in 0.45, removed in 0.46+.
-                    CB, _, SCB, _, _ = bnb.functional.double_quant(B)
-
-                int8params.data = CB
-                setattr(int8params, "CB", CB)
-                setattr(int8params, "SCB", SCB)
-            return int8params
-
-        def to_empty(self, *, device: _DEVICE, recurse: bool = True) -> Self:
-            if self.weight.device.type == "meta":
-                # need custom logic if int8params is on meta device
-                raise NotImplementedError
-            if self.weight.dtype == torch.uint8:  # was quantized
-                # need the original shape here
-                raise NotImplementedError
-            device = torch.device(device)
-            weight = torch.empty_like(self.weight.data, device=device)
-            if device.type == "cuda":  # re-quantize
-                self.quantize_(weight, device)
-            else:
-                self.weight = _replace_param(self.weight, weight)
-            if self.bias is not None:
-                self.bias = _replace_param(self.bias, torch.empty_like(self.bias, device=device))
-            return self
-
-        def reset_parameters(self) -> None:
-            # from `torch.nn.Linear.reset_parameters`
-            if self.bias is not None:
-                fan_in, _ = torch.nn.init._calculate_fan_in_and_fan_out(self.weight)
-                bound = 1 / math.sqrt(fan_in) if fan_in > 0 else 0
-                init.uniform_(self.bias, -bound, bound)
-
-            linear_init_finished = isinstance(self.weight, bnb.nn.Params4bit)
-            if linear_init_finished and self.weight.dtype == torch.uint8:  # was quantized
-                # need the original shape here
-                raise NotImplementedError
-            weight = self.weight.data
-            torch.nn.init.kaiming_uniform_(weight, a=math.sqrt(5))
-            if linear_init_finished:
-                if self.weight.device.type == "meta":
-                    # need custom logic if int8params is on meta device
-                    raise NotImplementedError
-                if self.weight.device.type == "cuda":  # re-quantize
-                    self.quantize_(weight)
-                else:
-                    self.weight = _replace_param(self.weight, weight)
-
-    class _Linear4bit(bnb.nn.Linear4bit):
-        """Wraps `bnb.nn.Linear4bit` to enable: instantiation directly on the device, re-quantizaton when loading the
-        state dict, meta-device initialization, and materialization."""
-
-        def __init__(self, *args: Any, device: _DEVICE | None = None, **kwargs: Any) -> None:
-            super().__init__(*args, device=device, **kwargs)
-            self.weight = cast(bnb.nn.Params4bit, self.weight)  # type: ignore[has-type]
-            self.bias: torch.nn.Parameter | None = self.bias
-            # if the device is CUDA or we are under a CUDA context manager, quantize the weight here, so we don't end up
-            # filling the device memory with float32 weights which could lead to OOM
-            if torch.tensor(0, device=device).device.type == "cuda":
-                self.quantize_()
-            self._register_load_state_dict_pre_hook(partial(_quantize_on_load_hook, self.quantize_))
-            self.register_load_state_dict_post_hook(_ignore_missing_weights_hook)
-
-        def quantize_(self, weight: torch.Tensor | None = None, device: torch.device | None = None) -> None:
-            """Inplace quantize."""
-            if weight is None:
-                weight = self.weight.data
-            if weight.data.dtype == torch.uint8:
-                # already quantized
-                return
-            assert isinstance(self.weight, bnb.nn.Params4bit)
-            self.weight = self.quantize(self.weight, weight, device)
-            self.weight.bnb_quantized = True
-
-        @staticmethod
-        def quantize(
-            params4bit: bnb.nn.Params4bit, weight: torch.Tensor, device: torch.device | None
-        ) -> bnb.nn.Params4bit:
-            device = device or torch.device("cuda")
-            if device.type != "cuda":
-                raise RuntimeError(f"Unexpected device type: {device.type}")
-            # https://github.com/TimDettmers/bitsandbytes/blob/0.41.0/bitsandbytes/nn/modules.py#L156-L159
-            w = weight.contiguous().to(device=device, dtype=torch.half)
-            w_4bit, quant_state = bnb.functional.quantize_4bit(
-                w,
-                blocksize=params4bit.blocksize,
-                compress_statistics=params4bit.compress_statistics,
-                quant_type=params4bit.quant_type,
-                quant_storage=params4bit.quant_storage,
-            )
-            return _replace_param(params4bit, w_4bit, quant_state)
-
-        def to_empty(self, *, device: _DEVICE, recurse: bool = True) -> Self:
-            if self.weight.dtype == torch.uint8:  # was quantized
-                # cannot init the quantized params directly
-                weight = torch.empty(self.weight.quant_state.shape, device=device, dtype=torch.half)
-            else:
-                weight = torch.empty_like(self.weight.data, device=device)
-            device = torch.device(device)
-            if device.type == "cuda":  # re-quantize
-                self.quantize_(weight, device)
-            else:
-                self.weight = _replace_param(self.weight, weight)
-            if self.bias is not None:
-                self.bias = _replace_param(self.bias, torch.empty_like(self.bias, device=device))
-            return self
-
-        def reset_parameters(self) -> None:
-            # from `torch.nn.Linear.reset_parameters`
-            if self.bias is not None:
-                fan_in, _ = torch.nn.init._calculate_fan_in_and_fan_out(self.weight)
-                bound = 1 / math.sqrt(fan_in) if fan_in > 0 else 0
-                init.uniform_(self.bias, -bound, bound)
-
-            linear_init_finished = isinstance(self.weight, bnb.nn.Params4bit)
-            if linear_init_finished and self.weight.dtype == torch.uint8:  # was quantized
-                # cannot init the quantized params directly
-                weight = torch.empty(self.weight.quant_state.shape, device=self.weight.device, dtype=torch.half)
-            else:
-                weight = self.weight.data
-            torch.nn.init.kaiming_uniform_(weight, a=math.sqrt(5))
-            if linear_init_finished:
-                if self.weight.device.type == "cuda":  # re-quantize
-                    self.quantize_(weight)
-                else:
-                    self.weight = _replace_param(self.weight, weight)
-
-    # Use a class instead `functools.partial` to respect `isinstance` checks and attribute accesses
-    class _Int8LinearInference(_Linear8bitLt):
-        def __init__(self, *args: Any, **kwargs: Any) -> None:
-            super().__init__(*args, has_fp16_weights=False, **kwargs)
-
-    class _FP4Linear(_Linear4bit):
-        def __init__(self, *args: Any, **kwargs: Any) -> None:
-            super().__init__(*args, quant_type="fp4", compress_statistics=False, **kwargs)
-
-    class _FP4DQLinear(_Linear4bit):
-        def __init__(self, *args: Any, **kwargs: Any) -> None:
-            super().__init__(*args, quant_type="fp4", compress_statistics=True, **kwargs)
-
-    class _NF4Linear(_Linear4bit):
-        def __init__(self, *args: Any, **kwargs: Any) -> None:
-            super().__init__(*args, quant_type="nf4", compress_statistics=False, **kwargs)
-
-    class _NF4DQLinear(_Linear4bit):
-        def __init__(self, *args: Any, **kwargs: Any) -> None:
-            super().__init__(*args, quant_type="nf4", compress_statistics=True, **kwargs)
-
-    # these classes are defined programmatically like this to avoid importing bitsandbytes in environments that have
-    # it available but will not use it
-    classes = {
-        "_Linear8bitLt": _Linear8bitLt,
-        "_Linear4bit": _Linear4bit,
-        "_Int8LinearInference": _Int8LinearInference,
-        "_FP4Linear": _FP4Linear,
-        "_FP4DQLinear": _FP4DQLinear,
-        "_NF4Linear": _NF4Linear,
-        "_NF4DQLinear": _NF4DQLinear,
-    }
-    globals().update(classes)
-
-    return bnb
-
-
-def _convert_layers(module: torch.nn.Module, linear_cls: type, ignore_modules: set[str], prefix: str = "") -> None:
-    for name, child in module.named_children():
-        fullname = f"{prefix}.{name}" if prefix else name
-        if isinstance(child, torch.nn.Linear) and not any(fullname.startswith(s) for s in ignore_modules):
-            log.debug(f"Replacing layer {fullname!r} with bitsandbytes equivalent")
-            has_bias = child.bias is not None
-            # since we are going to copy over the child's data, the device doesn't matter. I chose CPU
-            # to avoid spiking CUDA memory even though initialization is slower
-            # 4bit layers support quantizing from meta-device params so this is only relevant for 8-bit
-            _Linear4bit = globals()["_Linear4bit"]
-            device = torch.device("meta" if issubclass(linear_cls, _Linear4bit) else "cpu")
-            replacement = linear_cls(
-                child.in_features,
-                child.out_features,
-                bias=has_bias,
-                device=device,
-            )
-            if has_bias:
-                replacement.bias = _replace_param(replacement.bias, child.bias.data.clone())
-            state = {"quant_state": replacement.weight.quant_state if issubclass(linear_cls, _Linear4bit) else None}
-            replacement.weight = _replace_param(replacement.weight, child.weight.data.clone(), **state)
-            module.__setattr__(name, replacement)
-        else:
-            _convert_layers(child, linear_cls, ignore_modules, prefix=fullname)
-=======
-        return self.bitsandbytes_impl.convert_output(data)
->>>>>>> 9a10959f
+        return self.bitsandbytes_impl.convert_output(data)