--- conflicted
+++ resolved
@@ -12,12 +12,7 @@
 # See the License for the specific language governing permissions and
 # limitations under the License.
 import logging
-<<<<<<< HEAD
-import os
-from typing import Any
-=======
 from typing import Any, Optional
->>>>>>> 9a10959f
 
 from typing_extensions import override
 
