# Copyright The Lightning AI team.
#
# Licensed under the Apache License, Version 2.0 (the "License");
# you may not use this file except in compliance with the License.
# You may obtain a copy of the License at
#
#     http://www.apache.org/licenses/LICENSE-2.0
#
# Unless required by applicable law or agreed to in writing, software
# distributed under the License is distributed on an "AS IS" BASIS,
# WITHOUT WARRANTIES OR CONDITIONS OF ANY KIND, either express or implied.
# See the License for the specific language governing permissions and
# limitations under the License.

import logging
import os
import shutil
import signal
import sys

from typing_extensions import override

from lightning.fabric.plugins.environments.cluster_environment import ClusterEnvironment
from lightning.fabric.utilities.imports import _IS_WINDOWS, _raise_enterprise_not_available
from lightning.fabric.utilities.rank_zero import rank_zero_warn
from lightning.fabric.utilities.warnings import PossibleUserWarning

log = logging.getLogger(__name__)


class SLURMEnvironment(ClusterEnvironment):
    """Cluster environment for training on a cluster managed by SLURM.

    You can configure the `main_address` and `main_port` properties via the env variables `MASTER_ADDR` and
    `MASTER_PORT`, respectively.

    Args:
        auto_requeue: Whether automatic job resubmission is enabled or not. How and under which conditions a job gets
            rescheduled gets determined by the owner of this plugin.
        requeue_signal: The signal that SLURM will send to indicate that the job should be requeued. Defaults to
            SIGUSR1 on Unix.

    """

    def __init__(self, auto_requeue: bool = True, requeue_signal: signal.Signals | None = None) -> None:
        super().__init__()
        _raise_enterprise_not_available()
        from pytorch_lightning_enterprise.plugins.environments.slurm import (
            SLURMEnvironment as EnterpriseSLURMEnvironment,
        )

        self.slurm_impl = EnterpriseSLURMEnvironment(auto_requeue=auto_requeue, requeue_signal=requeue_signal)

    @property
    def auto_requeue(self) -> bool:
        return self.slurm_impl.auto_requeue

    @property
    def requeue_signal(self) -> Optional[signal.Signals]:
        return self.slurm_impl.requeue_signal

    @property
    @override
    def creates_processes_externally(self) -> bool:
        return self.slurm_impl.creates_processes_externally

    @property
    @override
    def main_address(self) -> str:
        return self.slurm_impl.main_address

    @property
    @override
    def main_port(self) -> int:
        return self.slurm_impl.main_port

    @staticmethod
    @override
    def detect() -> bool:
        """Returns ``True`` if the current process was launched on a SLURM cluster.

        It is possible to use the SLURM scheduler to request resources and then launch processes manually using a
        different environment. For this, the user can set the job name in SLURM to 'bash' or 'interactive' (srun --job-
        name=interactive). This will then avoid the detection of ``SLURMEnvironment`` and another environment can be
        detected automatically.

        """
        SLURMEnvironment._validate_srun_used()
        return _is_srun_used()

    @staticmethod
    def job_name() -> str | None:
        return os.environ.get("SLURM_JOB_NAME")

    @staticmethod
<<<<<<< HEAD
    def job_id() -> int | None:
        # in interactive mode, don't make logs use the same job id
        if _is_slurm_interactive_mode():
            return None

        job_id = os.environ.get("SLURM_JOB_ID")
        if job_id is None:
            return None
        try:
            return int(job_id)
        except ValueError:
            return None
=======
    def job_id() -> Optional[int]:
        _raise_enterprise_not_available()
        from pytorch_lightning_enterprise.plugins.environments.slurm import (
            SLURMEnvironment as EnterpriseSLURMEnvironment,
        )

        return EnterpriseSLURMEnvironment.job_id()
>>>>>>> 9a10959f

    @override
    def world_size(self) -> int:
        return self.slurm_impl.world_size()

    @override
    def set_world_size(self, size: int) -> None:
        return self.slurm_impl.set_world_size(size)

    @override
    def global_rank(self) -> int:
        return self.slurm_impl.global_rank()

    @override
    def set_global_rank(self, rank: int) -> None:
        return self.slurm_impl.set_global_rank(rank)

    @override
    def local_rank(self) -> int:
        return self.slurm_impl.local_rank()

    @override
    def node_rank(self) -> int:
        return self.slurm_impl.node_rank()

    @override
    def validate_settings(self, num_devices: int, num_nodes: int) -> None:
        return self.slurm_impl.validate_settings(num_devices, num_nodes)

    @staticmethod
    def resolve_root_node_address(nodes: str) -> str:
        """The node selection format in SLURM supports several formats.

        This function selects the first host name from

        - a space-separated list of host names, e.g., 'host0 host1 host3' yields 'host0' as the root
        - a comma-separated list of host names, e.g., 'host0,host1,host3' yields 'host0' as the root
        - the range notation with brackets, e.g., 'host[5-9]' yields 'host5' as the root

        """
        _raise_enterprise_not_available()
        from pytorch_lightning_enterprise.plugins.environments.slurm import (
            SLURMEnvironment as EnterpriseSLURMEnvironment,
        )

        return EnterpriseSLURMEnvironment.resolve_root_node_address(nodes)

    @staticmethod
    def _validate_srun_used() -> None:
        """Checks if the `srun` command is available and used.

        Parallel jobs (multi-GPU, multi-node) in SLURM are launched by prepending `srun` in front of the Python command.
        Not doing so will result in processes hanging, which is a frequent user error. Lightning will emit a warning if
        `srun` is found but not used.

        """
        if _IS_WINDOWS:
            return

        srun_exists = shutil.which("srun") is not None
        if srun_exists and not _is_srun_used():
            hint = " ".join(["srun", os.path.basename(sys.executable), *sys.argv])[:64]
            rank_zero_warn(
                "The `srun` command is available on your system but is not used. HINT: If your intention is to run"
                f" Lightning on SLURM, prepend your python command with `srun` like so: {hint} ...",
                category=PossibleUserWarning,
            )

    @staticmethod
    def _validate_srun_variables() -> None:
        """Checks for conflicting or incorrectly set variables set through `srun` and raises a useful error message.

        Right now, we only check for the most common user errors. See
        `the srun docs <https://slurm.schedmd.com/srun.html>`_
        for a complete list of supported srun variables.

        """
        _raise_enterprise_not_available()
        from pytorch_lightning_enterprise.plugins.environments.slurm import (
            SLURMEnvironment as EnterpriseSLURMEnvironment,
        )

        return EnterpriseSLURMEnvironment._validate_srun_variables()


def _is_srun_used() -> bool:
    return "SLURM_NTASKS" in os.environ and not _is_slurm_interactive_mode()


def _is_slurm_interactive_mode() -> bool:
    return SLURMEnvironment.job_name() in ("bash", "interactive")<|MERGE_RESOLUTION|>--- conflicted
+++ resolved
@@ -93,20 +93,6 @@
         return os.environ.get("SLURM_JOB_NAME")
 
     @staticmethod
-<<<<<<< HEAD
-    def job_id() -> int | None:
-        # in interactive mode, don't make logs use the same job id
-        if _is_slurm_interactive_mode():
-            return None
-
-        job_id = os.environ.get("SLURM_JOB_ID")
-        if job_id is None:
-            return None
-        try:
-            return int(job_id)
-        except ValueError:
-            return None
-=======
     def job_id() -> Optional[int]:
         _raise_enterprise_not_available()
         from pytorch_lightning_enterprise.plugins.environments.slurm import (
@@ -114,7 +100,6 @@
         )
 
         return EnterpriseSLURMEnvironment.job_id()
->>>>>>> 9a10959f
 
     @override
     def world_size(self) -> int:
