--- conflicted
+++ resolved
@@ -12,11 +12,7 @@
 # See the License for the specific language governing permissions and
 # limitations under the License.
 import functools
-<<<<<<< HEAD
-from typing import Any
-=======
 from typing import Any, Union
->>>>>>> 79ffe502
 
 import torch
 from lightning_utilities.core.imports import RequirementCache
@@ -51,13 +47,13 @@
 
     @staticmethod
     @override
-    def parse_devices(devices: int | str | list[int]) -> int | list[int]:
+    def parse_devices(devices: Union[int, str, list[int]]) -> Union[int, list[int]]:
         """Accelerator device parsing logic."""
         return _parse_tpu_devices(devices)
 
     @staticmethod
     @override
-    def get_parallel_devices(devices: int | list[int]) -> list[torch.device]:
+    def get_parallel_devices(devices: Union[int, list[int]]) -> list[torch.device]:
         """Gets parallel devices for the Accelerator."""
         devices = _parse_tpu_devices(devices)
         if isinstance(devices, int):
