# Copyright The Lightning AI team.
#
# Licensed under the Apache License, Version 2.0 (the "License");
# you may not use this file except in compliance with the License.
# You may obtain a copy of the License at
#
#     http://www.apache.org/licenses/LICENSE-2.0
#
# Unless required by applicable law or agreed to in writing, software
# distributed under the License is distributed on an "AS IS" BASIS,
# WITHOUT WARRANTIES OR CONDITIONS OF ANY KIND, either express or implied.
# See the License for the specific language governing permissions and
# limitations under the License.
import functools
from typing import Any, List, Union

import torch
from lightning_utilities.core.imports import RequirementCache

from lightning.fabric.accelerators import _AcceleratorRegistry
from lightning.fabric.accelerators.accelerator import Accelerator
from lightning.fabric.utilities.device_parser import _check_data_type


class XLAAccelerator(Accelerator):
    """Accelerator for XLA devices, normally TPUs.

    .. warning::  Use of this accelerator beyond import and instantiation is experimental.
    """

    def __init__(self, *args: Any, **kwargs: Any) -> None:
        if not _XLA_AVAILABLE:
            raise ModuleNotFoundError(str(_XLA_AVAILABLE))
        super().__init__(*args, **kwargs)

    def setup_device(self, device: torch.device) -> None:
        pass

    def teardown(self) -> None:
        pass

    @staticmethod
    def parse_devices(devices: Union[int, str, List[int]]) -> Union[int, List[int]]:
        """Accelerator device parsing logic."""
        return _parse_tpu_devices(devices)

    @staticmethod
    def get_parallel_devices(devices: Union[int, List[int]]) -> List[torch.device]:
        """Gets parallel devices for the Accelerator."""
        devices = _parse_tpu_devices(devices)
        # In XLA XRT index 0 maps to CPU, in fact, a `xla_device()` with no arguments has index 1
        # since the user passes a 0-based index, we need to adjust the indices
        device_offset = 0 if _using_pjrt() else 1

        if isinstance(devices, int):
            return [torch.device("xla", i) for i in range(device_offset, devices + device_offset)]
        # list of devices is not supported, just a specific index, fine to access [0]
        return [torch.device("xla", devices[0] + device_offset)]
        # we cannot create `xla_device` here because processes have not been spawned yet (this is called in the
        # accelerator connector init). However, there doesn't seem to be a problem with instantiating `torch.device`.
        # it will be replaced with `xla_device` (also a torch.device`, but with extra logic) in the strategy

    @staticmethod
    # XLA's multiprocessing will pop the TPU_NUM_DEVICES key, so we need to cache it
    # https://github.com/pytorch/xla/blob/v2.0.0/torch_xla/distributed/xla_multiprocessing.py#L280
    @functools.lru_cache(maxsize=1)
    def auto_device_count() -> int:
        """Get the devices when set to auto."""
        if not _XLA_AVAILABLE:
            return 0
        import torch_xla.core.xla_env_vars as xenv
        from torch_xla.utils.utils import getenv_as

        if _using_pjrt():
            if _XLA_GREATER_EQUAL_2_1:
                from torch_xla._internal import tpu

                return tpu.num_available_devices()
            from torch_xla.experimental import tpu

            device_count_on_version = {2: 8, 3: 8, 4: 4}
            return device_count_on_version.get(tpu.version(), 8)
        return getenv_as(xenv.TPU_NUM_DEVICES, int, 8)

    @staticmethod
    @functools.lru_cache(maxsize=1)
    def is_available() -> bool:
        try:
            return XLAAccelerator.auto_device_count() > 0
        except (ValueError, AssertionError, OSError):
<<<<<<< HEAD
=======
            # XLA may raise these exceptions if it's not properly configured. This needs to be avoided for the cases
            # when `torch_xla` is imported but not used
>>>>>>> 01b82e4f
            return False

    @classmethod
    def register_accelerators(cls, accelerator_registry: _AcceleratorRegistry) -> None:
        accelerator_registry.register("tpu", cls, description=cls.__class__.__name__)


# PJRT support requires this minimum version
_XLA_AVAILABLE = RequirementCache("torch_xla>=1.13", "torch_xla")
_XLA_GREATER_EQUAL_2_1 = RequirementCache("torch_xla>=2.1")


def _using_pjrt() -> bool:
    # delete me when torch_xla 2.2 is the min supported version, where XRT support has been dropped.
    if _XLA_GREATER_EQUAL_2_1:
        from torch_xla import runtime as xr

        return xr.using_pjrt()
    from torch_xla.experimental import pjrt

    return pjrt.using_pjrt()


def _parse_tpu_devices(devices: Union[int, str, List[int]]) -> Union[int, List[int]]:
    """
    Parses the TPU devices given in the format as accepted by the
    :class:`~lightning.pytorch.trainer.Trainer` and :class:`~lightning.fabric.Fabric`.

    Args:
        devices: An int of 1 or string '1' indicates that 1 core with multi-processing should be used
            An int 8 or string '8' indicates that all 8 cores with multi-processing should be used
            A single element list of int or string can be used to indicate the specific TPU core to use.

    Returns:
        A list of tpu cores to be used.
    """
    _check_data_type(devices)
    if isinstance(devices, str):
        devices = _parse_tpu_devices_str(devices)
    _check_tpu_devices_valid(devices)
    return devices


def _check_tpu_devices_valid(devices: object) -> None:
    device_count = XLAAccelerator.auto_device_count()
    if (
        # support number of devices
        isinstance(devices, int)
        and devices in {1, device_count}
        # support picking a specific device
        or isinstance(devices, (list, tuple))
        and len(devices) == 1
        and 0 <= devices[0] <= device_count - 1
    ):
        return
    raise ValueError(
        f"`devices` can only be 'auto', 1, {device_count} or [<0-{device_count - 1}>] for TPUs. Got {devices!r}"
    )


def _parse_tpu_devices_str(devices: str) -> Union[int, List[int]]:
    devices = devices.strip()
    try:
        return int(devices)
    except ValueError:
        try:
            return [int(x.strip()) for x in devices.split(",") if len(x) > 0]
        except ValueError:
            raise ValueError(f"Could not parse the selected TPU devices: {devices!r}")<|MERGE_RESOLUTION|>--- conflicted
+++ resolved
@@ -88,11 +88,8 @@
         try:
             return XLAAccelerator.auto_device_count() > 0
         except (ValueError, AssertionError, OSError):
-<<<<<<< HEAD
-=======
             # XLA may raise these exceptions if it's not properly configured. This needs to be avoided for the cases
             # when `torch_xla` is imported but not used
->>>>>>> 01b82e4f
             return False
 
     @classmethod
