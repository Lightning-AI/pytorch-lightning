# Copyright The Lightning AI team.
#
# Licensed under the Apache License, Version 2.0 (the "License");
# you may not use this file except in compliance with the License.
# You may obtain a copy of the License at
#
#     http://www.apache.org/licenses/LICENSE-2.0
#
# Unless required by applicable law or agreed to in writing, software
# distributed under the License is distributed on an "AS IS" BASIS,
# WITHOUT WARRANTIES OR CONDITIONS OF ANY KIND, either express or implied.
# See the License for the specific language governing permissions and
# limitations under the License.
import functools
<<<<<<< HEAD
from typing import Any
=======
import warnings
from typing import Any, Union
>>>>>>> 9a10959f

import torch
from lightning_utilities.core.imports import RequirementCache
from typing_extensions import override

from lightning.fabric.accelerators.accelerator import Accelerator
from lightning.fabric.accelerators.registry import _AcceleratorRegistry
from lightning.fabric.utilities.imports import _raise_enterprise_not_available

_XLA_AVAILABLE = RequirementCache("torch_xla>=1.13", "torch_xla")
_XLA_GREATER_EQUAL_2_1 = RequirementCache("torch_xla>=2.1")
_XLA_GREATER_EQUAL_2_5 = RequirementCache("torch_xla>=2.5")


class XLAAccelerator(Accelerator):
    """Accelerator for XLA devices, normally TPUs.

    .. warning::  Use of this accelerator beyond import and instantiation is experimental.

    """

    def __init__(self, *args: Any, **kwargs: Any) -> None:
        _raise_enterprise_not_available()
        super().__init__(*args, **kwargs)

        from pytorch_lightning_enterprise.accelerators.xla import XLAAccelerator as EnterpriseXLAAccelerator

        self.accelerator_impl = EnterpriseXLAAccelerator(*args, **kwargs)

    @override
    def setup_device(self, device: torch.device) -> None:
        return self.accelerator_impl.setup_device(device)

    @override
    def teardown(self) -> None:
        return self.accelerator_impl.teardown()

    @staticmethod
    @override
    def parse_devices(devices: int | str | list[int]) -> int | list[int]:
        """Accelerator device parsing logic."""
        _raise_enterprise_not_available()
        from pytorch_lightning_enterprise.accelerators.xla import XLAAccelerator as EnterpriseXLAAccelerator

        return EnterpriseXLAAccelerator.parse_devices(devices)

    @staticmethod
    @override
    def get_parallel_devices(devices: int | list[int]) -> list[torch.device]:
        """Gets parallel devices for the Accelerator."""
        _raise_enterprise_not_available()
        from pytorch_lightning_enterprise.accelerators.xla import XLAAccelerator as EnterpriseXLAAccelerator

        return EnterpriseXLAAccelerator.get_parallel_devices(devices)

    @staticmethod
    @override
    # XLA's multiprocessing will pop the TPU_NUM_DEVICES key, so we need to cache it
    # https://github.com/pytorch/xla/blob/v2.0.0/torch_xla/distributed/xla_multiprocessing.py#L280
    @functools.lru_cache(maxsize=1)
    def auto_device_count() -> int:
        """Get the devices when set to auto."""
        _raise_enterprise_not_available()
        from pytorch_lightning_enterprise.accelerators.xla import XLAAccelerator as EnterpriseXLAAccelerator

        return EnterpriseXLAAccelerator.auto_device_count()

    @staticmethod
    @override
    @functools.lru_cache(maxsize=1)
    def is_available() -> bool:
        try:
            return XLAAccelerator.auto_device_count() > 0
        except (ValueError, AssertionError, OSError):
            # XLA may raise these exceptions if it's not properly configured. This needs to be avoided for the cases
            # when `torch_xla` is imported but not used
            return False
        except ModuleNotFoundError as e:
            warnings.warn(str(e))
            return False

    @staticmethod
    @override
    def name() -> str:
        return "tpu"

    @classmethod
    @override
    def register_accelerators(cls, accelerator_registry: _AcceleratorRegistry) -> None:
        accelerator_registry.register(
            cls.name(),
            cls,
            description=cls.__name__,
<<<<<<< HEAD
        )


# PJRT support requires this minimum version
_XLA_AVAILABLE = RequirementCache("torch_xla>=1.13", "torch_xla")
_XLA_GREATER_EQUAL_2_1 = RequirementCache("torch_xla>=2.1")
_XLA_GREATER_EQUAL_2_5 = RequirementCache("torch_xla>=2.5")


def _using_pjrt() -> bool:
    # `using_pjrt` is removed in torch_xla 2.5
    if _XLA_GREATER_EQUAL_2_5:
        from torch_xla import runtime as xr

        return xr.device_type() is not None
    # delete me when torch_xla 2.2 is the min supported version, where XRT support has been dropped.
    if _XLA_GREATER_EQUAL_2_1:
        from torch_xla import runtime as xr

        return xr.using_pjrt()

    from torch_xla.experimental import pjrt

    return pjrt.using_pjrt()


def _parse_tpu_devices(devices: int | str | list[int]) -> int | list[int]:
    """Parses the TPU devices given in the format as accepted by the
    :class:`~lightning.pytorch.trainer.trainer.Trainer` and :class:`~lightning.fabric.Fabric`.

    Args:
        devices: An int of 1 or string '1' indicates that 1 core with multi-processing should be used
            An int 8 or string '8' indicates that all 8 cores with multi-processing should be used
            A single element list of int or string can be used to indicate the specific TPU core to use.

    Returns:
        A list of tpu cores to be used.

    """
    _check_data_type(devices)
    if isinstance(devices, str):
        devices = _parse_tpu_devices_str(devices)
    _check_tpu_devices_valid(devices)
    return devices


def _check_tpu_devices_valid(devices: object) -> None:
    device_count = XLAAccelerator.auto_device_count()
    if (
        # support number of devices
        isinstance(devices, int)
        and devices in {1, device_count}
        # support picking a specific device
        or isinstance(devices, (list, tuple))
        and len(devices) == 1
        and 0 <= devices[0] <= device_count - 1
    ):
        return
    raise ValueError(
        f"`devices` can only be 'auto', 1, {device_count} or [<0-{device_count - 1}>] for TPUs. Got {devices!r}"
    )


def _parse_tpu_devices_str(devices: str) -> int | list[int]:
    devices = devices.strip()
    try:
        return int(devices)
    except ValueError:
        try:
            return [int(x.strip()) for x in devices.split(",") if len(x) > 0]
        except ValueError:
            raise ValueError(f"Could not parse the selected TPU devices: {devices!r}")
=======
        )
>>>>>>> 9a10959f
<|MERGE_RESOLUTION|>--- conflicted
+++ resolved
@@ -12,12 +12,7 @@
 # See the License for the specific language governing permissions and
 # limitations under the License.
 import functools
-<<<<<<< HEAD
 from typing import Any
-=======
-import warnings
-from typing import Any, Union
->>>>>>> 9a10959f
 
 import torch
 from lightning_utilities.core.imports import RequirementCache
@@ -111,79 +106,4 @@
             cls.name(),
             cls,
             description=cls.__name__,
-<<<<<<< HEAD
-        )
-
-
-# PJRT support requires this minimum version
-_XLA_AVAILABLE = RequirementCache("torch_xla>=1.13", "torch_xla")
-_XLA_GREATER_EQUAL_2_1 = RequirementCache("torch_xla>=2.1")
-_XLA_GREATER_EQUAL_2_5 = RequirementCache("torch_xla>=2.5")
-
-
-def _using_pjrt() -> bool:
-    # `using_pjrt` is removed in torch_xla 2.5
-    if _XLA_GREATER_EQUAL_2_5:
-        from torch_xla import runtime as xr
-
-        return xr.device_type() is not None
-    # delete me when torch_xla 2.2 is the min supported version, where XRT support has been dropped.
-    if _XLA_GREATER_EQUAL_2_1:
-        from torch_xla import runtime as xr
-
-        return xr.using_pjrt()
-
-    from torch_xla.experimental import pjrt
-
-    return pjrt.using_pjrt()
-
-
-def _parse_tpu_devices(devices: int | str | list[int]) -> int | list[int]:
-    """Parses the TPU devices given in the format as accepted by the
-    :class:`~lightning.pytorch.trainer.trainer.Trainer` and :class:`~lightning.fabric.Fabric`.
-
-    Args:
-        devices: An int of 1 or string '1' indicates that 1 core with multi-processing should be used
-            An int 8 or string '8' indicates that all 8 cores with multi-processing should be used
-            A single element list of int or string can be used to indicate the specific TPU core to use.
-
-    Returns:
-        A list of tpu cores to be used.
-
-    """
-    _check_data_type(devices)
-    if isinstance(devices, str):
-        devices = _parse_tpu_devices_str(devices)
-    _check_tpu_devices_valid(devices)
-    return devices
-
-
-def _check_tpu_devices_valid(devices: object) -> None:
-    device_count = XLAAccelerator.auto_device_count()
-    if (
-        # support number of devices
-        isinstance(devices, int)
-        and devices in {1, device_count}
-        # support picking a specific device
-        or isinstance(devices, (list, tuple))
-        and len(devices) == 1
-        and 0 <= devices[0] <= device_count - 1
-    ):
-        return
-    raise ValueError(
-        f"`devices` can only be 'auto', 1, {device_count} or [<0-{device_count - 1}>] for TPUs. Got {devices!r}"
-    )
-
-
-def _parse_tpu_devices_str(devices: str) -> int | list[int]:
-    devices = devices.strip()
-    try:
-        return int(devices)
-    except ValueError:
-        try:
-            return [int(x.strip()) for x in devices.split(",") if len(x) > 0]
-        except ValueError:
-            raise ValueError(f"Could not parse the selected TPU devices: {devices!r}")
-=======
-        )
->>>>>>> 9a10959f
+        )