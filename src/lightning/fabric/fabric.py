--- conflicted
+++ resolved
@@ -16,9 +16,6 @@
 from contextlib import contextmanager, nullcontext
 from functools import partial
 from pathlib import Path
-<<<<<<< HEAD
-from typing import Any, Callable, Dict, Generator, List, Mapping, Optional, Sequence, Tuple, Union, cast, overload
-=======
 from typing import (
     Any,
     Callable,
@@ -34,7 +31,6 @@
     Tuple,
     Union,
 )
->>>>>>> c1ee22a6
 
 import torch
 import torch.nn as nn
