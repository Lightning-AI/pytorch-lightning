# Copyright The Lightning AI team.
#
# Licensed under the Apache License, Version 2.0 (the "License");
# you may not use this file except in compliance with the License.
# You may obtain a copy of the License at
#
#     http://www.apache.org/licenses/LICENSE-2.0
#
# Unless required by applicable law or agreed to in writing, software
# distributed under the License is distributed on an "AS IS" BASIS,
# WITHOUT WARRANTIES OR CONDITIONS OF ANY KIND, either express or implied.
# See the License for the specific language governing permissions and
# limitations under the License.
import inspect
import os
from contextlib import contextmanager, nullcontext
from functools import partial
from pathlib import Path
from typing import Any, Callable, cast, Dict, Generator, List, Mapping, Optional, overload, Sequence, Tuple, Union

import torch
import torch.nn as nn
from lightning_utilities.core.apply_func import apply_to_collection
from lightning_utilities.core.overrides import is_overridden
from lightning_utilities.core.rank_zero import rank_zero_deprecation, rank_zero_warn
from torch import Tensor
from torch.optim import Optimizer
from torch.utils.data import BatchSampler, DataLoader, DistributedSampler, RandomSampler, SequentialSampler

from lightning.fabric.loggers import Logger
from lightning.fabric.utilities.imports import _TORCH_GREATER_EQUAL_2_0

from lightning.fabric.plugins import Precision  # avoid circular imports: # isort: split
from lightning.fabric.accelerators.accelerator import Accelerator
from lightning.fabric.connector import _Connector, _is_using_cli, _PLUGIN_INPUT, _PRECISION_INPUT
from lightning.fabric.strategies import DeepSpeedStrategy, FSDPStrategy, SingleDeviceStrategy, Strategy, XLAStrategy
from lightning.fabric.strategies.launchers import _MultiProcessingLauncher, _XLALauncher
from lightning.fabric.strategies.strategy import _Sharded, TBroadcast
from lightning.fabric.utilities import move_data_to_device
from lightning.fabric.utilities.apply_func import convert_tensors_to_scalars, convert_to_tensors
from lightning.fabric.utilities.data import (
    _auto_add_worker_init_fn,
    _replace_dunder_methods,
    _update_dataloader,
    has_iterable_dataset,
)
from lightning.fabric.utilities.distributed import DistributedSamplerWrapper
from lightning.fabric.utilities.seed import seed_everything
from lightning.fabric.utilities.types import ReduceOp
from lightning.fabric.utilities.warnings import PossibleUserWarning
from lightning.fabric.wrappers import (
    _FabricDataLoader,
    _FabricModule,
    _FabricOptimizer,
    _unwrap_compiled,
    _unwrap_objects,
)


def _do_nothing(*_: Any) -> None:
    pass


class Fabric:
    """Fabric accelerates your PyTorch training or inference code with minimal changes required.

    - Automatic placement of models and data onto the device.
    - Automatic support for mixed and double precision (smaller memory footprint).
    - Seamless switching between hardware (CPU, GPU, TPU) and distributed training strategies
      (data-parallel training, sharded training, etc.).
    - Automated spawning of processes, no launch utilities required.
    - Multi-node support.

    Args:
        accelerator: The hardware to run on. Possible choices are:
            ``"cpu"``, ``"cuda"``, ``"mps"``, ``"gpu"``, ``"tpu"``, ``"auto"``.
        strategy: Strategy for how to run across multiple devices. Possible choices are:
            ``"dp"``, ``"ddp"``, ``"ddp_spawn"``, ``"deepspeed"``, ``"fsdp"``.
        devices: Number of devices to train on (``int``), which GPUs to train on (``list`` or ``str``), or ``"auto"``.
            The value applies per node.
        num_nodes: Number of GPU nodes for distributed training.
        precision: Double precision (``"64"``), full precision (``"32"``), half precision AMP (``"16-mixed"``),
            or bfloat16 precision AMP (``"bf16-mixed"``).
        plugins: One or several custom plugins
        callbacks: A single callback or a list of callbacks. A callback can contain any arbitrary methods that
            can be invoked through :meth:`~lightning.fabric.fabric.Fabric.call` by the user.
        loggers: A single logger or a list of loggers. See :meth:`~lightning.fabric.fabric.Fabric.log` for more
            information.
    """

    def __init__(
        self,
        *,
        accelerator: Union[str, Accelerator] = "auto",
        strategy: Union[str, Strategy] = "auto",
        devices: Union[List[int], str, int] = "auto",
        num_nodes: int = 1,
        precision: _PRECISION_INPUT = "32-true",
        plugins: Optional[Union[_PLUGIN_INPUT, List[_PLUGIN_INPUT]]] = None,
        callbacks: Optional[Union[List[Any], Any]] = None,
        loggers: Optional[Union[Logger, List[Logger]]] = None,
    ) -> None:
        self._connector = _Connector(
            accelerator=accelerator,
            strategy=strategy,
            devices=devices,
            num_nodes=num_nodes,
            precision=precision,
            plugins=plugins,
        )
        self._strategy: Strategy = self._connector.strategy
        self._accelerator: Accelerator = self._connector.accelerator
        self._precision: Precision = self._strategy.precision
        callbacks = callbacks if callbacks is not None else []
        self._callbacks = callbacks if isinstance(callbacks, list) else [callbacks]
        loggers = loggers if loggers is not None else []
        self._loggers = loggers if isinstance(loggers, list) else [loggers]
        self._models_setup: int = 0
        self._launched: bool = False

        self._prepare_run_method()
        if _is_using_cli():
            # when the CLI is used to launch the script, we need to set up the environment (init processes) here so
            # that the user can immediately use all functionality in strategies
            self._strategy.setup_environment()
            self._launched = True

    @property
    def accelerator(self) -> Accelerator:
        return self._accelerator

    @property
    def strategy(self) -> Strategy:
        return self._strategy

    @property
    def device(self) -> torch.device:
        """The current device this process runs on.

        Use this to create tensors directly on the device if needed.
        """
        return self._strategy.root_device

    @property
    def global_rank(self) -> int:
        """The global index of the current process across all devices and nodes."""
        return getattr(self._strategy, "global_rank", 0)

    @property
    def local_rank(self) -> int:
        """The index of the current process among the processes running on the local node."""
        return getattr(self._strategy, "local_rank", 0)

    @property
    def node_rank(self) -> int:
        """The index of the current node."""
        return getattr(self._strategy, "node_rank", 0)

    @property
    def world_size(self) -> int:
        """The total number of processes running across all devices and nodes."""
        return getattr(self._strategy, "world_size", 1)

    @property
    def is_global_zero(self) -> bool:
        """Whether this rank is rank zero."""
        return self._strategy.is_global_zero

    @property
    def loggers(self) -> List[Logger]:
        """Returns all loggers passed to Fabric."""
        return self._loggers

    @property
    def logger(self) -> Logger:
        """Returns the first logger in the list passed to Fabric, which is considered the main logger."""
        return self._loggers[0]

    def run(self, *args: Any, **kwargs: Any) -> Any:
        """All the code inside this run method gets accelerated by Fabric.

        You can pass arbitrary arguments to this function when overriding it.
        """

    def setup(
        self,
        module: nn.Module,
        *optimizers: Optimizer,
        move_to_device: bool = True,
    ) -> Any:  # no specific return because the way we want our API to look does not play well with mypy
        """Set up a model and its optimizers for accelerated training.

        Args:
            module: A :class:`torch.nn.Module` to set up
            *optimizers: The optimizer(s) to set up (no optimizers is also possible)
            move_to_device: If set ``True`` (default), moves the model to the correct device. Set this to ``False``
                and alternatively use :meth:`to_device` manually.

        Returns:
            The tuple containing wrapped module and the optimizers, in the same order they were passed in.
        """
        self._validate_setup(module, optimizers)
        original_module = module

        module = self._precision.convert_module(module)

        if move_to_device:
            module = self._move_model_to_device(model=module, optimizers=list(optimizers))

        # Let accelerator/plugin wrap and connect the models and optimizers
        if optimizers:
            module, optimizers = self._strategy.setup_module_and_optimizers(  # type: ignore[assignment]
                module, list(optimizers)
            )
        else:
            module = self._strategy.setup_module(module)

        module = _FabricModule(module, self._precision, original_module=original_module)

        # Update the _DeviceDtypeModuleMixin's device parameter
        module.to(self.device if move_to_device else next(module.parameters(), torch.tensor(0)).device)

        optimizers = [_FabricOptimizer(optimizer=optimizer, strategy=self._strategy) for optimizer in optimizers]

        self._models_setup += 1

        if hasattr(original_module, "_fabric"):  # this is probably a LightningModule
            original_module._fabric = self  # type: ignore[assignment]
            original_module._fabric_optimizers = optimizers  # type: ignore[assignment]

        if optimizers:
            # join both types in a tuple for API convenience
            return (module, *optimizers)
        return module

    def setup_module(self, module: nn.Module, move_to_device: bool = True) -> _FabricModule:
        """Set up a model for accelerated training or inference.

        This is the same as calling ``.setup(model)`` with no optimizers. It is useful for inference or for certain
        strategies like `FSDP` that require setting up the module before the optimizer can be created and set up.
        See also :meth:`setup_optimizers`.

        Args:
            module: A :class:`torch.nn.Module` to set up
            move_to_device: If set ``True`` (default), moves the model to the correct device. Set this to ``False``
                and alternatively use :meth:`to_device` manually.

        Returns:
            The wrapped model.
        """
        self._validate_setup_module(module)
        original_module = module

        module = self._precision.convert_module(module)

        if move_to_device:
            module = self._move_model_to_device(model=module, optimizers=[])

        # Let strategy wrap and connect the module alone
        module = self._strategy.setup_module(module)
        module = _FabricModule(module, self._precision, original_module=original_module)

        if not isinstance(self._strategy, FSDPStrategy):
            # Update the _DeviceDtypeModuleMixin's device parameter
            module.to(self.device if move_to_device else next(module.parameters(), torch.tensor(0)).device)

        if hasattr(original_module, "_fabric"):  # this is probably a LightningModule
            original_module._fabric = self  # type: ignore[assignment]

        self._models_setup += 1
        return module

    def setup_optimizers(self, *optimizers: Optimizer) -> Union[_FabricOptimizer, Tuple[_FabricOptimizer, ...]]:
        """Set up one or more optimizers for accelerated training.

        Some strategies do not allow setting up model and optimizer independently. For them, you should call
        ``.setup(model, optimizer, ...)`` instead to jointly set them up.

        Args:
            *optimizers: One or more optmizers to set up.

        Returns:
            The wrapped optimizer(s).
        """
        self._validate_setup_optimizers(optimizers)
        optimizers = [self._strategy.setup_optimizer(optimizer) for optimizer in optimizers]
        optimizers = [_FabricOptimizer(optimizer=optimizer, strategy=self._strategy) for optimizer in optimizers]
        return optimizers[0] if len(optimizers) == 1 else tuple(optimizers)

    def setup_dataloaders(
        self, *dataloaders: DataLoader, use_distributed_sampler: bool = True, move_to_device: bool = True
    ) -> Union[DataLoader, List[DataLoader]]:
        """Set up one or multiple dataloaders for accelerated training. If you need different settings for each
        dataloader, call this method individually for each one.

        Args:
            *dataloaders: A single dataloader or a sequence of dataloaders.
            use_distributed_sampler: If set ``True`` (default), automatically wraps or replaces the sampler on the
                dataloader(s) for distributed training. If you have a custom sampler defined, set this argument
                to ``False``.
            move_to_device: If set ``True`` (default), moves the data returned by the dataloader(s) automatically to
                the correct device. Set this to ``False`` and alternatively use :meth:`to_device` manually on the
                returned data.

        Returns:
            The wrapped dataloaders, in the same order they were passed in.
        """
        self._validate_setup_dataloaders(dataloaders)
        dataloaders = [
            self._setup_dataloader(
                dataloader, use_distributed_sampler=use_distributed_sampler, move_to_device=move_to_device
            )
            for dataloader in dataloaders
        ]
        dataloaders = dataloaders[0] if len(dataloaders) == 1 else dataloaders
        return dataloaders  # type: ignore[return-value]

    def _setup_dataloader(
        self, dataloader: DataLoader, use_distributed_sampler: bool = True, move_to_device: bool = True
    ) -> DataLoader:
        """Set up a single dataloader for accelerated training.

        Args:
            dataloader: The dataloader to accelerate.
            use_distributed_sampler: If set ``True`` (default), automatically wraps or replaces the sampler on the
                dataloader for distributed training. If you have a custom sampler defined, set this argument to
                ``False``.
            move_to_device: If set ``True`` (default), moves the data returned by the dataloader automatically to
                the correct device. Set this to ``False`` and alternatively use :meth:`to_device` manually on the
                returned data.

        Returns:
            The wrapped dataloader.
        """
        sampler = dataloader.sampler
        if use_distributed_sampler and self._requires_distributed_sampler(dataloader):
            sampler = self._get_distributed_sampler(dataloader, **self._strategy.distributed_sampler_kwargs)

        # the dataloader needs to be re-instantiated because we want to update the input arguments (e.g., sampler)
        dataloader = _update_dataloader(dataloader, sampler)

        # add worker_init_fn for correct seeding in worker processes
        _auto_add_worker_init_fn(dataloader, self.global_rank)

        dataloader = self._strategy.process_dataloader(dataloader)
        device = self.device if move_to_device and not isinstance(self._strategy, XLAStrategy) else None
        lite_dataloader = _FabricDataLoader(dataloader=dataloader, device=device)
        lite_dataloader = cast(DataLoader, lite_dataloader)
        return lite_dataloader

    def backward(self, tensor: Tensor, *args: Any, model: Optional[_FabricModule] = None, **kwargs: Any) -> None:
        """Replaces ``loss.backward()`` in your training loop. Handles precision and automatically for you.

        Args:
            tensor: The tensor (loss) to back-propagate gradients from.
            *args: Optional positional arguments passed to the underlying backward function.
            model: Optional model instance for plugins that require the model for backward().
            **kwargs: Optional named keyword arguments passed to the underlying backward function.

        Note:
            When using ``strategy="deepspeed"`` and multiple models were set up, it is required to pass in the
            model as argument here.
        """
        module = model._forward_module if model is not None else model
        if isinstance(self._strategy, DeepSpeedStrategy):
            if model is None:
                if self._models_setup == 0:
                    raise RuntimeError("No models were set up for backward. Did you forget to call `self.setup()`?")
                if self._models_setup > 1:
                    raise ValueError(
                        "When using multiple models + deepspeed, please provide the model used to perform"
                        " the optimization: `self.backward(loss, model=model)`"
                    )
                module = self._strategy.model
            else:
                # requires to attach the current `DeepSpeedEngine` for the `_FabricOptimizer.step` call.
                self._strategy._deepspeed_engine = module

        self._strategy.backward(tensor, module, *args, **kwargs)

    def clip_gradients(
        self,
        module: Union[torch.nn.Module, _FabricModule],
        optimizer: Union[Optimizer, _FabricOptimizer],
        clip_val: Optional[Union[float, int]] = None,
        max_norm: Optional[Union[float, int]] = None,
        norm_type: Union[float, int] = 2.0,
        error_if_nonfinite: bool = True,
    ) -> Optional[torch.Tensor]:
        """Clip the gradients of the model to a given max value or max norm.

        Args:
            module: The module whose parameters should be clipped.
            optimizer: The optimizer referencing the parameters to be clipped.
            clip_val: If passed, gradients will be clipped to this value.
            max_norm: If passed, clips the gradients in such a way that the p-norm of the resulting parameters is
                no larger than the given value.
            norm_type: The type of norm if `max_norm` was passed. Can be ``'inf'`` for infinity norm.
                Default is the 2-norm.
            error_if_nonfinite: An error is raised if the total norm of the gradients is NaN or infinite.
        """
        if clip_val is not None and max_norm is not None:
            raise ValueError(
                "Only one of `clip_val` or `max_norm` can be set as this specifies the underlying clipping algorithm!"
            )

        if clip_val is not None:
            self.strategy.clip_gradients_value(_unwrap_objects(module), _unwrap_objects(optimizer), clip_val=clip_val)
            return None
        if max_norm is not None:
            return self.strategy.clip_gradients_norm(
                _unwrap_objects(module),
                _unwrap_objects(optimizer),
                max_norm=max_norm,
                norm_type=norm_type,
                error_if_nonfinite=error_if_nonfinite,
            )
        raise ValueError("You have to specify either `clip_val` or `max_norm` to do gradient clipping!")

    @contextmanager
    def autocast(self) -> Generator[None, None, None]:
        """A context manager to automatically convert operations for the chosen precision.

        Use this only if the `forward` method of your model does not cover all operations you wish to run with the
        chosen precision setting.
        """
        with self._precision.forward_context():
            yield

    @overload
    def to_device(self, obj: nn.Module) -> nn.Module:
        ...

    @overload
    def to_device(self, obj: Tensor) -> Tensor:
        ...

    @overload
    def to_device(self, obj: Any) -> Any:
        ...

    def to_device(self, obj: Union[nn.Module, Tensor, Any]) -> Union[nn.Module, Tensor, Any]:
        """Move a :class:`torch.nn.Module` or a collection of tensors to the current device, if it is not already
        on that device.

        Args:
            obj: An object to move to the device. Can be an instance of :class:`torch.nn.Module`, a tensor, or a
                 (nested) collection of tensors (e.g., a dictionary).

        Returns:
            A reference to the object that was moved to the new device.
        """
        if isinstance(obj, nn.Module):
            self._accelerator.setup_device(self.device)
            self._strategy.module_to_device(obj)
            return obj
        return move_data_to_device(obj, device=self.device)

    def print(self, *args: Any, **kwargs: Any) -> None:
        """Print something only on the first process.

        Arguments passed to this method are forwarded to the Python built-in :func:`print` function.
        """
        if self.local_rank == 0:
            print(*args, **kwargs)

    def barrier(self, name: Optional[str] = None) -> None:
        """Wait for all processes to enter this call.

        Use this to synchronize all parallel processes, but only if necessary, otherwise the overhead of synchronization
        will cause your program to slow down. This method needs to be called on all processes. Failing to do so will
        cause your program to stall forever.
        """
        self._validate_launched()
        self._strategy.barrier(name=name)

    def broadcast(self, obj: TBroadcast, src: int = 0) -> TBroadcast:
        """Send a tensor from one process to all others.

        This method needs to be called on all processes. Failing to do so will cause your program to stall forever.

        Args:
            obj: The object to broadcast to all other members. Any serializable object is supported, but it is
                most efficient with the object being a :class:`~torch.Tensor`.
            src: The (global) rank of the process that should send the data to all others.

        Return:
            The transferred data, the same value on every rank.
        """
        self._validate_launched()
        return self._strategy.broadcast(obj, src=src)

    def all_gather(
        self, data: Union[Tensor, Dict, List, Tuple], group: Optional[Any] = None, sync_grads: bool = False
    ) -> Union[Tensor, Dict, List, Tuple]:
        """Gather tensors or collections of tensors from multiple processes.

        This method needs to be called on all processes. Failing to do so will cause your program to stall forever.

        Args:
            data: int, float, tensor of shape (batch, ...), or a (possibly nested) collection thereof.
            group: the process group to gather results from. Defaults to all processes (world).
            sync_grads: flag that allows users to synchronize gradients for the all_gather operation

        Return:
            A tensor of shape (world_size, batch, ...), or if the input was a collection
            the output will also be a collection with tensors of this shape.
        """
        self._validate_launched()
        group = group if group is not None else torch.distributed.group.WORLD
        data = convert_to_tensors(data, device=self.device)
        return apply_to_collection(data, Tensor, self._strategy.all_gather, group=group, sync_grads=sync_grads)

    def all_reduce(
        self,
        data: Union[Tensor, Dict, List, Tuple],
        group: Optional[Any] = None,
        reduce_op: Optional[Union[ReduceOp, str]] = "mean",
    ) -> Union[Tensor, Dict, List, Tuple]:
        """Reduce tensors or collections of tensors from multiple processes.

        This method needs to be called on all processes. Failing to do so will cause your program to stall forever.

        Args:
            data: int, float, tensor of shape (batch, ...), or a (possibly nested) collection thereof.
            group: the process group to reduce results across. Defaults to all processes (world).
            reduce_op: the reduction operation. Defaults to 'mean'. Can also be a string 'sum' or ReduceOp.
                Some strategies may limit the choices here.

        Return:
            A tensor of the same shape as the input with values reduced pointwise across processes. The same is
            applied to tensors in a collection if a collection is given as input.
        """
        self._validate_launched()
        group = group if group is not None else torch.distributed.group.WORLD
        data = convert_to_tensors(data, device=self.device)
        return apply_to_collection(data, Tensor, self._strategy.all_reduce, group=group, reduce_op=reduce_op)

    @contextmanager
    def no_backward_sync(self, module: _FabricModule, enabled: bool = True) -> Generator:
        """Skip gradient synchronization during backward to avoid redundant communication overhead.

        Use this context manager when performing gradient accumulation to speed up training with multiple devices.

        Example::

            # Accumulate gradient 8 batches at a time
            with self.no_backward_sync(model, enabled=(batch_idx % 8 != 0)):
                output = model(input)
                loss = ...
                self.backward(loss)
                ...

        For those strategies that don't support it, a warning is emitted. For single-device strategies, it is a no-op.
        Both the model's `.forward()` and the `self.backward()` call need to run under this context.

        Args:
            module: The module for which to control the gradient synchronization.
            enabled: Whether the context manager is enabled or not. ``True`` means skip the sync, ``False`` means do not
                skip.
        """
        module = _unwrap_compiled(module)
        if not isinstance(module, _FabricModule):
            raise TypeError(
                "You need to set up the model first before you can call `self.no_backward_sync()`:"
                " `model = self.setup(model, ...)`"
            )
        if not enabled or isinstance(self._strategy, SingleDeviceStrategy):
            context = nullcontext()
        elif self._strategy._backward_sync_control is None:
            rank_zero_warn(
                f"The `{self._strategy.__class__.__name__}` does not support skipping the gradient synchronization."
                f" Remove `.no_backward_sync()` from your code or choose a different strategy.",
                category=PossibleUserWarning,
            )
            context = nullcontext()
        else:
            context = self._strategy._backward_sync_control.no_backward_sync(  # type: ignore[assignment]
                module._forward_module
            )

        with context:
            yield

    @contextmanager
    def sharded_model(self) -> Generator:
        """Instantiate a model under this context manager to prepare it for model-parallel sharding.

        .. deprecated:: This context manager is deprecated in favor of :meth:`init_module`, use it instead.
        """
        rank_zero_deprecation("`Fabric.sharded_model()` is deprecated in favor of `Fabric.init_module()`.")
        with _old_sharded_model_context(self._strategy):
            yield

    @contextmanager
    def init_tensor(self) -> Generator:
        """Tensors that you instantiate under this context manager will be created on the device right away and
        have the right data type depending on the precision setting in Fabric.

        The automatic device placement under this context manager is only supported with PyTorch 2.0 and newer.
        """
        if not _TORCH_GREATER_EQUAL_2_0 and self.device.type != "cpu":
            rank_zero_warn(
                "`Fabric.init_tensor()` can't place tensors on the device directly"
                " with PyTorch < 2.0. Parameters will remain on CPU until `Fabric.setup()` is called."
                " Upgrade to PyTorch >= 2.0 to fully utilize this feature.",
                category=PossibleUserWarning,
            )
        with self._strategy.tensor_init_context():
            yield

    @contextmanager
    def init_module(self, empty_weights: Optional[bool] = None) -> Generator:
        """Instantiate the model and its parameters under this context manager to reduce peak memory usage.

        The parameters get created on the device and with the right data type right away without wasting memory being
<<<<<<< HEAD
        allocated unnecessarily.

        Note:
            The automatic device placement under this context manager is only supported with PyTorch 2.0 and newer.

        Args:
            empty_weights: Whether to initialize the model with empty weights (uninitialized memory).
                If ``None``, the strategy will decide. Some strategies may not support all options.
                Set this to ``True`` if you are loading a checkpoint into a large model.
=======
        allocated unnecessarily. The automatic device placement under this context manager is only supported with
        PyTorch 2.0 and newer.
>>>>>>> dabd7c45
        """
        if not _TORCH_GREATER_EQUAL_2_0 and self.device.type != "cpu":
            rank_zero_warn(
                "`Fabric.init_module()` can't place the model parameters on the device directly"
                " with PyTorch < 2.0. Parameters will remain on CPU until `Fabric.setup()` is called."
                " Upgrade to PyTorch >= 2.0 to fully utilize this feature.",
                category=PossibleUserWarning,
            )
        with self._strategy.module_init_context(empty_weights=empty_weights):
            yield

    def save(self, path: Union[str, Path], state: Dict[str, Union[nn.Module, Optimizer, Any]]) -> None:
        """Save checkpoint contents to a file.

        How and which processes save gets determined by the `strategy`. For example, the `ddp` strategy
        saves checkpoints only on process 0, while the `fsdp` strategy saves files from every rank.
        This method must be called on all processes!

        Args:
            path: A path to where the file(s) should be saved
            state: A dictionary with contents to be saved. If the dict contains modules or optimizers, their
                state-dict will be retrieved and converted automatically.
        """
        self._strategy.save_checkpoint(path=path, state=_unwrap_objects(state))
        self.barrier()

    def load(
        self, path: Union[str, Path], state: Optional[Dict[str, Union[nn.Module, Optimizer, Any]]] = None
    ) -> Dict[str, Any]:
        """Load a checkpoint from a file and restore the state of objects (modules, optimizers, etc.)

        How and which processes load gets determined by the `strategy`.
        This method must be called on all processes!

        Args:
            path: A path to where the file is located
            state: A dictionary of objects whose state will be restored in-place from the checkpoint path.
                If no state is given, then the checkpoint will be returned in full.

        Returns:
            The remaining items that were not restored into the given state dictionary. If no state dictionary is
            given, the full checkpoint will be returned.
        """
        unwrapped_state = _unwrap_objects(state)
        remainder = self._strategy.load_checkpoint(path=path, state=unwrapped_state)
        self.barrier()
        if state is not None:
            # We need to unwrap objects (see above) but this creates a new dictionary. In-place updates
            # (for user metadata) wouldn't show up in the original dict, so we need to copy the data back.
            for k in list(unwrapped_state.keys()):
                obj = _unwrap_compiled(state[k])
                if isinstance(obj, (_FabricModule, _FabricOptimizer, _FabricDataLoader)):
                    continue
                state[k] = unwrapped_state[k]
        return remainder

    def launch(self, function: Callable[["Fabric"], Any] = _do_nothing, *args: Any, **kwargs: Any) -> Any:
        """Launch and initialize all the processes needed for distributed execution.

        Args:
            function: Optional function to launch when using a spawn/fork-based strategy, for example, when using the
                XLA strategy (``accelerator="tpu"``). The function must accept at least one argument, to which
                the Fabric object itself will be passed.
            *args: Optional positional arguments to be passed to the function.
            **kwargs: Optional keyword arguments to be passed to the function.

        Returns:
            Returns the output of the function that ran in worker process with rank 0.

        The ``launch()`` method should only be used if you intend to specify accelerator, devices, and so on in
        the code (programmatically). If you are launching with the Lightning CLI, ``lightning run model ...``, remove
        ``launch()`` from your code.

        ``launch()`` is a no-op when called multiple times and no function is passed in.
        """
        if _is_using_cli():
            raise RuntimeError(
                "This script was launched through the CLI, and processes have already been created. Calling "
                " `.launch()` again is not allowed."
            )
        if function is not _do_nothing:
            if not callable(function):
                raise TypeError(
                    f"`Fabric.launch(...)` needs to be a callable, but got {function}."
                    " HINT: do `.launch(your_fn)` instead of `.launch(your_fn())`"
                )
            if not inspect.signature(function).parameters:
                raise TypeError(
                    f"`Fabric.launch(function={function})` needs to take at least one argument. The launcher will"
                    " pass in the `Fabric` object so you can use it inside the function."
                )
        elif isinstance(self.strategy.launcher, (_MultiProcessingLauncher, _XLALauncher)):
            raise TypeError(
                f"To use the `{type(self.strategy).__name__}` strategy, `.launch()` needs to be called with a function"
                " that contains the code to launch in processes."
            )
        return self._wrap_and_launch(function, self, *args, **kwargs)

    def call(self, hook_name: str, *args: Any, **kwargs: Any) -> None:
        """Trigger the callback methods with the given name and arguments.

        Not all objects registered via ``Fabric(callbacks=...)`` must implement a method with the given name. The ones
        that have a matching method name will get called.

        Args:
            hook_name: The name of the callback method.
            *args: Optional positional arguments that get passed down to the callback method.
            **kwargs: Optional keyword arguments that get passed down to the callback method.

        Example::

            class MyCallback:
                def on_train_epoch_end(self, results):
                    ...

            fabric = Fabric(callbacks=[MyCallback()])
            fabric.call("on_train_epoch_end", results={...})
        """
        for callback in self._callbacks:
            method = getattr(callback, hook_name, None)
            if method is None:
                continue
            if not callable(method):
                rank_zero_warn(
                    f"Skipping the callback `{type(callback).__name__}.{hook_name}` because it is not callable."
                )
                continue

            method(*args, **kwargs)

            # TODO(fabric): handle the following signatures
            # method(self, fabric|trainer, x, y=1)
            # method(self, fabric|trainer, *args, x, y=1)
            # method(self, *args, y=1)
            # method(self, *args, **kwargs)

    def log(self, name: str, value: Any, step: Optional[int] = None) -> None:
        """Log a scalar to all loggers that were added to Fabric.

        Args:
            name: The name of the metric to log.
            value: The metric value to collect. If the value is a :class:`torch.Tensor`, it gets detached from the
                graph automatically.
            step: Optional step number. Most Logger implementations auto-increment the step value by one with every
                log call. You can specify your own value here.
        """
        self.log_dict(metrics={name: value}, step=step)

    def log_dict(self, metrics: Mapping[str, Any], step: Optional[int] = None) -> None:
        """Log multiple scalars at once to all loggers that were added to Fabric.

        Args:
            metrics: A dictionary where the key is the name of the metric and the value the scalar to be logged.
                Any :class:`torch.Tensor` in the dictionary get detached from the graph automatically.
            step: Optional step number. Most Logger implementations auto-increment this value by one with every
                log call. You can specify your own value here.
        """
        metrics = convert_tensors_to_scalars(metrics)
        for logger in self._loggers:
            logger.log_metrics(metrics=metrics, step=step)

    @staticmethod
    def seed_everything(seed: Optional[int] = None, workers: Optional[bool] = None) -> int:
        """Helper function to seed everything without explicitly importing Lightning.

        See :func:`lightning.fabric.utilities.seed.seed_everything` for more details.
        """
        if workers is None:
            # Lightning sets `workers=False` by default to avoid breaking reproducibility, but since this is a new
            # release, we can afford to do it.
            workers = True
        return seed_everything(seed=seed, workers=workers)

    def _wrap_and_launch(self, to_run: Callable, *args: Any, **kwargs: Any) -> Any:
        self._launched = True
        to_run = partial(self._wrap_with_setup, to_run)
        if (launcher := self._strategy.launcher) is not None:
            return launcher.launch(to_run, *args, **kwargs)
        return to_run(*args, **kwargs)

    def _wrap_with_setup(self, to_run: Callable, *args: Any, **kwargs: Any) -> Any:
        self._strategy.setup_environment()
        # TODO: remove sharded_context from here as users are meant to enable it manually
        # apply sharded context to prevent OOM
        with _old_sharded_model_context(self._strategy), _replace_dunder_methods(
            DataLoader, "dataset"
        ), _replace_dunder_methods(BatchSampler):
            return to_run(*args, **kwargs)

    def _move_model_to_device(self, model: nn.Module, optimizers: List[Optimizer]) -> nn.Module:
        initial_device = next(model.parameters(), torch.tensor(0)).device
        if any(param.device != initial_device for param in model.parameters()):
            rank_zero_warn(
                "The model passed to `Fabric.setup()` has parameters on different devices. Since `move_to_device=True`,"
                " all parameters will be moved to the new device. If this is not desired, set "
                " `Fabric.setup(..., move_to_device=False)`.",
                category=PossibleUserWarning,
            )

        if isinstance(self._strategy, XLAStrategy):
            # When the user creates the optimizer, they reference the parameters on the CPU.
            # However, when running with TPU the parameters get copied and the reference in the optimizer
            # remains invalid. We need to update the references to point to the parameter tensors on the device.
            params_before_move = dict(model.named_parameters())
            model = self.to_device(model)
            # XLA makes a copy on the parameters, so the device is not the same before and after to_device.
            params_on_device = dict(model.named_parameters())

            mapping = {param: params_on_device[name] for name, param in params_before_move.items()}
            for optimizer in optimizers:
                for param_group in optimizer.param_groups:
                    param_group["params"] = [mapping.get(p, p) for p in param_group["params"]]
        else:
            model = self.to_device(model)
        return model

    def _requires_distributed_sampler(self, dataloader: DataLoader) -> bool:
        return (
            getattr(self.strategy, "distributed_sampler_kwargs", None) is not None
            and not isinstance(dataloader.sampler, DistributedSampler)
            and not has_iterable_dataset(dataloader)
        )

    @staticmethod
    def _get_distributed_sampler(dataloader: DataLoader, **kwargs: Any) -> DistributedSampler:
        kwargs.setdefault("shuffle", isinstance(dataloader.sampler, RandomSampler))
        kwargs.setdefault("seed", int(os.getenv("PL_GLOBAL_SEED", 0)))
        if isinstance(dataloader.sampler, (RandomSampler, SequentialSampler)):
            return DistributedSampler(dataloader.dataset, **kwargs)
        return DistributedSamplerWrapper(dataloader.sampler, **kwargs)

    def _prepare_run_method(self) -> None:
        if is_overridden("run", self, Fabric) and _is_using_cli():
            raise TypeError(
                "Overriding `Fabric.run()` and launching from the CLI is not allowed. Run the script normally,"
                " or change your code to directly call `fabric = Fabric(...); fabric.setup(...)` etc."
            )
        # wrap the run method, so we can inject setup logic or spawn processes for the user
        setattr(self, "run", partial(self._wrap_and_launch, self.run))

    def _validate_launched(self) -> None:
        if not self._launched and not isinstance(self._strategy, SingleDeviceStrategy):
            raise RuntimeError(
                "To use Fabric with more than one device, you must call `.launch()` or use the CLI:"
                " `lightning run model --help`."
            )

    def _validate_setup(self, module: nn.Module, optimizers: Sequence[Optimizer]) -> None:
        self._validate_launched()
        if isinstance(module, _FabricModule):
            raise ValueError("A model should be passed only once to the `setup` method.")

        if any(isinstance(opt, _FabricOptimizer) for opt in optimizers):
            raise ValueError("An optimizer should be passed only once to the `setup` method.")

        if isinstance(self._strategy, FSDPStrategy) and not _TORCH_GREATER_EQUAL_2_0:
            raise RuntimeError(
                f"The `{type(self).__name__}` requires the model and optimizer(s) to be set up separately."
                " Create and set up the model first through `model = self.setup_module(model)`. Then create the"
                " optimizer and set it up: `optimizer = self.setup_optimizer(optimizer)`."
            )

    def _validate_setup_module(self, module: nn.Module) -> None:
        self._validate_launched()
        if isinstance(module, _FabricModule):
            raise ValueError("A model should be passed only once to the `setup_module` method.")

    def _validate_setup_optimizers(self, optimizers: Sequence[Optimizer]) -> None:
        self._validate_launched()
        if isinstance(self._strategy, (DeepSpeedStrategy, XLAStrategy)):
            raise RuntimeError(
                f"The `{type(self._strategy).__name__}` requires the model and optimizer(s) to be set up jointly"
                " through `.setup(model, optimizer, ...)`."
            )

        if not optimizers:
            raise ValueError("`setup_optimizers` requires at least one optimizer as input.")

        if any(isinstance(opt, _FabricOptimizer) for opt in optimizers):
            raise ValueError("An optimizer should be passed only once to the `setup_optimizers` method.")

    def _validate_setup_dataloaders(self, dataloaders: Sequence[DataLoader]) -> None:
        self._validate_launched()
        if not dataloaders:
            raise ValueError("`setup_dataloaders` requires at least one dataloader as input.")

        if any(isinstance(dl, _FabricDataLoader) for dl in dataloaders):
            raise ValueError("A dataloader should be passed only once to the `setup_dataloaders` method.")

        if any(not isinstance(dl, DataLoader) for dl in dataloaders):
            raise TypeError("Only PyTorch DataLoader are currently supported in `setup_dataloaders`.")


@contextmanager
def _old_sharded_model_context(strategy: Strategy) -> Generator:
    if isinstance(strategy, _Sharded):
        with strategy.module_sharded_context():
            yield
    else:
        yield<|MERGE_RESOLUTION|>--- conflicted
+++ resolved
@@ -614,20 +614,13 @@
         """Instantiate the model and its parameters under this context manager to reduce peak memory usage.
 
         The parameters get created on the device and with the right data type right away without wasting memory being
-<<<<<<< HEAD
-        allocated unnecessarily.
-
-        Note:
-            The automatic device placement under this context manager is only supported with PyTorch 2.0 and newer.
+        allocated unnecessarily. The automatic device placement under this context manager is only supported with
+        PyTorch 2.0 and newer.
 
         Args:
             empty_weights: Whether to initialize the model with empty weights (uninitialized memory).
                 If ``None``, the strategy will decide. Some strategies may not support all options.
                 Set this to ``True`` if you are loading a checkpoint into a large model.
-=======
-        allocated unnecessarily. The automatic device placement under this context manager is only supported with
-        PyTorch 2.0 and newer.
->>>>>>> dabd7c45
         """
         if not _TORCH_GREATER_EQUAL_2_0 and self.device.type != "cpu":
             rank_zero_warn(
