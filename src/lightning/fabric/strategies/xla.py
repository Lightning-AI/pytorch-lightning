--- conflicted
+++ resolved
@@ -11,13 +11,8 @@
 # WITHOUT WARRANTIES OR CONDITIONS OF ANY KIND, either express or implied.
 # See the License for the specific language governing permissions and
 # limitations under the License.
-<<<<<<< HEAD
-from collections.abc import Callable
-from typing import TYPE_CHECKING, Any
-=======
 import io
 from typing import TYPE_CHECKING, Any, Callable, Optional, Union
->>>>>>> 79ffe502
 
 import torch
 from torch import Tensor
@@ -47,10 +42,10 @@
 
     def __init__(
         self,
-        accelerator: Accelerator | None = None,
-        parallel_devices: list[torch.device] | None = None,
-        checkpoint_io: XLACheckpointIO | None = None,
-        precision: XLAPrecision | None = None,
+        accelerator: Optional[Accelerator] = None,
+        parallel_devices: Optional[list[torch.device]] = None,
+        checkpoint_io: Optional[XLACheckpointIO] = None,
+        precision: Optional[XLAPrecision] = None,
         sync_module_states: bool = True,
     ) -> None:
         super().__init__(
@@ -88,7 +83,7 @@
 
     @checkpoint_io.setter
     @override
-    def checkpoint_io(self, io: CheckpointIO | None) -> None:
+    def checkpoint_io(self, io: Optional[CheckpointIO]) -> None:
         if io is not None and not isinstance(io, XLACheckpointIO):
             raise TypeError(f"The XLA strategy can only work with the `XLACheckpointIO` plugin, found {io}")
         self._checkpoint_io = io
@@ -104,7 +99,7 @@
 
     @precision.setter
     @override
-    def precision(self, precision: Precision | None) -> None:
+    def precision(self, precision: Optional[Precision]) -> None:
         if precision is not None and not isinstance(precision, XLAPrecision):
             raise TypeError(f"The XLA strategy can only work with the `XLAPrecision` plugin, found {precision}")
         self._precision = precision
@@ -179,7 +174,7 @@
         return dataloader
 
     @override
-    def all_gather(self, tensor: Tensor, group: Any | None = None, sync_grads: bool = False) -> Tensor:
+    def all_gather(self, tensor: Tensor, group: Optional[Any] = None, sync_grads: bool = False) -> Tensor:
         """Function to gather a tensor from several distributed processes.
 
         Args:
@@ -210,7 +205,7 @@
 
     @override
     def all_reduce(
-        self, output: Tensor | Any, group: Any | None = None, reduce_op: ReduceOp | str | None = None
+        self, output: Union[Tensor, Any], group: Optional[Any] = None, reduce_op: Optional[Union[ReduceOp, str]] = None
     ) -> Tensor:
         if not isinstance(output, Tensor):
             output = torch.tensor(output, device=self.root_device)
@@ -232,10 +227,6 @@
         return output
 
     @override
-<<<<<<< HEAD
-    def barrier(self, name: str | None = None, *args: Any, **kwargs: Any) -> None:
-        return self.xla_strategy_impl.barrier(name=name, *args, **kwargs)
-=======
     def barrier(self, name: Optional[str] = None, *args: Any, **kwargs: Any) -> None:
         if not self._launched:
             return
@@ -245,7 +236,6 @@
             # `None` is not supported: "TypeError: _xla_rendezvous(): incompatible function arguments"
             name = ""
         xm.rendezvous(name)
->>>>>>> 79ffe502
 
     @override
     def broadcast(self, obj: TBroadcast, src: int = 0) -> TBroadcast:
@@ -286,9 +276,9 @@
     def save_checkpoint(
         self,
         path: _PATH,
-        state: dict[str, Module | Optimizer | Any],
-        storage_options: Any | None = None,
-        filter: dict[str, Callable[[str, Any], bool]] | None = None,
+        state: dict[str, Union[Module, Optimizer, Any]],
+        storage_options: Optional[Any] = None,
+        filter: Optional[dict[str, Callable[[str, Any], bool]]] = None,
     ) -> None:
         """Save model, optimizer, and other state as a checkpoint file.
 
