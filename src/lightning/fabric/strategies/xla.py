--- conflicted
+++ resolved
@@ -11,13 +11,7 @@
 # WITHOUT WARRANTIES OR CONDITIONS OF ANY KIND, either express or implied.
 # See the License for the specific language governing permissions and
 # limitations under the License.
-<<<<<<< HEAD
-import io
-from collections.abc import Callable
-from typing import TYPE_CHECKING, Any
-=======
 from typing import TYPE_CHECKING, Any, Callable, Optional, Union
->>>>>>> 9a10959f
 
 import torch
 from torch import Tensor
@@ -166,20 +160,8 @@
         return self.xla_strategy_impl.all_reduce(output=output, group=group, reduce_op=reduce_op)
 
     @override
-<<<<<<< HEAD
-    def barrier(self, name: str | None = None, *args: Any, **kwargs: Any) -> None:
-        if not self._launched:
-            return
-        import torch_xla.core.xla_model as xm
-
-        if name is None:
-            # `None` is not supported: "TypeError: _xla_rendezvous(): incompatible function arguments"
-            name = ""
-        xm.rendezvous(name)
-=======
     def barrier(self, name: Optional[str] = None, *args: Any, **kwargs: Any) -> None:
         return self.xla_strategy_impl.barrier(name=name, *args, **kwargs)
->>>>>>> 9a10959f
 
     @override
     def broadcast(self, obj: TBroadcast, src: int = 0) -> TBroadcast:
