# Copyright The Lightning AI team.
#
# Licensed under the Apache License, Version 2.0 (the "License");
# you may not use this file except in compliance with the License.
# You may obtain a copy of the License at
#
#     http://www.apache.org/licenses/LICENSE-2.0
#
# Unless required by applicable law or agreed to in writing, software
# distributed under the License is distributed on an "AS IS" BASIS,
# WITHOUT WARRANTIES OR CONDITIONS OF ANY KIND, either express or implied.
# See the License for the specific language governing permissions and
# limitations under the License.
import argparse
import json
import logging
<<<<<<< HEAD
from collections.abc import Callable
from contextlib import AbstractContextManager
from datetime import timedelta
from typing import TYPE_CHECKING, Any, Optional
=======
import os
import platform
from collections.abc import Mapping
from contextlib import AbstractContextManager, ExitStack
from datetime import timedelta
from itertools import chain
from pathlib import Path
from typing import TYPE_CHECKING, Any, Callable, Optional, Union
>>>>>>> 79ffe502

import torch
from lightning_utilities.core.imports import RequirementCache
from torch.nn import Module
from torch.optim import Optimizer
from typing_extensions import override

from lightning.fabric.accelerators import Accelerator, CUDAAccelerator
from lightning.fabric.plugins.collectives.torch_collective import default_pg_timeout
from lightning.fabric.plugins.environments.cluster_environment import ClusterEnvironment
from lightning.fabric.plugins.precision import Precision
from lightning.fabric.strategies.ddp import DDPStrategy
from lightning.fabric.strategies.registry import _StrategyRegistry
from lightning.fabric.strategies.strategy import _Sharded
from lightning.fabric.utilities.distributed import log
from lightning.fabric.utilities.imports import _TORCH_GREATER_EQUAL_2_6
from lightning.fabric.utilities.load import _move_state_into
from lightning.fabric.utilities.rank_zero import rank_zero_info, rank_zero_warn
from lightning.fabric.utilities.seed import reset_seed
from lightning.fabric.utilities.types import _PATH

if TYPE_CHECKING:
    from deepspeed import DeepSpeedEngine
    from torch.optim.lr_scheduler import _LRScheduler

_DEEPSPEED_AVAILABLE = RequirementCache("deepspeed")
_DEEPSPEED_GREATER_EQUAL_0_16 = RequirementCache("deepspeed>=0.16.0")


# TODO(fabric): Links in the docstrings to PL-specific deepspeed user docs need to be replaced.
class DeepSpeedStrategy(DDPStrategy, _Sharded):
    DEEPSPEED_ENV_VAR = "PL_DEEPSPEED_CONFIG_PATH"

    def __init__(
        self,
        accelerator: Accelerator | None = None,
        zero_optimization: bool = True,
        stage: int = 2,
        remote_device: str | None = None,
        offload_optimizer: bool = False,
        offload_parameters: bool = False,
        offload_params_device: str = "cpu",
        nvme_path: str = "/local_nvme",
        params_buffer_count: int = 5,
        params_buffer_size: int = 100_000_000,
        max_in_cpu: int = 1_000_000_000,
        offload_optimizer_device: str = "cpu",
        optimizer_buffer_count: int = 4,
        block_size: int = 1048576,
        queue_depth: int = 8,
        single_submit: bool = False,
        overlap_events: bool = True,
        thread_count: int = 1,
        pin_memory: bool = False,
        sub_group_size: int = 1_000_000_000_000,
        contiguous_gradients: bool = True,
        overlap_comm: bool = True,
        allgather_partitions: bool = True,
        reduce_scatter: bool = True,
        allgather_bucket_size: int = 200_000_000,
        reduce_bucket_size: int = 200_000_000,
        zero_allow_untested_optimizer: bool = True,
        logging_batch_size_per_gpu: int | None = None,
        config: _PATH | dict[str, Any] | None = None,
        logging_level: int = logging.WARN,
        parallel_devices: list[torch.device] | None = None,
        cluster_environment: ClusterEnvironment | None = None,
        loss_scale: float = 0,
        initial_scale_power: int = 16,
        loss_scale_window: int = 1000,
        hysteresis: int = 2,
        min_loss_scale: int = 1,
        partition_activations: bool = False,
        cpu_checkpointing: bool = False,
        contiguous_memory_optimization: bool = False,
        synchronize_checkpoint_boundary: bool = False,
        load_full_weights: bool = False,
        precision: Precision | None = None,
        process_group_backend: str | None = None,
        timeout: timedelta | None = default_pg_timeout,
        exclude_frozen_parameters: bool = False,
    ) -> None:
        """Provides capabilities to run training using the DeepSpeed library, with training optimizations for large
        billion parameter models. `For more information: https://pytorch-
        lightning.readthedocs.io/en/stable/advanced/model_parallel.html#deepspeed`.

        .. warning::  This is an :ref:`experimental <versioning:Experimental API>` feature.

        Defaults have been set to enable ZeRO-Offload and some have been taken from the link below.
        These defaults have been set generally, but may require tuning for optimum performance based on your model size.
        `For more information: https://www.deepspeed.ai/docs/config-json/#zero-optimizations-for-fp16-training`.

        Arguments:

            zero_optimization: Enable ZeRO optimization. This is compatible with either ``precision="16-mixed"`` or
                ``precision="bf16-mixed"``.

            stage: Different stages of the ZeRO Optimizer. 0 is disabled,
                1 is optimizer state partitioning, 2 is optimizer+gradient state partitioning,
                3 is optimizer+gradient_parameter partitioning using the infinity engine.

            remote_device: Device to instantiate the model on initially (``cpu`` or ``nvme``). Defaults to GPU.

            offload_optimizer: Enable offloading optimizer memory and computation to CPU or NVMe
                based on ``offload_optimizer_device``.

            offload_parameters: When using ZeRO Stage 3, Enable offloading parameter memory and computation
                to CPU or NVMe based on ``offload_params_device``.

            offload_params_device: When offloading parameters choose the device to offload to, ``cpu`` or ``nvme``.

            offload_optimizer_device: When offloading optimizer state choose the device to offload to,
                ``cpu`` or ``nvme``.

            params_buffer_count: Number of buffers in buffer pool for
                parameter offloading when ``offload_params_device`` is ``nvme``.

            params_buffer_size: Size of buffers in buffer pool for parameter offloading
                when ``offload_params_device`` is ``nvme``.

            max_in_cpu: Number of parameter elements to maintain in CPU memory when offloading to NVMe is enabled.

            nvme_path: Filesystem path for NVMe device for optimizer/parameter state offloading.

            optimizer_buffer_count: Number of buffers in buffer pool for optimizer state offloading
                when ``offload_optimizer_device`` is set to ``nvme``.
                This should be at least the number of states maintained per parameter by the optimizer.
                For example, Adam optimizer has 4 states (parameter, gradient, momentum, and variance).

            block_size: When using NVMe Offloading, the I/O block size in bytes.

            queue_depth: When using NVMe Offloading, the I/O queue depth.

            single_submit: When using NVMe Offloading,
                submit requests to storage device as multiple individual requests,
                as opposed to one block of requests.

            overlap_events: When using NVMe Offloading,
                submit requests to storage device in an overlapped fashion
                without waiting for completion of earlier requests.

            thread_count: When using NVMe Offloading,
                Intra-request parallelism for each read/write submitted by a user thread.

            pin_memory: When using ZeRO stage 3, pin optimizer state memory on CPU.
                This could boost throughput at the cost of extra memory overhead.

            sub_group_size: When using ZeRO stage 3, defines the number of parameters
                within a sub group to offload at a time.
                Smaller numbers require more communication, but improve memory efficiency.

            contiguous_gradients: Copies gradients to a continuous buffer as they are produced.
                Avoids memory fragmentation during backwards. Useful when training large models.

            overlap_comm: Overlap the reduction (synchronization) of gradients with the backwards computation.
                This is a speed optimization when training across multiple GPUs/machines.

            allgather_partitions: All gather updated parameters at the end of training step,
                instead of using a series of broadcast collectives.

            reduce_scatter: Use reduce/scatter instead of allreduce to average gradients.

            allgather_bucket_size: Number of elements to allgather at once.
                Used to limit the memory required for larger model sizes, with a tradeoff with speed.

            reduce_bucket_size: Number of elements to reduce at once.
                Used to limit the memory required for larger model sizes, with a tradeoff with speed.

            zero_allow_untested_optimizer: Allow untested optimizers to be used with ZeRO. Currently only Adam is a
                DeepSpeed supported optimizer when using ZeRO.

            logging_batch_size_per_gpu: Config used in DeepSpeed to calculate verbose timing for logging
                on a per sample per second basis (only displayed if logging=logging.INFO).
                To obtain accurate logs when using datasets that do not support batch samplers,
                set this to the actual per gpu batch size.

            config: Pass in a deepspeed formatted config dict,
                or path to a deepspeed config: https://www.deepspeed.ai/docs/config-json.
                All defaults will be ignored if a config is passed in.

            logging_level: Set logging level for deepspeed.

            loss_scale: Loss scaling value for FP16 training.
                0.0 results in dynamic loss scaling, otherwise static.

            initial_scale_power: Power of the initial dynamic loss scale value. Loss scale is computed
                by ``2^initial_scale_power``.

            loss_scale_window: Window in which to raise/lower the dynamic FP16 loss scaling value.

            hysteresis: FP16 Delay shift in Dynamic Loss scaling.

            min_loss_scale: The minimum FP16 dynamic loss scaling value.

            partition_activations: Enables partition activation when used with ZeRO stage 3 and model parallelism.
                Still requires you to wrap your forward functions in deepspeed.checkpointing.checkpoint.
                See `deepspeed tutorial
                <https://www.deepspeed.ai/tutorials/megatron/#deepspeed-activation-checkpoints-optional>`_.

            cpu_checkpointing: Offloads partitioned activations to CPU if ``partition_activations`` is enabled.

            contiguous_memory_optimization: Copies partitioned activations so that they are contiguous in memory.
                Not supported by all models.

            synchronize_checkpoint_boundary: Insert :func:`torch.cuda.synchronize` at each checkpoint boundary.

            load_full_weights: True when loading a single checkpoint file containing the model state dict
                when using ZeRO Stage 3. This differs from the DeepSpeed checkpoint which contains shards
                per worker.

            exclude_frozen_parameters: Exclude frozen parameters when saving checkpoints.

        """
        if not _DEEPSPEED_AVAILABLE:
            raise ImportError(
                "To use the `DeepSpeedStrategy`, you must have DeepSpeed installed."
                " Install it by running `pip install -U deepspeed`."
            )

        if _TORCH_GREATER_EQUAL_2_6 and not _DEEPSPEED_GREATER_EQUAL_0_16:
            # Starting with PyTorch 2.6, `torch.load` defaults to `weights_only=True` when loading full checkpoints.
            # DeepSpeed added support for this behavior in version 0.16.0.
            import deepspeed

            deepspeed_version = deepspeed.__version__

            raise ImportError(
                f"PyTorch >= 2.6 requires DeepSpeed >= 0.16.0. "
                f"Detected DeepSpeed version: {deepspeed_version}. "
                "Please upgrade by running `pip install -U 'deepspeed>=0.16.0'`."
            )

        super().__init__(
            accelerator=accelerator,
            parallel_devices=parallel_devices,
            cluster_environment=cluster_environment,
            precision=precision,
            process_group_backend=process_group_backend,
        )
        self._backward_sync_control = None  # DeepSpeed handles gradient accumulation internally
        self._timeout: Optional[timedelta] = timeout

        self.config = self._load_config(config)
        if self.config is None:
            # User has not overridden config, set defaults
            self.config = self._create_default_config(
                zero_optimization,
                zero_allow_untested_optimizer,
                logging_batch_size_per_gpu,
                offload_optimizer=offload_optimizer,
                offload_parameters=offload_parameters,
                nvme_path=nvme_path,
                offload_params_device=offload_params_device,
                params_buffer_count=params_buffer_count,
                params_buffer_size=params_buffer_size,
                max_in_cpu=max_in_cpu,
                pin_memory=pin_memory,
                offload_optimizer_device=offload_optimizer_device,
                optimizer_buffer_count=optimizer_buffer_count,
                block_size=block_size,
                queue_depth=queue_depth,
                single_submit=single_submit,
                overlap_events=overlap_events,
                thread_count=thread_count,
                partition_activations=partition_activations,
                cpu_checkpointing=cpu_checkpointing,
                contiguous_memory_optimization=contiguous_memory_optimization,
                synchronize_checkpoint_boundary=synchronize_checkpoint_boundary,
                stage=stage,
                contiguous_gradients=contiguous_gradients,
                overlap_comm=overlap_comm,
                allgather_partitions=allgather_partitions,
                reduce_scatter=reduce_scatter,
                allgather_bucket_size=allgather_bucket_size,
                reduce_bucket_size=reduce_bucket_size,
                sub_group_size=sub_group_size,
            )

        import deepspeed

        self._config_initialized = False
        deepspeed.utils.logging.logger.setLevel(logging_level)

        self.remote_device = remote_device
        self.load_full_weights = load_full_weights
        self.exclude_frozen_parameters = exclude_frozen_parameters

        # default FP16 parameters.
        self.loss_scale = loss_scale
        self.initial_scale_power = initial_scale_power
        self.loss_scale_window = loss_scale_window
        self.hysteresis = hysteresis
        self.min_loss_scale = min_loss_scale

        self._deepspeed_engine: Optional[DeepSpeedEngine] = None

    @property
    def zero_stage_3(self) -> bool:
        assert isinstance(self.config, dict)
        zero_optimization = self.config.get("zero_optimization")
        return zero_optimization is not None and zero_optimization.get("stage") == 3

    @property
    @override
    def distributed_sampler_kwargs(self) -> dict[str, int]:
        return {"num_replicas": self.world_size, "rank": self.global_rank}

    @property
    def model(self) -> "DeepSpeedEngine":
        return self._deepspeed_engine

    @override
    def setup_module_and_optimizers(
        self, module: Module, optimizers: list[Optimizer], scheduler: Optional["_LRScheduler"] = None
    ) -> tuple["DeepSpeedEngine", list[Optimizer], Any]:
        """Set up a model and multiple optimizers together, along with an optional learning rate scheduler. Currently,
        only a single optimizer is supported.

        Return:
            The model wrapped into a :class:`deepspeed.DeepSpeedEngine`, a list with a single
            deepspeed optimizer, and an optional learning rate scheduler.

        """
        if len(optimizers) != 1:
            raise ValueError(
                f"Currently only one optimizer is supported with DeepSpeed. Got {len(optimizers)} optimizers instead."
            )

        self._deepspeed_engine, optimizer, scheduler = self._initialize_engine(module, optimizers[0], scheduler)
        self._set_deepspeed_activation_checkpointing()
        return self._deepspeed_engine, [optimizer], scheduler

    @override
    def setup_module(self, module: Module) -> "DeepSpeedEngine":
        """Set up a module for inference (no optimizers).

        For training, see :meth:`setup_module_and_optimizers`.

        """
        self._deepspeed_engine, _, _ = self._initialize_engine(module)
        return self._deepspeed_engine

    @override
    def setup_optimizer(self, optimizer: Optimizer) -> Optimizer:
        """Optimizers can only be set up jointly with the model in this strategy.

        Please use :meth:`setup_module_and_optimizers` to set up both module and optimizer together.

        """
        raise NotImplementedError(self._err_msg_joint_setup_required())

    @override
<<<<<<< HEAD
    def module_init_context(self, empty_init: bool | None = None) -> AbstractContextManager:
        return self.deepspeed_impl.module_init_context(empty_init=empty_init)
=======
    def module_init_context(self, empty_init: Optional[bool] = None) -> AbstractContextManager:
        if self.zero_stage_3 and empty_init is False:
            raise NotImplementedError(
                f"`{empty_init=}` is not a valid choice with `DeepSpeedStrategy` when ZeRO stage 3 is enabled."
            )
        module_sharded_ctx = self.module_sharded_context()
        stack = ExitStack()
        if not self.zero_stage_3:
            stack.enter_context(super().module_init_context(empty_init=empty_init))
        stack.enter_context(module_sharded_ctx)
        return stack
>>>>>>> 79ffe502

    @override
    def module_sharded_context(self) -> AbstractContextManager:
        # Current limitation in Fabric: The config needs to be fully determined at the time of calling the context
        # manager. Later modifications through e.g. `Fabric.setup()` won't have an effect here.

        import deepspeed

        assert self._config_initialized
        return deepspeed.zero.Init(
            enabled=self.zero_stage_3,
            remote_device=self.remote_device,
            config_dict_or_path=self.config,
        )

    @override
    def save_checkpoint(
        self,
        path: _PATH,
        state: dict[str, Module | Optimizer | Any],
        storage_options: Any | None = None,
        filter: dict[str, Callable[[str, Any], bool]] | None = None,
    ) -> None:
        """Save model, optimizer, and other state in a checkpoint directory.

        Args:
            path: A path to where the files should be saved
            state: A dictionary with contents to be saved. If the dict contains modules or optimizers, their
                state-dict will be retrieved and converted automatically.
            storage_options: Unused by this strategy, since it doesn't use a ``CheckpointIO`` plugin.
            filter: Unsupported.

        Raises:
            TypeError:
                If the unused ``storage_options`` gets passed.
            ValueError:
                When no :class:`deepspeed.DeepSpeedEngine` objects were found in the state, or when multiple
                :class:`deepspeed.DeepSpeedEngine` objects were found.

        """
        if storage_options is not None:
            raise TypeError(
                "`DeepSpeedStrategy.save_checkpoint(..., storage_options=...)` is not supported because"
                " `DeepSpeedStrategy` does not use the `CheckpointIO`."
            )
        if filter is not None:
            raise TypeError(
                "`DeepSpeedStrategy.save_checkpoint(..., filter=...)` is not supported because"
                " `DeepSpeedStrategy` manages the state serialization internally."
            )

        engines = _get_deepspeed_engines_from_state(state)
        if len(engines) == 0:
            raise ValueError(
                "Could not find a DeepSpeed model in the provided checkpoint state. Please provide the model as"
                " part of the state like so: `save_checkpoint(..., state={'model': model, ...})`. Make sure"
                " you set up the model (and optimizers if any) through the strategy before saving the checkpoint."
            )
        if len(engines) > 1:
            raise ValueError(
                "Found multiple DeepSpeed engine modules in the given state. Saving checkpoints with DeepSpeed is"
                " currently limited to a single model per checkpoint. To save multiple models, call the"
                " save method for each model separately with a different path."
            )
        engine = engines[0]

        # broadcast the path from rank 0 to ensure all the states are saved in a common path
        path = self.broadcast(path)

        # split the checkpoint into two parts:
        # 1) the deepspeed engine encapsulating both the model and optionally the optimizer(s)
        # 2) the rest of the user's state, which in deepspeed is called `client state`
        excluded_objects = (engine, engine.optimizer) if engine.optimizer is not None else (engine,)
        state = {k: v for k, v in state.items() if v not in excluded_objects}
        _validate_state_keys(state)
        # there might be other stateful objects unrelated to the deepspeed engine - convert them to a state_dict
        state = self._convert_stateful_objects_in_state(state, filter={})
        # use deepspeed's internal checkpointing function to handle partitioned weights across processes
        engine.save_checkpoint(
            path, client_state=state, tag="checkpoint", exclude_frozen_parameters=self.exclude_frozen_parameters
        )

    @override
    def load_checkpoint(
        self,
        path: _PATH,
        state: Module | Optimizer | dict[str, Module | Optimizer | Any] | None = None,
        strict: bool = True,
        weights_only: bool | None = None,
    ) -> dict[str, Any]:
        """Load the contents from a checkpoint and restore the state of the given objects.

        Args:
            path: A path to where the file is located
            state: A dictionary of objects whose state will be restored in-place from the checkpoint path.
                This should contain exactly one model, and the model must already be set up by DeepSpeed.
            strict: Whether to enforce that the keys in `state` match the keys in the checkpoint.

        Returns:
            Dictionary with the state inside DeepSpeed's engine

        Raises:
            ValueError:
                If no state is provided, when no :class:`deepspeed.DeepSpeedEngine` objects were found in the
                state, or when multiple :class:`deepspeed.DeepSpeedEngine` objects were found.
            RuntimeError:
                If DeepSpeed was unable to load the checkpoint due to missing files or because the checkpoint is
                not in the expected DeepSpeed format.

        """
        if isinstance(state, (Module, Optimizer)) or self.load_full_weights and self.zero_stage_3:
            # This code path to enables loading a checkpoint from a non-deepspeed checkpoint or from
            # a consolidated checkpoint
            path = self.broadcast(path)
            return super().load_checkpoint(path=path, state=state, strict=strict, weights_only=weights_only)

        if not state:
            raise ValueError(
                f"Got DeepSpeedStrategy.load_checkpoint(..., state={state!r}) but a state with at least "
                f" a model instance to reload is required. Pass it in like so:"
                " DeepSpeedStrategy.load_checkpoint(..., state={'model': model, ...})"
            )
        _validate_checkpoint_directory(path)

        engines = _get_deepspeed_engines_from_state(state)
        if len(engines) == 0:
            raise ValueError(
                "Could not find a DeepSpeed model in the provided checkpoint state. Please provide the model as"
                " part of the state like so: `load_checkpoint(..., state={'model': model, ...})`. Make sure"
                " you set up the model (and optimizers if any) through the strategy before loading the checkpoint."
            )
        if len(engines) > 1:
            raise ValueError(
                "Found multiple DeepSpeed engine modules in the given state. Saving and loading checkpoints"
                " with DeepSpeed is currently limited to a single model per checkpoint. To load multiple model"
                " states, call the load method for each model checkpoint separately."
            )
        engine = engines[0]

        from deepspeed.runtime.base_optimizer import DeepSpeedOptimizer

        optimzer_state_requested = any(isinstance(item, (Optimizer, DeepSpeedOptimizer)) for item in state.values())

        torch.cuda.empty_cache()
        _, client_state = engine.load_checkpoint(
            path,
            tag="checkpoint",
            load_optimizer_states=optimzer_state_requested,
            load_lr_scheduler_states=False,
            load_module_strict=strict,
        )

        if client_state is None:
            raise RuntimeError(
                "DeepSpeed was unable to load the checkpoint. Ensure you passed in a DeepSpeed compatible checkpoint"
                " or a single checkpoint file by setting `DeepSpeedStrategy(..., load_full_weights=True)`."
            )

        # `Engine.load_checkpoint` adds useless keys 'optimizer' and 'lr_scheduler' to the client state; remove
        # them to avoid name collision with user state
        keys = set(client_state) & set(state) - {"optimizer", "lr_scheduler"}
        _move_state_into(source=client_state, destination=state, keys=keys)
        return client_state

    @override
    def clip_gradients_norm(
        self,
        module: "DeepSpeedEngine",
        optimizer: Optimizer,
        max_norm: float | int,
        norm_type: float | int = 2.0,
        error_if_nonfinite: bool = True,
    ) -> torch.Tensor:
        raise NotImplementedError(
            "DeepSpeed handles gradient clipping automatically within the optimizer. "
            "Make sure to set the `gradient_clipping` value in your Config."
        )

    @override
<<<<<<< HEAD
    def clip_gradients_value(self, module: "DeepSpeedEngine", optimizer: Optimizer, clip_val: float | int) -> None:
        return self.deepspeed_impl.clip_gradients_value(module=module, optimizer=optimizer, clip_val=clip_val)
=======
    def clip_gradients_value(
        self, module: "DeepSpeedEngine", optimizer: Optimizer, clip_val: Union[float, int]
    ) -> None:
        raise NotImplementedError(
            "DeepSpeed handles gradient clipping automatically within the optimizer. "
            "Make sure to set the `gradient_clipping` value in your Config."
        )
>>>>>>> 79ffe502

    @classmethod
    @override
    def register_strategies(cls, strategy_registry: _StrategyRegistry) -> None:
        strategy_registry.register("deepspeed", cls, description="Default DeepSpeed Strategy")
        strategy_registry.register("deepspeed_stage_1", cls, description="DeepSpeed with ZeRO Stage 1 enabled", stage=1)
        strategy_registry.register(
            "deepspeed_stage_1_offload",
            cls,
            description="DeepSpeed with ZeRO Stage 1 and optimizer CPU Offload",
            stage=1,
            offload_optimizer=True,
        )
        strategy_registry.register("deepspeed_stage_2", cls, description="DeepSpeed with ZeRO Stage 2 enabled", stage=2)
        strategy_registry.register(
            "deepspeed_stage_2_offload",
            cls,
            description="DeepSpeed ZeRO Stage 2 and CPU Offload",
            stage=2,
            offload_optimizer=True,
        )
        strategy_registry.register("deepspeed_stage_3", cls, description="DeepSpeed ZeRO Stage 3", stage=3)
        strategy_registry.register(
            "deepspeed_stage_3_offload",
            cls,
            description="DeepSpeed ZeRO Stage 3 and CPU Offload",
            stage=3,
            offload_optimizer=True,
            offload_parameters=True,
        )
        strategy_registry.register(
            "deepspeed_stage_3_offload_nvme",
            cls,
            description="DeepSpeed ZeRO Stage 3 and NVMe Offload",
            stage=3,
            offload_optimizer=True,
            offload_parameters=True,
            remote_device="nvme",
            offload_params_device="nvme",
            offload_optimizer_device="nvme",
        )

    def _initialize_engine(
        self, model: Module, optimizer: Optional[Optimizer] = None, scheduler: Optional["_LRScheduler"] = None
    ) -> tuple["DeepSpeedEngine", Optimizer, Any]:
        """Initialize one model and one optimizer with an optional learning rate scheduler.

        This calls ``deepspeed.initialize`` internally.

        """
        import deepspeed

        model_parameters = filter(lambda p: p.requires_grad, model.parameters())
        deepspeed_engine, deepspeed_optimizer, _, deepspeed_scheduler = deepspeed.initialize(
            args=argparse.Namespace(device_rank=self.root_device.index),
            config=self.config,
            model=model,
            model_parameters=model_parameters,
            optimizer=optimizer,
            lr_scheduler=scheduler,
            dist_init_required=False,
        )
        return deepspeed_engine, deepspeed_optimizer, deepspeed_scheduler

    @override
    def setup_environment(self) -> None:
        if not isinstance(self.accelerator, CUDAAccelerator):
            raise RuntimeError(
                f"The DeepSpeed strategy is only supported on CUDA GPUs but `{self.accelerator.__class__.__name__}`"
                " is used."
            )
        super().setup_environment()

    @override
    def _setup_distributed(self) -> None:
        assert self.parallel_devices is not None
        _validate_device_index_selection(self.parallel_devices)
        reset_seed()
        self._set_world_ranks()
        self._init_deepspeed_distributed()
        if not self._config_initialized:
            self._format_config()
            self._config_initialized = True

    def _init_deepspeed_distributed(self) -> None:
        import deepspeed

        assert self.cluster_environment is not None
        if platform.system() != "Windows":
            # do not set env variables on windows, allow deepspeed to control setup
            self._set_node_environment_variables()
            log.info(
                "initializing deepspeed distributed: "
                f"GLOBAL_RANK: {self.global_rank}, "
                f"MEMBER: {self.global_rank + 1}/{self.world_size}"
            )
        self._process_group_backend = self._get_process_group_backend()
        deepspeed.init_distributed(
            self._process_group_backend, distributed_port=self.cluster_environment.main_port, timeout=self._timeout
        )

    def _set_node_environment_variables(self) -> None:
        assert self.cluster_environment is not None
        os.environ["MASTER_ADDR"] = self.cluster_environment.main_address
        os.environ["MASTER_PORT"] = str(self.cluster_environment.main_port)
        os.environ["RANK"] = str(self.global_rank)
        os.environ["WORLD_SIZE"] = str(self.world_size)
        os.environ["LOCAL_RANK"] = str(self.local_rank)

    def _set_deepspeed_activation_checkpointing(self) -> None:
        import deepspeed

        assert isinstance(self.config, dict)
        if self.config.get("activation_checkpointing"):
            checkpoint_config = self.config["activation_checkpointing"]
            deepspeed.checkpointing.configure(
                mpu_=None,
                partition_activations=checkpoint_config.get("partition_activations"),
                contiguous_checkpointing=checkpoint_config.get("contiguous_memory_optimization"),
                checkpoint_in_cpu=checkpoint_config.get("cpu_checkpointing"),
                profile=checkpoint_config.get("profile"),
            )

    def _format_config(self) -> None:
        if self.config is None:
            raise ValueError(
                "To use DeepSpeed you must pass in a DeepSpeed config dict, or a path to a JSON config."
                " See: https://lightning.ai/docs/pytorch/stable/advanced/model_parallel.html#deepspeed"
            )

        self.config.setdefault("train_micro_batch_size_per_gpu", 1)
        _format_precision_config(
            config=self.config,
            precision=self.precision.precision,
            loss_scale=self.loss_scale,
            loss_scale_window=self.loss_scale_window,
            min_loss_scale=self.min_loss_scale,
            initial_scale_power=self.initial_scale_power,
            hysteresis=self.hysteresis,
        )

    def _create_default_config(
        self,
        zero_optimization: bool,
        zero_allow_untested_optimizer: bool,
        logging_batch_size_per_gpu: Optional[int],
        partition_activations: bool,
        cpu_checkpointing: bool,
        contiguous_memory_optimization: bool,
        synchronize_checkpoint_boundary: bool,
        offload_optimizer: bool,
        offload_parameters: bool,
        nvme_path: str,
        offload_params_device: str,
        params_buffer_count: int,
        params_buffer_size: int,
        max_in_cpu: int,
        offload_optimizer_device: str,
        optimizer_buffer_count: int,
        pin_memory: bool,
        block_size: int,
        queue_depth: int,
        single_submit: bool,
        overlap_events: bool,
        thread_count: int,
        **zero_kwargs: Any,
    ) -> dict:
        cfg = {
            "activation_checkpointing": {
                "partition_activations": partition_activations,
                "cpu_checkpointing": cpu_checkpointing,
                "contiguous_memory_optimization": contiguous_memory_optimization,
                "synchronize_checkpoint_boundary": synchronize_checkpoint_boundary,
            },
            "aio": {
                "block_size": block_size,
                "queue_depth": queue_depth,
                "single_submit": single_submit,
                "overlap_events": overlap_events,
                "thread_count": thread_count,
            },
        }
        if zero_optimization:
            zero_config = zero_kwargs

            if offload_optimizer:
                zero_config["offload_optimizer"] = {
                    "device": offload_optimizer_device,
                    "nvme_path": nvme_path,
                    "buffer_count": optimizer_buffer_count,
                    "pin_memory": pin_memory,
                }
            if offload_parameters:
                zero_config["offload_param"] = {
                    "device": offload_params_device,
                    "nvme_path": nvme_path,
                    "buffer_count": params_buffer_count,
                    "buffer_size": params_buffer_size,
                    "max_in_cpu": max_in_cpu,
                    "pin_memory": pin_memory,
                }
            cfg.update({
                "zero_allow_untested_optimizer": zero_allow_untested_optimizer,
                "zero_optimization": zero_config,
            })
        if logging_batch_size_per_gpu:
            cfg["train_micro_batch_size_per_gpu"] = logging_batch_size_per_gpu
        return cfg

    def _restore_zero_state(self, module: Module, ckpt: Mapping[str, Any]) -> None:
        """Overrides the normal load_state_dict behaviour in PyTorch to ensure we gather parameters that may be sharded
        across processes before loading the state dictionary when using ZeRO stage 3. This is then automatically synced
        across processes.

        Args:
            ckpt: The ckpt file.

        """
        import deepspeed

        def load(module: torch.nn.Module, prefix: str = "") -> None:
            missing_keys: list[str] = []
            unexpected_keys: list[str] = []
            error_msgs: list[str] = []
            state_dict = ckpt["state_dict"]

            # copy state_dict so _load_from_state_dict can modify it
            metadata = getattr(state_dict, "_metadata", None)
            state_dict = state_dict.copy()
            if metadata is not None:
                state_dict._metadata = metadata

            local_metadata = {} if metadata is None else metadata.get(prefix[:-1], {})
            # because zero3 puts placeholders in model params, this context
            # manager gathers (unpartitions) the params of the current layer, then loads from
            # the state dict and then re-partitions them again
            with deepspeed.zero.GatheredParameters(list(module.parameters(recurse=False)), modifier_rank=0):
                if self.is_global_zero:
                    module._load_from_state_dict(
                        state_dict=state_dict,
                        prefix=prefix,
                        local_metadata=local_metadata,
                        strict=True,
                        missing_keys=missing_keys,
                        unexpected_keys=unexpected_keys,
                        error_msgs=error_msgs,
                    )

            for name, child in module._modules.items():
                if child is not None:
                    load(child, prefix + name + ".")

        load(module, prefix="")

    def _load_config(self, config: Optional[Union[_PATH, dict[str, Any]]]) -> Optional[dict[str, Any]]:
        if config is None and self.DEEPSPEED_ENV_VAR in os.environ:
            rank_zero_info(f"Loading DeepSpeed config from set {self.DEEPSPEED_ENV_VAR} environment variable")
            config = os.environ[self.DEEPSPEED_ENV_VAR]
        if isinstance(config, (str, Path)):
            if not os.path.isfile(config):
                raise FileNotFoundError(
                    f"You passed in a path to a DeepSpeed config but the path does not exist: {config}"
                )
            with open(config) as f:
                config = json.load(f)
        assert isinstance(config, dict) or config is None
        return config


def _get_deepspeed_engines_from_state(state: dict[str, Any]) -> list["DeepSpeedEngine"]:
    from deepspeed import DeepSpeedEngine

    modules = chain(*(module.modules() for module in state.values() if isinstance(module, Module)))
    return [engine for engine in modules if isinstance(engine, DeepSpeedEngine)]


def _validate_state_keys(state: dict[str, Any]) -> None:
    # DeepSpeed merges the client state into its internal engine state when saving, but it does not check for
    # colliding keys from the user. We explicitly check it here:
    deepspeed_internal_keys = {
        "module",
        "buffer_names",
        "optimizer",
        "param_shapes",
        "lr_scheduler",
        "sparse_tensor_module_names",
        "skipped_steps",
        "global_steps",
        "global_samples",
        "dp_world_size",
        "mp_world_size",
        "ds_config",
        "ds_version",
    }
    colliding_keys = deepspeed_internal_keys.intersection(state.keys())
    if colliding_keys:
        rank_zero_warn(
            "Your state has keys that collide with DeepSpeed's internal engine state. This could result in your"
            " values being overwritten by DeepSpeed. Consider changing the name of these keys to something else: "
            + ", ".join(colliding_keys)
        )


def _validate_device_index_selection(parallel_devices: list[torch.device]) -> None:
    selected_device_indices = [device.index for device in parallel_devices]
    expected_device_indices = list(range(len(parallel_devices)))
    if selected_device_indices != expected_device_indices:
        raise RuntimeError(
            f"The selected device indices {selected_device_indices!r} don't match the local rank values of processes."
            " If you need to select GPUs at a specific index, set the `CUDA_VISIBLE_DEVICES` environment variable"
            f" instead. For example: `CUDA_VISIBLE_DEVICES={','.join(str(i) for i in selected_device_indices)}`."
        )


def _is_deepspeed_checkpoint(path: Path) -> bool:
    """Heuristic check whether the path points to a top-level DeepSpeed checkpoint directory."""
    return path.is_dir() and (path / "checkpoint").is_dir()


def _validate_checkpoint_directory(path: _PATH) -> None:
    """Validates that the path points to a DeepSpeed checkpoint directory and suggests fixes for user error."""
    # Example DeepSpeed checkpoint directory:
    #
    # epoch=5-step=10999.ckpt
    # ├── checkpoint
    # │   ├── zero_pp_rank_0_mp_rank_00_model_states.pt
    # │   ├── zero_pp_rank_0_mp_rank_00_optim_states.pt
    # │   ├── zero_pp_rank_1_mp_rank_00_model_states.pt
    # │   └── zero_pp_rank_1_mp_rank_00_optim_states.pt
    # ├── latest
    # └── zero_to_fp32.py

    path = Path(path)
    path_is_ds_checkpoint = _is_deepspeed_checkpoint(path)
    default_message = f"The provided path is not a valid DeepSpeed checkpoint: {path}"

    if not path_is_ds_checkpoint:
        # Case 1: User may have accidentally passed the subfolder "checkpoint"
        parent_is_ds_checkpoint = _is_deepspeed_checkpoint(path.parent)
        if parent_is_ds_checkpoint:
            raise FileNotFoundError(
                f"{default_message}. It looks like you passed the path to a subfolder."
                f" Try to load using this parent directory instead: {path.parent}"
            )
        # Case 2: User may have accidentally passed the path to a file inside the "checkpoint" subfolder
        parent_parent_is_ds_checkpoint = path.is_file() and _is_deepspeed_checkpoint(path.parent.parent)
        if parent_parent_is_ds_checkpoint:
            raise FileNotFoundError(
                f"{default_message}. It looks like you passed the path to a file inside a DeepSpeed checkpoint folder."
                f" Try to load using this parent directory instead: {path.parent.parent}"
            )
        raise FileNotFoundError(default_message)


def _format_precision_config(
    config: dict[str, Any],
    precision: str,
    loss_scale: float,
    loss_scale_window: int,
    min_loss_scale: int,
    initial_scale_power: int,
    hysteresis: int,
) -> None:
    if "fp16" not in config and precision in ("16-mixed", "16-true"):
        # FP16 is a DeepSpeed standalone AMP implementation
        rank_zero_info("Enabling DeepSpeed FP16. Model parameters and inputs will be cast to `float16`.")
        config["fp16"] = {
            "enabled": True,
            "loss_scale": loss_scale,
            "initial_scale_power": initial_scale_power,
            "loss_scale_window": loss_scale_window,
            "hysteresis": hysteresis,
            "min_loss_scale": min_loss_scale,
        }
    elif "bf16" not in config and precision in ("bf16-mixed", "bf16-true"):
        rank_zero_info("Enabling DeepSpeed BF16. Model parameters and inputs will be cast to `bfloat16`.")
        config["bf16"] = {"enabled": True}<|MERGE_RESOLUTION|>--- conflicted
+++ resolved
@@ -14,12 +14,6 @@
 import argparse
 import json
 import logging
-<<<<<<< HEAD
-from collections.abc import Callable
-from contextlib import AbstractContextManager
-from datetime import timedelta
-from typing import TYPE_CHECKING, Any, Optional
-=======
 import os
 import platform
 from collections.abc import Mapping
@@ -28,7 +22,6 @@
 from itertools import chain
 from pathlib import Path
 from typing import TYPE_CHECKING, Any, Callable, Optional, Union
->>>>>>> 79ffe502
 
 import torch
 from lightning_utilities.core.imports import RequirementCache
@@ -64,10 +57,10 @@
 
     def __init__(
         self,
-        accelerator: Accelerator | None = None,
+        accelerator: Optional[Accelerator] = None,
         zero_optimization: bool = True,
         stage: int = 2,
-        remote_device: str | None = None,
+        remote_device: Optional[str] = None,
         offload_optimizer: bool = False,
         offload_parameters: bool = False,
         offload_params_device: str = "cpu",
@@ -91,11 +84,11 @@
         allgather_bucket_size: int = 200_000_000,
         reduce_bucket_size: int = 200_000_000,
         zero_allow_untested_optimizer: bool = True,
-        logging_batch_size_per_gpu: int | None = None,
-        config: _PATH | dict[str, Any] | None = None,
+        logging_batch_size_per_gpu: Optional[int] = None,
+        config: Optional[Union[_PATH, dict[str, Any]]] = None,
         logging_level: int = logging.WARN,
-        parallel_devices: list[torch.device] | None = None,
-        cluster_environment: ClusterEnvironment | None = None,
+        parallel_devices: Optional[list[torch.device]] = None,
+        cluster_environment: Optional[ClusterEnvironment] = None,
         loss_scale: float = 0,
         initial_scale_power: int = 16,
         loss_scale_window: int = 1000,
@@ -106,9 +99,9 @@
         contiguous_memory_optimization: bool = False,
         synchronize_checkpoint_boundary: bool = False,
         load_full_weights: bool = False,
-        precision: Precision | None = None,
-        process_group_backend: str | None = None,
-        timeout: timedelta | None = default_pg_timeout,
+        precision: Optional[Precision] = None,
+        process_group_backend: Optional[str] = None,
+        timeout: Optional[timedelta] = default_pg_timeout,
         exclude_frozen_parameters: bool = False,
     ) -> None:
         """Provides capabilities to run training using the DeepSpeed library, with training optimizations for large
@@ -381,10 +374,6 @@
         raise NotImplementedError(self._err_msg_joint_setup_required())
 
     @override
-<<<<<<< HEAD
-    def module_init_context(self, empty_init: bool | None = None) -> AbstractContextManager:
-        return self.deepspeed_impl.module_init_context(empty_init=empty_init)
-=======
     def module_init_context(self, empty_init: Optional[bool] = None) -> AbstractContextManager:
         if self.zero_stage_3 and empty_init is False:
             raise NotImplementedError(
@@ -396,7 +385,6 @@
             stack.enter_context(super().module_init_context(empty_init=empty_init))
         stack.enter_context(module_sharded_ctx)
         return stack
->>>>>>> 79ffe502
 
     @override
     def module_sharded_context(self) -> AbstractContextManager:
@@ -416,9 +404,9 @@
     def save_checkpoint(
         self,
         path: _PATH,
-        state: dict[str, Module | Optimizer | Any],
-        storage_options: Any | None = None,
-        filter: dict[str, Callable[[str, Any], bool]] | None = None,
+        state: dict[str, Union[Module, Optimizer, Any]],
+        storage_options: Optional[Any] = None,
+        filter: Optional[dict[str, Callable[[str, Any], bool]]] = None,
     ) -> None:
         """Save model, optimizer, and other state in a checkpoint directory.
 
@@ -483,9 +471,9 @@
     def load_checkpoint(
         self,
         path: _PATH,
-        state: Module | Optimizer | dict[str, Module | Optimizer | Any] | None = None,
+        state: Optional[Union[Module, Optimizer, dict[str, Union[Module, Optimizer, Any]]]] = None,
         strict: bool = True,
-        weights_only: bool | None = None,
+        weights_only: Optional[bool] = None,
     ) -> dict[str, Any]:
         """Load the contents from a checkpoint and restore the state of the given objects.
 
@@ -566,8 +554,8 @@
         self,
         module: "DeepSpeedEngine",
         optimizer: Optimizer,
-        max_norm: float | int,
-        norm_type: float | int = 2.0,
+        max_norm: Union[float, int],
+        norm_type: Union[float, int] = 2.0,
         error_if_nonfinite: bool = True,
     ) -> torch.Tensor:
         raise NotImplementedError(
@@ -576,10 +564,6 @@
         )
 
     @override
-<<<<<<< HEAD
-    def clip_gradients_value(self, module: "DeepSpeedEngine", optimizer: Optimizer, clip_val: float | int) -> None:
-        return self.deepspeed_impl.clip_gradients_value(module=module, optimizer=optimizer, clip_val=clip_val)
-=======
     def clip_gradients_value(
         self, module: "DeepSpeedEngine", optimizer: Optimizer, clip_val: Union[float, int]
     ) -> None:
@@ -587,7 +571,6 @@
             "DeepSpeed handles gradient clipping automatically within the optimizer. "
             "Make sure to set the `gradient_clipping` value in your Config."
         )
->>>>>>> 79ffe502
 
     @classmethod
     @override
