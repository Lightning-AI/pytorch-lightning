# Copyright The Lightning AI team.
#
# Licensed under the Apache License, Version 2.0 (the "License");
# you may not use this file except in compliance with the License.
# You may obtain a copy of the License at
#
#     http://www.apache.org/licenses/LICENSE-2.0
#
# Unless required by applicable law or agreed to in writing, software
# distributed under the License is distributed on an "AS IS" BASIS,
# WITHOUT WARRANTIES OR CONDITIONS OF ANY KIND, either express or implied.
# See the License for the specific language governing permissions and
# limitations under the License.
import logging
<<<<<<< HEAD
import os
import platform
from collections.abc import Callable, Mapping
from contextlib import AbstractContextManager, ExitStack
from datetime import timedelta
from itertools import chain
from pathlib import Path
from typing import TYPE_CHECKING, Any, Optional
=======
from contextlib import AbstractContextManager
from datetime import timedelta
from typing import TYPE_CHECKING, Any, Callable, Optional, Union
>>>>>>> 9a10959f

import torch
from torch.nn import Module
from torch.optim import Optimizer
from typing_extensions import override

from lightning.fabric.accelerators import Accelerator
from lightning.fabric.plugins.collectives.torch_collective import default_pg_timeout
from lightning.fabric.plugins.environments.cluster_environment import ClusterEnvironment
from lightning.fabric.plugins.precision import Precision
from lightning.fabric.strategies.ddp import DDPStrategy
from lightning.fabric.strategies.registry import _StrategyRegistry
from lightning.fabric.strategies.strategy import _Sharded
from lightning.fabric.utilities.imports import _raise_enterprise_not_available
from lightning.fabric.utilities.types import _PATH

if TYPE_CHECKING:
    from deepspeed import DeepSpeedEngine
    from torch.optim.lr_scheduler import _LRScheduler


# TODO(fabric): Links in the docstrings to PL-specific deepspeed user docs need to be replaced.
class DeepSpeedStrategy(DDPStrategy, _Sharded):
    DEEPSPEED_ENV_VAR = "PL_DEEPSPEED_CONFIG_PATH"

    def __init__(
        self,
        accelerator: Accelerator | None = None,
        zero_optimization: bool = True,
        stage: int = 2,
        remote_device: str | None = None,
        offload_optimizer: bool = False,
        offload_parameters: bool = False,
        offload_params_device: str = "cpu",
        nvme_path: str = "/local_nvme",
        params_buffer_count: int = 5,
        params_buffer_size: int = 100_000_000,
        max_in_cpu: int = 1_000_000_000,
        offload_optimizer_device: str = "cpu",
        optimizer_buffer_count: int = 4,
        block_size: int = 1048576,
        queue_depth: int = 8,
        single_submit: bool = False,
        overlap_events: bool = True,
        thread_count: int = 1,
        pin_memory: bool = False,
        sub_group_size: int = 1_000_000_000_000,
        contiguous_gradients: bool = True,
        overlap_comm: bool = True,
        allgather_partitions: bool = True,
        reduce_scatter: bool = True,
        allgather_bucket_size: int = 200_000_000,
        reduce_bucket_size: int = 200_000_000,
        zero_allow_untested_optimizer: bool = True,
        logging_batch_size_per_gpu: int | None = None,
        config: _PATH | dict[str, Any] | None = None,
        logging_level: int = logging.WARN,
        parallel_devices: list[torch.device] | None = None,
        cluster_environment: ClusterEnvironment | None = None,
        loss_scale: float = 0,
        initial_scale_power: int = 16,
        loss_scale_window: int = 1000,
        hysteresis: int = 2,
        min_loss_scale: int = 1,
        partition_activations: bool = False,
        cpu_checkpointing: bool = False,
        contiguous_memory_optimization: bool = False,
        synchronize_checkpoint_boundary: bool = False,
        load_full_weights: bool = False,
        precision: Precision | None = None,
        process_group_backend: str | None = None,
        timeout: timedelta | None = default_pg_timeout,
        exclude_frozen_parameters: bool = False,
    ) -> None:
        """Provides capabilities to run training using the DeepSpeed library, with training optimizations for large
        billion parameter models. `For more information: https://pytorch-
        lightning.readthedocs.io/en/stable/advanced/model_parallel.html#deepspeed`.

        .. warning::  This is an :ref:`experimental <versioning:Experimental API>` feature.

        Defaults have been set to enable ZeRO-Offload and some have been taken from the link below.
        These defaults have been set generally, but may require tuning for optimum performance based on your model size.
        `For more information: https://www.deepspeed.ai/docs/config-json/#zero-optimizations-for-fp16-training`.

        Arguments:

            zero_optimization: Enable ZeRO optimization. This is compatible with either ``precision="16-mixed"`` or
                ``precision="bf16-mixed"``.

            stage: Different stages of the ZeRO Optimizer. 0 is disabled,
                1 is optimizer state partitioning, 2 is optimizer+gradient state partitioning,
                3 is optimizer+gradient_parameter partitioning using the infinity engine.

            remote_device: Device to instantiate the model on initially (``cpu`` or ``nvme``). Defaults to GPU.

            offload_optimizer: Enable offloading optimizer memory and computation to CPU or NVMe
                based on ``offload_optimizer_device``.

            offload_parameters: When using ZeRO Stage 3, Enable offloading parameter memory and computation
                to CPU or NVMe based on ``offload_params_device``.

            offload_params_device: When offloading parameters choose the device to offload to, ``cpu`` or ``nvme``.

            offload_optimizer_device: When offloading optimizer state choose the device to offload to,
                ``cpu`` or ``nvme``.

            params_buffer_count: Number of buffers in buffer pool for
                parameter offloading when ``offload_params_device`` is ``nvme``.

            params_buffer_size: Size of buffers in buffer pool for parameter offloading
                when ``offload_params_device`` is ``nvme``.

            max_in_cpu: Number of parameter elements to maintain in CPU memory when offloading to NVMe is enabled.

            nvme_path: Filesystem path for NVMe device for optimizer/parameter state offloading.

            optimizer_buffer_count: Number of buffers in buffer pool for optimizer state offloading
                when ``offload_optimizer_device`` is set to ``nvme``.
                This should be at least the number of states maintained per parameter by the optimizer.
                For example, Adam optimizer has 4 states (parameter, gradient, momentum, and variance).

            block_size: When using NVMe Offloading, the I/O block size in bytes.

            queue_depth: When using NVMe Offloading, the I/O queue depth.

            single_submit: When using NVMe Offloading,
                submit requests to storage device as multiple individual requests,
                as opposed to one block of requests.

            overlap_events: When using NVMe Offloading,
                submit requests to storage device in an overlapped fashion
                without waiting for completion of earlier requests.

            thread_count: When using NVMe Offloading,
                Intra-request parallelism for each read/write submitted by a user thread.

            pin_memory: When using ZeRO stage 3, pin optimizer state memory on CPU.
                This could boost throughput at the cost of extra memory overhead.

            sub_group_size: When using ZeRO stage 3, defines the number of parameters
                within a sub group to offload at a time.
                Smaller numbers require more communication, but improve memory efficiency.

            contiguous_gradients: Copies gradients to a continuous buffer as they are produced.
                Avoids memory fragmentation during backwards. Useful when training large models.

            overlap_comm: Overlap the reduction (synchronization) of gradients with the backwards computation.
                This is a speed optimization when training across multiple GPUs/machines.

            allgather_partitions: All gather updated parameters at the end of training step,
                instead of using a series of broadcast collectives.

            reduce_scatter: Use reduce/scatter instead of allreduce to average gradients.

            allgather_bucket_size: Number of elements to allgather at once.
                Used to limit the memory required for larger model sizes, with a tradeoff with speed.

            reduce_bucket_size: Number of elements to reduce at once.
                Used to limit the memory required for larger model sizes, with a tradeoff with speed.

            zero_allow_untested_optimizer: Allow untested optimizers to be used with ZeRO. Currently only Adam is a
                DeepSpeed supported optimizer when using ZeRO.

            logging_batch_size_per_gpu: Config used in DeepSpeed to calculate verbose timing for logging
                on a per sample per second basis (only displayed if logging=logging.INFO).
                To obtain accurate logs when using datasets that do not support batch samplers,
                set this to the actual per gpu batch size.

            config: Pass in a deepspeed formatted config dict,
                or path to a deepspeed config: https://www.deepspeed.ai/docs/config-json.
                All defaults will be ignored if a config is passed in.

            logging_level: Set logging level for deepspeed.

            loss_scale: Loss scaling value for FP16 training.
                0.0 results in dynamic loss scaling, otherwise static.

            initial_scale_power: Power of the initial dynamic loss scale value. Loss scale is computed
                by ``2^initial_scale_power``.

            loss_scale_window: Window in which to raise/lower the dynamic FP16 loss scaling value.

            hysteresis: FP16 Delay shift in Dynamic Loss scaling.

            min_loss_scale: The minimum FP16 dynamic loss scaling value.

            partition_activations: Enables partition activation when used with ZeRO stage 3 and model parallelism.
                Still requires you to wrap your forward functions in deepspeed.checkpointing.checkpoint.
                See `deepspeed tutorial
                <https://www.deepspeed.ai/tutorials/megatron/#deepspeed-activation-checkpoints-optional>`_.

            cpu_checkpointing: Offloads partitioned activations to CPU if ``partition_activations`` is enabled.

            contiguous_memory_optimization: Copies partitioned activations so that they are contiguous in memory.
                Not supported by all models.

            synchronize_checkpoint_boundary: Insert :func:`torch.cuda.synchronize` at each checkpoint boundary.

            load_full_weights: True when loading a single checkpoint file containing the model state dict
                when using ZeRO Stage 3. This differs from the DeepSpeed checkpoint which contains shards
                per worker.

            exclude_frozen_parameters: Exclude frozen parameters when saving checkpoints.

        """

        _raise_enterprise_not_available()
        from pytorch_lightning_enterprise.strategies.deepspeed import (
            DeepSpeedStrategyFabric as EnterpriseDeepSpeedStrategy,
        )

        super().__init__(
            accelerator=accelerator,
            parallel_devices=parallel_devices,
            cluster_environment=cluster_environment,
            precision=precision,
            process_group_backend=process_group_backend,
        )
<<<<<<< HEAD
        self._backward_sync_control = None  # DeepSpeed handles gradient accumulation internally
        self._timeout: timedelta | None = timeout

        self.config = self._load_config(config)
        if self.config is None:
            # User has not overridden config, set defaults
            self.config = self._create_default_config(
                zero_optimization,
                zero_allow_untested_optimizer,
                logging_batch_size_per_gpu,
                offload_optimizer=offload_optimizer,
                offload_parameters=offload_parameters,
                nvme_path=nvme_path,
                offload_params_device=offload_params_device,
                params_buffer_count=params_buffer_count,
                params_buffer_size=params_buffer_size,
                max_in_cpu=max_in_cpu,
                pin_memory=pin_memory,
                offload_optimizer_device=offload_optimizer_device,
                optimizer_buffer_count=optimizer_buffer_count,
                block_size=block_size,
                queue_depth=queue_depth,
                single_submit=single_submit,
                overlap_events=overlap_events,
                thread_count=thread_count,
                partition_activations=partition_activations,
                cpu_checkpointing=cpu_checkpointing,
                contiguous_memory_optimization=contiguous_memory_optimization,
                synchronize_checkpoint_boundary=synchronize_checkpoint_boundary,
                stage=stage,
                contiguous_gradients=contiguous_gradients,
                overlap_comm=overlap_comm,
                allgather_partitions=allgather_partitions,
                reduce_scatter=reduce_scatter,
                allgather_bucket_size=allgather_bucket_size,
                reduce_bucket_size=reduce_bucket_size,
                sub_group_size=sub_group_size,
            )

        import deepspeed

        self._config_initialized = False
        deepspeed.utils.logging.logger.setLevel(logging_level)

        self.remote_device = remote_device
        self.load_full_weights = load_full_weights
        self.exclude_frozen_parameters = exclude_frozen_parameters

        # default FP16 parameters.
        self.loss_scale = loss_scale
        self.initial_scale_power = initial_scale_power
        self.loss_scale_window = loss_scale_window
        self.hysteresis = hysteresis
        self.min_loss_scale = min_loss_scale

        self._deepspeed_engine: DeepSpeedEngine | None = None
=======
        self.deepspeed_impl = EnterpriseDeepSpeedStrategy(
            outer_object=self,
            accelerator=accelerator,
            zero_optimization=zero_optimization,
            stage=stage,
            remote_device=remote_device,
            offload_optimizer=offload_optimizer,
            offload_parameters=offload_parameters,
            offload_params_device=offload_params_device,
            nvme_path=nvme_path,
            params_buffer_count=params_buffer_count,
            params_buffer_size=params_buffer_size,
            max_in_cpu=max_in_cpu,
            offload_optimizer_device=offload_optimizer_device,
            optimizer_buffer_count=optimizer_buffer_count,
            block_size=block_size,
            queue_depth=queue_depth,
            single_submit=single_submit,
            overlap_events=overlap_events,
            thread_count=thread_count,
            pin_memory=pin_memory,
            sub_group_size=sub_group_size,
            contiguous_gradients=contiguous_gradients,
            overlap_comm=overlap_comm,
            allgather_partitions=allgather_partitions,
            reduce_scatter=reduce_scatter,
            allgather_bucket_size=allgather_bucket_size,
            reduce_bucket_size=reduce_bucket_size,
            zero_allow_untested_optimizer=zero_allow_untested_optimizer,
            logging_batch_size_per_gpu=logging_batch_size_per_gpu,
            config=config,
            logging_level=logging_level,
            parallel_devices=parallel_devices,
            cluster_environment=cluster_environment,
            loss_scale=loss_scale,
            initial_scale_power=initial_scale_power,
            loss_scale_window=loss_scale_window,
            hysteresis=hysteresis,
            min_loss_scale=min_loss_scale,
            partition_activations=partition_activations,
            cpu_checkpointing=cpu_checkpointing,
            contiguous_memory_optimization=contiguous_memory_optimization,
            synchronize_checkpoint_boundary=synchronize_checkpoint_boundary,
            load_full_weights=load_full_weights,
            precision=precision,
            process_group_backend=process_group_backend,
            timeout=timeout,
            exclude_frozen_parameters=exclude_frozen_parameters,
        )
>>>>>>> 9a10959f

    @property
    def zero_stage_3(self) -> bool:
        return self.deepspeed_impl.zero_stage_3

    @property
    @override
    def distributed_sampler_kwargs(self) -> dict[str, int]:
        return self.deepspeed_impl.distributed_sampler_kwargs

    @property
    def model(self) -> "DeepSpeedEngine":
        return self.deepspeed_impl._deepspeed_engine

    @override
    def setup_module_and_optimizers(
        self, module: Module, optimizers: list[Optimizer], scheduler: Optional["_LRScheduler"] = None
    ) -> tuple["DeepSpeedEngine", list[Optimizer], Any]:
        """Set up a model and multiple optimizers together, along with an optional learning rate scheduler. Currently,
        only a single optimizer is supported.

        Return:
            The model wrapped into a :class:`deepspeed.DeepSpeedEngine`, a list with a single
            deepspeed optimizer, and an optional learning rate scheduler.

        """
        return self.deepspeed_impl.setup_module_and_optimizers(
            module=module, optimizers=optimizers, scheduler=scheduler
        )

    @override
    def setup_module(self, module: Module) -> "DeepSpeedEngine":
        """Set up a module for inference (no optimizers).

        For training, see :meth:`setup_module_and_optimizers`.

        """
        return self.deepspeed_impl.setup_module(module=module)

    @override
    def setup_optimizer(self, optimizer: Optimizer) -> Optimizer:
        """Optimizers can only be set up jointly with the model in this strategy.

        Please use :meth:`setup_module_and_optimizers` to set up both module and optimizer together.

        """
        return self.deepspeed_impl.setup_optimizer(optimizer=optimizer)

    @override
<<<<<<< HEAD
    def module_init_context(self, empty_init: bool | None = None) -> AbstractContextManager:
        if self.zero_stage_3 and empty_init is False:
            raise NotImplementedError(
                f"`{empty_init=}` is not a valid choice with `DeepSpeedStrategy` when ZeRO stage 3 is enabled."
            )
        module_sharded_ctx = self.module_sharded_context()
        stack = ExitStack()
        if not self.zero_stage_3:
            stack.enter_context(super().module_init_context(empty_init=empty_init))
        stack.enter_context(module_sharded_ctx)
        return stack
=======
    def module_init_context(self, empty_init: Optional[bool] = None) -> AbstractContextManager:
        return self.deepspeed_impl.module_init_context(empty_init=empty_init)
>>>>>>> 9a10959f

    @override
    def module_sharded_context(self) -> AbstractContextManager:
        return self.deepspeed_impl.module_sharded_context()

    @override
    def save_checkpoint(
        self,
        path: _PATH,
        state: dict[str, Module | Optimizer | Any],
        storage_options: Any | None = None,
        filter: dict[str, Callable[[str, Any], bool]] | None = None,
    ) -> None:
        """Save model, optimizer, and other state in a checkpoint directory.

        Args:
            path: A path to where the files should be saved
            state: A dictionary with contents to be saved. If the dict contains modules or optimizers, their
                state-dict will be retrieved and converted automatically.
            storage_options: Unused by this strategy, since it doesn't use a ``CheckpointIO`` plugin.
            filter: Unsupported.

        Raises:
            TypeError:
                If the unused ``storage_options`` gets passed.
            ValueError:
                When no :class:`deepspeed.DeepSpeedEngine` objects were found in the state, or when multiple
                :class:`deepspeed.DeepSpeedEngine` objects were found.

        """
        return self.deepspeed_impl.save_checkpoint(
            path=path, state=state, storage_options=storage_options, filter=filter
        )

    @override
    def load_checkpoint(
        self,
        path: _PATH,
        state: Module | Optimizer | dict[str, Module | Optimizer | Any] | None = None,
        strict: bool = True,
        weights_only: bool | None = None,
    ) -> dict[str, Any]:
        """Load the contents from a checkpoint and restore the state of the given objects.

        Args:
            path: A path to where the file is located
            state: A dictionary of objects whose state will be restored in-place from the checkpoint path.
                This should contain exactly one model, and the model must already be set up by DeepSpeed.
            strict: Whether to enforce that the keys in `state` match the keys in the checkpoint.

        Returns:
            Dictionary with the state inside DeepSpeed's engine

        Raises:
            ValueError:
                If no state is provided, when no :class:`deepspeed.DeepSpeedEngine` objects were found in the
                state, or when multiple :class:`deepspeed.DeepSpeedEngine` objects were found.
            RuntimeError:
                If DeepSpeed was unable to load the checkpoint due to missing files or because the checkpoint is
                not in the expected DeepSpeed format.

        """
        return self.deepspeed_impl.load_checkpoint(path=path, state=state, strict=strict)

    @override
    def clip_gradients_norm(
        self,
        module: "DeepSpeedEngine",
        optimizer: Optimizer,
        max_norm: float | int,
        norm_type: float | int = 2.0,
        error_if_nonfinite: bool = True,
    ) -> torch.Tensor:
        return self.deepspeed_impl.clip_gradients_norm(
            module=module,
            optimizer=optimizer,
            max_norm=max_norm,
            norm_type=norm_type,
            error_if_nonfinite=error_if_nonfinite,
        )

    @override
<<<<<<< HEAD
    def clip_gradients_value(self, module: "DeepSpeedEngine", optimizer: Optimizer, clip_val: float | int) -> None:
        raise NotImplementedError(
            "DeepSpeed handles gradient clipping automatically within the optimizer. "
            "Make sure to set the `gradient_clipping` value in your Config."
        )
=======
    def clip_gradients_value(
        self, module: "DeepSpeedEngine", optimizer: Optimizer, clip_val: Union[float, int]
    ) -> None:
        return self.deepspeed_impl.clip_gradients_value(module=module, optimizer=optimizer, clip_val=clip_val)
>>>>>>> 9a10959f

    @classmethod
    @override
    def register_strategies(cls, strategy_registry: _StrategyRegistry) -> None:
        strategy_registry.register("deepspeed", cls, description="Default DeepSpeed Strategy")
        strategy_registry.register("deepspeed_stage_1", cls, description="DeepSpeed with ZeRO Stage 1 enabled", stage=1)
        strategy_registry.register(
            "deepspeed_stage_1_offload",
            cls,
            description="DeepSpeed with ZeRO Stage 1 and optimizer CPU Offload",
            stage=1,
            offload_optimizer=True,
        )
        strategy_registry.register("deepspeed_stage_2", cls, description="DeepSpeed with ZeRO Stage 2 enabled", stage=2)
        strategy_registry.register(
            "deepspeed_stage_2_offload",
            cls,
            description="DeepSpeed ZeRO Stage 2 and CPU Offload",
            stage=2,
            offload_optimizer=True,
        )
        strategy_registry.register("deepspeed_stage_3", cls, description="DeepSpeed ZeRO Stage 3", stage=3)
        strategy_registry.register(
            "deepspeed_stage_3_offload",
            cls,
            description="DeepSpeed ZeRO Stage 3 and CPU Offload",
            stage=3,
            offload_optimizer=True,
            offload_parameters=True,
        )
        strategy_registry.register(
            "deepspeed_stage_3_offload_nvme",
            cls,
            description="DeepSpeed ZeRO Stage 3 and NVMe Offload",
            stage=3,
            offload_optimizer=True,
            offload_parameters=True,
            remote_device="nvme",
            offload_params_device="nvme",
            offload_optimizer_device="nvme",
        )

<<<<<<< HEAD
    def _initialize_engine(
        self, model: Module, optimizer: Optimizer | None = None, scheduler: Optional["_LRScheduler"] = None
    ) -> tuple["DeepSpeedEngine", Optimizer, Any]:
        """Initialize one model and one optimizer with an optional learning rate scheduler.

        This calls ``deepspeed.initialize`` internally.

        """
        import deepspeed

        model_parameters = filter(lambda p: p.requires_grad, model.parameters())
        deepspeed_engine, deepspeed_optimizer, _, deepspeed_scheduler = deepspeed.initialize(
            args=argparse.Namespace(device_rank=self.root_device.index),
            config=self.config,
            model=model,
            model_parameters=model_parameters,
            optimizer=optimizer,
            lr_scheduler=scheduler,
            dist_init_required=False,
        )
        return deepspeed_engine, deepspeed_optimizer, deepspeed_scheduler

=======
>>>>>>> 9a10959f
    @override
    def setup_environment(self) -> None:
        return self.deepspeed_impl.setup_environment()

    @override
    def _setup_distributed(self) -> None:
        return self.deepspeed_impl._setup_distributed()

<<<<<<< HEAD
    def _set_node_environment_variables(self) -> None:
        assert self.cluster_environment is not None
        os.environ["MASTER_ADDR"] = self.cluster_environment.main_address
        os.environ["MASTER_PORT"] = str(self.cluster_environment.main_port)
        os.environ["RANK"] = str(self.global_rank)
        os.environ["WORLD_SIZE"] = str(self.world_size)
        os.environ["LOCAL_RANK"] = str(self.local_rank)

    def _set_deepspeed_activation_checkpointing(self) -> None:
        import deepspeed

        assert isinstance(self.config, dict)
        if self.config.get("activation_checkpointing"):
            checkpoint_config = self.config["activation_checkpointing"]
            deepspeed.checkpointing.configure(
                mpu_=None,
                partition_activations=checkpoint_config.get("partition_activations"),
                contiguous_checkpointing=checkpoint_config.get("contiguous_memory_optimization"),
                checkpoint_in_cpu=checkpoint_config.get("cpu_checkpointing"),
                profile=checkpoint_config.get("profile"),
            )

    def _format_config(self) -> None:
        if self.config is None:
            raise ValueError(
                "To use DeepSpeed you must pass in a DeepSpeed config dict, or a path to a JSON config."
                " See: https://lightning.ai/docs/pytorch/stable/advanced/model_parallel.html#deepspeed"
            )

        self.config.setdefault("train_micro_batch_size_per_gpu", 1)
        _format_precision_config(
            config=self.config,
            precision=self.precision.precision,
            loss_scale=self.loss_scale,
            loss_scale_window=self.loss_scale_window,
            min_loss_scale=self.min_loss_scale,
            initial_scale_power=self.initial_scale_power,
            hysteresis=self.hysteresis,
        )

    def _create_default_config(
        self,
        zero_optimization: bool,
        zero_allow_untested_optimizer: bool,
        logging_batch_size_per_gpu: int | None,
        partition_activations: bool,
        cpu_checkpointing: bool,
        contiguous_memory_optimization: bool,
        synchronize_checkpoint_boundary: bool,
        offload_optimizer: bool,
        offload_parameters: bool,
        nvme_path: str,
        offload_params_device: str,
        params_buffer_count: int,
        params_buffer_size: int,
        max_in_cpu: int,
        offload_optimizer_device: str,
        optimizer_buffer_count: int,
        pin_memory: bool,
        block_size: int,
        queue_depth: int,
        single_submit: bool,
        overlap_events: bool,
        thread_count: int,
        **zero_kwargs: Any,
    ) -> dict:
        cfg = {
            "activation_checkpointing": {
                "partition_activations": partition_activations,
                "cpu_checkpointing": cpu_checkpointing,
                "contiguous_memory_optimization": contiguous_memory_optimization,
                "synchronize_checkpoint_boundary": synchronize_checkpoint_boundary,
            },
            "aio": {
                "block_size": block_size,
                "queue_depth": queue_depth,
                "single_submit": single_submit,
                "overlap_events": overlap_events,
                "thread_count": thread_count,
            },
        }
        if zero_optimization:
            zero_config = zero_kwargs

            if offload_optimizer:
                zero_config["offload_optimizer"] = {
                    "device": offload_optimizer_device,
                    "nvme_path": nvme_path,
                    "buffer_count": optimizer_buffer_count,
                    "pin_memory": pin_memory,
                }
            if offload_parameters:
                zero_config["offload_param"] = {
                    "device": offload_params_device,
                    "nvme_path": nvme_path,
                    "buffer_count": params_buffer_count,
                    "buffer_size": params_buffer_size,
                    "max_in_cpu": max_in_cpu,
                    "pin_memory": pin_memory,
                }
            cfg.update({
                "zero_allow_untested_optimizer": zero_allow_untested_optimizer,
                "zero_optimization": zero_config,
            })
        if logging_batch_size_per_gpu:
            cfg["train_micro_batch_size_per_gpu"] = logging_batch_size_per_gpu
        return cfg

    def _restore_zero_state(self, module: Module, ckpt: Mapping[str, Any]) -> None:
        """Overrides the normal load_state_dict behaviour in PyTorch to ensure we gather parameters that may be sharded
        across processes before loading the state dictionary when using ZeRO stage 3. This is then automatically synced
        across processes.

        Args:
            ckpt: The ckpt file.

        """
        import deepspeed

        def load(module: torch.nn.Module, prefix: str = "") -> None:
            missing_keys: list[str] = []
            unexpected_keys: list[str] = []
            error_msgs: list[str] = []
            state_dict = ckpt["state_dict"]

            # copy state_dict so _load_from_state_dict can modify it
            metadata = getattr(state_dict, "_metadata", None)
            state_dict = state_dict.copy()
            if metadata is not None:
                state_dict._metadata = metadata

            local_metadata = {} if metadata is None else metadata.get(prefix[:-1], {})
            # because zero3 puts placeholders in model params, this context
            # manager gathers (unpartitions) the params of the current layer, then loads from
            # the state dict and then re-partitions them again
            with deepspeed.zero.GatheredParameters(list(module.parameters(recurse=False)), modifier_rank=0):
                if self.is_global_zero:
                    module._load_from_state_dict(
                        state_dict=state_dict,
                        prefix=prefix,
                        local_metadata=local_metadata,
                        strict=True,
                        missing_keys=missing_keys,
                        unexpected_keys=unexpected_keys,
                        error_msgs=error_msgs,
                    )

            for name, child in module._modules.items():
                if child is not None:
                    load(child, prefix + name + ".")

        load(module, prefix="")

    def _load_config(self, config: _PATH | dict[str, Any] | None) -> dict[str, Any] | None:
        if config is None and self.DEEPSPEED_ENV_VAR in os.environ:
            rank_zero_info(f"Loading DeepSpeed config from set {self.DEEPSPEED_ENV_VAR} environment variable")
            config = os.environ[self.DEEPSPEED_ENV_VAR]
        if isinstance(config, (str, Path)):
            if not os.path.isfile(config):
                raise FileNotFoundError(
                    f"You passed in a path to a DeepSpeed config but the path does not exist: {config}"
                )
            with open(config) as f:
                config = json.load(f)
        assert isinstance(config, dict) or config is None
        return config


def _get_deepspeed_engines_from_state(state: dict[str, Any]) -> list["DeepSpeedEngine"]:
    from deepspeed import DeepSpeedEngine

    modules = chain(*(module.modules() for module in state.values() if isinstance(module, Module)))
    return [engine for engine in modules if isinstance(engine, DeepSpeedEngine)]


def _validate_state_keys(state: dict[str, Any]) -> None:
    # DeepSpeed merges the client state into its internal engine state when saving, but it does not check for
    # colliding keys from the user. We explicitly check it here:
    deepspeed_internal_keys = {
        "module",
        "buffer_names",
        "optimizer",
        "param_shapes",
        "lr_scheduler",
        "sparse_tensor_module_names",
        "skipped_steps",
        "global_steps",
        "global_samples",
        "dp_world_size",
        "mp_world_size",
        "ds_config",
        "ds_version",
    }
    colliding_keys = deepspeed_internal_keys.intersection(state.keys())
    if colliding_keys:
        rank_zero_warn(
            "Your state has keys that collide with DeepSpeed's internal engine state. This could result in your"
            " values being overwritten by DeepSpeed. Consider changing the name of these keys to something else: "
            + ", ".join(colliding_keys)
        )


def _validate_device_index_selection(parallel_devices: list[torch.device]) -> None:
    selected_device_indices = [device.index for device in parallel_devices]
    expected_device_indices = list(range(len(parallel_devices)))
    if selected_device_indices != expected_device_indices:
        raise RuntimeError(
            f"The selected device indices {selected_device_indices!r} don't match the local rank values of processes."
            " If you need to select GPUs at a specific index, set the `CUDA_VISIBLE_DEVICES` environment variable"
            f" instead. For example: `CUDA_VISIBLE_DEVICES={','.join(str(i) for i in selected_device_indices)}`."
        )
=======
    @property
    def config(self) -> dict[str, Any]:
        return self.deepspeed_impl.config
>>>>>>> 9a10959f

    @config.setter
    def config(self, config: dict[str, Any]) -> None:
        self.deepspeed_impl.config = config

    @property
    def load_full_weights(self) -> bool:
        return self.deepspeed_impl.load_full_weights<|MERGE_RESOLUTION|>--- conflicted
+++ resolved
@@ -12,20 +12,9 @@
 # See the License for the specific language governing permissions and
 # limitations under the License.
 import logging
-<<<<<<< HEAD
-import os
-import platform
-from collections.abc import Callable, Mapping
-from contextlib import AbstractContextManager, ExitStack
-from datetime import timedelta
-from itertools import chain
-from pathlib import Path
-from typing import TYPE_CHECKING, Any, Optional
-=======
 from contextlib import AbstractContextManager
 from datetime import timedelta
 from typing import TYPE_CHECKING, Any, Callable, Optional, Union
->>>>>>> 9a10959f
 
 import torch
 from torch.nn import Module
@@ -244,64 +233,6 @@
             precision=precision,
             process_group_backend=process_group_backend,
         )
-<<<<<<< HEAD
-        self._backward_sync_control = None  # DeepSpeed handles gradient accumulation internally
-        self._timeout: timedelta | None = timeout
-
-        self.config = self._load_config(config)
-        if self.config is None:
-            # User has not overridden config, set defaults
-            self.config = self._create_default_config(
-                zero_optimization,
-                zero_allow_untested_optimizer,
-                logging_batch_size_per_gpu,
-                offload_optimizer=offload_optimizer,
-                offload_parameters=offload_parameters,
-                nvme_path=nvme_path,
-                offload_params_device=offload_params_device,
-                params_buffer_count=params_buffer_count,
-                params_buffer_size=params_buffer_size,
-                max_in_cpu=max_in_cpu,
-                pin_memory=pin_memory,
-                offload_optimizer_device=offload_optimizer_device,
-                optimizer_buffer_count=optimizer_buffer_count,
-                block_size=block_size,
-                queue_depth=queue_depth,
-                single_submit=single_submit,
-                overlap_events=overlap_events,
-                thread_count=thread_count,
-                partition_activations=partition_activations,
-                cpu_checkpointing=cpu_checkpointing,
-                contiguous_memory_optimization=contiguous_memory_optimization,
-                synchronize_checkpoint_boundary=synchronize_checkpoint_boundary,
-                stage=stage,
-                contiguous_gradients=contiguous_gradients,
-                overlap_comm=overlap_comm,
-                allgather_partitions=allgather_partitions,
-                reduce_scatter=reduce_scatter,
-                allgather_bucket_size=allgather_bucket_size,
-                reduce_bucket_size=reduce_bucket_size,
-                sub_group_size=sub_group_size,
-            )
-
-        import deepspeed
-
-        self._config_initialized = False
-        deepspeed.utils.logging.logger.setLevel(logging_level)
-
-        self.remote_device = remote_device
-        self.load_full_weights = load_full_weights
-        self.exclude_frozen_parameters = exclude_frozen_parameters
-
-        # default FP16 parameters.
-        self.loss_scale = loss_scale
-        self.initial_scale_power = initial_scale_power
-        self.loss_scale_window = loss_scale_window
-        self.hysteresis = hysteresis
-        self.min_loss_scale = min_loss_scale
-
-        self._deepspeed_engine: DeepSpeedEngine | None = None
-=======
         self.deepspeed_impl = EnterpriseDeepSpeedStrategy(
             outer_object=self,
             accelerator=accelerator,
@@ -351,7 +282,6 @@
             timeout=timeout,
             exclude_frozen_parameters=exclude_frozen_parameters,
         )
->>>>>>> 9a10959f
 
     @property
     def zero_stage_3(self) -> bool:
@@ -401,22 +331,8 @@
         return self.deepspeed_impl.setup_optimizer(optimizer=optimizer)
 
     @override
-<<<<<<< HEAD
-    def module_init_context(self, empty_init: bool | None = None) -> AbstractContextManager:
-        if self.zero_stage_3 and empty_init is False:
-            raise NotImplementedError(
-                f"`{empty_init=}` is not a valid choice with `DeepSpeedStrategy` when ZeRO stage 3 is enabled."
-            )
-        module_sharded_ctx = self.module_sharded_context()
-        stack = ExitStack()
-        if not self.zero_stage_3:
-            stack.enter_context(super().module_init_context(empty_init=empty_init))
-        stack.enter_context(module_sharded_ctx)
-        return stack
-=======
     def module_init_context(self, empty_init: Optional[bool] = None) -> AbstractContextManager:
         return self.deepspeed_impl.module_init_context(empty_init=empty_init)
->>>>>>> 9a10959f
 
     @override
     def module_sharded_context(self) -> AbstractContextManager:
@@ -499,18 +415,10 @@
         )
 
     @override
-<<<<<<< HEAD
-    def clip_gradients_value(self, module: "DeepSpeedEngine", optimizer: Optimizer, clip_val: float | int) -> None:
-        raise NotImplementedError(
-            "DeepSpeed handles gradient clipping automatically within the optimizer. "
-            "Make sure to set the `gradient_clipping` value in your Config."
-        )
-=======
     def clip_gradients_value(
         self, module: "DeepSpeedEngine", optimizer: Optimizer, clip_val: Union[float, int]
     ) -> None:
         return self.deepspeed_impl.clip_gradients_value(module=module, optimizer=optimizer, clip_val=clip_val)
->>>>>>> 9a10959f
 
     @classmethod
     @override
@@ -553,31 +461,6 @@
             offload_optimizer_device="nvme",
         )
 
-<<<<<<< HEAD
-    def _initialize_engine(
-        self, model: Module, optimizer: Optimizer | None = None, scheduler: Optional["_LRScheduler"] = None
-    ) -> tuple["DeepSpeedEngine", Optimizer, Any]:
-        """Initialize one model and one optimizer with an optional learning rate scheduler.
-
-        This calls ``deepspeed.initialize`` internally.
-
-        """
-        import deepspeed
-
-        model_parameters = filter(lambda p: p.requires_grad, model.parameters())
-        deepspeed_engine, deepspeed_optimizer, _, deepspeed_scheduler = deepspeed.initialize(
-            args=argparse.Namespace(device_rank=self.root_device.index),
-            config=self.config,
-            model=model,
-            model_parameters=model_parameters,
-            optimizer=optimizer,
-            lr_scheduler=scheduler,
-            dist_init_required=False,
-        )
-        return deepspeed_engine, deepspeed_optimizer, deepspeed_scheduler
-
-=======
->>>>>>> 9a10959f
     @override
     def setup_environment(self) -> None:
         return self.deepspeed_impl.setup_environment()
@@ -586,223 +469,9 @@
     def _setup_distributed(self) -> None:
         return self.deepspeed_impl._setup_distributed()
 
-<<<<<<< HEAD
-    def _set_node_environment_variables(self) -> None:
-        assert self.cluster_environment is not None
-        os.environ["MASTER_ADDR"] = self.cluster_environment.main_address
-        os.environ["MASTER_PORT"] = str(self.cluster_environment.main_port)
-        os.environ["RANK"] = str(self.global_rank)
-        os.environ["WORLD_SIZE"] = str(self.world_size)
-        os.environ["LOCAL_RANK"] = str(self.local_rank)
-
-    def _set_deepspeed_activation_checkpointing(self) -> None:
-        import deepspeed
-
-        assert isinstance(self.config, dict)
-        if self.config.get("activation_checkpointing"):
-            checkpoint_config = self.config["activation_checkpointing"]
-            deepspeed.checkpointing.configure(
-                mpu_=None,
-                partition_activations=checkpoint_config.get("partition_activations"),
-                contiguous_checkpointing=checkpoint_config.get("contiguous_memory_optimization"),
-                checkpoint_in_cpu=checkpoint_config.get("cpu_checkpointing"),
-                profile=checkpoint_config.get("profile"),
-            )
-
-    def _format_config(self) -> None:
-        if self.config is None:
-            raise ValueError(
-                "To use DeepSpeed you must pass in a DeepSpeed config dict, or a path to a JSON config."
-                " See: https://lightning.ai/docs/pytorch/stable/advanced/model_parallel.html#deepspeed"
-            )
-
-        self.config.setdefault("train_micro_batch_size_per_gpu", 1)
-        _format_precision_config(
-            config=self.config,
-            precision=self.precision.precision,
-            loss_scale=self.loss_scale,
-            loss_scale_window=self.loss_scale_window,
-            min_loss_scale=self.min_loss_scale,
-            initial_scale_power=self.initial_scale_power,
-            hysteresis=self.hysteresis,
-        )
-
-    def _create_default_config(
-        self,
-        zero_optimization: bool,
-        zero_allow_untested_optimizer: bool,
-        logging_batch_size_per_gpu: int | None,
-        partition_activations: bool,
-        cpu_checkpointing: bool,
-        contiguous_memory_optimization: bool,
-        synchronize_checkpoint_boundary: bool,
-        offload_optimizer: bool,
-        offload_parameters: bool,
-        nvme_path: str,
-        offload_params_device: str,
-        params_buffer_count: int,
-        params_buffer_size: int,
-        max_in_cpu: int,
-        offload_optimizer_device: str,
-        optimizer_buffer_count: int,
-        pin_memory: bool,
-        block_size: int,
-        queue_depth: int,
-        single_submit: bool,
-        overlap_events: bool,
-        thread_count: int,
-        **zero_kwargs: Any,
-    ) -> dict:
-        cfg = {
-            "activation_checkpointing": {
-                "partition_activations": partition_activations,
-                "cpu_checkpointing": cpu_checkpointing,
-                "contiguous_memory_optimization": contiguous_memory_optimization,
-                "synchronize_checkpoint_boundary": synchronize_checkpoint_boundary,
-            },
-            "aio": {
-                "block_size": block_size,
-                "queue_depth": queue_depth,
-                "single_submit": single_submit,
-                "overlap_events": overlap_events,
-                "thread_count": thread_count,
-            },
-        }
-        if zero_optimization:
-            zero_config = zero_kwargs
-
-            if offload_optimizer:
-                zero_config["offload_optimizer"] = {
-                    "device": offload_optimizer_device,
-                    "nvme_path": nvme_path,
-                    "buffer_count": optimizer_buffer_count,
-                    "pin_memory": pin_memory,
-                }
-            if offload_parameters:
-                zero_config["offload_param"] = {
-                    "device": offload_params_device,
-                    "nvme_path": nvme_path,
-                    "buffer_count": params_buffer_count,
-                    "buffer_size": params_buffer_size,
-                    "max_in_cpu": max_in_cpu,
-                    "pin_memory": pin_memory,
-                }
-            cfg.update({
-                "zero_allow_untested_optimizer": zero_allow_untested_optimizer,
-                "zero_optimization": zero_config,
-            })
-        if logging_batch_size_per_gpu:
-            cfg["train_micro_batch_size_per_gpu"] = logging_batch_size_per_gpu
-        return cfg
-
-    def _restore_zero_state(self, module: Module, ckpt: Mapping[str, Any]) -> None:
-        """Overrides the normal load_state_dict behaviour in PyTorch to ensure we gather parameters that may be sharded
-        across processes before loading the state dictionary when using ZeRO stage 3. This is then automatically synced
-        across processes.
-
-        Args:
-            ckpt: The ckpt file.
-
-        """
-        import deepspeed
-
-        def load(module: torch.nn.Module, prefix: str = "") -> None:
-            missing_keys: list[str] = []
-            unexpected_keys: list[str] = []
-            error_msgs: list[str] = []
-            state_dict = ckpt["state_dict"]
-
-            # copy state_dict so _load_from_state_dict can modify it
-            metadata = getattr(state_dict, "_metadata", None)
-            state_dict = state_dict.copy()
-            if metadata is not None:
-                state_dict._metadata = metadata
-
-            local_metadata = {} if metadata is None else metadata.get(prefix[:-1], {})
-            # because zero3 puts placeholders in model params, this context
-            # manager gathers (unpartitions) the params of the current layer, then loads from
-            # the state dict and then re-partitions them again
-            with deepspeed.zero.GatheredParameters(list(module.parameters(recurse=False)), modifier_rank=0):
-                if self.is_global_zero:
-                    module._load_from_state_dict(
-                        state_dict=state_dict,
-                        prefix=prefix,
-                        local_metadata=local_metadata,
-                        strict=True,
-                        missing_keys=missing_keys,
-                        unexpected_keys=unexpected_keys,
-                        error_msgs=error_msgs,
-                    )
-
-            for name, child in module._modules.items():
-                if child is not None:
-                    load(child, prefix + name + ".")
-
-        load(module, prefix="")
-
-    def _load_config(self, config: _PATH | dict[str, Any] | None) -> dict[str, Any] | None:
-        if config is None and self.DEEPSPEED_ENV_VAR in os.environ:
-            rank_zero_info(f"Loading DeepSpeed config from set {self.DEEPSPEED_ENV_VAR} environment variable")
-            config = os.environ[self.DEEPSPEED_ENV_VAR]
-        if isinstance(config, (str, Path)):
-            if not os.path.isfile(config):
-                raise FileNotFoundError(
-                    f"You passed in a path to a DeepSpeed config but the path does not exist: {config}"
-                )
-            with open(config) as f:
-                config = json.load(f)
-        assert isinstance(config, dict) or config is None
-        return config
-
-
-def _get_deepspeed_engines_from_state(state: dict[str, Any]) -> list["DeepSpeedEngine"]:
-    from deepspeed import DeepSpeedEngine
-
-    modules = chain(*(module.modules() for module in state.values() if isinstance(module, Module)))
-    return [engine for engine in modules if isinstance(engine, DeepSpeedEngine)]
-
-
-def _validate_state_keys(state: dict[str, Any]) -> None:
-    # DeepSpeed merges the client state into its internal engine state when saving, but it does not check for
-    # colliding keys from the user. We explicitly check it here:
-    deepspeed_internal_keys = {
-        "module",
-        "buffer_names",
-        "optimizer",
-        "param_shapes",
-        "lr_scheduler",
-        "sparse_tensor_module_names",
-        "skipped_steps",
-        "global_steps",
-        "global_samples",
-        "dp_world_size",
-        "mp_world_size",
-        "ds_config",
-        "ds_version",
-    }
-    colliding_keys = deepspeed_internal_keys.intersection(state.keys())
-    if colliding_keys:
-        rank_zero_warn(
-            "Your state has keys that collide with DeepSpeed's internal engine state. This could result in your"
-            " values being overwritten by DeepSpeed. Consider changing the name of these keys to something else: "
-            + ", ".join(colliding_keys)
-        )
-
-
-def _validate_device_index_selection(parallel_devices: list[torch.device]) -> None:
-    selected_device_indices = [device.index for device in parallel_devices]
-    expected_device_indices = list(range(len(parallel_devices)))
-    if selected_device_indices != expected_device_indices:
-        raise RuntimeError(
-            f"The selected device indices {selected_device_indices!r} don't match the local rank values of processes."
-            " If you need to select GPUs at a specific index, set the `CUDA_VISIBLE_DEVICES` environment variable"
-            f" instead. For example: `CUDA_VISIBLE_DEVICES={','.join(str(i) for i in selected_device_indices)}`."
-        )
-=======
     @property
     def config(self) -> dict[str, Any]:
         return self.deepspeed_impl.config
->>>>>>> 9a10959f
 
     @config.setter
     def config(self, config: dict[str, Any]) -> None:
