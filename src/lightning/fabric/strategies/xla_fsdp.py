--- conflicted
+++ resolved
@@ -11,17 +11,11 @@
 # WITHOUT WARRANTIES OR CONDITIONS OF ANY KIND, either express or implied.
 # See the License for the specific language governing permissions and
 # limitations under the License.
-<<<<<<< HEAD
-from collections.abc import Callable
-from contextlib import AbstractContextManager
-from typing import TYPE_CHECKING, Any, Literal, Optional
-=======
 import io
 from contextlib import AbstractContextManager, ExitStack, nullcontext
 from functools import partial
 from pathlib import Path
 from typing import TYPE_CHECKING, Any, Callable, Literal, Optional, Union
->>>>>>> 79ffe502
 
 import torch
 from torch import Tensor
@@ -54,7 +48,7 @@
     from torch_xla.distributed.parallel_loader import MpDeviceLoader
 
 _POLICY_SET = set[type[Module]]
-_POLICY = _POLICY_SET | Callable[[Module, bool, int], bool]
+_POLICY = Union[_POLICY_SET, Callable[[Module, bool, int], bool]]
 
 
 class XLAFSDPStrategy(ParallelStrategy, _Sharded):
@@ -89,12 +83,12 @@
 
     def __init__(
         self,
-        accelerator: Accelerator | None = None,
-        parallel_devices: list[torch.device] | None = None,
-        checkpoint_io: XLACheckpointIO | None = None,
-        precision: XLAPrecision | None = None,
-        auto_wrap_policy: _POLICY | None = None,
-        activation_checkpointing_policy: _POLICY_SET | None = None,
+        accelerator: Optional[Accelerator] = None,
+        parallel_devices: Optional[list[torch.device]] = None,
+        checkpoint_io: Optional[XLACheckpointIO] = None,
+        precision: Optional[XLAPrecision] = None,
+        auto_wrap_policy: Optional[_POLICY] = None,
+        activation_checkpointing_policy: Optional[_POLICY_SET] = None,
         state_dict_type: Literal["full", "sharded"] = "sharded",
         sequential_save: bool = False,
         **kwargs: Any,
@@ -141,7 +135,7 @@
 
     @checkpoint_io.setter
     @override
-    def checkpoint_io(self, io: CheckpointIO | None) -> None:
+    def checkpoint_io(self, io: Optional[CheckpointIO]) -> None:
         if io is not None and not isinstance(io, XLACheckpointIO):
             raise TypeError(f"The XLA strategy can only work with the `XLACheckpointIO` plugin, found {io}")
         self._checkpoint_io = io
@@ -157,7 +151,7 @@
 
     @precision.setter
     @override
-    def precision(self, precision: Precision | None) -> None:
+    def precision(self, precision: Optional[Precision]) -> None:
         if precision is not None and not isinstance(precision, XLAPrecision):
             raise TypeError(f"The XLA FSDP strategy can only work with the `XLAPrecision` plugin, found {precision}")
         self._precision = precision
@@ -232,10 +226,6 @@
     def module_to_device(self, module: Module) -> None:
         pass
 
-<<<<<<< HEAD
-    def module_init_context(self, empty_init: bool | None = None) -> AbstractContextManager:
-        return self.xla_fsdp_impl.module_init_context(empty_init=empty_init)
-=======
     def module_init_context(self, empty_init: Optional[bool] = None) -> AbstractContextManager:
         precision_init_ctx = self.precision.module_init_context()
         module_sharded_ctx = self.module_sharded_context()
@@ -244,7 +234,6 @@
         stack.enter_context(precision_init_ctx)
         stack.enter_context(module_sharded_ctx)
         return stack
->>>>>>> 79ffe502
 
     @override
     def module_sharded_context(self) -> AbstractContextManager:
@@ -301,8 +290,8 @@
         self,
         module: Module,
         optimizer: Optimizer,
-        max_norm: float | int,
-        norm_type: float | int = 2.0,
+        max_norm: Union[float, int],
+        norm_type: Union[float, int] = 2.0,
         error_if_nonfinite: bool = True,
     ) -> Tensor:
         """Clip gradients by norm."""
@@ -311,7 +300,7 @@
         return module.clip_grad_norm_(max_norm=max_norm, norm_type=norm_type)
 
     @override
-    def clip_gradients_value(self, module: Module, optimizer: Optimizer, clip_val: float | int) -> None:
+    def clip_gradients_value(self, module: Module, optimizer: Optimizer, clip_val: Union[float, int]) -> None:
         """Clip gradients by value."""
         raise NotImplementedError(
             "XLA's FSDP strategy does not support to clip gradients by value."
@@ -319,7 +308,7 @@
         )
 
     @override
-    def all_gather(self, tensor: Tensor, group: Any | None = None, sync_grads: bool = False) -> Tensor:
+    def all_gather(self, tensor: Tensor, group: Optional[Any] = None, sync_grads: bool = False) -> Tensor:
         """Function to gather a tensor from several distributed processes.
 
         Args:
@@ -350,7 +339,7 @@
 
     @override
     def all_reduce(
-        self, output: Tensor | Any, group: Any | None = None, reduce_op: ReduceOp | str | None = None
+        self, output: Union[Tensor, Any], group: Optional[Any] = None, reduce_op: Optional[Union[ReduceOp, str]] = None
     ) -> Tensor:
         if not isinstance(output, Tensor):
             output = torch.tensor(output, device=self.root_device)
@@ -372,10 +361,6 @@
         return output
 
     @override
-<<<<<<< HEAD
-    def barrier(self, name: str | None = None, *args: Any, **kwargs: Any) -> None:
-        return self.xla_fsdp_impl.barrier(name=name, *args, **kwargs)
-=======
     def barrier(self, name: Optional[str] = None, *args: Any, **kwargs: Any) -> None:
         if not self._launched:
             return
@@ -385,7 +370,6 @@
             # `None` is not supported: "TypeError: _xla_rendezvous(): incompatible function arguments"
             name = ""
         xm.rendezvous(name)
->>>>>>> 79ffe502
 
     @override
     def broadcast(self, obj: TBroadcast, src: int = 0) -> TBroadcast:
@@ -426,9 +410,9 @@
     def save_checkpoint(
         self,
         path: _PATH,
-        state: dict[str, Module | Optimizer | Any],
-        storage_options: Any | None = None,
-        filter: dict[str, Callable[[str, Any], bool]] | None = None,
+        state: dict[str, Union[Module, Optimizer, Any]],
+        storage_options: Optional[Any] = None,
+        filter: Optional[dict[str, Callable[[str, Any], bool]]] = None,
     ) -> None:
         """Save model, optimizer, and other state in the provided checkpoint directory.
 
@@ -530,9 +514,9 @@
     def load_checkpoint(
         self,
         path: _PATH,
-        state: Module | Optimizer | dict[str, Module | Optimizer | Any] | None = None,
+        state: Optional[Union[Module, Optimizer, dict[str, Union[Module, Optimizer, Any]]]] = None,
         strict: bool = True,
-        weights_only: bool | None = None,
+        weights_only: Optional[bool] = None,
     ) -> dict[str, Any]:
         """Given a folder, load the contents from a checkpoint and restore the state of the given objects.
 
