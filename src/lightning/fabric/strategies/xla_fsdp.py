# Copyright The Lightning AI team.
#
# Licensed under the Apache License, Version 2.0 (the "License");
# you may not use this file except in compliance with the License.
# You may obtain a copy of the License at
#
#     http://www.apache.org/licenses/LICENSE-2.0
#
# Unless required by applicable law or agreed to in writing, software
# distributed under the License is distributed on an "AS IS" BASIS,
# WITHOUT WARRANTIES OR CONDITIONS OF ANY KIND, either express or implied.
# See the License for the specific language governing permissions and
# limitations under the License.
import io
from contextlib import AbstractContextManager, ExitStack, nullcontext
from functools import partial
from pathlib import Path
from typing import TYPE_CHECKING, Any, Callable, Literal, Optional, Union

import torch
from torch import Tensor
from torch.nn import Module
from torch.optim import Optimizer
from torch.optim.lr_scheduler import _LRScheduler
from torch.utils.data import DataLoader
from typing_extensions import override

from lightning.fabric.accelerators import Accelerator
from lightning.fabric.accelerators.xla import _XLA_AVAILABLE
from lightning.fabric.plugins import XLAPrecision
from lightning.fabric.plugins.environments import XLAEnvironment
from lightning.fabric.plugins.io.xla import XLACheckpointIO
from lightning.fabric.strategies import ParallelStrategy, _StrategyRegistry
from lightning.fabric.strategies.fsdp import _apply_filter
from lightning.fabric.strategies.launchers.xla import _XLALauncher
from lightning.fabric.strategies.strategy import (
    TBroadcast,
    _BackwardSyncControl,
    _Sharded,
    _validate_keys_for_strict_loading,
)
from lightning.fabric.utilities.cloud_io import get_filesystem
from lightning.fabric.utilities.init import _EmptyInit
from lightning.fabric.utilities.rank_zero import rank_zero_only, rank_zero_warn
from lightning.fabric.utilities.types import _PATH, Optimizable, ReduceOp

if TYPE_CHECKING:
    from torch_xla.distributed.parallel_loader import MpDeviceLoader

_POLICY_SET = set[type[Module]]
_POLICY = Union[_POLICY_SET, Callable[[Module, bool, int], bool]]


class XLAFSDPStrategy(ParallelStrategy, _Sharded):
    r"""Strategy for training multiple XLA devices using the
    :func:`torch_xla.distributed.xla_fully_sharded_data_parallel.XlaFullyShardedDataParallel` method.

    .. warning::  This is an :ref:`experimental <versioning:Experimental API>` feature.

    For more information check out https://github.com/pytorch/xla/blob/v2.5.0/docs/fsdp.md

    Args:
        auto_wrap_policy: Same as ``auto_wrap_policy`` parameter in
            :class:`torch_xla.distributed.fsdp.XlaFullyShardedDataParallel`.
            For convenience, this also accepts a set of the layer classes to wrap.
        activation_checkpointing_policy: Used when selecting the modules for
            which you want to enable activation checkpointing. Enabling this can free up a significant amount of memory
            at the cost of speed since activations in these layers need to be recomputed during backpropagation.
            This accepts a set of the layer classes to wrap.

        state_dict_type: The format in which the state of the model and optimizers gets saved into the checkpoint.

            - ``"full"``: The full weights and optimizer states get assembled on rank 0 and saved to a single file.
            - ``"sharded"``: Each rank saves its shard of weights and optimizer states to a file. The checkpoint is
              a folder with files for each shard in the host. Note that TPU VM multihost does not have a shared
              filesystem.

        sequential_save: With this enabled, individual ranks consecutively save their state dictionary shards, reducing
            peak system RAM usage, although it elongates the saving process.
        \**kwargs: See available parameters in :class:`torch_xla.distributed.fsdp.XlaFullyShardedDataParallel`.

    """

    def __init__(
        self,
        accelerator: Optional[Accelerator] = None,
        parallel_devices: Optional[list[torch.device]] = None,
        checkpoint_io: Optional[XLACheckpointIO] = None,
        precision: Optional[XLAPrecision] = None,
        auto_wrap_policy: Optional[_POLICY] = None,
        activation_checkpointing_policy: Optional[_POLICY_SET] = None,
        state_dict_type: Literal["full", "sharded"] = "sharded",
        sequential_save: bool = False,
        **kwargs: Any,
    ) -> None:
        if not _XLA_AVAILABLE:
            raise ModuleNotFoundError(str(_XLA_AVAILABLE))
        super().__init__(
            accelerator=accelerator,
            parallel_devices=parallel_devices,
            cluster_environment=XLAEnvironment(),
            checkpoint_io=checkpoint_io,
            precision=precision,
        )
        self._backward_sync_control = _XLAFSDPBackwardSyncControl()

        self._auto_wrap_policy = auto_wrap_policy
        self._activation_checkpointing_policy = activation_checkpointing_policy
        self._fsdp_kwargs = kwargs
        self._state_dict_type = state_dict_type
        self._sequential_save = sequential_save
        self._launched = False

    @property
    @override
    def root_device(self) -> torch.device:
        if not self._launched:
            raise RuntimeError("Accessing the XLA device before processes have spawned is not allowed.")
        import torch_xla.core.xla_model as xm

        return xm.xla_device()

    @property
    def num_processes(self) -> int:
        return len(self.parallel_devices) if self.parallel_devices is not None else 0

    @property
    @override
    def checkpoint_io(self) -> XLACheckpointIO:
        plugin = self._checkpoint_io
        if plugin is not None:
            assert isinstance(plugin, XLACheckpointIO)
            return plugin
        return XLACheckpointIO()

    @checkpoint_io.setter
    @override
    def checkpoint_io(self, io: Optional[XLACheckpointIO]) -> None:
        if io is not None and not isinstance(io, XLACheckpointIO):
            raise TypeError(f"The XLA strategy can only work with the `XLACheckpointIO` plugin, found {io}")
        self._checkpoint_io = io

    @property
    @override
    def precision(self) -> XLAPrecision:
        plugin = self._precision
        if plugin is not None:
            assert isinstance(plugin, XLAPrecision)
            return plugin
        return XLAPrecision("32-true")

    @precision.setter
    @override
    def precision(self, precision: Optional[XLAPrecision]) -> None:
        if precision is not None and not isinstance(precision, XLAPrecision):
            raise TypeError(f"The XLA FSDP strategy can only work with the `XLAPrecision` plugin, found {precision}")
        self._precision = precision

    @property
    @override
    def global_rank(self) -> int:
        return super().global_rank if self._launched else 0

    @property
    @override
    def local_rank(self) -> int:
        return super().local_rank if self._launched else 0

    @property
    @override
    def node_rank(self) -> int:
        return super().node_rank if self._launched else 0

    @property
    @override
    def world_size(self) -> int:
        return super().world_size if self._launched else 1

    @override
    def _configure_launcher(self) -> None:
        self._launcher = _XLALauncher(self)

    @override
    def setup_environment(self) -> None:
        assert self.parallel_devices is not None
        if len(self.parallel_devices) == 1:
            # spawning only 1 device with PjRT is not supported:
            # https://github.com/Lightning-AI/lightning/pull/17408#discussion_r1170671732
            raise NotImplementedError(
                f"The {type(self).__name__} does not support running on a single device with the PjRT runtime."
                " Try using all devices or the `SingleDeviceXLAStrategy` strategy"
            )

        self._launched = True
        rank_zero_only.rank = self.global_rank
        super().setup_environment()

    @override
    def setup_module_and_optimizers(
<<<<<<< HEAD
        self, module: Module, optimizers: List[Optimizer], scheduler: Optional[_LRScheduler] = None
    ) -> Tuple[Module, List[Optimizer], Optional[_LRScheduler]]:
=======
        self, module: Module, optimizers: list[Optimizer]
    ) -> tuple[Module, list[Optimizer]]:
>>>>>>> 1e88899a
        """Returns NotImplementedError since for XLAFSDP optimizer setup must happen after module setup."""
        raise NotImplementedError(
            f"The `{type(self).__name__}` does not support the joint setup of module and optimizer(s)."
            " Please do it in this order: Create the model, call `setup_module`, create the optimizer,"
            " call `setup_optimizer`."
        )

    @override
    def setup_module(self, module: Module) -> Module:
        from torch_xla.distributed.fsdp import XlaFullyShardedDataParallel as XLAFSDP

        kwargs = self._parse_fsdp_kwargs()
        if any(isinstance(mod, XLAFSDP) for mod in module.modules()) and "auto_wrap_policy" in kwargs:
            rank_zero_warn(
                "A XLAFSDP `auto_wrap_policy` is set, but at least one submodule is already wrapped."
                " The policy will be ignored."
            )
            del kwargs["auto_wrap_policy"]
        # XLA FSDP requires that the root is wrapped, even if submodules are already wrapped
        if not isinstance(module, XLAFSDP):
            module = XLAFSDP(module=module, **kwargs)
        return module

    @override
    def module_to_device(self, module: Module) -> None:
        pass

    def module_init_context(self, empty_init: Optional[bool] = None) -> AbstractContextManager:
        precision_init_ctx = self.precision.module_init_context()
        module_sharded_ctx = self.module_sharded_context()
        stack = ExitStack()
        stack.enter_context(_EmptyInit(enabled=bool(empty_init)))
        stack.enter_context(precision_init_ctx)
        stack.enter_context(module_sharded_ctx)
        return stack

    @override
    def module_sharded_context(self) -> AbstractContextManager:
        return nullcontext()

    @override
    def process_dataloader(self, dataloader: DataLoader) -> "MpDeviceLoader":
        from torch_xla.distributed.parallel_loader import MpDeviceLoader

        if isinstance(dataloader, MpDeviceLoader):
            # dataloader is already wrapped by MpDeviceLoader
            return dataloader

        dataloader = MpDeviceLoader(dataloader, self.root_device)
        # Mimic interface to torch.utils.data.DataLoader
        dataloader.dataset = dataloader._loader.dataset
        dataloader.batch_sampler = getattr(dataloader._loader, "batch_sampler", None)
        return dataloader

    @override
    def setup_optimizer(self, optimizer: Optimizer) -> Optimizer:
        """Set up an optimizer for a model wrapped with XLAFSDP.

        This setup method doesn't modify the optimizer or wrap the optimizer. The only thing it currently does is verify
        that the optimizer was created after the model was wrapped with :meth:`setup_module` with a reference to the
        flattened parameters.

        """
        if any(getattr(p, "_is_sharded", False) for group in optimizer.param_groups for p in group["params"]):
            return optimizer
        raise ValueError(
            "The optimizer does not seem to reference any XLAFSDP parameters. HINT: Make sure to create the optimizer"
            " after setting up the model."
        )

    @override
    def optimizer_step(self, optimizer: Optimizable, **kwargs: Any) -> Any:
        """Overrides default tpu optimizer_step since FSDP should not call `torch_xla.core.xla_model.optimizer_step`.
        Performs the actual optimizer step.

        Args:
            optimizer: the optimizer performing the step
            **kwargs: Any extra arguments to ``optimizer.step``

        """
        loss = optimizer.step(**kwargs)
        import torch_xla.core.xla_model as xm

        xm.mark_step()
        return loss

    @override
    def clip_gradients_norm(
        self,
        module: Module,
        optimizer: Optimizer,
        max_norm: Union[float, int],
        norm_type: Union[float, int] = 2.0,
        error_if_nonfinite: bool = True,
    ) -> Tensor:
        """Clip gradients by norm."""
        self.precision.unscale_gradients(optimizer)
        return module.clip_grad_norm_(max_norm=max_norm, norm_type=norm_type)

    @override
    def clip_gradients_value(self, module: Module, optimizer: Optimizer, clip_val: Union[float, int]) -> None:
        """Clip gradients by value."""
        raise NotImplementedError(
            "XLA's FSDP strategy does not support to clip gradients by value."
            " Consider clipping by norm instead or choose another strategy!"
        )

    @override
    def all_gather(self, tensor: Tensor, group: Optional[Any] = None, sync_grads: bool = False) -> Tensor:
        """Function to gather a tensor from several distributed processes.

        Args:
            tensor: tensor to all-gather.
            group: unused.
            sync_grads: flag that allows users to synchronize gradients for the all-gather operation.
        Return:
            A tensor of shape (world_size, ...)

        """
        if not self._launched:
            return tensor
        if not isinstance(tensor, Tensor):
            raise NotImplementedError(
                f"`{type(self).__name__}.all_gather` is only implemented for tensors. Given {tensor}"
            )
        if tensor.dim() == 0:
            tensor = tensor.unsqueeze(0)
        original_device = tensor.device
        tensor = tensor.to(self.root_device)

        import torch_xla.core.functions as xf
        import torch_xla.core.xla_model as xm

        tensor = xf.all_gather(tensor) if sync_grads else xm.all_gather(tensor)
        tensor = tensor.to(original_device)
        return tensor

    @override
    def all_reduce(
        self, output: Union[Tensor, Any], group: Optional[Any] = None, reduce_op: Optional[Union[ReduceOp, str]] = None
    ) -> Tensor:
        if not isinstance(output, Tensor):
            output = torch.tensor(output, device=self.root_device)

        invalid_reduce_op = isinstance(reduce_op, ReduceOp) and reduce_op != ReduceOp.SUM
        invalid_reduce_op_str = isinstance(reduce_op, str) and reduce_op.lower() not in ("sum", "mean", "avg")
        if invalid_reduce_op or invalid_reduce_op_str:
            raise ValueError(
                "Currently, the XLAFSDPStrategy only supports `sum`, `mean`, `avg` for the reduce operation, got:"
                f" {reduce_op}"
            )
        import torch_xla.core.xla_model as xm

        output = xm.mesh_reduce("reduce", output, sum)

        if isinstance(reduce_op, str) and reduce_op.lower() in ("avg", "mean"):
            output = output / self.world_size

        return output

    @override
    def barrier(self, name: Optional[str] = None, *args: Any, **kwargs: Any) -> None:
        if not self._launched:
            return
        import torch_xla.core.xla_model as xm

        if name is None:
            # `None` is not supported: "TypeError: _xla_rendezvous(): incompatible function arguments"
            name = ""
        xm.rendezvous(name)

    @override
    def broadcast(self, obj: TBroadcast, src: int = 0) -> TBroadcast:
        if not self._launched:
            return obj

        import torch_xla.core.xla_model as xm

        is_tensor = isinstance(obj, Tensor)
        if is_tensor:
            if obj.dim() == 0:
                obj = obj.unsqueeze(0)
            original_device = obj.device
            # XLA distributed requires that the data is on the XLA device
            obj = obj.to(self.root_device)
        else:
            # support for arbitrary pickle-ables
            buffer = io.BytesIO()
            torch.save(obj, buffer)
            obj = torch.tensor(  # type: ignore[assignment]
                bytearray(buffer.getbuffer()), device=self.root_device, dtype=torch.float
            )

        obj = [obj]
        xm.collective_broadcast(obj, root_ordinal=src)
        obj = obj[0]

        if not is_tensor:
            # this will preserve the dtype and device of any tensors
            buffer = io.BytesIO(obj.cpu().byte().numpy())
            obj = torch.load(buffer)
        else:
            obj = obj.to(original_device)

        return obj

    @override
    def save_checkpoint(
        self,
        path: _PATH,
        state: dict[str, Union[Module, Optimizer, Any]],
        storage_options: Optional[Any] = None,
        filter: Optional[dict[str, Callable[[str, Any], bool]]] = None,
    ) -> None:
        """Save model, optimizer, and other state in the provided checkpoint directory.

        If the user specifies sharded checkpointing, the directory will contain one file per process, with model- and
        optimizer shards stored per file. If the user specifies full checkpointing, the directory will contain a
        consolidated checkpoint combining all of the sharded checkpoints.

        """
        # broadcast the path from rank 0 to ensure all the states are saved in a common path
        path = Path(self.broadcast(path))
        if path.is_dir() and any(path.iterdir()):
            raise FileExistsError(f"The checkpoint directory already exists and is not empty: {path}")
        from torch_xla.distributed.fsdp import XlaFullyShardedDataParallel as XLAFSDP

        modules = [module for module in state.values() if isinstance(module, XLAFSDP)]
        if len(modules) == 0:
            raise ValueError(
                "Could not find a XLAFSDP model in the provided checkpoint state. Please provide the model as"
                " part of the state like so: `save_checkpoint(..., state={'model': model, ...})`. Make sure"
                " you set up the model (and optimizers if any) through the strategy before saving the checkpoint."
            )
        if len(modules) > 1:
            raise ValueError(
                "Found multiple XLAFSDP modules in the given state. Saving checkpoints with FSDP is"
                " currently limited to a single model per checkpoint. To save multiple models, call the"
                " save method for each model separately with a different path."
            )
        import torch_xla.core.xla_model as xm

        # ensure model parameters are updated
        xm.mark_step()

        parallel_devices = self.parallel_devices
        assert parallel_devices is not None
        if self._sequential_save:
            # each host runs this in parallel, but the ranks in the host run it sequentially
            for rank in range(len(parallel_devices)):
                if rank == self.local_rank:
                    self._save_checkpoint_shard(path, state, storage_options, filter)
                self.barrier(f"wait-for-{rank}-save")
        else:
            self._save_checkpoint_shard(path, state, storage_options, filter)

        if self._state_dict_type == "full":
            ckpt_prefix = str(path / "checkpoint")
            ckpt_suffix = "_rank-*-of-*.pth"
            if len(parallel_devices) != self.world_size:  # multihost
                raise OSError(
                    "Multihost setups do not have a shared filesystem, so the checkpoint shards cannot be consolidated"
                    " into a single checkpoint after saving them. Please switch to"
                    " `XLAFSDPStrategy(state_dict_type='sharded')`. TIP: You can consolidate them manually by getting"
                    " them together into a single directory and running `python -m"
                    f" torch_xla.distributed.fsdp.consolidate_sharded_ckpts --ckpt_prefix {ckpt_prefix!r} --ckpt_suffix"
                    f" {ckpt_suffix!r} --save_path 'path/to/consolidated.ckpt'`."
                )

            from torch_xla.distributed.fsdp import consolidate_sharded_model_checkpoints

            self.barrier("before_ckpt_consolidation")
            if self.is_global_zero:
                save_path = path.parent / "consolidated.ckpt"
                # save consolidated checkpoint separate to the shards
                consolidate_sharded_model_checkpoints(ckpt_prefix, ckpt_suffix, str(save_path))
                # remove the shards directory
                self.checkpoint_io.remove_checkpoint(path)
                # mv the consolidated checkpoint where the user would expect it
                get_filesystem(save_path).mv(str(save_path), str(path))
            self.barrier("after_ckpt_consolidation")

    def _save_checkpoint_shard(
        self,
        path: Path,
        state: dict[str, Union[Module, Optimizer, Any]],
        storage_options: Optional[Any],
        filter: Optional[dict[str, Callable[[str, Any], bool]]],
    ) -> None:
        from torch_xla.distributed.fsdp import XlaFullyShardedDataParallel as XLAFSDP

        converted_state: dict[str, Any] = {}
        for key, obj in state.items():
            # convert the state
            if isinstance(obj, Module) and isinstance(obj, XLAFSDP):
                converted = obj.state_dict()
                # add shard_metadata to state
                converted_state["shard_metadata"] = obj.get_shard_metadata()
            elif isinstance(obj, Optimizer):
                converted = obj.state_dict()
            else:
                converted = obj
            _apply_filter(key, filter or {}, converted, converted_state)

        self.checkpoint_io.save_checkpoint(
            converted_state,
            path / f"checkpoint_rank-{self.global_rank:08d}-of-{self.world_size:08d}.pth",
            storage_options=storage_options,
        )

    @override
    def load_checkpoint(
        self,
        path: _PATH,
        state: Optional[Union[Module, Optimizer, dict[str, Union[Module, Optimizer, Any]]]] = None,
        strict: bool = True,
    ) -> dict[str, Any]:
        """Given a folder, load the contents from a checkpoint and restore the state of the given objects.

        The strategy currently only supports saving and loading sharded checkpoints which are stored in form of a
        directory of multiple files rather than a single file.

        """
        if not state:
            raise ValueError(
                f"Got `XLAFSDPStrategy.load_checkpoint(..., state={state!r})` but a state with at least "
                " a model instance to reload is required. Pass it in like so:"
                " `FSDPStrategy.load_checkpoint(..., state={'model': model, ...})`"
            )

        # broadcast the path from rank 0 to ensure all the states are loaded from a common path
        path = Path(self.broadcast(path))

        if isinstance(state, (Module, Optimizer)):
            raise NotImplementedError(
                "Loading a single module or optimizer object from a checkpoint"
                " is not supported yet with the XLAFSDP strategy."
            )

        from torch_xla.distributed.fsdp import XlaFullyShardedDataParallel as XLAFSDP

        modules = {key: module for key, module in state.items() if isinstance(module, XLAFSDP)}
        optimizers = {key: optim for key, optim in state.items() if isinstance(optim, Optimizer)}
        if self._state_dict_type == "sharded":
            file = path / f"checkpoint_rank-{self.global_rank:08d}-of-{self.world_size:08d}.pth"
            if not file.is_file():
                raise ValueError(
                    f"The path {str(file)!r} does not point to valid sharded checkpoints. Make sure the path points to"
                    " a directory with XLAFSDP checkpoint shards."
                )
            if len(modules) == 0:
                raise ValueError(
                    "Could not find a XLAFSDP model in the provided checkpoint state. Please provide the model as"
                    " part of the state like so: `load_checkpoint(..., state={'model': model, ...})`. Make sure"
                    " you set up the model (and optimizers if any) through the strategy before loading the checkpoint."
                )
            if len(modules) > 1:
                raise ValueError(
                    "Found multiple XLAFSDP modules in the given state. Loading checkpoints with FSDP is"
                    " currently limited to a single model per checkpoint. To load multiple models, call the"
                    " load method for each model separately with a different path."
                )

            _, module = list(modules.items())[0]
            sharded_ckpt = torch.load(file)

            module.load_state_dict(sharded_ckpt["model"], strict=strict)
            for opt_key, opt in optimizers.items():
                opt.load_state_dict(sharded_ckpt[opt_key])

            # Load anything leftover from sharded_ckpt
            loaded_metadata_keys = sharded_ckpt.keys() - modules.keys() - optimizers.keys()
            requested_metadata_keys = state.keys() - modules.keys() - optimizers.keys()
            _validate_keys_for_strict_loading(requested_metadata_keys, loaded_metadata_keys, strict=strict)
            for key in requested_metadata_keys:
                if key in loaded_metadata_keys:
                    state[key] = sharded_ckpt[key]
                    loaded_metadata_keys.remove(key)

            metadata = {}
            if len(loaded_metadata_keys):
                for key in loaded_metadata_keys:
                    metadata[key] = sharded_ckpt[key]

            # remove "shard_metadata" that is loaded in
            if "shard_metadata" in metadata:
                metadata.pop("shard_metadata")

            return metadata

        if self._state_dict_type == "full":
            if not path.is_file():
                raise ValueError(
                    f"The path {str(path)!r} does not point to a valid full checkpoint. Make sure the path points to a"
                    " directory with a full XLAFSDP checkpoint."
                )
            if len(optimizers) > 0 or len(state.keys() - modules.keys() - optimizers.keys()) > 0:
                rank_zero_warn(
                    "Loading a full checkpoint will only load the full model."
                    " The optimizer and any additional metadata are not included."
                )
            if len(modules) > 0:
                raise ValueError(
                    "Found a XLAFSDP model in the provided checkpoint state."
                    " Please provide the model without any XLAFSDP wrapper."
                )
            if "model" not in state or not isinstance(model := state["model"], torch.nn.Module):
                raise NotImplementedError("XLAFSDP only supports a single model instance with 'model' as the key.")
            full_ckpt = torch.load(path)
            model.load_state_dict(full_ckpt.pop("model"), strict=strict)
            return full_ckpt

        raise ValueError(f"Unknown state_dict_type: {self._state_dict_type}")

    @classmethod
    @override
    def register_strategies(cls, strategy_registry: _StrategyRegistry) -> None:
        strategy_registry.register("xla_fsdp", cls, description=cls.__name__)

    def _parse_fsdp_kwargs(self) -> dict:
        # this needs to be delayed because `self.precision` isn't available at init
        kwargs = self._fsdp_kwargs.copy()
        precision = self.precision
        if isinstance(precision, XLAPrecision):
            # the `compute_dtype` will be passed to the `auto_wrapper_callable` automatically, so we don't need to pass
            # it when creating it
            kwargs.setdefault("compute_dtype", precision._desired_dtype)
        kwargs = _auto_wrap_policy_kwargs(self._auto_wrap_policy, kwargs)
        return _activation_checkpointing_kwargs(self._activation_checkpointing_policy, kwargs)


def _auto_wrap_policy_kwargs(policy: Optional["_POLICY"], kwargs: dict) -> dict:
    if policy is None:
        return kwargs
    if isinstance(policy, set):
        from torch_xla.distributed.fsdp.wrap import transformer_auto_wrap_policy

        # this is not transformer specific despite the name
        policy = partial(transformer_auto_wrap_policy, transformer_layer_cls=policy)
    kwargs["auto_wrap_policy"] = policy
    return kwargs


def _activation_checkpointing_auto_wrapper(policy: _POLICY_SET, module: Module, *args: Any, **kwargs: Any) -> Module:
    from torch_xla.distributed.fsdp import XlaFullyShardedDataParallel as XLAFSDP
    from torch_xla.distributed.fsdp import checkpoint_module

    module = checkpoint_module(module) if isinstance(module, tuple(policy)) else module
    return XLAFSDP(module, *args, **kwargs)


def _activation_checkpointing_kwargs(policy: Optional[_POLICY_SET], kwargs: dict) -> dict:
    if not policy:
        return kwargs
    if "auto_wrapper_callable" in kwargs:
        raise ValueError(
            "You cannot set both `auto_wrapper_callable` and `activation_checkpointing_policy`. Choose one"
        )
    if not isinstance(policy, set):
        raise TypeError(
            f"`activation_checkpointing_policy` must be a set, found {policy}. You can try defining and"
            " passing `auto_wrapper_callable` instead."
        )
    auto_wrapper_callable = partial(_activation_checkpointing_auto_wrapper, policy)
    kwargs["auto_wrapper_callable"] = auto_wrapper_callable
    return kwargs


class _XLAFSDPBackwardSyncControl(_BackwardSyncControl):
    @override
    def no_backward_sync(self, module: Module, enabled: bool) -> AbstractContextManager:
        """Blocks gradient synchronization inside the :class:`~torch_xla.distributed.fsdp.XlaFullyShardedDataParallel`
        wrapper."""
        if not enabled:
            return nullcontext()
        from torch_xla.distributed.fsdp import XlaFullyShardedDataParallel as XLAFSDP

        if not isinstance(module, XLAFSDP):
            raise TypeError(
                "Blocking backward sync is only possible if the module passed to"
                f" `{self.__class__.__name__}.no_backward_sync` is wrapped in `XlaFullyShardedDataParallel`."
                f" Got: {module.__class__.__name__}."
            )
        return module.no_sync()<|MERGE_RESOLUTION|>--- conflicted
+++ resolved
@@ -197,13 +197,8 @@
 
     @override
     def setup_module_and_optimizers(
-<<<<<<< HEAD
-        self, module: Module, optimizers: List[Optimizer], scheduler: Optional[_LRScheduler] = None
-    ) -> Tuple[Module, List[Optimizer], Optional[_LRScheduler]]:
-=======
-        self, module: Module, optimizers: list[Optimizer]
-    ) -> tuple[Module, list[Optimizer]]:
->>>>>>> 1e88899a
+        self, module: Module, optimizers: list[Optimizer], scheduler: Optional[_LRScheduler] = None
+    ) -> Tuple[Module, list[Optimizer], Optional[_LRScheduler]]:
         """Returns NotImplementedError since for XLAFSDP optimizer setup must happen after module setup."""
         raise NotImplementedError(
             f"The `{type(self).__name__}` does not support the joint setup of module and optimizer(s)."
