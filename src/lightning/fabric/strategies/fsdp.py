# Copyright The Lightning AI team.
#
# Licensed under the Apache License, Version 2.0 (the "License");
# you may not use this file except in compliance with the License.
# You may obtain a copy of the License at
#
#     http://www.apache.org/licenses/LICENSE-2.0
#
# Unless required by applicable law or agreed to in writing, software
# distributed under the License is distributed on an "AS IS" BASIS,
# WITHOUT WARRANTIES OR CONDITIONS OF ANY KIND, either express or implied.
# See the License for the specific language governing permissions and
# limitations under the License.
import shutil
import warnings
from collections.abc import Generator
from contextlib import AbstractContextManager, ExitStack, nullcontext
from datetime import timedelta
from functools import partial
from pathlib import Path
from typing import (
    TYPE_CHECKING,
    Any,
    Callable,
    Literal,
    Optional,
    Union,
)

import torch
from lightning_utilities.core.imports import RequirementCache
from lightning_utilities.core.rank_zero import rank_zero_only as utils_rank_zero_only
from torch import Tensor
from torch.nn import Module
from torch.optim import Optimizer
from torch.optim.lr_scheduler import _LRScheduler
from typing_extensions import TypeGuard, override

from lightning.fabric.accelerators import Accelerator
from lightning.fabric.plugins import CheckpointIO, ClusterEnvironment, Precision
from lightning.fabric.plugins.collectives.torch_collective import default_pg_timeout
from lightning.fabric.plugins.precision.fsdp import FSDPPrecision
from lightning.fabric.strategies.launchers.subprocess_script import _SubprocessScriptLauncher
from lightning.fabric.strategies.parallel import ParallelStrategy
from lightning.fabric.strategies.registry import _StrategyRegistry
from lightning.fabric.strategies.strategy import (
    TBroadcast,
    _apply_filter,
    _BackwardSyncControl,
    _Sharded,
    _validate_keys_for_strict_loading,
)
from lightning.fabric.utilities.distributed import (
    ReduceOp,
    _distributed_is_initialized,
    _get_default_process_group_backend_for_device,
    _init_dist_connection,
    _sync_ddp_if_available,
)
from lightning.fabric.utilities.distributed import group as _group
from lightning.fabric.utilities.imports import (
    _TORCH_GREATER_EQUAL_2_2,
    _TORCH_GREATER_EQUAL_2_3,
)
from lightning.fabric.utilities.init import _has_meta_device_parameters_or_buffers
from lightning.fabric.utilities.load import _METADATA_FILENAME, _lazy_load, _materialize_tensors, _move_state_into
from lightning.fabric.utilities.rank_zero import rank_zero_deprecation, rank_zero_only, rank_zero_warn
from lightning.fabric.utilities.seed import reset_seed
from lightning.fabric.utilities.types import _PATH, _Stateful

if TYPE_CHECKING:
    from torch.distributed.device_mesh import DeviceMesh
    from torch.distributed.fsdp.fully_sharded_data_parallel import CPUOffload, MixedPrecision, ShardingStrategy
    from torch.distributed.fsdp.wrap import ModuleWrapPolicy

    _POLICY = Union[set[type[Module]], Callable[[Module, bool, int], bool], ModuleWrapPolicy]
    _SHARDING_STRATEGY = Union[ShardingStrategy, Literal["FULL_SHARD", "SHARD_GRAD_OP", "NO_SHARD", "HYBRID_SHARD"]]


_FSDP_ALIASES = ("fsdp", "fsdp_cpu_offload")

# TODO: Switch to new state-dict APIs
warnings.filterwarnings("ignore", category=FutureWarning, message=".*FSDP.state_dict_type.*")  # from torch >= 2.4


class FSDPStrategy(ParallelStrategy, _Sharded):
    r"""Strategy for Fully Sharded Data Parallel provided by torch.distributed.

    Fully Sharded Training shards the entire model across all available GPUs, allowing you to scale model
    size, whilst using efficient communication to reduce overhead. In practice, this means we can remain
    at parity with PyTorch DDP, whilst scaling our model sizes dramatically. The technique is similar
    to ZeRO-Stage 3.

    For more information check out
    `this blogpost <https://pytorch.org/blog/introducing-pytorch-fully-sharded-data-parallel-api>`__.

    Defaults have been set and options have been exposed, but may require configuration
    based on your level of memory/speed efficiency. We suggest having a look at
    `this tutorial <https://pytorch.org/tutorials/intermediate/FSDP_tutorial.html>`__ for more information.

    Arguments:
        cpu_offload: See ``cpu_offload`` parameter in :class:`torch.distributed.fsdp.FullyShardedDataParallel`.
        mixed_precision: See ``mixed_precision`` parameter in :class:`torch.distributed.fsdp.FullyShardedDataParallel`.
        auto_wrap_policy: Same as ``auto_wrap_policy`` parameter in
            :class:`torch.distributed.fsdp.FullyShardedDataParallel`. For convenience, this also accepts a set of the
            layer classes to wrap.
        activation_checkpointing: Deprecated. Use ``activation_checkpointing_policy``.
        activation_checkpointing_policy: Same as ``auto_wrap_policy`` parameter in
            :class:`torch.distributed.fsdp.FullyShardedDataParallel` but used when selecting the modules for which you
            want to enable activation checkpointing. Enabling this can free up a significant amount of memory at the
            cost of speed since activations in these layers need to be recomputed during backpropagation. For
            convenience, this also accepts a set of the layer classes to wrap.
        sharding_strategy: Select whether to shard model parameters, gradients, optimizer states, or a combination of
            them. Available values are:

            - ``"FULL_SHARD"``: Shards model parameters, gradients, and optimizer states (default).
            - ``"SHARD_GRAD_OP"``: Shards gradients and optimizer states only. Model parameters get replicated.
            - ``"NO_SHARD"``: No sharding (identical to regular DDP).
            - ``"HYBRID_SHARD"``: Shards model parameters, gradients, and optimizer states within a single machine, but
              replicates across machines. See also the `device_mesh` parameter below.

            Also accepts a :class:`torch.distributed.fsdp.ShardingStrategy` enum value.

        device_mesh: A tuple `(replication size, sharding size)` that defines over how many devices to shard and
            replicate the model. The product of the two numbers must equal the world size. Only valid in combination
            with the `HYBRID_SHARD` sharding strategy.

        state_dict_type: The format in which the state of the model and optimizers gets saved into the checkpoint.

            - ``"full"``: The full weights and optimizer states get assembled on rank 0 and saved to a single file.
            - ``"sharded"``: Each rank saves its shard of weights and optimizer states to a file. The checkpoint is
              a folder with as many files as the world size.

        \**kwargs: See available parameters in :class:`torch.distributed.fsdp.FullyShardedDataParallel`.

    """

    def __init__(
        self,
        accelerator: Optional[Accelerator] = None,
        parallel_devices: Optional[list[torch.device]] = None,
        cluster_environment: Optional[ClusterEnvironment] = None,
        precision: Optional[Precision] = None,
        process_group_backend: Optional[str] = None,
        timeout: Optional[timedelta] = default_pg_timeout,
        cpu_offload: Union[bool, "CPUOffload", None] = None,
        mixed_precision: Optional["MixedPrecision"] = None,
        auto_wrap_policy: Optional["_POLICY"] = None,
        activation_checkpointing: Optional[Union[type[Module], list[type[Module]]]] = None,
        activation_checkpointing_policy: Optional["_POLICY"] = None,
        sharding_strategy: "_SHARDING_STRATEGY" = "FULL_SHARD",
        state_dict_type: Literal["full", "sharded"] = "sharded",
        device_mesh: Optional[Union[tuple[int], "DeviceMesh"]] = None,
        **kwargs: Any,
    ) -> None:
        super().__init__(
            accelerator=accelerator,
            parallel_devices=parallel_devices,
            cluster_environment=cluster_environment,
            precision=precision,
        )
        self._num_nodes = 1
        self._process_group_backend: Optional[str] = process_group_backend
        self._timeout: Optional[timedelta] = timeout
        self._backward_sync_control = _FSDPBackwardSyncControl()
        self._fsdp_kwargs = _auto_wrap_policy_kwargs(auto_wrap_policy, kwargs)

        # Enables joint setup of model and optimizer, multiple optimizer param groups, and `torch.compile()`
        self._fsdp_kwargs.setdefault("use_orig_params", True)

        if device_mesh is not None:
            if not _TORCH_GREATER_EQUAL_2_2:
                raise ValueError("The `device_mesh` argument is only supported in torch >= 2.2.")
            self._fsdp_kwargs["device_mesh"] = device_mesh

        self._activation_checkpointing_kwargs = _activation_checkpointing_kwargs(
            activation_checkpointing, activation_checkpointing_policy
        )
        self._state_dict_type = state_dict_type
        self.sharding_strategy = _init_sharding_strategy(sharding_strategy, self._fsdp_kwargs)
        self.cpu_offload = _init_cpu_offload(cpu_offload)
        self.mixed_precision = mixed_precision

    @property
    @override
    def checkpoint_io(self) -> CheckpointIO:
        raise NotImplementedError(f"The `{type(self).__name__}` does not use the `CheckpointIO` plugin interface.")

    @checkpoint_io.setter
    @override
    def checkpoint_io(self, io: CheckpointIO) -> None:
        raise NotImplementedError(f"The `{type(self).__name__}` does not support setting a `CheckpointIO` plugin.")

    @property
    @override
    def root_device(self) -> torch.device:
        assert self.parallel_devices is not None
        return self.parallel_devices[self.local_rank]

    @property
    def num_nodes(self) -> int:
        return self._num_nodes

    @num_nodes.setter
    def num_nodes(self, num_nodes: int) -> None:
        self._num_nodes = num_nodes

    @property
    def num_processes(self) -> int:
        return len(self.parallel_devices) if self.parallel_devices is not None else 0

    @property
    @override
    def distributed_sampler_kwargs(self) -> dict[str, Any]:
        return {"num_replicas": (self.num_nodes * self.num_processes), "rank": self.global_rank}

    @property
    def process_group_backend(self) -> Optional[str]:
        return self._process_group_backend

    @property
    def mixed_precision_config(self) -> Optional["MixedPrecision"]:
        if self.mixed_precision:
            return self.mixed_precision
        plugin = self.precision
        if isinstance(plugin, FSDPPrecision):
            return plugin.mixed_precision_config
        return None

    @property
    @override
    def precision(self) -> FSDPPrecision:
        plugin = self._precision
        if plugin is not None:
            assert isinstance(plugin, FSDPPrecision)
            return plugin
        return FSDPPrecision("32-true")

    @precision.setter
    @override
    def precision(self, precision: Optional[FSDPPrecision]) -> None:
        if precision is not None and not isinstance(precision, FSDPPrecision):
            raise TypeError(f"The FSDP strategy can only work with the `FSDPPrecision` plugin, found {precision}")
        self._precision = precision

    @override
    def _configure_launcher(self) -> None:
        assert self.cluster_environment is not None
        if not self.cluster_environment.creates_processes_externally:
            self._launcher = _SubprocessScriptLauncher(self.cluster_environment, self.num_processes, self.num_nodes)

    @override
    def setup_environment(self) -> None:
        super().setup_environment()
        self._setup_distributed()

        # if 'device_mesh' in the `_fsdp_kwargs` is provided as a tuple, update it into the `DeviceMesh` object here
        if isinstance(self._fsdp_kwargs.get("device_mesh"), tuple):
            from torch.distributed.device_mesh import init_device_mesh

            self._fsdp_kwargs["device_mesh"] = init_device_mesh("cuda", self._fsdp_kwargs["device_mesh"])

    @override
    def setup_module_and_optimizers(
<<<<<<< HEAD
        self, module: Module, optimizers: List[Optimizer], scheduler: Optional[_LRScheduler] = None
    ) -> Tuple[Module, List[Optimizer], Optional[_LRScheduler]]:
=======
        self, module: Module, optimizers: list[Optimizer]
    ) -> tuple[Module, list[Optimizer]]:
>>>>>>> 1e88899a
        """Wraps the model into a :class:`~torch.distributed.fsdp.fully_sharded_data_parallel.FullyShardedDataParallel`
        module and sets `use_orig_params=True` to keep the reference to the original parameters in the optimizer."""
        use_orig_params = self._fsdp_kwargs.get("use_orig_params")
        if use_orig_params is False:
            raise ValueError(
                f"You set `{type(self).__name__}(use_orig_params=False)` but this is not supported when"
                " setting the model and optimizer up jointly. Either set it to `True` or set the objects"
                " up in this order: Create the model, call `setup_module`, create the optimizer,"
                " call `setup_optimizer`."
            )
        module = self.setup_module(module)
        return module, optimizers, scheduler

    @override
    def setup_module(self, module: Module) -> Module:
        """Wraps the model into a :class:`~torch.distributed.fsdp.fully_sharded_data_parallel.FullyShardedDataParallel`
        module."""
        from torch.distributed.fsdp import FullyShardedDataParallel

        if any(isinstance(mod, FullyShardedDataParallel) for mod in module.modules()):
            # The user has wrapped their submodules manually, don't apply the auto wrap policy.
            if _has_meta_device_parameters_or_buffers(module):
                rank_zero_warn(
                    "The model is already wrapped in `FSDP` but there are still parameters on the meta device."
                )
            if "auto_wrap_policy" in self._fsdp_kwargs:
                rank_zero_warn(
                    "A FSDP `auto_wrap_policy` is set, but the model is already wrapped. The policy will be ignored."
                )
                del self._fsdp_kwargs["auto_wrap_policy"]
        else:
            module = FullyShardedDataParallel(
                module=module,
                cpu_offload=self.cpu_offload,
                mixed_precision=self.mixed_precision_config,
                sharding_strategy=self.sharding_strategy,
                device_id=self.root_device.index,
                **self._fsdp_kwargs,
            )

        _move_torchmetrics_to_device(module, self.root_device)

        # activation checkpointing needs to be set up after wrapping the model
        _setup_activation_checkpointing(module, self._activation_checkpointing_kwargs)

        return module

    @override
    def setup_optimizer(self, optimizer: Optimizer) -> Optimizer:
        """Set up an optimizer for a model wrapped with FSDP.

        This setup method doesn't modify the optimizer or wrap the optimizer. The only thing it currently does is verify
        that the optimizer was created after the model was wrapped with :meth:`setup_module` with a reference to the
        flattened parameters.

        """
        if self._fsdp_kwargs.get("use_orig_params"):
            return super().setup_optimizer(optimizer)
        if not _optimizer_has_flat_params(optimizer):
            # We avoid this limitation by setting `use_orig_params=True`
            raise ValueError(
                "The optimizer does not seem to reference any FSDP parameters. HINT: Make sure to create the optimizer"
                " after setting up the model."
            )
        return optimizer

    @override
    def module_to_device(self, module: Module) -> None:
        pass

    @override
    def module_init_context(self, empty_init: Optional[bool] = None) -> AbstractContextManager:
        precision_init_ctx = self.precision.module_init_context()
        module_sharded_ctx = self.module_sharded_context()
        stack = ExitStack()
        if empty_init:
            # Materialization happens in `setup`. When modules get wrapped by FSDP, the sequence of operations is:
            # 1) materialize module 2) call `reset_parameters()` 3) shard the module.
            # These operations are applied to each submodule 'bottom up' in the module hierarchy.
            stack.enter_context(torch.device("meta"))
        stack.enter_context(precision_init_ctx)
        stack.enter_context(module_sharded_ctx)
        return stack

    @override
    def module_sharded_context(self) -> AbstractContextManager:
        from torch.distributed.fsdp.fully_sharded_data_parallel import FullyShardedDataParallel
        from torch.distributed.fsdp.wrap import enable_wrap

        return enable_wrap(
            wrapper_cls=FullyShardedDataParallel,
            cpu_offload=self.cpu_offload,
            mixed_precision=self.mixed_precision_config,
            sharding_strategy=self.sharding_strategy,
            device_id=self.root_device.index,
            **self._fsdp_kwargs,
        )

    @override
    def all_reduce(
        self, tensor: Tensor, group: Optional[Any] = None, reduce_op: Optional[Union[ReduceOp, str]] = "mean"
    ) -> Tensor:
        if isinstance(tensor, Tensor):
            return _sync_ddp_if_available(tensor, group, reduce_op=reduce_op)
        return tensor

    @override
    def barrier(self, *args: Any, **kwargs: Any) -> None:
        if not _distributed_is_initialized():
            return
        if torch.distributed.get_backend() == "nccl":
            torch.distributed.barrier(device_ids=[self.root_device.index])
        else:
            torch.distributed.barrier()

    @override
    def broadcast(self, obj: TBroadcast, src: int = 0) -> TBroadcast:
        if not _distributed_is_initialized():
            return obj

        obj = [obj]
        torch.distributed.broadcast_object_list(obj, src, group=_group.WORLD)
        return obj[0]

    @override
    def clip_gradients_norm(
        self,
        module: Module,
        optimizer: Optimizer,
        max_norm: Union[float, int],
        norm_type: Union[float, int] = 2.0,
        error_if_nonfinite: bool = True,
    ) -> Tensor:
        """Clip gradients by norm."""
        from torch.distributed.fsdp.fully_sharded_data_parallel import FullyShardedDataParallel

        if not isinstance(module, FullyShardedDataParallel):
            # the root must be wrapped
            raise TypeError(
                "Gradient clipping with FSDP is only possible if the module passed to"
                f" `{type(self).__name__}.clip_gradients_norm` is wrapped in `FullyShardedDataParallel`."
                f" Got: {module.__class__.__name__}."
            )
        self.precision.unscale_gradients(optimizer)
        return module.clip_grad_norm_(max_norm=max_norm, norm_type=norm_type)

    @override
    def save_checkpoint(
        self,
        path: _PATH,
        state: dict[str, Union[Module, Optimizer, Any]],
        storage_options: Optional[Any] = None,
        filter: Optional[dict[str, Callable[[str, Any], bool]]] = None,
    ) -> None:
        """Save model, optimizer, and other state to a checkpoint on disk.

        If the state-dict-type is ``'full'``, the checkpoint will be written to a single file containing the weights,
        optimizer state and other metadata. If the state-dict-type is ``'sharded'``, the checkpoint gets saved as a
        directory containing one file per process, with model- and optimizer shards stored per file. Additionally, it
        creates a metadata file `meta.pt` with the rest of the user's state (only saved from rank 0).

        """
        if storage_options is not None:
            raise TypeError(
                "`FSDPStrategy.save_checkpoint(..., storage_options=...)` is not supported because"
                " `FSDPStrategy` does not use the `CheckpointIO`."
            )
        if filter is not None and self._state_dict_type == "sharded":
            # https://github.com/pytorch/pytorch/issues/105379
            raise NotImplementedError(
                "FSDP doesn't support loading sharded filtered checkpoints, so saving them is disabled."
            )

        # broadcast the path from rank 0 to ensure all the states are saved in a common path
        path = Path(self.broadcast(path))
        if path.is_dir() and self._state_dict_type == "full" and not _is_sharded_checkpoint(path):
            raise IsADirectoryError(f"The checkpoint path exists and is a directory: {path}")

        from torch.distributed.fsdp import FullyShardedDataParallel as FSDP

        modules = [module for module in state.values() if _has_fsdp_modules(module)]
        if len(modules) == 0:
            raise ValueError(
                "Could not find a FSDP model in the provided checkpoint state. Please provide the model as"
                " part of the state like so: `save_checkpoint(..., state={'model': model, ...})`. Make sure"
                " you set up the model (and optimizers if any) through the strategy before saving the checkpoint."
            )
        if len(modules) > 1:
            raise ValueError(
                "Found multiple FSDP models in the given state. Saving checkpoints with FSDP is"
                " currently limited to a single model per checkpoint. To save multiple models, call the"
                " save method for each model separately with a different path."
            )
        module = modules[0]

        if self._state_dict_type == "sharded":
            if path.is_file():
                path.unlink()
            path.mkdir(parents=True, exist_ok=True)

            state_dict_ctx = _get_sharded_state_dict_context(module)

            # replace the modules and optimizer objects in the state with their local state dict
            # and separate the user's metadata
            converted_state: dict[str, Any] = {}
            metadata: dict[str, Any] = {}
            with state_dict_ctx:
                for key, obj in state.items():
                    converted: Any
                    if isinstance(obj, Module):
                        converted = obj.state_dict()
                        target_dict = converted_state
                    elif isinstance(obj, Optimizer):
                        converted = FSDP.optim_state_dict(module, obj)
                        target_dict = converted_state
                    else:  # everything not a module or optimizer is considered metadata
                        converted = obj.state_dict() if isinstance(obj, _Stateful) else obj
                        target_dict = metadata
                    _apply_filter(key, filter or {}, converted, target_dict)

            _distributed_checkpoint_save(converted_state, path)

            if self.global_rank == 0:
                torch.save(metadata, path / _METADATA_FILENAME)

        elif self._state_dict_type == "full":
            if _is_sharded_checkpoint(path):
                shutil.rmtree(path)

            state_dict_ctx = _get_full_state_dict_context(module, world_size=self.world_size)
            full_state: dict[str, Any] = {}
            with state_dict_ctx:
                for key, obj in state.items():
                    if isinstance(obj, Module):
                        converted = obj.state_dict()
                    elif isinstance(obj, Optimizer):
                        converted = FSDP.optim_state_dict(module, obj)
                    else:  # everything not a module or optimizer is considered metadata
                        converted = obj.state_dict() if isinstance(obj, _Stateful) else obj
                    _apply_filter(key, filter or {}, converted, full_state)

            if self.global_rank == 0:
                torch.save(full_state, path)
        else:
            raise ValueError(f"Unknown state_dict_type: {self._state_dict_type}")

    @override
    def load_checkpoint(
        self,
        path: _PATH,
        state: Optional[Union[Module, Optimizer, dict[str, Union[Module, Optimizer, Any]]]] = None,
        strict: bool = True,
    ) -> dict[str, Any]:
        """Load the contents from a checkpoint and restore the state of the given objects."""
        if not state:
            raise ValueError(
                f"Got FSDPStrategy.load_checkpoint(..., state={state!r}) but a state with at least "
                f" a model instance to reload is required. Pass it in like so:"
                " FSDPStrategy.load_checkpoint(..., state={'model': model, ...})"
            )
        # broadcast the path from rank 0 to ensure all the states are loaded from a common path
        path = Path(self.broadcast(path))

        if isinstance(state, Module):
            from lightning.fabric.strategies.model_parallel import _load_raw_module_state_from_path

            _load_raw_module_state_from_path(path, module=state, world_size=self.world_size, strict=strict)
            return {}

        if isinstance(state, Optimizer):
            raise NotImplementedError(
                "Loading a single optimizer object from a checkpoint is not supported yet with the FSDP strategy."
            )

        from torch.distributed.checkpoint.optimizer import load_sharded_optimizer_state_dict
        from torch.distributed.fsdp import FullyShardedDataParallel as FSDP

        modules = {key: module for key, module in state.items() if _has_fsdp_modules(module)}
        if len(modules) == 0:
            raise ValueError(
                "Could not find a FSDP model in the provided checkpoint state. Please provide the model as"
                " part of the state like so: `load_checkpoint(..., state={'model': model, ...})`. Make sure"
                " you set up the model (and optimizers if any) through the strategy before loading the checkpoint."
            )
        optimizers = {key: optim for key, optim in state.items() if isinstance(optim, Optimizer)}
        if len(modules) > 1:
            raise ValueError(
                "Found multiple FSDP models in the given state. Loading checkpoints with FSDP is"
                " currently limited to a single model per checkpoint. To load multiple models, call the"
                " load method for each model separately with a different path."
            )
        module_key, module = list(modules.items())[0]

        if _is_sharded_checkpoint(path):
            state_dict_ctx = _get_sharded_state_dict_context(module)

            with state_dict_ctx:
                module_state = {module_key: module.state_dict()}
                _distributed_checkpoint_load(module_state, path)
                module.load_state_dict(module_state[module_key], strict=strict)

                if optimizers:
                    from torch.distributed.checkpoint import FileSystemReader

                    # TODO: replace with newer APIs
                    # https://github.com/pytorch/pytorch/issues/119800#issuecomment-1942156271
                    reader = FileSystemReader(path=path)
                    # the optimizer states must be loaded separately
                    for optim_key, optim in optimizers.items():
                        optim_state = load_sharded_optimizer_state_dict(
                            model_state_dict=module_state[module_key],
                            optimizer_key=optim_key,
                            storage_reader=reader,
                        )
                        flattened_osd = FSDP.optim_state_dict_to_load(
                            optim_state_dict=optim_state[optim_key],
                            model=module,
                            optim=optim,
                        )
                        optim.load_state_dict(flattened_osd)

            # Load metadata (anything not a module or optimizer)
            metadata = torch.load(path / _METADATA_FILENAME)
            requested_metadata_keys = state.keys() - modules.keys() - optimizers.keys()
            _validate_keys_for_strict_loading(requested_metadata_keys, metadata.keys(), strict=strict)
            for key in requested_metadata_keys:
                if key not in metadata:
                    continue
                state[key] = metadata.pop(key)

            # return the remaining metadata that wasn't requested as part of `state`
            return metadata

        if _is_full_checkpoint(path):
            checkpoint = _lazy_load(path)

            from lightning.fabric.strategies.model_parallel import (
                _load_raw_module_state,
                _rekey_optimizer_state_if_needed,
            )

            _load_raw_module_state(checkpoint.pop(module_key), module=module, world_size=self.world_size, strict=strict)

            if isinstance(state, Module):
                return {}

            # Materialize lazy tensors if there are any left in the checkpoint
            # The `torch.Optimizer.load_state_dict` method can't load lazy tensors because of deepcopy pickle issues
            checkpoint = _materialize_tensors(checkpoint)

            # Load optimizer states
            for optim_key, optim in optimizers.items():
                # rank0_only should be false because we need to load the optimizer state on all ranks
                with _get_full_state_dict_context(module, world_size=self.world_size, rank0_only=False):
                    temp_state_dict = _rekey_optimizer_state_if_needed(checkpoint.pop(optim_key), module)
                    optim_state_dict = FSDP.optim_state_dict_to_load(
                        optim_state_dict=temp_state_dict,
                        model=module,
                        optim=optim,
                    )
                    optim.load_state_dict(optim_state_dict)

            requested_metadata_keys = state.keys() - modules.keys() - optimizers.keys()
            _validate_keys_for_strict_loading(requested_metadata_keys, checkpoint.keys(), strict=strict)

            # Load metadata (anything not a module or optimizer)
            _move_state_into(source=checkpoint, destination=state, keys=requested_metadata_keys)

            # return the remaining metadata that wasn't requested as part of `state`
            return checkpoint

        raise ValueError(
            f"The path {str(path)!r} does not point to a valid checkpoint. Make sure the path points to either a"
            " directory with FSDP checkpoint shards, or a single file with a full checkpoint."
        )

    @classmethod
    @override
    def register_strategies(cls, strategy_registry: _StrategyRegistry) -> None:
        if not torch.distributed.is_available():
            return

        strategy_registry.register(
            "fsdp",
            cls,
            description="Fully Sharded Data Parallel (FSDP) training",
        )
        strategy_registry.register(
            "fsdp_cpu_offload",
            cls,
            description="Fully Sharded Data Parallel (FSDP) training with Full Sharding and CPU Offloading",
            cpu_offload=True,
        )

    def _setup_distributed(self) -> None:
        reset_seed()
        self._set_world_ranks()
        self._process_group_backend = self._get_process_group_backend()
        assert self.cluster_environment is not None
        _init_dist_connection(self.cluster_environment, self._process_group_backend, timeout=self._timeout)

    def _get_process_group_backend(self) -> str:
        return self._process_group_backend or _get_default_process_group_backend_for_device(self.root_device)

    def _set_world_ranks(self) -> None:
        if self.cluster_environment is not None:
            self.cluster_environment.set_global_rank(self.node_rank * self.num_processes + self.local_rank)
            self.cluster_environment.set_world_size(self.num_nodes * self.num_processes)
        # `LightningEnvironment.set_global_rank` will do this too, but we cannot rely on that implementation detail
        # additionally, for some implementations, the setter is a no-op, so it's safer to access the getter
        rank_zero_only.rank = utils_rank_zero_only.rank = self.global_rank


def _activation_checkpointing_kwargs(
    activation_checkpointing: Optional[Union[type[Module], list[type[Module]]]],
    activation_checkpointing_policy: Optional["_POLICY"],
) -> dict:
    if activation_checkpointing is None and activation_checkpointing_policy is None:
        return {}
    if activation_checkpointing is not None and activation_checkpointing_policy is not None:
        raise ValueError(
            "You cannot set both `activation_checkpointing` and `activation_checkpointing_policy`. Use the latter."
        )
    if activation_checkpointing is not None:
        if isinstance(activation_checkpointing, list):
            classes = tuple(activation_checkpointing)
        else:
            classes = (activation_checkpointing,)
        rank_zero_deprecation(
            f"`FSDPStrategy(activation_checkpointing={activation_checkpointing})` is deprecated, use "
            f"`FSDPStrategy(activation_checkpointing_policy={set(classes)})` instead."
        )
        return {"check_fn": lambda submodule: isinstance(submodule, classes)}
    if isinstance(activation_checkpointing_policy, set):
        return _auto_wrap_policy_kwargs(activation_checkpointing_policy, {})
    return {"auto_wrap_policy": activation_checkpointing_policy}


def _auto_wrap_policy_kwargs(policy: Optional["_POLICY"], kwargs: dict) -> dict:
    if policy is None:
        return kwargs
    if isinstance(policy, set):
        from torch.distributed.fsdp.wrap import ModuleWrapPolicy

        policy = ModuleWrapPolicy(policy)

    kwargs["auto_wrap_policy"] = policy
    return kwargs


def _setup_activation_checkpointing(module: Module, activation_checkpointing_kwargs: dict) -> None:
    if not activation_checkpointing_kwargs:
        return

    from torch.distributed.algorithms._checkpoint.checkpoint_wrapper import CheckpointWrapper

    if any(isinstance(mod, CheckpointWrapper) for mod in module.modules()):
        rank_zero_warn(
            "FSDP checkpointing is configured, but the model already contains checkpointed layers."
            " Checkpointing will be ignored."
        )
        return

    from torch.distributed.algorithms._checkpoint.checkpoint_wrapper import (
        CheckpointImpl,
        apply_activation_checkpointing,
        checkpoint_wrapper,
    )

    if not _TORCH_GREATER_EQUAL_2_2:
        checkpoint_wrapper = partial(checkpoint_wrapper, checkpoint_impl=CheckpointImpl.NO_REENTRANT)
    apply_activation_checkpointing(module, checkpoint_wrapper_fn=checkpoint_wrapper, **activation_checkpointing_kwargs)


class _FSDPBackwardSyncControl(_BackwardSyncControl):
    @override
    def no_backward_sync(self, module: Module, enabled: bool) -> AbstractContextManager:
        """Blocks gradient synchronization inside the :class:`~torch.distributed.fsdp.FullyShardedDataParallel`
        wrapper."""
        if not enabled:
            return nullcontext()
        from torch.distributed.fsdp.fully_sharded_data_parallel import FullyShardedDataParallel

        if not isinstance(module, FullyShardedDataParallel):
            # the root must be wrapped
            raise TypeError(
                "Blocking backward sync is only possible if the module passed to"
                f" `{type(self).__name__}.no_backward_sync` is wrapped in `FullyShardedDataParallel`."
                f" Got: {module.__class__.__name__}."
            )
        return module.no_sync()


def _init_cpu_offload(cpu_offload: Optional[Union[bool, "CPUOffload"]]) -> "CPUOffload":
    from torch.distributed.fsdp import CPUOffload

    return cpu_offload if isinstance(cpu_offload, CPUOffload) else CPUOffload(offload_params=bool(cpu_offload))


def _init_sharding_strategy(sharding_strategy: "_SHARDING_STRATEGY", kwargs: dict) -> "ShardingStrategy":
    from torch.distributed.fsdp import ShardingStrategy

    if kwargs.get("process_group") is not None and kwargs.get("device_mesh") is not None:
        raise ValueError(
            "The arguments `FSDPStrategy(process_group=..., device_mesh=...)` are mutually exclusive."
            "Pass only one of them."
        )

    strategy = ShardingStrategy[sharding_strategy.upper()] if isinstance(sharding_strategy, str) else sharding_strategy
    if (
        "HYBRID" in strategy.name
        and kwargs.get("auto_wrap_policy") is None
        and kwargs.get("process_group") is None
        and kwargs.get("device_mesh") is None
    ):
        raise RuntimeError(
            "The hybrid sharding strategy requires you to pass at least one of the parameters: `auto_wrap_policy`,"
            " `process_group` tuple, or `device_mesh`."
        )
    return strategy


def _optimizer_has_flat_params(optimizer: Optimizer) -> bool:
    return any(
        getattr(param, "_fsdp_flattened", False) for group in optimizer.param_groups for param in group["params"]
    )


def _get_sharded_state_dict_context(module: Module) -> Generator[None, None, None]:
    from torch.distributed.fsdp import FullyShardedDataParallel as FSDP
    from torch.distributed.fsdp.api import ShardedOptimStateDictConfig, ShardedStateDictConfig, StateDictType

    state_dict_config = ShardedStateDictConfig(offload_to_cpu=True)
    optim_state_dict_config = ShardedOptimStateDictConfig(offload_to_cpu=True)
    state_dict_type_context = FSDP.state_dict_type(
        module=module,
        state_dict_type=StateDictType.SHARDED_STATE_DICT,
        state_dict_config=state_dict_config,
        optim_state_dict_config=optim_state_dict_config,
    )
    return state_dict_type_context  # type: ignore[return-value]


def _get_full_state_dict_context(
    module: Module, world_size: int, rank0_only: bool = True
) -> Generator[None, None, None]:
    from torch.distributed.fsdp import FullStateDictConfig, StateDictType
    from torch.distributed.fsdp import FullyShardedDataParallel as FSDP
    from torch.distributed.fsdp.api import FullOptimStateDictConfig

    state_dict_config = FullStateDictConfig(offload_to_cpu=True, rank0_only=rank0_only)
    optim_state_dict_config = FullOptimStateDictConfig(offload_to_cpu=True, rank0_only=rank0_only)
    state_dict_type_context = FSDP.state_dict_type(
        module=module,
        state_dict_type=StateDictType.FULL_STATE_DICT,
        state_dict_config=state_dict_config,
        optim_state_dict_config=optim_state_dict_config,
    )

    return state_dict_type_context  # type: ignore[return-value]


def _is_sharded_checkpoint(path: Path) -> bool:
    """A heuristic check to determine whether the path points to a directory with checkpoint shards."""
    return path.is_dir() and (path / _METADATA_FILENAME).is_file()


def _is_full_checkpoint(path: Path) -> bool:
    return path.is_file()


def _has_fsdp_modules(module: object) -> TypeGuard[Module]:
    from torch.distributed.fsdp import FullyShardedDataParallel

    return isinstance(module, Module) and any(isinstance(m, FullyShardedDataParallel) for m in module.modules())


def _move_torchmetrics_to_device(module: torch.nn.Module, device: torch.device) -> None:
    # FSDP doesn't move modules without parameters (e.g. Metrics) to the device
    # https://github.com/pytorch/pytorch/issues/113113
    if not RequirementCache("torchmetrics"):
        return

    from torchmetrics import Metric

    for metric in (m for m in module.modules() if isinstance(m, Metric)):
        metric.to(device)  # `.to()` is in-place


def _distributed_checkpoint_save(converted_state: dict[str, Any], path: Path) -> None:
    if _TORCH_GREATER_EQUAL_2_3:
        from torch.distributed.checkpoint import save

        # let torch automatically infer the writer to use. This might also support fsspec paths in the future
        # https://github.com/pytorch/pytorch/issues/118036
        save(converted_state, checkpoint_id=path)
    else:  # deprecated
        from torch.distributed.checkpoint import FileSystemWriter

        if _TORCH_GREATER_EQUAL_2_2:
            from torch.distributed.checkpoint import save
        else:
            from torch.distributed.checkpoint import save_state_dict as save
        # FSDP's FileSystemWriter streams the tensors to disk to minimize memory peaks
        writer = FileSystemWriter(path=path, single_file_per_rank=True)
        save(converted_state, writer)


def _distributed_checkpoint_load(module_state: dict[str, Any], path: Path) -> None:
    if _TORCH_GREATER_EQUAL_2_3:
        from torch.distributed.checkpoint import load

        # let torch automatically infer the reader to use. This might also support fsspec paths in the future
        # https://github.com/pytorch/pytorch/issues/118036
        load(module_state, checkpoint_id=path)
    else:  # deprecated
        from torch.distributed.checkpoint import FileSystemReader

        if _TORCH_GREATER_EQUAL_2_2:
            from torch.distributed.checkpoint import load
        else:
            from torch.distributed.checkpoint import load_state_dict as load
        reader = FileSystemReader(path=path)
        load(module_state, reader)<|MERGE_RESOLUTION|>--- conflicted
+++ resolved
@@ -262,13 +262,8 @@
 
     @override
     def setup_module_and_optimizers(
-<<<<<<< HEAD
-        self, module: Module, optimizers: List[Optimizer], scheduler: Optional[_LRScheduler] = None
-    ) -> Tuple[Module, List[Optimizer], Optional[_LRScheduler]]:
-=======
-        self, module: Module, optimizers: list[Optimizer]
-    ) -> tuple[Module, list[Optimizer]]:
->>>>>>> 1e88899a
+        self, module: Module, optimizers: list[Optimizer], scheduler: Optional[_LRScheduler] = None
+    ) -> Tuple[Module, list[Optimizer], Optional[_LRScheduler]]:
         """Wraps the model into a :class:`~torch.distributed.fsdp.fully_sharded_data_parallel.FullyShardedDataParallel`
         module and sets `use_orig_params=True` to keep the reference to the original parameters in the optimizer."""
         use_orig_params = self._fsdp_kwargs.get("use_orig_params")
