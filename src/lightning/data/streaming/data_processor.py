import json
import logging
import os
import signal
import tempfile
import traceback
import types
from abc import abstractmethod
from dataclasses import dataclass
from multiprocessing import Process, Queue
from queue import Empty
from shutil import copyfile, rmtree
from time import sleep, time
from typing import Any, Dict, List, Optional, Tuple, TypeVar, Union
from urllib import parse

import torch
from tqdm.auto import tqdm

from lightning import seed_everything
from lightning.data.streaming import Cache
from lightning.data.streaming.cache import Dir
from lightning.data.streaming.client import S3Client
from lightning.data.streaming.constants import (
    _BOTO3_AVAILABLE,
    _DEFAULT_FAST_DEV_RUN_ITEMS,
    _INDEX_FILENAME,
    _LIGHTNING_CLOUD_GREATER_EQUAL_0_5_50,
    _TORCH_GREATER_EQUAL_2_1_0,
)
from lightning.fabric.accelerators.cuda import is_cuda_available
from lightning.fabric.plugins.environments import LightningEnvironment
from lightning.fabric.utilities.distributed import (
    _distributed_is_initialized,
    _init_dist_connection,
)
from lightning.fabric.utilities.distributed import group as _group

if _TORCH_GREATER_EQUAL_2_1_0:
    from torch.utils._pytree import tree_flatten, tree_unflatten, treespec_loads

if _LIGHTNING_CLOUD_GREATER_EQUAL_0_5_50:
    from lightning_cloud.openapi import V1DatasetType
    from lightning_cloud.resolver import _resolve_dir
    from lightning_cloud.utils.dataset import _create_dataset


if _BOTO3_AVAILABLE:
    import botocore

logger = logging.Logger(__name__)


def _get_num_nodes() -> int:
    """Returns the number of nodes."""
    return int(os.getenv("DATA_OPTIMIZER_NUM_NODES", 1))


def _get_node_rank() -> int:
    """Returns the current node rank of the instance."""
    return int(os.getenv("DATA_OPTIMIZER_NODE_RANK", 0))


def _get_fast_dev_run() -> int:
    """Returns whether fast dev mode is enabled."""
    return bool(int(os.getenv("DATA_OPTIMIZER_FAST_DEV_RUN", 1)))


def _get_home_folder() -> str:
    """Returns whether cache folder for the filepaths."""
    return os.getenv("DATA_OPTIMIZER_HOME_FOLDER", os.path.expanduser("~"))


def _get_cache_dir(name: Optional[str] = None) -> str:
    """Returns the cache directory used by the Cache to store the chunks."""
    cache_dir = os.getenv("DATA_OPTIMIZER_CACHE_FOLDER", "/cache/chunks")
    if name is None:
        return cache_dir
    return os.path.join(cache_dir, name.lstrip("/"))


def _get_cache_data_dir(name: Optional[str] = None) -> str:
    """Returns the cache data directory used by the DataProcessor workers to download the files."""
    cache_dir = os.getenv("DATA_OPTIMIZER_DATA_CACHE_FOLDER", "/cache/data")
    if name is None:
        return os.path.join(cache_dir)
    return os.path.join(cache_dir, name.lstrip("/"))


def _wait_for_file_to_exist(s3: S3Client, obj: parse.ParseResult, sleep_time: int = 2) -> Any:
    """This function check."""
    while True:
        try:
            return s3.client.head_object(Bucket=obj.netloc, Key=obj.path.lstrip("/"))
        except botocore.exceptions.ClientError as e:
            if "the HeadObject operation: Not Found" in str(e):
                sleep(sleep_time)
            else:
                raise e


def _download_data_target(input_dir: Dir, cache_dir: str, queue_in: Queue, queue_out: Queue) -> None:
    """This function is used to download data from a remote directory to a cache directory to optimise reading."""
    s3 = S3Client()

    while True:
        # 2. Fetch from the queue
        r: Optional[Tuple[int, List[str]]] = queue_in.get()

        # 3. Terminate the process if we received a termination signal
        if r is None:
            queue_out.put(None)
            return

        # 4. Unpack
        index, paths = r

        # 5. Check whether all the files are already downloaded
        if all(os.path.exists(p.replace(input_dir.path, cache_dir) if input_dir else p) for p in paths):
            queue_out.put(index)
            continue

        if input_dir.url is not None or input_dir.path is not None:
            # 6. Download all the required paths to unblock the current index
            for path in paths:
                local_path = path.replace(input_dir.path, cache_dir)

                if input_dir.url:
                    path = path.replace(input_dir.path, input_dir.url)

                obj = parse.urlparse(path)

                if obj.scheme == "s3":
                    dirpath = os.path.dirname(local_path)

                    os.makedirs(dirpath, exist_ok=True)

                    with open(local_path, "wb") as f:
                        s3.client.download_fileobj(obj.netloc, obj.path.lstrip("/"), f)

                elif os.path.isfile(path):
                    copyfile(path, local_path)
                else:
                    raise ValueError(f"The provided {input_dir.url} isn't supported.")

        # 7. Inform the worker the current files are available
        queue_out.put(index)


def _remove_target(input_dir: Dir, cache_dir: str, queue_in: Queue) -> None:
    """This function is used to delete files from the cache directory to minimise disk space."""
    while True:
        # 1. Collect paths
        paths = queue_in.get()

        # 2. Terminate the process if we received a termination signal
        if paths is None:
            return

        # 3. Iterate through the paths and delete them sequentially.
        for path in paths:
            if input_dir:
                if not path.startswith(cache_dir):
                    path = path.replace(input_dir.path, cache_dir)

                if os.path.exists(path):
                    os.remove(path)

            elif os.path.exists(path) and "s3_connections" not in path:
                os.remove(path)


def _upload_fn(upload_queue: Queue, remove_queue: Queue, cache_dir: str, output_dir: Dir) -> None:
    """This function is used to upload optimised chunks from a local to remote dataset directory."""
    obj = parse.urlparse(output_dir.url if output_dir.url else output_dir.path)

    if obj.scheme == "s3":
        s3 = S3Client()

    while True:
        local_filepath: Optional[str] = upload_queue.get()

        # Terminate the process if we received a termination signal
        if local_filepath is None:
            return

        # Upload the file to the target cloud storage
        if not local_filepath.startswith(cache_dir):
            local_filepath = os.path.join(cache_dir, local_filepath)

        if obj.scheme == "s3":
            try:
                s3.client.upload_file(
                    local_filepath, obj.netloc, os.path.join(obj.path.lstrip("/"), os.path.basename(local_filepath))
                )
            except Exception as e:
                print(e)
        elif os.path.isdir(output_dir.path):
            copyfile(local_filepath, os.path.join(output_dir.path, os.path.basename(local_filepath)))
        else:
            raise ValueError(f"The provided {output_dir.path} isn't supported.")

        # Inform the remover to delete the file
        if remove_queue:
            remove_queue.put([local_filepath])


def _associated_items_to_workers(num_workers: int, user_items: List[Any]) -> Tuple[List[int], List[List[Any]]]:
    # Associate the items to the workers based on number of nodes and node rank.
    num_nodes = _get_num_nodes()
    current_node_rank = _get_node_rank()
    node_size = len(user_items) // num_nodes
    workers_user_items = []
    begins = []
    for node_rank in range(num_nodes):
        if node_rank != current_node_rank:
            continue
        is_last_node = node_rank == num_nodes - 1
        start_node = node_rank * node_size
        end_node = len(user_items) if is_last_node else (node_rank + 1) * node_size
        node_user_items = user_items[start_node:end_node]
        worker_size = len(node_user_items) // num_workers
        for worker_idx in range(num_workers):
            is_last = worker_idx == num_workers - 1
            begin = worker_idx * worker_size
            end = len(node_user_items) if is_last else (worker_idx + 1) * worker_size
            workers_user_items.append(node_user_items[begin:end])
            begins.append(begin)
        return begins, workers_user_items
    raise RuntimeError(f"The current_node_rank {current_node_rank} doesn't exist in {num_nodes}.")


class BaseWorker:
    def __init__(
        self,
        worker_index: int,
        num_workers: int,
        start_index: int,
        node_rank: int,
        data_recipe: "DataRecipe",
        input_dir: Dir,
        output_dir: Dir,
        items: List[Any],
        progress_queue: Queue,
        error_queue: Queue,
        stop_queue: Queue,
        num_downloaders: int,
        remove: bool,
    ) -> None:
        """The BaseWorker is responsible to process the user data."""
        self.worker_index = worker_index
        self.num_workers = num_workers
        self.start_index = start_index
        self.node_rank = node_rank
        self.data_recipe = data_recipe
        self.input_dir = input_dir
        self.output_dir = output_dir
        self.items = items
        self.num_items = len(self.items)
        self.num_downloaders = num_downloaders
        self.remove = remove
        self.paths: List[List[str]] = []
        self.remover: Optional[Process] = None
        self.downloaders: List[Process] = []
        self.to_download_queues: List[Queue] = []
        self.stop_queue = stop_queue
        self.ready_to_process_queue: Queue = Queue()
        self.remove_queue: Queue = Queue()
        self.upload_queue: Queue = Queue()
        self.progress_queue: Queue = progress_queue
        self.error_queue: Queue = error_queue
        self.uploader: Optional[Process] = None
        self._collected_items = 0
        self._counter = 0
        self._last_time = time()
        self._index_counter = 0
        self._current_item: Any = None

    def run(self) -> None:
        try:
            self._setup()
            self._loop()
        except Exception:
            traceback_format = traceback.format_exc()
            print(traceback_format)
            self.error_queue.put(traceback_format)
        print(f"Worker {self.worker_index} is done.")

    def _setup(self) -> None:
        self._set_environ_variables()
        self._create_cache()
        self._collect_paths()
        self._start_downloaders()
        self._start_uploader()
        self._start_remover()

    def _loop(self) -> None:
        num_downloader_finished = 0

        while True:
            index = self.ready_to_process_queue.get()

            if index is None:
                num_downloader_finished += 1
                if num_downloader_finished == self.num_downloaders:
                    if isinstance(self.data_recipe, DataChunkRecipe):
                        self._handle_data_chunk_recipe_end()

                    if self.output_dir.url if self.output_dir.url else self.output_dir.path:
                        assert self.uploader
                        self.upload_queue.put(None)
                        self.uploader.join()

                    if self.remove:
                        assert self.remover
                        self.remove_queue.put(None)
                        self.remover.join()

                    if self.progress_queue:
                        self.progress_queue.put((self.worker_index, self._counter))
                    return
                continue

            if isinstance(self.data_recipe, DataChunkRecipe):
                self._handle_data_chunk_recipe(index)
            else:
                self._handle_data_transform_recipe(index)

            self._counter += 1

            # Don't send the last progress update, so the main thread awaits for the uploader and remover
            if self.progress_queue and (time() - self._last_time) > 1 and self._counter < (self.num_items - 2):
                self.progress_queue.put((self.worker_index, self._counter))
                self._last_time = time()

            if self.remove:
                self.remove_queue.put(self.paths[index])

            try:
                self.stop_queue.get(timeout=0.0001)
                return
            except Empty:
                pass

    def _set_environ_variables(self) -> None:
        # set the optimizer global rank and world_size
        os.environ["DATA_OPTIMIZER_GLOBAL_RANK"] = str(_get_node_rank() * self.num_workers + self.worker_index)
        os.environ["DATA_OPTIMIZER_NUM_WORKERS"] = str(self.num_workers)

    def _create_cache(self) -> None:
        self.cache_data_dir = _get_cache_data_dir()
        os.makedirs(self.cache_data_dir, exist_ok=True)

        self.cache_chunks_dir = _get_cache_dir()
        os.makedirs(self.cache_chunks_dir, exist_ok=True)

        if isinstance(self.data_recipe, DataTransformRecipe):
            return

        self.cache = Cache(
            self.cache_chunks_dir,
            chunk_bytes=self.data_recipe.chunk_bytes,
            chunk_size=self.data_recipe.chunk_size,
            compression=self.data_recipe.compression,
        )
        self.cache._reader._rank = _get_node_rank() * self.num_workers + self.worker_index

    def _try_upload(self, filepath: Optional[str]) -> None:
        if not filepath or (self.output_dir.url if self.output_dir.url else self.output_dir.path) is None:
            return

        assert os.path.exists(filepath), filepath
        self.upload_queue.put(filepath)

    def _collect_paths(self) -> None:
        items = []
        for item in self.items:
            flattened_item, spec = tree_flatten(item)

            # For speed reasons, we assume starting with `self.input_dir` is enough to be a real file.
            # Other alternative would be too slow.
            # TODO: Try using dictionary for higher accurary.
            indexed_paths = {
                index: element
                for index, element in enumerate(flattened_item)
                if isinstance(element, str)
                and (
                    element.startswith(self.input_dir.path) if self.input_dir is not None else os.path.exists(element)
                )  # For speed reasons
            }

            if len(indexed_paths) == 0:
                raise ValueError(
                    f"The provided item {item} didn't contain any filepaths. The input_dir is {self.input_dir.path}."
                )

            paths = []
            for index, path in indexed_paths.items():
                paths.append(path)
                if self.input_dir:
                    path = path.replace(self.input_dir.path, self.cache_data_dir)
                flattened_item[index] = path

            self.paths.append(paths)

            items.append(tree_unflatten(flattened_item, spec))
            self._collected_items += 1

        self.items = items

    def _start_downloaders(self) -> None:
        for _ in range(self.num_downloaders):
            to_download_queue: Queue = Queue()
            p = Process(
                target=_download_data_target,
                args=(
                    self.input_dir,
                    self.cache_data_dir,
                    to_download_queue,
                    self.ready_to_process_queue,
                ),
            )
            p.start()
            self.downloaders.append(p)
            self.to_download_queues.append(to_download_queue)

        for index, paths in enumerate(self.paths):
            self.to_download_queues[index % self.num_downloaders].put((index, paths))

        for downloader_index in range(self.num_downloaders):
            self.to_download_queues[downloader_index].put(None)

    def _start_remover(self) -> None:
        if not self.remove:
            return
        self.remover = Process(
            target=_remove_target,
            args=(
                self.input_dir,
                self.cache_data_dir,
                self.remove_queue,
            ),
        )
        self.remover.start()

    def _start_uploader(self) -> None:
        if self.output_dir.path is None and self.output_dir.url is None:
            return
        self.uploader = Process(
            target=_upload_fn,
            args=(
                self.upload_queue,
                self.remove_queue,
                self.cache_chunks_dir,
                self.output_dir,
            ),
        )
        self.uploader.start()

    def _handle_data_chunk_recipe(self, index: int) -> None:
        try:
            self._current_item = self.items[index]
            item_data_or_generator = self.data_recipe.prepare_item(self._current_item)
            if isinstance(item_data_or_generator, types.GeneratorType):
                for item_data in item_data_or_generator:
                    if item_data is not None:
                        chunk_filepath = self.cache._add_item(self._index_counter, item_data)
                        self._try_upload(chunk_filepath)
                        self._index_counter += 1
            elif item_data_or_generator is not None:
                chunk_filepath = self.cache._add_item(self._index_counter, item_data_or_generator)
                self._try_upload(chunk_filepath)
                self._index_counter += 1
        except Exception as e:
            raise RuntimeError(f"Failed processing {self._current_item}") from e

    def _handle_data_chunk_recipe_end(self) -> None:
        chunks_filepaths = self.cache.done()

        if chunks_filepaths:
            for chunk_filepath in chunks_filepaths:
                if isinstance(chunk_filepath, str) and os.path.exists(chunk_filepath):
                    self.upload_queue.put(chunk_filepath)

    def _handle_data_transform_recipe(self, index: int) -> None:
        # Don't use a context manager to avoid deleting files that are being uploaded.
        output_dir = tempfile.mkdtemp()
        item_data = self.data_recipe.prepare_item(str(output_dir), self.items[index])
        if item_data is not None:
            raise ValueError(
                "When using a `DataTransformRecipe`, the `prepare_item` shouldn't return anything."
                " Simply store your files under the output_dir."
            )
        filepaths = []
        for directory, _, filenames in os.walk(output_dir):
            for filename in filenames:
                filepaths.append(os.path.join(directory, filename))

        if len(filepaths) == 0:
            raise RuntimeError("You haven't saved any files under the `output_dir`.")

        for filepath in filepaths:
            self._try_upload(filepath)


class DataWorkerProcess(BaseWorker, Process):
    def __init__(self, *args: Any, **kwargs: Any) -> None:
        """The DataWorkerProcess is responsible to process the user data inside processes."""
        BaseWorker.__init__(self, *args, **kwargs)
        Process.__init__(self)


@dataclass
class _Result:
    size: Optional[int] = None
    num_bytes: Optional[str] = None
    data_format: Optional[str] = None
    compression: Optional[str] = None
    num_chunks: Optional[int] = None
    num_bytes_per_chunk: Optional[List[int]] = None


T = TypeVar("T")


class DataRecipe:
    @abstractmethod
    def prepare_structure(self, input_dir: Optional[str]) -> List[T]:
        pass

    @abstractmethod
    def prepare_item(self, *args: Any) -> Any:
        pass

    def listdir(self, path: str) -> List[str]:
        home = _get_home_folder()
        filepath = os.path.join(home, ".cache", f"{self._name}/filepaths.txt")

        if os.path.exists(filepath):
            lines = []
            with open(filepath) as f:
                for line in f.readlines():
                    lines.append(line.replace("\n", ""))
            return lines

        filepaths = []
        for dirpath, _, filenames in os.walk(path):
            for filename in filenames:
                filepaths.append(os.path.join(dirpath, filename))

        os.makedirs(os.path.dirname(filepath), exist_ok=True)

        with open(filepath, "w") as f:
            for filepath in filepaths:
                f.write(f"{filepath}\n")

        return filepaths

    def __init__(self) -> None:
        self._name: Optional[str] = None

    def _done(self, size: int, delete_cached_files: bool, output_dir: Dir) -> _Result:
        return _Result(size=size)


class DataChunkRecipe(DataRecipe):
    def __init__(
        self,
        chunk_size: Optional[int] = None,
        chunk_bytes: Optional[Union[int, str]] = None,
        compression: Optional[str] = None,
    ):
        super().__init__()
        if chunk_size is not None and chunk_bytes is not None:
            raise ValueError("Either one of the `chunk_size` or the `chunk_bytes` need to be provided.")

        self.chunk_size = chunk_size
        self.chunk_bytes = 1 << 26 if chunk_size is None else chunk_bytes
        self.compression = compression

    @abstractmethod
    def prepare_structure(self, input_dir: Optional[str]) -> List[T]:
        """Return the structure of your data.

        Each element should contain at least a filepath.

        """

    @abstractmethod
    def prepare_item(self, item_metadata: T) -> Any:  # type: ignore
        """The return of this `prepare_item` method is persisted in chunked binary files."""

    def _done(self, size: int, delete_cached_files: bool, output_dir: Dir) -> _Result:
        num_nodes = _get_num_nodes()
        cache_dir = _get_cache_dir()

        chunks = [file for file in os.listdir(cache_dir) if file.endswith(".bin")]
        if chunks and delete_cached_files and output_dir.path is not None:
            raise RuntimeError(f"All the chunks should have been deleted. Found {chunks}")

        merge_cache = Cache(cache_dir, chunk_bytes=1)
        node_rank = _get_node_rank()
        merge_cache._merge_no_wait(node_rank if num_nodes > 1 else None)
        self._upload_index(output_dir, cache_dir, num_nodes, node_rank)

        if num_nodes == node_rank + 1:
            with open(os.path.join(cache_dir, _INDEX_FILENAME)) as f:
                config = json.load(f)

            size = sum([c["dim"] if c["dim"] is not None else c["chunk_size"] for c in config["chunks"]])
            num_bytes = sum([c["chunk_bytes"] for c in config["chunks"]])
            data_format = tree_unflatten(config["config"]["data_format"], treespec_loads(config["config"]["data_spec"]))

            return _Result(
                size=size,
                num_bytes=num_bytes,
                data_format=data_format,
                compression=config["config"]["compression"],
                num_chunks=len(config["chunks"]),
                num_bytes_per_chunk=[c["chunk_size"] for c in config["chunks"]],
            )
        return _Result(
            size=size,
        )

    def _upload_index(self, output_dir: Dir, cache_dir: str, num_nodes: int, node_rank: Optional[int]) -> None:
        """This method upload the index file to the remote cloud directory."""
        if output_dir.path is None and output_dir.url is None:
            return

        obj = parse.urlparse(output_dir.url if output_dir.url else output_dir.path)
        if num_nodes > 1:
            local_filepath = os.path.join(cache_dir, f"{node_rank}-{_INDEX_FILENAME}")
        else:
            local_filepath = os.path.join(cache_dir, _INDEX_FILENAME)

        if obj.scheme == "s3":
            s3 = S3Client()
            s3.client.upload_file(
                local_filepath, obj.netloc, os.path.join(obj.path.lstrip("/"), os.path.basename(local_filepath))
            )
        elif os.path.isdir(output_dir.path):
            copyfile(local_filepath, os.path.join(output_dir.path, os.path.basename(local_filepath)))

        if num_nodes == 1 or node_rank is None:
            return

        # Merge the index files generated by each node.
        # Note: When using the Data Optimizer, they should be a single process on each node executing this section
        # So no risk to get race conditon.
        if num_nodes == node_rank + 1:
            # Get the index file locally
            for node_rank in range(num_nodes - 1):
                remote_filepath = os.path.join(
                    output_dir.url if output_dir.url else output_dir.path, f"{node_rank}-{_INDEX_FILENAME}"
                )
                node_index_filepath = os.path.join(cache_dir, os.path.basename(remote_filepath))
                if obj.scheme == "s3":
                    obj = parse.urlparse(remote_filepath)
                    _wait_for_file_to_exist(s3, obj)
                    with open(node_index_filepath, "wb") as f:
                        s3.client.download_fileobj(obj.netloc, obj.path.lstrip("/"), f)
                elif os.path.isdir(output_dir.path):
                    copyfile(remote_filepath, node_index_filepath)

            merge_cache = Cache(cache_dir, chunk_bytes=1)
            merge_cache._merge_no_wait()
            self._upload_index(output_dir, cache_dir, 1, None)


class DataTransformRecipe(DataRecipe):
    @abstractmethod
    def prepare_structure(self, input_dir: Optional[str]) -> List[T]:
        """Return the structure of your data.

        Each element should contain at least a filepath.

        """

    @abstractmethod
    def prepare_item(self, output_dir: str, item_metadata: T) -> None:  # type: ignore
        """Use your item metadata to process your files and save the file outputs into `output_dir`."""


class DataProcessor:
    def __init__(
        self,
<<<<<<< HEAD
        input_dir: str,
        name: Optional[str] = None,
=======
        input_dir: Optional[Union[str, Dir]] = None,
        output_dir: Optional[Union[str, Dir]] = None,
>>>>>>> c4af18b2
        num_workers: Optional[int] = None,
        num_downloaders: Optional[int] = None,
        delete_cached_files: bool = True,
        fast_dev_run: Optional[Union[bool, int]] = None,
        random_seed: Optional[int] = 42,
    ):
        """The `DatasetOptimiser` provides an efficient way to process data across multiple machine into chunks to make
        training faster.

        Arguments:
<<<<<<< HEAD
            input_dir: The path to where the data are stored.
            name: The name of your dataset.
=======
            input_dir: The path to where the input data are stored.
            output_dir: The path to where the output data are stored.
>>>>>>> c4af18b2
            num_workers: The number of worker threads to use.
            num_downloaders: The number of file downloaders to use.
            delete_cached_files: Whether to delete the cached files.
            fast_dev_run: Whether to run a quick dev run.
            random_seed: The random seed to be set before shuffling the data.

        """
<<<<<<< HEAD
        self.input_dir = str(input_dir)
        self.name = name
=======
        self.input_dir = _resolve_dir(input_dir)
        self.output_dir = _resolve_dir(output_dir)
>>>>>>> c4af18b2
        self.num_workers = num_workers or (1 if fast_dev_run else (os.cpu_count() or 1) * 4)
        self.num_downloaders = num_downloaders or 1
        self.delete_cached_files = delete_cached_files
        self.fast_dev_run = _get_fast_dev_run() if fast_dev_run is None else fast_dev_run
        self.workers: Any = []
        self.workers_tracker: Dict[int, int] = {}
        self.progress_queue: Optional[Queue] = None
        self.error_queue: Queue = Queue()
        self.stop_queues: List[Queue] = []
<<<<<<< HEAD
        self.remote_input_dir = (
            str(remote_input_dir) if remote_input_dir is not None else self.src_resolver(self.input_dir)
        )
        self.remote_output_dir = (
            remote_output_dir if remote_output_dir is not None else self.dst_resolver(name, version=version)
        )
        if self.remote_output_dir:
            self.name = self._broadcast_object(self.name)
            # Ensure the remote src dir is the same across all ranks
            self.remote_output_dir = self._broadcast_object(self.remote_output_dir)
            if isinstance(self.remote_output_dir, PrettyDirectory):
                print(f"Storing the files under {self.remote_output_dir.directory}")
                self.remote_output_dir = self.remote_output_dir.url
            else:
                print(f"Storing the files under {self.remote_output_dir}")
=======

        if self.input_dir:
            # Ensure the input dir is the same across all nodes
            self.input_dir = self._broadcast_object(self.input_dir)

        if self.output_dir:
            # Ensure the output dir is the same across all nodes
            self.output_dir = self._broadcast_object(self.output_dir)
            print(f"Storing the files under {self.output_dir.path}")
>>>>>>> c4af18b2

        self.random_seed = random_seed

    def run(self, data_recipe: DataRecipe) -> None:
        """The `DataProcessor.run(...)` method triggers the data recipe processing over your dataset."""
        if not isinstance(data_recipe, DataRecipe):
            raise ValueError("The provided value should be a data recipe.")

        t0 = time()
        print(f"Setup started with fast_dev_run={self.fast_dev_run}.")

        # Force random seed to be fixed
        seed_everything(self.random_seed)

        # Call the setup method of the user
        user_items: List[Any] = data_recipe.prepare_structure(self.input_dir.path if self.input_dir else None)

        if not isinstance(user_items, list):
            raise ValueError("The `prepare_structure` should return a list of item metadata.")

        # Associate the items to the workers based on num_nodes and node_rank
        begins, workers_user_items = _associated_items_to_workers(self.num_workers, user_items)
        print(f"Setup finished in {round(time() - t0, 3)} seconds. Found {len(user_items)} items to process.")

        if self.fast_dev_run:
            items_to_keep = self.fast_dev_run if type(self.fast_dev_run) is int else _DEFAULT_FAST_DEV_RUN_ITEMS
            workers_user_items = [w[:items_to_keep] for w in workers_user_items]
            print(f"Fast dev run is enabled. Limiting to {items_to_keep} items per process.")

        num_items = sum([len(items) for items in workers_user_items])

        self._cleanup_cache()

        print(f"Starting {self.num_workers} workers")

        if self.input_dir is None and self.src_resolver is not None and self.input_dir:
            self.input_dir = self.src_resolver(self.input_dir)
            print(f"The remote_dir is `{self.input_dir}`.")

        signal.signal(signal.SIGINT, self._signal_handler)

        self._create_process_workers(data_recipe, begins, workers_user_items)

        print("Workers are ready ! Starting data processing...")

        current_total = 0
        has_failed = False
        with tqdm(total=num_items, smoothing=0, position=-1, mininterval=1) as pbar:
            while True:
                try:
                    error = self.error_queue.get(timeout=0.001)
                    self._exit_on_error(error)
                except Empty:
                    assert self.progress_queue
                    try:
                        index, counter = self.progress_queue.get(timeout=0.001)
                    except Empty:
                        continue
                    self.workers_tracker[index] = counter
                    new_total = sum(self.workers_tracker.values())

                pbar.update(new_total - current_total)
                current_total = new_total
                if current_total == num_items:
                    break

                # Exit early if all the workers are done.
                # This means there were some kinda of errors.
                if all(not w.is_alive() for w in self.workers):
                    has_failed = True
                    break

        num_nodes = _get_num_nodes()
        node_rank = _get_node_rank()
        # TODO: Understand why it hangs.
        if num_nodes == 1:
            for w in self.workers:
                w.join(0)

        print("Workers are finished.")
        result = data_recipe._done(len(user_items), self.delete_cached_files, self.output_dir)

        if num_nodes == node_rank + 1:
            _create_dataset(
                input_dir=self.input_dir.path,
                storage_dir=self.output_dir.path,
                dataset_type=V1DatasetType.CHUNKED
                if isinstance(data_recipe, DataChunkRecipe)
                else V1DatasetType.TRANSFORMED,
                empty=False,
                size=result.size,
                num_bytes=result.num_bytes,
                data_format=result.data_format,
                compression=result.compression,
                num_chunks=result.num_chunks,
                num_bytes_per_chunk=result.num_bytes_per_chunk,
            )

        print("Finished data processing!")

        # TODO: Understand why it is required to avoid long shutdown.
        if _get_num_nodes() > 1:
            os._exit(int(has_failed))

    def _exit_on_error(self, error: str) -> None:
        for w in self.workers:
            w.join(0)
        raise RuntimeError(f"We found the following error {error}.")

    def _create_process_workers(
        self, data_recipe: DataRecipe, begins: List[int], workers_user_items: List[List[Any]]
    ) -> None:
        self.progress_queue = Queue()
        workers: List[DataWorkerProcess] = []
        stop_queues: List[Queue] = []
        for worker_idx, worker_user_items in enumerate(workers_user_items):
            stop_queues.append(Queue())
            worker = DataWorkerProcess(
                worker_idx,
                self.num_workers,
                begins[worker_idx],
                _get_node_rank(),
                data_recipe,
                self.input_dir,
                self.output_dir,
                worker_user_items,
                self.progress_queue,
                self.error_queue,
                stop_queues[-1],
                self.num_downloaders,
                self.delete_cached_files,
            )
            worker.start()
            workers.append(worker)

        # Note: Don't store within the loop as weakref aren't serializable
        self.workers = workers
        self.stop_queues = stop_queues

    def _signal_handler(self, signal: Any, frame: Any) -> None:
        """On temrination, we stop all the processes to avoid leaking RAM."""
        for stop_queue in self.stop_queues:
            stop_queue.put(None)
        for w in self.workers:
            w.join(0)
        os._exit(0)

    def _cleanup_cache(self) -> None:
        cache_dir = _get_cache_dir()

        # Cleanup the cache dir folder to avoid corrupted files from previous run to be there.
        if os.path.exists(cache_dir):
            rmtree(cache_dir, ignore_errors=True)

        os.makedirs(cache_dir, exist_ok=True)

        cache_data_dir = _get_cache_data_dir()

        # Cleanup the cache data folder to avoid corrupted files from previous run to be there.
        if os.path.exists(cache_data_dir):
            rmtree(cache_data_dir, ignore_errors=True)

        os.makedirs(cache_data_dir, exist_ok=True)

    def _broadcast_object(self, obj: Any) -> Any:
        """Enable to synchronize an object across machines using torch.distributed.collectives."""
        num_nodes = _get_num_nodes()
        if num_nodes == 1:
            return obj

        if not _distributed_is_initialized():
            process_group_backend = "nccl" if is_cuda_available() else "gloo"
            _init_dist_connection(LightningEnvironment(), process_group_backend, _get_node_rank(), num_nodes)

        obj = [obj]
        torch.distributed.broadcast_object_list(obj, 0, group=_group.WORLD)
        return obj[0]<|MERGE_RESOLUTION|>--- conflicted
+++ resolved
@@ -685,13 +685,9 @@
 class DataProcessor:
     def __init__(
         self,
-<<<<<<< HEAD
         input_dir: str,
-        name: Optional[str] = None,
-=======
         input_dir: Optional[Union[str, Dir]] = None,
         output_dir: Optional[Union[str, Dir]] = None,
->>>>>>> c4af18b2
         num_workers: Optional[int] = None,
         num_downloaders: Optional[int] = None,
         delete_cached_files: bool = True,
@@ -702,13 +698,8 @@
         training faster.
 
         Arguments:
-<<<<<<< HEAD
-            input_dir: The path to where the data are stored.
-            name: The name of your dataset.
-=======
             input_dir: The path to where the input data are stored.
             output_dir: The path to where the output data are stored.
->>>>>>> c4af18b2
             num_workers: The number of worker threads to use.
             num_downloaders: The number of file downloaders to use.
             delete_cached_files: Whether to delete the cached files.
@@ -716,13 +707,8 @@
             random_seed: The random seed to be set before shuffling the data.
 
         """
-<<<<<<< HEAD
-        self.input_dir = str(input_dir)
-        self.name = name
-=======
         self.input_dir = _resolve_dir(input_dir)
         self.output_dir = _resolve_dir(output_dir)
->>>>>>> c4af18b2
         self.num_workers = num_workers or (1 if fast_dev_run else (os.cpu_count() or 1) * 4)
         self.num_downloaders = num_downloaders or 1
         self.delete_cached_files = delete_cached_files
@@ -732,23 +718,6 @@
         self.progress_queue: Optional[Queue] = None
         self.error_queue: Queue = Queue()
         self.stop_queues: List[Queue] = []
-<<<<<<< HEAD
-        self.remote_input_dir = (
-            str(remote_input_dir) if remote_input_dir is not None else self.src_resolver(self.input_dir)
-        )
-        self.remote_output_dir = (
-            remote_output_dir if remote_output_dir is not None else self.dst_resolver(name, version=version)
-        )
-        if self.remote_output_dir:
-            self.name = self._broadcast_object(self.name)
-            # Ensure the remote src dir is the same across all ranks
-            self.remote_output_dir = self._broadcast_object(self.remote_output_dir)
-            if isinstance(self.remote_output_dir, PrettyDirectory):
-                print(f"Storing the files under {self.remote_output_dir.directory}")
-                self.remote_output_dir = self.remote_output_dir.url
-            else:
-                print(f"Storing the files under {self.remote_output_dir}")
-=======
 
         if self.input_dir:
             # Ensure the input dir is the same across all nodes
@@ -758,7 +727,6 @@
             # Ensure the output dir is the same across all nodes
             self.output_dir = self._broadcast_object(self.output_dir)
             print(f"Storing the files under {self.output_dir.path}")
->>>>>>> c4af18b2
 
         self.random_seed = random_seed
 
