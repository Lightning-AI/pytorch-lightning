# Copyright The Lightning AI team.
# Licensed under the Apache License, Version 2.0 (the "License");
# you may not use this file except in compliance with the License.
# You may obtain a copy of the License at
#
#     http://www.apache.org/licenses/LICENSE-2.0
#
# Unless required by applicable law or agreed to in writing, software
# distributed under the License is distributed on an "AS IS" BASIS,
# WITHOUT WARRANTIES OR CONDITIONS OF ANY KIND, either express or implied.
# See the License for the specific language governing permissions and
# limitations under the License.

import inspect
import os
from datetime import datetime
from pathlib import Path
from types import FunctionType
from typing import Any, Callable, Optional, Sequence, Union

from lightning.data.streaming.constants import _LIGHTNING_CLOUD_GREATER_EQUAL_0_5_47, _TORCH_GREATER_EQUAL_2_1_0
from lightning.data.streaming.data_processor import DataChunkRecipe, DataProcessor, DataTransformRecipe

if _LIGHTNING_CLOUD_GREATER_EQUAL_0_5_47:
    from lightning_cloud.resolver import _assert_dir_has_index_file, _assert_dir_is_empty, _execute, _resolve_dir

if _TORCH_GREATER_EQUAL_2_1_0:
    from torch.utils._pytree import tree_flatten


def _get_input_dir(inputs: Sequence[Any]) -> str:
    flattened_item, _ = tree_flatten(inputs[0])

    indexed_paths = {
        index: element
        for index, element in enumerate(flattened_item)
        if isinstance(element, str) and os.path.exists(element)
    }

    if len(indexed_paths) == 0:
        raise ValueError(f"The provided item {inputs[0]} didn't contain any filepaths.")

    absolute_path = str(Path(indexed_paths[0]).resolve())

    if indexed_paths[0] != absolute_path:
        raise ValueError("The provided path should be absolute.")

    return "/" + os.path.join(*str(absolute_path).split("/")[:4])


class LambdaDataTransformRecipe(DataTransformRecipe):
    def __init__(self, fn: Callable[[str, Any], None], inputs: Sequence[Any]):
        super().__init__()
        self._fn = fn
        self._inputs = inputs

    def prepare_structure(self, input_dir: Optional[str]) -> Any:
        return self._inputs

    def prepare_item(self, output_dir: str, item_metadata: Any) -> None:  # type: ignore
        self._fn(output_dir, item_metadata)


class LambdaDataChunkRecipe(DataChunkRecipe):
    def __init__(
        self,
        fn: Callable[[Any], None],
        inputs: Sequence[Any],
        chunk_size: Optional[int],
        chunk_bytes: Optional[Union[int, str]],
        compression: Optional[str],
    ):
        super().__init__(chunk_size=chunk_size, chunk_bytes=chunk_bytes, compression=compression)
        self._fn = fn
        self._inputs = inputs

    def prepare_structure(self, input_dir: Optional[str]) -> Any:
        return self._inputs

    def prepare_item(self, item_metadata: Any) -> Any:  # type: ignore
        if isinstance(callable, FunctionType):
            if inspect.isgeneratorfunction(callable):
                yield from callable(item_metadata)
            else:
                yield callable(item_metadata)
        else:
            if inspect.isgeneratorfunction(callable.__call__):
                yield from callable.__call__(item_metadata)
            else:
                yield callable.__call__(item_metadata)


def map(
    fn: Callable[[str, Any], None],
    inputs: Sequence[Any],
    output_dir: str,
    num_workers: Optional[int] = None,
    fast_dev_run: Union[bool, int] = False,
    num_nodes: Optional[int] = None,
    machine: Optional[str] = None,
<<<<<<< HEAD
    num_downloaders: Optional[int] = None,
=======
    input_dir: Optional[str] = None,
    num_downloaders: int = 1,
>>>>>>> 90d3d1ca
) -> None:
    """This function map a callbable over a collection of files possibly in a distributed way.

    Arguments:
        fn: A function to be executed over each input element
        inputs: A sequence of input to be processed by the `fn` function.
            Each input should contain at least a valid filepath.
        output_dir: The folder where the processed data should be stored.
        num_workers: The number of workers to use during processing
        fast_dev_run: Whether to use process only a sub part of the inputs
        num_nodes: When doing remote execution, the number of nodes to use.
        machine: When doing remote execution, the machine to use.
<<<<<<< HEAD
        name: The name of the processing.
        num_downloaders: The number of downloaders to use.
=======
        num_downloaders: The number of downloaders per worker.
>>>>>>> 90d3d1ca

    """
    if not isinstance(inputs, Sequence):
        raise ValueError(f"The provided inputs should be non empty sequence. Found {inputs}.")

    if len(inputs) == 0:
        raise ValueError(f"The provided inputs should be non empty. Found {inputs}.")

    if num_nodes is None or int(os.getenv("DATA_OPTIMIZER_NUM_NODES", 0)) > 0:
        output_dir = _resolve_dir(output_dir)

        if output_dir.url and "cloudspaces" in output_dir.url:
            raise ValueError(
                f"The provided `output_dir` isn't valid. Found {output_dir.path if output_dir else None}."
                " HINT: You can either use `/teamspace/s3_connections/...` or `/teamspace/datasets/...`."
            )

        _assert_dir_is_empty(output_dir)

        input_dir = _resolve_dir(_get_input_dir(inputs))

        data_processor = DataProcessor(
            input_dir=input_dir,
            output_dir=output_dir,
            num_workers=num_workers or os.cpu_count(),
            fast_dev_run=fast_dev_run,
<<<<<<< HEAD
=======
            version=None,
            input_dir=input_dir or _get_input_dir(inputs),
>>>>>>> 90d3d1ca
            num_downloaders=num_downloaders,
        )
        return data_processor.run(LambdaDataTransformRecipe(fn, inputs))
    return _execute(
        f"data-prep-map-{datetime.now().strftime('%Y-%m-%d_%H-%M-%S')}",
        num_nodes,
        machine,
    )


def optimize(
    fn: Callable[[Any], Any],
    inputs: Sequence[Any],
    output_dir: str,
    chunk_size: Optional[int] = None,
    chunk_bytes: Optional[Union[int, str]] = None,
    compression: Optional[str] = None,
    num_workers: Optional[int] = None,
    fast_dev_run: bool = False,
    num_nodes: Optional[int] = None,
    machine: Optional[str] = None,
<<<<<<< HEAD
    num_downloaders: Optional[int] = None,
=======
    input_dir: Optional[str] = None,
    num_downloaders: int = 1,
>>>>>>> 90d3d1ca
) -> None:
    """This function converts a dataset into chunks possibly in a distributed way.

    Arguments:
        fn: A function to be executed over each input element
        inputs: A sequence of input to be processed by the `fn` function.
            Each input should contain at least a valid filepath.
        output_dir: The folder where the processed data should be stored.
        chunk_size: The maximum number of elements to hold within a chunk.
        chunk_bytes: The maximum number of bytes to hold within a chunk.
        compression: The compression algorithm to use over the chunks.
        num_workers: The number of workers to use during processing
        fast_dev_run: Whether to use process only a sub part of the inputs
        num_nodes: When doing remote execution, the number of nodes to use.
        machine: When doing remote execution, the machine to use.
<<<<<<< HEAD
        name: The name of the processing.
        num_downloaders: The number of downloaders to use.
=======
        num_downloaders: The number of downloaders per worker.
>>>>>>> 90d3d1ca

    """
    if not isinstance(inputs, Sequence):
        raise ValueError(f"The provided inputs should be non empty sequence. Found {inputs}.")

    if len(inputs) == 0:
        raise ValueError(f"The provided inputs should be non empty. Found {inputs}.")

    if chunk_size is None and chunk_bytes is None:
        raise ValueError("Either `chunk_size` or `chunk_bytes` needs to be defined.")

    if num_nodes is None or int(os.getenv("DATA_OPTIMIZER_NUM_NODES", 0)) > 0:
        output_dir = _resolve_dir(output_dir)

        if output_dir.url is not None and "cloudspaces" in output_dir.url:
            raise ValueError(
                f"The provided `output_dir` isn't valid. Found {output_dir.path}."
                " HINT: You can either use `/teamspace/s3_connections/...` or `/teamspace/datasets/...`."
            )

        _assert_dir_has_index_file(output_dir)

        input_dir = _resolve_dir(_get_input_dir(inputs))

        data_processor = DataProcessor(
            input_dir=input_dir,
            output_dir=output_dir,
            num_workers=num_workers or os.cpu_count(),
            fast_dev_run=fast_dev_run,
<<<<<<< HEAD
=======
            input_dir=input_dir or _get_input_dir(inputs),
>>>>>>> 90d3d1ca
            num_downloaders=num_downloaders,
        )
        return data_processor.run(
            LambdaDataChunkRecipe(
                fn,
                inputs,
                chunk_size=chunk_size,
                chunk_bytes=chunk_bytes,
                compression=compression,
            )
        )
    return _execute(
        f"data-prep-optimize-{datetime.now().strftime('%Y-%m-%d_%H-%M-%S')}",
        num_nodes,
        machine,
    )<|MERGE_RESOLUTION|>--- conflicted
+++ resolved
@@ -98,12 +98,7 @@
     fast_dev_run: Union[bool, int] = False,
     num_nodes: Optional[int] = None,
     machine: Optional[str] = None,
-<<<<<<< HEAD
     num_downloaders: Optional[int] = None,
-=======
-    input_dir: Optional[str] = None,
-    num_downloaders: int = 1,
->>>>>>> 90d3d1ca
 ) -> None:
     """This function map a callbable over a collection of files possibly in a distributed way.
 
@@ -116,12 +111,7 @@
         fast_dev_run: Whether to use process only a sub part of the inputs
         num_nodes: When doing remote execution, the number of nodes to use.
         machine: When doing remote execution, the machine to use.
-<<<<<<< HEAD
-        name: The name of the processing.
         num_downloaders: The number of downloaders to use.
-=======
-        num_downloaders: The number of downloaders per worker.
->>>>>>> 90d3d1ca
 
     """
     if not isinstance(inputs, Sequence):
@@ -148,11 +138,6 @@
             output_dir=output_dir,
             num_workers=num_workers or os.cpu_count(),
             fast_dev_run=fast_dev_run,
-<<<<<<< HEAD
-=======
-            version=None,
-            input_dir=input_dir or _get_input_dir(inputs),
->>>>>>> 90d3d1ca
             num_downloaders=num_downloaders,
         )
         return data_processor.run(LambdaDataTransformRecipe(fn, inputs))
@@ -174,12 +159,7 @@
     fast_dev_run: bool = False,
     num_nodes: Optional[int] = None,
     machine: Optional[str] = None,
-<<<<<<< HEAD
     num_downloaders: Optional[int] = None,
-=======
-    input_dir: Optional[str] = None,
-    num_downloaders: int = 1,
->>>>>>> 90d3d1ca
 ) -> None:
     """This function converts a dataset into chunks possibly in a distributed way.
 
@@ -195,12 +175,7 @@
         fast_dev_run: Whether to use process only a sub part of the inputs
         num_nodes: When doing remote execution, the number of nodes to use.
         machine: When doing remote execution, the machine to use.
-<<<<<<< HEAD
-        name: The name of the processing.
         num_downloaders: The number of downloaders to use.
-=======
-        num_downloaders: The number of downloaders per worker.
->>>>>>> 90d3d1ca
 
     """
     if not isinstance(inputs, Sequence):
@@ -230,10 +205,6 @@
             output_dir=output_dir,
             num_workers=num_workers or os.cpu_count(),
             fast_dev_run=fast_dev_run,
-<<<<<<< HEAD
-=======
-            input_dir=input_dir or _get_input_dir(inputs),
->>>>>>> 90d3d1ca
             num_downloaders=num_downloaders,
         )
         return data_processor.run(
