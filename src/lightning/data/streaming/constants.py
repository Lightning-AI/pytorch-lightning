--- conflicted
+++ resolved
@@ -53,9 +53,7 @@
     19: torch.bool,
 }
 
-<<<<<<< HEAD
 _NUMPY_SCTYPES = [v for values in np.sctypes.values() for v in values]
 _NUMPY_DTYPES_MAPPING = {i: np.dtype(v) for i, v in enumerate(_NUMPY_SCTYPES)}
-=======
-_TIME_FORMAT = "%Y-%m-%d_%H-%M-%S.%fZ"
->>>>>>> 1073276a
+
+_TIME_FORMAT = "%Y-%m-%d_%H-%M-%S.%fZ"