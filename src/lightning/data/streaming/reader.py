--- conflicted
+++ resolved
@@ -86,11 +86,8 @@
     def _maybe_delete_chunks(self) -> None:
         reached_pre_download = self._pre_download_counter == self._max_pre_download
 
-<<<<<<< HEAD
-=======
         chunk_index = _get_from_queue(self._to_delete_queue, timeout=None if reached_pre_download else _DEFAULT_TIMEOUT)
 
->>>>>>> 2aacfae2
         if chunk_index is not None:
             print(f"Processed chunk {chunk_index}")
 
