--- conflicted
+++ resolved
@@ -302,7 +302,6 @@
             if num_indices != len(self.sampler):
                 raise Exception("The generated indices don't match the initial length of the sampler.")
 
-<<<<<<< HEAD
             # Note: Reserve to ensure the first workers gets more work
             indices_per_workers_splitted = [self._chunk_list(indices,  self.batch_size) for indices in indices_per_workers][::-1]
 
@@ -310,16 +309,6 @@
             counter = 0
             while  sum([len(v) for v in indices_per_workers_splitted]) != 0:
                 worker_indices = indices_per_workers_splitted[counter % num_workers]
-=======
-            indices_per_workers = [
-                np.array_split(np.asarray(indices), self.batch_size) for indices in indices_per_workers
-            ]
-
-            batches = []
-            counter = 0
-            while sum([len(v) for v in indices_per_workers]) != 0:
-                worker_indices = indices_per_workers[counter % self._num_workers]
->>>>>>> 53035a47
                 if len(worker_indices) == 0:
                     batches.append([])
                 else:
