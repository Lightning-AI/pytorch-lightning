--- conflicted
+++ resolved
@@ -225,21 +225,12 @@
             CacheSampler(dataset, generator, shuffle), batch_size, drop_last, shuffle, cache
         )
         super().__init__(
-<<<<<<< HEAD
-            dataset, *args,
-            sampler=None,
-            batch_sampler=batch_sampler,
-            generator=generator,
-            num_workers=num_workers,
-            collate_fn=CacheCollateFn(), 
-=======
             dataset,
             *args,
             sampler=None,
             batch_sampler=batch_sampler,
             generator=generator,
             collate_fn=CacheCollateFn(),
->>>>>>> 70332a92
             **kwargs
         )
 
