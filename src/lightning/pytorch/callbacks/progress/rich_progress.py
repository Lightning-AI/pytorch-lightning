--- conflicted
+++ resolved
@@ -14,11 +14,7 @@
 import math
 from dataclasses import dataclass
 from datetime import timedelta
-<<<<<<< HEAD
-from typing import Any, Dict, Optional, Union, cast
-=======
 from typing import Any, cast, Dict, Generator, Optional, Union
->>>>>>> f4825e57
 
 from lightning_utilities.core.imports import RequirementCache
 
