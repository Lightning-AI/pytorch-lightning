--- conflicted
+++ resolved
@@ -84,16 +84,10 @@
         self.batch_size_fn = batch_size_fn
         self.length_fn = length_fn
         self.available_flops: Optional[int] = None
-<<<<<<< HEAD
-        self._throughputs: Dict[RunningStage, Throughput] = {}
-        self._t0s: Dict[RunningStage, float] = {}
-        self._lengths: Dict[RunningStage, int] = {}
-        self._samples: Dict[RunningStage, int] = {}
-=======
         self._throughputs: dict[RunningStage, Throughput] = {}
         self._t0s: dict[RunningStage, float] = {}
         self._lengths: dict[RunningStage, int] = {}
->>>>>>> 3998b5d7
+        self._samples: dict[RunningStage, int] = {}
 
     @override
     def setup(self, trainer: "Trainer", pl_module: "LightningModule", stage: str) -> None:
