--- conflicted
+++ resolved
@@ -280,8 +280,19 @@
                 :paramref:`~lightning.pytorch.trainer.trainer.Trainer.profiler`,
                 :meth:`~lightning.pytorch.core.module.LightningModule.log`,
                 :meth:`~lightning.pytorch.core.module.LightningModule.log_dict`.
-
-<<<<<<< HEAD
+            plugins: Plugins allow modification of core behavior like ddp and amp, and enable custom lightning plugins.
+                Default: ``None``.
+
+            sync_batchnorm: Synchronize batch norm layers between process groups/whole world.
+                Default: ``False``.
+
+            reload_dataloaders_every_n_epochs: Set to a non-negative integer to reload dataloaders every n epochs.
+                Default: ``0``.
+
+            default_root_dir: Default path for logs and weights when no logger/ckpt_callback passed.
+                Default: ``os.getcwd()``.
+                Can be remote file paths such as `s3://mybucket/path` or 'hdfs://path/'
+
         Raises:
             TypeError:
                 If ``gradient_clip_val`` is not an int or float.
@@ -289,20 +300,6 @@
             MisconfigurationException:
                 If ``gradient_clip_algorithm`` is invalid.
                 If ``track_grad_norm` is not a positive number or inf.
-=======
-            plugins: Plugins allow modification of core behavior like ddp and amp, and enable custom lightning plugins.
-                Default: ``None``.
-
-            sync_batchnorm: Synchronize batch norm layers between process groups/whole world.
-                Default: ``False``.
-
-            reload_dataloaders_every_n_epochs: Set to a non-negative integer to reload dataloaders every n epochs.
-                Default: ``0``.
-
-            default_root_dir: Default path for logs and weights when no logger/ckpt_callback passed.
-                Default: ``os.getcwd()``.
-                Can be remote file paths such as `s3://mybucket/path` or 'hdfs://path/'
->>>>>>> a22242b7
         """
         super().__init__()
         log.debug(f"{self.__class__.__name__}: Initializing trainer with parameters: {locals()}")
@@ -520,20 +517,17 @@
                 keywords ``"last"`` and ``"hpc"``. If there is no checkpoint file at the path, an exception is raised.
                 If resuming from mid-epoch checkpoint, training will start from the beginning of the next epoch.
 
-<<<<<<< HEAD
             datamodule: An instance of :class:`~lightning.pytorch.core.datamodule.LightningDataModule`.
+            datamodule: A :class:`~lightning.pytorch.core.datamodule.LightningDataModule` that defines
+                the `:class:`~lightning.pytorch.core.hooks.DataHooks.train_dataloader` hook.
 
         Raises:
             TypeError:
                 If ``model`` is not :class:`~lightning.pytorch.core.module.LightningModule` for torch version less than
                 2.0.0 and if ``model`` is not :class:`~lightning.pytorch.core.module.LightningModule` or
                 :class:`torch._dynamo.OptimizedModule` for torch versions greater than or equal to 2.0.0 .
-=======
-            datamodule: A :class:`~lightning.pytorch.core.datamodule.LightningDataModule` that defines
-                the `:class:`~lightning.pytorch.core.hooks.DataHooks.train_dataloader` hook.
 
         For more information about multiple dataloaders, see this :ref:`section <multiple-dataloaders>`.
->>>>>>> a22242b7
         """
         model = _maybe_unwrap_optimized(model)
         self.strategy._lightning_module = model
@@ -1598,14 +1592,11 @@
                 stepping_batches = self.trainer.estimated_stepping_batches
                 scheduler = torch.optim.lr_scheduler.OneCycleLR(optimizer, max_lr=1e-3, total_steps=stepping_batches)
                 return [optimizer], [scheduler]
-<<<<<<< HEAD
 
         Raises:
             MisconfigurationException:
                 If estimated stepping batches cannot be computed due to different `accumulate_grad_batches`
                 at different epochs.
-=======
->>>>>>> a22242b7
         """
         # infinite training
         if self.max_epochs == -1:
