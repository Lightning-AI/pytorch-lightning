--- conflicted
+++ resolved
@@ -1074,14 +1074,8 @@
         self.profiler.setup(stage=self.state.fn, local_rank=local_rank, log_dir=self.log_dir)
 
     def print(self, *args: Any, **kwargs: Any) -> None:
-<<<<<<< HEAD
-        """Print the arguments to standard output. When running on multiple devices on a single node, this method will
-        only print from one process to avoid redundant outputs. When running across multiple nodes, this method will
-        print from one process in each node.
-=======
         """Print something only on the first process. If running on multiple machines, it will print from the first
         process in each machine.
->>>>>>> 234a78a9
 
         Arguments passed to this method are forwarded to the Python built-in :func:`print` function.
 
