# Copyright The Lightning AI team.
#
# Licensed under the Apache License, Version 2.0 (the "License");
# you may not use this file except in compliance with the License.
# You may obtain a copy of the License at
#
#     http://www.apache.org/licenses/LICENSE-2.0
#
# Unless required by applicable law or agreed to in writing, software
# distributed under the License is distributed on an "AS IS" BASIS,
# WITHOUT WARRANTIES OR CONDITIONS OF ANY KIND, either express or implied.
# See the License for the specific language governing permissions and
# limitations under the License.
import contextlib
import math
import time
from collections import OrderedDict
from dataclasses import dataclass
from typing import Any

import torch
from typing_extensions import override

import lightning.pytorch as pl
from lightning.fabric.utilities.types import _Stateful
from lightning.fabric.utilities.warnings import PossibleUserWarning
from lightning.pytorch import loops  # import as loops to avoid circular imports
from lightning.pytorch.loops.fetchers import _DataFetcher, _DataLoaderIterDataFetcher
from lightning.pytorch.loops.optimization import _AutomaticOptimization, _ManualOptimization
from lightning.pytorch.loops.optimization.automatic import _OUTPUTS_TYPE as _OPTIMIZER_LOOP_OUTPUTS_TYPE
from lightning.pytorch.loops.optimization.manual import _OUTPUTS_TYPE as _MANUAL_LOOP_OUTPUTS_TYPE
from lightning.pytorch.loops.progress import _BatchProgress, _SchedulerProgress
from lightning.pytorch.loops.utilities import _is_max_limit_reached
from lightning.pytorch.trainer import call
from lightning.pytorch.trainer.connectors.logger_connector.result import _ResultCollection
from lightning.pytorch.trainer.states import RunningStage, TrainerFn
from lightning.pytorch.utilities.exceptions import MisconfigurationException, SIGTERMException
from lightning.pytorch.utilities.rank_zero import WarningCache, rank_zero_warn
from lightning.pytorch.utilities.signature_utils import is_param_in_hook_signature


@dataclass
class RestartStage:
    NONE = "none"
    RESTARTED_ON_TRAIN_BATCH_END = "restarted_on_train_batch_end"
    RESTARTED_ON_LAST = "restarted_on_last"


class _TrainingEpochLoop(loops._Loop):
    """Iterates over all batches in the dataloader (one epoch) that the user returns in their
    :meth:`~lightning.pytorch.core.LightningModule.train_dataloader` method.

    Its main responsibilities are calling the ``*_epoch_{start,end}`` hooks, accumulating outputs if the user request
    them in one of these hooks, and running validation at the requested interval.

    The validation is carried out by yet another loop,
    :class:`~lightning.pytorch.loops._EvaluationLoop`.

    In the ``run()`` method, the training epoch loop could in theory simply call the
    ``LightningModule.training_step`` already and perform the optimization.
    However, Lightning has built-in support for automatic optimization with multiple optimizers.
    For this reason there are actually two more loops nested under
    :class:`~lightning.pytorch.loops._TrainingEpochLoop`.

    Args:
        min_steps: The minimum number of steps (batches) to process
        max_steps: The maximum number of steps (batches) to process

    """

    def __init__(self, trainer: "pl.Trainer", min_steps: int | None = None, max_steps: int = -1) -> None:
        super().__init__(trainer)
        if max_steps < -1:
            raise MisconfigurationException(
                f"`max_steps` must be a non-negative integer or -1 (infinite steps). You passed in {max_steps}."
            )
        self.min_steps = min_steps
        self.max_steps = max_steps

        self.batch_progress = _BatchProgress()
        self.scheduler_progress = _SchedulerProgress()

        self.automatic_optimization = _AutomaticOptimization(trainer)
        self.manual_optimization = _ManualOptimization(trainer)

        self.val_loop = loops._EvaluationLoop(
            trainer, TrainerFn.FITTING, RunningStage.VALIDATING, verbose=False, inference_mode=False
        )

        self._results = _ResultCollection(training=True)
        self._warning_cache = WarningCache()
        self._batches_that_stepped: int = 0
        self._restart_stage = RestartStage.NONE
        self._skip_next_val = False

    @property
    def total_batch_idx(self) -> int:
        """Returns the current batch index (across epochs)"""
        # use `ready` instead of `completed` in case this is accessed after `completed` has been increased
        # but before the next `ready` increase
        return self.batch_progress.total.ready - 1

    @property
    def batch_idx(self) -> int:
        """Returns the current batch index (within this epoch)"""
        # use `ready` instead of `completed` in case this is accessed after `completed` has been increased
        # but before the next `ready` increase
        return self.batch_progress.current.ready - 1

    @property
    def global_step(self) -> int:
        lightning_module = self.trainer.lightning_module
        if lightning_module is None or lightning_module.automatic_optimization:
            return self.automatic_optimization.optim_progress.optimizer_steps
        return self.manual_optimization.optim_step_progress.total.completed

    @property
    def _is_training_done(self) -> bool:
        max_steps_reached = _is_max_limit_reached(self.global_step, self.max_steps)
        return max_steps_reached or self._num_ready_batches_reached()

    @property
    def _is_validation_done(self) -> bool:
        # when we are restarting we want to check whether the val loop has finished
        return not self.restarting or self.val_loop._has_run

    @property
    def done(self) -> bool:
        """Evaluates when to leave the loop."""
        if self._is_training_done and self._is_validation_done:
            return True

        if self.trainer.should_stop:
            # early stopping
            min_epochs = self.trainer.fit_loop.min_epochs
            can_stop_early = self.trainer.fit_loop._can_stop_early
            if not can_stop_early:
                self._warning_cache.info(
                    f"Trainer was signaled to stop but the required `min_epochs={min_epochs!r}` or"
                    f" `min_steps={self.min_steps!r}` has not been met. Training will continue..."
                )
            return can_stop_early

        return False

    def run(self, data_fetcher: _DataFetcher) -> None:
        self.reset()
        self.on_run_start(data_fetcher)
        while not self.done:
            try:
                self.advance(data_fetcher)
                self.on_advance_end(data_fetcher)
            except StopIteration:
                break
            finally:
                self.on_iteration_done()

    @property
    def restarted_on_train_batch_end(self) -> bool:
        return self._restart_stage == RestartStage.RESTARTED_ON_TRAIN_BATCH_END

    @property
    def restarted_on_last(self) -> bool:
        return self._restart_stage == RestartStage.RESTARTED_ON_LAST

    def update_restart_stage(self) -> None:
        if (
            self.restarting
            and self.batch_progress.total.started == self.batch_progress.total.ready
            and self.batch_progress.total.processed == self.batch_progress.total.started
            and self.batch_progress.total.completed == self.batch_progress.total.processed - 1
        ):
            self._restart_stage = RestartStage.RESTARTED_ON_TRAIN_BATCH_END
        elif (
            self.restarting
            and self.batch_progress.total.started == self.batch_progress.total.ready
            and self.batch_progress.total.processed == self.batch_progress.total.started
            and self.batch_progress.total.completed == self.batch_progress.total.processed
        ):
            self._restart_stage = RestartStage.RESTARTED_ON_LAST
        else:
            self._restart_stage = RestartStage.NONE

        self.val_loop.update_restart_stage()

    def reset_restart_stage(self) -> None:
        self._restart_stage = RestartStage.NONE

    def reset(self) -> None:
        """Resets the internal state of the loop for a new run."""
        if (
            self.restarting
            and not self._should_accumulate()
            and (self.restarted_on_train_batch_end or not self.restarted_on_last)
        ):
            # batches_that_stepped is never set prior to saving a checkpoint, even when saving
            # happens on_validation_end
            # we could set it in the checkpoint but we prefer to keep checkpoints backward compatible
            self._batches_that_stepped += 1

        if self.restarted_on_train_batch_end:
            self.batch_progress.increment_completed()
            # handle situation in which save happened on_train_batch_end and epoch is at end
            if self.batch_progress.current.completed >= self.trainer.num_training_batches:
                self.batch_progress.reset_on_run()
                self.scheduler_progress.reset_on_run()
                self.automatic_optimization.optim_progress.reset_on_run()
                self.val_loop.batch_progress.total.reset()

        if self.restarting:
            self.batch_progress.reset_on_restart()
            self.scheduler_progress.reset_on_restart()
            self.automatic_optimization.optim_progress.reset_on_restart()

            trainer = self.trainer
            if trainer.num_training_batches != float("inf"):
                expected_steps = math.ceil(trainer.num_training_batches / trainer.accumulate_grad_batches)
                loader = trainer.fit_loop._combined_loader
                assert loader is not None
                is_resumable_loader = all(isinstance(loader, _Stateful) for loader in loader.flattened)
                if self.global_step % expected_steps != 0 and not is_resumable_loader:
                    rank_zero_warn(
                        "You're resuming from a checkpoint that ended before the epoch ended and your dataloader is"
                        " not resumable. This can cause unreliable results if further training is done."
                        " Consider using an end-of-epoch checkpoint or make your dataloader resumable by implementing"
                        " the `state_dict` / `load_state_dict` interface.",
                        category=PossibleUserWarning,
                    )
        else:
            self.batch_progress.reset_on_run()
            self.scheduler_progress.reset_on_run()
            self.automatic_optimization.optim_progress.reset_on_run()
            # when the epoch starts, the total val batch progress should be reset as it's supposed to count the batches
            # seen per epoch, this is useful for tracking when validation is run multiple times per epoch
            self.val_loop.batch_progress.total.reset()

    def on_run_start(self, data_fetcher: _DataFetcher) -> None:
        # `iter()` was called once in `FitLoop.setup_data()` already
        # Call `iter()` again only when:
        #       1. Not restarting
        #       2. Not resuming from checkpoint (not is_resuming)
        #       3. Past first epoch (current_epoch > 0)
        if self.trainer.current_epoch > 0 and not self.trainer.fit_loop.is_resuming and not self.restarting:
            iter(data_fetcher)  # creates the iterator inside the fetcher

        # add the previous `fetched` value to properly track `is_last_batch` with no prefetching
        data_fetcher.fetched += self.batch_progress.current.ready
        data_fetcher._start_profiler = self._on_before_fetch
        data_fetcher._stop_profiler = self._on_after_fetch

    def _on_before_fetch(self) -> None:
        self.trainer.profiler.start(f"[{self.__class__.__name__}].train_dataloader_next")

    def _on_after_fetch(self) -> None:
        self.trainer.profiler.stop(f"[{self.__class__.__name__}].train_dataloader_next")

    def _broadcast_sigterm_tensor(self) -> None:
        try:
            sigterm_tensor = torch.tensor(
                [1 if getattr(self.trainer, "received_sigterm", False) else 0],
                device=self.trainer.strategy.root_device,
            )
            torch.distributed.broadcast(sigterm_tensor, src=0)
        except Exception:
            sigterm_tensor = torch.tensor([0], device=self.trainer.strategy.root_device)

        if sigterm_tensor.item() == 1:
            with contextlib.suppress(Exception):
                torch.distributed.barrier()  # prevent deadlocks by syncing all ranks before exit
            raise SIGTERMException()

    def advance(self, data_fetcher: _DataFetcher) -> None:
        """Runs a single training batch.

        Raises:
            StopIteration: When the epoch is canceled by the user returning -1

        """
        if self.restarting and self._should_check_val_fx(data_fetcher):
            if self.val_loop.restarted_mid_evaluation:
                # Go back and finish running validation
                return

            if self.restarted_on_last:
                # Avoid running validation again if we saved on last
                self._skip_next_val = True
                return

            # fast forward progress counters to end of validation
            self.val_loop.increment_progress_to_evaluation_end()

        # we are going to train first so the val loop does not need to restart
        self.val_loop.restarting = False

        # =====================================================================

        if torch.distributed.is_available() and torch.distributed.is_initialized() and self.trainer.world_size > 1:
            self._broadcast_sigterm_tensor()

        # =====================================================================

        if using_dataloader_iter := isinstance(data_fetcher, _DataLoaderIterDataFetcher):
            dataloader_iter = next(data_fetcher)
            # hook's batch_idx and dataloader_idx arguments correctness cannot be guaranteed in this setting
            batch = data_fetcher._batch
            batch_idx = data_fetcher._batch_idx
        else:
            dataloader_iter = None
            batch, _, __ = next(data_fetcher)
            # TODO: we should instead use the batch_idx returned by the fetcher, however, that will require saving the
            # fetcher state so that the batch_idx is correct after restarting
            batch_idx = self.batch_idx + 1
        # Note: `is_last_batch` is not yet determined if data fetcher is a `_DataLoaderIterDataFetcher`
        self.batch_progress.is_last_batch = data_fetcher.done

        trainer = self.trainer
        if not using_dataloader_iter:
            batch = trainer.precision_plugin.convert_input(batch)
            batch = trainer.lightning_module._on_before_batch_transfer(batch, dataloader_idx=0)
            batch = call._call_strategy_hook(trainer, "batch_to_device", batch, dataloader_idx=0)

        self.batch_progress.increment_ready()
        trainer._logger_connector.on_batch_start(batch)

<<<<<<< HEAD
        batch_output: _OPTIMIZER_LOOP_OUTPUTS_TYPE | _MANUAL_LOOP_OUTPUTS_TYPE | None = None  # for mypy
=======
        batch_output: _BATCH_OUTPUTS_TYPE = None  # for mypy
        should_skip_rest_of_epoch = False

>>>>>>> f7692a64
        if batch is None and not using_dataloader_iter:
            self._warning_cache.warn("train_dataloader yielded None. If this was on purpose, ignore this warning...")
        else:
            # hook
            call._call_callback_hooks(trainer, "on_train_batch_start", batch, batch_idx)
            response = call._call_lightning_module_hook(trainer, "on_train_batch_start", batch, batch_idx)
            call._call_strategy_hook(trainer, "on_train_batch_start", batch, batch_idx)
            should_skip_rest_of_epoch = response == -1
            # Signal this is the last batch for the current epoch
            if should_skip_rest_of_epoch:
                self.batch_progress.increment_by(0, is_last_batch=True)
            else:
                self.batch_progress.increment_started()

                kwargs = (
                    self._build_kwargs(OrderedDict(), batch, batch_idx)
                    if not using_dataloader_iter
                    else OrderedDict(any=dataloader_iter)
                )
                with trainer.profiler.profile("run_training_batch"):
                    if trainer.lightning_module.automatic_optimization:
                        # in automatic optimization, there can only be one optimizer
                        batch_output = self.automatic_optimization.run(trainer.optimizers[0], batch_idx, kwargs)
                    else:
                        batch_output = self.manual_optimization.run(kwargs)

        self.batch_progress.increment_processed()

        # update non-plateau LR schedulers
        # update epoch-interval ones only when we are at the end of training epoch
        self.update_lr_schedulers("step", update_plateau_schedulers=False)
        if self._num_ready_batches_reached():
            self.update_lr_schedulers("epoch", update_plateau_schedulers=False)

        if should_skip_rest_of_epoch:
            # Only raise StopIteration now so that the training epoch loop can finish
            raise StopIteration

        if using_dataloader_iter:
            # update the hook kwargs now that the step method might have consumed the iterator
            batch = data_fetcher._batch
            batch_idx = data_fetcher._batch_idx
            # update `is_last_batch` again after dataloader_iter was fetched in `training_step()`
            self.batch_progress.is_last_batch = data_fetcher.done

        call._call_callback_hooks(trainer, "on_train_batch_end", batch_output, batch, batch_idx)
        call._call_lightning_module_hook(trainer, "on_train_batch_end", batch_output, batch, batch_idx)
        trainer._logger_connector.on_batch_end()

        self.batch_progress.increment_completed()

        # -----------------------------------------
        # SAVE METRICS TO LOGGERS AND PROGRESS_BAR
        # -----------------------------------------
        trainer._logger_connector.update_train_step_metrics()

    def on_advance_end(self, data_fetcher: _DataFetcher) -> None:
        # -----------------------------------------
        # VALIDATE IF NEEDED
        # -----------------------------------------
        should_check_val = self._should_check_val_fx(data_fetcher)

        if self._skip_next_val:
            should_check_val = False
            self._skip_next_val = False

        if should_check_val:
            # this needs to be set so the correct `trainer._active_loop` is picked
            self.trainer.validating = True
            # save and reset this state in case validation runs inside training loop (val_check_interval<1.0)
            first_loop_iter = self.trainer._logger_connector._first_loop_iter

            if not self._should_accumulate():
                # clear gradients to not leave any unused memory during validation
                call._call_lightning_module_hook(self.trainer, "on_validation_model_zero_grad")

            self.val_loop.run()
            self.trainer.training = True
            self.trainer._logger_connector._first_loop_iter = first_loop_iter

        # update plateau LR scheduler after metrics are logged
        self.update_lr_schedulers("step", update_plateau_schedulers=True)

        if not self._should_accumulate():
            # this is increased once per batch disregarding multiple optimizers on purpose for loggers
            self._batches_that_stepped += 1
        # this will save based on the `batches_that_stepped` value
        self._save_loggers_on_train_batch_end()

        # if training finished, defer exit to the parent. this assumes there will be enough time in between
        # which might not be the case depending on what's in the `*_epoch_end` hooks
        if not self._is_training_done and self.trainer.received_sigterm:
            raise SIGTERMException

    def teardown(self) -> None:
        self._results.cpu()
        self.val_loop.teardown()

    @override
    def on_save_checkpoint(self) -> dict:
        state_dict = super().on_save_checkpoint()
        state_dict["_batches_that_stepped"] = self._batches_that_stepped
        return state_dict

    @override
    def on_load_checkpoint(self, state_dict: dict) -> None:
        self._batches_that_stepped = state_dict.get("_batches_that_stepped", 0)

    def _accumulated_batches_reached(self) -> bool:
        """Determine if accumulation will be finished by the end of the current batch."""
        return self.batch_progress.current.ready % self.trainer.accumulate_grad_batches == 0

    def _num_ready_batches_reached(self) -> bool:
        """Checks if we are in the last batch or if there are more batches to follow."""
        epoch_finished_on_ready = self.batch_progress.current.ready == self.trainer.num_training_batches
        return epoch_finished_on_ready or self.batch_progress.is_last_batch

    def _should_accumulate(self) -> bool:
        """Checks if the optimizer step should be performed or gradients should be accumulated for the current step."""
        accumulation_done = self._accumulated_batches_reached()
        # Lightning steps on the final batch
        is_final_batch = self._num_ready_batches_reached()
        # but the strategy might not
        strategy_accumulates_on_final_batch = self.trainer.strategy.handles_gradient_accumulation or not is_final_batch
        return not accumulation_done and strategy_accumulates_on_final_batch

    def update_lr_schedulers(self, interval: str, update_plateau_schedulers: bool) -> None:
        """Updates the lr schedulers based on the given interval."""
        if interval == "step" and self._should_accumulate():
            return
        self._update_learning_rates(interval=interval, update_plateau_schedulers=update_plateau_schedulers)

    def _update_learning_rates(self, interval: str, update_plateau_schedulers: bool) -> None:
        """Update learning rates.

        Args:
            interval: either 'epoch' or 'step'.
            update_plateau_schedulers: control whether ``ReduceLROnPlateau`` or non-plateau schedulers get updated.
                This is used so non-plateau schedulers can be updated before running validation. Checkpoints are
                commonly saved during validation, however, on-plateau schedulers might monitor a validation metric
                so they have to be updated separately.

        """
        trainer = self.trainer

        if not trainer.lr_scheduler_configs or not trainer.lightning_module.automatic_optimization:
            return

        for config in trainer.lr_scheduler_configs:
            if update_plateau_schedulers ^ config.reduce_on_plateau:
                continue

            current_idx = self.batch_idx if interval == "step" else trainer.current_epoch
            current_idx += 1  # account for both batch and epoch starts from 0
            # Take step if call to update_learning_rates matches the interval key and
            # the current step modulo the schedulers frequency is zero
            if config.interval == interval and current_idx % config.frequency == 0:
                monitor_val = None
                if config.reduce_on_plateau:
                    monitor_key = config.monitor
                    assert monitor_key is not None
                    monitor_val = self._get_monitor_value(monitor_key)
                    if monitor_val is None:
                        if config.strict:
                            avail_metrics = list(trainer.callback_metrics)
                            raise MisconfigurationException(
                                f"ReduceLROnPlateau conditioned on metric {monitor_key}"
                                f" which is not available. Available metrics are: {avail_metrics}."
                                " Condition can be set using `monitor` key in lr scheduler dict"
                            )
                        rank_zero_warn(
                            f"ReduceLROnPlateau conditioned on metric {monitor_key}"
                            " which is not available but strict is set to `False`."
                            " Skipping learning rate update.",
                            category=RuntimeWarning,
                        )
                        continue

                self.scheduler_progress.increment_ready()

                # update LR
                call._call_lightning_module_hook(
                    trainer,
                    "lr_scheduler_step",
                    config.scheduler,
                    monitor_val,
                )
                self.scheduler_progress.increment_completed()

    def _get_monitor_value(self, key: str) -> Any | None:
        # this is a separate method to aid in testing
        return self.trainer.callback_metrics.get(key)

    def _should_check_val_epoch(self) -> bool:
        return self.trainer.enable_validation and (
            self.trainer.check_val_every_n_epoch is None
            or (self.trainer.current_epoch + 1) % self.trainer.check_val_every_n_epoch == 0
        )

    def _should_check_val_fx(self, data_fetcher: _DataFetcher) -> bool:
        """Decide if we should run validation."""
        if not self._should_check_val_epoch():
            return False

        # val_check_batch is inf for iterable datasets with no length defined
        is_infinite_dataset = self.trainer.val_check_batch == float("inf")
        is_last_batch = self.batch_progress.is_last_batch
        if is_last_batch and (is_infinite_dataset or isinstance(data_fetcher, _DataLoaderIterDataFetcher)):
            return True

        if self.trainer.should_stop and self.trainer.fit_loop._can_stop_early:
            # allow validation if requesting to stop early through `Trainer.should_stop` (e.g. by early stopping)
            # and when the loop allows to stop (min_epochs/steps met)
            return True

        interval = self.trainer._val_check_time_interval
        if interval is not None:
            now = time.monotonic()
            # if time’s up → tell Trainer to validate
            return now - self.trainer._last_val_time >= interval
        # TODO: let training/eval loop handle logic around limit_*_batches and val_check_batch
        is_val_check_batch = is_last_batch
        if isinstance(self.trainer.limit_train_batches, int) and is_infinite_dataset:
            is_val_check_batch = (self.batch_idx + 1) % self.trainer.limit_train_batches == 0
        elif self.trainer.val_check_batch != float("inf"):
            # if we got here, we’re in batch-based mode, so this can’t be None
            assert self.trainer.val_check_batch is not None
            # if `check_val_every_n_epoch is `None`, run a validation loop every n training batches
            # else condition it based on the batch_idx of the current epoch
            current_iteration = self.total_batch_idx if self.trainer.check_val_every_n_epoch is None else self.batch_idx
            is_val_check_batch = (current_iteration + 1) % self.trainer.val_check_batch == 0

        return is_val_check_batch

    def _save_loggers_on_train_batch_end(self) -> None:
        """Flushes loggers to disk."""
        if self.trainer.should_stop:
            for logger in self.trainer.loggers:
                logger.save()

    def _build_kwargs(self, kwargs: OrderedDict, batch: Any, batch_idx: int) -> OrderedDict:
        """Helper method to build the arguments for the current step.

        Args:
            kwargs: The kwargs passed down to the hooks.
            batch: The current batch to run through the step.
            batch_idx: the index of the current batch.

        Returns:
            The kwargs passed down to the hooks.

        """
        kwargs["batch"] = batch
        training_step_fx = getattr(self.trainer.lightning_module, "training_step")
        # the `batch_idx` is optional, but its name can be anything
        # as long as there are two arguments after 'self', we assume they are the `batch` and `batch_idx`
        if is_param_in_hook_signature(training_step_fx, "batch_idx", min_args=2):
            kwargs["batch_idx"] = batch_idx
        return kwargs<|MERGE_RESOLUTION|>--- conflicted
+++ resolved
@@ -322,13 +322,9 @@
         self.batch_progress.increment_ready()
         trainer._logger_connector.on_batch_start(batch)
 
-<<<<<<< HEAD
         batch_output: _OPTIMIZER_LOOP_OUTPUTS_TYPE | _MANUAL_LOOP_OUTPUTS_TYPE | None = None  # for mypy
-=======
-        batch_output: _BATCH_OUTPUTS_TYPE = None  # for mypy
         should_skip_rest_of_epoch = False
 
->>>>>>> f7692a64
         if batch is None and not using_dataloader_iter:
             self._warning_cache.warn("train_dataloader yielded None. If this was on purpose, ignore this warning...")
         else:
