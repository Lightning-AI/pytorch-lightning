--- conflicted
+++ resolved
@@ -253,11 +253,7 @@
 
         combined_loader.limits = limits
 
-        training = trainer.training
-        trainer.training = True
-        self._data_fetcher = _select_data_fetcher(trainer)
-        trainer.training = training
-
+        self._data_fetcher = _select_data_fetcher(trainer, RunningStage.TRAINING)
         self._data_fetcher.setup(combined_loader)
         iter(self._data_fetcher)  # creates the iterator inside the fetcher
         max_batches = sized_len(combined_loader)
@@ -324,11 +320,6 @@
             self.epoch_loop.val_loop.setup_data()
             trainer.training = True
 
-<<<<<<< HEAD
-        self._data_fetcher = _select_data_fetcher(trainer, trainer.state.stage)
-
-=======
->>>>>>> cc18bd78
         call._call_callback_hooks(trainer, "on_train_start")
         call._call_lightning_module_hook(trainer, "on_train_start")
         call._call_strategy_hook(trainer, "on_train_start")
