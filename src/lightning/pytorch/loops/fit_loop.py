# Copyright The Lightning AI team.
#
# Licensed under the Apache License, Version 2.0 (the "License");
# you may not use this file except in compliance with the License.
# You may obtain a copy of the License at
#
#     http://www.apache.org/licenses/LICENSE-2.0
#
# Unless required by applicable law or agreed to in writing, software
# distributed under the License is distributed on an "AS IS" BASIS,
# WITHOUT WARRANTIES OR CONDITIONS OF ANY KIND, either express or implied.
# See the License for the specific language governing permissions and
# limitations under the License.
import logging
from typing import Optional, Union

import torch

import lightning.pytorch as pl
from lightning.fabric.utilities.data import _set_sampler_epoch, sized_len
from lightning.fabric.utilities.warnings import PossibleUserWarning
from lightning.pytorch.loops import _Loop
from lightning.pytorch.loops.fetchers import _DataFetcher
from lightning.pytorch.loops.progress import _Progress
from lightning.pytorch.loops.training_epoch_loop import _TrainingEpochLoop
from lightning.pytorch.loops.utilities import _is_max_limit_reached, _select_data_fetcher
from lightning.pytorch.trainer import call
from lightning.pytorch.trainer.connectors.data_connector import (
    _check_dataloader_iterable,
    _DataLoaderSource,
    _parse_num_batches,
    _process_dataloader,
    _request_dataloader,
    _resolve_overfit_batches,
)
from lightning.pytorch.trainer.connectors.logger_connector.result import _ResultCollection
from lightning.pytorch.trainer.states import RunningStage, TrainerFn
from lightning.pytorch.utilities.combined_loader import _SUPPORTED_MODES, CombinedLoader
from lightning.pytorch.utilities.data import has_len_all_ranks
from lightning.pytorch.utilities.exceptions import MisconfigurationException, SIGTERMException
from lightning.pytorch.utilities.model_helpers import is_overridden
from lightning.pytorch.utilities.rank_zero import rank_zero_debug, rank_zero_info, rank_zero_warn

log = logging.getLogger(__name__)


class _FitLoop(_Loop):
    """This loop is the top-level loop where training starts.

    It simply counts the epochs and iterates from one to the next by calling ``TrainingEpochLoop.run()`` in its
    ``advance()`` method.

    Example::

        # FitLoop
        for epoch in range(max_epochs):
            # TrainingEpochLoop
            for batch_idx, batch in enumerate(train_dataloader):
                loss = lightning_module.training_step(batch, batch_idx)
                ...

                # ValidationEpochLoop
                for batch_idx, batch in enumerate(val_dataloader):
                    lightning_module.validation_step(batch, batch_idx)
                    ...
                ...
            ...

    Args:
        min_epochs: The minimum number of epochs
        max_epochs: The maximum number of epochs, can be set -1 to turn this limit off

    """

    def __init__(
        self,
        trainer: "pl.Trainer",
        min_epochs: Optional[int] = 0,
        max_epochs: Optional[int] = None,
    ) -> None:
        super().__init__(trainer)
        if isinstance(max_epochs, int) and max_epochs < -1:
            # Allow max_epochs to be zero, since this will be handled by fit_loop.done
            raise MisconfigurationException(
                f"`max_epochs` must be a non-negative integer or -1. You passed in {max_epochs}."
            )

        self.max_epochs = max_epochs
        self.min_epochs = min_epochs
        self.epoch_loop = _TrainingEpochLoop(trainer)
        self.epoch_progress = _Progress()
        self.max_batches: Union[int, float] = float("inf")

        self._data_source = _DataLoaderSource(None, "train_dataloader")
        self._combined_loader: Optional[CombinedLoader] = None
        self._data_fetcher: Optional[_DataFetcher] = None
        self._last_train_dl_reload_epoch = float("-inf")

    @property
    def total_batch_idx(self) -> int:
        """Returns the current batch index (across epochs)"""
        return self.epoch_loop.total_batch_idx

    @property
    def batch_idx(self) -> int:
        """Returns the current batch index (within this epoch)"""
        return self.epoch_loop.batch_idx

    @property
    def min_steps(self) -> Optional[int]:
        """Returns the minimum number of steps to run."""
        return self.epoch_loop.min_steps

    @property
    def max_steps(self) -> int:
        """Returns the maximum number of steps to run."""
        return self.epoch_loop.max_steps

    @_Loop.restarting.setter
    def restarting(self, restarting: bool) -> None:
        # if the last epoch completely finished, we are not actually restarting
        values = self.epoch_progress.current.ready, self.epoch_progress.current.started
        epoch_unfinished = any(v != self.epoch_progress.current.processed for v in values)
        restarting = restarting and epoch_unfinished or self._iteration_based_training()
        _Loop.restarting.fset(self, restarting)  # call the parent setter

    @property
    def _skip_backward(self) -> bool:
        """Determines whether the loop will skip backward during automatic optimization."""
        return self.epoch_loop.automatic_optimization._skip_backward

    @_skip_backward.setter
    def _skip_backward(self, value: bool) -> None:
        """Determines whether the loop will skip backward during automatic optimization."""
        self.epoch_loop.automatic_optimization._skip_backward = value

    @property
    def _results(self) -> _ResultCollection:
        if self.trainer.training:
            return self.epoch_loop._results
        if self.trainer.validating:
            return self.epoch_loop.val_loop._results
        raise RuntimeError("`FitLoop._results` property isn't defined. Accessed outside of scope")

    @property
    def _can_stop_early(self) -> bool:
        met_min_epochs = self.epoch_progress.current.processed >= self.min_epochs if self.min_epochs else True
        met_min_steps = self.epoch_loop.global_step >= self.min_steps if self.min_steps else True
        return met_min_epochs and met_min_steps

    @property
    def _should_reload_train_dl(self) -> bool:
        """Check if train dataloader should be reloaded."""
        n_epochs = self.trainer.reload_dataloaders_every_n_epochs
        return n_epochs and self.trainer.current_epoch - self._last_train_dl_reload_epoch >= n_epochs

    @property
    def done(self) -> bool:
        """Evaluates when to leave the loop."""
        if self.max_batches == 0:
            rank_zero_info("`Trainer.fit` stopped: No training batches.")
            return True

        # TODO: Move track steps inside training loop and move part of these condition inside training loop
        stop_steps = _is_max_limit_reached(self.epoch_loop.global_step, self.max_steps)
        if stop_steps:
            rank_zero_info(f"`Trainer.fit` stopped: `max_steps={self.max_steps!r}` reached.")
            return True

        # `processed` is increased before `on_train_epoch_end`, the hook where checkpoints are typically saved.
        # we use it here because the checkpoint data won't have `completed` increased yet
        assert isinstance(self.max_epochs, int)
        stop_epochs = _is_max_limit_reached(self.epoch_progress.current.processed, self.max_epochs)
        if stop_epochs:
            # in case they are not equal, override so `trainer.current_epoch` has the expected value
            self.epoch_progress.current.completed = self.epoch_progress.current.processed
            rank_zero_info(f"`Trainer.fit` stopped: `max_epochs={self.max_epochs!r}` reached.")
            return True

        if self.trainer.should_stop and self._can_stop_early:
            rank_zero_debug("`Trainer.fit` stopped: `trainer.should_stop` was set.")
            return True

        return False

    @property
    def skip(self) -> bool:
        """Whether we should skip the training and immediately return from the call to :meth:`run`."""
        # if `limit_train_batches == 0` then `setup_data` won't set the `self.max_batches` attribute (checked in `done`)
        # so we cannot use it solely
        return self.done or self.trainer.limit_train_batches == 0

    def run(self) -> None:
        self.setup_data()
        if self.skip:
            return
        self.reset()
        self.on_run_start()
        while not self.done:
            try:
                self.on_advance_start()
                self.advance()
                self.on_advance_end()
                self._restarting = False
            except StopIteration:
                break
        self._restarting = False
        self.on_run_end()

    def setup_data(self) -> None:
        if self._combined_loader is not None and not self._should_reload_train_dl:
            return

        trainer = self.trainer
        pl_module = trainer.lightning_module
        if trainer.limit_train_batches == 0 or not is_overridden("training_step", pl_module):
            return

        log.debug(f"{self.__class__.__name__}: resetting train dataloader")

        source = self._data_source
        train_dataloader = _request_dataloader(source)
        trainer.strategy.barrier("train_dataloader()")

        if not isinstance(train_dataloader, CombinedLoader):
            combined_loader = CombinedLoader(train_dataloader, "max_size_cycle")
        else:
            combined_loader = train_dataloader

        if trainer.overfit_batches > 0:
            _resolve_overfit_batches(combined_loader, mode=RunningStage.TRAINING)

        trainer_fn = TrainerFn.FITTING
        stage = RunningStage.TRAINING
        dataloaders = []
        for dl in combined_loader.flattened:
            _check_dataloader_iterable(dl, source, trainer_fn)
            dl = _process_dataloader(trainer, trainer_fn, stage, dl)
            dataloaders.append(dl)
        combined_loader.flattened = dataloaders
        self._combined_loader = combined_loader

        allow_zero_length = pl_module.allow_zero_length_dataloader_with_multiple_devices
        if trainer.datamodule is not None:
            allow_zero_length |= trainer.datamodule.allow_zero_length_dataloader_with_multiple_devices

        limits = []
        for dl in combined_loader.flattened:
            # determine number of batches
            length = len(dl) if has_len_all_ranks(dl, trainer.strategy, allow_zero_length) else float("inf")
            num_batches = _parse_num_batches(stage, length, trainer.limit_train_batches)
            limits.append(num_batches)

        combined_loader.limits = limits

        training = trainer.training
        trainer.training = True
        self._data_fetcher = _select_data_fetcher(trainer)
        trainer.training = training

        self._data_fetcher.setup(combined_loader)
        iter(self._data_fetcher)  # creates the iterator inside the fetcher
        max_batches = sized_len(combined_loader)
        self.max_batches = max_batches if max_batches is not None else float("inf")
        has_len_all_ranks_ = has_len_all_ranks(combined_loader, trainer.strategy, allow_zero_length)

        if self.max_batches == 0:
            return

        # store epoch of dataloader reset for reload_dataloaders_every_n_epochs
        self._last_train_dl_reload_epoch = trainer.current_epoch

        if isinstance(trainer.val_check_interval, int):
            trainer.val_check_batch = trainer.val_check_interval
            if trainer.val_check_batch > self.max_batches and trainer.check_val_every_n_epoch is not None:
                raise ValueError(
                    f" `val_check_interval` ({trainer.val_check_interval}) must be less than or equal"
                    f" to the number of the training batches ({self.max_batches})."
                    " If you want to disable validation set `limit_val_batches` to 0.0 instead."
                    " If you want to validate based on the total training batches, set `check_val_every_n_epoch=None`."
                )
        else:
            if not has_len_all_ranks_:
                if trainer.val_check_interval == 1.0:
                    trainer.val_check_batch = float("inf")
                else:
                    raise MisconfigurationException(
                        "When using an IterableDataset for `train_dataloader`,"
                        " `Trainer(val_check_interval)` must be `1.0` or an int. An int k specifies"
                        " checking validation every k training batches."
                    )
            else:
                trainer.val_check_batch = int(self.max_batches * trainer.val_check_interval)
                trainer.val_check_batch = max(1, trainer.val_check_batch)

        if trainer.loggers and self.max_batches < trainer.log_every_n_steps:
            rank_zero_warn(
                f"The number of training batches ({self.max_batches}) is smaller than the logging interval"
                f" Trainer(log_every_n_steps={trainer.log_every_n_steps}). Set a lower value for log_every_n_steps if"
                " you want to see logs for the training epoch.",
                category=PossibleUserWarning,
            )

    def reset(self) -> None:
        """Resets the internal state of this loop."""
        assert self.trainer.model is not None
        self.trainer.model.train()
        torch.set_grad_enabled(True)

        if self.restarting:
            self.epoch_progress.reset_on_restart()

    def on_run_start(self) -> None:
        """Calls the ``on_train_start`` hook."""
        # update the current_epoch in-case of checkpoint reload
        if not self._iteration_based_training():
            self.epoch_progress.current.completed = self.epoch_progress.current.processed

        trainer = self.trainer

        # reload the evaluation dataloaders too for proper display in the progress bar
        if self.epoch_loop._should_check_val_epoch() and trainer.val_dataloaders is None:
            trainer.validating = True
            self.epoch_loop.val_loop.setup_data()
            trainer.training = True

        call._call_callback_hooks(trainer, "on_train_start")
        call._call_lightning_module_hook(trainer, "on_train_start")
        call._call_strategy_hook(trainer, "on_train_start")

    def on_advance_start(self) -> None:
        """Prepares the dataloader for training and calls the hook ``on_train_epoch_start``"""
        trainer = self.trainer

        # might need to setup data again depending on `trainer.reload_dataloaders_every_n_epochs`
        self.setup_data()

        # update the epoch value for all samplers
        assert self._combined_loader is not None
        for i, dl in enumerate(self._combined_loader.flattened):
            _set_sampler_epoch(dl, self.epoch_progress.current.processed)

        self.epoch_progress.increment_ready()

        call._call_callback_hooks(trainer, "on_train_epoch_start")
        call._call_lightning_module_hook(trainer, "on_train_epoch_start")

        self.epoch_progress.increment_started()

    def advance(self) -> None:
        """Runs one whole epoch."""
        log.debug(f"{type(self).__name__}: advancing loop")

        combined_loader = self._combined_loader
        assert combined_loader is not None
        if combined_loader._mode == "sequential":
            raise ValueError(
                f'`{type(self).__name__}` does not support the `CombinedLoader(mode="sequential")` mode.'
                f" The available modes are: {[m for m in _SUPPORTED_MODES if m != 'sequential']}"
            )
<<<<<<< HEAD
        data_fetcher = self._data_fetcher
        assert data_fetcher is not None
        data_fetcher.setup(combined_loader)
=======
        assert (data_fetcher := self._data_fetcher) is not None
>>>>>>> 8381ed37
        with self.trainer.profiler.profile("run_training_epoch"):
            self.epoch_loop.run(data_fetcher)

    def on_advance_end(self) -> None:
        trainer = self.trainer
        # inform logger the batch loop has finished
        trainer._logger_connector.epoch_end_reached()

        self.epoch_progress.increment_processed()

        # call train epoch end hooks
        # we always call callback hooks first, but here we need to make an exception for the callbacks that
        # monitor a metric, otherwise they wouldn't be able to monitor a key logged in
        # `LightningModule.on_train_epoch_end`
        call._call_callback_hooks(trainer, "on_train_epoch_end", monitoring_callbacks=False)
        call._call_lightning_module_hook(trainer, "on_train_epoch_end")
        call._call_callback_hooks(trainer, "on_train_epoch_end", monitoring_callbacks=True)

        trainer._logger_connector.on_epoch_end()

        if self.epoch_loop._num_ready_batches_reached():
            # if we are restarting and the above condition holds, it's because we are reloading an epoch-end checkpoint.
            # since metric-based schedulers require access to metrics and those are not currently saved in the
            # checkpoint, the plateau schedulers shouldn't be updated
            self.epoch_loop.update_lr_schedulers("epoch", update_plateau_schedulers=not self.restarting)

        # we manually decrease here because loggers expect that the same step is used when logging epoch-end metrics
        # even when the batch loop has finished
        self.epoch_loop._batches_that_stepped -= 1
        # log epoch metrics
        trainer._logger_connector.update_train_epoch_metrics()
        self.epoch_loop._batches_that_stepped += 1

        self.epoch_progress.increment_completed()

        if trainer.received_sigterm:
            raise SIGTERMException

    def on_run_end(self) -> None:
        """Calls the ``on_train_end`` hook."""
        log.debug(f"{self.__class__.__name__}: train run ended")

        trainer = self.trainer
        call._call_callback_hooks(trainer, "on_train_end")
        call._call_lightning_module_hook(trainer, "on_train_end")
        call._call_strategy_hook(trainer, "on_train_end")

    def teardown(self) -> None:
        if self._data_fetcher is not None:
            self._data_fetcher.teardown()
            self._data_fetcher = None
        self.epoch_loop.teardown()

    def _should_accumulate(self) -> bool:
        """Whether the gradients should be accumulated."""
        return self.epoch_loop._should_accumulate()

    def _iteration_based_training(self) -> bool:
        return self.trainer.max_steps != -1<|MERGE_RESOLUTION|>--- conflicted
+++ resolved
@@ -358,13 +358,8 @@
                 f'`{type(self).__name__}` does not support the `CombinedLoader(mode="sequential")` mode.'
                 f" The available modes are: {[m for m in _SUPPORTED_MODES if m != 'sequential']}"
             )
-<<<<<<< HEAD
         data_fetcher = self._data_fetcher
         assert data_fetcher is not None
-        data_fetcher.setup(combined_loader)
-=======
-        assert (data_fetcher := self._data_fetcher) is not None
->>>>>>> 8381ed37
         with self.trainer.profiler.profile("run_training_epoch"):
             self.epoch_loop.run(data_fetcher)
 
