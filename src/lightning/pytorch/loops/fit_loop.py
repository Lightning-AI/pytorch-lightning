--- conflicted
+++ resolved
@@ -253,30 +253,18 @@
 
     def advance(self) -> None:
         """Runs one whole epoch."""
-<<<<<<< HEAD
         log.debug(f"{type(self).__name__}: advancing loop")
-        assert self.trainer.train_dataloader is not None
-        combined_loader = self.trainer.train_dataloader
+
+        trainer = self.trainer
+        assert trainer.train_dataloader is not None
+        combined_loader = trainer.train_dataloader
         if combined_loader._mode not in ("max_size_cycle", "min_size"):
             raise ValueError(
                 f'`{type(self).__name__}` only supports the `CombinedLoader(mode="max_size_cycle" | "min_size")` modes.'
             )
-=======
-        log.debug(f"{self.__class__.__name__}: advancing loop")
->>>>>>> 39020887
-
-        trainer = self.trainer
-        assert trainer.train_dataloader is not None
-        dataloader = trainer.train_dataloader
-
         assert self._data_fetcher is not None
-<<<<<<< HEAD
-        self._data_fetcher.setup(combined_loader, batch_to_device=batch_to_device)
-        with self.trainer.profiler.profile("run_training_epoch"):
-=======
-        self._data_fetcher.setup(dataloader)
+        self._data_fetcher.setup(combined_loader)
         with trainer.profiler.profile("run_training_epoch"):
->>>>>>> 39020887
             self.epoch_loop.run(self._data_fetcher)
 
     def on_advance_end(self) -> None:
