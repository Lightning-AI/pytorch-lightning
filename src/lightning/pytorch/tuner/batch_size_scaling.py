--- conflicted
+++ resolved
@@ -194,11 +194,6 @@
 
         try:
             _try_loop_run(trainer, params)
-<<<<<<< HEAD
-            new_size, changed = _adjust_batch_size(
-                trainer, batch_arg_name, factor=2.0, desc="succeeded", max_val=max_val
-            )
-=======
             last_successful_size = new_size  # Store the current size before doubling
 
             # Check if this is the last trial before trying to double
@@ -207,7 +202,6 @@
                 break
 
             new_size, changed = _adjust_batch_size(trainer, batch_arg_name, factor=2.0, desc="succeeded")
->>>>>>> 79dc82c6
 
             if not changed:
                 break
