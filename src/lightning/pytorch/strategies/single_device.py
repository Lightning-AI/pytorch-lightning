--- conflicted
+++ resolved
@@ -47,13 +47,8 @@
         self.world_size = 1
 
     def reduce(self, tensor: Any | Tensor, *args: Any, **kwargs: Any) -> Any | Tensor:
-<<<<<<< HEAD
-        """Reduces a tensor from several distributed processes to one aggregated tensor. As this plugin only operates
-        with a single device, the reduction is simply the identity.
-=======
         """Reduces a tensor from several distributed processes to one aggregated tensor. Since this strategy only
         operates with a single device, the reduction is simply the identity.
->>>>>>> 8f29bb56
 
         Args:
             tensor: the tensor to sync and reduce
@@ -62,7 +57,6 @@
 
         Return:
             the unmodified input as reduction is not needed for single process operation
-
         """
         return tensor
 
