# Copyright The Lightning AI team.
#
# Licensed under the Apache License, Version 2.0 (the "License");
# you may not use this file except in compliance with the License.
# You may obtain a copy of the License at
#
#     http://www.apache.org/licenses/LICENSE-2.0
#
# Unless required by applicable law or agreed to in writing, software
# distributed under the License is distributed on an "AS IS" BASIS,
# WITHOUT WARRANTIES OR CONDITIONS OF ANY KIND, either express or implied.
# See the License for the specific language governing permissions and
# limitations under the License.
<<<<<<< HEAD
from typing import Optional
=======
import os
from typing import Optional, Union
>>>>>>> 79ffe502

import torch
from typing_extensions import override

import lightning.pytorch as pl
from lightning.fabric.accelerators.xla import _XLA_AVAILABLE
from lightning.fabric.plugins import CheckpointIO, Precision, XLACheckpointIO
from lightning.fabric.strategies import _StrategyRegistry
from lightning.fabric.utilities.optimizer import _optimizers_to_device
from lightning.fabric.utilities.types import _DEVICE
from lightning.pytorch.plugins.io.wrapper import _WrappingCheckpointIO
from lightning.pytorch.plugins.precision.xla import XLAPrecision
from lightning.pytorch.strategies.single_device import SingleDeviceStrategy
from lightning.pytorch.trainer.states import TrainerFn
from lightning.pytorch.utilities import find_shared_parameters, set_shared_parameters


class SingleDeviceXLAStrategy(SingleDeviceStrategy):
    """Strategy for training on a single XLA device."""

    def __init__(
        self,
        device: _DEVICE,
        accelerator: Optional["pl.accelerators.Accelerator"] = None,
        checkpoint_io: XLACheckpointIO | _WrappingCheckpointIO | None = None,
        precision_plugin: XLAPrecision | None = None,
        debug: bool = False,
    ):
        if not _XLA_AVAILABLE:
            raise ModuleNotFoundError(str(_XLA_AVAILABLE))
        if isinstance(device, torch.device):
            # unwrap the `torch.device` in favor of `xla_device`
            device = device.index
        import torch_xla.core.xla_model as xm

        super().__init__(
            accelerator=accelerator,
            device=xm.xla_device(device),
            checkpoint_io=checkpoint_io,
            precision_plugin=precision_plugin,
        )
        self.debug = debug

    @property
    @override
    def checkpoint_io(self) -> XLACheckpointIO | _WrappingCheckpointIO:
        plugin = self._checkpoint_io
        if plugin is not None:
            assert isinstance(plugin, (XLACheckpointIO, _WrappingCheckpointIO))
            return plugin
        return XLACheckpointIO()

    @checkpoint_io.setter
    @override
    def checkpoint_io(self, io: CheckpointIO | None) -> None:
        if io is not None and not isinstance(io, (XLACheckpointIO, _WrappingCheckpointIO)):
            raise TypeError(f"The XLA strategy can only work with the `XLACheckpointIO` plugin, found {io}")
        self._checkpoint_io = io

    @property
    @override
    def precision_plugin(self) -> XLAPrecision:
        plugin = self._precision_plugin
        if plugin is not None:
            assert isinstance(plugin, XLAPrecision)
            return plugin
        return XLAPrecision()

    @precision_plugin.setter
    @override
    def precision_plugin(self, precision_plugin: Precision | None) -> None:
        if precision_plugin is not None and not isinstance(precision_plugin, XLAPrecision):
            raise TypeError(f"The XLA strategy can only work with the `XLAPrecision` plugin, found {precision_plugin}")
        self._precision_plugin = precision_plugin

    @override
    def setup(self, trainer: "pl.Trainer") -> None:
        if self.debug:
            os.environ["PT_XLA_DEBUG"] = str(1)

        assert self.accelerator is not None
        self.accelerator.setup(trainer)

        assert self.model is not None
        self.precision_plugin.convert_module(self.model)

        shared_params = find_shared_parameters(self.model)
        self.model_to_device()
        set_shared_parameters(self.model, shared_params)

        self.model = self._setup_model(self.model)

        if trainer.state.fn == TrainerFn.FITTING:
            self.setup_optimizers(trainer)
        self.setup_precision_plugin()
        if trainer.state.fn == TrainerFn.FITTING:
            _optimizers_to_device(self.optimizers, self.root_device)

    @classmethod
    @override
    def register_strategies(cls, strategy_registry: _StrategyRegistry) -> None:
        strategy_registry.register("single_xla", cls, description=cls.__name__)

    @override
    def teardown(self) -> None:
        super().teardown()
        os.environ.pop("PT_XLA_DEBUG", None)<|MERGE_RESOLUTION|>--- conflicted
+++ resolved
@@ -11,12 +11,8 @@
 # WITHOUT WARRANTIES OR CONDITIONS OF ANY KIND, either express or implied.
 # See the License for the specific language governing permissions and
 # limitations under the License.
-<<<<<<< HEAD
-from typing import Optional
-=======
 import os
 from typing import Optional, Union
->>>>>>> 79ffe502
 
 import torch
 from typing_extensions import override
@@ -41,8 +37,8 @@
         self,
         device: _DEVICE,
         accelerator: Optional["pl.accelerators.Accelerator"] = None,
-        checkpoint_io: XLACheckpointIO | _WrappingCheckpointIO | None = None,
-        precision_plugin: XLAPrecision | None = None,
+        checkpoint_io: Optional[Union[XLACheckpointIO, _WrappingCheckpointIO]] = None,
+        precision_plugin: Optional[XLAPrecision] = None,
         debug: bool = False,
     ):
         if not _XLA_AVAILABLE:
@@ -62,7 +58,7 @@
 
     @property
     @override
-    def checkpoint_io(self) -> XLACheckpointIO | _WrappingCheckpointIO:
+    def checkpoint_io(self) -> Union[XLACheckpointIO, _WrappingCheckpointIO]:
         plugin = self._checkpoint_io
         if plugin is not None:
             assert isinstance(plugin, (XLACheckpointIO, _WrappingCheckpointIO))
@@ -71,7 +67,7 @@
 
     @checkpoint_io.setter
     @override
-    def checkpoint_io(self, io: CheckpointIO | None) -> None:
+    def checkpoint_io(self, io: Optional[CheckpointIO]) -> None:
         if io is not None and not isinstance(io, (XLACheckpointIO, _WrappingCheckpointIO)):
             raise TypeError(f"The XLA strategy can only work with the `XLACheckpointIO` plugin, found {io}")
         self._checkpoint_io = io
@@ -87,7 +83,7 @@
 
     @precision_plugin.setter
     @override
-    def precision_plugin(self, precision_plugin: Precision | None) -> None:
+    def precision_plugin(self, precision_plugin: Optional[Precision]) -> None:
         if precision_plugin is not None and not isinstance(precision_plugin, XLAPrecision):
             raise TypeError(f"The XLA strategy can only work with the `XLAPrecision` plugin, found {precision_plugin}")
         self._precision_plugin = precision_plugin
