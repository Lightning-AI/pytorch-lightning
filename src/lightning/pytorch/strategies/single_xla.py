# Copyright The Lightning AI team.
#
# Licensed under the Apache License, Version 2.0 (the "License");
# you may not use this file except in compliance with the License.
# You may obtain a copy of the License at
#
#     http://www.apache.org/licenses/LICENSE-2.0
#
# Unless required by applicable law or agreed to in writing, software
# distributed under the License is distributed on an "AS IS" BASIS,
# WITHOUT WARRANTIES OR CONDITIONS OF ANY KIND, either express or implied.
# See the License for the specific language governing permissions and
# limitations under the License.
<<<<<<< HEAD
import os
from typing import Optional
=======
from typing import Optional, Union
>>>>>>> 9a10959f

from typing_extensions import override

import lightning.pytorch as pl
from lightning.fabric.plugins import CheckpointIO, Precision, XLACheckpointIO
from lightning.fabric.strategies import _StrategyRegistry
from lightning.fabric.utilities.imports import _raise_enterprise_not_available
from lightning.fabric.utilities.types import _DEVICE
from lightning.pytorch.plugins.io.wrapper import _WrappingCheckpointIO
from lightning.pytorch.plugins.precision.xla import XLAPrecision
from lightning.pytorch.strategies.single_device import SingleDeviceStrategy


class SingleDeviceXLAStrategy(SingleDeviceStrategy):
    """Strategy for training on a single XLA device."""

    def __init__(
        self,
        device: _DEVICE,
        accelerator: Optional["pl.accelerators.Accelerator"] = None,
        checkpoint_io: XLACheckpointIO | _WrappingCheckpointIO | None = None,
        precision_plugin: XLAPrecision | None = None,
        debug: bool = False,
    ):
        super().__init__(
            accelerator=accelerator,
            device=device,
            checkpoint_io=checkpoint_io,
            precision_plugin=precision_plugin,
        )
        _raise_enterprise_not_available()
        from pytorch_lightning_enterprise.strategies.xla.single import (
            SingleDeviceXLAStrategyTrainer as EnterpriseSingleDeviceXLAStrategy,
        )

        self.single_xla_strategy_impl = EnterpriseSingleDeviceXLAStrategy(outer_object=self, device=device, debug=debug)

    @property
    @override
    def checkpoint_io(self) -> XLACheckpointIO | _WrappingCheckpointIO:
        plugin = self._checkpoint_io
        if plugin is not None:
            assert isinstance(plugin, (XLACheckpointIO, _WrappingCheckpointIO))
            return plugin
        return XLACheckpointIO()

    @checkpoint_io.setter
    @override
    def checkpoint_io(self, io: CheckpointIO | None) -> None:
        if io is not None and not isinstance(io, (XLACheckpointIO, _WrappingCheckpointIO)):
            raise TypeError(f"The XLA strategy can only work with the `XLACheckpointIO` plugin, found {io}")
        self._checkpoint_io = io

    @property
    @override
    def precision_plugin(self) -> XLAPrecision:
        plugin = self._precision_plugin
        if plugin is not None:
            assert isinstance(plugin, XLAPrecision)
            return plugin
        return XLAPrecision()

    @precision_plugin.setter
    @override
    def precision_plugin(self, precision_plugin: Precision | None) -> None:
        if precision_plugin is not None and not isinstance(precision_plugin, XLAPrecision):
            raise TypeError(f"The XLA strategy can only work with the `XLAPrecision` plugin, found {precision_plugin}")
        self._precision_plugin = precision_plugin

    @override
    def setup(self, trainer: "pl.Trainer") -> None:
        return self.single_xla_strategy_impl.setup(trainer=trainer)

    @classmethod
    @override
    def register_strategies(cls, strategy_registry: _StrategyRegistry) -> None:
        strategy_registry.register("single_xla", cls, description=cls.__name__)

    @override
    def teardown(self) -> None:
        return self.single_xla_strategy_impl.teardown()<|MERGE_RESOLUTION|>--- conflicted
+++ resolved
@@ -11,12 +11,7 @@
 # WITHOUT WARRANTIES OR CONDITIONS OF ANY KIND, either express or implied.
 # See the License for the specific language governing permissions and
 # limitations under the License.
-<<<<<<< HEAD
-import os
-from typing import Optional
-=======
 from typing import Optional, Union
->>>>>>> 9a10959f
 
 from typing_extensions import override
 
