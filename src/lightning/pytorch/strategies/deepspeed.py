# Copyright The Lightning AI team.
#
# Licensed under the Apache License, Version 2.0 (the "License");
# you may not use this file except in compliance with the License.
# You may obtain a copy of the License at
#
#     http://www.apache.org/licenses/LICENSE-2.0
#
# Unless required by applicable law or agreed to in writing, software
# distributed under the License is distributed on an "AS IS" BASIS,
# WITHOUT WARRANTIES OR CONDITIONS OF ANY KIND, either express or implied.
# See the License for the specific language governing permissions and
# limitations under the License.
import argparse
import json
import logging
import os
import platform
from collections import OrderedDict
from collections.abc import Generator, Mapping
from contextlib import contextmanager
from datetime import timedelta
<<<<<<< HEAD
from typing import TYPE_CHECKING, Any, Optional
=======
from pathlib import Path
from typing import TYPE_CHECKING, Any, Optional, Union
>>>>>>> 79ffe502

import torch
from torch.nn import Module
from torch.optim import Optimizer
from torch.optim.lr_scheduler import LRScheduler, ReduceLROnPlateau
from typing_extensions import override

import lightning.pytorch as pl
from lightning.fabric.plugins import ClusterEnvironment
from lightning.fabric.plugins.collectives.torch_collective import default_pg_timeout
from lightning.fabric.strategies import _StrategyRegistry
from lightning.fabric.strategies.deepspeed import (
    _DEEPSPEED_AVAILABLE,
    _DEEPSPEED_GREATER_EQUAL_0_16,
    _format_precision_config,
    _validate_checkpoint_directory,
    _validate_device_index_selection,
)
from lightning.fabric.utilities.imports import _TORCH_GREATER_EQUAL_2_6
from lightning.fabric.utilities.optimizer import _optimizers_to_device
from lightning.fabric.utilities.seed import reset_seed
from lightning.fabric.utilities.types import _PATH
from lightning.pytorch.accelerators.cuda import CUDAAccelerator
from lightning.pytorch.core.optimizer import _init_optimizers_and_lr_schedulers
from lightning.pytorch.plugins.precision import Precision
from lightning.pytorch.strategies.ddp import DDPStrategy
from lightning.pytorch.trainer.states import TrainerFn
from lightning.pytorch.utilities import GradClipAlgorithmType
from lightning.pytorch.utilities.exceptions import MisconfigurationException
from lightning.pytorch.utilities.model_helpers import is_overridden
from lightning.pytorch.utilities.rank_zero import WarningCache, rank_zero_info, rank_zero_warn
from lightning.pytorch.utilities.types import LRSchedulerConfig

log = logging.getLogger(__name__)
warning_cache = WarningCache()

if TYPE_CHECKING:
    import deepspeed


def remove_module_hooks(model: torch.nn.Module) -> None:
    # todo (tchaton) awaiting this feature to move upstream to DeepSpeed
    for module in model.modules():
        module._backward_hooks = OrderedDict()
        module._is_full_backward_hook = None
        module._forward_hooks = OrderedDict()
        module._forward_pre_hooks = OrderedDict()
        module._state_dict_hooks = OrderedDict()
        module._load_state_dict_pre_hooks = OrderedDict()


class DeepSpeedStrategy(DDPStrategy):
    strategy_name = "deepspeed"
    DEEPSPEED_ENV_VAR = "PL_DEEPSPEED_CONFIG_PATH"

    def __init__(
        self,
        accelerator: Optional["pl.accelerators.Accelerator"] = None,
        zero_optimization: bool = True,
        stage: int = 2,
        remote_device: str | None = None,
        offload_optimizer: bool = False,
        offload_parameters: bool = False,
        offload_params_device: str = "cpu",
        nvme_path: str = "/local_nvme",
        params_buffer_count: int = 5,
        params_buffer_size: int = 100_000_000,
        max_in_cpu: int = 1_000_000_000,
        offload_optimizer_device: str = "cpu",
        optimizer_buffer_count: int = 4,
        block_size: int = 1048576,
        queue_depth: int = 8,
        single_submit: bool = False,
        overlap_events: bool = True,
        thread_count: int = 1,
        pin_memory: bool = False,
        sub_group_size: int = 1_000_000_000_000,
        contiguous_gradients: bool = True,
        overlap_comm: bool = True,
        allgather_partitions: bool = True,
        reduce_scatter: bool = True,
        allgather_bucket_size: int = 200_000_000,
        reduce_bucket_size: int = 200_000_000,
        zero_allow_untested_optimizer: bool = True,
        logging_batch_size_per_gpu: str | int = "auto",
        config: _PATH | dict[str, Any] | None = None,
        logging_level: int = logging.WARN,
        parallel_devices: list[torch.device] | None = None,
        cluster_environment: ClusterEnvironment | None = None,
        loss_scale: float = 0,
        initial_scale_power: int = 16,
        loss_scale_window: int = 1000,
        hysteresis: int = 2,
        min_loss_scale: int = 1,
        partition_activations: bool = False,
        cpu_checkpointing: bool = False,
        contiguous_memory_optimization: bool = False,
        synchronize_checkpoint_boundary: bool = False,
        load_full_weights: bool = False,
        precision_plugin: Precision | None = None,
        process_group_backend: str | None = None,
        timeout: timedelta | None = default_pg_timeout,
        exclude_frozen_parameters: bool = False,
    ) -> None:
        """Provides capabilities to run training using the DeepSpeed library, with training optimizations for large
        billion parameter models. *For more information:* :ref:`deepspeed_advanced`.

        .. warning::  This is an :ref:`experimental <versioning:Experimental API>` feature.

        Defaults have been set to enable ZeRO-Offload and some have been taken from the link below.
        These defaults have been set generally, but may require tuning for optimum performance based on your model size.
        *For more information:* https://www.deepspeed.ai/docs/config-json/#zero-optimizations-for-fp16-training.

        Arguments:

            zero_optimization: Enable ZeRO optimization. This is compatible with either `precision="16-mixed"` or
                `precision="bf16-mixed"`.

            stage: Different stages of the ZeRO Optimizer. 0 is disabled,
                1 is optimizer state partitioning, 2 is optimizer+gradient state partitioning,
                3 is optimizer+gradient_parameter partitioning using the infinity engine.

            remote_device: Device to instantiate the model on initially (``cpu`` or ``nvme``). Defaults to GPU.

            offload_optimizer: Enable offloading optimizer memory and computation to CPU or NVMe
                based on ``offload_optimizer_device``.

            offload_parameters: When using ZeRO Stage 3, Enable offloading parameter memory and computation
                to CPU or NVMe based on ``offload_params_device``.

            offload_params_device: When offloading parameters choose the device to offload to, ``cpu`` or ``nvme``.

            offload_optimizer_device: When offloading optimizer state choose the device to offload to,
                ``cpu`` or ``nvme``.

            params_buffer_count: Number of buffers in buffer pool for
                parameter offloading when ``offload_params_device`` is ``nvme``.

            params_buffer_size: Size of buffers in buffer pool for parameter offloading
                when ``offload_params_device`` is ``nvme``.

            max_in_cpu: Number of parameter elements to maintain in CPU memory when offloading to NVMe is enabled.

            nvme_path: Filesystem path for NVMe device for optimizer/parameter state offloading.

            optimizer_buffer_count: Number of buffers in buffer pool for optimizer state offloading
                when ``offload_optimizer_device`` is set to ``nvme``.
                This should be at least the number of states maintained per parameter by the optimizer.
                For example, Adam optimizer has 4 states (parameter, gradient, momentum, and variance).

            block_size: When using NVMe Offloading, the I/O block size in bytes.

            queue_depth: When using NVMe Offloading, the I/O queue depth.

            single_submit: When using NVMe Offloading,
                submit requests to storage device as multiple individual requests,
                as opposed to one block of requests.

            overlap_events: When using NVMe Offloading,
                submit requests to storage device in an overlapped fashion
                without waiting for completion of earlier requests.

            thread_count: When using NVMe Offloading,
                Intra-request parallelism for each read/write submitted by a user thread.

            pin_memory: When using ZeRO stage 3, pin optimizer state memory on CPU.
                This could boost throughput at the cost of extra memory overhead.

            sub_group_size: When using ZeRO stage 3, defines the number of parameters
                within a sub group to offload at a time.
                Smaller numbers require more communication, but improve memory efficiency.

            contiguous_gradients: Copies gradients to a continuous buffer as they are produced.
                Avoids memory fragmentation during backwards. Useful when training large models.

            overlap_comm: Overlap the reduction (synchronization) of gradients with the backwards computation.
                This is a speed optimization when training across multiple GPUs/machines.

            allgather_partitions: All gather updated parameters at the end of training step,
                instead of using a series of broadcast collectives.

            reduce_scatter: Use reduce/scatter instead of allreduce to average gradients.

            allgather_bucket_size: Number of elements to allgather at once.
                Used to limit the memory required for larger model sizes, with a tradeoff with speed.

            reduce_bucket_size: Number of elements to reduce at once.
                Used to limit the memory required for larger model sizes, with a tradeoff with speed.

            zero_allow_untested_optimizer: Allow untested optimizers to be used with ZeRO. Currently only Adam is a
                DeepSpeed supported optimizer when using ZeRO.

            logging_batch_size_per_gpu: Config used in DeepSpeed to calculate verbose timing for logging
                on a per sample per second basis (only displayed if logging=logging.INFO).
                If set to "auto", the strategy tries to infer this from
                the train DataLoader's BatchSampler, else defaults to 1.
                To obtain accurate logs when using datasets that do not support batch samplers,
                set this to the actual per gpu batch size (trainer.batch_size).

            config: Pass in a deepspeed formatted config dict,
                or path to a deepspeed config: https://www.deepspeed.ai/docs/config-json.
                All defaults will be ignored if a config is passed in.

            logging_level: Set logging level for deepspeed.

            loss_scale: Loss scaling value for FP16 training.
                0.0 results in dynamic loss scaling, otherwise static.

            initial_scale_power: Power of the initial dynamic loss scale value. Loss scale is computed
                by ``2^initial_scale_power``.

            loss_scale_window: Window in which to raise/lower the dynamic FP16 loss scaling value.

            hysteresis: FP16 Delay shift in Dynamic Loss scaling.

            min_loss_scale: The minimum FP16 dynamic loss scaling value.

            partition_activations: Enables partition activation when used with ZeRO stage 3 and model parallelism.
                Still requires you to wrap your forward functions in deepspeed.checkpointing.checkpoint.
                See `deepspeed tutorial
                <https://www.deepspeed.ai/tutorials/megatron/#deepspeed-activation-checkpoints-optional>`_.

            cpu_checkpointing: Offloads partitioned activations to CPU if ``partition_activations`` is enabled.

            contiguous_memory_optimization: Copies partitioned activations so that they are contiguous in memory.
                Not supported by all models.

            synchronize_checkpoint_boundary: Insert :func:`torch.cuda.synchronize` at each checkpoint boundary.

            load_full_weights: True when loading a single checkpoint file containing the model state dict
                when using ZeRO Stage 3. This differs from the DeepSpeed checkpoint which contains shards
                per worker.

            exclude_frozen_parameters: Exclude frozen parameters when saving checkpoints.

        """
        if not _DEEPSPEED_AVAILABLE:
            raise MisconfigurationException(
                "To use the `DeepSpeedStrategy`, you must have DeepSpeed installed."
                " Install it by running `pip install -U deepspeed`."
            )

        if _TORCH_GREATER_EQUAL_2_6 and not _DEEPSPEED_GREATER_EQUAL_0_16:
            # Starting with PyTorch 2.6, `torch.load` defaults to `weights_only=True` when loading full checkpoints.
            # DeepSpeed added support for this behavior in version 0.16.0.
            import deepspeed

            deepspeed_version = deepspeed.__version__

            raise ImportError(
                f"PyTorch >= 2.6 requires DeepSpeed >= 0.16.0. "
                f"Detected DeepSpeed version: {deepspeed_version}. "
                "Please upgrade by running `pip install -U 'deepspeed>=0.16.0'`."
            )

        super().__init__(
            accelerator=accelerator,
            parallel_devices=parallel_devices,
            cluster_environment=cluster_environment,
            precision_plugin=precision_plugin,
            process_group_backend=process_group_backend,
        )
        self._timeout: Optional[timedelta] = timeout

        self.config = self._load_config(config)
        if self.config is None:
            # User has not overridden config, set defaults
            self.config = self._create_default_config(
                zero_optimization,
                zero_allow_untested_optimizer,
                logging_batch_size_per_gpu,
                offload_optimizer=offload_optimizer,
                offload_parameters=offload_parameters,
                nvme_path=nvme_path,
                offload_params_device=offload_params_device,
                params_buffer_count=params_buffer_count,
                params_buffer_size=params_buffer_size,
                max_in_cpu=max_in_cpu,
                pin_memory=pin_memory,
                offload_optimizer_device=offload_optimizer_device,
                optimizer_buffer_count=optimizer_buffer_count,
                block_size=block_size,
                queue_depth=queue_depth,
                single_submit=single_submit,
                overlap_events=overlap_events,
                thread_count=thread_count,
                partition_activations=partition_activations,
                cpu_checkpointing=cpu_checkpointing,
                contiguous_memory_optimization=contiguous_memory_optimization,
                synchronize_checkpoint_boundary=synchronize_checkpoint_boundary,
                stage=stage,
                contiguous_gradients=contiguous_gradients,
                overlap_comm=overlap_comm,
                allgather_partitions=allgather_partitions,
                reduce_scatter=reduce_scatter,
                allgather_bucket_size=allgather_bucket_size,
                reduce_bucket_size=reduce_bucket_size,
                sub_group_size=sub_group_size,
            )
        import deepspeed

        self._config_initialized = False
        deepspeed.utils.logging.logger.setLevel(logging_level)

        self.remote_device = remote_device
        self.load_full_weights = load_full_weights
        self.exclude_frozen_parameters = exclude_frozen_parameters

        # default FP16 parameters.
        self.loss_scale = loss_scale
        self.initial_scale_power = initial_scale_power
        self.loss_scale_window = loss_scale_window
        self.hysteresis = hysteresis
        self.min_loss_scale = min_loss_scale

    @override
    def setup_environment(self) -> None:
        if not isinstance(self.accelerator, CUDAAccelerator):
            raise RuntimeError(
                f"The DeepSpeed strategy is only supported on CUDA GPUs but `{self.accelerator.__class__.__name__}`"
                " is used."
            )
        super().setup_environment()

    @override
    def setup_distributed(self) -> None:
        assert self.parallel_devices is not None
        _validate_device_index_selection(self.parallel_devices)
        reset_seed()
        self.set_world_ranks()
        self._init_deepspeed_distributed()

    @override
    def setup(self, trainer: "pl.Trainer") -> None:
        self._init_config_if_needed()
        assert self.accelerator is not None
        self.accelerator.setup(trainer)

        assert self.model is not None
        self.model = self.precision_plugin.convert_module(self.model)
        self.model = self._setup_model(self.model)

        if trainer.state.fn == TrainerFn.FITTING:
            self.setup_optimizers(trainer)
        self.setup_precision_plugin()
        if trainer.state.fn == TrainerFn.FITTING:
            _optimizers_to_device(self.optimizers, self.root_device)

        self.init_deepspeed()
        self.barrier()

    def _init_deepspeed_distributed(self) -> None:
        import deepspeed

        assert self.cluster_environment is not None
        if platform.system() != "Windows":
            # do not set env variables on windows, allow deepspeed to control setup
            self._set_node_environment_variables()
            log.info(
                "initializing deepspeed distributed: "
                f"GLOBAL_RANK: {self.global_rank}, "
                f"MEMBER: {self.global_rank + 1}/{self.world_size}"
            )
        self._process_group_backend = self._get_process_group_backend()
        deepspeed.init_distributed(
            self._process_group_backend, distributed_port=self.cluster_environment.main_port, timeout=self._timeout
        )

    def _set_node_environment_variables(self) -> None:
        assert self.cluster_environment is not None
        os.environ["MASTER_ADDR"] = self.cluster_environment.main_address
        os.environ["MASTER_PORT"] = str(self.cluster_environment.main_port)
        os.environ["RANK"] = str(self.global_rank)
        os.environ["WORLD_SIZE"] = str(self.world_size)
        os.environ["LOCAL_RANK"] = str(self.local_rank)

    @property
    @override
    def restore_checkpoint_after_setup(self) -> bool:
        return True

    @override
    def _setup_model_and_optimizers(
        self, model: Module, optimizers: list[Optimizer]
    ) -> tuple["deepspeed.DeepSpeedEngine", list[Optimizer]]:
        """Setup a model and multiple optimizers together.

        Currently only a single optimizer is supported.

        Return:
            The model wrapped into a :class:`deepspeed.DeepSpeedEngine` and a list with a single
            deepspeed optimizer.

        """
        if len(optimizers) != 1:
            raise ValueError(
                f"Currently only one optimizer is supported with DeepSpeed. Got {len(optimizers)} optimizers instead."
            )

        # train_micro_batch_size_per_gpu is used for throughput logging purposes
        # normally we set this to the batch size, but it is not available here unless the user provides it
        # as part of the config
        assert self.config is not None
        self.config.setdefault("train_micro_batch_size_per_gpu", 1)
        self.model, optimizer = self._setup_model_and_optimizer(model, optimizers[0])
        self._set_deepspeed_activation_checkpointing()
        return self.model, [optimizer]

    def _setup_model_and_optimizer(
        self,
        model: Module,
        optimizer: Optional[Optimizer],
        lr_scheduler: Optional[Union[LRScheduler, ReduceLROnPlateau]] = None,
    ) -> tuple["deepspeed.DeepSpeedEngine", Optimizer]:
        """Initialize one model and one optimizer with an optional learning rate scheduler.

        This calls ``deepspeed.initialize`` internally.

        """
        import deepspeed

        model_parameters = filter(lambda p: p.requires_grad, model.parameters())
        deepspeed_engine, deepspeed_optimizer, _, _ = deepspeed.initialize(
            args=argparse.Namespace(device_rank=self.root_device.index),
            config=self.config,
            model=model,
            model_parameters=model_parameters,
            optimizer=optimizer,
            lr_scheduler=lr_scheduler,
            dist_init_required=False,
        )
        return deepspeed_engine, deepspeed_optimizer

    def init_deepspeed(self) -> None:
        assert self.lightning_module is not None
        # deepspeed handles gradient clipping internally
        if is_overridden("configure_gradient_clipping", self.lightning_module, pl.LightningModule):
            rank_zero_warn(
                "Since DeepSpeed handles gradient clipping internally, the default"
                " `LightningModule.configure_gradient_clipping` implementation will not actually clip gradients."
                " The hook will still be called. Consider setting"
                " `Trainer(gradient_clip_val=..., gradient_clip_algorithm='norm')`"
                " which will use the internal mechanism."
            )

        if self.lightning_module.trainer.gradient_clip_algorithm == GradClipAlgorithmType.VALUE:
            raise MisconfigurationException("DeepSpeed does not support clipping gradients by value.")

        assert isinstance(self.model, pl.LightningModule)
        if self.lightning_module.trainer and self.lightning_module.trainer.training:
            self._initialize_deepspeed_train(self.model)
        else:
            self._initialize_deepspeed_inference(self.model)

    def _init_optimizers(self) -> tuple[Optimizer, Optional[LRSchedulerConfig]]:
        assert self.lightning_module is not None
        optimizers, lr_schedulers = _init_optimizers_and_lr_schedulers(self.lightning_module)
        if len(optimizers) > 1 or len(lr_schedulers) > 1:
            raise MisconfigurationException(
                "DeepSpeed currently only supports single optimizer, single optional scheduler."
            )
        return optimizers[0], lr_schedulers[0] if lr_schedulers else None

    @property
    def zero_stage_3(self) -> bool:
        assert isinstance(self.config, dict)
        zero_optimization = self.config.get("zero_optimization")
        return zero_optimization is not None and zero_optimization.get("stage") == 3

    def _initialize_deepspeed_train(self, model: Module) -> None:
        optimizer, scheduler = None, None
        assert isinstance(self.config, dict)
        if "optimizer" in self.config:
            rank_zero_info(
                "You have specified an optimizer and/or scheduler within the DeepSpeed config."
                " It is recommended to define it in `LightningModule.configure_optimizers`."
            )
            lr_scheduler = None
        else:
            (
                optimizer,
                lr_scheduler,
            ) = self._init_optimizers()
            if lr_scheduler is not None:
                scheduler = lr_scheduler.scheduler

        model, deepspeed_optimizer = self._setup_model_and_optimizer(model, optimizer, scheduler)
        self._set_deepspeed_activation_checkpointing()

        # although we set these here, deepspeed manages the specific optimizer logic
        self.optimizers = [deepspeed_optimizer]

        deepspeed_scheduler = model.lr_scheduler
        if deepspeed_scheduler is not None:
            # disable deepspeed lr scheduling as lightning manages scheduling
            model.lr_scheduler = None
            if lr_scheduler is None:
                lr_scheduler = LRSchedulerConfig(deepspeed_scheduler, interval="step")
            else:
                lr_scheduler.scheduler = deepspeed_scheduler
            self.lr_scheduler_configs = [lr_scheduler]
        self.model = model

    @contextmanager
    @override
<<<<<<< HEAD
    def tensor_init_context(self, empty_init: bool | None = None) -> Generator[None, None, None]:
        with self.deepspeed_strategy_impl.tensor_init_context(empty_init=empty_init):
=======
    def tensor_init_context(self, empty_init: Optional[bool] = None) -> Generator[None, None, None]:
        if self.zero_stage_3:
            if empty_init is False:
                raise NotImplementedError(
                    f"`{empty_init=}` is not a valid choice with `DeepSpeedStrategy` when ZeRO stage 3 is enabled."
                )
            yield
            return
        with super().tensor_init_context(empty_init=empty_init):
>>>>>>> 79ffe502
            yield

    @contextmanager
    @override
    def model_sharded_context(self) -> Generator[None, None, None]:
        import deepspeed

        self._init_config_if_needed()
        with deepspeed.zero.Init(
            enabled=self.zero_stage_3,
            remote_device=self.remote_device,
            config_dict_or_path=self.config,
        ):
            yield

    def _set_deepspeed_activation_checkpointing(self) -> None:
        import deepspeed

        assert isinstance(self.config, dict)
        if self.config.get("activation_checkpointing"):
            checkpoint_config = self.config["activation_checkpointing"]
            deepspeed.checkpointing.configure(
                mpu_=None,
                partition_activations=checkpoint_config.get("partition_activations"),
                contiguous_checkpointing=checkpoint_config.get("contiguous_memory_optimization"),
                checkpoint_in_cpu=checkpoint_config.get("cpu_checkpointing"),
                profile=checkpoint_config.get("profile"),
            )

    def _initialize_deepspeed_inference(self, model: Module) -> None:
        import deepspeed

        assert isinstance(self.config, dict)

        # todo: this is required for DeepSpeed throughput timers
        inference_config = {"train_micro_batch_size_per_gpu": 1}
        if "fp16" in self.config:
            inference_config.update({"fp16": self.config["fp16"]})
        if "bf16" in self.config:
            inference_config.update({"bf16": self.config["bf16"]})
        if self.zero_stage_3:
            inference_config.update({
                "zero_allow_untested_optimizer": self.config["zero_allow_untested_optimizer"],
                "zero_optimization": self.config["zero_optimization"],
            })
        # Remove all module hooks before initializing new model
        remove_module_hooks(model)
        model, _, _, _ = deepspeed.initialize(
            args=argparse.Namespace(device_rank=self.root_device.index),
            config=inference_config,
            model=model,
            optimizer=None,
            lr_scheduler=None,
            model_parameters=[],
            dist_init_required=False,
        )
        self.model = model

    @property
    @override
    def distributed_sampler_kwargs(self) -> dict[str, int]:
        return {"num_replicas": self.world_size, "rank": self.global_rank}

    @override
    def setup_optimizers(self, trainer: "pl.Trainer") -> None:
        """Creates optimizers and schedulers.

        Args:
            trainer: the Trainer, these optimizers should be connected to

        """
        # Skip initializing optimizers here as DeepSpeed handles optimizers via config.
        # User may have specified config options instead in configure_optimizers, but this is handled
        # via `_initialize_deepspeed_train`
        # empty optimizers, schedulers
        self.optimizers = []
        self.lr_scheduler_configs = []

    def _setup_model(self, model: Module) -> Module:  # type: ignore[override]
        return model

    @property
    @override
    def handles_gradient_accumulation(self) -> bool:
        """Whether the strategy handles gradient accumulation internally."""
        return True

    @property
    def deepspeed_engine(self) -> "deepspeed.DeepSpeedEngine":
        return self.model

    @property
    def _multi_device(self) -> bool:
        return self.num_processes > 1 or self.num_nodes > 1

    @override
    def save_checkpoint(self, checkpoint: dict, filepath: _PATH, storage_options: Any | None = None) -> None:
        """Save model/training states as a checkpoint file through state-dump and file-write.

        Args:
            checkpoint: The checkpoint state dictionary
            filepath: write-target file's path
            storage_options: not used for ``DeepSpeedStrategy`` as ``CheckpointIO`` is not used

        Raises:
            TypeError:
                If ``storage_options`` arg is passed in

        """
        # broadcast the filepath from rank 0 to ensure all the states are saved in a common filepath
        filepath = self.broadcast(filepath)

        if storage_options is not None:
            raise TypeError(
                "`Trainer.save_checkpoint(..., storage_options=...)` with `storage_options` arg"
                f" is not supported for `{self.__class__.__name__}` as `CheckpointIO` is not used."
            )

        if self.zero_stage_3 and self._multi_device and self.is_global_zero:
            warning_cache.warn(
                "When saving the DeepSpeed Stage 3 checkpoint, "
                "each worker will save a shard of the checkpoint within a directory. "
                "If a single file is required after training, "
                "see https://lightning.ai/docs/pytorch/stable/advanced/model_parallel.html#"
                "deepspeed-zero-stage-3-single-file for instructions."
            )
        # Use deepspeed's internal checkpointing function to handle partitioned weights across processes
        # dump states as a checkpoint dictionary object
        _exclude_keys = ["state_dict", "optimizer_states"]
        checkpoint = {k: v for k, v in checkpoint.items() if k not in _exclude_keys}
        self.deepspeed_engine.save_checkpoint(
            filepath,
            client_state=checkpoint,
            tag="checkpoint",
            exclude_frozen_parameters=self.exclude_frozen_parameters,
        )

    @override
<<<<<<< HEAD
    def load_checkpoint(self, checkpoint_path: _PATH, weights_only: bool | None = None) -> dict[str, Any]:
        return self.deepspeed_strategy_impl.load_checkpoint(checkpoint_path=checkpoint_path, weights_only=weights_only)
=======
    def load_checkpoint(self, checkpoint_path: _PATH, weights_only: Optional[bool] = None) -> dict[str, Any]:
        if self.load_full_weights and self.zero_stage_3:
            # Broadcast to ensure we load from the rank 0 checkpoint
            # This doesn't have to be the case when using deepspeed sharded checkpointing
            checkpoint_path = self.broadcast(checkpoint_path)
            return super().load_checkpoint(checkpoint_path, weights_only)

        _validate_checkpoint_directory(checkpoint_path)

        # Rely on deepspeed to load the checkpoint and necessary information
        assert self.lightning_module is not None

        from lightning.pytorch.trainer.states import TrainerFn

        is_fitting = self.lightning_module.trainer.state.fn == TrainerFn.FITTING

        _, client_state = self.deepspeed_engine.load_checkpoint(
            checkpoint_path,
            load_optimizer_states=is_fitting,
            load_lr_scheduler_states=False,
            load_module_strict=self.lightning_module.strict_loading,
        )
        if client_state is None:
            raise MisconfigurationException(
                "DeepSpeed was unable to load the checkpoint. Ensure you passed in a DeepSpeed compatible checkpoint "
                "or a single checkpoint file with `Trainer(strategy=DeepSpeedStrategy(load_full_weights=True))`."
            )
        return client_state
>>>>>>> 79ffe502

    @property
    @override
    def lightning_restore_optimizer(self) -> bool:
        assert self.lightning_module is not None
        # managed by DeepSpeed
        if self.load_full_weights and self.zero_stage_3 and self.lightning_module.trainer.state.fn == TrainerFn.FITTING:
            rank_zero_warn(
                "A single checkpoint file has been given. This means optimizer states cannot be restored."
                " If you'd like to restore these states, you must provide a path to the originally saved DeepSpeed"
                " checkpoint. When using ZeRO 3, the original path should be a directory."
            )
        return False

    @override
    def load_model_state_dict(self, checkpoint: Mapping[str, Any], strict: bool = True) -> None:
        # override to do nothing, deepspeed engine already loaded the weights in `load_checkpoint()`
        if self.load_full_weights and self.zero_stage_3:
            self.model_to_device()
            self._restore_zero_state(checkpoint, strict=strict)

    def _restore_zero_state(self, ckpt: Mapping[str, Any], strict: bool) -> None:
        """Overrides the normal load_state_dict behaviour in PyTorch to ensure we gather parameters that may be sharded
        across processes before loading the state dictionary when using ZeRO stage 3. This is then automatically synced
        across processes.

        Args:
            ckpt: The ckpt file.

        """
        import deepspeed

        assert self.lightning_module is not None

        def load(module: torch.nn.Module, prefix: str = "") -> None:
            missing_keys: list[str] = []
            unexpected_keys: list[str] = []
            error_msgs: list[str] = []
            state_dict = ckpt["state_dict"]

            # copy state_dict so _load_from_state_dict can modify it
            metadata = getattr(state_dict, "_metadata", None)
            state_dict = state_dict.copy()
            if metadata is not None:
                state_dict._metadata = metadata

            local_metadata = {} if metadata is None else metadata.get(prefix[:-1], {})
            # because zero3 puts placeholders in model params, this context
            # manager gathers (unpartitions) the params of the current layer, then loads from
            # the state dict and then re-partitions them again
            with deepspeed.zero.GatheredParameters(list(module.parameters(recurse=False)), modifier_rank=0):
                if self.is_global_zero:
                    module._load_from_state_dict(
                        state_dict=state_dict,
                        prefix=prefix,
                        local_metadata=local_metadata,
                        strict=strict,
                        missing_keys=missing_keys,
                        unexpected_keys=unexpected_keys,
                        error_msgs=error_msgs,
                    )

            for name, child in module._modules.items():
                if child is not None:
                    load(child, prefix + name + ".")

        load(self.lightning_module, prefix="")

    @override
    def load_optimizer_state_dict(self, checkpoint: Mapping[str, Any]) -> None:
        # Override to do nothing, the deepspeed engine already loaded the states in `load_checkpoint()`
        pass

    @classmethod
    @override
    def register_strategies(cls, strategy_registry: _StrategyRegistry) -> None:
        strategy_registry.register("deepspeed", cls, description="Default DeepSpeed Strategy")
        strategy_registry.register("deepspeed_stage_1", cls, description="DeepSpeed with ZeRO Stage 1 enabled", stage=1)
        strategy_registry.register("deepspeed_stage_2", cls, description="DeepSpeed with ZeRO Stage 2 enabled", stage=2)
        strategy_registry.register(
            "deepspeed_stage_2_offload",
            cls,
            description="DeepSpeed ZeRO Stage 2 and CPU Offload",
            stage=2,
            offload_optimizer=True,
        )
        strategy_registry.register("deepspeed_stage_3", cls, description="DeepSpeed ZeRO Stage 3", stage=3)
        strategy_registry.register(
            "deepspeed_stage_3_offload",
            cls,
            description="DeepSpeed ZeRO Stage 3 and CPU Offload",
            stage=3,
            offload_optimizer=True,
            offload_parameters=True,
        )
        strategy_registry.register(
            "deepspeed_stage_3_offload_nvme",
            cls,
            description="DeepSpeed ZeRO Stage 3 and NVMe Offload",
            stage=3,
            offload_optimizer=True,
            offload_parameters=True,
            remote_device="nvme",
            offload_params_device="nvme",
            offload_optimizer_device="nvme",
        )

    def _load_config(self, config: Optional[Union[_PATH, dict[str, Any]]]) -> Optional[dict[str, Any]]:
        if config is None and self.DEEPSPEED_ENV_VAR in os.environ:
            rank_zero_info(f"Loading DeepSpeed config from set {self.DEEPSPEED_ENV_VAR} environment variable")
            config = os.environ[self.DEEPSPEED_ENV_VAR]
        if isinstance(config, (str, Path)):
            if not os.path.isfile(config):
                raise MisconfigurationException(
                    f"You passed in a path to a DeepSpeed config but the path does not exist: {config}"
                )
            with open(config) as f:
                config = json.load(f)
        assert isinstance(config, dict) or config is None
        return config

    def _init_config_if_needed(self) -> None:
        if not self._config_initialized:
            self._format_config()
            self._config_initialized = True

    def _format_config(self) -> None:
        if self.config is None:
            raise MisconfigurationException(
                "To use DeepSpeed you must pass in a DeepSpeed config dict, or a path to a JSON config."
                " See: https://lightning.ai/docs/pytorch/stable/advanced/model_parallel.html#deepspeed"
            )
        self._format_batch_size_and_grad_accum_config()
        _format_precision_config(
            config=self.config,
            precision=self.precision_plugin.precision,
            loss_scale=self.loss_scale,
            loss_scale_window=self.loss_scale_window,
            min_loss_scale=self.min_loss_scale,
            initial_scale_power=self.initial_scale_power,
            hysteresis=self.hysteresis,
        )

    def _create_default_config(
        self,
        zero_optimization: bool,
        zero_allow_untested_optimizer: bool,
        logging_batch_size_per_gpu: Union[str, int],
        partition_activations: bool,
        cpu_checkpointing: bool,
        contiguous_memory_optimization: bool,
        synchronize_checkpoint_boundary: bool,
        offload_optimizer: bool,
        offload_parameters: bool,
        nvme_path: str,
        offload_params_device: str,
        params_buffer_count: int,
        params_buffer_size: int,
        max_in_cpu: int,
        offload_optimizer_device: str,
        optimizer_buffer_count: int,
        pin_memory: bool,
        block_size: int,
        queue_depth: int,
        single_submit: bool,
        overlap_events: bool,
        thread_count: int,
        **zero_kwargs: Any,
    ) -> dict:
        cfg = {
            "activation_checkpointing": {
                "partition_activations": partition_activations,
                "cpu_checkpointing": cpu_checkpointing,
                "contiguous_memory_optimization": contiguous_memory_optimization,
                "synchronize_checkpoint_boundary": synchronize_checkpoint_boundary,
            },
            "aio": {
                "block_size": block_size,
                "queue_depth": queue_depth,
                "single_submit": single_submit,
                "overlap_events": overlap_events,
                "thread_count": thread_count,
            },
        }
        if zero_optimization:
            zero_config = zero_kwargs

            if offload_optimizer:
                zero_config["offload_optimizer"] = {
                    "device": offload_optimizer_device,
                    "nvme_path": nvme_path,
                    "buffer_count": optimizer_buffer_count,
                    "pin_memory": pin_memory,
                }
            if offload_parameters:
                zero_config["offload_param"] = {
                    "device": offload_params_device,
                    "nvme_path": nvme_path,
                    "buffer_count": params_buffer_count,
                    "buffer_size": params_buffer_size,
                    "max_in_cpu": max_in_cpu,
                    "pin_memory": pin_memory,
                }
            cfg = {
                "zero_allow_untested_optimizer": zero_allow_untested_optimizer,
                "zero_optimization": zero_config,
                **cfg,
            }
        if logging_batch_size_per_gpu != "auto":
            cfg = {"train_micro_batch_size_per_gpu": logging_batch_size_per_gpu, **cfg}
        return cfg

    def _format_batch_size_and_grad_accum_config(self) -> None:
        # TODO: Using Fabric, we do not support these variables within the config
        assert isinstance(self.config, dict)
        if self.lightning_module is None:
            return

        if "gradient_accumulation_steps" in self.config:
            raise MisconfigurationException(
                "Do not set `gradient_accumulation_steps` in the DeepSpeed config"
                " as this will be set with the `accumulate_grad_batches` argument passed via the Lightning Trainer."
            )
        self.config["gradient_accumulation_steps"] = self.lightning_module.trainer.accumulate_grad_batches
        if "train_micro_batch_size_per_gpu" not in self.config:
            batch_size = self._auto_select_batch_size()
            self.config["train_micro_batch_size_per_gpu"] = batch_size
        if "gradient_clipping" not in self.config:
            self.config["gradient_clipping"] = self.lightning_module.trainer.gradient_clip_val or 0.0

    def _auto_select_batch_size(self) -> int:
        # train_micro_batch_size_per_gpu is used for throughput logging purposes
        # by default we try to use the batch size of the loader
        assert self.lightning_module is not None
        batch_size = 1
        data_source = self.lightning_module.trainer.fit_loop._data_source
        if data_source.is_defined():
            train_dataloader = data_source.dataloader()
            if hasattr(train_dataloader, "batch_sampler"):
                batch_size = train_dataloader.batch_sampler.batch_size
        return batch_size<|MERGE_RESOLUTION|>--- conflicted
+++ resolved
@@ -20,12 +20,8 @@
 from collections.abc import Generator, Mapping
 from contextlib import contextmanager
 from datetime import timedelta
-<<<<<<< HEAD
-from typing import TYPE_CHECKING, Any, Optional
-=======
 from pathlib import Path
 from typing import TYPE_CHECKING, Any, Optional, Union
->>>>>>> 79ffe502
 
 import torch
 from torch.nn import Module
@@ -86,7 +82,7 @@
         accelerator: Optional["pl.accelerators.Accelerator"] = None,
         zero_optimization: bool = True,
         stage: int = 2,
-        remote_device: str | None = None,
+        remote_device: Optional[str] = None,
         offload_optimizer: bool = False,
         offload_parameters: bool = False,
         offload_params_device: str = "cpu",
@@ -110,11 +106,11 @@
         allgather_bucket_size: int = 200_000_000,
         reduce_bucket_size: int = 200_000_000,
         zero_allow_untested_optimizer: bool = True,
-        logging_batch_size_per_gpu: str | int = "auto",
-        config: _PATH | dict[str, Any] | None = None,
+        logging_batch_size_per_gpu: Union[str, int] = "auto",
+        config: Optional[Union[_PATH, dict[str, Any]]] = None,
         logging_level: int = logging.WARN,
-        parallel_devices: list[torch.device] | None = None,
-        cluster_environment: ClusterEnvironment | None = None,
+        parallel_devices: Optional[list[torch.device]] = None,
+        cluster_environment: Optional[ClusterEnvironment] = None,
         loss_scale: float = 0,
         initial_scale_power: int = 16,
         loss_scale_window: int = 1000,
@@ -125,9 +121,9 @@
         contiguous_memory_optimization: bool = False,
         synchronize_checkpoint_boundary: bool = False,
         load_full_weights: bool = False,
-        precision_plugin: Precision | None = None,
-        process_group_backend: str | None = None,
-        timeout: timedelta | None = default_pg_timeout,
+        precision_plugin: Optional[Precision] = None,
+        process_group_backend: Optional[str] = None,
+        timeout: Optional[timedelta] = default_pg_timeout,
         exclude_frozen_parameters: bool = False,
     ) -> None:
         """Provides capabilities to run training using the DeepSpeed library, with training optimizations for large
@@ -531,10 +527,6 @@
 
     @contextmanager
     @override
-<<<<<<< HEAD
-    def tensor_init_context(self, empty_init: bool | None = None) -> Generator[None, None, None]:
-        with self.deepspeed_strategy_impl.tensor_init_context(empty_init=empty_init):
-=======
     def tensor_init_context(self, empty_init: Optional[bool] = None) -> Generator[None, None, None]:
         if self.zero_stage_3:
             if empty_init is False:
@@ -544,7 +536,6 @@
             yield
             return
         with super().tensor_init_context(empty_init=empty_init):
->>>>>>> 79ffe502
             yield
 
     @contextmanager
@@ -641,7 +632,7 @@
         return self.num_processes > 1 or self.num_nodes > 1
 
     @override
-    def save_checkpoint(self, checkpoint: dict, filepath: _PATH, storage_options: Any | None = None) -> None:
+    def save_checkpoint(self, checkpoint: dict, filepath: _PATH, storage_options: Optional[Any] = None) -> None:
         """Save model/training states as a checkpoint file through state-dump and file-write.
 
         Args:
@@ -683,10 +674,6 @@
         )
 
     @override
-<<<<<<< HEAD
-    def load_checkpoint(self, checkpoint_path: _PATH, weights_only: bool | None = None) -> dict[str, Any]:
-        return self.deepspeed_strategy_impl.load_checkpoint(checkpoint_path=checkpoint_path, weights_only=weights_only)
-=======
     def load_checkpoint(self, checkpoint_path: _PATH, weights_only: Optional[bool] = None) -> dict[str, Any]:
         if self.load_full_weights and self.zero_stage_3:
             # Broadcast to ensure we load from the rank 0 checkpoint
@@ -715,7 +702,6 @@
                 "or a single checkpoint file with `Trainer(strategy=DeepSpeedStrategy(load_full_weights=True))`."
             )
         return client_state
->>>>>>> 79ffe502
 
     @property
     @override
