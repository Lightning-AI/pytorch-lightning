# Copyright The Lightning AI team.
#
# Licensed under the Apache License, Version 2.0 (the "License");
# you may not use this file except in compliance with the License.
# You may obtain a copy of the License at
#
#     http://www.apache.org/licenses/LICENSE-2.0
#
# Unless required by applicable law or agreed to in writing, software
# distributed under the License is distributed on an "AS IS" BASIS,
# WITHOUT WARRANTIES OR CONDITIONS OF ANY KIND, either express or implied.
# See the License for the specific language governing permissions and
# limitations under the License.

import logging
from collections import OrderedDict
from collections.abc import Generator, Mapping
from contextlib import contextmanager
from datetime import timedelta
<<<<<<< HEAD
from pathlib import Path
from typing import TYPE_CHECKING, Any, Optional
=======
from typing import TYPE_CHECKING, Any, Optional, Union
>>>>>>> 9a10959f

import torch
from torch.nn import Module
from torch.optim import Optimizer
from typing_extensions import override

import lightning.pytorch as pl
from lightning.fabric.plugins import ClusterEnvironment
from lightning.fabric.plugins.collectives.torch_collective import default_pg_timeout
from lightning.fabric.strategies import _StrategyRegistry
from lightning.fabric.utilities.imports import _raise_enterprise_not_available
from lightning.fabric.utilities.types import _PATH
from lightning.pytorch.plugins.precision import Precision
from lightning.pytorch.strategies.ddp import DDPStrategy

if TYPE_CHECKING:
    import deepspeed


def remove_module_hooks(model: torch.nn.Module) -> None:
    # todo (tchaton) awaiting this feature to move upstream to DeepSpeed
    for module in model.modules():
        module._backward_hooks = OrderedDict()
        module._is_full_backward_hook = None
        module._forward_hooks = OrderedDict()
        module._forward_pre_hooks = OrderedDict()
        module._state_dict_hooks = OrderedDict()
        module._load_state_dict_pre_hooks = OrderedDict()


class DeepSpeedStrategy(DDPStrategy):
    strategy_name = "deepspeed"
    DEEPSPEED_ENV_VAR = "PL_DEEPSPEED_CONFIG_PATH"

    def __init__(
        self,
        accelerator: Optional["pl.accelerators.Accelerator"] = None,
        zero_optimization: bool = True,
        stage: int = 2,
        remote_device: str | None = None,
        offload_optimizer: bool = False,
        offload_parameters: bool = False,
        offload_params_device: str = "cpu",
        nvme_path: str = "/local_nvme",
        params_buffer_count: int = 5,
        params_buffer_size: int = 100_000_000,
        max_in_cpu: int = 1_000_000_000,
        offload_optimizer_device: str = "cpu",
        optimizer_buffer_count: int = 4,
        block_size: int = 1048576,
        queue_depth: int = 8,
        single_submit: bool = False,
        overlap_events: bool = True,
        thread_count: int = 1,
        pin_memory: bool = False,
        sub_group_size: int = 1_000_000_000_000,
        contiguous_gradients: bool = True,
        overlap_comm: bool = True,
        allgather_partitions: bool = True,
        reduce_scatter: bool = True,
        allgather_bucket_size: int = 200_000_000,
        reduce_bucket_size: int = 200_000_000,
        zero_allow_untested_optimizer: bool = True,
        logging_batch_size_per_gpu: str | int = "auto",
        config: _PATH | dict[str, Any] | None = None,
        logging_level: int = logging.WARN,
        parallel_devices: list[torch.device] | None = None,
        cluster_environment: ClusterEnvironment | None = None,
        loss_scale: float = 0,
        initial_scale_power: int = 16,
        loss_scale_window: int = 1000,
        hysteresis: int = 2,
        min_loss_scale: int = 1,
        partition_activations: bool = False,
        cpu_checkpointing: bool = False,
        contiguous_memory_optimization: bool = False,
        synchronize_checkpoint_boundary: bool = False,
        load_full_weights: bool = False,
        precision_plugin: Precision | None = None,
        process_group_backend: str | None = None,
        timeout: timedelta | None = default_pg_timeout,
        exclude_frozen_parameters: bool = False,
    ) -> None:
        """Provides capabilities to run training using the DeepSpeed library, with training optimizations for large
        billion parameter models. *For more information:* :ref:`deepspeed_advanced`.

        .. warning::  This is an :ref:`experimental <versioning:Experimental API>` feature.

        Defaults have been set to enable ZeRO-Offload and some have been taken from the link below.
        These defaults have been set generally, but may require tuning for optimum performance based on your model size.
        *For more information:* https://www.deepspeed.ai/docs/config-json/#zero-optimizations-for-fp16-training.

        Arguments:

            zero_optimization: Enable ZeRO optimization. This is compatible with either `precision="16-mixed"` or
                `precision="bf16-mixed"`.

            stage: Different stages of the ZeRO Optimizer. 0 is disabled,
                1 is optimizer state partitioning, 2 is optimizer+gradient state partitioning,
                3 is optimizer+gradient_parameter partitioning using the infinity engine.

            remote_device: Device to instantiate the model on initially (``cpu`` or ``nvme``). Defaults to GPU.

            offload_optimizer: Enable offloading optimizer memory and computation to CPU or NVMe
                based on ``offload_optimizer_device``.

            offload_parameters: When using ZeRO Stage 3, Enable offloading parameter memory and computation
                to CPU or NVMe based on ``offload_params_device``.

            offload_params_device: When offloading parameters choose the device to offload to, ``cpu`` or ``nvme``.

            offload_optimizer_device: When offloading optimizer state choose the device to offload to,
                ``cpu`` or ``nvme``.

            params_buffer_count: Number of buffers in buffer pool for
                parameter offloading when ``offload_params_device`` is ``nvme``.

            params_buffer_size: Size of buffers in buffer pool for parameter offloading
                when ``offload_params_device`` is ``nvme``.

            max_in_cpu: Number of parameter elements to maintain in CPU memory when offloading to NVMe is enabled.

            nvme_path: Filesystem path for NVMe device for optimizer/parameter state offloading.

            optimizer_buffer_count: Number of buffers in buffer pool for optimizer state offloading
                when ``offload_optimizer_device`` is set to ``nvme``.
                This should be at least the number of states maintained per parameter by the optimizer.
                For example, Adam optimizer has 4 states (parameter, gradient, momentum, and variance).

            block_size: When using NVMe Offloading, the I/O block size in bytes.

            queue_depth: When using NVMe Offloading, the I/O queue depth.

            single_submit: When using NVMe Offloading,
                submit requests to storage device as multiple individual requests,
                as opposed to one block of requests.

            overlap_events: When using NVMe Offloading,
                submit requests to storage device in an overlapped fashion
                without waiting for completion of earlier requests.

            thread_count: When using NVMe Offloading,
                Intra-request parallelism for each read/write submitted by a user thread.

            pin_memory: When using ZeRO stage 3, pin optimizer state memory on CPU.
                This could boost throughput at the cost of extra memory overhead.

            sub_group_size: When using ZeRO stage 3, defines the number of parameters
                within a sub group to offload at a time.
                Smaller numbers require more communication, but improve memory efficiency.

            contiguous_gradients: Copies gradients to a continuous buffer as they are produced.
                Avoids memory fragmentation during backwards. Useful when training large models.

            overlap_comm: Overlap the reduction (synchronization) of gradients with the backwards computation.
                This is a speed optimization when training across multiple GPUs/machines.

            allgather_partitions: All gather updated parameters at the end of training step,
                instead of using a series of broadcast collectives.

            reduce_scatter: Use reduce/scatter instead of allreduce to average gradients.

            allgather_bucket_size: Number of elements to allgather at once.
                Used to limit the memory required for larger model sizes, with a tradeoff with speed.

            reduce_bucket_size: Number of elements to reduce at once.
                Used to limit the memory required for larger model sizes, with a tradeoff with speed.

            zero_allow_untested_optimizer: Allow untested optimizers to be used with ZeRO. Currently only Adam is a
                DeepSpeed supported optimizer when using ZeRO.

            logging_batch_size_per_gpu: Config used in DeepSpeed to calculate verbose timing for logging
                on a per sample per second basis (only displayed if logging=logging.INFO).
                If set to "auto", the strategy tries to infer this from
                the train DataLoader's BatchSampler, else defaults to 1.
                To obtain accurate logs when using datasets that do not support batch samplers,
                set this to the actual per gpu batch size (trainer.batch_size).

            config: Pass in a deepspeed formatted config dict,
                or path to a deepspeed config: https://www.deepspeed.ai/docs/config-json.
                All defaults will be ignored if a config is passed in.

            logging_level: Set logging level for deepspeed.

            loss_scale: Loss scaling value for FP16 training.
                0.0 results in dynamic loss scaling, otherwise static.

            initial_scale_power: Power of the initial dynamic loss scale value. Loss scale is computed
                by ``2^initial_scale_power``.

            loss_scale_window: Window in which to raise/lower the dynamic FP16 loss scaling value.

            hysteresis: FP16 Delay shift in Dynamic Loss scaling.

            min_loss_scale: The minimum FP16 dynamic loss scaling value.

            partition_activations: Enables partition activation when used with ZeRO stage 3 and model parallelism.
                Still requires you to wrap your forward functions in deepspeed.checkpointing.checkpoint.
                See `deepspeed tutorial
                <https://www.deepspeed.ai/tutorials/megatron/#deepspeed-activation-checkpoints-optional>`_.

            cpu_checkpointing: Offloads partitioned activations to CPU if ``partition_activations`` is enabled.

            contiguous_memory_optimization: Copies partitioned activations so that they are contiguous in memory.
                Not supported by all models.

            synchronize_checkpoint_boundary: Insert :func:`torch.cuda.synchronize` at each checkpoint boundary.

            load_full_weights: True when loading a single checkpoint file containing the model state dict
                when using ZeRO Stage 3. This differs from the DeepSpeed checkpoint which contains shards
                per worker.

            exclude_frozen_parameters: Exclude frozen parameters when saving checkpoints.

        """
        super().__init__(
            accelerator=accelerator,
            parallel_devices=parallel_devices,
            cluster_environment=cluster_environment,
            precision_plugin=precision_plugin,
            process_group_backend=process_group_backend,
        )
<<<<<<< HEAD
        self._timeout: timedelta | None = timeout

        self.config = self._load_config(config)
        if self.config is None:
            # User has not overridden config, set defaults
            self.config = self._create_default_config(
                zero_optimization,
                zero_allow_untested_optimizer,
                logging_batch_size_per_gpu,
                offload_optimizer=offload_optimizer,
                offload_parameters=offload_parameters,
                nvme_path=nvme_path,
                offload_params_device=offload_params_device,
                params_buffer_count=params_buffer_count,
                params_buffer_size=params_buffer_size,
                max_in_cpu=max_in_cpu,
                pin_memory=pin_memory,
                offload_optimizer_device=offload_optimizer_device,
                optimizer_buffer_count=optimizer_buffer_count,
                block_size=block_size,
                queue_depth=queue_depth,
                single_submit=single_submit,
                overlap_events=overlap_events,
                thread_count=thread_count,
                partition_activations=partition_activations,
                cpu_checkpointing=cpu_checkpointing,
                contiguous_memory_optimization=contiguous_memory_optimization,
                synchronize_checkpoint_boundary=synchronize_checkpoint_boundary,
                stage=stage,
                contiguous_gradients=contiguous_gradients,
                overlap_comm=overlap_comm,
                allgather_partitions=allgather_partitions,
                reduce_scatter=reduce_scatter,
                allgather_bucket_size=allgather_bucket_size,
                reduce_bucket_size=reduce_bucket_size,
                sub_group_size=sub_group_size,
            )
        import deepspeed

        self._config_initialized = False
        deepspeed.utils.logging.logger.setLevel(logging_level)

        self.remote_device = remote_device
        self.load_full_weights = load_full_weights
        self.exclude_frozen_parameters = exclude_frozen_parameters

        # default FP16 parameters.
        self.loss_scale = loss_scale
        self.initial_scale_power = initial_scale_power
        self.loss_scale_window = loss_scale_window
        self.hysteresis = hysteresis
        self.min_loss_scale = min_loss_scale
=======
        _raise_enterprise_not_available()
        from pytorch_lightning_enterprise.strategies.deepspeed import (
            DeepSpeedStrategyTrainer as EnterpriseDeepSpeedStrategy,
        )

        self.deepspeed_strategy_impl = EnterpriseDeepSpeedStrategy(
            outer_object=self,
            accelerator=accelerator,
            zero_optimization=zero_optimization,
            stage=stage,
            remote_device=remote_device,
            offload_optimizer=offload_optimizer,
            offload_parameters=offload_parameters,
            offload_params_device=offload_params_device,
            nvme_path=nvme_path,
            params_buffer_count=params_buffer_count,
            params_buffer_size=params_buffer_size,
            max_in_cpu=max_in_cpu,
            offload_optimizer_device=offload_optimizer_device,
            optimizer_buffer_count=optimizer_buffer_count,
            block_size=block_size,
            queue_depth=queue_depth,
            single_submit=single_submit,
            overlap_events=overlap_events,
            thread_count=thread_count,
            pin_memory=pin_memory,
            sub_group_size=sub_group_size,
            contiguous_gradients=contiguous_gradients,
            overlap_comm=overlap_comm,
            allgather_partitions=allgather_partitions,
            reduce_scatter=reduce_scatter,
            allgather_bucket_size=allgather_bucket_size,
            reduce_bucket_size=reduce_bucket_size,
            zero_allow_untested_optimizer=zero_allow_untested_optimizer,
            logging_batch_size_per_gpu=logging_batch_size_per_gpu,
            config=config,
            logging_level=logging_level,
            parallel_devices=parallel_devices,
            cluster_environment=cluster_environment,
            loss_scale=loss_scale,
            initial_scale_power=initial_scale_power,
            loss_scale_window=loss_scale_window,
            hysteresis=hysteresis,
            min_loss_scale=min_loss_scale,
            partition_activations=partition_activations,
            cpu_checkpointing=cpu_checkpointing,
            contiguous_memory_optimization=contiguous_memory_optimization,
            synchronize_checkpoint_boundary=synchronize_checkpoint_boundary,
            load_full_weights=load_full_weights,
            precision_plugin=precision_plugin,
            process_group_backend=process_group_backend,
            timeout=timeout,
            exclude_frozen_parameters=exclude_frozen_parameters,
        )
>>>>>>> 9a10959f

    @override
    def setup_environment(self) -> None:
        return self.deepspeed_strategy_impl.setup_environment()

    @override
    def setup_distributed(self) -> None:
        return self.deepspeed_strategy_impl.setup_distributed()

    @override
    def setup(self, trainer: "pl.Trainer") -> None:
        return self.deepspeed_strategy_impl.setup(trainer=trainer)

    @property
    @override
    def restore_checkpoint_after_setup(self) -> bool:
        return self.deepspeed_strategy_impl.restore_checkpoint_after_setup

    @override
    def _setup_model_and_optimizers(
        self, model: Module, optimizers: list[Optimizer]
    ) -> tuple["deepspeed.DeepSpeedEngine", list[Optimizer]]:
        """Setup a model and multiple optimizers together.

        Currently only a single optimizer is supported.

        Return:
            The model wrapped into a :class:`deepspeed.DeepSpeedEngine` and a list with a single
            deepspeed optimizer.

        """
<<<<<<< HEAD
        if len(optimizers) != 1:
            raise ValueError(
                f"Currently only one optimizer is supported with DeepSpeed. Got {len(optimizers)} optimizers instead."
            )

        # train_micro_batch_size_per_gpu is used for throughput logging purposes
        # normally we set this to the batch size, but it is not available here unless the user provides it
        # as part of the config
        assert self.config is not None
        self.config.setdefault("train_micro_batch_size_per_gpu", 1)
        self.model, optimizer = self._setup_model_and_optimizer(model, optimizers[0])
        self._set_deepspeed_activation_checkpointing()
        return self.model, [optimizer]

    def _setup_model_and_optimizer(
        self,
        model: Module,
        optimizer: Optimizer | None,
        lr_scheduler: LRScheduler | ReduceLROnPlateau | None = None,
    ) -> tuple["deepspeed.DeepSpeedEngine", Optimizer]:
        """Initialize one model and one optimizer with an optional learning rate scheduler.

        This calls ``deepspeed.initialize`` internally.

        """
        import deepspeed

        model_parameters = filter(lambda p: p.requires_grad, model.parameters())
        deepspeed_engine, deepspeed_optimizer, _, _ = deepspeed.initialize(
            args=argparse.Namespace(device_rank=self.root_device.index),
            config=self.config,
            model=model,
            model_parameters=model_parameters,
            optimizer=optimizer,
            lr_scheduler=lr_scheduler,
            dist_init_required=False,
        )
        return deepspeed_engine, deepspeed_optimizer

    def init_deepspeed(self) -> None:
        assert self.lightning_module is not None
        # deepspeed handles gradient clipping internally
        if is_overridden("configure_gradient_clipping", self.lightning_module, pl.LightningModule):
            rank_zero_warn(
                "Since DeepSpeed handles gradient clipping internally, the default"
                " `LightningModule.configure_gradient_clipping` implementation will not actually clip gradients."
                " The hook will still be called. Consider setting"
                " `Trainer(gradient_clip_val=..., gradient_clip_algorithm='norm')`"
                " which will use the internal mechanism."
            )

        if self.lightning_module.trainer.gradient_clip_algorithm == GradClipAlgorithmType.VALUE:
            raise MisconfigurationException("DeepSpeed does not support clipping gradients by value.")

        assert isinstance(self.model, pl.LightningModule)
        if self.lightning_module.trainer and self.lightning_module.trainer.training:
            self._initialize_deepspeed_train(self.model)
        else:
            self._initialize_deepspeed_inference(self.model)

    def _init_optimizers(self) -> tuple[Optimizer, LRSchedulerConfig | None]:
        assert self.lightning_module is not None
        optimizers, lr_schedulers = _init_optimizers_and_lr_schedulers(self.lightning_module)
        if len(optimizers) > 1 or len(lr_schedulers) > 1:
            raise MisconfigurationException(
                "DeepSpeed currently only supports single optimizer, single optional scheduler."
            )
        return optimizers[0], lr_schedulers[0] if lr_schedulers else None
=======
        return self.deepspeed_strategy_impl._setup_model_and_optimizers(model=model, optimizers=optimizers)
>>>>>>> 9a10959f

    @property
    def zero_stage_3(self) -> bool:
        return self.deepspeed_strategy_impl.zero_stage_3

    @contextmanager
    @override
<<<<<<< HEAD
    def tensor_init_context(self, empty_init: bool | None = None) -> Generator[None, None, None]:
        if self.zero_stage_3:
            if empty_init is False:
                raise NotImplementedError(
                    f"`{empty_init=}` is not a valid choice with `DeepSpeedStrategy` when ZeRO stage 3 is enabled."
                )
            yield
            return
        with super().tensor_init_context(empty_init=empty_init):
=======
    def tensor_init_context(self, empty_init: Optional[bool] = None) -> Generator[None, None, None]:
        with self.deepspeed_strategy_impl.tensor_init_context(empty_init=empty_init):
>>>>>>> 9a10959f
            yield

    @contextmanager
    @override
    def model_sharded_context(self) -> Generator[None, None, None]:
        with self.deepspeed_strategy_impl.model_sharded_context():
            yield

    @property
    @override
    def distributed_sampler_kwargs(self) -> dict[str, int]:
        return self.deepspeed_strategy_impl.distributed_sampler_kwargs

    @override
    def setup_optimizers(self, trainer: "pl.Trainer") -> None:
        """Creates optimizers and schedulers.

        Args:
            trainer: the Trainer, these optimizers should be connected to

        """
        return self.deepspeed_strategy_impl.setup_optimizers(trainer=trainer)

    @property
    @override
    def handles_gradient_accumulation(self) -> bool:
        """Whether the strategy handles gradient accumulation internally."""
        return self.deepspeed_strategy_impl.handles_gradient_accumulation

    @property
    def deepspeed_engine(self) -> "deepspeed.DeepSpeedEngine":
        return self.deepspeed_strategy_impl.deepspeed_engine

    @property
    def _multi_device(self) -> bool:
        return self.deepspeed_strategy_impl._multi_device

    @override
    def save_checkpoint(self, checkpoint: dict, filepath: _PATH, storage_options: Any | None = None) -> None:
        """Save model/training states as a checkpoint file through state-dump and file-write.

        Args:
            checkpoint: The checkpoint state dictionary
            filepath: write-target file's path
            storage_options: not used for ``DeepSpeedStrategy`` as ``CheckpointIO`` is not used

        Raises:
            TypeError:
                If ``storage_options`` arg is passed in

        """
        return self.deepspeed_strategy_impl.save_checkpoint(
            checkpoint=checkpoint, filepath=filepath, storage_options=storage_options
        )

    @override
<<<<<<< HEAD
    def load_checkpoint(self, checkpoint_path: _PATH, weights_only: bool | None = None) -> dict[str, Any]:
        if self.load_full_weights and self.zero_stage_3:
            # Broadcast to ensure we load from the rank 0 checkpoint
            # This doesn't have to be the case when using deepspeed sharded checkpointing
            checkpoint_path = self.broadcast(checkpoint_path)
            return super().load_checkpoint(checkpoint_path, weights_only)

        _validate_checkpoint_directory(checkpoint_path)

        # Rely on deepspeed to load the checkpoint and necessary information
        assert self.lightning_module is not None

        from lightning.pytorch.trainer.states import TrainerFn

        is_fitting = self.lightning_module.trainer.state.fn == TrainerFn.FITTING

        _, client_state = self.deepspeed_engine.load_checkpoint(
            checkpoint_path,
            load_optimizer_states=is_fitting,
            load_lr_scheduler_states=False,
            load_module_strict=self.lightning_module.strict_loading,
        )
        if client_state is None:
            raise MisconfigurationException(
                "DeepSpeed was unable to load the checkpoint. Ensure you passed in a DeepSpeed compatible checkpoint "
                "or a single checkpoint file with `Trainer(strategy=DeepSpeedStrategy(load_full_weights=True))`."
            )
        return client_state
=======
    def load_checkpoint(self, checkpoint_path: _PATH, weights_only: Optional[bool] = None) -> dict[str, Any]:
        return self.deepspeed_strategy_impl.load_checkpoint(checkpoint_path=checkpoint_path, weights_only=weights_only)
>>>>>>> 9a10959f

    @property
    @override
    def lightning_restore_optimizer(self) -> bool:
        return self.deepspeed_strategy_impl.lightning_restore_optimizer

    @override
    def load_model_state_dict(self, checkpoint: Mapping[str, Any], strict: bool = True) -> None:
        # override to do nothing, deepspeed engine already loaded the weights in `load_checkpoint()`
        return self.deepspeed_strategy_impl.load_model_state_dict(checkpoint=checkpoint, strict=strict)

    @override
    def load_optimizer_state_dict(self, checkpoint: Mapping[str, Any]) -> None:
        return self.deepspeed_strategy_impl.load_optimizer_state_dict(checkpoint=checkpoint)

    @classmethod
    @override
    def register_strategies(cls, strategy_registry: _StrategyRegistry) -> None:
        strategy_registry.register("deepspeed", cls, description="Default DeepSpeed Strategy")
        strategy_registry.register("deepspeed_stage_1", cls, description="DeepSpeed with ZeRO Stage 1 enabled", stage=1)
        strategy_registry.register("deepspeed_stage_2", cls, description="DeepSpeed with ZeRO Stage 2 enabled", stage=2)
        strategy_registry.register(
            "deepspeed_stage_2_offload",
            cls,
            description="DeepSpeed ZeRO Stage 2 and CPU Offload",
            stage=2,
            offload_optimizer=True,
        )
        strategy_registry.register("deepspeed_stage_3", cls, description="DeepSpeed ZeRO Stage 3", stage=3)
        strategy_registry.register(
            "deepspeed_stage_3_offload",
            cls,
            description="DeepSpeed ZeRO Stage 3 and CPU Offload",
            stage=3,
            offload_optimizer=True,
            offload_parameters=True,
        )
        strategy_registry.register(
            "deepspeed_stage_3_offload_nvme",
            cls,
            description="DeepSpeed ZeRO Stage 3 and NVMe Offload",
            stage=3,
            offload_optimizer=True,
            offload_parameters=True,
            remote_device="nvme",
            offload_params_device="nvme",
            offload_optimizer_device="nvme",
        )

<<<<<<< HEAD
    def _load_config(self, config: _PATH | dict[str, Any] | None) -> dict[str, Any] | None:
        if config is None and self.DEEPSPEED_ENV_VAR in os.environ:
            rank_zero_info(f"Loading DeepSpeed config from set {self.DEEPSPEED_ENV_VAR} environment variable")
            config = os.environ[self.DEEPSPEED_ENV_VAR]
        if isinstance(config, (str, Path)):
            if not os.path.isfile(config):
                raise MisconfigurationException(
                    f"You passed in a path to a DeepSpeed config but the path does not exist: {config}"
                )
            with open(config) as f:
                config = json.load(f)
        assert isinstance(config, dict) or config is None
        return config

    def _init_config_if_needed(self) -> None:
        if not self._config_initialized:
            self._format_config()
            self._config_initialized = True

    def _format_config(self) -> None:
        if self.config is None:
            raise MisconfigurationException(
                "To use DeepSpeed you must pass in a DeepSpeed config dict, or a path to a JSON config."
                " See: https://lightning.ai/docs/pytorch/stable/advanced/model_parallel.html#deepspeed"
            )
        self._format_batch_size_and_grad_accum_config()
        _format_precision_config(
            config=self.config,
            precision=self.precision_plugin.precision,
            loss_scale=self.loss_scale,
            loss_scale_window=self.loss_scale_window,
            min_loss_scale=self.min_loss_scale,
            initial_scale_power=self.initial_scale_power,
            hysteresis=self.hysteresis,
        )

    def _create_default_config(
        self,
        zero_optimization: bool,
        zero_allow_untested_optimizer: bool,
        logging_batch_size_per_gpu: str | int,
        partition_activations: bool,
        cpu_checkpointing: bool,
        contiguous_memory_optimization: bool,
        synchronize_checkpoint_boundary: bool,
        offload_optimizer: bool,
        offload_parameters: bool,
        nvme_path: str,
        offload_params_device: str,
        params_buffer_count: int,
        params_buffer_size: int,
        max_in_cpu: int,
        offload_optimizer_device: str,
        optimizer_buffer_count: int,
        pin_memory: bool,
        block_size: int,
        queue_depth: int,
        single_submit: bool,
        overlap_events: bool,
        thread_count: int,
        **zero_kwargs: Any,
    ) -> dict:
        cfg = {
            "activation_checkpointing": {
                "partition_activations": partition_activations,
                "cpu_checkpointing": cpu_checkpointing,
                "contiguous_memory_optimization": contiguous_memory_optimization,
                "synchronize_checkpoint_boundary": synchronize_checkpoint_boundary,
            },
            "aio": {
                "block_size": block_size,
                "queue_depth": queue_depth,
                "single_submit": single_submit,
                "overlap_events": overlap_events,
                "thread_count": thread_count,
            },
        }
        if zero_optimization:
            zero_config = zero_kwargs

            if offload_optimizer:
                zero_config["offload_optimizer"] = {
                    "device": offload_optimizer_device,
                    "nvme_path": nvme_path,
                    "buffer_count": optimizer_buffer_count,
                    "pin_memory": pin_memory,
                }
            if offload_parameters:
                zero_config["offload_param"] = {
                    "device": offload_params_device,
                    "nvme_path": nvme_path,
                    "buffer_count": params_buffer_count,
                    "buffer_size": params_buffer_size,
                    "max_in_cpu": max_in_cpu,
                    "pin_memory": pin_memory,
                }
            cfg = {
                "zero_allow_untested_optimizer": zero_allow_untested_optimizer,
                "zero_optimization": zero_config,
                **cfg,
            }
        if logging_batch_size_per_gpu != "auto":
            cfg = {"train_micro_batch_size_per_gpu": logging_batch_size_per_gpu, **cfg}
        return cfg

    def _format_batch_size_and_grad_accum_config(self) -> None:
        # TODO: Using Fabric, we do not support these variables within the config
        assert isinstance(self.config, dict)
        if self.lightning_module is None:
            return

        if "gradient_accumulation_steps" in self.config:
            raise MisconfigurationException(
                "Do not set `gradient_accumulation_steps` in the DeepSpeed config"
                " as this will be set with the `accumulate_grad_batches` argument passed via the Lightning Trainer."
            )
        self.config["gradient_accumulation_steps"] = self.lightning_module.trainer.accumulate_grad_batches
        if "train_micro_batch_size_per_gpu" not in self.config:
            batch_size = self._auto_select_batch_size()
            self.config["train_micro_batch_size_per_gpu"] = batch_size
        if "gradient_clipping" not in self.config:
            self.config["gradient_clipping"] = self.lightning_module.trainer.gradient_clip_val or 0.0

    def _auto_select_batch_size(self) -> int:
        # train_micro_batch_size_per_gpu is used for throughput logging purposes
        # by default we try to use the batch size of the loader
        assert self.lightning_module is not None
        batch_size = 1
        data_source = self.lightning_module.trainer.fit_loop._data_source
        if data_source.is_defined():
            train_dataloader = data_source.dataloader()
            if hasattr(train_dataloader, "batch_sampler"):
                batch_size = train_dataloader.batch_sampler.batch_size
        return batch_size
=======
    @property
    def config(self) -> dict[str, Any]:
        return self.deepspeed_strategy_impl.config

    @property
    def load_full_weights(self) -> bool:
        return self.deepspeed_strategy_impl.load_full_weights
>>>>>>> 9a10959f
<|MERGE_RESOLUTION|>--- conflicted
+++ resolved
@@ -17,12 +17,7 @@
 from collections.abc import Generator, Mapping
 from contextlib import contextmanager
 from datetime import timedelta
-<<<<<<< HEAD
-from pathlib import Path
-from typing import TYPE_CHECKING, Any, Optional
-=======
 from typing import TYPE_CHECKING, Any, Optional, Union
->>>>>>> 9a10959f
 
 import torch
 from torch.nn import Module
@@ -245,60 +240,6 @@
             precision_plugin=precision_plugin,
             process_group_backend=process_group_backend,
         )
-<<<<<<< HEAD
-        self._timeout: timedelta | None = timeout
-
-        self.config = self._load_config(config)
-        if self.config is None:
-            # User has not overridden config, set defaults
-            self.config = self._create_default_config(
-                zero_optimization,
-                zero_allow_untested_optimizer,
-                logging_batch_size_per_gpu,
-                offload_optimizer=offload_optimizer,
-                offload_parameters=offload_parameters,
-                nvme_path=nvme_path,
-                offload_params_device=offload_params_device,
-                params_buffer_count=params_buffer_count,
-                params_buffer_size=params_buffer_size,
-                max_in_cpu=max_in_cpu,
-                pin_memory=pin_memory,
-                offload_optimizer_device=offload_optimizer_device,
-                optimizer_buffer_count=optimizer_buffer_count,
-                block_size=block_size,
-                queue_depth=queue_depth,
-                single_submit=single_submit,
-                overlap_events=overlap_events,
-                thread_count=thread_count,
-                partition_activations=partition_activations,
-                cpu_checkpointing=cpu_checkpointing,
-                contiguous_memory_optimization=contiguous_memory_optimization,
-                synchronize_checkpoint_boundary=synchronize_checkpoint_boundary,
-                stage=stage,
-                contiguous_gradients=contiguous_gradients,
-                overlap_comm=overlap_comm,
-                allgather_partitions=allgather_partitions,
-                reduce_scatter=reduce_scatter,
-                allgather_bucket_size=allgather_bucket_size,
-                reduce_bucket_size=reduce_bucket_size,
-                sub_group_size=sub_group_size,
-            )
-        import deepspeed
-
-        self._config_initialized = False
-        deepspeed.utils.logging.logger.setLevel(logging_level)
-
-        self.remote_device = remote_device
-        self.load_full_weights = load_full_weights
-        self.exclude_frozen_parameters = exclude_frozen_parameters
-
-        # default FP16 parameters.
-        self.loss_scale = loss_scale
-        self.initial_scale_power = initial_scale_power
-        self.loss_scale_window = loss_scale_window
-        self.hysteresis = hysteresis
-        self.min_loss_scale = min_loss_scale
-=======
         _raise_enterprise_not_available()
         from pytorch_lightning_enterprise.strategies.deepspeed import (
             DeepSpeedStrategyTrainer as EnterpriseDeepSpeedStrategy,
@@ -353,7 +294,6 @@
             timeout=timeout,
             exclude_frozen_parameters=exclude_frozen_parameters,
         )
->>>>>>> 9a10959f
 
     @override
     def setup_environment(self) -> None:
@@ -385,78 +325,7 @@
             deepspeed optimizer.
 
         """
-<<<<<<< HEAD
-        if len(optimizers) != 1:
-            raise ValueError(
-                f"Currently only one optimizer is supported with DeepSpeed. Got {len(optimizers)} optimizers instead."
-            )
-
-        # train_micro_batch_size_per_gpu is used for throughput logging purposes
-        # normally we set this to the batch size, but it is not available here unless the user provides it
-        # as part of the config
-        assert self.config is not None
-        self.config.setdefault("train_micro_batch_size_per_gpu", 1)
-        self.model, optimizer = self._setup_model_and_optimizer(model, optimizers[0])
-        self._set_deepspeed_activation_checkpointing()
-        return self.model, [optimizer]
-
-    def _setup_model_and_optimizer(
-        self,
-        model: Module,
-        optimizer: Optimizer | None,
-        lr_scheduler: LRScheduler | ReduceLROnPlateau | None = None,
-    ) -> tuple["deepspeed.DeepSpeedEngine", Optimizer]:
-        """Initialize one model and one optimizer with an optional learning rate scheduler.
-
-        This calls ``deepspeed.initialize`` internally.
-
-        """
-        import deepspeed
-
-        model_parameters = filter(lambda p: p.requires_grad, model.parameters())
-        deepspeed_engine, deepspeed_optimizer, _, _ = deepspeed.initialize(
-            args=argparse.Namespace(device_rank=self.root_device.index),
-            config=self.config,
-            model=model,
-            model_parameters=model_parameters,
-            optimizer=optimizer,
-            lr_scheduler=lr_scheduler,
-            dist_init_required=False,
-        )
-        return deepspeed_engine, deepspeed_optimizer
-
-    def init_deepspeed(self) -> None:
-        assert self.lightning_module is not None
-        # deepspeed handles gradient clipping internally
-        if is_overridden("configure_gradient_clipping", self.lightning_module, pl.LightningModule):
-            rank_zero_warn(
-                "Since DeepSpeed handles gradient clipping internally, the default"
-                " `LightningModule.configure_gradient_clipping` implementation will not actually clip gradients."
-                " The hook will still be called. Consider setting"
-                " `Trainer(gradient_clip_val=..., gradient_clip_algorithm='norm')`"
-                " which will use the internal mechanism."
-            )
-
-        if self.lightning_module.trainer.gradient_clip_algorithm == GradClipAlgorithmType.VALUE:
-            raise MisconfigurationException("DeepSpeed does not support clipping gradients by value.")
-
-        assert isinstance(self.model, pl.LightningModule)
-        if self.lightning_module.trainer and self.lightning_module.trainer.training:
-            self._initialize_deepspeed_train(self.model)
-        else:
-            self._initialize_deepspeed_inference(self.model)
-
-    def _init_optimizers(self) -> tuple[Optimizer, LRSchedulerConfig | None]:
-        assert self.lightning_module is not None
-        optimizers, lr_schedulers = _init_optimizers_and_lr_schedulers(self.lightning_module)
-        if len(optimizers) > 1 or len(lr_schedulers) > 1:
-            raise MisconfigurationException(
-                "DeepSpeed currently only supports single optimizer, single optional scheduler."
-            )
-        return optimizers[0], lr_schedulers[0] if lr_schedulers else None
-=======
         return self.deepspeed_strategy_impl._setup_model_and_optimizers(model=model, optimizers=optimizers)
->>>>>>> 9a10959f
 
     @property
     def zero_stage_3(self) -> bool:
@@ -464,20 +333,8 @@
 
     @contextmanager
     @override
-<<<<<<< HEAD
-    def tensor_init_context(self, empty_init: bool | None = None) -> Generator[None, None, None]:
-        if self.zero_stage_3:
-            if empty_init is False:
-                raise NotImplementedError(
-                    f"`{empty_init=}` is not a valid choice with `DeepSpeedStrategy` when ZeRO stage 3 is enabled."
-                )
-            yield
-            return
-        with super().tensor_init_context(empty_init=empty_init):
-=======
     def tensor_init_context(self, empty_init: Optional[bool] = None) -> Generator[None, None, None]:
         with self.deepspeed_strategy_impl.tensor_init_context(empty_init=empty_init):
->>>>>>> 9a10959f
             yield
 
     @contextmanager
@@ -534,39 +391,8 @@
         )
 
     @override
-<<<<<<< HEAD
-    def load_checkpoint(self, checkpoint_path: _PATH, weights_only: bool | None = None) -> dict[str, Any]:
-        if self.load_full_weights and self.zero_stage_3:
-            # Broadcast to ensure we load from the rank 0 checkpoint
-            # This doesn't have to be the case when using deepspeed sharded checkpointing
-            checkpoint_path = self.broadcast(checkpoint_path)
-            return super().load_checkpoint(checkpoint_path, weights_only)
-
-        _validate_checkpoint_directory(checkpoint_path)
-
-        # Rely on deepspeed to load the checkpoint and necessary information
-        assert self.lightning_module is not None
-
-        from lightning.pytorch.trainer.states import TrainerFn
-
-        is_fitting = self.lightning_module.trainer.state.fn == TrainerFn.FITTING
-
-        _, client_state = self.deepspeed_engine.load_checkpoint(
-            checkpoint_path,
-            load_optimizer_states=is_fitting,
-            load_lr_scheduler_states=False,
-            load_module_strict=self.lightning_module.strict_loading,
-        )
-        if client_state is None:
-            raise MisconfigurationException(
-                "DeepSpeed was unable to load the checkpoint. Ensure you passed in a DeepSpeed compatible checkpoint "
-                "or a single checkpoint file with `Trainer(strategy=DeepSpeedStrategy(load_full_weights=True))`."
-            )
-        return client_state
-=======
     def load_checkpoint(self, checkpoint_path: _PATH, weights_only: Optional[bool] = None) -> dict[str, Any]:
         return self.deepspeed_strategy_impl.load_checkpoint(checkpoint_path=checkpoint_path, weights_only=weights_only)
->>>>>>> 9a10959f
 
     @property
     @override
@@ -616,147 +442,10 @@
             offload_optimizer_device="nvme",
         )
 
-<<<<<<< HEAD
-    def _load_config(self, config: _PATH | dict[str, Any] | None) -> dict[str, Any] | None:
-        if config is None and self.DEEPSPEED_ENV_VAR in os.environ:
-            rank_zero_info(f"Loading DeepSpeed config from set {self.DEEPSPEED_ENV_VAR} environment variable")
-            config = os.environ[self.DEEPSPEED_ENV_VAR]
-        if isinstance(config, (str, Path)):
-            if not os.path.isfile(config):
-                raise MisconfigurationException(
-                    f"You passed in a path to a DeepSpeed config but the path does not exist: {config}"
-                )
-            with open(config) as f:
-                config = json.load(f)
-        assert isinstance(config, dict) or config is None
-        return config
-
-    def _init_config_if_needed(self) -> None:
-        if not self._config_initialized:
-            self._format_config()
-            self._config_initialized = True
-
-    def _format_config(self) -> None:
-        if self.config is None:
-            raise MisconfigurationException(
-                "To use DeepSpeed you must pass in a DeepSpeed config dict, or a path to a JSON config."
-                " See: https://lightning.ai/docs/pytorch/stable/advanced/model_parallel.html#deepspeed"
-            )
-        self._format_batch_size_and_grad_accum_config()
-        _format_precision_config(
-            config=self.config,
-            precision=self.precision_plugin.precision,
-            loss_scale=self.loss_scale,
-            loss_scale_window=self.loss_scale_window,
-            min_loss_scale=self.min_loss_scale,
-            initial_scale_power=self.initial_scale_power,
-            hysteresis=self.hysteresis,
-        )
-
-    def _create_default_config(
-        self,
-        zero_optimization: bool,
-        zero_allow_untested_optimizer: bool,
-        logging_batch_size_per_gpu: str | int,
-        partition_activations: bool,
-        cpu_checkpointing: bool,
-        contiguous_memory_optimization: bool,
-        synchronize_checkpoint_boundary: bool,
-        offload_optimizer: bool,
-        offload_parameters: bool,
-        nvme_path: str,
-        offload_params_device: str,
-        params_buffer_count: int,
-        params_buffer_size: int,
-        max_in_cpu: int,
-        offload_optimizer_device: str,
-        optimizer_buffer_count: int,
-        pin_memory: bool,
-        block_size: int,
-        queue_depth: int,
-        single_submit: bool,
-        overlap_events: bool,
-        thread_count: int,
-        **zero_kwargs: Any,
-    ) -> dict:
-        cfg = {
-            "activation_checkpointing": {
-                "partition_activations": partition_activations,
-                "cpu_checkpointing": cpu_checkpointing,
-                "contiguous_memory_optimization": contiguous_memory_optimization,
-                "synchronize_checkpoint_boundary": synchronize_checkpoint_boundary,
-            },
-            "aio": {
-                "block_size": block_size,
-                "queue_depth": queue_depth,
-                "single_submit": single_submit,
-                "overlap_events": overlap_events,
-                "thread_count": thread_count,
-            },
-        }
-        if zero_optimization:
-            zero_config = zero_kwargs
-
-            if offload_optimizer:
-                zero_config["offload_optimizer"] = {
-                    "device": offload_optimizer_device,
-                    "nvme_path": nvme_path,
-                    "buffer_count": optimizer_buffer_count,
-                    "pin_memory": pin_memory,
-                }
-            if offload_parameters:
-                zero_config["offload_param"] = {
-                    "device": offload_params_device,
-                    "nvme_path": nvme_path,
-                    "buffer_count": params_buffer_count,
-                    "buffer_size": params_buffer_size,
-                    "max_in_cpu": max_in_cpu,
-                    "pin_memory": pin_memory,
-                }
-            cfg = {
-                "zero_allow_untested_optimizer": zero_allow_untested_optimizer,
-                "zero_optimization": zero_config,
-                **cfg,
-            }
-        if logging_batch_size_per_gpu != "auto":
-            cfg = {"train_micro_batch_size_per_gpu": logging_batch_size_per_gpu, **cfg}
-        return cfg
-
-    def _format_batch_size_and_grad_accum_config(self) -> None:
-        # TODO: Using Fabric, we do not support these variables within the config
-        assert isinstance(self.config, dict)
-        if self.lightning_module is None:
-            return
-
-        if "gradient_accumulation_steps" in self.config:
-            raise MisconfigurationException(
-                "Do not set `gradient_accumulation_steps` in the DeepSpeed config"
-                " as this will be set with the `accumulate_grad_batches` argument passed via the Lightning Trainer."
-            )
-        self.config["gradient_accumulation_steps"] = self.lightning_module.trainer.accumulate_grad_batches
-        if "train_micro_batch_size_per_gpu" not in self.config:
-            batch_size = self._auto_select_batch_size()
-            self.config["train_micro_batch_size_per_gpu"] = batch_size
-        if "gradient_clipping" not in self.config:
-            self.config["gradient_clipping"] = self.lightning_module.trainer.gradient_clip_val or 0.0
-
-    def _auto_select_batch_size(self) -> int:
-        # train_micro_batch_size_per_gpu is used for throughput logging purposes
-        # by default we try to use the batch size of the loader
-        assert self.lightning_module is not None
-        batch_size = 1
-        data_source = self.lightning_module.trainer.fit_loop._data_source
-        if data_source.is_defined():
-            train_dataloader = data_source.dataloader()
-            if hasattr(train_dataloader, "batch_sampler"):
-                batch_size = train_dataloader.batch_sampler.batch_size
-        return batch_size
-=======
     @property
     def config(self) -> dict[str, Any]:
         return self.deepspeed_strategy_impl.config
 
     @property
     def load_full_weights(self) -> bool:
-        return self.deepspeed_strategy_impl.load_full_weights
->>>>>>> 9a10959f
+        return self.deepspeed_strategy_impl.load_full_weights