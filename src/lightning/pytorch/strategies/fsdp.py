# Copyright The Lightning AI team.
#
# Licensed under the Apache License, Version 2.0 (the "License");
# you may not use this file except in compliance with the License.
# You may obtain a copy of the License at
#
#     http://www.apache.org/licenses/LICENSE-2.0
#
# Unless required by applicable law or agreed to in writing, software
# distributed under the License is distributed on an "AS IS" BASIS,
# WITHOUT WARRANTIES OR CONDITIONS OF ANY KIND, either express or implied.
# See the License for the specific language governing permissions and
# limitations under the License.
import logging
from contextlib import contextmanager, nullcontext
from datetime import timedelta
from typing import Any, Callable, Dict, Generator, List, Literal, Mapping, Optional, Set, Type, TYPE_CHECKING, Union

import torch
from torch import Tensor
from torch.nn import Module
from torch.optim import Optimizer

import lightning.pytorch as pl
from lightning.fabric.plugins import CheckpointIO, ClusterEnvironment
from lightning.fabric.plugins.collectives.torch_collective import default_pg_timeout
from lightning.fabric.strategies import _StrategyRegistry
from lightning.fabric.strategies.fsdp import (
    _activation_checkpointing_kwargs,
    _auto_wrap_policy_kwargs,
    _get_full_state_dict_context,
    _init_cpu_offload,
    _init_sharding_strategy,
    _optimizer_has_flat_params,
    _setup_activation_checkpointing,
)
from lightning.fabric.utilities.distributed import (
    _get_default_process_group_backend_for_device,
    _init_dist_connection,
    _sync_ddp_if_available,
)
from lightning.fabric.utilities.distributed import group as _group
from lightning.fabric.utilities.imports import (
    _TORCH_GREATER_EQUAL_1_12,
    _TORCH_GREATER_EQUAL_1_13,
    _TORCH_GREATER_EQUAL_2_0,
)
from lightning.fabric.utilities.init import _EmptyInit
from lightning.fabric.utilities.optimizer import _optimizers_to_device
from lightning.fabric.utilities.seed import reset_seed
from lightning.fabric.utilities.types import ProcessGroup, ReduceOp
from lightning.pytorch.core.optimizer import LightningOptimizer
from lightning.pytorch.plugins.precision import PrecisionPlugin
from lightning.pytorch.plugins.precision.fsdp import FSDPMixedPrecisionPlugin
from lightning.pytorch.strategies.launchers.subprocess_script import _SubprocessScriptLauncher
from lightning.pytorch.strategies.parallel import ParallelStrategy
from lightning.pytorch.strategies.strategy import TBroadcast
from lightning.pytorch.trainer.states import TrainerFn
from lightning.pytorch.utilities.exceptions import MisconfigurationException
from lightning.pytorch.utilities.model_helpers import is_overridden
from lightning.pytorch.utilities.rank_zero import rank_zero_info, rank_zero_only, rank_zero_warn

if TYPE_CHECKING:
<<<<<<< HEAD
    from torch.distributed.fsdp.fully_sharded_data_parallel import CPUOffload, MixedPrecision
=======
    from torch.distributed.fsdp.fully_sharded_data_parallel import (
        CPUOffload,
        FullyShardedDataParallel,
        MixedPrecision,
        ShardingStrategy,
    )
>>>>>>> 281d6a27

    if _TORCH_GREATER_EQUAL_2_0:
        from torch.distributed.fsdp.wrap import _FSDPPolicy

        _POLICY = Union[Set, Callable[[Module, bool, int], bool], _FSDPPolicy]
    else:
        _POLICY = Union[Set, Callable[[Module, bool, int], bool]]  # type: ignore[misc]

    _SHARDING_STRATEGY = Union[ShardingStrategy, Literal["FULL_SHARD", "SHARD_GRAD_OP", "NO_SHARD", "HYBRID_SHARD"]]


log = logging.getLogger(__name__)


class FSDPStrategy(ParallelStrategy):
    r"""Strategy for Fully Sharded Data Parallel provided by torch.distributed.

    .. warning::  This is an :ref:`experimental <versioning:Experimental API>` feature.

    Fully Sharded Training shards the entire model across all available GPUs, allowing you to scale model
    size, whilst using efficient communication to reduce overhead. In practice, this means we can remain
    at parity with PyTorch DDP, whilst scaling our model sizes dramatically. The technique is similar
    to ZeRO-Stage 3.

    For more information check out
    `this blogpost <https://pytorch.org/blog/introducing-pytorch-fully-sharded-data-parallel-api>`__.

    Defaults have been set and options have been exposed, but may require configuration
    based on your level of memory/speed efficiency. We suggest having a look at
    `this tutorial <https://pytorch.org/tutorials/intermediate/FSDP_tutorial.html>`__ for more information.

    Arguments:
        cpu_offload: See ``cpu_offload`` parameter in :class:`torch.distributed.fsdp.FullyShardedDataParallel`.
        mixed_precision: See ``mixed_precision`` parameter in :class:`torch.distributed.fsdp.FullyShardedDataParallel`.
        auto_wrap_policy: Same as ``auto_wrap_policy`` parameter in
            :class:`torch.distributed.fsdp.FullyShardedDataParallel`. For convenience, this also accepts a set of the
            layer classes to wrap.
        activation_checkpointing: Deprecated. Use ``activation_checkpointing_policy``.
        activation_checkpointing_policy: Same as ``auto_wrap_policy`` parameter in
            :class:`torch.distributed.fsdp.FullyShardedDataParallel` but used when selecting the modules for which you
            want to enable activation checkpointing. Enabling this can free up a significant amount of memory at the
            cost of speed since activations in these layers need to be recomputed during backpropagation. For
            convenience, this also accepts a set of the layer classes to wrap.
        sharding_strategy: Select whether to shard model parameters, gradients, optimizer states, or a combination of
            them. Available values are:

            - ``"FULL_SHARD"``: Shards model parameters, gradients, and optimizer states (default).
            - ``"SHARD_GRAD_OP"``: Shards gradients and optimizer states only. Model parameters get replicated.
            - ``"NO_SHARD"``: No sharding (identical to regular DDP).
            - ``"HYBRID_SHARD"``: Shards model parameters, gradients, and optimizer states within a single machine, but
              replicates across machines.

            Also accepts a :class:`torch.distributed.fsdp.ShardingStrategy` enum value.

        \**kwargs: See available parameters in :class:`torch.distributed.fsdp.FullyShardedDataParallel`.
    """

    strategy_name = "fsdp"
    _registered_strategies: List[str] = []

    def __init__(
        self,
        accelerator: Optional["pl.accelerators.Accelerator"] = None,
        parallel_devices: Optional[List[torch.device]] = None,
        cluster_environment: Optional[ClusterEnvironment] = None,
        checkpoint_io: Optional[CheckpointIO] = None,
        precision_plugin: Optional[PrecisionPlugin] = None,
        process_group_backend: Optional[str] = None,
        timeout: Optional[timedelta] = default_pg_timeout,
        cpu_offload: Union[bool, "CPUOffload", None] = None,
        mixed_precision: Optional["MixedPrecision"] = None,
        auto_wrap_policy: Optional["_POLICY"] = None,
        activation_checkpointing: Optional[Union[Type[Module], List[Type[Module]]]] = None,
        activation_checkpointing_policy: Optional["_POLICY"] = None,
        sharding_strategy: "_SHARDING_STRATEGY" = "FULL_SHARD",
        **kwargs: Any,
    ) -> None:
        if not _TORCH_GREATER_EQUAL_1_12:
            raise MisconfigurationException("`FSDPStrategy` is supported from PyTorch v1.12.0 onwards.")

        super().__init__(
            accelerator=accelerator,
            parallel_devices=parallel_devices,
            cluster_environment=cluster_environment,
            checkpoint_io=checkpoint_io,
            precision_plugin=precision_plugin,
        )
        self._process_group = None
        self.num_nodes = 1
        self._process_group_backend = process_group_backend
        self._timeout: Optional[timedelta] = timeout
        self.cpu_offload = _init_cpu_offload(cpu_offload)
        self.sharding_strategy = _init_sharding_strategy(sharding_strategy)
        self.mixed_precision = mixed_precision
        self.kwargs = _auto_wrap_policy_kwargs(auto_wrap_policy, kwargs)

        if _TORCH_GREATER_EQUAL_2_0:
            # Avoids the need for user to reference params in `configure_optimizers` via
            # `self.trainer.model.parameters()` and enables support for multiple parameter groups.
            self.kwargs.setdefault("use_orig_params", True)

        self._activation_checkpointing_kwargs = _activation_checkpointing_kwargs(
            activation_checkpointing, activation_checkpointing_policy
        )

    def lightning_module_state_dict(self) -> Dict[str, Any]:
        """Gathers the full state dict by unsharding all the parameters.

        To avoid OOM, the returned parameters will only be returned on rank 0 and on CPU. All other ranks get an empty
        dict.
        """
        from torch.distributed.fsdp import FullyShardedDataParallel
        from torch.distributed.fsdp.api import FullStateDictConfig, StateDictType

        assert self.model is not None

        with FullyShardedDataParallel.state_dict_type(
            module=self.model,
            state_dict_type=StateDictType.FULL_STATE_DICT,
            state_dict_config=FullStateDictConfig(offload_to_cpu=(self.world_size > 1), rank0_only=True),
        ):
            return self.model.state_dict()

    @property
    def root_device(self) -> torch.device:
        assert self.parallel_devices is not None
        return self.parallel_devices[self.local_rank]

    @property
    def num_processes(self) -> int:
        return len(self.parallel_devices) if self.parallel_devices is not None else 0

    @property
    def process_group(self) -> Optional[ProcessGroup]:
        if self._process_group is None:
            from torch.distributed.distributed_c10d import _get_default_group

            # The strategy should have already initilized process group in setup_environment()
            self._process_group = _get_default_group()
        return self._process_group

    @property
    def process_group_backend(self) -> Optional[str]:
        return self._process_group_backend

    @property
    def mixed_precision_config(self) -> Optional["MixedPrecision"]:
        if self.mixed_precision:
            return self.mixed_precision
        plugin = self.precision_plugin
        if isinstance(plugin, FSDPMixedPrecisionPlugin):
            return plugin.mixed_precision_config
        return None

    @property
    def distributed_sampler_kwargs(self) -> Dict:
        return {"num_replicas": (self.num_nodes * self.num_processes), "rank": self.global_rank}

    def setup_environment(self) -> None:
        log.debug(f"{self.__class__.__name__}: setting up distributed...")
        reset_seed()

        # determine which process we are and world size
        self.set_world_ranks()

        self._process_group_backend = self._get_process_group_backend()
        assert self.cluster_environment is not None
        _init_dist_connection(self.cluster_environment, self._process_group_backend, timeout=self._timeout)
        super().setup_environment()

    def _get_process_group_backend(self) -> str:
        return self._process_group_backend or _get_default_process_group_backend_for_device(self.root_device)

    def set_world_ranks(self) -> None:
        if self.cluster_environment is not None:
            self.cluster_environment.set_global_rank(self.node_rank * self.num_processes + self.local_rank)
            self.cluster_environment.set_world_size(self.num_nodes * self.num_processes)
        # `LightningEnvironment.set_global_rank` will do this too, but we cannot rely on that implementation detail
        # additionally, for some implementations, the setter is a no-op, so it's safer to access the getter
        rank_zero_only.rank = self.global_rank

    def _configure_launcher(self) -> None:
        assert self.cluster_environment is not None
        if not self.cluster_environment.creates_processes_externally:
            self._launcher = _SubprocessScriptLauncher(self.cluster_environment, self.num_processes, self.num_nodes)

    def _setup_model(self, model: Module) -> Module:
        """Wraps the model into a
        :class:`~torch.distributed.fsdp.fully_sharded_data_parallel.FullyShardedDataParallel` module."""
        from torch.distributed.fsdp import FullyShardedDataParallel

<<<<<<< HEAD
        if any(isinstance(mod, FullyShardedDataParallel) for mod in model.modules()):
            # the user wrapped at least one layer in `configure_model` already
            if "auto_wrap_policy" in self.kwargs:
                rank_zero_warn(
                    "A FSDP `auto_wrap_policy` is set, but the model is already wrapped. The policy will be ignored."
                )
                del self.kwargs["auto_wrap_policy"]
        else:
            log.debug(f"setting up FSDP model with device id: {self.root_device.index}, kwargs: {self.kwargs}")
            model = FullyShardedDataParallel(
                module=model,
                process_group=self.process_group,
                cpu_offload=self.cpu_offload,
                mixed_precision=self.mixed_precision_config,
                device_id=self.root_device.index,
                **self.kwargs,
            )
=======
        wrapped_module = FullyShardedDataParallel(
            module=model,
            process_group=self.process_group,
            cpu_offload=self.cpu_offload,
            mixed_precision=self.mixed_precision_config,
            sharding_strategy=self.sharding_strategy,
            device_id=self.root_device.index,
            **self.kwargs,
        )
>>>>>>> 281d6a27

        # activation checkpointing needs to be set up after wrapping the model
        if _TORCH_GREATER_EQUAL_1_13:
            _setup_activation_checkpointing(model, self._activation_checkpointing_kwargs)

        return model

    def setup(self, trainer: "pl.Trainer") -> None:
        assert self.accelerator is not None
        assert self.model is not None
        self.accelerator.setup(trainer)

        if trainer.state.fn == TrainerFn.FITTING and self._layer_sync:
            self.model = self._layer_sync.apply(self.model)

        # we set the device so that optimizers can be created with distributed comms.
        assert self.lightning_module is not None
        self.lightning_module._device = self.root_device

        if is_overridden("configure_sharded_model", self.lightning_module):
            # legacy: we don't skip setup with the `configure_model` alternative
            rank_zero_info(
                "You have overridden `LightningModule.configure_sharded_model` hook. It will assume that all the layers"
                " are already wrapped for sharding and won't wrap the entire model using `FullyShardedDataParallel`."
            )
        else:
            self.model = self._setup_model(self.model)
        self.barrier()

        self.setup_optimizers(trainer)
        _optimizers_to_device(self.optimizers, self.root_device)

        self.setup_precision_plugin()

    def setup_optimizers(self, trainer: "pl.Trainer") -> None:
        if self.kwargs.get("use_orig_params"):
            return super().setup_optimizers(trainer)

        invalid_params_error = False
        try:
            super().setup_optimizers(trainer)
        except ValueError as ex:
            if "optimizer got an empty parameter list" not in str(ex):
                raise
            invalid_params_error = True

        if invalid_params_error or any(not _optimizer_has_flat_params(optimizer) for optimizer in self.optimizers):
            # We avoid this limitation in PyTorch >= 2.0 by setting `use_orig_params=True`
            raise ValueError(
                "The optimizer does not seem to reference any FSDP parameters. HINT: Make sure to create the"
                " optimizer after setting up the model by referencing `self.trainer.model.parameters()` in the"
                " `configure_optimizers()` hook."
            )
        return None

    def model_to_device(self) -> None:
        pass

    @contextmanager
    def tensor_init_context(self, empty_init: Optional[bool] = None) -> Generator[None, None, None]:
        # TODO: Use the meta device and reset parameters after https://github.com/pytorch/pytorch/issues/90465
        # is resolved. For now, the module will get moved to the device in `setup_module`.
        empty_init_context = _EmptyInit(enabled=bool(empty_init)) if _TORCH_GREATER_EQUAL_1_13 else nullcontext()
        with empty_init_context, self.precision_plugin.init_context():
            yield

    @contextmanager
    def model_sharded_context(self) -> Generator[None, None, None]:
        log.debug(f"{self.__class__.__name__}: entered model_sharded_context.")
        from torch.distributed.fsdp.fully_sharded_data_parallel import FullyShardedDataParallel
        from torch.distributed.fsdp.wrap import enable_wrap

        with enable_wrap(
            wrapper_cls=FullyShardedDataParallel,
            process_group=self.process_group,
            cpu_offload=self.cpu_offload,
            mixed_precision=self.mixed_precision_config,
            sharding_strategy=self.sharding_strategy,
            device_id=self.root_device.index,
            **self.kwargs,
        ):
            yield

    def barrier(self, name: Optional[str] = None) -> None:
        if not torch.distributed.is_initialized():
            return
        if torch.distributed.get_backend() == "nccl":
            torch.distributed.barrier(device_ids=self._determine_device_ids())
        else:
            torch.distributed.barrier()

    def broadcast(self, obj: TBroadcast, src: int = 0) -> TBroadcast:
        if not torch.distributed.is_initialized():
            return obj

        obj = [obj]
        torch.distributed.broadcast_object_list(obj, src, group=_group.WORLD)
        return obj[0]

    def reduce(
        self,
        tensor: Union[Tensor, Any],
        group: Optional[Any] = None,
        reduce_op: Optional[Union[ReduceOp, str]] = "mean",
    ) -> Tensor:
        """Reduces a tensor from several distributed processes to one aggregated tensor.

        Args:
            tensor: the tensor to sync and reduce
            group: the process group to gather results from. Defaults to all processes (world)
            reduce_op: the reduction operation. Defaults to 'mean'/'avg'.
                Can also be a string 'sum' to calculate the sum during reduction.

        Return:
            reduced value, except when the input was not a tensor the output remains is unchanged
        """
        if isinstance(tensor, Tensor):
            return _sync_ddp_if_available(tensor, group, reduce_op=reduce_op)
        return tensor

    def _determine_device_ids(self) -> List[int]:
        return [self.root_device.index]

    def teardown(self) -> None:
        rank_zero_info(f"{self.__class__.__name__}: tearing down strategy...")

        pl_module = self.lightning_module
        if (
            pl_module is not None
            # `self.lightning_module._trainer` can be None if teardown gets called on an exception before
            # the trainer gets set on the LightningModule
            and pl_module._trainer is not None
            and pl_module._trainer.state.fn == TrainerFn.FITTING
            and self._layer_sync
        ):
            assert self.model is not None
            self.model = self._layer_sync.revert(self.model)

        assert self.cluster_environment is not None
        assert self.accelerator is not None
        self.cluster_environment.teardown()
        self.precision_plugin.teardown()
        self.accelerator.teardown()

    @classmethod
    def get_registered_strategies(cls) -> List[str]:
        return cls._registered_strategies

    @classmethod
    def register_strategies(cls, strategy_registry: _StrategyRegistry) -> None:
        if not _TORCH_GREATER_EQUAL_1_12 or not torch.distributed.is_available():
            return
        strategy_registry.register(
            "fsdp",
            cls,
            description="Fully Sharded Data Parallel (FSDP) training",
        )
        cls._registered_strategies.append("fsdp")

        strategy_registry.register(
            "fsdp_cpu_offload",
            cls,
            description="Fully Sharded Data Parallel (FSDP) training with Full Sharding and CPU Offloading",
            cpu_offload=True,
        )
        cls._registered_strategies.append("fsdp_cpu_offload")

    def load_optimizer_state_dict(self, checkpoint: Mapping[str, Any]) -> None:
        from torch.distributed.fsdp import FullyShardedDataParallel, OptimStateKeyType

        optimizer_states = checkpoint.get("optimizer_states")

        # If the optimizer states are not present, we don't need to do anything (backward compatibility)
        if optimizer_states is None:
            return

        if len(self.optimizers) != len(optimizer_states):
            raise RuntimeError(
                f"You have configured {len(self.optimizers)} optimizers but the checkpoint contains"
                f" {len(optimizer_states)} optimizers to load. Please resume training with the same number"
                " of optimizers or edit the checkpoint manually to remove states."
            )

        assert self.model is not None

        # rank0_only should be false because we need to load the optimizer state on all ranks
        with _get_full_state_dict_context(self.model, rank0_only=False):
            for optimizer, opt_state in zip(self.optimizers, optimizer_states):
                # convert the optimizer state to the format expected by FSDP
                opt_state = FullyShardedDataParallel.rekey_optim_state_dict(
                    opt_state, OptimStateKeyType.PARAM_NAME, self.model
                )

                opt_state = FullyShardedDataParallel.optim_state_dict_to_load(
                    optim_state_dict=opt_state,
                    model=self.model,
                    optim=optimizer,
                )

                optimizer.load_state_dict(opt_state)

    def optimizer_state(self, optimizer: Optimizer) -> Dict[str, Tensor]:
        from torch.distributed.fsdp import FullyShardedDataParallel, OptimStateKeyType

        if isinstance(optimizer, LightningOptimizer):
            optimizer = optimizer._optimizer

        assert self.model is not None

        with _get_full_state_dict_context(self.model, rank0_only=True):
            state_dict = FullyShardedDataParallel.optim_state_dict(self.model, optimizer)

        # Store the optimizer state dict in standard format
        if self.global_rank == 0:
            state_dict = FullyShardedDataParallel.rekey_optim_state_dict(
                state_dict, OptimStateKeyType.PARAM_ID, self.model
            )

        return state_dict<|MERGE_RESOLUTION|>--- conflicted
+++ resolved
@@ -61,16 +61,7 @@
 from lightning.pytorch.utilities.rank_zero import rank_zero_info, rank_zero_only, rank_zero_warn
 
 if TYPE_CHECKING:
-<<<<<<< HEAD
-    from torch.distributed.fsdp.fully_sharded_data_parallel import CPUOffload, MixedPrecision
-=======
-    from torch.distributed.fsdp.fully_sharded_data_parallel import (
-        CPUOffload,
-        FullyShardedDataParallel,
-        MixedPrecision,
-        ShardingStrategy,
-    )
->>>>>>> 281d6a27
+    from torch.distributed.fsdp.fully_sharded_data_parallel import CPUOffload, MixedPrecision, ShardingStrategy
 
     if _TORCH_GREATER_EQUAL_2_0:
         from torch.distributed.fsdp.wrap import _FSDPPolicy
@@ -262,7 +253,6 @@
         :class:`~torch.distributed.fsdp.fully_sharded_data_parallel.FullyShardedDataParallel` module."""
         from torch.distributed.fsdp import FullyShardedDataParallel
 
-<<<<<<< HEAD
         if any(isinstance(mod, FullyShardedDataParallel) for mod in model.modules()):
             # the user wrapped at least one layer in `configure_model` already
             if "auto_wrap_policy" in self.kwargs:
@@ -277,20 +267,10 @@
                 process_group=self.process_group,
                 cpu_offload=self.cpu_offload,
                 mixed_precision=self.mixed_precision_config,
+                sharding_strategy=self.sharding_strategy,
                 device_id=self.root_device.index,
                 **self.kwargs,
             )
-=======
-        wrapped_module = FullyShardedDataParallel(
-            module=model,
-            process_group=self.process_group,
-            cpu_offload=self.cpu_offload,
-            mixed_precision=self.mixed_precision_config,
-            sharding_strategy=self.sharding_strategy,
-            device_id=self.root_device.index,
-            **self.kwargs,
-        )
->>>>>>> 281d6a27
 
         # activation checkpointing needs to be set up after wrapping the model
         if _TORCH_GREATER_EQUAL_1_13:
