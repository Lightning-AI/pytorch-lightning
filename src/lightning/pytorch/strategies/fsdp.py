--- conflicted
+++ resolved
@@ -625,12 +625,7 @@
                         optim.load_state_dict(flattened_osd)
 
             # Load metadata (anything not a module or optimizer)
-<<<<<<< HEAD
-            return torch.load(path / _METADATA_FILENAME)
-=======
-            metadata = torch.load(path / _METADATA_FILENAME, weights_only=weights_only)
-            return metadata
->>>>>>> 29abe6e4
+            return torch.load(path / _METADATA_FILENAME, weights_only=weights_only)
 
         if _is_full_checkpoint(path):
             checkpoint = _lazy_load(path)
