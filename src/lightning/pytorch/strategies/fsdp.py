# Copyright The Lightning AI team.
#
# Licensed under the Apache License, Version 2.0 (the "License");
# you may not use this file except in compliance with the License.
# You may obtain a copy of the License at
#
#     http://www.apache.org/licenses/LICENSE-2.0
#
# Unless required by applicable law or agreed to in writing, software
# distributed under the License is distributed on an "AS IS" BASIS,
# WITHOUT WARRANTIES OR CONDITIONS OF ANY KIND, either express or implied.
# See the License for the specific language governing permissions and
# limitations under the License.
import logging
import os
from contextlib import contextmanager, nullcontext
from datetime import timedelta
<<<<<<< HEAD
from typing import TYPE_CHECKING, Any, Callable, Dict, Generator, List, Literal, Mapping, Optional, Set, Type, Union
=======
from pathlib import Path
from typing import Any, Callable, Dict, Generator, List, Literal, Mapping, Optional, Set, Type, TYPE_CHECKING, Union
>>>>>>> f4825e57

import torch
from torch import Tensor
from torch.nn import Module
from torch.optim import Optimizer

import lightning.pytorch as pl
from lightning.fabric.plugins import CheckpointIO, ClusterEnvironment
from lightning.fabric.plugins.collectives.torch_collective import default_pg_timeout
from lightning.fabric.strategies import _StrategyRegistry
from lightning.fabric.strategies.fsdp import (
    _activation_checkpointing_kwargs,
    _auto_wrap_policy_kwargs,
    _get_full_state_dict_context,
    _get_sharded_state_dict_context,
    _init_cpu_offload,
    _init_sharding_strategy,
    _is_full_checkpoint,
    _is_sharded_checkpoint,
    _load_raw_module_state,
    _METADATA_FILENAME,
    _optimizer_has_flat_params,
    _setup_activation_checkpointing,
)
from lightning.fabric.utilities.distributed import (
    _get_default_process_group_backend_for_device,
    _init_dist_connection,
    _sync_ddp_if_available,
)
from lightning.fabric.utilities.distributed import group as _group
from lightning.fabric.utilities.imports import (
    _TORCH_GREATER_EQUAL_1_12,
    _TORCH_GREATER_EQUAL_1_13,
    _TORCH_GREATER_EQUAL_2_0,
)
from lightning.fabric.utilities.init import _EmptyInit
from lightning.fabric.utilities.optimizer import _optimizers_to_device
from lightning.fabric.utilities.seed import reset_seed
from lightning.fabric.utilities.types import _PATH, ProcessGroup, ReduceOp
from lightning.pytorch.core.optimizer import LightningOptimizer
from lightning.pytorch.plugins.precision import PrecisionPlugin
from lightning.pytorch.plugins.precision.fsdp import FSDPPrecisionPlugin
from lightning.pytorch.strategies.launchers.subprocess_script import _SubprocessScriptLauncher
from lightning.pytorch.strategies.parallel import ParallelStrategy
from lightning.pytorch.strategies.strategy import TBroadcast
from lightning.pytorch.trainer.states import TrainerFn
from lightning.pytorch.utilities.exceptions import MisconfigurationException
from lightning.pytorch.utilities.model_helpers import is_overridden
from lightning.pytorch.utilities.rank_zero import rank_zero_info, rank_zero_only, rank_zero_warn

if TYPE_CHECKING:
    from torch.distributed.fsdp.fully_sharded_data_parallel import CPUOffload, MixedPrecision, ShardingStrategy

    if _TORCH_GREATER_EQUAL_2_0:
        from torch.distributed.fsdp.wrap import ModuleWrapPolicy

        _POLICY = Union[Set, Callable[[Module, bool, int], bool], ModuleWrapPolicy]
    else:
        _POLICY = Union[Set, Callable[[Module, bool, int], bool]]  # type: ignore[misc]

    _SHARDING_STRATEGY = Union[ShardingStrategy, Literal["FULL_SHARD", "SHARD_GRAD_OP", "NO_SHARD", "HYBRID_SHARD"]]


log = logging.getLogger(__name__)


class FSDPStrategy(ParallelStrategy):
    r"""Strategy for Fully Sharded Data Parallel provided by torch.distributed.

    .. warning::  This is an :ref:`experimental <versioning:Experimental API>` feature.

    Fully Sharded Training shards the entire model across all available GPUs, allowing you to scale model
    size, whilst using efficient communication to reduce overhead. In practice, this means we can remain
    at parity with PyTorch DDP, whilst scaling our model sizes dramatically. The technique is similar
    to ZeRO-Stage 3.

    For more information check out
    `this blogpost <https://pytorch.org/blog/introducing-pytorch-fully-sharded-data-parallel-api>`__.

    Defaults have been set and options have been exposed, but may require configuration
    based on your level of memory/speed efficiency. We suggest having a look at
    `this tutorial <https://pytorch.org/tutorials/intermediate/FSDP_tutorial.html>`__ for more information.

    Arguments:
        cpu_offload: See ``cpu_offload`` parameter in :class:`torch.distributed.fsdp.FullyShardedDataParallel`.
        mixed_precision: See ``mixed_precision`` parameter in :class:`torch.distributed.fsdp.FullyShardedDataParallel`.
        auto_wrap_policy: Same as ``auto_wrap_policy`` parameter in
            :class:`torch.distributed.fsdp.FullyShardedDataParallel`. For convenience, this also accepts a set of the
            layer classes to wrap.
        activation_checkpointing: Deprecated. Use ``activation_checkpointing_policy``.
        activation_checkpointing_policy: Same as ``auto_wrap_policy`` parameter in
            :class:`torch.distributed.fsdp.FullyShardedDataParallel` but used when selecting the modules for which you
            want to enable activation checkpointing. Enabling this can free up a significant amount of memory at the
            cost of speed since activations in these layers need to be recomputed during backpropagation. For
            convenience, this also accepts a set of the layer classes to wrap.
        sharding_strategy: Select whether to shard model parameters, gradients, optimizer states, or a combination of
            them. Available values are:

            - ``"FULL_SHARD"``: Shards model parameters, gradients, and optimizer states (default).
            - ``"SHARD_GRAD_OP"``: Shards gradients and optimizer states only. Model parameters get replicated.
            - ``"NO_SHARD"``: No sharding (identical to regular DDP).
            - ``"HYBRID_SHARD"``: Shards model parameters, gradients, and optimizer states within a single machine, but
              replicates across machines.

            Also accepts a :class:`torch.distributed.fsdp.ShardingStrategy` enum value.

        state_dict_type: The format in which the state of the model and optimizers gets saved into the checkpoint.

            - ``"full"``: The full weights and optimizer states get assembled on rank 0 and saved to a single file.
            - ``"sharded"``: Each rank saves its shard of weights and optimizer states to a file. The checkpoint is
              a folder with as many files as the world size.

        \**kwargs: See available parameters in :class:`torch.distributed.fsdp.FullyShardedDataParallel`.

    """

    strategy_name = "fsdp"
    _registered_strategies: List[str] = []

    def __init__(
        self,
        accelerator: Optional["pl.accelerators.Accelerator"] = None,
        parallel_devices: Optional[List[torch.device]] = None,
        cluster_environment: Optional[ClusterEnvironment] = None,
        checkpoint_io: Optional[CheckpointIO] = None,
        precision_plugin: Optional[PrecisionPlugin] = None,
        process_group_backend: Optional[str] = None,
        timeout: Optional[timedelta] = default_pg_timeout,
        cpu_offload: Union[bool, "CPUOffload", None] = None,
        mixed_precision: Optional["MixedPrecision"] = None,
        auto_wrap_policy: Optional["_POLICY"] = None,
        activation_checkpointing: Optional[Union[Type[Module], List[Type[Module]]]] = None,
        activation_checkpointing_policy: Optional["_POLICY"] = None,
        sharding_strategy: "_SHARDING_STRATEGY" = "FULL_SHARD",
        state_dict_type: Literal["full", "sharded"] = "full",
        **kwargs: Any,
    ) -> None:
        if not _TORCH_GREATER_EQUAL_1_12:
            raise MisconfigurationException("`FSDPStrategy` is supported from PyTorch v1.12.0 onwards.")

        super().__init__(
            accelerator=accelerator,
            parallel_devices=parallel_devices,
            cluster_environment=cluster_environment,
            checkpoint_io=checkpoint_io,
            precision_plugin=precision_plugin,
        )
        self._process_group = None
        self.num_nodes = 1
        self._process_group_backend = process_group_backend
        self._timeout: Optional[timedelta] = timeout
        self.cpu_offload = _init_cpu_offload(cpu_offload)
        self.sharding_strategy = _init_sharding_strategy(sharding_strategy)
        self.mixed_precision = mixed_precision
        self.kwargs = _auto_wrap_policy_kwargs(auto_wrap_policy, kwargs)

        if _TORCH_GREATER_EQUAL_2_0:
            # Avoids the need for user to reference params in `configure_optimizers` via
            # `self.trainer.model.parameters()` and enables support for multiple parameter groups.
            self.kwargs.setdefault("use_orig_params", True)

        self._activation_checkpointing_kwargs = _activation_checkpointing_kwargs(
            activation_checkpointing, activation_checkpointing_policy
        )

        if state_dict_type == "sharded" and not _TORCH_GREATER_EQUAL_2_0:
            raise NotImplementedError(
                "Saving checkpoints with `FSDPStrategy(state_dict_type='sharded')` is not supported in PyTorch < 2.0."
                " Please upgrade `torch`."
            )
        self._state_dict_type = state_dict_type

    @property
    def root_device(self) -> torch.device:
        assert self.parallel_devices is not None
        return self.parallel_devices[self.local_rank]

    @property
    def num_processes(self) -> int:
        return len(self.parallel_devices) if self.parallel_devices is not None else 0

    @property
    def process_group(self) -> Optional[ProcessGroup]:
        if self._process_group is None:
            from torch.distributed.distributed_c10d import _get_default_group

            # The strategy should have already initilized process group in setup_environment()
            self._process_group = _get_default_group()
        return self._process_group

    @property
    def process_group_backend(self) -> Optional[str]:
        return self._process_group_backend

    @property
    def mixed_precision_config(self) -> Optional["MixedPrecision"]:
        if self.mixed_precision:
            return self.mixed_precision
        plugin = self.precision_plugin
        if isinstance(plugin, FSDPPrecisionPlugin):
            return plugin.mixed_precision_config
        return None

    @property
    def distributed_sampler_kwargs(self) -> Dict:
        return {"num_replicas": (self.num_nodes * self.num_processes), "rank": self.global_rank}

    @property
    def restore_checkpoint_after_setup(self) -> bool:
        return True

    @property
    def lightning_restore_optimizer(self) -> bool:
        return False

    def setup_environment(self) -> None:
        log.debug(f"{self.__class__.__name__}: setting up distributed...")
        reset_seed()

        # determine which process we are and world size
        self.set_world_ranks()

        self._process_group_backend = self._get_process_group_backend()
        assert self.cluster_environment is not None
        _init_dist_connection(self.cluster_environment, self._process_group_backend, timeout=self._timeout)
        super().setup_environment()

    def _get_process_group_backend(self) -> str:
        return self._process_group_backend or _get_default_process_group_backend_for_device(self.root_device)

    def set_world_ranks(self) -> None:
        if self.cluster_environment is not None:
            self.cluster_environment.set_global_rank(self.node_rank * self.num_processes + self.local_rank)
            self.cluster_environment.set_world_size(self.num_nodes * self.num_processes)
        # `LightningEnvironment.set_global_rank` will do this too, but we cannot rely on that implementation detail
        # additionally, for some implementations, the setter is a no-op, so it's safer to access the getter
        rank_zero_only.rank = self.global_rank

    def _configure_launcher(self) -> None:
        assert self.cluster_environment is not None
        if not self.cluster_environment.creates_processes_externally:
            self._launcher = _SubprocessScriptLauncher(self.cluster_environment, self.num_processes, self.num_nodes)

    def _setup_model(self, model: Module) -> Module:
        """Wraps the model into a
        :class:`~torch.distributed.fsdp.fully_sharded_data_parallel.FullyShardedDataParallel` module."""
        from torch.distributed.fsdp import FullyShardedDataParallel

        if any(isinstance(mod, FullyShardedDataParallel) for mod in model.modules()):
            # the user wrapped at least one layer in `configure_model` already
            if "auto_wrap_policy" in self.kwargs:
                rank_zero_warn(
                    "A FSDP `auto_wrap_policy` is set, but the model is already wrapped. The policy will be ignored."
                )
                del self.kwargs["auto_wrap_policy"]
        else:
            log.debug(f"setting up FSDP model with device id: {self.root_device.index}, kwargs: {self.kwargs}")
            model = FullyShardedDataParallel(
                module=model,
                process_group=self.process_group,
                cpu_offload=self.cpu_offload,
                mixed_precision=self.mixed_precision_config,
                sharding_strategy=self.sharding_strategy,
                device_id=self.root_device.index,
                **self.kwargs,
            )

        # activation checkpointing needs to be set up after wrapping the model
        if _TORCH_GREATER_EQUAL_1_13:
            _setup_activation_checkpointing(model, self._activation_checkpointing_kwargs)

        return model

    def setup(self, trainer: "pl.Trainer") -> None:
        assert self.accelerator is not None
        assert self.model is not None
        self.accelerator.setup(trainer)

        if trainer.state.fn == TrainerFn.FITTING and self._layer_sync:
            self.model = self._layer_sync.apply(self.model)

        # we set the device so that optimizers can be created with distributed comms.
        assert self.lightning_module is not None
        self.lightning_module._device = self.root_device

        if is_overridden("configure_sharded_model", self.lightning_module):
            # legacy: we don't skip setup with the `configure_model` alternative
            rank_zero_info(
                "You have overridden `LightningModule.configure_sharded_model` hook. It will assume that all the layers"
                " are already wrapped for sharding and won't wrap the entire model using `FullyShardedDataParallel`."
            )
        else:
            self.model = self._setup_model(self.model)
        self.barrier()

        self.setup_optimizers(trainer)
        _optimizers_to_device(self.optimizers, self.root_device)

        self.setup_precision_plugin()

    def setup_optimizers(self, trainer: "pl.Trainer") -> None:
        if self.kwargs.get("use_orig_params"):
            return super().setup_optimizers(trainer)

        invalid_params_error = False
        try:
            super().setup_optimizers(trainer)
        except ValueError as ex:
            if "optimizer got an empty parameter list" not in str(ex):
                raise
            invalid_params_error = True

        if invalid_params_error or any(not _optimizer_has_flat_params(optimizer) for optimizer in self.optimizers):
            # We avoid this limitation in PyTorch >= 2.0 by setting `use_orig_params=True`
            raise ValueError(
                "The optimizer does not seem to reference any FSDP parameters. HINT: Make sure to create the"
                " optimizer after setting up the model by referencing `self.trainer.model.parameters()` in the"
                " `configure_optimizers()` hook."
            )
        return None

    def model_to_device(self) -> None:
        pass

    @contextmanager
    def tensor_init_context(self, empty_init: Optional[bool] = None) -> Generator[None, None, None]:
        # TODO: Use the meta device and reset parameters after https://github.com/pytorch/pytorch/issues/90465
        # is resolved. For now, the module will get moved to the device in `setup_module`.
        empty_init_context = _EmptyInit(enabled=bool(empty_init)) if _TORCH_GREATER_EQUAL_1_13 else nullcontext()
        with empty_init_context, self.precision_plugin.init_context():
            yield

    @contextmanager
    def model_sharded_context(self) -> Generator[None, None, None]:
        log.debug(f"{self.__class__.__name__}: entered model_sharded_context.")
        from torch.distributed.fsdp.fully_sharded_data_parallel import FullyShardedDataParallel
        from torch.distributed.fsdp.wrap import enable_wrap

        with enable_wrap(
            wrapper_cls=FullyShardedDataParallel,
            process_group=self.process_group,
            cpu_offload=self.cpu_offload,
            mixed_precision=self.mixed_precision_config,
            sharding_strategy=self.sharding_strategy,
            device_id=self.root_device.index,
            **self.kwargs,
        ):
            yield

    def barrier(self, name: Optional[str] = None) -> None:
        if not torch.distributed.is_initialized():
            return
        if torch.distributed.get_backend() == "nccl":
            torch.distributed.barrier(device_ids=self._determine_device_ids())
        else:
            torch.distributed.barrier()

    def broadcast(self, obj: TBroadcast, src: int = 0) -> TBroadcast:
        if not torch.distributed.is_initialized():
            return obj

        obj = [obj]
        torch.distributed.broadcast_object_list(obj, src, group=_group.WORLD)
        return obj[0]

    def reduce(
        self,
        tensor: Union[Tensor, Any],
        group: Optional[Any] = None,
        reduce_op: Optional[Union[ReduceOp, str]] = "mean",
    ) -> Tensor:
        """Reduces a tensor from several distributed processes to one aggregated tensor.

        Args:
            tensor: the tensor to sync and reduce
            group: the process group to gather results from. Defaults to all processes (world)
            reduce_op: the reduction operation. Defaults to 'mean'/'avg'.
                Can also be a string 'sum' to calculate the sum during reduction.

        Return:
            reduced value, except when the input was not a tensor the output remains is unchanged

        """
        if isinstance(tensor, Tensor):
            return _sync_ddp_if_available(tensor, group, reduce_op=reduce_op)
        return tensor

    def _determine_device_ids(self) -> List[int]:
        return [self.root_device.index]

    def teardown(self) -> None:
        log.debug(f"{self.__class__.__name__}: tearing down strategy...")

        pl_module = self.lightning_module
        if (
            pl_module is not None
            # `self.lightning_module._trainer` can be None if teardown gets called on an exception before
            # the trainer gets set on the LightningModule
            and pl_module._trainer is not None
            and pl_module._trainer.state.fn == TrainerFn.FITTING
            and self._layer_sync
        ):
            assert self.model is not None
            self.model = self._layer_sync.revert(self.model)

        assert self.cluster_environment is not None
        assert self.accelerator is not None
        self.cluster_environment.teardown()
        self.precision_plugin.teardown()
        self.accelerator.teardown()

    @classmethod
    def get_registered_strategies(cls) -> List[str]:
        return cls._registered_strategies

    @classmethod
    def register_strategies(cls, strategy_registry: _StrategyRegistry) -> None:
        if not _TORCH_GREATER_EQUAL_1_12 or not torch.distributed.is_available():
            return
        strategy_registry.register(
            "fsdp",
            cls,
            description="Fully Sharded Data Parallel (FSDP) training",
        )
        cls._registered_strategies.append("fsdp")

        strategy_registry.register(
            "fsdp_cpu_offload",
            cls,
            description="Fully Sharded Data Parallel (FSDP) training with Full Sharding and CPU Offloading",
            cpu_offload=True,
        )
        cls._registered_strategies.append("fsdp_cpu_offload")

    def lightning_module_state_dict(self) -> Dict[str, Any]:
        assert self.model is not None
        if self._state_dict_type == "sharded":
            state_dict_ctx = _get_sharded_state_dict_context(self.model)
        elif self._state_dict_type == "full":
            state_dict_ctx = _get_full_state_dict_context(self.model, world_size=self.world_size)
        else:
            raise ValueError(f"Unknown state_dict_type: {self._state_dict_type}")
        with state_dict_ctx:
            return self.model.state_dict()

    def load_model_state_dict(self, checkpoint: Mapping[str, Any]) -> None:
        # Override to do nothing, FSDP already loaded the states in `load_checkpoint()`
        pass

    def optimizer_state(self, optimizer: Optimizer) -> Dict[str, Tensor]:
        if not _TORCH_GREATER_EQUAL_2_0:
            rank_zero_warn("FSDP in Lightning with PyTorch < 2.0 does not support saving the optimizer state.")
            return {}

        from torch.distributed.fsdp import FullyShardedDataParallel as FSDP
        from torch.distributed.fsdp import OptimStateKeyType

        if isinstance(optimizer, LightningOptimizer):
            optimizer = optimizer._optimizer

        assert self.model is not None
        if self._state_dict_type == "sharded":
            with _get_sharded_state_dict_context(self.model):
                return FSDP.optim_state_dict(self.model, optimizer)

        elif self._state_dict_type == "full":
            with _get_full_state_dict_context(self.model, world_size=self.world_size):
                state_dict = FSDP.optim_state_dict(self.model, optimizer)
                if self.global_rank == 0:
                    # Store the optimizer state dict in standard format
                    state_dict = FSDP.rekey_optim_state_dict(state_dict, OptimStateKeyType.PARAM_ID, self.model)
                return state_dict

        raise ValueError(f"Unknown state_dict_type: {self._state_dict_type}")

    def load_optimizer_state_dict(self, checkpoint: Mapping[str, Any]) -> None:
        # Override to do nothing, the FSDP already loaded the states in `load_checkpoint()`
        pass

    def save_checkpoint(
        self, checkpoint: Dict[str, Any], filepath: _PATH, storage_options: Optional[Any] = None
    ) -> None:
        if storage_options is not None:
            raise TypeError(
                "`FSDPStrategy.save_checkpoint(..., storage_options=...)` is not supported because"
                " `FSDPStrategy` does not use the `CheckpointIO`."
            )

        path = Path(self.broadcast(filepath))
        if path.is_dir() and os.listdir(path):
            raise FileExistsError(f"The checkpoint directory already exists and is not empty: {path}")

        if self._state_dict_type == "sharded":
            from torch.distributed.checkpoint import FileSystemWriter, save_state_dict

            path.mkdir(parents=True, exist_ok=True)

            converted_state = {"model": checkpoint.pop("state_dict")}
            converted_state.update(
                {f"optimizer_{idx}": optim_state for idx, optim_state in enumerate(checkpoint.pop("optimizer_states"))}
            )

            # FSDP's FileSystemWriter streams the tensors to disk to minimize memory peaks
            writer = FileSystemWriter(path=path, single_file_per_rank=True)
            save_state_dict(converted_state, writer)

            if self.global_rank == 0:
                torch.save(checkpoint, path / _METADATA_FILENAME)
        elif self._state_dict_type == "full":
            return super().save_checkpoint(checkpoint=checkpoint, filepath=path)
        else:
            raise ValueError(f"Unknown state_dict_type: {self._state_dict_type}")

    def load_checkpoint(self, checkpoint_path: _PATH) -> Dict[str, Any]:
        # broadcast the path from rank 0 to ensure all the states are loaded from a common path
        path = Path(self.broadcast(checkpoint_path))

        from torch.distributed.fsdp import FullyShardedDataParallel as FSDP

        assert self.model is not None
        assert self.lightning_module is not None

        if _is_sharded_checkpoint(path):
            from torch.distributed.checkpoint import FileSystemReader, load_state_dict
            from torch.distributed.checkpoint.optimizer import load_sharded_optimizer_state_dict

            state_dict_ctx = _get_sharded_state_dict_context(self.model)
            reader = FileSystemReader(path=path)

            with state_dict_ctx:
                module_state = {"model": self.model.state_dict()}
                load_state_dict(module_state, reader)
                self.model.load_state_dict(module_state["model"])

                if self.lightning_module.trainer.state.fn == TrainerFn.FITTING:
                    # the optimizer states must be loaded separately
                    for idx, optim in enumerate(self.optimizers):
                        optim_key = f"optimizer_{idx}"
                        optim_state = load_sharded_optimizer_state_dict(
                            model_state_dict=module_state["model"],
                            optimizer_key=optim_key,
                            storage_reader=reader,
                        )
                        flattened_osd = FSDP.optim_state_dict_to_load(
                            optim_state_dict=optim_state[optim_key],
                            model=self.model,
                            optim=optim,
                        )
                        optim.load_state_dict(flattened_osd)

            # Load metadata (anything not a module or optimizer)
            metadata = torch.load(path / _METADATA_FILENAME)
            return metadata

        if _is_full_checkpoint(path):
            # TODO: Support lazy-loading here (see Fabric)
            checkpoint = torch.load(path, map_location="cpu")
            _load_raw_module_state(checkpoint["state_dict"], world_size=self.world_size, module=self.model)

            from torch.distributed.fsdp import FullyShardedDataParallel as FSDP
            from torch.distributed.fsdp import OptimStateKeyType

            optimizer_states = checkpoint.get("optimizer_states")
            if optimizer_states is None or self.lightning_module.trainer.state.fn != TrainerFn.FITTING:
                # If the optimizer states are not present, we don't need to do anything (backward compatibility)
                return checkpoint
            if not _TORCH_GREATER_EQUAL_2_0:
                rank_zero_warn("FSDP in Lightning with PyTorch < 2.0 does not support loading the optimizer state.")
                return checkpoint
            if len(self.optimizers) != len(optimizer_states):
                raise RuntimeError(
                    f"You have configured {len(self.optimizers)} optimizers but the checkpoint contains"
                    f" {len(optimizer_states)} optimizers to load. Please resume training with the same number"
                    " of optimizers or edit the checkpoint manually to remove states."
                )

            # rank0_only should be false because we need to load the optimizer state on all ranks
            with _get_full_state_dict_context(self.model, world_size=self.world_size, rank0_only=False):
                for optimizer, opt_state in zip(self.optimizers, optimizer_states):
                    if isinstance(list(opt_state["state"].keys())[0], int):
                        # Handling the case where the optimizer state is saved from a normal optimizer
                        opt_state = FSDP.rekey_optim_state_dict(opt_state, OptimStateKeyType.PARAM_NAME, self.model)

                    opt_state = FSDP.optim_state_dict_to_load(
                        optim_state_dict=opt_state,
                        model=self.model,
                        optim=optimizer,
                    )
                    optimizer.load_state_dict(opt_state)

            return checkpoint

        raise ValueError(
            f"The path {str(path)!r} does not point to a valid checkpoint. Make sure the path points to either a"
            " directory with FSDP checkpoint shards, or a single file with a full checkpoint."
        )<|MERGE_RESOLUTION|>--- conflicted
+++ resolved
@@ -15,12 +15,8 @@
 import os
 from contextlib import contextmanager, nullcontext
 from datetime import timedelta
-<<<<<<< HEAD
-from typing import TYPE_CHECKING, Any, Callable, Dict, Generator, List, Literal, Mapping, Optional, Set, Type, Union
-=======
 from pathlib import Path
 from typing import Any, Callable, Dict, Generator, List, Literal, Mapping, Optional, Set, Type, TYPE_CHECKING, Union
->>>>>>> f4825e57
 
 import torch
 from torch import Tensor
