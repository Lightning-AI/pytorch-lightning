# Copyright The Lightning AI team.
#
# Licensed under the Apache License, Version 2.0 (the "License");
# you may not use this file except in compliance with the License.
# You may obtain a copy of the License at
#
#     http://www.apache.org/licenses/LICENSE-2.0
#
# Unless required by applicable law or agreed to in writing, software
# distributed under the License is distributed on an "AS IS" BASIS,
# WITHOUT WARRANTIES OR CONDITIONS OF ANY KIND, either express or implied.
# See the License for the specific language governing permissions and
# limitations under the License.
import logging
from contextlib import contextmanager, nullcontext
from datetime import timedelta
from typing import Any, Callable, Dict, Generator, List, Mapping, Optional, Type, TYPE_CHECKING, Union

import torch
from torch import Tensor
from torch.nn import Module
from torch.optim import Optimizer

import lightning.pytorch as pl
from lightning.fabric.plugins import CheckpointIO, ClusterEnvironment
from lightning.fabric.plugins.collectives.torch_collective import default_pg_timeout
from lightning.fabric.strategies import _StrategyRegistry
from lightning.fabric.strategies.fsdp import (
    _activation_checkpointing_kwargs,
    _get_full_state_dict_context,
    _init_cpu_offload,
    _optimizer_has_flat_params,
    _setup_activation_checkpointing,
)
from lightning.fabric.utilities.distributed import (
    _get_default_process_group_backend_for_device,
    _init_dist_connection,
    _sync_ddp_if_available,
)
from lightning.fabric.utilities.distributed import group as _group
from lightning.fabric.utilities.imports import (
    _TORCH_GREATER_EQUAL_1_12,
    _TORCH_GREATER_EQUAL_1_13,
    _TORCH_GREATER_EQUAL_2_0,
)
from lightning.fabric.utilities.init import _EmptyInit
from lightning.fabric.utilities.optimizer import _optimizers_to_device
from lightning.fabric.utilities.seed import reset_seed
from lightning.fabric.utilities.types import ProcessGroup, ReduceOp
from lightning.pytorch.core.optimizer import LightningOptimizer
from lightning.pytorch.plugins.precision import PrecisionPlugin
from lightning.pytorch.plugins.precision.fsdp import FSDPMixedPrecisionPlugin
from lightning.pytorch.strategies.launchers.subprocess_script import _SubprocessScriptLauncher
from lightning.pytorch.strategies.parallel import ParallelStrategy
from lightning.pytorch.strategies.strategy import TBroadcast
from lightning.pytorch.trainer.states import TrainerFn
from lightning.pytorch.utilities.exceptions import MisconfigurationException
from lightning.pytorch.utilities.model_helpers import is_overridden
from lightning.pytorch.utilities.rank_zero import rank_zero_info, rank_zero_only, rank_zero_warn

if TYPE_CHECKING:
    from torch.distributed.fsdp.fully_sharded_data_parallel import CPUOffload, FullyShardedDataParallel, MixedPrecision

    if _TORCH_GREATER_EQUAL_2_0:
        from torch.distributed.fsdp.wrap import _FSDPPolicy

        _POLICY = Union[Callable[[Module, bool, int], bool], _FSDPPolicy]
    else:
        _POLICY = Callable[[Module, bool, int], bool]  # type: ignore[misc]

log = logging.getLogger(__name__)


class FSDPStrategy(ParallelStrategy):
    r"""Strategy for Fully Sharded Data Parallel provided by torch.distributed.

    .. warning::  This is an :ref:`experimental <versioning:Experimental API>` feature.

    Fully Sharded Training shards the entire model across all available GPUs, allowing you to scale model
    size, whilst using efficient communication to reduce overhead. In practice, this means we can remain
    at parity with PyTorch DDP, whilst scaling our model sizes dramatically. The technique is similar
    to ZeRO-Stage 3.

    For more information check out
    `this blogpost <https://pytorch.org/blog/introducing-pytorch-fully-sharded-data-parallel-api>`__.

    Defaults have been set and options have been exposed, but may require configuration
    based on your level of memory/speed efficiency. We suggest having a look at
    `this tutorial <https://pytorch.org/tutorials/intermediate/FSDP_tutorial.html>`__ for more information.

    Arguments:
        cpu_offload: See ``cpu_offload`` parameter in :class:`torch.distributed.fsdp.FullyShardedDataParallel`.
        mixed_precision: See ``mixed_precision`` parameter in :class:`torch.distributed.fsdp.FullyShardedDataParallel`.
        activation_checkpointing: Deprecated. Use ``activation_checkpointing_policy``. A single layer or a list of
            layer classes for which you want to enable activation checkpointing. This is typically your transformer
            block (including attention + feed-forward).
        activation_checkpointing_policy: Same as ``auto_wrap_policy`` parameter in
            :class:`torch.distributed.fsdp.FullyShardedDataParallel` but used when selecting the modules for which you
            want to enable activation checkpointing. Enabling this can free up a significant amount of memory at the
            cost of speed since activations in these layers need to be recomputed during backpropagation.
        \**kwargs: See available parameters in :class:`torch.distributed.fsdp.FullyShardedDataParallel`.
    """

    strategy_name = "fsdp"
    _registered_strategies: List[str] = []

    def __init__(
        self,
        accelerator: Optional["pl.accelerators.Accelerator"] = None,
        parallel_devices: Optional[List[torch.device]] = None,
        cluster_environment: Optional[ClusterEnvironment] = None,
        checkpoint_io: Optional[CheckpointIO] = None,
        precision_plugin: Optional[PrecisionPlugin] = None,
        process_group_backend: Optional[str] = None,
        timeout: Optional[timedelta] = default_pg_timeout,
        cpu_offload: Union[bool, "CPUOffload", None] = None,
        mixed_precision: Optional["MixedPrecision"] = None,
        activation_checkpointing: Optional[Union[Type[Module], List[Type[Module]]]] = None,
        activation_checkpointing_policy: Optional["_POLICY"] = None,
        **kwargs: Any,
    ) -> None:
        if not _TORCH_GREATER_EQUAL_1_12:
            raise MisconfigurationException("`FSDPStrategy` is supported from PyTorch v1.12.0 onwards.")

        super().__init__(
            accelerator=accelerator,
            parallel_devices=parallel_devices,
            cluster_environment=cluster_environment,
            checkpoint_io=checkpoint_io,
            precision_plugin=precision_plugin,
        )
        self._process_group = None
        self.num_nodes = 1
        self._process_group_backend = process_group_backend
        self._timeout: Optional[timedelta] = timeout
        self.cpu_offload = _init_cpu_offload(cpu_offload)
        self.mixed_precision = mixed_precision
        self.kwargs = kwargs
        if _TORCH_GREATER_EQUAL_2_0:
            # Avoids the need for user to reference params in `configure_optimizers` via
            # `self.trainer.model.parameters()` and enables support for multiple parameter groups.
            self.kwargs.setdefault("use_orig_params", True)
        self._activation_checkpointing_kwargs = _activation_checkpointing_kwargs(
            activation_checkpointing, activation_checkpointing_policy
        )

    def lightning_module_state_dict(self) -> Dict[str, Any]:
        """Gathers the full state dict by unsharding all the parameters.

        To avoid OOM, the returned parameters will only be returned on rank 0 and on CPU. All other ranks get an empty
        dict.
        """
        from torch.distributed.fsdp import FullyShardedDataParallel
        from torch.distributed.fsdp.api import FullStateDictConfig, StateDictType

        assert self.model is not None

        with FullyShardedDataParallel.state_dict_type(
            module=self.model,
            state_dict_type=StateDictType.FULL_STATE_DICT,
            state_dict_config=FullStateDictConfig(offload_to_cpu=(self.world_size > 1), rank0_only=True),
        ):
            return self.model.state_dict()

    @property
    def root_device(self) -> torch.device:
        assert self.parallel_devices is not None
        return self.parallel_devices[self.local_rank]

    @property
    def num_processes(self) -> int:
        return len(self.parallel_devices) if self.parallel_devices is not None else 0

    @property
    def process_group(self) -> Optional[ProcessGroup]:
        if self._process_group is None:
            from torch.distributed.distributed_c10d import _get_default_group

            # The strategy should have already initilized process group in setup_environment()
            self._process_group = _get_default_group()
        return self._process_group

    @property
    def process_group_backend(self) -> Optional[str]:
        return self._process_group_backend

    @property
    def mixed_precision_config(self) -> Optional["MixedPrecision"]:
        if self.mixed_precision:
            return self.mixed_precision
        plugin = self.precision_plugin
        if isinstance(plugin, FSDPMixedPrecisionPlugin):
            return plugin.mixed_precision_config
        return None

    @property
    def distributed_sampler_kwargs(self) -> Dict:
        return {"num_replicas": (self.num_nodes * self.num_processes), "rank": self.global_rank}

    def setup_environment(self) -> None:
        log.debug(f"{self.__class__.__name__}: setting up distributed...")
        reset_seed()

        # determine which process we are and world size
        self.set_world_ranks()

        self._process_group_backend = self._get_process_group_backend()
        assert self.cluster_environment is not None
        _init_dist_connection(self.cluster_environment, self._process_group_backend, timeout=self._timeout)
        super().setup_environment()

    def _get_process_group_backend(self) -> str:
        return self._process_group_backend or _get_default_process_group_backend_for_device(self.root_device)

    def set_world_ranks(self) -> None:
        if self.cluster_environment is not None:
            self.cluster_environment.set_global_rank(self.node_rank * self.num_processes + self.local_rank)
            self.cluster_environment.set_world_size(self.num_nodes * self.num_processes)
        # `LightningEnvironment.set_global_rank` will do this too, but we cannot rely on that implementation detail
        # additionally, for some implementations, the setter is a no-op, so it's safer to access the getter
        rank_zero_only.rank = self.global_rank

    def _configure_launcher(self) -> None:
        assert self.cluster_environment is not None
        if not self.cluster_environment.creates_processes_externally:
            self._launcher = _SubprocessScriptLauncher(self.cluster_environment, self.num_processes, self.num_nodes)

<<<<<<< HEAD
    def _setup_model(self, model: Module) -> Module:
        """Wraps the model into a
        :class:`~torch.distributed.fsdp.fully_sharded_data_parallel.FullyShardedDataParallel` module."""
        if any(isinstance(mod, FullyShardedDataParallel) for mod in model.modules()):
            # the user wrapped at least one layer in `configure_model` already
            if "auto_wrap_policy" in self.kwargs:
                rank_zero_warn(
                    "A FSDP `auto_wrap_policy` is set, but the model is already wrapped. The policy will be ignored."
                )
                del self.kwargs["auto_wrap_policy"]
        else:
            log.debug(f"setting up FSDP model with device id: {self.root_device.index}, kwargs: {self.kwargs}")
            model = FullyShardedDataParallel(
                module=model,
                process_group=self.process_group,
                cpu_offload=self.cpu_offload,
                mixed_precision=self.mixed_precision_config,
                device_id=self.root_device.index,
                **self.kwargs,
            )

        # activation checkpointing needs to be set up after wrapping the model
        if _TORCH_GREATER_EQUAL_1_13 and self._activation_checkpointing:
            _setup_activation_checkpointing(module=model, layers=self._activation_checkpointing)
=======
    def _setup_model(self, model: Module) -> "FullyShardedDataParallel":
        """Wraps the model into a
        :class:`~torch.distributed.fsdp.fully_sharded_data_parallel.FullyShardedDataParallel` module."""
        from torch.distributed.fsdp.fully_sharded_data_parallel import FullyShardedDataParallel

        # If model is already wrapped, we need to avoid sending the `auto_wrap_policy`
        assert self.lightning_module is not None
        if "auto_wrap_policy" in self.kwargs and any(
            isinstance(mod, FullyShardedDataParallel) for mod in self.lightning_module.modules()
        ):
            del self.kwargs["auto_wrap_policy"]

        log.debug(f"setting up FSDP model with device id: {self.root_device.index}, kwargs: {self.kwargs}")

        wrapped_module = FullyShardedDataParallel(
            module=model,
            process_group=self.process_group,
            cpu_offload=self.cpu_offload,
            mixed_precision=self.mixed_precision_config,
            device_id=self.root_device.index,
            **self.kwargs,
        )

        # activation checkpointing needs to be set up after wrapping the model
        if _TORCH_GREATER_EQUAL_1_13:
            _setup_activation_checkpointing(wrapped_module, self._activation_checkpointing_kwargs)
>>>>>>> 356f5d0c

        return model

    def setup(self, trainer: "pl.Trainer") -> None:
        assert self.accelerator is not None
        assert self.model is not None
        self.accelerator.setup(trainer)

        if trainer.state.fn == TrainerFn.FITTING and self._layer_sync:
            self.model = self._layer_sync.apply(self.model)

        # we set the device so that optimizers can be created with distributed comms.
        assert self.lightning_module is not None
        self.lightning_module._device = self.root_device

        if is_overridden("configure_sharded_model", self.lightning_module):
            # legacy: we don't skip setup with the `configure_model` alternative
            rank_zero_info(
                "You have overridden `LightningModule.configure_sharded_model` hook. It will assume that all the layers"
                " are already wrapped for sharding and won't wrap the entire model using `FullyShardedDataParallel`."
            )
        else:
            self.model = self._setup_model(self.model)
        self.barrier()

        self.setup_optimizers(trainer)
        _optimizers_to_device(self.optimizers, self.root_device)

        self.setup_precision_plugin()

    def setup_optimizers(self, trainer: "pl.Trainer") -> None:
        if self.kwargs.get("use_orig_params"):
            return super().setup_optimizers(trainer)

        invalid_params_error = False
        try:
            super().setup_optimizers(trainer)
        except ValueError as ex:
            if "optimizer got an empty parameter list" not in str(ex):
                raise
            invalid_params_error = True

        if invalid_params_error or any(not _optimizer_has_flat_params(optimizer) for optimizer in self.optimizers):
            # We avoid this limitation in PyTorch >= 2.0 by setting `use_orig_params=True`
            raise ValueError(
                "The optimizer does not seem to reference any FSDP parameters. HINT: Make sure to create the"
                " optimizer after setting up the model by referencing `self.trainer.model.parameters()` in the"
                " `configure_optimizers()` hook."
            )
        return None

    def model_to_device(self) -> None:
        pass

    @contextmanager
    def tensor_init_context(self, empty_init: Optional[bool] = None) -> Generator[None, None, None]:
        # TODO: Use the meta device and reset parameters after https://github.com/pytorch/pytorch/issues/90465
        # is resolved. For now, the module will get moved to the device in `setup_module`.
        empty_init_context = _EmptyInit(enabled=bool(empty_init)) if _TORCH_GREATER_EQUAL_1_13 else nullcontext()
        with empty_init_context, self.precision_plugin.init_context():
            yield

    @contextmanager
    def model_sharded_context(self) -> Generator[None, None, None]:
        log.debug(f"{self.__class__.__name__}: entered model_sharded_context.")
        from torch.distributed.fsdp.fully_sharded_data_parallel import FullyShardedDataParallel
        from torch.distributed.fsdp.wrap import enable_wrap

        with enable_wrap(
            wrapper_cls=FullyShardedDataParallel,
            process_group=self.process_group,
            cpu_offload=self.cpu_offload,
            mixed_precision=self.mixed_precision_config,
            device_id=self.root_device.index,
            **self.kwargs,
        ):
            yield

    def barrier(self, name: Optional[str] = None) -> None:
        if not torch.distributed.is_initialized():
            return
        if torch.distributed.get_backend() == "nccl":
            torch.distributed.barrier(device_ids=self._determine_device_ids())
        else:
            torch.distributed.barrier()

    def broadcast(self, obj: TBroadcast, src: int = 0) -> TBroadcast:
        if not torch.distributed.is_initialized():
            return obj

        obj = [obj]
        torch.distributed.broadcast_object_list(obj, src, group=_group.WORLD)
        return obj[0]

    def reduce(
        self,
        tensor: Union[Tensor, Any],
        group: Optional[Any] = None,
        reduce_op: Optional[Union[ReduceOp, str]] = "mean",
    ) -> Tensor:
        """Reduces a tensor from several distributed processes to one aggregated tensor.

        Args:
            tensor: the tensor to sync and reduce
            group: the process group to gather results from. Defaults to all processes (world)
            reduce_op: the reduction operation. Defaults to 'mean'/'avg'.
                Can also be a string 'sum' to calculate the sum during reduction.

        Return:
            reduced value, except when the input was not a tensor the output remains is unchanged
        """
        if isinstance(tensor, Tensor):
            return _sync_ddp_if_available(tensor, group, reduce_op=reduce_op)
        return tensor

    def _determine_device_ids(self) -> List[int]:
        return [self.root_device.index]

    def teardown(self) -> None:
        rank_zero_info(f"{self.__class__.__name__}: tearing down strategy...")

        pl_module = self.lightning_module
        if (
            pl_module is not None
            # `self.lightning_module._trainer` can be None if teardown gets called on an exception before
            # the trainer gets set on the LightningModule
            and pl_module._trainer is not None
            and pl_module._trainer.state.fn == TrainerFn.FITTING
            and self._layer_sync
        ):
            assert self.model is not None
            self.model = self._layer_sync.revert(self.model)

        assert self.cluster_environment is not None
        assert self.accelerator is not None
        self.cluster_environment.teardown()
        self.precision_plugin.teardown()
        self.accelerator.teardown()

    @classmethod
    def get_registered_strategies(cls) -> List[str]:
        return cls._registered_strategies

    @classmethod
    def register_strategies(cls, strategy_registry: _StrategyRegistry) -> None:
        if not _TORCH_GREATER_EQUAL_1_12 or not torch.distributed.is_available():
            return
        strategy_registry.register(
            "fsdp",
            cls,
            description="Fully Sharded Data Parallel (FSDP) training",
        )
        cls._registered_strategies.append("fsdp")

        strategy_registry.register(
            "fsdp_cpu_offload",
            cls,
            description="Fully Sharded Data Parallel (FSDP) training with Full Sharding and CPU Offloading",
            cpu_offload=True,
        )
        cls._registered_strategies.append("fsdp_cpu_offload")

    def load_optimizer_state_dict(self, checkpoint: Mapping[str, Any]) -> None:
        from torch.distributed.fsdp import FullyShardedDataParallel, OptimStateKeyType

        optimizer_states = checkpoint.get("optimizer_states")

        # If the optimizer states are not present, we don't need to do anything (backward compatibility)
        if optimizer_states is None:
            return

        if len(self.optimizers) != len(optimizer_states):
            raise RuntimeError(
                f"You have configured {len(self.optimizers)} optimizers but the checkpoint contains"
                f" {len(optimizer_states)} optimizers to load. Please resume training with the same number"
                " of optimizers or edit the checkpoint manually to remove states."
            )

        assert isinstance(self.model, FullyShardedDataParallel)

        # rank0_only should be false because we need to load the optimizer state on all ranks
        with _get_full_state_dict_context(self.model, rank0_only=False):
            for optimizer, opt_state in zip(self.optimizers, optimizer_states):
                # convert the optimizer state to the format expected by FSDP
                opt_state = FullyShardedDataParallel.rekey_optim_state_dict(
                    opt_state, OptimStateKeyType.PARAM_NAME, self.model
                )

                opt_state = FullyShardedDataParallel.optim_state_dict_to_load(
                    optim_state_dict=opt_state,
                    model=self.model,
                    optim=optimizer,
                )

                optimizer.load_state_dict(opt_state)

    def optimizer_state(self, optimizer: Optimizer) -> Dict[str, Tensor]:
        from torch.distributed.fsdp import FullyShardedDataParallel, OptimStateKeyType

        if isinstance(optimizer, LightningOptimizer):
            optimizer = optimizer._optimizer

        assert self.model is not None

        with _get_full_state_dict_context(self.model, rank0_only=True):
            state_dict = FullyShardedDataParallel.optim_state_dict(self.model, optimizer)

        # Store the optimizer state dict in standard format
        if self.global_rank == 0:
            state_dict = FullyShardedDataParallel.rekey_optim_state_dict(
                state_dict, OptimStateKeyType.PARAM_ID, self.model
            )

        return state_dict<|MERGE_RESOLUTION|>--- conflicted
+++ resolved
@@ -225,7 +225,6 @@
         if not self.cluster_environment.creates_processes_externally:
             self._launcher = _SubprocessScriptLauncher(self.cluster_environment, self.num_processes, self.num_nodes)
 
-<<<<<<< HEAD
     def _setup_model(self, model: Module) -> Module:
         """Wraps the model into a
         :class:`~torch.distributed.fsdp.fully_sharded_data_parallel.FullyShardedDataParallel` module."""
@@ -248,36 +247,8 @@
             )
 
         # activation checkpointing needs to be set up after wrapping the model
-        if _TORCH_GREATER_EQUAL_1_13 and self._activation_checkpointing:
-            _setup_activation_checkpointing(module=model, layers=self._activation_checkpointing)
-=======
-    def _setup_model(self, model: Module) -> "FullyShardedDataParallel":
-        """Wraps the model into a
-        :class:`~torch.distributed.fsdp.fully_sharded_data_parallel.FullyShardedDataParallel` module."""
-        from torch.distributed.fsdp.fully_sharded_data_parallel import FullyShardedDataParallel
-
-        # If model is already wrapped, we need to avoid sending the `auto_wrap_policy`
-        assert self.lightning_module is not None
-        if "auto_wrap_policy" in self.kwargs and any(
-            isinstance(mod, FullyShardedDataParallel) for mod in self.lightning_module.modules()
-        ):
-            del self.kwargs["auto_wrap_policy"]
-
-        log.debug(f"setting up FSDP model with device id: {self.root_device.index}, kwargs: {self.kwargs}")
-
-        wrapped_module = FullyShardedDataParallel(
-            module=model,
-            process_group=self.process_group,
-            cpu_offload=self.cpu_offload,
-            mixed_precision=self.mixed_precision_config,
-            device_id=self.root_device.index,
-            **self.kwargs,
-        )
-
-        # activation checkpointing needs to be set up after wrapping the model
         if _TORCH_GREATER_EQUAL_1_13:
-            _setup_activation_checkpointing(wrapped_module, self._activation_checkpointing_kwargs)
->>>>>>> 356f5d0c
+            _setup_activation_checkpointing(model, self._activation_checkpointing_kwargs)
 
         return model
 
