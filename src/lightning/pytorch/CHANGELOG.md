# Changelog

All notable changes to this project will be documented in this file.

The format is based on [Keep a Changelog](http://keepachangelog.com/en/1.0.0/).

---

## [unreleased] - YYYY-MM-DD

### Added

<<<<<<< HEAD
- Added `save_on_exception` option to `ModelCheckpoint` Callback
=======
- Added support for general mappings being returned from `training_step` when using manual optimization ([#21011](https://github.com/Lightning-AI/pytorch-lightning/pull/21011))

>>>>>>> ce038e87


### Changed

-


### Removed

-


### Fixed

- fix progress bar console clearing for Rich `14.1+` ([#21016](https://github.com/Lightning-AI/pytorch-lightning/pull/21016))


- fix `AdvancedProfiler` to handle nested profiling actions for Python 3.12+ ([#20809](https://github.com/Lightning-AI/pytorch-lightning/pull/20809))


- Fix support for more dtypes in `ModelSummary` ([#21034](https://github.com/Lightning-AI/pytorch-lightning/pull/21034))


- Fixed metrics in `RichProgressBar` being updated according to user provided `refresh_rate` ([#21032](https://github.com/Lightning-AI/pytorch-lightning/pull/21032))

---

## [2.5.2] - 2025-06-20

### Changed

- Add `enable_autolog_hparams` argument to Trainer ([#20593](https://github.com/Lightning-AI/pytorch-lightning/pull/20593))
- Add `toggled_optimizer(optimizer)` method to the LightningModule, which is a context manager version of `toggle_optimize` and `untoggle_optimizer` ([#20771](https://github.com/Lightning-AI/pytorch-lightning/pull/20771))
- For cross-device local checkpoints, instruct users to install `fsspec>=2025.5.0` if unavailable ([#20780](https://github.com/Lightning-AI/pytorch-lightning/pull/20780))
- Check param is of `nn.Parameter` type for pruning sanitization ([#20783](https://github.com/Lightning-AI/pytorch-lightning/pull/20783))

### Fixed

- Fixed `save_hyperparameters` not working correctly with `LightningCLI` when there are parsing links applied on instantiation ([#20777](https://github.com/Lightning-AI/pytorch-lightning/pull/20777))
- Fixed `logger_connector` has an edge case where step can be a float ([#20692](https://github.com/Lightning-AI/pytorch-lightning/pull/20692))
- Fixed Synchronize SIGTERM Handling in DDP to Prevent Deadlocks ([#20825](https://github.com/Lightning-AI/pytorch-lightning/pull/20825))
- Fixed case-sensitive model name ([#20661](https://github.com/Lightning-AI/pytorch-lightning/pull/20661))
- CLI: resolve jsonargparse deprecation warning ([#20802](https://github.com/Lightning-AI/pytorch-lightning/pull/20802))
- Fix: move `check_inputs` to the target device if available during `to_torchscript` ([#20873](https://github.com/Lightning-AI/pytorch-lightning/pull/20873))
- Fixed progress bar display to correctly handle iterable dataset and `max_steps` during training ([#20869](https://github.com/Lightning-AI/pytorch-lightning/pull/20869))
- Fixed problem for silently supporting `jsonnet` ([#20899](https://github.com/Lightning-AI/pytorch-lightning/pull/20899))


## [2.5.1] - 2025-03-18

### Changed

- Allow LightningCLI to use a customized argument parser class ([#20596](https://github.com/Lightning-AI/pytorch-lightning/pull/20596))
- Change `wandb` default x-axis to `tensorboard`'s `global_step` when `sync_tensorboard=True` ([#20611](https://github.com/Lightning-AI/pytorch-lightning/pull/20611))
- CometML logger was updated to support the recent Comet SDK ([#20275](https://github.com/Lightning-AI/pytorch-lightning/pull/20275))
- bump: testing with latest `torch` 2.6 ([#20509](https://github.com/Lightning-AI/pytorch-lightning/pull/20509))

### Fixed

- Fixed CSVLogger logging hyperparameter at every write which increase latency  ([#20594](https://github.com/Lightning-AI/pytorch-lightning/pull/20594))
- Fixed OverflowError when resuming from checkpoint with an iterable dataset ([#20565](https://github.com/Lightning-AI/pytorch-lightning/issues/20565))
- Fixed swapped _R_co and _P to prevent type error ([#20508](https://github.com/Lightning-AI/pytorch-lightning/issues/20508))
- Always call `WandbLogger.experiment` first in `_call_setup_hook` to ensure `tensorboard` logs can sync to `wandb` ([#20610](https://github.com/Lightning-AI/pytorch-lightning/pull/20610))
- Fixed TBPTT example ([#20528](https://github.com/Lightning-AI/pytorch-lightning/pull/20528))
- Fixed test compatibility as AdamW became subclass of Adam ([#20574](https://github.com/Lightning-AI/pytorch-lightning/pull/20574))
- Fixed file extension of model checkpoints uploaded by NeptuneLogger ([#20581](https://github.com/Lightning-AI/pytorch-lightning/pull/20581))
- Reset trainer variable `should_stop` when `fit` is called ([#19177](https://github.com/Lightning-AI/pytorch-lightning/pull/19177))
- Fixed making `WandbLogger` upload models from all `ModelCheckpoint` callbacks, not just one ([#20191](https://github.com/Lightning-AI/pytorch-lightning/pull/20191))
- Error when logging to MLFlow deleted experiment ([#20556](https://github.com/Lightning-AI/pytorch-lightning/pull/20556))


## [2.5.0] - 2024-12-19

### Added

- Added `step` parameter to `TensorBoardLogger.log_hyperparams` to visualize changes during training ([#20176](https://github.com/Lightning-AI/pytorch-lightning/pull/20176))
- Added `str` method to datamodule ([#20301](https://github.com/Lightning-AI/pytorch-lightning/pull/20301))
- Added timeout to DeepSpeedStrategy ([#20474](https://github.com/Lightning-AI/pytorch-lightning/pull/20474))
- Added doc for Truncated Back-Propagation Through Time ([#20422](https://github.com/Lightning-AI/pytorch-lightning/pull/20422))
- Added FP8 + FSDP2 + torch.compile examples for PyTorch Lightning ([#20440](https://github.com/Lightning-AI/pytorch-lightning/pull/20440))
- Added profiling to `Trainer.save_checkpoint` ([#20405](https://github.com/Lightning-AI/pytorch-lightning/pull/20405))
- Added after_instantiate_classes hook to CLI ([#20401](https://github.com/Lightning-AI/pytorch-lightning/pull/20401))

### Changed

- Updated checkpointing documentation to mark `resume_from_checkpoint` as deprecated ([#20477](https://github.com/Lightning-AI/pytorch-lightning/pull/20477))
- Made plugin type checks more flexible ([#20186](https://github.com/Lightning-AI/pytorch-lightning/pull/20186))
- Changed seeding NumPy using `np.random.SeedSequence()` in `pl_worker_init_function()` to robustly seed NumPy-dependent dataloader workers ([#20369](https://github.com/Lightning-AI/pytorch-lightning/pull/20369))
- Allowed callbacks to be restored not just during training ([#20403](https://github.com/Lightning-AI/pytorch-lightning/pull/20403))
- Changed LightningCLI tests to account for future fix in jsonargparse ([#20372](https://github.com/Lightning-AI/pytorch-lightning/pull/20372))
- Bumped PyTorch to version `2.5` ([#20351](https://github.com/Lightning-AI/pytorch-lightning/pull/20351))
- Decoupled checkpoint artifact path from model artifact path ([#20325](https://github.com/Lightning-AI/pytorch-lightning/pull/20325))
- Updated BitsAndBytes version ([#20313](https://github.com/Lightning-AI/pytorch-lightning/pull/20313))
- Changed merging of hparams when logging to ignore parameter names that start with an underscore `_` ([#20221](https://github.com/Lightning-AI/pytorch-lightning/pull/20221))
- Re-enabled passing `BytesIO` as path in `.to_onnx()` ([#20172](https://github.com/Lightning-AI/pytorch-lightning/pull/20172))

### Removed

- Removed `List[int]` as input type for Trainer when `accelerator="cpu"` ([#20399](https://github.com/Lightning-AI/pytorch-lightning/pull/20399))

### Fixed

- Fixed UnboundLocalError when using the predict method with return_predictions=False. ([#20484](https://github.com/Lightning-AI/pytorch-lightning/pull/20484))
- Fixed use of `convert_module` in FSDP to avoid using more memory than necessary during initialization ([#20323](https://github.com/Lightning-AI/pytorch-lightning/pull/20323))
- Fixed TypeError in `configure_optimizers` when running with `ReduceLROnPlateau` ([#20471](https://github.com/Lightning-AI/pytorch-lightning/pull/20471))
- Fixed return type in `configure_optimizers` example ([#20420](https://github.com/Lightning-AI/pytorch-lightning/pull/20420))
- Fixed in ncorrect URI prefix stripping in MLFlowLogger ([#20365](https://github.com/Lightning-AI/pytorch-lightning/pull/20365))
- Fixed shuffling behavior when using a custom sampler in data module ([#20327](https://github.com/Lightning-AI/pytorch-lightning/pull/20327))
- Ensured restarting from checkpoints leads to consistent internal counters compared to uninterrupted training ([#20379](https://github.com/Lightning-AI/pytorch-lightning/pull/20379))
- Fixed LightningCLI failing when both module and data module save hyperparameters due to conflicting internal `_class_path` parameter ([#20221](https://github.com/Lightning-AI/pytorch-lightning/pull/20221))

## [2.4.0] - 2024-08-06

### Added

- Made saving non-distributed checkpoints fully atomic ([#20011](https://github.com/Lightning-AI/pytorch-lightning/pull/20011))
- Added `dump_stats` flag to `AdvancedProfiler` ([#19703](https://github.com/Lightning-AI/pytorch-lightning/issues/19703))
- Added a flag `verbose` to the `seed_everything()` function ([#20108](https://github.com/Lightning-AI/pytorch-lightning/pull/20108))
- Added support for PyTorch 2.4 ([#20010](https://github.com/Lightning-AI/pytorch-lightning/pull/20010))
- Added support for Python 3.12 ([20078](https://github.com/Lightning-AI/pytorch-lightning/pull/20078))
- The `TQDMProgressBar` now provides an option to retain prior training epoch bars ([#19578](https://github.com/Lightning-AI/pytorch-lightning/pull/19578))
- Added the count of modules in train and eval mode to the printed `ModelSummary` table ([#20159](https://github.com/Lightning-AI/pytorch-lightning/pull/20159))

### Changed

- Triggering KeyboardInterrupt (Ctrl+C) during `.fit()`, `.evaluate()`, `.test()` or `.predict()` now terminates all processes launched by the Trainer and exits the program ([#19976](https://github.com/Lightning-AI/pytorch-lightning/pull/19976))
- Changed the implementation of how seeds are chosen for dataloader workers when using `seed_everything(..., workers=True)` ([#20055](https://github.com/Lightning-AI/pytorch-lightning/pull/20055))
- NumPy is no longer a required dependency ([#20090](https://github.com/Lightning-AI/pytorch-lightning/issues/20090))

### Removed

- Removed support for PyTorch 2.1 ([#20009](https://github.com/Lightning-AI/pytorch-lightning/pull/20009))
- Removed support for Python 3.8 ([#20071](https://github.com/Lightning-AI/pytorch-lightning/pull/20071))

### Fixed

- Avoid LightningCLI saving hyperparameters with `class_path` and `init_args` since this would be a breaking change ([#20068](https://github.com/Lightning-AI/pytorch-lightning/pull/20068))
- Fixed an issue that would cause too many printouts of the seed info when using `seed_everything()` ([#20108](https://github.com/Lightning-AI/pytorch-lightning/pull/20108))
- Fixed `_LoggerConnector`'s `_ResultMetric` to move all registered keys to the device of the logged value if needed ([#19814](https://github.com/Lightning-AI/pytorch-lightning/issues/19814))
- Fixed `_optimizer_to_device` logic for special 'step' key in optimizer state causing performance regression ([#20019](https://github.com/Lightning-AI/pytorch-lightning/pull/20019))
- Fixed parameter counts in `ModelSummary` when model has distributed parameters (DTensor) ([#20163](https://github.com/Lightning-AI/pytorch-lightning/pull/20163))
- Fixed PyTorch Lightning FSDP takes more memory than PyTorch FSDP ([#20323](https://github.com/Lightning-AI/pytorch-lightning/pull/20323))


## [2.3.0] - 2024-06-13

### Added

- The `ModelSummary` and `RichModelSummary` callbacks now display the training mode of each layer in the column "Mode" ([#19468](https://github.com/Lightning-AI/pytorch-lightning/pull/19468))
- Added `load_from_checkpoint` support for `LightningCLI` when using dependency injection ([#18105](https://github.com/Lightning-AI/pytorch-lightning/pull/18105))
- Added robust timer duration parsing with an informative error message when parsing fails ([#19513](https://github.com/Lightning-AI/pytorch-lightning/pull/19513))
- Added `on_exception` hook to `LightningDataModule` ([#19601](https://github.com/Lightning-AI/pytorch-lightning/pull/19601))
- Added support for PyTorch 2.3 ([#19708](https://github.com/Lightning-AI/pytorch-lightning/pull/19708))
- Added `ModelParallelStrategy` to support 2D parallelism ([#19878](https://github.com/Lightning-AI/pytorch-lightning/pull/19878), [#19888](https://github.com/Lightning-AI/pytorch-lightning/pull/19888))
- Added a call to `torch.distributed.destroy_process_group` in atexit handler if process group needs destruction ([#19931](https://github.com/Lightning-AI/pytorch-lightning/pull/19931))
- Added support for configuring hybrid-sharding by passing a tuple for the `FSDPStrategy(device_mesh=...)` argument ([#19504](https://github.com/Lightning-AI/pytorch-lightning/pull/19504))

### Changed

- The `prepare_data()` hook in `LightningModule` and `LightningDataModule` is now subject to a barrier without timeout to avoid long-running tasks to be interrupted ([#19448](https://github.com/Lightning-AI/pytorch-lightning/pull/19448))
- Relaxed the requirement for custom batch samplers to expose `drop_last` for prediction ([#19678](https://github.com/Lightning-AI/pytorch-lightning/pull/19678))
- It is no longer allowed to skip `training_step()` by returning `None` in distributed training ([#19918](https://github.com/Lightning-AI/pytorch-lightning/pull/19918))

### Removed

- Removed the Bagua integration (`Trainer(strategy="bagua")`) ([#19445](https://github.com/Lightning-AI/pytorch-lightning/pull/19445))
- Removed support for PyTorch 1.13 ([#19706](https://github.com/Lightning-AI/pytorch-lightning/pull/19706))

### Fixed

- Fixed a matrix shape mismatch issue when running a model loaded from a quantized checkpoint (bitsandbytes) ([#19886](https://github.com/Lightning-AI/pytorch-lightning/pull/19886))
- Fixed `WandbLogger.log_hyperparameters()` raising an error if hyperparameters are not JSON serializable ([#19769](https://github.com/Lightning-AI/pytorch-lightning/pull/19769))
- Fixed an issue with the LightningCLI not being able to set the `ModelCheckpoint(save_last=...)` argument ([#19808](https://github.com/Lightning-AI/pytorch-lightning/pull/19808))
- Fixed an issue causing ValueError for certain object such as TorchMetrics when dumping hyperparameters to YAML ([#19804](https://github.com/Lightning-AI/pytorch-lightning/pull/19804))
- Fixed resetting `epoch_loop.restarting` to avoid full validation run after `LearningRateFinder` ([#19818](https://github.com/Lightning-AI/pytorch-lightning/issues/19818))


## [2.2.2] - 2024-04-11

### Fixed

- Fixed a KeyError when saving a FSDP sharded checkpoint and setting `save_weights_only=True` ([#19524](https://github.com/Lightning-AI/pytorch-lightning/pull/19524))
- Fixed an issue causing a TypeError when using `torch.compile` as a decorator ([#19627](https://github.com/Lightning-AI/pytorch-lightning/pull/19627))


## [2.2.1] - 2024-03-04


### Fixed

- Fixed an issue with CSVLogger trying to append to file from a previous run when the version is set manually ([#19446](https://github.com/Lightning-AI/pytorch-lightning/pull/19446))
- Fixed the divisibility check for `Trainer.accumulate_grad_batches` and `Trainer.log_every_n_steps` in ThroughputMonitor ([#19470](https://github.com/Lightning-AI/pytorch-lightning/pull/19470))
- Fixed support for Remote Stop and Remote Abort with NeptuneLogger ([#19130](https://github.com/Lightning-AI/pytorch-lightning/pull/19130))
- Fixed infinite recursion error in precision plugin graveyard ([#19542](https://github.com/Lightning-AI/pytorch-lightning/pull/19542))


## [2.2.0] - 2024-02-08

### Added

- Added `lightning.pytorch.callbacks.ThroughputMonitor` to track throughput and log it ([#18848](https://github.com/Lightning-AI/pytorch-lightning/pull/18848))
- The Trainer now restores the training mode set through `.train()` or `.eval()` on a submodule-level when switching from validation to training ([#18951](https://github.com/Lightning-AI/pytorch-lightning/pull/18951))
- Added support for meta-device initialization and materialization of 4-bit Bitsandbytes layers ([#19150](https://github.com/Lightning-AI/pytorch-lightning/pull/19150))
- Added `TransformerEnginePrecision(fallback_compute_dtype=)` to control the dtype of operations that don't support fp8 ([#19082](https://github.com/Lightning-AI/pytorch-lightning/pull/19082))
- Added the option `ModelCheckpoint(save_last='link')` to create a symbolic link for the 'last.ckpt' file ([#19191](https://github.com/Lightning-AI/pytorch-lightning/pull/19191))
- Added a utility function and CLI to consolidate FSDP sharded checkpoints into a single file ([#19213](https://github.com/Lightning-AI/pytorch-lightning/pull/19213))
- The TQDM progress bar now respects the env variable `TQDM_MINITERS` for setting the refresh rate ([#19381](https://github.com/Lightning-AI/pytorch-lightning/pull/19381))
- Added support for saving and loading stateful training DataLoaders ([#19361](https://github.com/Lightning-AI/pytorch-lightning/pull/19361))
- Added shortcut name `strategy='deepspeed_stage_1_offload'` to the strategy registry ([#19075](https://github.com/Lightning-AI/pytorch-lightning/pull/19075))
- Added support for non-strict state-dict loading in Trainer via the new `LightningModule.strict_loading = True | False` attribute ([#19404](https://github.com/Lightning-AI/pytorch-lightning/pull/19404))


### Changed

- `seed_everything()` without passing in a seed no longer randomly selects a seed, and now defaults to `0` ([#18846](https://github.com/Lightning-AI/pytorch-lightning/pull/18846))
- The `LightningModule.on_{validation,test,predict}_model_{eval,train}` now only get called if they are overridden by the user ([#18951](https://github.com/Lightning-AI/pytorch-lightning/pull/18951))
- The `Trainer.fit()` loop no longer calls `LightningModule.train()` at the start; it now preserves the user's configuration of frozen layers ([#18951](https://github.com/Lightning-AI/pytorch-lightning/pull/18951))
- The `LightningModule.load_from_checkpoint()` function now calls `.configure_model()` on the model if it is overridden, to ensure all layers can be loaded from the checkpoint ([#19036](https://github.com/Lightning-AI/pytorch-lightning/pull/19036))
- Restored usage of `step` parameter when logging metrics with `NeptuneLogger` ([#19126](https://github.com/Lightning-AI/pytorch-lightning/pull/19126))
- Changed the `TransformerEnginePrecision(dtype=)` argument to `weights_dtype` and made it required ([#19082](https://github.com/Lightning-AI/pytorch-lightning/pull/19082))
- The columns in the `metrics.csv` file produced by `CSVLogger` are now sorted alphabetically ([#19159](https://github.com/Lightning-AI/pytorch-lightning/pull/19159))
- Reverted back to creating a checkpoint copy when `ModelCheckpoint(save_last=True)` instead of creating a symbolic link ([#19191](https://github.com/Lightning-AI/pytorch-lightning/pull/19191))

### Deprecated

- Deprecated all precision plugin classes under `lightning.pytorch.plugins` with the suffix `Plugin` in the name ([#18840](https://github.com/Lightning-AI/pytorch-lightning/pull/18840))

### Removed

- Removed support for PyTorch 1.12 ([#19300](https://github.com/Lightning-AI/pytorch-lightning/pull/19300))

### Fixed

- Fixed issue where the `precision="transformer-engine"` argument would not replace layers by default ([#19082](https://github.com/Lightning-AI/pytorch-lightning/pull/19082))
- Fixed issue where layers created in `LightningModule.setup` or `LightningModule.configure_model` wouldn't get converted when using the Bitsandbytes or TransformerEngine plugins ([#19061](https://github.com/Lightning-AI/pytorch-lightning/pull/19061))
- Fixed the input validation logic in `FSDPStrategy` to accept a `device_mesh` ([#19392](https://github.com/Lightning-AI/pytorch-lightning/pull/19392))


## [2.1.4] - 2024-01-31

### Fixed

- Fixed `Trainer` not expanding the `default_root_dir` if it has the `~` (home) prefix ([#19179](https://github.com/Lightning-AI/pytorch-lightning/pull/19179))
- Fixed warning for Dataloader if `num_workers=1` and CPU count is 1 ([#19224](https://github.com/Lightning-AI/pytorch-lightning/pull/19224))
- Fixed `WandbLogger.watch()` method annotation to accept `None` for the log parameter ([#19237](https://github.com/Lightning-AI/pytorch-lightning/pull/19237))
- Fixed an issue preventing the Trainer to run on CPU when the system's CUDA driver is outdated or broken ([#19234](https://github.com/Lightning-AI/pytorch-lightning/pull/19234))
- Fixed an issue with the ModelCheckpoint callback not saving relative symlinks with `ModelCheckpoint(save_last="link")` ([#19303](https://github.com/Lightning-AI/pytorch-lightning/pull/19303))
- Fixed issue where the `_restricted_classmethod_impl` would incorrectly raise a TypeError on inspection rather than on call ([#19332](https://github.com/Lightning-AI/pytorch-lightning/pull/19332))
- Fixed exporting `__version__` in `__init__` ([#19221](https://github.com/Lightning-AI/pytorch-lightning/pull/19221))


## [2.1.3] - 2023-12-21

### Changed

- `LightningCLI` no longer allows setting a normal class instance as default. A `lazy_instance` can be used instead ([#18822](https://github.com/Lightning-AI/pytorch-lightning/pull/18822))

### Fixed

- Fixed checks for local file protocol due to fsspec changes in 2023.10.0 ([#19023](https://github.com/Lightning-AI/pytorch-lightning/pull/19023))
- Fixed automatic detection of 'last.ckpt' files to respect the extension when filtering ([#17072](https://github.com/Lightning-AI/pytorch-lightning/pull/17072))
- Fixed an issue where setting `CHECKPOINT_JOIN_CHAR` or `CHECKPOINT_EQUALS_CHAR` would only work on the `ModelCheckpoint` class but not on an instance ([#19054](https://github.com/Lightning-AI/pytorch-lightning/pull/19054))
- Fixed `ModelCheckpoint` not expanding the `dirpath` if it has the `~` (home) prefix ([#19058](https://github.com/Lightning-AI/pytorch-lightning/pull/19058))
- Fixed handling checkpoint dirpath suffix in NeptuneLogger ([#18863](https://github.com/Lightning-AI/pytorch-lightning/pull/18863))
- Fixed an edge case where `ModelCheckpoint` would alternate between versioned and unversioned filename ([#19064](https://github.com/Lightning-AI/pytorch-lightning/pull/19064))
- Fixed broadcast at initialization in `MPIEnvironment` ([#19074](https://github.com/Lightning-AI/pytorch-lightning/pull/19074))
- Fixed the tensor conversion in `self.log` to respect the default dtype ([#19046](https://github.com/Lightning-AI/pytorch-lightning/issues/19046))


## [2.1.2] - 2023-11-15

### Fixed

- Fixed an issue causing permission errors on Windows when attempting to create a symlink for the "last" checkpoint ([#18942](https://github.com/Lightning-AI/pytorch-lightning/issues/18942))
- Fixed an issue where Metric instances from `torchmetrics` wouldn't get moved to the device when using FSDP ([#18954](https://github.com/Lightning-AI/pytorch-lightning/issues/18954))
- Fixed an issue preventing the user to `Trainer.save_checkpoint()` an FSDP model when `Trainer.test/validate/predict()` ran after `Trainer.fit()` ([#18992](https://github.com/Lightning-AI/pytorch-lightning/issues/18992))


## [2.1.1] - 2023-11-06

### Fixed

- Fixed an issue when replacing an existing `last.ckpt` file with a symlink ([#18793](https://github.com/Lightning-AI/pytorch-lightning/pull/18793))
- Fixed an issue when `BatchSizeFinder` `steps_per_trial` parameter ends up defining how many validation batches to run during the entire training ([#18394](https://github.com/Lightning-AI/pytorch-lightning/issues/18394))
- Fixed an issue saving the `last.ckpt` file when using `ModelCheckpoint` on a remote filesystem and no logger is used ([#18867](https://github.com/Lightning-AI/pytorch-lightning/issues/18867))
- Refined the FSDP saving logic and error messaging when path exists ([#18884](https://github.com/Lightning-AI/pytorch-lightning/pull/18884))
- Fixed an issue parsing the version from folders that don't include a version number in `TensorBoardLogger` and `CSVLogger` ([#18897](https://github.com/Lightning-AI/pytorch-lightning/issues/18897))


## [2.1.0] - 2023-10-11

### Added

- Added `metrics_format` attribute to `RichProgressBarTheme` class ([#18373](https://github.com/Lightning-AI/pytorch-lightning/pull/18373))
- Added `CHECKPOINT_EQUALS_CHAR` attribute to `ModelCheckpoint` class ([#17999](https://github.com/Lightning-AI/pytorch-lightning/pull/17999))
- Added `**summarize_kwargs` to `ModelSummary` and `RichModelSummary` callbacks ([#16788](https://github.com/Lightning-AI/pytorch-lightning/pull/16788))
- Added support for the `max_size_cycle|max_size|min_size` iteration modes during evaluation ([#17163](https://github.com/Lightning-AI/pytorch-lightning/pull/17163))
- Added support for the TPU-v4 architecture ([#17227](https://github.com/Lightning-AI/pytorch-lightning/pull/17227))
- Added support for XLA's new PJRT runtime ([#17352](https://github.com/Lightning-AI/pytorch-lightning/pull/17352))
- Check for invalid TPU device inputs ([#17227](https://github.com/Lightning-AI/pytorch-lightning/pull/17227))
- Added `XLAStrategy(sync_module_states=bool)` to control whether to broadcast the parameters to all devices ([#17522](https://github.com/Lightning-AI/pytorch-lightning/pull/17522))
- Added support for multiple optimizer parameter groups when using the FSDP strategy ([#17309](https://github.com/Lightning-AI/pytorch-lightning/pull/17309))
- Enabled saving the full model state dict when using the `FSDPStrategy` ([#16558](https://github.com/Lightning-AI/pytorch-lightning/pull/16558))
- Update `LightningDataModule.from_datasets` to support arbitrary iterables ([#17402](https://github.com/Lightning-AI/pytorch-lightning/pull/17402))
- Run the DDP wrapper in a CUDA stream ([#17334](https://github.com/Lightning-AI/pytorch-lightning/pull/17334))
- Added `SaveConfigCallback.save_config` to ease use cases such as saving the config to a logger ([#17475](https://github.com/Lightning-AI/pytorch-lightning/pull/17475))
- Enabled optional file versioning of model checkpoints ([#17320](https://github.com/Lightning-AI/pytorch-lightning/pull/17320))
- Added the process group timeout argument `FSDPStrategy(timeout=...)` for the FSDP strategy ([#17274](https://github.com/Lightning-AI/pytorch-lightning/pull/17274))
- Added `FSDPStrategy(activation_checkpointing_policy=...)` to customize the layer policy for automatic activation checkpointing (requires torch>=2.1) ([#18045](https://github.com/Lightning-AI/pytorch-lightning/pull/18045))
- Added CLI option `--map-to-cpu` to the checkpoint upgrade script to enable converting GPU checkpoints on a CPU-only machine ([#17527](https://github.com/Lightning-AI/pytorch-lightning/pull/17527))
- Added non-layer param count to the model summary ([#17005](https://github.com/Lightning-AI/pytorch-lightning/pull/17005))
- Updated `LearningRateMonitor` to log monitored values to `trainer.callback_metrics` ([#17626](https://github.com/Lightning-AI/pytorch-lightning/pull/17626))
- Added `log_weight_decay` argument to `LearningRateMonitor` callback ([#18439](https://github.com/Lightning-AI/pytorch-lightning/pull/18439))
- Added `Trainer.print()` to print on local rank zero only ([#17980](https://github.com/Lightning-AI/pytorch-lightning/pull/17980))
- Added `Trainer.init_module()` context manager to instantiate large models efficiently directly on device, dtype ([#18004](https://github.com/Lightning-AI/pytorch-lightning/pull/18004))
  * Creates the model parameters in the desired dtype (`torch.float32`, `torch.float64`) depending on the 'true' precision choice in `Trainer(precision='32-true'|'64-true')`
- Added the `LightningModule.configure_model()` hook to instantiate large models efficiently directly on device, dtype, and with sharding support ([#18004](https://github.com/Lightning-AI/pytorch-lightning/pull/18004))
  * Handles initialization for FSDP models before wrapping and the Zero stage 3 initialization for DeepSpeed before sharding
- Added support for meta-device initialization with `Trainer.init_module(empty_init=True)` in FSDP ([#18385](https://github.com/Lightning-AI/pytorch-lightning/pull/18385))
- Added `lightning.pytorch.plugins.PrecisionPlugin.module_init_context()` and `lightning.pytorch.strategies.Strategy.tensor_init_context()` context managers to control model and tensor instantiation ([#18004](https://github.com/Lightning-AI/pytorch-lightning/pull/18004))
- Automatically call `xla_model.mark_step()` before saving checkpoints with XLA ([#17882](https://github.com/Lightning-AI/pytorch-lightning/pull/17882))
- Added a callback for spike-detection ([#18014](https://github.com/Lightning-AI/pytorch-lightning/pull/18014))
- Added the ability to set the `torch.distributed.fsdp.ShardingStrategy` via string in `FSDPStrategy` ([#18087](https://github.com/Lightning-AI/pytorch-lightning/pull/18087))
- Improved error messages when attempting to load a DeepSpeed checkpoint at an invalid path ([#17795](https://github.com/Lightning-AI/pytorch-lightning/pull/17795))
- Allowed accessing rank information in the main process before processes are launched when using the `XLAStrategy` ([#18194](https://github.com/Lightning-AI/pytorch-lightning/pull/18194))
- Added support for true half-precision training via `Trainer(precision="16-true"|"bf16-true")` ([#18193](https://github.com/Lightning-AI/pytorch-lightning/pull/18193), [#18217](https://github.com/Lightning-AI/pytorch-lightning/pull/18217), [#18213](https://github.com/Lightning-AI/pytorch-lightning/pull/18213), [#18219](https://github.com/Lightning-AI/pytorch-lightning/pull/18219))
- Added automatic process cleanup to avoid zombie child processes and stalls when exceptions are raised ([#18218](https://github.com/Lightning-AI/pytorch-lightning/pull/18218))
- Added validation of user input for `devices` and `num_nodes` when running with `SLURM` or `TorchElastic` ([#18292](https://github.com/Lightning-AI/pytorch-lightning/pull/18292))
- Added support for saving checkpoints with either full state-dict or sharded state dict via `FSDPStrategy(state_dict_type="full"|"sharded")` ([#18364](https://github.com/Lightning-AI/pytorch-lightning/pull/18364))
- Added support for loading sharded/distributed checkpoints in FSDP ([#18358](https://github.com/Lightning-AI/pytorch-lightning/pull/18358))
- Made the text delimiter in the rich progress bar configurable ([#18372](https://github.com/Lightning-AI/pytorch-lightning/pull/18372))
- Improved the error messaging and instructions when handling custom batch samplers in distributed settings ([#18402](https://github.com/Lightning-AI/pytorch-lightning/pull/18402))
- Added support for mixed 8-bit precision as `Trainer(precision="transformer-engine")` using [Nvidia's Transformer Engine](https://docs.nvidia.com/deeplearning/transformer-engine) ([#18459](https://github.com/Lightning-AI/pytorch-lightning/pull/18459))
- Added support for linear layer quantization with `Trainer(plugins=BitsandbytesPrecision())` using [bitsandbytes](https://github.com/TimDettmers/bitsandbytes) ([#18655](https://github.com/Lightning-AI/pytorch-lightning/pull/18655))
- Added support for passing the process group to the `FSDPStrategy` ([#18583](https://github.com/Lightning-AI/pytorch-lightning/pull/18583))
- Enabled the default process group configuration for FSDP's hybrid sharding ([#18583](https://github.com/Lightning-AI/pytorch-lightning/pull/18583))
- Added `lightning.pytorch.utilities.suggested_max_num_workers` to assist with setting a good value in distributed settings ([#18591](https://github.com/Lightning-AI/pytorch-lightning/pull/18591))
- Improved the `num_workers` warning to give a more accurate upper limit on the `num_workers` suggestion ([#18591](https://github.com/Lightning-AI/pytorch-lightning/pull/18591))
- Added `lightning.pytorch.utilities.is_shared_filesystem` utility function to automatically check whether the filesystem is shared between machines ([#18586](https://github.com/Lightning-AI/pytorch-lightning/pull/18586))
- Added support for returning an object of type `Mapping` from `LightningModule.training_step()` ([#18657](https://github.com/Lightning-AI/pytorch-lightning/pull/18657))
- Added the hook `LightningModule.on_validation_model_zero_grad()` to allow overriding the behavior of zeroing the gradients before entering the validation loop ([#18710](https://github.com/Lightning-AI/pytorch-lightning/pull/18710))

### Changed

- Changed default metric formatting from `round(..., 3)` to `".3f"` format string in `MetricsTextColumn` class ([#18483](https://github.com/Lightning-AI/pytorch-lightning/pull/18483))
- Removed the limitation to call `self.trainer.model.parameters()` in `LightningModule.configure_optimizers()` ([#17309](https://github.com/Lightning-AI/pytorch-lightning/pull/17309))
- `Trainer(accelerator="tpu", devices=[i])"` now selects the i-th TPU core (0-based, previously it was 1-based) ([#17227](https://github.com/Lightning-AI/pytorch-lightning/pull/17227))
- Allow using iterable-style datasets with TPUs ([#17331](https://github.com/Lightning-AI/pytorch-lightning/pull/17331))
- Increased the minimum XLA requirement to 1.13 ([#17368](https://github.com/Lightning-AI/pytorch-lightning/pull/17368))
- `self.log`ed tensors are now kept in the original device to reduce unnecessary host-to-device synchronizations ([#17334](https://github.com/Lightning-AI/pytorch-lightning/pull/17334))
- Made the run initialization in `WandbLogger` lazy to avoid creating artifacts when the CLI is used ([#17573](https://github.com/Lightning-AI/pytorch-lightning/pull/17573))
- Simplified redirection of `*_step` methods in strategies by removing the `_LightningModuleWrapperBase` wrapper module ([#17531](https://github.com/Lightning-AI/pytorch-lightning/pull/17531))
- Support kwargs input for LayerSummary ([#17709](https://github.com/Lightning-AI/pytorch-lightning/pull/17709))
- Dropped support for `wandb` versions older than 0.12.0 in `WandbLogger` ([#17876](https://github.com/Lightning-AI/pytorch-lightning/pull/17876))
- During `LightningModule.setup()`, the `self.device` now returns the device the module will be placed on instead of `cpu` ([#18021](https://github.com/Lightning-AI/pytorch-lightning/pull/18021))
- Increased the minimum supported `wandb` version for `WandbLogger` from 0.12.0 to 0.12.10 ([#18171](https://github.com/Lightning-AI/pytorch-lightning/pull/18171))
- The input tensors now get cast to the right precision type before transfer to the device ([#18264](https://github.com/Lightning-AI/pytorch-lightning/pull/18264))
- Improved the formatting of emitted warnings ([#18288](https://github.com/Lightning-AI/pytorch-lightning/pull/18288))
- Broadcast and reduction of tensors with XLA-based strategies now preserve the input's device ([#18275](https://github.com/Lightning-AI/pytorch-lightning/pull/18275))
- The `FSDPStrategy` now loads checkpoints after the `configure_model`/`configure_sharded_model` hook ([#18358](https://github.com/Lightning-AI/pytorch-lightning/pull/18358))
- The `FSDPStrategy.load_optimizer_state_dict` and `FSDPStrategy.load_model_state_dict` are a no-op now ([#18358](https://github.com/Lightning-AI/pytorch-lightning/pull/18358))
- The `Trainer.num_val_batches`, `Trainer.num_test_batches` and `Trainer.num_sanity_val_batches` now return a list of sizes per dataloader instead of a single integer ([#18441](https://github.com/Lightning-AI/pytorch-lightning/pull/18441))
- The `*_step(dataloader_iter)` flavor now no longer takes the `batch_idx` in the signature ([#18390](https://github.com/Lightning-AI/pytorch-lightning/pull/18390))
- Calling `next(dataloader_iter)` now returns a triplet `(batch, batch_idx, dataloader_idx)` ([#18390](https://github.com/Lightning-AI/pytorch-lightning/pull/18390))
- Calling `next(combined_loader)` now returns a triplet `(batch, batch_idx, dataloader_idx)` ([#18390](https://github.com/Lightning-AI/pytorch-lightning/pull/18390))
- Due to lack of reliability, Trainer now only runs on one GPU instead of all GPUs in a Jupyter notebook if `devices="auto"` (default) ([#18291](https://github.com/Lightning-AI/pytorch-lightning/pull/18291))
- Made the `batch_idx` argument optional in `validation_step`, `test_step` and `predict_step` to maintain consistency with `training_step` ([#18512](https://github.com/Lightning-AI/pytorch-lightning/pull/18512))
- The `TQDMProgressBar` now consistently shows it/s for the speed even when the iteration time becomes larger than one second ([#18593](https://github.com/Lightning-AI/pytorch-lightning/pull/18593))
- The `LightningDataModule.load_from_checkpoint` and `LightningModule.load_from_checkpoint` methods now raise an error if they are called on an instance instead of the class ([#18432](https://github.com/Lightning-AI/pytorch-lightning/pull/18432))
- Enabled launching via `torchrun` in a SLURM environment; the `TorchElasticEnvironment` now gets chosen over the `SLURMEnvironment` if both are detected ([#18618](https://github.com/Lightning-AI/pytorch-lightning/pull/18618))
- If not set by the user, Lightning will set `OMP_NUM_THREADS` to `num_cpus / num_processes` when launching subprocesses (e.g. when DDP is used) to avoid system overload for CPU-intensive tasks ([#18677](https://github.com/Lightning-AI/pytorch-lightning/pull/18677))
- The `ModelCheckpoint` no longer deletes files under the save-top-k mechanism when resuming from a folder that is not the same as the current checkpoint folder ([#18750](https://github.com/Lightning-AI/pytorch-lightning/pull/18750))
- The `ModelCheckpoint` no longer deletes the file that was passed to `Trainer.fit(ckpt_path=...)` ([#18750](https://github.com/Lightning-AI/pytorch-lightning/pull/18750))
- Calling `trainer.fit()` twice now raises an error with strategies that spawn subprocesses through `multiprocessing` (ddp_spawn, xla) ([#18776](https://github.com/Lightning-AI/pytorch-lightning/pull/18776))
- The `ModelCheckpoint` now saves a symbolic link if `save_last=True` and `save_top_k != 0` ([#18748](https://github.com/Lightning-AI/pytorch-lightning/pull/18748))

### Deprecated

- Deprecated the `SingleTPUStrategy` (`strategy="single_tpu"`) in favor of `SingleDeviceXLAStrategy` (`strategy="single_xla"`) ([#17383](https://github.com/Lightning-AI/pytorch-lightning/pull/17383))
- Deprecated the `TPUAccelerator` in favor of `XLAAccelerator` ([#17383](https://github.com/Lightning-AI/pytorch-lightning/pull/17383))
- Deprecated the `TPUPrecisionPlugin` in favor of `XLAPrecisionPlugin` ([#17383](https://github.com/Lightning-AI/pytorch-lightning/pull/17383))
- Deprecated the `TPUBf16PrecisionPlugin` in favor of `XLABf16PrecisionPlugin` ([#17383](https://github.com/Lightning-AI/pytorch-lightning/pull/17383))
- Deprecated the `Strategy.post_training_step` method ([#17531](https://github.com/Lightning-AI/pytorch-lightning/pull/17531))
- Deprecated the `LightningModule.configure_sharded_model` hook in favor of `LightningModule.configure_model` ([#18004](https://github.com/Lightning-AI/pytorch-lightning/pull/18004))
- Deprecated the `LightningDoublePrecisionModule` wrapper in favor of calling `Trainer.precision_plugin.convert_input()` ([#18209](https://github.com/Lightning-AI/pytorch-lightning/pull/18209))

### Removed

- Removed the `XLAStrategy.is_distributed` property. It is always True ([#17381](https://github.com/Lightning-AI/pytorch-lightning/pull/17381))
- Removed the `SingleTPUStrategy.is_distributed` property. It is always False ([#17381](https://github.com/Lightning-AI/pytorch-lightning/pull/17381))
- Removed experimental support for `torchdistx` due to a lack of project maintenance ([#17995](https://github.com/Lightning-AI/pytorch-lightning/pull/17995))
- Removed support for PyTorch 1.11 ([#18691](https://github.com/Lightning-AI/pytorch-lightning/pull/18691))

### Fixed

- Fixed an issue with reusing the same model across multiple trainer stages when using the `DeepSpeedStrategy` ([#17531](https://github.com/Lightning-AI/pytorch-lightning/pull/17531))
- Fixed the saving and loading of FSDP optimizer states ([#17819](https://github.com/Lightning-AI/pytorch-lightning/pull/17819))
- Fixed FSDP re-applying activation checkpointing when the user had manually applied it already ([#18006](https://github.com/Lightning-AI/pytorch-lightning/pull/18006))
- Fixed issue where unexpected exceptions would leave the default torch dtype modified when using true precision settings ([#18500](https://github.com/Lightning-AI/pytorch-lightning/pull/18500))
- Fixed issue where not including the `batch_idx` argument in the `training_step` would disable gradient accumulation ([#18619](https://github.com/Lightning-AI/pytorch-lightning/pull/18619))
- Fixed the replacement of callbacks returned in `LightningModule.configure_callbacks` when the callback was a subclass of an existing Trainer callback ([#18508](https://github.com/Lightning-AI/pytorch-lightning/pull/18508))
- Fixed `Trainer.log_dir` not returning the correct directory for the `CSVLogger` ([#18548](https://github.com/Lightning-AI/pytorch-lightning/pull/18548))
- Fixed redundant input-type casting in FSDP precision ([#18630](https://github.com/Lightning-AI/pytorch-lightning/pull/18630))
- Fixed numerical issues when reducing values in low precision with `self.log` ([#18686](https://github.com/Lightning-AI/pytorch-lightning/pull/18686))
- Fixed an issue that would cause the gradients to be erased if validation happened in the middle of a gradient accumulation phase ([#18710](https://github.com/Lightning-AI/pytorch-lightning/pull/18710))
- Fixed redundant file writes in `CSVLogger` ([#18567](https://github.com/Lightning-AI/pytorch-lightning/pull/18567))
- Fixed an issue that could lead to checkpoint files being deleted accidentally when resuming training ([#18750](https://github.com/Lightning-AI/pytorch-lightning/pull/18750))


## [2.0.9] - 2023-09-14

### Fixed

- Fixed an issue that wouldn't prevent the user to set the `log_model` parameter in `WandbLogger` via the LightningCLI ([#18458](https://github.com/Lightning-AI/pytorch-lightning/pull/18458))
- Fixed the display of `v_num` in the progress bar when running with `Trainer(fast_dev_run=True)` ([#18491](https://github.com/Lightning-AI/pytorch-lightning/pull/18491))
- Fixed `UnboundLocalError` when running with `python -O` ([#18496](https://github.com/Lightning-AI/pytorch-lightning/pull/18496))
- Fixed visual glitch with the TQDM progress bar leaving the validation bar incomplete before switching back to the training display ([#18503](https://github.com/Lightning-AI/pytorch-lightning/pull/18503))
- Fixed false positive warning about logging interval when running with `Trainer(fast_dev_run=True)` ([#18550](https://github.com/Lightning-AI/pytorch-lightning/pull/18550))


## [2.0.8] - 2023-08-29

### Changed

- On XLA, avoid setting the global rank before processes have been launched as this will initialize the PJRT computation client in the main process ([#16966](https://github.com/Lightning-AI/pytorch-lightning/pull/16966))
- Fix inefficiency in rich progress bar ([#18369](https://github.com/Lightning-AI/pytorch-lightning/pull/18369))

### Fixed

- Fixed FSDP full-precision `param_dtype` training (`16-mixed` and `bf16-mixed` configurations) to avoid FSDP assertion errors with PyTorch < 2.0 ([#18278](https://github.com/Lightning-AI/pytorch-lightning/pull/18278))
- Fixed an issue that prevented the use of custom logger classes without an `experiment` property defined ([#18093](https://github.com/Lightning-AI/pytorch-lightning/pull/18093))
- Fixed setting the tracking uri in `MLFlowLogger` for logging artifacts to the MLFlow server ([#18395](https://github.com/Lightning-AI/pytorch-lightning/pull/18395))
- Fixed redundant `iter()` call to dataloader when checking dataloading configuration ([#18415](https://github.com/Lightning-AI/pytorch-lightning/pull/18415))
- Fixed model parameters getting shared between processes when running with `strategy="ddp_spawn"` and `accelerator="cpu"`; this has a necessary memory impact, as parameters are replicated for each process now ([#18238](https://github.com/Lightning-AI/pytorch-lightning/pull/18238))
- Properly manage `fetcher.done` with `dataloader_iter` ([#18376](https://github.com/Lightning-AI/pytorch-lightning/pull/18376))


## [2.0.7] - 2023-08-14

### Added

- Added `LightningOptimizer.refresh()` to update the `__dict__` in case the optimizer it wraps has changed its internal state ([#18280](https://github.com/Lightning-AI/pytorch-lightning/pull/18280))

### Changed

- Disabled the auto-detection of the Kubeflow environment ([#18137](https://github.com/Lightning-AI/pytorch-lightning/pull/18137))

### Fixed

- Fixed a `Missing folder` exception when using a Google Storage URL as a `default_root_dir` ([#18088](https://github.com/Lightning-AI/pytorch-lightning/pull/18088))
- Fixed an issue that would prevent the user to set the multiprocessing start method after importing lightning ([#18177](https://github.com/Lightning-AI/pytorch-lightning/pull/18177))
- Fixed the gradient unscaling logic if the training step skipped backward (by returning `None`) ([#18267](https://github.com/Lightning-AI/pytorch-lightning/pull/18267))
- Ensure that the closure running inside the optimizer step has gradients enabled, even if the optimizer step has it disabled ([#18268](https://github.com/Lightning-AI/pytorch-lightning/pull/18268))
- Fixed an issue that could cause the `LightningOptimizer` wrapper returned by `LightningModule.optimizers()` have different internal state than the optimizer it wraps ([#18280](https://github.com/Lightning-AI/pytorch-lightning/pull/18280))


## [2.0.6] - 2023-07-20

### Fixed

- `LightningCLI` not saving correctly `seed_everything` when `run=True` and `seed_everything=True` ([#18056](https://github.com/Lightning-AI/pytorch-lightning/pull/18056))
- Fixed validation of non-PyTorch LR schedulers in manual optimization mode ([#18092](https://github.com/Lightning-AI/pytorch-lightning/pull/18092))
- Fixed an attribute error for `_FaultTolerantMode` when loading an old checkpoint that pickled the enum ([#18094](https://github.com/Lightning-AI/pytorch-lightning/pull/18094))


## [2.0.5] - 2023-07-07

### Fixed

- Fixed delayed creation of experiment metadata and checkpoint/log dir name when using `WandbLogger` ([#17818](https://github.com/Lightning-AI/pytorch-lightning/pull/17818))
- Fixed incorrect parsing of arguments when augmenting exception messages in DDP ([#17948](https://github.com/Lightning-AI/pytorch-lightning/pull/17948))
- Fixed an issue causing the `torch.set_float32_matmul_precision` info message to show multiple times ([#17960](https://github.com/Lightning-AI/pytorch-lightning/pull/17960))
- Added missing `map_location` argument for the `LightningDataModule.load_from_checkpoint` function ([#17950](https://github.com/Lightning-AI/pytorch-lightning/pull/17950))
- Fix support for `neptune-client` ([#17939](https://github.com/Lightning-AI/pytorch-lightning/pull/17939))


## [2.0.4] - 2023-06-22

- Added validation against misconfigured device selection when using the DeepSpeed strategy ([#17952](https://github.com/Lightning-AI/pytorch-lightning/pull/17952))

### Changed

- Changes to the `NeptuneLogger` ([#16761](https://github.com/Lightning-AI/pytorch-lightning/pull/16761)):
  * It now supports neptune-client 0.16.16 and neptune >=1.0, and we have replaced the `log()` method with `append()` and `extend()`.
  * It now accepts a namespace `Handler` as an alternative to `Run` for the `run` argument. This means that you can call it like `NeptuneLogger(run=run["some/namespace"])` to log everything to the `some/namespace/` location of the run.

### Fixed

- Fixed validation of parameters of `plugins.precision.MixedPrecisionPlugin` ([#17687](https://github.com/Lightning-AI/pytorch-lightning/pull/17687))
- Fixed deriving default map location in `LightningModule.load_from_checkpoint` when there is extra state ([#17812](https://github.com/Lightning-AI/pytorch-lightning/pull/17812))


## [2.0.3] - 2023-06-07

### Changed

- Made type hints public ([#17100](https://github.com/Lightning-AI/pytorch-lightning/pull/17100))


### Fixed

- `CombinedLoader` only starts DataLoader workers when necessary when operating in sequential mode ([#17639](https://github.com/Lightning-AI/pytorch-lightning/pull/17639))
- Fixed a potential bug with uploading model checkpoints to Neptune.ai by uploading files from stream ([#17430](https://github.com/Lightning-AI/pytorch-lightning/pull/17430))
- Fixed signature inspection of decorated hooks ([#17507](https://github.com/Lightning-AI/pytorch-lightning/pull/17507))
- The `WandbLogger` no longer flattens dictionaries in the hyperparameters logged to the dashboard ([#17574](https://github.com/Lightning-AI/pytorch-lightning/pull/17574))
- Fixed computing the next version folder in `CSVLogger` ([#17139](https://github.com/Lightning-AI/pytorch-lightning/pull/17139))
- Fixed a formatting issue when the filename in `ModelCheckpoint` contained metrics that were substrings of each other ([#17610](https://github.com/Lightning-AI/pytorch-lightning/pull/17610))
- Fixed `WandbLogger` ignoring the `WANDB_PROJECT` environment variable ([#16222](https://github.com/Lightning-AI/pytorch-lightning/pull/16222))
- Fixed inconsistent settings for FSDP Precision ([#17670](https://github.com/Lightning-AI/pytorch-lightning/pull/17670))
- Fixed an edge case causing overlapping samples in DDP when no global seed is set ([#17713](https://github.com/Lightning-AI/pytorch-lightning/pull/17713))
- Fallback to module available check for mlflow ([#17467](https://github.com/Lightning-AI/pytorch-lightning/pull/17467))
- Fixed LR finder max val batches ([#17636](https://github.com/Lightning-AI/pytorch-lightning/pull/17636))
- Fixed multithreading checkpoint loading ([#17678](https://github.com/Lightning-AI/pytorch-lightning/pull/17678))


## [2.0.2] - 2023-04-24

### Fixed

- Fixed issue where `Model.load_from_checkpoint("checkpoint.ckpt", map_location=map_location)` would always return model on CPU ([#17308](https://github.com/Lightning-AI/pytorch-lightning/pull/17308))
- Fixed Sync module states during non-fit ([#17370](https://github.com/Lightning-AI/pytorch-lightning/pull/17370))
- Fixed an issue that caused `num_nodes` not to be set correctly for `FSDPStrategy` ([#17438](https://github.com/Lightning-AI/pytorch-lightning/pull/17438))


## [2.0.1] - 2023-03-30

### Changed

- Pickling the `LightningModule` no longer pickles the `Trainer` ([#17133](https://github.com/Lightning-AI/pytorch-lightning/pull/17133))
- Generalized `Optimizer` validation to accommodate both FSDP 1.x and 2.x ([#16733](https://github.com/Lightning-AI/pytorch-lightning/pull/16733))
- Disable `torch.inference_mode` with `torch.compile` in PyTorch 2.0 ([#17215](https://github.com/Lightning-AI/pytorch-lightning/pull/17215))

### Fixed

- Fixed issue where pickling the module instance would fail with a DataLoader error ([#17130](https://github.com/Lightning-AI/pytorch-lightning/pull/17130))
- Fixed WandbLogger not showing "best" aliases for model checkpoints when `ModelCheckpoint(save_top_k>0)` is used ([#17121](https://github.com/Lightning-AI/pytorch-lightning/pull/17121))
- Fixed the availability check for `rich` that prevented Lightning to be imported in Google Colab ([#17156](https://github.com/Lightning-AI/pytorch-lightning/pull/17156))
- Fixed parsing the precision config for inference in `DeepSpeedStrategy` ([#16973](https://github.com/Lightning-AI/pytorch-lightning/pull/16973))
- Fixed issue where `torch.compile` would fail when logging to WandB ([#17216](https://github.com/Lightning-AI/pytorch-lightning/pull/17216))
- Changed the `is_picklable` util function to handle the edge case that throws a `TypeError` ([#17270](https://github.com/Lightning-AI/pytorch-lightning/pull/17270))


## [2.0.0] - 2023-03-15

### Added

- Added migration logic to warn about checkpoints with apex AMP state ([#16161](https://github.com/Lightning-AI/pytorch-lightning/pull/16161))
- Added the `Trainer.ckpt_path = ...` setter to statefully set the checkpoint path to load. This can act as a replacement for the removed `Trainer(resume_from_checkpoint=...)` flag ([#16187](https://github.com/Lightning-AI/pytorch-lightning/pull/16187))
- Added an argument `include_cuda` in `pl.utilities.seed.isolate_rng` to disable managing `torch.cuda`'s rng ([#16423](https://github.com/Lightning-AI/pytorch-lightning/pull/16423))
- Added `Tuner.lr_find(attr_name=...)` to specify custom learning rate attribute names ([#16462](https://github.com/Lightning-AI/pytorch-lightning/pull/16462))
- Added an `OnExceptionCheckpoint` callback to save a checkpoint on exception ([#16512](https://github.com/Lightning-AI/pytorch-lightning/pull/16512))
- Added support for running the `MLFlowLogger` with the `mlflow-skinny` package ([16513](https://github.com/Lightning-AI/pytorch-lightning/pull/16513))
- Added a `Trainer.received_sigterm` property to check whether a SIGTERM signal was received ([#16501](https://github.com/Lightning-AI/pytorch-lightning/pull/16501))
- Added support for cascading a SIGTERM signal to launched processes after the launching process (rank 0) receives it ([#16525](https://github.com/Lightning-AI/pytorch-lightning/pull/16525))
- Added a `kill` method to launchers to kill all launched processes ([#16525](https://github.com/Lightning-AI/pytorch-lightning/pull/16525))
- Added suffix option to DDP strategy names to enable `find_unused_parameters=True`, for example `strategy="ddp_find_unused_parameters_true"` ([#16611](https://github.com/Lightning-AI/pytorch-lightning/pull/16611))
- Added a new method `Strategy.on_exception` to the strategy base interface ([#16646](https://github.com/Lightning-AI/pytorch-lightning/pull/16646))
- Added support for `predict_step(dataloader_iter, batch_index)` ([#16726](https://github.com/Lightning-AI/pytorch-lightning/pull/16726))
- Added support for arbitrary iterables as dataloaders ([#16726](https://github.com/Lightning-AI/pytorch-lightning/pull/16726))
- Added "sequential" mode support to `CombinedLoader` to consume multiple iterables in sequence ([#16743](https://github.com/Lightning-AI/pytorch-lightning/pull/16743), [#16784](https://github.com/Lightning-AI/pytorch-lightning/pull/16784))
- Added "max_size" mode support to `CombinedLoader` to consume multiple iterables entirely without cycling ([#16939](https://github.com/Lightning-AI/pytorch-lightning/pull/16939)
- Added a `Trainer(barebones=True)` argument where all features that may impact raw speed are disabled ([#16854](https://github.com/Lightning-AI/pytorch-lightning/pull/16854))
- Added support for writing logs remote file systems on `CSVLoggers`. ([#16880](https://github.com/Lightning-AI/pytorch-lightning/pull/16880))
- Added `DDPStrategy(start_method=...)` argument, defaulting to 'popen' ([#16809](https://github.com/Lightning-AI/pytorch-lightning/pull/16809))
- Added checks for whether the iterables used by the loops are valid ([#17007](https://github.com/Lightning-AI/pytorch-lightning/pull/17007))

### Changed

- The Trainer's signal handlers are now registered for `trainer.{validate,test,predict}` ([#17017](https://github.com/Lightning-AI/pytorch-lightning/pull/17017))
- Renamed `ProgressBarBase` to `ProgressBar` ([#17058](https://github.com/Lightning-AI/pytorch-lightning/pull/17058))
- The `Trainer` now chooses `accelerator="auto", strategy="auto", devices="auto"` as defaults ([#16847](https://github.com/Lightning-AI/pytorch-lightning/pull/16847))
- "Native" suffix removal ([#16490](https://github.com/Lightning-AI/pytorch-lightning/pull/16490))
 * `strategy="fsdp_native"` is now `strategy="fsdp"`
 * `strategy="fsdp_native_full_shard_offload"` is now `strategy="fsdp_cpu_offload"`
 * `pl.strategies.fully_sharded_native.DDPFullyShardedNativeStrategy` is now `pl.strategies.fsdp.FSDPStrategy`
 * `pl.plugins.precision.fsdp_native_native_amp.FullyShardedNativeNativeMixedPrecisionPlugin` is now `pl.plugins.precision.fsdp.FSDPMixedPrecisionPlugin`
 * `pl.plugins.precision.native_amp` is now `pl.plugins.precision.amp`
 * `NativeSyncBatchNorm` is now `TorchSyncBatchNorm`
- Changed the default of `LearningRateFinder(update_attr=...)` and `Tuner.lr_find(update_attr=...)` to `True` ([#16462](https://github.com/Lightning-AI/pytorch-lightning/pull/16462))
- Renamed the `pl.utilities.exceptions.GracefulExitException` to `SIGTERMException` ([#16501](https://github.com/Lightning-AI/pytorch-lightning/pull/16501))
- The `Callback.on_train_epoch_end` hook now runs after the `LightningModule.on_train_epoch_end` hook for instances of `EarlyStopping` and `Checkpoint` callbacks ([#16567](https://github.com/Lightning-AI/pytorch-lightning/pull/16567))
- The `LightningModule.{un}toggle_optimizer` methods no longer accept a `optimizer_idx` argument to select the relevant optimizer. Instead, the optimizer object can be passed in directly ([#16560](https://github.com/Lightning-AI/pytorch-lightning/pull/16560))
- Manual optimization is now required for working with multiple optimizers ([#16539](https://github.com/Lightning-AI/pytorch-lightning/pull/16539))
- DDP's `find_unused_parameters` now defaults to `False` ([#16611](https://github.com/Lightning-AI/pytorch-lightning/pull/16611))
- The strategy selected by `accelerator="hpu"` now defaults to `find_unused_parameters=False` ([#16611](https://github.com/Lightning-AI/pytorch-lightning/pull/16611))
- The main progress bar displayed during training no longer includes the combined progress for validation ([#16695](https://github.com/Lightning-AI/pytorch-lightning/pull/16695))
- Renamed `TQDMProgressBar.main_progress_bar` to `TQDMProgressBar.train_progress_bar` ([#16695](https://github.com/Lightning-AI/pytorch-lightning/pull/16695))
- Marked the progress tracking classes as protected ([#17009](https://github.com/Lightning-AI/pytorch-lightning/pull/17009))
- Marked the `lightning.pytorch.trainer.configuration_validator.verify_loop_configurations` function as protected ([#17009](https://github.com/Lightning-AI/pytorch-lightning/pull/17009))
- Marked the `lightning.pytorch.utiltiies.distributed.register_ddp_comm_hook` function as protected ([#17009](https://github.com/Lightning-AI/pytorch-lightning/pull/17009))
- Marked `lightning.pytorch.utilities.supporters.CombinedDataset` as protected ([#16714](https://github.com/Lightning-AI/pytorch-lightning/pull/16714))
- Marked the `{Accelerator,Signal,Callback,Checkpoint,Data,Logger}Connector` classes as protected ([#17008](https://github.com/Lightning-AI/pytorch-lightning/pull/17008))
- Marked the `lightning.pytorch.trainer.connectors.signal_connector.HandlersCompose` class as protected ([#17008](https://github.com/Lightning-AI/pytorch-lightning/pull/17008))
- Disabled strict loading in multiprocessing launcher ("ddp_spawn", etc.) when loading weights back into the main process ([#16365](https://github.com/Lightning-AI/pytorch-lightning/pull/16365))
- Renamed `CombinedLoader.loaders` to `CombinedLoader.iterables` ([#16743](https://github.com/Lightning-AI/pytorch-lightning/pull/16743))
- Renamed `Trainer(replace_sampler_ddp=...)` to `Trainer(use_distributed_sampler=...)` ([#16829](https://github.com/Lightning-AI/pytorch-lightning/pull/16829))
- Moved the `CombinedLoader` class from `lightning.pytorch.trainer.supporters` to `lightning.pytorch.combined_loader` ([#16819](https://github.com/Lightning-AI/pytorch-lightning/pull/16819))
- The top-level loops now own the data sources and combined dataloaders ([#16726](https://github.com/Lightning-AI/pytorch-lightning/pull/16726))
- The `trainer.*_dataloader` properties now return what the user returned in their `LightningModule.*_dataloader()` hook ([#16726](https://github.com/Lightning-AI/pytorch-lightning/pull/16726), [#16800](https://github.com/Lightning-AI/pytorch-lightning/pull/16800))
- The `dataloader_idx` argument is now optional for the `on_{validation,test,predict}_batch_{start,end}` hooks. Remove it or default it to 0 if you don't use multiple dataloaders ([#16753](https://github.com/Lightning-AI/pytorch-lightning/pull/16753))
- Renamed `TPUSpawnStrategy` to `XLAStrategy` ([#16781](https://github.com/Lightning-AI/pytorch-lightning/pull/16781))
- Renamed `strategy='tpu_spawn'` to `strategy='xla'` and `strategy='tpu_spawn_debug'` to `strategy='xla_debug'` ([#16781](https://github.com/Lightning-AI/pytorch-lightning/pull/16781))
- Changed arguments for precision settings (from [64|32|16|bf16] to ["64-true"|"32-true"|"16-mixed"|"bf16-mixed"]) ([#16783](https://github.com/Lightning-AI/pytorch-lightning/pull/16783))
- When using multiple devices, the strategy now defaults to "ddp" instead of "ddp_spawn" when none is set ([#16780](https://github.com/Lightning-AI/pytorch-lightning/pull/16780))
- The selection `Trainer(strategy="ddp_spawn", ...)` no longer falls back to "ddp" when a cluster environment gets detected ([#16780](https://github.com/Lightning-AI/pytorch-lightning/pull/16780))
- Predict's custom BatchSampler that tracks the batch indices no longer consumes the entire batch sampler at the beginning ([#16826](https://github.com/Lightning-AI/pytorch-lightning/pull/16826))
- Gradient norm tracking with `track_grad_norm` no longer rounds the norms to 4 digits, but instead logs them at full resolution ([#16877](https://github.com/Lightning-AI/pytorch-lightning/pull/16877))
- Merged the `DDPSpawnStrategy` into `DDPStrategy` ([#16809](https://github.com/Lightning-AI/pytorch-lightning/pull/16809))
- The `NeptuneLogger` now requires `neptune>=1.0.0` ([#16888](https://github.com/Lightning-AI/pytorch-lightning/pull/16888))
- Changed minimum supported version of `rich` from `10.14.0` to `12.13.0` ([#16798](https://github.com/Lightning-AI/pytorch-lightning/pull/16798))
- Removed the `lightning.pytorch.overrides.torch_distributed.broadcast_object_list` function ([#17011](https://github.com/Lightning-AI/pytorch-lightning/pull/17011))
- The `ServableModule` is now an abstract interface ([#17000](https://github.com/Lightning-AI/pytorch-lightning/pull/17000))
- The `psutil` package is now required for CPU monitoring ([#17010](https://github.com/Lightning-AI/pytorch-lightning/pull/17010))
- The Trainer no longer accepts positional arguments to ([#17022](https://github.com/Lightning-AI/pytorch-lightning/pull/17022))

### Removed

- Removed support for PyTorch 1.10 ([#16492](https://github.com/Lightning-AI/pytorch-lightning/pull/16492))
- Removed support for Python 3.7 ([#16579](https://github.com/Lightning-AI/pytorch-lightning/pull/16579))
- Removed the `pl.lite` module in favor of `lightning_fabric` ([#15953](https://github.com/Lightning-AI/pytorch-lightning/pull/15953))
- `nvidia/apex` removal ([#16149](https://github.com/Lightning-AI/pytorch-lightning/pull/16149))
  * Removed `pl.plugins.NativeMixedPrecisionPlugin` in favor of `pl.plugins.MixedPrecisionPlugin`
  * Removed the `LightningModule.optimizer_step(using_native_amp=...)` argument
  * Removed the `Trainer(amp_backend=...)` argument
  * Removed the `Trainer.amp_backend` property
  * Removed the `Trainer(amp_level=...)` argument
  * Removed the `pl.plugins.ApexMixedPrecisionPlugin` class
  * Removed the `pl.utilities.enums.AMPType` enum
  * Removed the `DeepSpeedPrecisionPlugin(amp_type=..., amp_level=...)` arguments
- Removed `Trainer(strategy='horovod')` support ([#16150](https://github.com/Lightning-AI/pytorch-lightning/pull/16150))
- `FairScale` removal (in favor of PyTorch's FSDP implementation) ([#16400](https://github.com/Lightning-AI/pytorch-lightning/pull/16400))
  * Removed the `pl.overrides.fairscale.LightningShardedDataParallel` class
  * Removed the `pl.plugins.precision.fully_sharded_native_amp.FullyShardedNativeMixedPrecisionPlugin` class
  * Removed the `pl.plugins.precision.sharded_native_amp.ShardedNativeMixedPrecisionPlugin` class
  * Removed the `pl.strategies.fully_sharded.DDPFullyShardedStrategy` (fsdp) class
  * Removed the `pl.strategies.sharded.DDPShardedStrategy` (ddp_sharded) class
  * Removed the `pl.strategies.sharded_spawn.DDPSpawnShardedStrategy` (ddp_sharded_spawn) class
- Removed legacy device arguments in Trainer ([#16171](https://github.com/Lightning-AI/pytorch-lightning/pull/16171))
  * Removed the `Trainer(gpus=...)` argument
  * Removed the `Trainer(tpu_cores=...)` argument
  * Removed the `Trainer(ipus=...)` argument
  * Removed the `Trainer(num_processes=...)` argument
- Removed the deprecated `pl.utilities.AllGatherGrad` class ([#16360](https://github.com/Lightning-AI/pytorch-lightning/pull/16360))
- Removed the deprecated `resume_from_checkpoint` Trainer argument ([#16167](https://github.com/Lightning-AI/pytorch-lightning/pull/16167))
- Removed the deprecated `pl.profiler` module ([#16359](https://github.com/Lightning-AI/pytorch-lightning/pull/16359))
- Removed deadlock detection / process reconciliation (`PL_RECONCILE_PROCESS=1`) ([#16204](https://github.com/Lightning-AI/pytorch-lightning/pull/16204))
- Removed the `{training,validation,test}_epoch_end` hooks which would retain step outputs in memory. Alternative implementations are suggested by implementing their `on_*_epoch_end` hooks instead ([#16520](https://github.com/Lightning-AI/pytorch-lightning/pull/16520))
- Removed the `outputs` argument from the `on_predict_epoch_end` hook. You can access them via `trainer.predict_loop.predictions` ([#16655](https://github.com/Lightning-AI/pytorch-lightning/pull/16655))
- Removed support for the experimental `PL_FAULT_TOLERANT_TRAINING` environment flag ([#16516](https://github.com/Lightning-AI/pytorch-lightning/pull/16516), [#16533](https://github.com/Lightning-AI/pytorch-lightning/pull/16533))
- Removed the deprecated `LightningCLI` arguments ([#16380](https://github.com/Lightning-AI/pytorch-lightning/pull/16380))
  * `save_config_filename`
  * `save_config_overwrite`
  * `save_config_multifile`
  * `description`
  * `env_prefix`
  * `env_parse`
- Removed the deprecated `pl.strategies.utils.on_colab_kaggle` function ([#16437](https://github.com/Lightning-AI/pytorch-lightning/pull/16437))
- Removed the deprecated code in:
  * `pl.core.mixins` ([#16424](https://github.com/Lightning-AI/pytorch-lightning/pull/16424))
  * `pl.utilities.distributed` ([#16390](https://github.com/Lightning-AI/pytorch-lightning/pull/16390))
  * `pl.utilities.apply_func` ([#16413](https://github.com/Lightning-AI/pytorch-lightning/pull/16413))
  * `pl.utilities.xla_device` ([#16404](https://github.com/Lightning-AI/pytorch-lightning/pull/16404))
  * `pl.utilities.data` ([#16440](https://github.com/Lightning-AI/pytorch-lightning/pull/16440))
  * `pl.utilities.device_parser` ([#16412](https://github.com/Lightning-AI/pytorch-lightning/pull/16412))
  * `pl.utilities.optimizer` ([#16439](https://github.com/Lightning-AI/pytorch-lightning/pull/16439))
  * `pl.utilities.seed` ([#16422](https://github.com/Lightning-AI/pytorch-lightning/pull/16422))
  * `pl.utilities.cloud_io` ([#16438](https://github.com/Lightning-AI/pytorch-lightning/pull/16438))
- Removed the deprecated `Accelerator.setup_environment` method ([#16436](https://github.com/Lightning-AI/pytorch-lightning/pull/16436))
- Mark the `forward_module` argument as required ([#16386](https://github.com/Lightning-AI/pytorch-lightning/pull/16386))
  * Removed the deprecated `pl_module` argument from the distributed module wrappers
  * Removed the deprecated `pl.overrides.base.unwrap_lightning_module` function
  * Removed the `pl.overrides.distributed.LightningDistributedModule` class
  * Removed the deprecated `pl.overrides.fairscale.unwrap_lightning_module_sharded` function
  * Removed the `pl.overrides.fairscale.LightningDistributedModule` class
- Removed the deprecated automatic GPU selection ([#16184](https://github.com/Lightning-AI/pytorch-lightning/pull/16184))
  * Removed the `Trainer(auto_select_gpus=...)` argument
  * Removed the `pl.tuner.auto_gpu_select.{pick_single_gpu,pick_multiple_gpus}` functions
- Removed support for loop customization
  * Removed `Loop.replace()` ([#16361](https://github.com/Lightning-AI/pytorch-lightning/pull/16361))
  * Removed `Loop.connect()` ([#16384](https://github.com/Lightning-AI/pytorch-lightning/pull/16384))
  * Removed the `trainer.{fit,validate,test,predict}_loop` properties ([#16384](https://github.com/Lightning-AI/pytorch-lightning/pull/16384))
  * Removed the default `Loop.run()` implementation ([#16384](https://github.com/Lightning-AI/pytorch-lightning/pull/16384))
  * The loop classes are now marked as protected ([#16445](https://github.com/Lightning-AI/pytorch-lightning/pull/16445))
  * The fetching classes are now marked as protected ([#16664](https://github.com/Lightning-AI/pytorch-lightning/pull/16664))
- The `lightning.pytorch.overrides.distributed.IndexBatchSamplerWrapper` class is now marked as protected ([#16826](https://github.com/Lightning-AI/pytorch-lightning/pull/16826))
- Removed the `DataLoaderLoop`, `EvaluationEpochLoop`, and `PredictionEpochLoop` classes ([#16726](https://github.com/Lightning-AI/pytorch-lightning/pull/16726))
- Removed `trainer.reset_*_dataloader()` methods in favor of `Loop.setup_data()` for the top-level loops ([#16726](https://github.com/Lightning-AI/pytorch-lightning/pull/16726))
- Removed special support for truncated backpropagation through time (TBPTT) ([#16172](https://github.com/Lightning-AI/pytorch-lightning/pull/16172))
  * Removed the `LightningModule.truncated_bptt_steps` attribute
  * Removed the `LightningModule.tbptt_split_batch` hook
  * The `LightningModule.training_step` no longer accepts a `hiddens` argument
  * Removed the `pl.loops.batch.TrainingBatchLoop`
  * Removed the `FitLoop.split_idx` property
  * Removed the `LoggerConnector.on_train_split_start` method
- Removed the experimental `PL_INTER_BATCH_PARALLELISM` environment flag ([#16355](https://github.com/Lightning-AI/pytorch-lightning/pull/16355))
- Removed the `Trainer(move_metrics_to_cpu=True)` argument ([#16358](https://github.com/Lightning-AI/pytorch-lightning/pull/16358))
- Removed the `LightningModule.precision` attribute ([#16203](https://github.com/Lightning-AI/pytorch-lightning/pull/16203))
- Removed the automatic addition of a moving average of the `training_step` loss in the progress bar. Use `self.log("loss", ..., prog_bar=True)` instead. ([#16192](https://github.com/Lightning-AI/pytorch-lightning/pull/16192))
- Removed support for passing a dictionary value to `self.log()` ([#16389](https://github.com/Lightning-AI/pytorch-lightning/pull/16389))
- Removed `Trainer.model` setter ([#16462](https://github.com/Lightning-AI/pytorch-lightning/pull/16462))
- Removed the argument `Trainer(multiple_trainloader_mode=...)`. You can use `CombinedLoader(..., mode=...)` directly now ([#16800](https://github.com/Lightning-AI/pytorch-lightning/pull/16800))
- Removed the unused `lightning.pytorch.utilities.finite_checks.print_nan_gradients` function ([#16682](https://github.com/Lightning-AI/pytorch-lightning/pull/16682))
- Removed the unused `lightning.pytorch.utilities.finite_checks.detect_nan_parameters` function ([#16682](https://github.com/Lightning-AI/pytorch-lightning/pull/16682))
- Removed the unused `lightning.pytorch.utilities.parsing.flatten_dict` function ([#16744](https://github.com/Lightning-AI/pytorch-lightning/pull/16744))
- Removed the unused `lightning.pytorch.utilities.metrics.metrics_to_scalars` function ([#16681](https://github.com/Lightning-AI/pytorch-lightning/pull/16681))
- Removed the unused `lightning.pytorch.utilities.supporters.{SharedCycleIteratorState,CombinedLoaderIterator}` classes ([#16714](https://github.com/Lightning-AI/pytorch-lightning/pull/16714))
- Tuner removal
  * Removed the deprecated `trainer.tuning` property ([#16379](https://github.com/Lightning-AI/pytorch-lightning/pull/16379))
  * Removed the deprecated `TrainerFn.TUNING` and `RunningStage.TUNING` enums ([#16379](https://github.com/Lightning-AI/pytorch-lightning/pull/16379))
  * Removed `Trainer.tune()` in favor of `Tuner(trainer).{lr_find,scale_batch_size}` ([#16462](https://github.com/Lightning-AI/pytorch-lightning/pull/16462))
  * Removed `Trainer(auto_scale_batch_size=...)` in favor of `Tuner(trainer).scale_batch_size()` ([#16462](https://github.com/Lightning-AI/pytorch-lightning/pull/16462))
  * Removed `Trainer(auto_lr_find=...)` in favor of `Tuner(trainer).lr_find()` ([#16462](https://github.com/Lightning-AI/pytorch-lightning/pull/16462))
- Removed the `on_tpu` argument from `LightningModule.optimizer_step` hook ([#16537](https://github.com/Lightning-AI/pytorch-lightning/pull/16537))
- Removed the `using_lbfgs` argument from `LightningModule.optimizer_step` hook ([#16538](https://github.com/Lightning-AI/pytorch-lightning/pull/16538))
- Removed the `Trainer.data_parallel` property. Use `isinstance(trainer.strategy, ParallelStrategy)` instead ([#16703](https://github.com/Lightning-AI/pytorch-lightning/pull/16703))
- Removed the `Trainer.prediction_writer_callbacks` property ([#16759](https://github.com/Lightning-AI/pytorch-lightning/pull/16759))
- Removed support for multiple optimizers in automatic optimization mode ([#16539](https://github.com/Lightning-AI/pytorch-lightning/pull/16539))
  * Removed `opt_idx` argument from `BaseFinetuning.finetune_function` callback method
  * Removed `opt_idx` argument from `Callback.on_before_optimizer_step` callback method
  * Removed `optimizer_idx` as an optional argument in `LightningModule.training_step`
  * Removed `optimizer_idx` argument from `LightningModule.on_before_optimizer_step`
  * Removed `optimizer_idx` argument from `LightningModule.configure_gradient_clipping`
  * Removed `optimizer_idx` argument from `LightningModule.optimizer_step`
  * Removed `optimizer_idx` argument from `LightningModule.optimizer_zero_grad`
  * Removed `optimizer_idx` argument from `LightningModule.lr_scheduler_step`
  * Removed support for declaring optimizer frequencies in the dictionary returned from `LightningModule.configure_optimizers`
  * Removed arguments `optimizer` and `optimizer_idx` from `LightningModule.backward`
  * Removed `optimizer_idx` argument from `PrecisionPlugin.optimizer_step` and all of its overrides in subclasses
  * Removed `optimizer_idx` argument from `PrecisionPlugin.{optimizer_step,backward}` and all of its overrides in subclasses
  * Removed `optimizer_idx` argument from `Strategy.{optimizer_step,backward}` and all of its overrides in subclasses
  * Removed `Trainer.optimizer_frequencies` attribute
- Removed `Strategy.dispatch` ([#16618](https://github.com/Lightning-AI/pytorch-lightning/pull/16618))
- Removed `PrecisionPlugin.dispatch` ([#16618](https://github.com/Lightning-AI/pytorch-lightning/pull/16618))
- Removed legacy argparse utilities ([#16708](https://github.com/Lightning-AI/pytorch-lightning/pull/16708))
  * Removed `LightningDataModule` methods: `add_argparse_args()`, `from_argparse_args()`, `parse_argparser()`, `get_init_arguments_and_types()`
  * Removed class methods from Trainer: `default_attributes()`, `from_argparse_args()`, `parse_argparser()`, `match_env_arguments()`, `add_argparse_args()`
  * Removed functions from `lightning.pytorch.utilities.argparse`: `from_argparse_args()`, `parse_argparser()`, `parse_env_variables()`, `get_init_arguments_and_types()`, `add_argparse_args()`
  * Removed functions from `lightning.pytorch.utilities.parsing`: `import str_to_bool()`, `str_to_bool_or_int()`, `str_to_bool_or_str()`
- Removed support for passing a scheduling dictionary to `Trainer(accumulate_grad_batches=...)` ([#16729](https://github.com/Lightning-AI/pytorch-lightning/pull/16729))
- Removed support for `DataParallel` (`strategy='dp'`) and the `LightningParallelModule`-Wrapper, ([#16748](https://github.com/Lightning-AI/pytorch-lightning/pull/16748))
- Removed the unused `lightning.pytorch.utilities.supporters.{SharedCycleIteratorState,CombinedLoaderIterator}` classes ([#16714](https://github.com/Lightning-AI/pytorch-lightning/pull/16714))
- Removed `ProgressBarBase.{train_batch_idx,val_batch_idx,test_batch_idx,predict_batch_idx}` properties ([#16760](https://github.com/Lightning-AI/pytorch-lightning/pull/16760))
- Removed the `fit_loop.{min,max}_steps` setters ([#16803](https://github.com/Lightning-AI/pytorch-lightning/pull/16803))
- Removed the `Trainer(track_grad_norm=...)` argument ([#16745](https://github.com/Lightning-AI/pytorch-lightning/pull/16745))
- Removed the `LightningModule.log_grad_norm()` hook method ([#16745](https://github.com/Lightning-AI/pytorch-lightning/pull/16745))
- Removed the `QuantizationAwareTraining` callback ([#16750](https://github.com/Lightning-AI/pytorch-lightning/pull/16750))
- Removed the `ColossalAIStrategy` and `ColossalAIPrecisionPlugin` in favor of the new [lightning-colossalai](https://github.com/Lightning-AI/lightning-colossalai) package ([#16757](https://github.com/Lightning-AI/pytorch-lightning/pull/16757), [#16778](https://github.com/Lightning-AI/pytorch-lightning/pull/16778))
- Removed the `training_step_end`, `validation_step_end`, and `test_step_end` hooks from the `LightningModule` in favor of the `*_batch_end` hooks ([#16791](https://github.com/Lightning-AI/pytorch-lightning/pull/16791))
- Removed the `lightning.pytorch.strategies.DDPSpawnStrategy` in favor of `DDPStrategy(start_method='spawn')` (merged both classes) ([#16809](https://github.com/Lightning-AI/pytorch-lightning/pull/16809))
- Removed registration of `ShardedTensor` state dict hooks in `LightningModule.__init__` with `torch>=2.1` ([#16892](https://github.com/Lightning-AI/pytorch-lightning/pull/16892))
- Removed the `lightning.pytorch.core.saving.ModelIO` class interface ([#16999](https://github.com/Lightning-AI/pytorch-lightning/pull/16999))
- Removed the unused `lightning.pytorch.utilities.memory.get_model_size_mb` function ([#17001](https://github.com/Lightning-AI/pytorch-lightning/pull/17001))

### Fixed

- Fixed an issue where `DistributedSampler.set_epoch` wasn't getting called during `trainer.predict` ([#16785](https://github.com/Lightning-AI/pytorch-lightning/pull/16785), [#16826](https://github.com/Lightning-AI/pytorch-lightning/pull/16826))

- Fixed an issue with comparing torch versions when using a version of torch built from source ([#17030](https://github.com/Lightning-AI/pytorch-lightning/pull/17030))


- Improved the error message for installing tensorboard or tensorboardx ([#17053](https://github.com/Lightning-AI/pytorch-lightning/pull/17053))


## [1.9.4] - 2023-03-01

### Added

- Added `Fabric(strategy="auto")` support. It will choose DDP over DDP-spawn, contrary to `strategy=None` (default) ([#16916](https://github.com/Lightning-AI/pytorch-lightning/pull/16916))

### Fixed

- Fixed DDP spawn hang on TPU Pods ([#16844](https://github.com/Lightning-AI/pytorch-lightning/pull/16844))
- Fixed edge cases in parsing device ids using NVML ([#16795](https://github.com/Lightning-AI/pytorch-lightning/pull/16795))
- Fixed backwards compatibility for `lightning.pytorch.utilities.parsing.get_init_args` ([#16851](https://github.com/Lightning-AI/pytorch-lightning/pull/16851))


## [1.9.3] - 2023-02-21

### Fixed

- Fixed an issue causing a wrong environment plugin to be selected when `accelerator=tpu` and `devices > 1` ([#16806](https://github.com/Lightning-AI/pytorch-lightning/pull/16806))


## [1.9.2] - 2023-02-15

### Fixed

- Fixed an attribute error and improved input validation for invalid strategy types being passed to Trainer ([#16693](https://github.com/Lightning-AI/pytorch-lightning/pull/16693))
- Fixed early stopping triggering extra validation runs after reaching `min_epochs` or `min_steps` ([#16719](https://github.com/Lightning-AI/pytorch-lightning/pull/16719))


## [1.9.1] - 2023-02-10

### Fixed

- Fixed an unintended limitation for calling `save_hyperparameters` on mixin classes that don't subclass `LightningModule`/`LightningDataModule` ([#16369](https://github.com/Lightning-AI/pytorch-lightning/pull/16369))
- Fixed an issue with `MLFlowLogger` logging the wrong keys with `.log_hyperparams()` ([#16418](https://github.com/Lightning-AI/pytorch-lightning/pull/16418))
- Fixed logging more than 100 parameters with `MLFlowLogger` and long values are truncated ([#16451](https://github.com/Lightning-AI/pytorch-lightning/pull/16451))
- Fixed strict availability check for `torch_xla` requirement ([#16476](https://github.com/Lightning-AI/pytorch-lightning/pull/16476))
- Fixed an issue where PL would wrap DataLoaders with XLA's MpDeviceLoader more than once ([#16571](https://github.com/Lightning-AI/pytorch-lightning/pull/16571))
- Fixed the batch_sampler reference for DataLoaders wrapped with XLA's MpDeviceLoader ([#16571](https://github.com/Lightning-AI/pytorch-lightning/pull/16571))
- Fixed an import error when `torch.distributed` is not available ([#16658](https://github.com/Lightning-AI/pytorch-lightning/pull/16658))


## [1.9.0] - 2023-01-17

### Added

- Added support for native logging of `MetricCollection` with enabled compute groups ([#15580](https://github.com/Lightning-AI/pytorch-lightning/pull/15580))
- Added support for custom artifact names in `pl.loggers.WandbLogger` ([#16173](https://github.com/Lightning-AI/pytorch-lightning/pull/16173))
- Added support for DDP with `LRFinder` ([#15304](https://github.com/Lightning-AI/pytorch-lightning/pull/15304))
- Added utilities to migrate checkpoints from one Lightning version to another ([#15237](https://github.com/Lightning-AI/pytorch-lightning/pull/15237))
- Added support to upgrade all checkpoints in a folder using the `pl.utilities.upgrade_checkpoint` script ([#15333](https://github.com/Lightning-AI/pytorch-lightning/pull/15333))
- Add an axes argument `ax` to the `.lr_find().plot()` to enable writing to a user-defined axes in a matplotlib figure ([#15652](https://github.com/Lightning-AI/pytorch-lightning/pull/15652))
- Added `log_model` parameter to `MLFlowLogger` ([#9187](https://github.com/Lightning-AI/pytorch-lightning/pull/9187))
- Added a check to validate that wrapped FSDP models are used while initializing optimizers ([#15301](https://github.com/Lightning-AI/pytorch-lightning/pull/15301))
- Added a warning when `self.log(..., logger=True)` is called without a configured logger ([#15814](https://github.com/Lightning-AI/pytorch-lightning/pull/15814))
- Added support for colossalai 0.1.11 ([#15888](https://github.com/Lightning-AI/pytorch-lightning/pull/15888))
- Added `LightningCLI` support for optimizer and learning schedulers via callable type dependency injection ([#15869](https://github.com/Lightning-AI/pytorch-lightning/pull/15869))
- Added support for activation checkpointing for the `DDPFullyShardedNativeStrategy` strategy ([#15826](https://github.com/Lightning-AI/pytorch-lightning/pull/15826))
- Added the option to set `DDPFullyShardedNativeStrategy(cpu_offload=True|False)` via bool instead of needing to pass a configuration object ([#15832](https://github.com/Lightning-AI/pytorch-lightning/pull/15832))
- Added info message for Ampere CUDA GPU users to enable tf32 matmul precision ([#16037](https://github.com/Lightning-AI/pytorch-lightning/pull/16037))
- Added support for returning optimizer-like classes in `LightningModule.configure_optimizers` ([#16189](https://github.com/Lightning-AI/pytorch-lightning/pull/16189))

### Changed

- Drop PyTorch 1.9 support ([#15347](https://github.com/Lightning-AI/pytorch-lightning/pull/15347))
- Switch from `tensorboard` to `tensorboardx` in `TensorBoardLogger` ([#15728](https://github.com/Lightning-AI/pytorch-lightning/pull/15728))
- From now on, Lightning Trainer and `LightningModule.load_from_checkpoint` automatically upgrade the loaded checkpoint if it was produced in an old version of Lightning ([#15237](https://github.com/Lightning-AI/pytorch-lightning/pull/15237))
- `Trainer.{validate,test,predict}(ckpt_path=...)` no longer restores the `Trainer.global_step` and `trainer.current_epoch` value from the checkpoints - From now on, only `Trainer.fit` will restore this value ([#15532](https://github.com/Lightning-AI/pytorch-lightning/pull/15532))
- The `ModelCheckpoint.save_on_train_epoch_end` attribute is now computed dynamically every epoch, accounting for changes to the validation dataloaders ([#15300](https://github.com/Lightning-AI/pytorch-lightning/pull/15300))
- The Trainer now raises an error if it is given multiple stateful callbacks of the same time with colliding state keys ([#15634](https://github.com/Lightning-AI/pytorch-lightning/pull/15634))
- `MLFlowLogger` now logs hyperparameters and metrics in batched API calls ([#15915](https://github.com/Lightning-AI/pytorch-lightning/pull/15915))
- Overriding the `on_train_batch_{start,end}` hooks in conjunction with taking a `dataloader_iter` in the `training_step` no longer errors out and instead shows a warning ([#16062](https://github.com/Lightning-AI/pytorch-lightning/pull/16062))
- Move `tensorboardX` to extra dependencies. Use the `CSVLogger` by default ([#16349](https://github.com/Lightning-AI/pytorch-lightning/pull/16349))

### Deprecated

- Deprecated `description`, `env_prefix` and `env_parse` parameters in `LightningCLI.__init__` in favour of giving them through `parser_kwargs` ([#15651](https://github.com/Lightning-AI/pytorch-lightning/pull/15651))
- Deprecated `pl.profiler` in favor of `pl.profilers` ([#16059](https://github.com/Lightning-AI/pytorch-lightning/pull/16059))
- Deprecated `Trainer(auto_select_gpus=...)` in favor of `pl.accelerators.find_usable_cuda_devices` ([#16147](https://github.com/Lightning-AI/pytorch-lightning/pull/16147))
- Deprecated `pl.tuner.auto_gpu_select.{pick_single_gpu,pick_multiple_gpus}` in favor of `pl.accelerators.find_usable_cuda_devices` ([#16147](https://github.com/Lightning-AI/pytorch-lightning/pull/16147))
- `nvidia/apex` deprecation ([#16039](https://github.com/Lightning-AI/pytorch-lightning/pull/16039))
  * Deprecated `pl.plugins.NativeMixedPrecisionPlugin` in favor of `pl.plugins.MixedPrecisionPlugin`
  * Deprecated the `LightningModule.optimizer_step(using_native_amp=...)` argument
  * Deprecated the `Trainer(amp_backend=...)` argument
  * Deprecated the `Trainer.amp_backend` property
  * Deprecated the `Trainer(amp_level=...)` argument
  * Deprecated the `pl.plugins.ApexMixedPrecisionPlugin` class
  * Deprecates the `pl.utilities.enums.AMPType` enum
  * Deprecates the `DeepSpeedPrecisionPlugin(amp_type=..., amp_level=...)` arguments
- `horovod` deprecation ([#16141](https://github.com/Lightning-AI/pytorch-lightning/pull/16141))
  * Deprecated `Trainer(strategy="horovod")`
  * Deprecated the `HorovodStrategy` class
- Deprecated `pl.lite.LightningLite` in favor of `lightning.fabric.Fabric` ([#16314](https://github.com/Lightning-AI/pytorch-lightning/pull/16314))
- `FairScale` deprecation (in favor of PyTorch's FSDP implementation) ([#16353](https://github.com/Lightning-AI/pytorch-lightning/pull/16353))
  * Deprecated the `pl.overrides.fairscale.LightningShardedDataParallel` class
  * Deprecated the `pl.plugins.precision.fully_sharded_native_amp.FullyShardedNativeMixedPrecisionPlugin` class
  * Deprecated the `pl.plugins.precision.sharded_native_amp.ShardedNativeMixedPrecisionPlugin` class
  * Deprecated the `pl.strategies.fully_sharded.DDPFullyShardedStrategy` class
  * Deprecated the `pl.strategies.sharded.DDPShardedStrategy` class
  * Deprecated the `pl.strategies.sharded_spawn.DDPSpawnShardedStrategy` class


### Removed

- Removed deprecated `pl.utilities.memory.get_gpu_memory_map` in favor of `pl.accelerators.cuda.get_nvidia_gpu_stats` ([#15617](https://github.com/Lightning-AI/pytorch-lightning/pull/15617))
- Temporarily removed support for Hydra multi-run ([#15737](https://github.com/Lightning-AI/pytorch-lightning/pull/15737))
- Removed deprecated `pl.profiler.base.AbstractProfiler` in favor of `pl.profilers.profiler.Profiler` ([#15637](https://github.com/Lightning-AI/pytorch-lightning/pull/15637))
- Removed deprecated `pl.profiler.base.BaseProfiler` in favor of `pl.profilers.profiler.Profiler` ([#15637](https://github.com/Lightning-AI/pytorch-lightning/pull/15637))
- Removed deprecated code in `pl.utilities.meta` ([#16038](https://github.com/Lightning-AI/pytorch-lightning/pull/16038))
- Removed the deprecated `LightningDeepSpeedModule` ([#16041](https://github.com/Lightning-AI/pytorch-lightning/pull/16041))
- Removed the deprecated `pl.accelerators.GPUAccelerator` in favor of `pl.accelerators.CUDAAccelerator` ([#16050](https://github.com/Lightning-AI/pytorch-lightning/pull/16050))
- Removed the deprecated `pl.profiler.*` classes in favor of `pl.profilers` ([#16059](https://github.com/Lightning-AI/pytorch-lightning/pull/16059))
- Removed the deprecated `pl.utilities.cli` module in favor of `pl.cli` ([#16116](https://github.com/Lightning-AI/pytorch-lightning/pull/16116))
- Removed the deprecated `pl.loggers.base` module in favor of `pl.loggers.logger` ([#16120](https://github.com/Lightning-AI/pytorch-lightning/pull/16120))
- Removed the deprecated `pl.loops.base` module in favor of `pl.loops.loop` ([#16142](https://github.com/Lightning-AI/pytorch-lightning/pull/16142))
- Removed the deprecated `pl.core.lightning` module in favor of `pl.core.module` ([#16318](https://github.com/Lightning-AI/pytorch-lightning/pull/16318))
- Removed the deprecated `pl.callbacks.base` module in favor of `pl.callbacks.callback` ([#16319](https://github.com/Lightning-AI/pytorch-lightning/pull/16319))
- Removed the deprecated `Trainer.reset_train_val_dataloaders()` in favor of `Trainer.reset_{train,val}_dataloader` ([#16131](https://github.com/Lightning-AI/pytorch-lightning/pull/16131))
- Removed support for `LightningCLI(seed_everything_default=None)` ([#16131](https://github.com/Lightning-AI/pytorch-lightning/pull/16131))
- Removed support in LightningLite for FairScale's sharded training (`strategy='ddp_sharded'|'ddp_sharded_spawn'`). Use Fully-Sharded Data Parallel instead (`strategy='fsdp'`) ([#16329](https://github.com/Lightning-AI/pytorch-lightning/pull/16329))


### Fixed

- Enhanced `reduce_boolean_decision` to accommodate `any`-analogous semantics expected by the `EarlyStopping` callback ([#15253](https://github.com/Lightning-AI/pytorch-lightning/pull/15253))
- Fixed the incorrect optimizer step synchronization when running across multiple TPU devices ([#16020](https://github.com/Lightning-AI/pytorch-lightning/pull/16020))
- Fixed a type error when dividing the chunk size in the ColossalAI strategy ([#16212](https://github.com/Lightning-AI/pytorch-lightning/pull/16212))
- Fixed bug where the ``interval`` key of the scheduler would be ignored during manual optimization, making the LearningRateMonitor callback fail to log the learning rate ([#16308](https://github.com/Lightning-AI/pytorch-lightning/pull/16308))
- Fixed an issue with `MLFlowLogger` not finalizing correctly when status code 'finished' was passed ([#16340](https://github.com/Lightning-AI/pytorch-lightning/pull/16340))


## [1.8.6] - 2022-12-21

- minor cleaning


## [1.8.5] - 2022-12-15

- Add function to remove checkpoint to allow override for extended classes ([#16067](https://github.com/Lightning-AI/pytorch-lightning/pull/16067))


## [1.8.4] - 2022-12-08

### Changed

- Direct support for compiled models (
   [#15922](https://github.com/Lightning-AI/pytorch-lightning/pull/15922),
   [#15957](https://github.com/Lightning-AI/pytorch-lightning/pull/15957)
)

### Fixed

- Fixed issue with unsupported torch.inference_mode() on hpu backends ([#15918](https://github.com/Lightning-AI/pytorch-lightning/pull/15918))
- Fixed LRScheduler import for PyTorch 2.0 ([#15940](https://github.com/Lightning-AI/pytorch-lightning/pull/15940))
- Fixed `fit_loop.restarting` to be `False` for lr finder ([#15620](https://github.com/Lightning-AI/pytorch-lightning/pull/15620))
- Fixed `torch.jit.script`-ing a LightningModule causing an unintended error message about deprecated `use_amp` property ([#15947](https://github.com/Lightning-AI/pytorch-lightning/pull/15947))
- Fixed the `XLAProfiler` not recording anything due to mismatching of action names ([#15885](https://github.com/Lightning-AI/pytorch-lightning/pull/15885))


## [1.8.3] - 2022-11-22

### Changed

- Temporarily removed support for Hydra multi-run ([#15737](https://github.com/Lightning-AI/pytorch-lightning/pull/15737))
- Switch from `tensorboard` to `tensorboardx` in `TensorBoardLogger` ([#15728](https://github.com/Lightning-AI/pytorch-lightning/pull/15728))


## [1.8.2] - 2022-11-17

### Fixed

- Make sure save_dir can be empty str ([#15638](https://github.com/Lightning-AI/pytorch-lightning/pull/15638))
- Fixed the automatic fallback from `Trainer(strategy="ddp_spawn", ...)` to `Trainer(strategy="ddp", ...)` when on an LSF cluster ([#15103](https://github.com/Lightning-AI/pytorch-lightning/pull/15103))



## [1.8.1] - 2022-11-10

### Added

- Added back the accidentally removed `pl.utilities.distributed.rank_zero_only` function ([#15536](https://github.com/Lightning-AI/pytorch-lightning/pull/15536))

### Deprecated

- Deprecated `pl.utilities.distributed.rank_zero_only` in favor of `pl.utilities.rank_zero_only` ([#15536](https://github.com/Lightning-AI/pytorch-lightning/pull/15536))

### Fixed

- Fixed `TensorBoardLogger` not validating the input array type when logging the model graph ([#15323](https://github.com/Lightning-AI/pytorch-lightning/pull/15323))
- Fixed an attribute error in `ColossalAIStrategy` at import time when `torch.distributed` is not available ([#15535](https://github.com/Lightning-AI/pytorch-lightning/pull/15535))
- Fixed an issue when calling `fs.listdir` with file URI instead of path in `CheckpointConnector` ([#15413](https://github.com/Lightning-AI/pytorch-lightning/pull/15413))
- Fixed an issue with the `BaseFinetuning` callback not setting the `track_running_stats` attribute for batch normaliztion layers ([#15063](https://github.com/Lightning-AI/pytorch-lightning/pull/15063))
- Fixed an issue with `WandbLogger(log_model=True|'all)` raising an error and not being able to serialize tensors in the metadata ([#15544](https://github.com/Lightning-AI/pytorch-lightning/pull/15544))
- Fixed the gradient unscaling logic when using `Trainer(precision=16)` and fused optimizers such as `Adam(..., fused=True)` ([#15544](https://github.com/Lightning-AI/pytorch-lightning/pull/15544))
- Fixed model state transfer in multiprocessing launcher when running multi-node ([#15567](https://github.com/Lightning-AI/pytorch-lightning/pull/15567))
- Fixed manual optimization raising `AttributeError` with Bagua Strategy ([#12534](https://github.com/Lightning-AI/pytorch-lightning/pull/12534))
- Fixed the import of `pytorch_lightning` causing a warning 'Redirects are currently not supported in Windows or MacOs' ([#15610](https://github.com/Lightning-AI/pytorch-lightning/pull/15610))


## [1.8.0] - 2022-11-01

### Added

- Added support for requeueing slurm array jobs ([#15040](https://github.com/Lightning-AI/pytorch-lightning/pull/15040))
- Added native AMP support for `ddp_fork` (and associated alias strategies) with CUDA GPUs ([#14983](https://github.com/Lightning-AI/pytorch-lightning/pull/14983))
- Added `BatchSizeFinder` callback ([#11089](https://github.com/Lightning-AI/pytorch-lightning/pull/11089))
- Added `LearningRateFinder` callback ([#13802](https://github.com/Lightning-AI/pytorch-lightning/pull/13802))
- Tuner now supports a new `method` argument which will determine when to run the `BatchSizeFinder`: one of `fit`, `validate`, `test` or `predict` ([#11089](https://github.com/Lightning-AI/pytorch-lightning/pull/11089))
- Added prefix to log message in `seed_everything` with rank info ([#14031](https://github.com/Lightning-AI/pytorch-lightning/pull/14031))
- Added support for auto wrapping for `DDPFullyShardedNativeStrategy` ([#14252](https://github.com/Lightning-AI/pytorch-lightning/pull/14252))
- Added support for passing extra init-parameters to the `LightningDataModule.from_datasets` ([#14185](https://github.com/Lightning-AI/pytorch-lightning/pull/14185))
- Added support for saving sharded optimizer state dict outside of `DDPShardedStrategy` ([#14208](https://github.com/Lightning-AI/pytorch-lightning/pull/14208))
- Added support for auto wrapping for `DDPFullyShardedStrategy` ([#14383](https://github.com/Lightning-AI/pytorch-lightning/pull/14383))
- Integrate the `lightning_utilities` package (
  [#14475](https://github.com/Lightning-AI/pytorch-lightning/pull/14475),
  [#14537](https://github.com/Lightning-AI/pytorch-lightning/pull/14537),
  [#14556](https://github.com/Lightning-AI/pytorch-lightning/pull/14556),
  [#14558](https://github.com/Lightning-AI/pytorch-lightning/pull/14558),
  [#14575](https://github.com/Lightning-AI/pytorch-lightning/pull/14575),
  [#14620](https://github.com/Lightning-AI/pytorch-lightning/pull/14620))
- Added `args` parameter to `LightningCLI` to ease running from within Python ([#14596](https://github.com/Lightning-AI/pytorch-lightning/pull/14596))
- Added `WandbLogger.download_artifact` and `WandbLogger.use_artifact` for managing artifacts with Weights and Biases ([#14551](https://github.com/Lightning-AI/pytorch-lightning/pull/14551))
- Added an option to configure the signal SLURM sends when a job is preempted or requeued ([#14626](https://github.com/Lightning-AI/pytorch-lightning/pull/14626))
- Added a warning when the model passed to `LightningLite.setup()` does not have all parameters on the same device ([#14822](https://github.com/Lightning-AI/pytorch-lightning/pull/14822))
- The `CometLogger` now flags the Comet Experiments as being created from Lightning for analytics purposes ([#14906](https://github.com/Lightning-AI/pytorch-lightning/pull/14906))
- Introduce `ckpt_path="hpc"` keyword for checkpoint loading ([#14911](https://github.com/Lightning-AI/pytorch-lightning/pull/14911))
- Added a more descriptive error message when attempting to fork processes with pre-initialized CUDA context ([#14709](https://github.com/Lightning-AI/pytorch-lightning/pull/14709))
- Added support for custom parameters in subclasses of `SaveConfigCallback` ([#14998](https://github.com/Lightning-AI/pytorch-lightning/pull/14998))
- Added `inference_mode` flag to Trainer to let users enable/disable inference mode during evaluation ([#15034](https://github.com/Lightning-AI/pytorch-lightning/pull/15034))
- Added `LightningLite.no_backward_sync` for control over efficient gradient accumulation with distributed strategies ([#14966](https://github.com/Lightning-AI/pytorch-lightning/pull/14966))
- Added a sanity check that scripts are executed with the `srun` command in SLURM and that environment variables are not conflicting ([#15011](https://github.com/Lightning-AI/pytorch-lightning/pull/15011))
- Added an error message when attempting to launch processes with `python -i` and an interactive-incompatible strategy ([#15293](https://github.com/Lightning-AI/pytorch-lightning/pull/15293))

### Changed

- The `Trainer.{fit,validate,test,predict,tune}` methods now raise a useful error message if the input is not a `LightningModule` ([#13892](https://github.com/Lightning-AI/pytorch-lightning/pull/13892))
- Raised a `MisconfigurationException` if batch transfer hooks are overridden with `IPUAccelerator` ([#13961](https://github.com/Lightning-AI/pytorch-lightning/pull/13961))
- Replaced the unwrapping logic in strategies with direct access to unwrapped `LightningModule` ([#13738](https://github.com/Lightning-AI/pytorch-lightning/pull/13738))
- Enabled `on_before_batch_transfer` for `DPStrategy` and `IPUAccelerator` ([#14023](https://github.com/Lightning-AI/pytorch-lightning/pull/14023))
- When resuming training with Apex enabled, the `Trainer` will now raise an error ([#14341](https://github.com/Lightning-AI/pytorch-lightning/pull/14341))
- Included `torch.cuda` rng state to the aggregate `_collect_rng_states()` and `_set_rng_states()` ([#14384](https://github.com/Lightning-AI/pytorch-lightning/pull/14384))
- Changed `trainer.should_stop` to not stop in between an epoch and run until `min_steps/min_epochs` only ([#13890](https://github.com/Lightning-AI/pytorch-lightning/pull/13890))
- The `pyDeprecate` dependency is no longer installed ([#14472](https://github.com/Lightning-AI/pytorch-lightning/pull/14472))
- When using multiple loggers, by default checkpoints and profiler output now get saved to the log dir of the first logger in the list ([#14325](https://github.com/Lightning-AI/pytorch-lightning/pull/14325))
- In Lightning Lite, state-dict access to the module wrapper now gets passed through to the original module reference ([#14629](https://github.com/Lightning-AI/pytorch-lightning/pull/14629))
- Removed fall-back to `LightningEnvironment` when number of SLURM tasks does not correspond to number of processes in Trainer ([#14300](https://github.com/Lightning-AI/pytorch-lightning/pull/14300))
- Aligned DDP and DDPSpawn strategies in setting up the environment ([#11073](https://github.com/Lightning-AI/pytorch-lightning/pull/11073))
- Integrated the Lite Precision plugins into the PL Precision plugins - the base class in PL now extends the `lightning_lite.precision.Precision` base class ([#14798](https://github.com/Lightning-AI/pytorch-lightning/pull/14798))
  * The `PrecisionPlugin.backward` signature changed: The `closure_loss` argument was renamed to `tensor`
  * The `PrecisionPlugin.{pre_,post_}backward` signature changed: The `closure_loss` argument was renamed to `tensor` and moved as the first argument
  * The `PrecisionPlugin.optimizer_step` signature changed: The `model`, `optimizer_idx` and `closure` arguments need to be passed as keyword arguments now
- Trainer queries the CUDA devices through NVML if available to avoid initializing CUDA before forking, which eliminates the need for the `PL_DISABLE_FORK` environment variable introduced in v1.7.4 ([#14631](https://github.com/Lightning-AI/pytorch-lightning/pull/14631))
- The `MLFlowLogger.finalize()` now sets the status to `FAILED` when an exception occurred in `Trainer`, and sets the status to `FINISHED` on successful completion ([#12292](https://github.com/Lightning-AI/pytorch-lightning/pull/12292))
- It is no longer needed to call `model.double()` when using `precision=64` in Lightning Lite ([#14827](https://github.com/Lightning-AI/pytorch-lightning/pull/14827))
- HPC checkpoints are now loaded automatically only in slurm environment when no specific value for `ckpt_path` has been set ([#14911](https://github.com/Lightning-AI/pytorch-lightning/pull/14911))
- The `Callback.on_load_checkpoint` now gets the full checkpoint dictionary and the `callback_state` argument was renamed `checkpoint` ([#14835](https://github.com/Lightning-AI/pytorch-lightning/pull/14835))
- Moved the warning about saving nn.Module in `save_hyperparameters()` to before the deepcopy ([#15132](https://github.com/Lightning-AI/pytorch-lightning/pull/15132))
- To avoid issues with forking processes, from PyTorch 1.13 and higher, Lightning will directly use the PyTorch NVML-based check for `torch.cuda.device_count` and from PyTorch 2.0 and higher, Lightning will configure PyTorch to use a NVML-based check for `torch.cuda.is_available`. ([#15110](https://github.com/Lightning-AI/pytorch-lightning/pull/15110), [#15133](https://github.com/Lightning-AI/pytorch-lightning/pull/15133))
- The `NeptuneLogger` now uses `neptune.init_run` instead of the deprecated `neptune.init` to initialize a run ([#15393](https://github.com/Lightning-AI/pytorch-lightning/pull/15393))

### Deprecated

- Deprecated `LightningDeepSpeedModule` ([#14000](https://github.com/Lightning-AI/pytorch-lightning/pull/14000))
- Deprecated `amp_level` from `Trainer` in favour of passing it explicitly via precision plugin ([#13898](https://github.com/Lightning-AI/pytorch-lightning/pull/13898))
- Deprecated the calls to `pl.utiltiies.meta` functions in favor of built-in https://github.com/pytorch/torchdistx support ([#13868](https://github.com/Lightning-AI/pytorch-lightning/pull/13868))
- Deprecated the `unwrap_lightning_module` and `unwrap_lightning_module_sharded` utility functions in favor of accessing the unwrapped `LightningModule` on the strategy directly ([#13738](https://github.com/Lightning-AI/pytorch-lightning/pull/13738))
- Deprecated the `pl_module` argument in `LightningParallelModule`, `LightningDistributedModule`, `LightningShardedDataParallel`, `LightningBaguaModule` and `LightningDeepSpeedModule` wrapper classes ([#13738](https://github.com/Lightning-AI/pytorch-lightning/pull/13738))
- Deprecated the `on_colab_kaggle` function ([#14247](https://github.com/Lightning-AI/pytorch-lightning/pull/14247))
- Deprecated the internal `pl.core.mixins.DeviceDtypeModuleMixin` class ([#14511](https://github.com/Lightning-AI/pytorch-lightning/pull/14511), [#14548](https://github.com/Lightning-AI/pytorch-lightning/pull/14548))
- Deprecated all functions in `pl.utilities.xla_device` ([#14514](https://github.com/Lightning-AI/pytorch-lightning/pull/14514), [#14550](https://github.com/Lightning-AI/pytorch-lightning/pull/14550))
  * Deprecated the internal `inner_f` function
  * Deprecated the internal `pl_multi_process` function
  * Deprecated the internal `XLADeviceUtils.xla_available` staticmethod
  * Deprecated the `XLADeviceUtils.tpu_device_exists` staticmethod in favor of `pl.accelerators.TPUAccelerator.is_available()`
- Deprecated `pl.utilities.distributed.tpu_distributed` in favor of `lightning_lite.accelerators.tpu.tpu_distributed` ([#14550](https://github.com/Lightning-AI/pytorch-lightning/pull/14550))
- Deprecated all functions in `pl.utilities.cloud_io` in favor of `lightning_lite.utilities.cloud_io` ([#14515](https://github.com/Lightning-AI/pytorch-lightning/pull/14515))
- Deprecated the functions in `pl.utilities.apply_func` in favor of `lightning_utilities.core.apply_func` ([#14516](https://github.com/Lightning-AI/pytorch-lightning/pull/14516), [#14537](https://github.com/Lightning-AI/pytorch-lightning/pull/14537))
- Deprecated all functions in `pl.utilities.device_parser` ([#14492](https://github.com/Lightning-AI/pytorch-lightning/pull/14492), [#14753](https://github.com/Lightning-AI/pytorch-lightning/pull/14753))
  * Deprecated the `pl.utilities.device_parser.determine_root_gpu_device` in favor of `lightning_lite.utilities.device_parser.determine_root_gpu_device`
  * Deprecated the `pl.utilities.device_parser.parse_gpu_ids` in favor of `lightning_lite.utilities.device_parser.parse_gpu_ids`
  * Deprecated the `pl.utilities.device_parser.is_cuda_available` in favor of `lightning_lite.accelerators.cuda.is_cuda_available`
  * Deprecated the `pl.utilities.device_parser.num_cuda_devices` in favor of `lightning_lite.accelerators.cuda.num_cuda_devices`
  * Deprecated the `pl.utilities.device_parser.parse_cpu_cores` in favor of `lightning_lite.accelerators.cpu.parse_cpu_cores`
  * Deprecated the `pl.utilities.device_parser.parse_tpu_cores` in favor of `lightning_lite.accelerators.tpu.parse_tpu_cores`
  * Deprecated the `pl.utilities.device_parser.parse_hpus` in favor of `pl.accelerators.hpu.parse_hpus`
- Deprecated duplicate `SaveConfigCallback` parameters in `LightningCLI.__init__`: `save_config_kwargs`, `save_config_overwrite` and `save_config_multifile`. New `save_config_kwargs` parameter should be used instead ([#14998](https://github.com/Lightning-AI/pytorch-lightning/pull/14998))
- Deprecated `TrainerFn.TUNING`, `RunningStage.TUNING` and `trainer.tuning` property ([#15100](https://github.com/Lightning-AI/pytorch-lightning/pull/15100))
- Deprecated custom `pl.utilities.distributed.AllGatherGrad` implementation in favor of PyTorch's ([#15364](https://github.com/Lightning-AI/pytorch-lightning/pull/15364))

### Removed

- Removed the deprecated `Trainer.training_type_plugin` property in favor of `Trainer.strategy` ([#14011](https://github.com/Lightning-AI/pytorch-lightning/pull/14011))
- Removed all deprecated training type plugins ([#14011](https://github.com/Lightning-AI/pytorch-lightning/pull/14011))
- Removed the deprecated `DDP2Strategy` ([#14026](https://github.com/Lightning-AI/pytorch-lightning/pull/14026))
- Removed the deprecated `DistributedType` and `DeviceType` enum classes ([#14045](https://github.com/Lightning-AI/pytorch-lightning/pull/14045))
- Removed deprecated support for passing the `rank_zero_warn` warning category positionally ([#14470](https://github.com/Lightning-AI/pytorch-lightning/pull/14470))
- Removed the legacy and unused `Trainer.get_deprecated_arg_names()` ([#14415](https://github.com/Lightning-AI/pytorch-lightning/pull/14415))
- Removed the deprecated `on_train_batch_end(outputs)` format when multiple optimizers are used and TBPTT is enabled ([#14373](https://github.com/Lightning-AI/pytorch-lightning/pull/14373))
- Removed the deprecated `training_epoch_end(outputs)` format when multiple optimizers are used and TBPTT is enabled ([#14373](https://github.com/Lightning-AI/pytorch-lightning/pull/14373))
- Removed the experimental `pl.utiltiies.meta` functions in favor of built-in https://github.com/pytorch/torchdistx support ([#13868](https://github.com/Lightning-AI/pytorch-lightning/pull/13868))
- Removed the deprecated `LoggerCollection`; `Trainer.logger` and `LightningModule.logger` now returns the first logger when more than one gets passed to the Trainer ([#14283](https://github.com/Lightning-AI/pytorch-lightning/pull/14283))
- Removed the deprecated the `trainer.lr_schedulers` ([#14408](https://github.com/Lightning-AI/pytorch-lightning/pull/14408))
- Removed the deprecated `LightningModule.{on_hpc_load,on_hpc_save}` hooks in favor of the general purpose hooks `LightningModule.{on_load_checkpoint,on_save_checkpoint}` ([#14315](https://github.com/Lightning-AI/pytorch-lightning/pull/14315))
- Removed deprecated support for old torchtext versions ([#14375](https://github.com/Lightning-AI/pytorch-lightning/pull/14375))
- Removed deprecated support for the old `neptune-client` API in the `NeptuneLogger` ([#14727](https://github.com/Lightning-AI/pytorch-lightning/pull/14727))
- Removed the deprecated `weights_save_path` Trainer argumnent and `Trainer.weights_save_path` property ([#14424](https://github.com/Lightning-AI/pytorch-lightning/pull/14424))
- Removed the deprecated ([#14471](https://github.com/Lightning-AI/pytorch-lightning/pull/14471))
  * `pl.utilities.distributed.rank_zero_only` in favor of `pl.utilities.rank_zero.rank_zero_only`
  * `pl.utilities.distributed.rank_zero_debug` in favor of `pl.utilities.rank_zero.rank_zero_debug`
  * `pl.utilities.distributed.rank_zero_info` in favor of `pl.utilities.rank_zero.rank_zero_info`
  * `pl.utilities.warnings.rank_zero_warn` in favor of `pl.utilities.rank_zero.rank_zero_warn`
  * `pl.utilities.warnings.rank_zero_deprecation` in favor of `pl.utilities.rank_zero.rank_zero_deprecation`
  * `pl.utilities.warnings.LightningDeprecationWarning` in favor of `pl.utilities.rank_zero.LightningDeprecationWarning`
- Removed deprecated `Trainer.num_processes` attribute in favour of `Trainer.num_devices` ([#14423](https://github.com/Lightning-AI/pytorch-lightning/pull/14423))
- Removed the deprecated `Trainer.data_parallel_device_ids` hook in favour of `Trainer.device_ids` ([#14422](https://github.com/Lightning-AI/pytorch-lightning/pull/14422))
- Removed the deprecated class `TrainerCallbackHookMixin` ([#14401](https://github.com/Lightning-AI/pytorch-lightning/pull/14401))
- Removed the deprecated `BaseProfiler` and `AbstractProfiler` classes ([#14404](https://github.com/Lightning-AI/pytorch-lightning/pull/14404))
- Removed the deprecated way to set the distributed backend via the environment variable `PL_TORCH_DISTRIBUTED_BACKEND`, in favor of setting the `process_group_backend` in the strategy constructor ([#14693](https://github.com/Lightning-AI/pytorch-lightning/pull/14693))
- Removed deprecated callback hooks ([#14834](https://github.com/Lightning-AI/pytorch-lightning/pull/14834))
  * `Callback.on_configure_sharded_model` in favor of `Callback.setup`
  * `Callback.on_before_accelerator_backend_setup` in favor of `Callback.setup`
  * `Callback.on_batch_start` in favor of `Callback.on_train_batch_start`
  * `Callback.on_batch_end` in favor of `Callback.on_train_batch_end`
  * `Callback.on_epoch_start` in favor of `Callback.on_{train,validation,test}_epoch_start`
  * `Callback.on_epoch_end` in favor of `Callback.on_{train,validation,test}_epoch_end`
  * `Callback.on_pretrain_routine_{start,end}` in favor of `Callback.on_fit_start`
- Removed the deprecated device attributes `Trainer.{devices,gpus,num_gpus,ipus,tpu_cores}` in favor of the accelerator-agnostic `Trainer.num_devices` ([#14829](https://github.com/Lightning-AI/pytorch-lightning/pull/14829))
- Removed the deprecated `LightningIPUModule` ([#14830](https://github.com/Lightning-AI/pytorch-lightning/pull/14830))
- Removed the deprecated `Logger.agg_and_log_metrics` hook in favour of `Logger.log_metrics` and the `agg_key_funcs` and `agg_default_func` arguments. ([#14840](https://github.com/Lightning-AI/pytorch-lightning/pull/14840))
- Removed the deprecated precision plugin checkpoint hooks `PrecisionPlugin.on_load_checkpoint` and `PrecisionPlugin.on_save_checkpoint` ([#14833](https://github.com/Lightning-AI/pytorch-lightning/pull/14833))
- Removed the deprecated `Trainer.root_gpu` attribute in favor of `Trainer.strategy.root_device` ([#14829](https://github.com/Lightning-AI/pytorch-lightning/pull/14829))
- Removed the deprecated `Trainer.use_amp` and `LightningModule.use_amp` attributes ([#14832](https://github.com/Lightning-AI/pytorch-lightning/pull/14832))
- Removed the deprecated callback hooks `Callback.on_init_start` and `Callback.on_init_end` ([#14867](https://github.com/Lightning-AI/pytorch-lightning/pull/14867))
- Removed the deprecated `Trainer.run_stage` in favor of `Trainer.{fit,validate,test,predict}` ([#14870](https://github.com/Lightning-AI/pytorch-lightning/pull/14870))
- Removed the deprecated `SimpleProfiler.profile_iterable` and `AdvancedProfiler.profile_iterable` attributes ([#14864](https://github.com/Lightning-AI/pytorch-lightning/pull/14864))
- Removed the deprecated `Trainer.verbose_evaluate` ([#14884](https://github.com/Lightning-AI/pytorch-lightning/pull/14884))
- Removed the deprecated `Trainer.should_rank_save_checkpoint` ([#14885](https://github.com/Lightning-AI/pytorch-lightning/pull/14885))
- Removed the deprecated `TrainerOptimizersMixin` ([#14887](https://github.com/Lightning-AI/pytorch-lightning/pull/14887))
- Removed the deprecated `Trainer.lightning_optimizers` ([#14889](https://github.com/Lightning-AI/pytorch-lightning/pull/14889))
- Removed the deprecated `TrainerDataLoadingMixin` ([#14888](https://github.com/Lightning-AI/pytorch-lightning/pull/14888))
- Removed the deprecated `Trainer.call_hook` in favor of `Trainer._call_callback_hooks`, `Trainer._call_lightning_module_hook`, `Trainer._call_ttp_hook`, and `Trainer._call_accelerator_hook` ([#14869](https://github.com/Lightning-AI/pytorch-lightning/pull/14869))
- Removed the deprecated `Trainer.{validated,tested,predicted}_ckpt_path` ([#14897](https://github.com/Lightning-AI/pytorch-lightning/pull/14897))
- Removed the deprecated `device_stats_monitor_prefix_metric_keys` ([#14890](https://github.com/Lightning-AI/pytorch-lightning/pull/14890))
- Removed the deprecated `LightningDataModule.on_save/load_checkpoint` hooks ([#14909](https://github.com/Lightning-AI/pytorch-lightning/pull/14909))
- Removed support for returning a value in `Callback.on_save_checkpoint` in favor of implementing `Callback.state_dict` ([#14835](https://github.com/Lightning-AI/pytorch-lightning/pull/14835))

### Fixed

- Fixed an issue with `LightningLite.setup()` not setting the `.device` attribute correctly on the returned wrapper ([#14822](https://github.com/Lightning-AI/pytorch-lightning/pull/14822))
- Fixed an attribute error when running the tuner together with the `StochasticWeightAveraging` callback ([#14836](https://github.com/Lightning-AI/pytorch-lightning/pull/14836))
- Fixed MissingFieldException in offline mode for the `NeptuneLogger()` ([#14919](https://github.com/Lightning-AI/pytorch-lightning/pull/14919))
- Fixed wandb `save_dir` is overridden by `None` `dir` when using CLI ([#14878](https://github.com/Lightning-AI/pytorch-lightning/pull/14878))
- Fixed a missing call to `LightningDataModule.load_state_dict` hook while restoring checkpoint using `LightningDataModule.load_from_checkpoint` ([#14883](https://github.com/Lightning-AI/pytorch-lightning/pull/14883))
- Fixed torchscript error with containers of LightningModules ([#14904](https://github.com/Lightning-AI/pytorch-lightning/pull/14904))
- Fixed reloading of the last checkpoint on run restart ([#14907](https://github.com/Lightning-AI/pytorch-lightning/pull/14907))
- `SaveConfigCallback` instances should only save the config once to allow having the `overwrite=False` safeguard when using `LightningCLI(..., run=False)` ([#14927](https://github.com/Lightning-AI/pytorch-lightning/pull/14927))
- Fixed an issue with terminating the trainer profiler when a `StopIteration` exception is raised while using an `IterableDataset` ([#14940](https://github.com/Lightning-AI/pytorch-lightning/pull/14945))
- Do not update on-plateau schedulers when reloading from an end-of-epoch checkpoint ([#14702](https://github.com/Lightning-AI/pytorch-lightning/pull/14702))
- Fixed `Trainer` support for PyTorch built without distributed support ([#14971](https://github.com/Lightning-AI/pytorch-lightning/pull/14971))
- Fixed batch normalization statistics calculation in `StochasticWeightAveraging` callback ([#14866](https://github.com/Lightning-AI/pytorch-lightning/pull/14866))
- Avoided initializing optimizers during deepspeed inference ([#14944](https://github.com/Lightning-AI/pytorch-lightning/pull/14944))
- Fixed `LightningCLI` parse_env and description in subcommands ([#15138](https://github.com/Lightning-AI/pytorch-lightning/pull/15138))
- Fixed an exception that would occur when creating a `multiprocessing.Pool` after importing Lightning ([#15292](https://github.com/Lightning-AI/pytorch-lightning/pull/15292))
- Fixed a pickling error when using `RichProgressBar` together with checkpointing ([#15319](https://github.com/Lightning-AI/pytorch-lightning/pull/15319))
- Fixed the `RichProgressBar` crashing when used with distributed strategies ([#15376](https://github.com/Lightning-AI/pytorch-lightning/pull/15376))
- Fixed an issue with `RichProgressBar` not resetting the internal state for the sanity check progress ([#15377](https://github.com/Lightning-AI/pytorch-lightning/pull/15377))
- Fixed an issue with DataLoader re-instantiation when the attribute is an array and the default value of the corresponding argument changed ([#15409](https://github.com/Lightning-AI/pytorch-lightning/pull/15409))


## [1.7.7] - 2022-09-22

### Fixed

- Fixed the availability check for the neptune-client package ([#14714](https://github.com/Lightning-AI/pytorch-lightning/pull/14714))
- Break HPU Graphs into two parts (forward + backward as one and optimizer as another) for better performance ([#14656](https://github.com/Lightning-AI/pytorch-lightning/pull/14656))
- Fixed torchscript error with ensembles of LightningModules ([#14657](https://github.com/Lightning-AI/pytorch-lightning/pull/14657), [#14724](https://github.com/Lightning-AI/pytorch-lightning/pull/14724))
- Fixed an issue with `TensorBoardLogger.finalize` creating a new experiment when none was created during the Trainer's execution ([#14762](https://github.com/Lightning-AI/pytorch-lightning/pull/14762))
- Fixed `TypeError` on import when `torch.distributed` is not available ([#14809](https://github.com/Lightning-AI/pytorch-lightning/pull/14809))


## [1.7.6] - 2022-09-13

### Changed

- Improved the error messaging when passing `Trainer.method(model, x_dataloader=None)` with no module-method implementations available ([#14614](https://github.com/Lightning-AI/pytorch-lightning/pull/14614))

### Fixed

- Reset the dataloaders on OOM failure in batch size finder to use the last successful batch size ([#14372](https://github.com/Lightning-AI/pytorch-lightning/pull/14372))
- Fixed an issue to keep downscaling the batch size in case there hasn't been even a single successful optimal batch size with `mode="power"` ([#14372](https://github.com/Lightning-AI/pytorch-lightning/pull/14372))
- Fixed an issue where `self.log`-ing a tensor would create a user warning from PyTorch about cloning tensors ([#14599](https://github.com/Lightning-AI/pytorch-lightning/pull/14599))
- Fixed compatibility when `torch.distributed` is not available ([#14454](https://github.com/Lightning-AI/pytorch-lightning/pull/14454))


## [1.7.5] - 2022-09-06

### Fixed

- Squeezed tensor values when logging with `LightningModule.log` ([#14489](https://github.com/Lightning-AI/pytorch-lightning/pull/14489))
- Fixed `WandbLogger` `save_dir` is not set after creation ([#14326](https://github.com/Lightning-AI/pytorch-lightning/pull/14326))
- Fixed `Trainer.estimated_stepping_batches` when maximum number of epochs is not set ([#14317](https://github.com/Lightning-AI/pytorch-lightning/pull/14317))


## [1.7.4] - 2022-08-31

### Added

- Added an environment variable `PL_DISABLE_FORK` that can be used to disable all forking in the Trainer ([#14319](https://github.com/Lightning-AI/pytorch-lightning/pull/14319))

### Fixed

- Fixed `LightningDataModule` hparams parsing ([#12806](https://github.com/Lightning-AI/pytorch-lightning/pull/12806))
- Reset epoch progress with batch size scaler ([#13846](https://github.com/Lightning-AI/pytorch-lightning/pull/13846))
- Fixed restoring the trainer after using `lr_find()` so that the correct LR schedule is used for the actual training ([#14113](https://github.com/Lightning-AI/pytorch-lightning/pull/14113))
- Fixed incorrect values after transferring data to an MPS device ([#14368](https://github.com/Lightning-AI/pytorch-lightning/pull/14368))


## [1.7.3] - 2022-08-25

### Fixed

- Fixed an assertion error when using a `ReduceOnPlateau` scheduler with the Horovod strategy ([#14215](https://github.com/Lightning-AI/pytorch-lightning/pull/14215))
- Fixed an `AttributeError` when accessing `LightningModule.logger` and the Trainer has multiple loggers ([#14234](https://github.com/Lightning-AI/pytorch-lightning/pull/14234))
- Added back support for `log`ging in the `configure_gradient_clipping` hook after unintended removal in v1.7.2 ([#14298](https://github.com/Lightning-AI/pytorch-lightning/pull/14298))
- Fixed wrong num padding for `RichProgressBar` ([#14296](https://github.com/Lightning-AI/pytorch-lightning/pull/14296))
- Fixed an issue to avoid the impact of sanity check on `reload_dataloaders_every_n_epochs` for validation ([#13964](https://github.com/Lightning-AI/pytorch-lightning/pull/13964))


## [1.7.2] - 2022-08-17

### Added

- Added `FullyShardedNativeNativeMixedPrecisionPlugin` to handle precision for `DDPFullyShardedNativeStrategy` ([#14092](https://github.com/Lightning-AI/pytorch-lightning/pull/14092))
- Added profiling to these hooks: `on_before_batch_transfer`, `transfer_batch_to_device`, `on_after_batch_transfer`, `configure_gradient_clipping`, `clip_gradients` ([#14069](https://github.com/Lightning-AI/pytorch-lightning/pull/14069))

### Changed

- The `WandbLogger.name` property no longer returns the name of the experiment, and instead returns the project's name ([#14145](https://github.com/Lightning-AI/pytorch-lightning/pull/14145))
- The default project name in `WandbLogger` is now "lightning_logs" ([#14145](https://github.com/Lightning-AI/pytorch-lightning/pull/14145))
- Updated compatibility for LightningLite to run with the latest DeepSpeed 0.7.0 ([13967](https://github.com/Lightning-AI/pytorch-lightning/pull/13967))

### Fixed

- Fixed a bug that caused spurious `AttributeError` when multiple `DataLoader` classes are imported ([#14117](https://github.com/Lightning-AI/pytorch-lightning/pull/14117))
- Fixed epoch-end logging results not being reset after the end of the epoch ([#14061](https://github.com/Lightning-AI/pytorch-lightning/pull/14061))
- Fixed resuming from a checkpoint when using Stochastic Weight Averaging (SWA) ([#9938](https://github.com/Lightning-AI/pytorch-lightning/pull/9938))
- Fixed the device placement when `LightningModule.cuda()` gets called without specifying a device index and the current cuda device was not 0 ([#14128](https://github.com/Lightning-AI/pytorch-lightning/pull/14128))
- Avoided false positive warning about using `sync_dist` when using torchmetrics ([#14143](https://github.com/Lightning-AI/pytorch-lightning/pull/14143))
- Avoid `metadata.entry_points` deprecation warning on Python 3.10 ([#14052](https://github.com/Lightning-AI/pytorch-lightning/pull/14052))
- Fixed epoch-end logging results not being reset after the end of the epoch ([#14061](https://github.com/Lightning-AI/pytorch-lightning/pull/14061))
- Avoid raising the sampler warning if num_replicas=1 ([#14097](https://github.com/Lightning-AI/pytorch-lightning/pull/14097))
- Fixed saving hyperparameters in a composition where the parent class is not a `LightningModule` or `LightningDataModule` ([#14151](https://github.com/Lightning-AI/pytorch-lightning/pull/14151))
- Avoided requiring the FairScale package to use precision with the fsdp native strategy ([#14092](https://github.com/Lightning-AI/pytorch-lightning/pull/14092))
- Fixed an issue in which the default name for a run in `WandbLogger` would be set to the project name instead of a randomly generated string ([#14145](https://github.com/Lightning-AI/pytorch-lightning/pull/14145))
- Fixed not preserving set attributes on `DataLoader` and `BatchSampler` when instantiated inside `*_dataloader` hooks ([#14212](https://github.com/Lightning-AI/pytorch-lightning/pull/14212))


## [1.7.1] - 2022-08-09

### Fixed

- Casted only floating point tensors to fp16 with IPUs ([#13983](https://github.com/Lightning-AI/pytorch-lightning/pull/13983))
- Casted tensors to fp16 before moving them to device with  `DeepSpeedStrategy` ([#14000](https://github.com/Lightning-AI/pytorch-lightning/pull/14000))
- Fixed the `NeptuneLogger` dependency being unrecognized ([#13988](https://github.com/Lightning-AI/pytorch-lightning/pull/13988))
- Fixed an issue where users would be warned about unset `max_epochs` even when `fast_dev_run` was set ([#13262](https://github.com/Lightning-AI/pytorch-lightning/pull/13262))
- Fixed MPS device being unrecognized ([#13992](https://github.com/Lightning-AI/pytorch-lightning/pull/13992))
- Fixed incorrect `precision="mixed"` being used with `DeepSpeedStrategy` and `IPUStrategy` ([#14041](https://github.com/Lightning-AI/pytorch-lightning/pull/14041))
- Fixed dtype inference during gradient norm computation ([#14051](https://github.com/Lightning-AI/pytorch-lightning/pull/14051))
- Fixed a bug that caused `ddp_find_unused_parameters` to be set `False`, whereas the intended default is `True` ([#14095](https://github.com/Lightning-AI/pytorch-lightning/pull/14095))


## [1.7.0] - 2022-08-02

### Added

-  Added ``ServableModule`` and its associated callback called ``ServableModuleValidator`` to ensure the model can served ([#13614](https://github.com/Lightning-AI/pytorch-lightning/pull/13614))
-  Converted validation loop config warnings to `PossibleUserWarning` ([#13377](https://github.com/Lightning-AI/pytorch-lightning/pull/13377))
- Added a flag named `log_rank_zero_only` to `EarlyStopping` to disable logging to non-zero rank processes ([#13233](https://github.com/Lightning-AI/pytorch-lightning/pull/13233))
- Added support for reloading the last checkpoint saved by passing `ckpt_path="last"` ([#12816](https://github.com/Lightning-AI/pytorch-lightning/pull/12816))
- Added `LightningDataModule.load_from_checkpoint` to support loading datamodules directly from checkpoint ([#12550](https://github.com/Lightning-AI/pytorch-lightning/pull/12550))
- Added a friendly error message when attempting to call `Trainer.save_checkpoint()` without a model attached ([#12772](https://github.com/Lightning-AI/pytorch-lightning/pull/12772))
- Added a friendly error message when attempting to use `DeepSpeedStrategy` on unsupported accelerators ([#12699](https://github.com/Lightning-AI/pytorch-lightning/pull/12699))
- Enabled `torch.inference_mode` for evaluation and prediction ([#12715](https://github.com/Lightning-AI/pytorch-lightning/pull/12715))
- Added support for setting `val_check_interval` to a value higher than the amount of training batches when `check_val_every_n_epoch=None` ([#11993](https://github.com/Lightning-AI/pytorch-lightning/pull/11993))
- Include the `pytorch_lightning` version as a header in the CLI config files ([#12532](https://github.com/Lightning-AI/pytorch-lightning/pull/12532))
- Added support for `Callback` registration through entry points ([#12739](https://github.com/Lightning-AI/pytorch-lightning/pull/12739))
- Added support for `Trainer(deterministic="warn")` to warn instead of fail when a non-deterministic operation is encountered ([#12588](https://github.com/Lightning-AI/pytorch-lightning/pull/12588))
- Added profiling to the loops' dataloader `__next__` calls ([#12124](https://github.com/Lightning-AI/pytorch-lightning/pull/12124))
- Hivemind Strategy
    * Added `CollaborativeStrategy` ([#12842](https://github.com/Lightning-AI/pytorch-lightning/pull/12842))
    * Renamed `CollaborativeStrategy` to `HivemindStrategy` ([#13388](https://github.com/Lightning-AI/pytorch-lightning/pull/13388))
    * Removed unnecessary endpoint logic, renamed `collaborative` to `hivemind` ([#13392](https://github.com/Lightning-AI/pytorch-lightning/pull/13392))
- Include a version suffix for new "last" checkpoints of later runs in the same directory ([#12902](https://github.com/Lightning-AI/pytorch-lightning/pull/12902))
- Show a better error message when a Metric that does not return a Tensor is logged ([#13164](https://github.com/Lightning-AI/pytorch-lightning/pull/13164))
- Added missing `predict_dataset` argument in `LightningDataModule.from_datasets` to create predict dataloaders ([#12942](https://github.com/Lightning-AI/pytorch-lightning/pull/12942))
- Added class name prefix to metrics logged by `DeviceStatsMonitor` ([#12228](https://github.com/Lightning-AI/pytorch-lightning/pull/12228))
- Automatically wrap custom samplers under a distributed environment by using `DistributedSamplerWrapper` ([#12959](https://github.com/Lightning-AI/pytorch-lightning/pull/12959))
- Added profiling of `LightningDataModule` hooks ([#12971](https://github.com/Lightning-AI/pytorch-lightning/pull/12971))
- Added Native FSDP Strategy ([#12447](https://github.com/Lightning-AI/pytorch-lightning/pull/12447))
- Added breaking of lazy graph across training, validation, test and predict steps when training with habana accelerators to ensure better performance ([#12938](https://github.com/Lightning-AI/pytorch-lightning/pull/12938))
- Added `Checkpoint` class to inherit from ([#13024](https://github.com/Lightning-AI/pytorch-lightning/pull/13024))
- Added CPU metric tracking to `DeviceStatsMonitor` ([#11795](https://github.com/Lightning-AI/pytorch-lightning/pull/11795))
- Added `teardown()` method to `Accelerator` ([#11935](https://github.com/Lightning-AI/pytorch-lightning/pull/11935))
- Added support for using custom Trainers that don't include callbacks using the CLI ([#13138](https://github.com/Lightning-AI/pytorch-lightning/pull/13138))
- Added a `timeout` argument to `DDPStrategy` and `DDPSpawnStrategy`. ([#13244](https://github.com/Lightning-AI/pytorch-lightning/pull/13244), [#13383](https://github.com/Lightning-AI/pytorch-lightning/pull/13383))
- Added `XLAEnvironment` cluster environment plugin ([#11330](https://github.com/Lightning-AI/pytorch-lightning/pull/11330))
- Added logging messages to notify when `FitLoop` stopping conditions are met ([#9749](https://github.com/Lightning-AI/pytorch-lightning/pull/9749))
- Added support for calling unknown methods with `DummyLogger` ([#13224](https://github.com/Lightning-AI/pytorch-lightning/pull/13224)
- Added support for recursively setting the `Trainer` reference for ensembles of `LightningModule`s ([#13638](https://github.com/Lightning-AI/pytorch-lightning/pull/13638)
- Added Apple Silicon Support via `MPSAccelerator` ([#13123](https://github.com/Lightning-AI/pytorch-lightning/pull/13123))
- Added support for DDP Fork ([#13405](https://github.com/Lightning-AI/pytorch-lightning/pull/13405))
- Added support for async checkpointing ([#13658](https://github.com/Lightning-AI/pytorch-lightning/pull/13658))
- Added support for HPU Device stats monitor ([#13819](https://github.com/Lightning-AI/pytorch-lightning/pull/13819))

### Changed

- `accelerator="gpu"` now automatically selects an available GPU backend (CUDA and MPS currently) ([#13642](https://github.com/Lightning-AI/pytorch-lightning/pull/13642))
- Enable validation during overfitting ([#12527](https://github.com/Lightning-AI/pytorch-lightning/pull/12527))
- Added dataclass support to `extract_batch_size` ([#12573](https://github.com/Lightning-AI/pytorch-lightning/pull/12573))
- Changed checkpoints save path in the case of one logger and user-provided weights_save_path from `weights_save_path/name/version/checkpoints` to `weights_save_path/checkpoints` ([#12372](https://github.com/Lightning-AI/pytorch-lightning/pull/12372))
- Changed checkpoints save path in the case of multiple loggers and user-provided weights_save_path from `weights_save_path/name1_name2/version1_version2/checkpoints` to `weights_save_path/checkpoints` ([#12372](https://github.com/Lightning-AI/pytorch-lightning/pull/12372))
- Marked `swa_lrs` argument in `StochasticWeightAveraging` callback as required ([#12556](https://github.com/Lightning-AI/pytorch-lightning/pull/12556))
- `LightningCLI`'s shorthand notation changed to use jsonargparse native feature ([#12614](https://github.com/Lightning-AI/pytorch-lightning/pull/12614))
- `LightningCLI` changed to use jsonargparse native support for list append ([#13129](https://github.com/Lightning-AI/pytorch-lightning/pull/13129))
- Changed `seed_everything_default` argument in the `LightningCLI` to type `Union[bool, int]`. If set to `True` a seed is automatically generated for the parser argument `--seed_everything`. ([#12822](https://github.com/Lightning-AI/pytorch-lightning/pull/12822), [#13110](https://github.com/Lightning-AI/pytorch-lightning/pull/13110))
- Make positional arguments required for classes passed into the `add_argparse_args` function. ([#12504](https://github.com/Lightning-AI/pytorch-lightning/pull/12504))
- Raise an error if there are insufficient training batches when using a float value of `limit_train_batches` ([#12885](https://github.com/Lightning-AI/pytorch-lightning/pull/12885))
- `DataLoader` instantiated inside a `*_dataloader` hook will not set the passed arguments as attributes anymore ([#12981](https://github.com/Lightning-AI/pytorch-lightning/pull/12981))
- When a multi-element tensor is logged, an error is now raised instead of silently taking the mean of all elements ([#13164](https://github.com/Lightning-AI/pytorch-lightning/pull/13164))
- The `WandbLogger` will now use the run name in the logs folder if it is provided, and otherwise the project name  ([#12604](https://github.com/Lightning-AI/pytorch-lightning/pull/12604))
- Enabled using any Sampler in distributed environment in Lite ([#13646](https://github.com/Lightning-AI/pytorch-lightning/pull/13646))
- Raised a warning instead of forcing `sync_dist=True` on epoch end ([13364](https://github.com/Lightning-AI/pytorch-lightning/pull/13364))
- Updated `val_check_interval`(int) to consider total train batches processed instead of `_batches_that_stepped` for validation check during training ([#12832](https://github.com/Lightning-AI/pytorch-lightning/pull/12832)
- Updated Habana Accelerator's `auto_device_count`, `is_available` & `get_device_name` methods based on the latest torch habana package ([#13423](https://github.com/Lightning-AI/pytorch-lightning/pull/13423))
- Disallowed using `BatchSampler` when running on multiple IPUs ([#13854](https://github.com/Lightning-AI/pytorch-lightning/pull/13854))

### Deprecated

- Deprecated `pl.accelerators.gpu.GPUAccelerator` in favor of `pl.accelerators.cuda.CUDAAccelerator` ([#13636](https://github.com/Lightning-AI/pytorch-lightning/pull/13636))
- Deprecated `pl.loggers.base.LightningLoggerBase` in favor of `pl.loggers.logger.Logger`, and deprecated `pl.loggers.base` in favor of `pl.loggers.logger` ([#120148](https://github.com/Lightning-AI/pytorch-lightning/pull/12014))
- Deprecated `pl.callbacks.base.Callback` in favor of `pl.callbacks.callback.Callback` ([#13031](https://github.com/Lightning-AI/pytorch-lightning/pull/13031))
- Deprecated `num_processes`, `gpus`, `tpu_cores,` and `ipus` from the `Trainer` constructor in favor of using the `accelerator` and `devices` arguments ([#11040](https://github.com/Lightning-AI/pytorch-lightning/pull/11040))
- Deprecated setting `LightningCLI(seed_everything_default=None)` in favor of `False` ([#12804](https://github.com/Lightning-AI/pytorch-lightning/pull/12804)).
- Deprecated `pl.core.lightning.LightningModule` in favor of `pl.core.module.LightningModule` ([#12740](https://github.com/Lightning-AI/pytorch-lightning/pull/12740))
- Deprecated `pl.loops.base.Loop` in favor of `pl.loops.loop.Loop` ([#13043](https://github.com/Lightning-AI/pytorch-lightning/pull/13043))
- Deprecated `Trainer.reset_train_val_dataloaders()` in favor of `Trainer.reset_{train,val}_dataloader` ([#12184](https://github.com/Lightning-AI/pytorch-lightning/pull/12184))
- Deprecated LightningCLI's registries in favor of importing the respective package ([#13221](https://github.com/Lightning-AI/pytorch-lightning/pull/13221))
- Deprecated public utilities in `pl.utilities.cli.LightningCLI` in favor of equivalent copies in `pl.cli.LightningCLI` ([#13767](https://github.com/Lightning-AI/pytorch-lightning/pull/13767))
- Deprecated `pl.profiler.*` in favor of `pl.profilers` ([#12308](https://github.com/Lightning-AI/pytorch-lightning/pull/12308))

### Removed

- Removed deprecated `IndexBatchSamplerWrapper.batch_indices` ([#13565](https://github.com/Lightning-AI/pytorch-lightning/pull/13565))
- Removed the deprecated `LightningModule.add_to_queue` and `LightningModule.get_from_queue` method ([#13600](https://github.com/Lightning-AI/pytorch-lightning/pull/13600))
- Removed deprecated `pl.core.decorators.parameter_validation` from `decorators` ([#13514](https://github.com/Lightning-AI/pytorch-lightning/pull/13514))
- Removed the deprecated `Logger.close` method ([#13149](https://github.com/Lightning-AI/pytorch-lightning/pull/13149))
- Removed the deprecated `weights_summary` argument from the `Trainer` constructor ([#13070](https://github.com/Lightning-AI/pytorch-lightning/pull/13070))
- Removed the deprecated `flush_logs_every_n_steps` argument from the `Trainer` constructor ([#13074](https://github.com/Lightning-AI/pytorch-lightning/pull/13074))
- Removed the deprecated `process_position` argument from the `Trainer` constructor ([13071](https://github.com/Lightning-AI/pytorch-lightning/pull/13071))
- Removed the deprecated `checkpoint_callback` argument from the `Trainer` constructor ([#13027](https://github.com/Lightning-AI/pytorch-lightning/pull/13027))
- Removed the deprecated `on_{train,val,test,predict}_dataloader` hooks from the `LightningModule` and `LightningDataModule` ([#13033](https://github.com/Lightning-AI/pytorch-lightning/pull/13033))
- Removed the deprecated `TestTubeLogger` ([#12859](https://github.com/Lightning-AI/pytorch-lightning/pull/12859))
- Removed the deprecated `pl.core.memory.LayerSummary` and `pl.core.memory.ModelSummary` ([#12593](https://github.com/Lightning-AI/pytorch-lightning/pull/12593))
- Removed the deprecated `summarize` method from the `LightningModule` ([#12559](https://github.com/Lightning-AI/pytorch-lightning/pull/12559))
- Removed the deprecated `model_size` property from the `LightningModule` class ([#12641](https://github.com/Lightning-AI/pytorch-lightning/pull/12641))
- Removed the deprecated `stochastic_weight_avg` argument from the `Trainer` constructor ([#12535](https://github.com/Lightning-AI/pytorch-lightning/pull/12535))
- Removed the deprecated `progress_bar_refresh_rate` argument from the `Trainer` constructor ([#12514](https://github.com/Lightning-AI/pytorch-lightning/pull/12514))
- Removed the deprecated `prepare_data_per_node` argument from the `Trainer` constructor ([#12536](https://github.com/Lightning-AI/pytorch-lightning/pull/12536))
- Removed the deprecated `pl.core.memory.{get_gpu_memory_map,get_memory_profile}` ([#12659](https://github.com/Lightning-AI/pytorch-lightning/pull/12659))
- Removed the deprecated `terminate_on_nan` argument from the `Trainer` constructor ([#12553](https://github.com/Lightning-AI/pytorch-lightning/pull/12553))
- Removed the deprecated `XLAStatsMonitor` callback ([#12688](https://github.com/Lightning-AI/pytorch-lightning/pull/12688))
- Remove deprecated `pl.callbacks.progress.progress` ([#12658](https://github.com/Lightning-AI/pytorch-lightning/pull/12658))
- Removed the deprecated `dim` and `size` arguments from the `LightningDataModule` constructor([#12780](https://github.com/Lightning-AI/pytorch-lightning/pull/12780))
- Removed the deprecated `train_transforms` argument from the `LightningDataModule` constructor([#12662](https://github.com/Lightning-AI/pytorch-lightning/pull/12662))
- Removed the deprecated `log_gpu_memory` argument from the `Trainer` constructor ([#12657](https://github.com/Lightning-AI/pytorch-lightning/pull/12657))
- Removed the deprecated automatic logging of GPU stats by the logger connector ([#12657](https://github.com/Lightning-AI/pytorch-lightning/pull/12657))
- Removed deprecated `GPUStatsMonitor` callback ([#12554](https://github.com/Lightning-AI/pytorch-lightning/pull/12554))
- Removed support for passing strategy names or strategy instances to the accelerator Trainer argument ([#12696](https://github.com/Lightning-AI/pytorch-lightning/pull/12696))
- Removed support for passing strategy names or strategy instances to the plugins Trainer argument ([#12700](https://github.com/Lightning-AI/pytorch-lightning/pull/12700))
- Removed the deprecated `val_transforms` argument from the `LightningDataModule` constructor ([#12763](https://github.com/Lightning-AI/pytorch-lightning/pull/12763))
- Removed the deprecated `test_transforms` argument from the `LightningDataModule` constructor ([#12773](https://github.com/Lightning-AI/pytorch-lightning/pull/12773))
- Removed deprecated `Trainer(max_steps=None)` ([#13591](https://github.com/Lightning-AI/pytorch-lightning/pull/13591))
- Removed deprecated `dataloader_idx` argument from `on_train_batch_start/end` hooks `Callback` and `LightningModule` ([#12769](https://github.com/Lightning-AI/pytorch-lightning/pull/12769), [#12977](https://github.com/Lightning-AI/pytorch-lightning/pull/12977))
- Removed deprecated `get_progress_bar_dict` property from `LightningModule` ([#12839](https://github.com/Lightning-AI/pytorch-lightning/pull/12839))
- Removed sanity check for multi-optimizer support with habana backends ([#13217](https://github.com/Lightning-AI/pytorch-lightning/pull/13217))
- Removed the need to explicitly load habana module ([#13338](https://github.com/Lightning-AI/pytorch-lightning/pull/13338))
- Removed the deprecated `Strategy.post_dispatch()` hook ([#13461](https://github.com/Lightning-AI/pytorch-lightning/pull/13461))
- Removed deprecated `pl.callbacks.lr_monitor.LearningRateMonitor.lr_sch_names` ([#13353](https://github.com/Lightning-AI/pytorch-lightning/pull/13353))
- Removed deprecated `Trainer.slurm_job_id` in favor of `SLURMEnvironment.job_id` ([#13459](https://github.com/Lightning-AI/pytorch-lightning/pull/13459))
- Removed support for the `DDP2Strategy` ([#12705](https://github.com/Lightning-AI/pytorch-lightning/pull/12705))
- Removed deprecated `LightningDistributed` ([#13549](https://github.com/Lightning-AI/pytorch-lightning/pull/13549))
- Removed deprecated ClusterEnvironment properties `master_address` and `master_port` in favor of `main_address` and `main_port` ([#13458](https://github.com/Lightning-AI/pytorch-lightning/pull/13458))
- Removed deprecated ClusterEnvironment methods `KubeflowEnvironment.is_using_kubelfow()`, `LSFEnvironment.is_using_lsf()` and `TorchElasticEnvironment.is_using_torchelastic()` in favor of the `detect()` method ([#13458](https://github.com/Lightning-AI/pytorch-lightning/pull/13458))
- Removed deprecated `Callback.on_keyboard_interrupt` ([#13438](https://github.com/Lightning-AI/pytorch-lightning/pull/13438))
- Removed deprecated `LightningModule.on_post_move_to_device` ([#13548](https://github.com/Lightning-AI/pytorch-lightning/pull/13548))
- Removed `TPUSpawnStrategy.{tpu_local_core_rank,tpu_global_core_rank}` attributes in favor of `TPUSpawnStrategy.{local_rank,global_rank}` ([#11163](https://github.com/Lightning-AI/pytorch-lightning/pull/11163))
- Removed `SingleTPUStrategy.{tpu_local_core_rank,tpu_global_core_rank}` attributes in favor of `SingleTPUStrategy.{local_rank,global_rank}`([#11163](https://github.com/Lightning-AI/pytorch-lightning/pull/11163))

### Fixed

- Improved support for custom `DataLoader`s when instantiated in `*_dataloader` hook ([#12981](https://github.com/Lightning-AI/pytorch-lightning/pull/12981))
- Allowed custom `BatchSampler`s when instantiated in `*_dataloader` hook [#13640](https://github.com/Lightning-AI/pytorch-lightning/pull/13640))
- Fixed an issue with unsupported torch.inference_mode() on hpu backends by making it use no_grad ([#13014](https://github.com/Lightning-AI/pytorch-lightning/pull/13014))
- The model wrapper returned by `LightningLite.setup()` now properly supports pass-through when looking up attributes ([#12597](https://github.com/Lightning-AI/pytorch-lightning/pull/12597))
- Fixed issue where the CLI fails with certain torch objects ([#13153](https://github.com/Lightning-AI/pytorch-lightning/pull/13153))
- Fixed ``LightningCLI`` signature parameter resolving for some lightning classes ([#13283](https://github.com/Lightning-AI/pytorch-lightning/pull/13283))
- Fixed Model Summary when using DeepSpeed Stage 3 ([#13427](https://github.com/Lightning-AI/pytorch-lightning/pull/13427))
- Fixed `pl.utilities.distributed.gather_all_tensors` to handle tensors of different dimensions ([#12630](https://github.com/Lightning-AI/pytorch-lightning/pull/12630))
- Fixed the input validation for the accelerator Trainer argument when passed as a string ([#13417](https://github.com/Lightning-AI/pytorch-lightning/pull/13417))
- Fixed `Trainer.predict(return_predictions=False)` to track prediction's batch_indices ([#13629](https://github.com/Lightning-AI/pytorch-lightning/pull/13629))
- Fixed and issue that prevented setting a custom `CheckpointIO` plugin with strategies ([#13785](https://github.com/Lightning-AI/pytorch-lightning/pull/13785))
- Fixed main progress bar counter when `val_check_interval=int` and `check_val_every_n_epoch=None` ([#12832](https://github.com/Lightning-AI/pytorch-lightning/pull/12832)
- Improved support for custom `ReduceLROnPlateau` scheduler if `reduce_on_plateau` is set by the user in scheduler config ([#13838](https://github.com/Lightning-AI/pytorch-lightning/pull/13838))
- Used `global_step` while restoring logging step for old checkpoints ([#13645](https://github.com/Lightning-AI/pytorch-lightning/pull/13645))
- When training with `precision=16` on IPU, the cast has been moved off the IPU onto the host, making the copies from host to IPU cheaper ([#13880](https://github.com/Lightning-AI/pytorch-lightning/pull/13880))
- Fixed error handling in learning rate finder when not enough data points are available to give a good suggestion ([#13845](https://github.com/Lightning-AI/pytorch-lightning/pull/13845))
- Fixed an issue that caused the learning rate finder to set the model's learning rate to None when no suggestion was possible ([#13845](https://github.com/Lightning-AI/pytorch-lightning/pull/13845))
- Fixed an issue causing deterministic algorithms and other globals to get reset in spawned processes ([#13921](https://github.com/Lightning-AI/pytorch-lightning/pull/13921))
- Fixed default `amp_level` for `DeepSpeedPrecisionPlugin` to `O2` ([#13897](https://github.com/Lightning-AI/pytorch-lightning/pull/13897))
- Fixed Python 3.10 compatibility for truncated back-propagation through time (TBPTT) ([#13973](https://github.com/Lightning-AI/pytorch-lightning/pull/13973))
- Fixed `TQDMProgressBar` reset and update to show correct time estimation (2/2) ([#13962](https://github.com/Lightning-AI/pytorch-lightning/pull/13962))


## [1.6.5] - 2022-07-13

### Fixed

- Fixed `estimated_stepping_batches` requiring distributed comms in `configure_optimizers` for the `DeepSpeedStrategy` ([#13350](https://github.com/Lightning-AI/pytorch-lightning/pull/13350))
- Fixed bug with Python version check that prevented use with development versions of Python ([#13420](https://github.com/Lightning-AI/pytorch-lightning/pull/13420))
- The loops now call `.set_epoch()` also on batch samplers if the dataloader has one wrapped in a distributed sampler ([#13396](https://github.com/Lightning-AI/pytorch-lightning/pull/13396))
- Fixed the restoration of log step during restart ([#13467](https://github.com/Lightning-AI/pytorch-lightning/pull/13467))


## [1.6.4] - 2022-06-01

### Added

- Added all DDP params to be exposed through hpu parallel strategy ([#13067](https://github.com/Lightning-AI/pytorch-lightning/pull/13067))

### Changed

- Keep `torch.backends.cudnn.benchmark=False` by default (unlike in v1.6.{0-3}) after speed and memory problems depending on the data used. Please consider tuning `Trainer(benchmark)` manually. ([#13154](https://github.com/Lightning-AI/pytorch-lightning/pull/13154))
- Prevent modification of `torch.backends.cudnn.benchmark` when `Trainer(benchmark=...)` is not set ([#13154](https://github.com/Lightning-AI/pytorch-lightning/pull/13154))

### Fixed

- Fixed an issue causing zero-division error for empty dataloaders ([#12885](https://github.com/Lightning-AI/pytorch-lightning/pull/12885))
- Fixed mismatching default values for the types of some arguments in the DeepSpeed and Fully-Sharded strategies which made the CLI unable to use them ([#12989](https://github.com/Lightning-AI/pytorch-lightning/pull/12989))
- Avoid redundant callback restore warning while tuning ([#13026](https://github.com/Lightning-AI/pytorch-lightning/pull/13026))
- Fixed `Trainer(precision=64)` during evaluation which now uses the wrapped precision module ([#12983](https://github.com/Lightning-AI/pytorch-lightning/pull/12983))
- Fixed an issue to use wrapped `LightningModule` for evaluation during `trainer.fit` for `BaguaStrategy` ([#12983](https://github.com/Lightning-AI/pytorch-lightning/pull/12983))
- Fixed an issue wrt unnecessary usage of habana mixed precision package for fp32 types ([#13028](https://github.com/Lightning-AI/pytorch-lightning/pull/13028))
- Fixed the number of references of `LightningModule` so it can be deleted ([#12897](https://github.com/Lightning-AI/pytorch-lightning/pull/12897))
- Fixed `materialize_module` setting a module's child recursively ([#12870](https://github.com/Lightning-AI/pytorch-lightning/pull/12870))
- Fixed issue where the CLI could not pass a `Profiler` to the `Trainer` ([#13084](https://github.com/Lightning-AI/pytorch-lightning/pull/13084))
- Fixed torchelastic detection with non-distributed installations ([#13142](https://github.com/Lightning-AI/pytorch-lightning/pull/13142))
- Fixed logging's step values when multiple dataloaders are used during evaluation ([#12184](https://github.com/Lightning-AI/pytorch-lightning/pull/12184))
- Fixed epoch logging on train epoch end ([#13025](https://github.com/Lightning-AI/pytorch-lightning/pull/13025))
- Fixed `DDPStrategy` and `DDPSpawnStrategy` to initialize optimizers only after moving the module to the device ([#11952](https://github.com/Lightning-AI/pytorch-lightning/pull/11952))


## [1.6.3] - 2022-05-03

### Fixed

- Use only a single instance of `rich.console.Console` throughout codebase ([#12886](https://github.com/Lightning-AI/pytorch-lightning/pull/12886))
- Fixed an issue to ensure all the checkpoint states are saved in a common filepath with `DeepspeedStrategy` ([#12887](https://github.com/Lightning-AI/pytorch-lightning/pull/12887))
- Fixed `trainer.logger` deprecation message ([#12671](https://github.com/Lightning-AI/pytorch-lightning/pull/12671))
- Fixed an issue where sharded grad scaler is passed in when using BF16 with the `ShardedStrategy` ([#12915](https://github.com/Lightning-AI/pytorch-lightning/pull/12915))
- Fixed an issue wrt recursive invocation of DDP configuration in hpu parallel plugin ([#12912](https://github.com/Lightning-AI/pytorch-lightning/pull/12912))
- Fixed printing of ragged dictionaries in `Trainer.validate` and `Trainer.test` ([#12857](https://github.com/Lightning-AI/pytorch-lightning/pull/12857))
- Fixed threading support for legacy loading of checkpoints ([#12814](https://github.com/Lightning-AI/pytorch-lightning/pull/12814))
- Fixed pickling of `KFoldLoop` ([#12441](https://github.com/Lightning-AI/pytorch-lightning/pull/12441))
- Stopped `optimizer_zero_grad` from being called after IPU execution ([#12913](https://github.com/Lightning-AI/pytorch-lightning/pull/12913))
- Fixed `fuse_modules` to be qat-aware for `torch>=1.11` ([#12891](https://github.com/Lightning-AI/pytorch-lightning/pull/12891))
- Enforced eval shuffle warning only for default samplers in DataLoader ([#12653](https://github.com/Lightning-AI/pytorch-lightning/pull/12653))
- Enable mixed precision in `DDPFullyShardedStrategy` when `precision=16` ([#12965](https://github.com/Lightning-AI/pytorch-lightning/pull/12965))
- Fixed `TQDMProgressBar` reset and update to show correct time estimation (1/2) ([#12889](https://github.com/Lightning-AI/pytorch-lightning/pull/12889))
- Fixed fit loop restart logic to enable resume using the checkpoint ([#12821](https://github.com/Lightning-AI/pytorch-lightning/pull/12821))


## [1.6.2] - 2022-04-27

### Fixed

- Fixed `ImportError` when `torch.distributed` is not available. ([#12794](https://github.com/Lightning-AI/pytorch-lightning/pull/12794))
- When using custom DataLoaders in LightningDataModule, multiple inheritance is resolved properly ([#12716](https://github.com/Lightning-AI/pytorch-lightning/pull/12716))
- Fixed encoding issues on terminals that do not support unicode characters ([#12828](https://github.com/Lightning-AI/pytorch-lightning/pull/12828))
- Fixed support for `ModelCheckpoint` monitors with dots ([#12783](https://github.com/Lightning-AI/pytorch-lightning/pull/12783))


## [1.6.1] - 2022-04-13

### Changed

- Support `strategy` argument being case insensitive ([#12528](https://github.com/Lightning-AI/pytorch-lightning/pull/12528))

### Fixed

- Run main progress bar updates independent of val progress bar updates in `TQDMProgressBar` ([#12563](https://github.com/Lightning-AI/pytorch-lightning/pull/12563))
- Avoid calling `average_parameters` multiple times per optimizer step ([#12452](https://github.com/Lightning-AI/pytorch-lightning/pull/12452))
- Properly pass some Logger's parent's arguments to `super().__init__()` ([#12609](https://github.com/Lightning-AI/pytorch-lightning/pull/12609))
- Fixed an issue where incorrect type warnings appear when the overridden `LightningLite.run` method accepts user-defined arguments ([#12629](https://github.com/Lightning-AI/pytorch-lightning/pull/12629))
- Fixed `rank_zero_only` decorator in LSF environments ([#12587](https://github.com/Lightning-AI/pytorch-lightning/pull/12587))
- Don't raise a warning when `nn.Module` is not saved under hparams ([#12669](https://github.com/Lightning-AI/pytorch-lightning/pull/12669))
- Raise `MisconfigurationException` when the accelerator is available but the user passes invalid `([]/0/"0")` values to the `devices` flag ([#12708](https://github.com/Lightning-AI/pytorch-lightning/pull/12708))
- Support `auto_select_gpus` with the accelerator and devices API ([#12608](https://github.com/Lightning-AI/pytorch-lightning/pull/12608))


## [1.6.0] - 2022-03-29

### Added

- Allow logging to an existing run ID in MLflow with `MLFlowLogger` ([#12290](https://github.com/Lightning-AI/pytorch-lightning/pull/12290))
- Enable gradient accumulation using Horovod's `backward_passes_per_step` ([#11911](https://github.com/Lightning-AI/pytorch-lightning/pull/11911))
- Add new `DETAIL` log level to provide useful logs for improving monitoring and debugging of batch jobs ([#11008](https://github.com/Lightning-AI/pytorch-lightning/pull/11008))
- Added a flag `SLURMEnvironment(auto_requeue=True|False)` to control whether Lightning handles the requeuing ([#10601](https://github.com/Lightning-AI/pytorch-lightning/pull/10601))
- Fault Tolerant Manual
    * Add `_Stateful` protocol to detect if classes are stateful ([#10646](https://github.com/Lightning-AI/pytorch-lightning/pull/10646))
    * Add `_FaultTolerantMode` enum used to track different supported fault tolerant modes ([#10645](https://github.com/Lightning-AI/pytorch-lightning/pull/10645))
    * Add a `_rotate_worker_indices` utility to reload the state according the latest worker ([#10647](https://github.com/Lightning-AI/pytorch-lightning/pull/10647))
    * Add stateful workers ([#10674](https://github.com/Lightning-AI/pytorch-lightning/pull/10674))
    * Add an utility to collect the states across processes ([#10639](https://github.com/Lightning-AI/pytorch-lightning/pull/10639))
    * Add logic to reload the states across data loading components ([#10699](https://github.com/Lightning-AI/pytorch-lightning/pull/10699))
    * Cleanup some fault tolerant utilities ([#10703](https://github.com/Lightning-AI/pytorch-lightning/pull/10703))
    * Enable Fault Tolerant Manual Training ([#10707](https://github.com/Lightning-AI/pytorch-lightning/pull/10707))
    * Broadcast the `_terminate_gracefully` to all processes and add support for DDP ([#10638](https://github.com/Lightning-AI/pytorch-lightning/pull/10638))
- Added support for re-instantiation of custom (subclasses of) `DataLoaders` returned in the `*_dataloader()` methods, i.e., automatic replacement of samplers now works with custom types of `DataLoader` ([#10680](https://github.com/Lightning-AI/pytorch-lightning/pull/10680))
- Added a function to validate if fault tolerant training is supported. ([#10465](https://github.com/Lightning-AI/pytorch-lightning/pull/10465))
- Added a private callback to manage the creation and deletion of fault-tolerance checkpoints ([#11862](https://github.com/Lightning-AI/pytorch-lightning/pull/11862))
- Show a better error message when a custom `DataLoader` implementation is not well implemented and we need to reconstruct it ([#10719](https://github.com/Lightning-AI/pytorch-lightning/pull/10719))
- Show a better error message when frozen dataclass is used as a batch ([#10927](https://github.com/Lightning-AI/pytorch-lightning/pull/10927))
- Save the `Loop`'s state by default in the checkpoint ([#10784](https://github.com/Lightning-AI/pytorch-lightning/pull/10784))
- Added `Loop.replace` to easily switch one loop for another ([#10324](https://github.com/Lightning-AI/pytorch-lightning/pull/10324))
- Added support for `--lr_scheduler=ReduceLROnPlateau` to the `LightningCLI` ([#10860](https://github.com/Lightning-AI/pytorch-lightning/pull/10860))
- Added `LightningCLI.configure_optimizers` to override the `configure_optimizers` return value ([#10860](https://github.com/Lightning-AI/pytorch-lightning/pull/10860))
- Added `LightningCLI(auto_registry)` flag to register all subclasses of the registerable components automatically ([#12108](https://github.com/Lightning-AI/pytorch-lightning/pull/12108))
- Added a warning that shows when `max_epochs` in the `Trainer` is not set ([#10700](https://github.com/Lightning-AI/pytorch-lightning/pull/10700))
- Added support for returning a single Callback from `LightningModule.configure_callbacks` without wrapping it into a list ([#11060](https://github.com/Lightning-AI/pytorch-lightning/pull/11060))
- Added `console_kwargs` for `RichProgressBar` to initialize inner Console ([#10875](https://github.com/Lightning-AI/pytorch-lightning/pull/10875))
- Added support for shorthand notation to instantiate loggers with the `LightningCLI` ([#11533](https://github.com/Lightning-AI/pytorch-lightning/pull/11533))
- Added a `LOGGER_REGISTRY` instance to register custom loggers to the `LightningCLI` ([#11533](https://github.com/Lightning-AI/pytorch-lightning/pull/11533))
- Added info message when the `Trainer` arguments `limit_*_batches`, `overfit_batches`, or `val_check_interval` are set to `1` or `1.0` ([#11950](https://github.com/Lightning-AI/pytorch-lightning/pull/11950))
- Added a `PrecisionPlugin.teardown` method ([#10990](https://github.com/Lightning-AI/pytorch-lightning/pull/10990))
- Added `LightningModule.lr_scheduler_step` ([#10249](https://github.com/Lightning-AI/pytorch-lightning/pull/10249))
- Added support for no pre-fetching to `DataFetcher` ([#11606](https://github.com/Lightning-AI/pytorch-lightning/pull/11606))
- Added support for optimizer step progress tracking with manual optimization ([#11848](https://github.com/Lightning-AI/pytorch-lightning/pull/11848))
- Return the output of the `optimizer.step`. This can be useful for `LightningLite` users, manual optimization users, or users overriding `LightningModule.optimizer_step` ([#11711](https://github.com/Lightning-AI/pytorch-lightning/pull/11711))
- Teardown the active loop and strategy on exception ([#11620](https://github.com/Lightning-AI/pytorch-lightning/pull/11620))
- Added a `MisconfigurationException` if user provided `opt_idx` in scheduler config doesn't match with actual optimizer index of its respective optimizer ([#11247](https://github.com/Lightning-AI/pytorch-lightning/pull/11247))
- Added a `loggers` property to `Trainer` which returns a list of loggers provided by the user ([#11683](https://github.com/Lightning-AI/pytorch-lightning/pull/11683))
- Added a `loggers` property to `LightningModule` which retrieves the `loggers` property from `Trainer` ([#11683](https://github.com/Lightning-AI/pytorch-lightning/pull/11683))
- Added support for DDP when using a `CombinedLoader` for the training data ([#11648](https://github.com/Lightning-AI/pytorch-lightning/pull/11648))
- Added a warning when using `DistributedSampler` during validation/testing ([#11479](https://github.com/Lightning-AI/pytorch-lightning/pull/11479))
- Added support for `Bagua` training strategy ([#11146](https://github.com/Lightning-AI/pytorch-lightning/pull/11146))
- Added support for manually returning a `poptorch.DataLoader` in a `*_dataloader` hook ([#12116](https://github.com/Lightning-AI/pytorch-lightning/pull/12116))
- Added `rank_zero` module to centralize utilities ([#11747](https://github.com/Lightning-AI/pytorch-lightning/pull/11747))
- Added a `_Stateful` support for `LightningDataModule` ([#11637](https://github.com/Lightning-AI/pytorch-lightning/pull/11637))
- Added `_Stateful` support for `PrecisionPlugin` ([#11638](https://github.com/Lightning-AI/pytorch-lightning/pull/11638))
- Added `Accelerator.is_available` to check device availability ([#11797](https://github.com/Lightning-AI/pytorch-lightning/pull/11797))
- Enabled static type-checking on the signature of `Trainer` ([#11888](https://github.com/Lightning-AI/pytorch-lightning/pull/11888))
- Added utility functions for moving optimizers to devices ([#11758](https://github.com/Lightning-AI/pytorch-lightning/pull/11758))
- Added a warning when saving an instance of `nn.Module` with `save_hyperparameters()` ([#12068](https://github.com/Lightning-AI/pytorch-lightning/pull/12068))
- Added `estimated_stepping_batches` property to `Trainer` ([#11599](https://github.com/Lightning-AI/pytorch-lightning/pull/11599))
- Added support for pluggable Accelerators ([#12030](https://github.com/Lightning-AI/pytorch-lightning/pull/12030))
- Added profiling for `on_load_checkpoint`/`on_save_checkpoint` callback and LightningModule hooks ([#12149](https://github.com/Lightning-AI/pytorch-lightning/pull/12149))
- Added `LayerSync` and `NativeSyncBatchNorm` plugins ([#11754](https://github.com/Lightning-AI/pytorch-lightning/pull/11754))
- Added optional `storage_options` argument to `Trainer.save_checkpoint()` to pass to custom `CheckpointIO` implementations ([#11891](https://github.com/Lightning-AI/pytorch-lightning/pull/11891))
- Added support to explicitly specify the process group backend for parallel strategies ([#11745](https://github.com/Lightning-AI/pytorch-lightning/pull/11745))
- Added `device_ids` and `num_devices` property to `Trainer` ([#12151](https://github.com/Lightning-AI/pytorch-lightning/pull/12151))
- Added `Callback.state_dict()` and `Callback.load_state_dict()` methods ([#12232](https://github.com/Lightning-AI/pytorch-lightning/pull/12232))
- Added `AcceleratorRegistry` ([#12180](https://github.com/Lightning-AI/pytorch-lightning/pull/12180))
- Added support for Habana Accelerator (HPU) ([#11808](https://github.com/Lightning-AI/pytorch-lightning/pull/11808))
- Added support for dataclasses in `apply_to_collections` ([#11889](https://github.com/Lightning-AI/pytorch-lightning/pull/11889))

### Changed

- Drop PyTorch 1.7 support ([#12191](https://github.com/Lightning-AI/pytorch-lightning/pull/12191)), ([#12432](https://github.com/Lightning-AI/pytorch-lightning/pull/12432))
- Make `benchmark` flag optional and set its value based on the deterministic flag ([#11944](https://github.com/Lightning-AI/pytorch-lightning/pull/11944))
- Implemented a new native and rich format in `_print_results` method of the `EvaluationLoop` ([#11332](https://github.com/Lightning-AI/pytorch-lightning/pull/11332))
- Do not print an empty table at the end of the `EvaluationLoop` ([#12427](https://github.com/Lightning-AI/pytorch-lightning/pull/12427))
- Set the `prog_bar` flag to False in `LightningModule.log_grad_norm` ([#11472](https://github.com/Lightning-AI/pytorch-lightning/pull/11472))
- Raised exception in `init_dist_connection()` when torch distributed is not available ([#10418](https://github.com/Lightning-AI/pytorch-lightning/pull/10418))
- The `monitor` argument in the `EarlyStopping` callback is no longer optional ([#10328](https://github.com/Lightning-AI/pytorch-lightning/pull/10328))
- Do not fail if batch size could not be inferred for logging when using DeepSpeed ([#10438](https://github.com/Lightning-AI/pytorch-lightning/pull/10438))
- Raised `MisconfigurationException` when `enable_progress_bar=False` and a progress bar instance has been passed in the callback list ([#10520](https://github.com/Lightning-AI/pytorch-lightning/pull/10520))
- Moved `trainer.connectors.env_vars_connector._defaults_from_env_vars` to `utilities.argsparse._defaults_from_env_vars` ([#10501](https://github.com/Lightning-AI/pytorch-lightning/pull/10501))
- Changes in `LightningCLI` required for the new major release of jsonargparse v4.0.0 ([#10426](https://github.com/Lightning-AI/pytorch-lightning/pull/10426))
- Renamed `refresh_rate_per_second` parameter to `refresh_rate` for `RichProgressBar` signature ([#10497](https://github.com/Lightning-AI/pytorch-lightning/pull/10497))
- Moved ownership of the `PrecisionPlugin` into `TrainingTypePlugin` and updated all references ([#10570](https://github.com/Lightning-AI/pytorch-lightning/pull/10570))
- Fault Tolerant relies on `signal.SIGTERM` to gracefully exit instead of `signal.SIGUSR1` ([#10605](https://github.com/Lightning-AI/pytorch-lightning/pull/10605))
- `Loop.restarting=...` now sets the value recursively for all subloops ([#11442](https://github.com/Lightning-AI/pytorch-lightning/pull/11442))
- Raised an error if the `batch_size` cannot be inferred from the current batch if it contained a string or was a custom batch object ([#10541](https://github.com/Lightning-AI/pytorch-lightning/pull/10541))
- The validation loop is now disabled when `overfit_batches > 0` is set in the Trainer ([#9709](https://github.com/Lightning-AI/pytorch-lightning/pull/9709))
- Moved optimizer related logics from `Accelerator` to `TrainingTypePlugin` ([#10596](https://github.com/Lightning-AI/pytorch-lightning/pull/10596))
- Moved ownership of the lightning optimizers from the `Trainer` to the `Strategy` ([#11444](https://github.com/Lightning-AI/pytorch-lightning/pull/11444))
- Moved ownership of the data fetchers from the DataConnector to the Loops ([#11621](https://github.com/Lightning-AI/pytorch-lightning/pull/11621))
- Moved `batch_to_device` method from `Accelerator` to `TrainingTypePlugin` ([#10649](https://github.com/Lightning-AI/pytorch-lightning/pull/10649))
- The `DDPSpawnPlugin` no longer overrides the `post_dispatch` plugin hook ([#10034](https://github.com/Lightning-AI/pytorch-lightning/pull/10034))
- Integrate the progress bar implementation with progress tracking ([#11213](https://github.com/Lightning-AI/pytorch-lightning/pull/11213))
- The `LightningModule.{add_to_queue,get_from_queue}` hooks no longer get a `torch.multiprocessing.SimpleQueue` and instead receive a list based queue ([#10034](https://github.com/Lightning-AI/pytorch-lightning/pull/10034))
- Changed `training_step`, `validation_step`, `test_step` and `predict_step` method signatures in `Accelerator` and updated input from caller side ([#10908](https://github.com/Lightning-AI/pytorch-lightning/pull/10908))
- Changed the name of the temporary checkpoint that the `DDPSpawnPlugin` and related plugins save ([#10934](https://github.com/Lightning-AI/pytorch-lightning/pull/10934))
- `LoggerCollection` returns only unique logger names and versions ([#10976](https://github.com/Lightning-AI/pytorch-lightning/pull/10976))
- Redesigned process creation for spawn-based plugins (`DDPSpawnPlugin`, `TPUSpawnPlugin`, etc.) ([#10896](https://github.com/Lightning-AI/pytorch-lightning/pull/10896))
    * All spawn-based plugins now spawn processes immediately upon calling `Trainer.{fit,validate,test,predict}`
    * The hooks/callbacks `prepare_data`, `setup`, `configure_sharded_model` and `teardown` now run under initialized process group for spawn-based plugins just like their non-spawn counterparts
    * Some configuration errors that were previously raised as `MisconfigurationException`s will now be raised as `ProcessRaisedException` (torch>=1.8) or as `Exception` (torch<1.8)
    * Removed the `TrainingTypePlugin.pre_dispatch()` method and merged it with `TrainingTypePlugin.setup()` ([#11137](https://github.com/Lightning-AI/pytorch-lightning/pull/11137))
- Changed profiler to index and display the names of the hooks with a new pattern [<base class>]<class>.<hook name> ([#11026](https://github.com/Lightning-AI/pytorch-lightning/pull/11026))
- Changed `batch_to_device` entry in profiling from stage-specific to generic, to match profiling of other hooks ([#11031](https://github.com/Lightning-AI/pytorch-lightning/pull/11031))
- Changed the info message for finalizing ddp-spawn worker processes to a debug-level message ([#10864](https://github.com/Lightning-AI/pytorch-lightning/pull/10864))
- Removed duplicated file extension when uploading model checkpoints with `NeptuneLogger` ([#11015](https://github.com/Lightning-AI/pytorch-lightning/pull/11015))
- Removed `__getstate__` and `__setstate__` of `RichProgressBar` ([#11100](https://github.com/Lightning-AI/pytorch-lightning/pull/11100))
- The `DDPPlugin` and `DDPSpawnPlugin` and their subclasses now remove the `SyncBatchNorm` wrappers in `teardown()` to enable proper support at inference after fitting ([#11078](https://github.com/Lightning-AI/pytorch-lightning/pull/11078))
- Moved ownership of the `Accelerator` instance to the `TrainingTypePlugin`; all training-type plugins now take an optional parameter `accelerator` ([#11022](https://github.com/Lightning-AI/pytorch-lightning/pull/11022))
- Renamed the `TrainingTypePlugin` to `Strategy` ([#11120](https://github.com/Lightning-AI/pytorch-lightning/pull/11120))
    * Renamed the `ParallelPlugin` to `ParallelStrategy` ([#11123](https://github.com/Lightning-AI/pytorch-lightning/pull/11123))
    * Renamed the `DataParallelPlugin` to `DataParallelStrategy` ([#11183](https://github.com/Lightning-AI/pytorch-lightning/pull/11183))
    * Renamed the `DDPPlugin` to `DDPStrategy` ([#11142](https://github.com/Lightning-AI/pytorch-lightning/pull/11142))
    * Renamed the `DDP2Plugin` to `DDP2Strategy` ([#11185](https://github.com/Lightning-AI/pytorch-lightning/pull/11185))
    * Renamed the `DDPShardedPlugin` to `DDPShardedStrategy` ([#11186](https://github.com/Lightning-AI/pytorch-lightning/pull/11186))
    * Renamed the `DDPFullyShardedPlugin` to `DDPFullyShardedStrategy` ([#11143](https://github.com/Lightning-AI/pytorch-lightning/pull/11143))
    * Renamed the `DDPSpawnPlugin` to `DDPSpawnStrategy` ([#11145](https://github.com/Lightning-AI/pytorch-lightning/pull/11145))
    * Renamed the `DDPSpawnShardedPlugin` to `DDPSpawnShardedStrategy` ([#11210](https://github.com/Lightning-AI/pytorch-lightning/pull/11210))
    * Renamed the `DeepSpeedPlugin` to `DeepSpeedStrategy` ([#11194](https://github.com/Lightning-AI/pytorch-lightning/pull/11194))
    * Renamed the `HorovodPlugin` to `HorovodStrategy` ([#11195](https://github.com/Lightning-AI/pytorch-lightning/pull/11195))
    * Renamed the `TPUSpawnPlugin` to `TPUSpawnStrategy` ([#11190](https://github.com/Lightning-AI/pytorch-lightning/pull/11190))
    * Renamed the `IPUPlugin` to `IPUStrategy` ([#11193](https://github.com/Lightning-AI/pytorch-lightning/pull/11193))
    * Renamed the `SingleDevicePlugin` to `SingleDeviceStrategy` ([#11182](https://github.com/Lightning-AI/pytorch-lightning/pull/11182))
    * Renamed the `SingleTPUPlugin` to `SingleTPUStrategy` ([#11182](https://github.com/Lightning-AI/pytorch-lightning/pull/11182))
    * Renamed the `TrainingTypePluginsRegistry` to `StrategyRegistry` ([#11233](https://github.com/Lightning-AI/pytorch-lightning/pull/11233))
- Marked the `ResultCollection`, `ResultMetric`, and `ResultMetricCollection` classes as protected ([#11130](https://github.com/Lightning-AI/pytorch-lightning/pull/11130))
- Marked `trainer.checkpoint_connector` as protected ([#11550](https://github.com/Lightning-AI/pytorch-lightning/pull/11550))
- The epoch start/end hooks are now called by the `FitLoop` instead of the `TrainingEpochLoop` ([#11201](https://github.com/Lightning-AI/pytorch-lightning/pull/11201))
- DeepSpeed does not require lightning module zero 3 partitioning ([#10655](https://github.com/Lightning-AI/pytorch-lightning/pull/10655))
- Moved `Strategy` classes to the `strategies` directory ([#11226](https://github.com/Lightning-AI/pytorch-lightning/pull/11226))
- Renamed `training_type_plugin` file to `strategy` ([#11239](https://github.com/Lightning-AI/pytorch-lightning/pull/11239))
- Changed `DeviceStatsMonitor` to group metrics based on the logger's `group_separator` ([#11254](https://github.com/Lightning-AI/pytorch-lightning/pull/11254))
- Raised `UserWarning` if evaluation is triggered with `best` ckpt and trainer is configured with multiple checkpoint callbacks ([#11274](https://github.com/Lightning-AI/pytorch-lightning/pull/11274))
- `Trainer.logged_metrics` now always contains scalar tensors, even when a Python scalar was logged ([#11270](https://github.com/Lightning-AI/pytorch-lightning/pull/11270))
- The tuner now uses the checkpoint connector to copy and restore its state ([#11518](https://github.com/Lightning-AI/pytorch-lightning/pull/11518))
- Changed `MisconfigurationException` to `ModuleNotFoundError` when `rich` isn't available ([#11360](https://github.com/Lightning-AI/pytorch-lightning/pull/11360))
- The `trainer.current_epoch` value is now increased by 1 during and after `on_train_end` ([#8578](https://github.com/Lightning-AI/pytorch-lightning/pull/8578))
- The `trainer.global_step` value now accounts for multiple optimizers and TBPTT splits ([#11805](https://github.com/Lightning-AI/pytorch-lightning/pull/11805))
- The `trainer.global_step` value is now increased right after the `optimizer.step()` call which will impact users who access it during an intra-training validation hook ([#11805](https://github.com/Lightning-AI/pytorch-lightning/pull/11805))
- The filename of checkpoints created with `ModelCheckpoint(filename='{step}')` is different compared to previous versions. A checkpoint saved after 1 step will be named `step=1.ckpt` instead of `step=0.ckpt` ([#11805](https://github.com/Lightning-AI/pytorch-lightning/pull/11805))
- Inherit from `ABC` for `Accelerator`: Users need to implement `auto_device_count` ([#11521](https://github.com/Lightning-AI/pytorch-lightning/pull/11521))
- Changed `parallel_devices` property in `ParallelStrategy` to be lazy initialized ([#11572](https://github.com/Lightning-AI/pytorch-lightning/pull/11572))
- Updated `TQDMProgressBar` to run a separate progress bar for each eval dataloader ([#11657](https://github.com/Lightning-AI/pytorch-lightning/pull/11657))
- Sorted `SimpleProfiler(extended=False)` summary based on mean duration for each hook ([#11671](https://github.com/Lightning-AI/pytorch-lightning/pull/11671))
- Avoid enforcing `shuffle=False` for eval dataloaders ([#11575](https://github.com/Lightning-AI/pytorch-lightning/pull/11575))
- When using DP (data-parallel), Lightning will no longer automatically reduce all tensors returned in training_step; it will only reduce the loss unless `training_step_end` is overridden ([#11594](https://github.com/Lightning-AI/pytorch-lightning/pull/11594))
- When using DP (data-parallel), the `training_epoch_end` hook will no longer receive reduced outputs from `training_step` and instead get the full tensor of results from all GPUs ([#11594](https://github.com/Lightning-AI/pytorch-lightning/pull/11594))
- Changed default logger name to `lightning_logs` for consistency ([#11762](https://github.com/Lightning-AI/pytorch-lightning/pull/11762))
- Rewrote `accelerator_connector` ([#11448](https://github.com/Lightning-AI/pytorch-lightning/pull/11448))
- When manual optimization is used with DDP, we no longer force `find_unused_parameters=True` ([#12425](https://github.com/Lightning-AI/pytorch-lightning/pull/12425))
- Disable loading dataloades if corresponding `limit_batches=0` ([#11576](https://github.com/Lightning-AI/pytorch-lightning/pull/11576))
- Removed `is_global_zero` check in `training_epoch_loop` before `logger.save`. If you have a custom logger that implements `save` the Trainer will now call `save` on all ranks by default. To change this behavior add `@rank_zero_only` to your `save` implementation ([#12134](https://github.com/Lightning-AI/pytorch-lightning/pull/12134))
- Disabled tuner with distributed strategies ([#12179](https://github.com/Lightning-AI/pytorch-lightning/pull/12179))
- Marked `trainer.logger_connector` as protected ([#12195](https://github.com/Lightning-AI/pytorch-lightning/pull/12195))
- Move `Strategy.process_dataloader` function call from `fit/evaluation/predict_loop.py` to `data_connector.py` ([#12251](https://github.com/Lightning-AI/pytorch-lightning/pull/12251))
- `ModelCheckpoint(save_last=True, every_n_epochs=N)` now saves a "last" checkpoint every epoch (disregarding `every_n_epochs`) instead of only once at the end of training ([#12418](https://github.com/Lightning-AI/pytorch-lightning/pull/12418))
- The strategies that support `sync_batchnorm` now only apply it when fitting ([#11919](https://github.com/Lightning-AI/pytorch-lightning/pull/11919))
- Avoided fallback on CPU if no devices are provided for other accelerators ([#12410](https://github.com/Lightning-AI/pytorch-lightning/pull/12410))
- Modified `supporters.py` so that in the accumulator element (for loss) is created directly on the device ([#12430](https://github.com/Lightning-AI/pytorch-lightning/pull/12430))
- Removed `EarlyStopping.on_save_checkpoint` and `EarlyStopping.on_load_checkpoint` in favor of `EarlyStopping.state_dict` and `EarlyStopping.load_state_dict` ([#11887](https://github.com/Lightning-AI/pytorch-lightning/pull/11887))
- Removed `BaseFinetuning.on_save_checkpoint` and `BaseFinetuning.on_load_checkpoint` in favor of `BaseFinetuning.state_dict` and `BaseFinetuning.load_state_dict` ([#11887](https://github.com/Lightning-AI/pytorch-lightning/pull/11887))
- Removed `BackboneFinetuning.on_save_checkpoint` and `BackboneFinetuning.on_load_checkpoint` in favor of `BackboneFinetuning.state_dict` and `BackboneFinetuning.load_state_dict` ([#11887](https://github.com/Lightning-AI/pytorch-lightning/pull/11887))
- Removed `ModelCheckpoint.on_save_checkpoint` and `ModelCheckpoint.on_load_checkpoint` in favor of `ModelCheckpoint.state_dict` and `ModelCheckpoint.load_state_dict` ([#11887](https://github.com/Lightning-AI/pytorch-lightning/pull/11887))
- Removed `Timer.on_save_checkpoint` and `Timer.on_load_checkpoint` in favor of `Timer.state_dict` and `Timer.load_state_dict` ([#11887](https://github.com/Lightning-AI/pytorch-lightning/pull/11887))
- Replaced PostLocalSGDOptimizer with a dedicated model averaging component ([#12378](https://github.com/Lightning-AI/pytorch-lightning/pull/12378))

### Deprecated

- Deprecated `training_type_plugin` property in favor of `strategy` in `Trainer` and updated the references ([#11141](https://github.com/Lightning-AI/pytorch-lightning/pull/11141))
- Deprecated `Trainer.{validated,tested,predicted}_ckpt_path` and replaced with read-only property `Trainer.ckpt_path` set when checkpoints loaded via `Trainer.{fit,validate,test,predict}` ([#11696](https://github.com/Lightning-AI/pytorch-lightning/pull/11696))
- Deprecated `ClusterEnvironment.master_{address,port}` in favor of `ClusterEnvironment.main_{address,port}` ([#10103](https://github.com/Lightning-AI/pytorch-lightning/pull/10103))
- Deprecated `DistributedType` in favor of `_StrategyType` ([#10505](https://github.com/Lightning-AI/pytorch-lightning/pull/10505))
- Deprecated the `precision_plugin` constructor argument from `Accelerator` ([#10570](https://github.com/Lightning-AI/pytorch-lightning/pull/10570))
- Deprecated `DeviceType` in favor of `_AcceleratorType` ([#10503](https://github.com/Lightning-AI/pytorch-lightning/pull/10503))
- Deprecated the property `Trainer.slurm_job_id` in favor of the new `SLURMEnvironment.job_id()` method ([#10622](https://github.com/Lightning-AI/pytorch-lightning/pull/10622))
- Deprecated the access to the attribute `IndexBatchSamplerWrapper.batch_indices` in favor of `IndexBatchSamplerWrapper.seen_batch_indices` ([#10870](https://github.com/Lightning-AI/pytorch-lightning/pull/10870))
- Deprecated `on_init_start` and `on_init_end` callback hooks ([#10940](https://github.com/Lightning-AI/pytorch-lightning/pull/10940))
- Deprecated `Trainer.call_hook` in favor of `Trainer._call_callback_hooks`, `Trainer._call_lightning_module_hook`, `Trainer._call_ttp_hook`, and `Trainer._call_accelerator_hook` ([#10979](https://github.com/Lightning-AI/pytorch-lightning/pull/10979))
- Deprecated `TrainingTypePlugin.post_dispatch` in favor of `TrainingTypePlugin.teardown` ([#10939](https://github.com/Lightning-AI/pytorch-lightning/pull/10939))
- Deprecated `ModelIO.on_hpc_{save/load}` in favor of `CheckpointHooks.on_{save/load}_checkpoint` ([#10911](https://github.com/Lightning-AI/pytorch-lightning/pull/10911))
- Deprecated `Trainer.run_stage` in favor of `Trainer.{fit,validate,test,predict}` ([#11000](https://github.com/Lightning-AI/pytorch-lightning/pull/11000))
- Deprecated `Trainer.lr_schedulers` in favor of `Trainer.lr_scheduler_configs` which returns a list of dataclasses instead of dictionaries ([#11443](https://github.com/Lightning-AI/pytorch-lightning/pull/11443))
- Deprecated `Trainer.verbose_evaluate` in favor of `EvaluationLoop(verbose=...)` ([#10931](https://github.com/Lightning-AI/pytorch-lightning/pull/10931))
- Deprecated `Trainer.should_rank_save_checkpoint` Trainer property ([#11068](https://github.com/Lightning-AI/pytorch-lightning/pull/11068))
- Deprecated `Trainer.lightning_optimizers` ([#11444](https://github.com/Lightning-AI/pytorch-lightning/pull/11444))
- Deprecated `TrainerOptimizersMixin` and moved functionality to `core/optimizer.py`([#11155](https://github.com/Lightning-AI/pytorch-lightning/pull/11155))
- Deprecated the `on_train_batch_end(outputs)` format when multiple optimizers are used and TBPTT is enabled ([#12182](https://github.com/Lightning-AI/pytorch-lightning/pull/12182))
- Deprecated the `training_epoch_end(outputs)` format when multiple optimizers are used and TBPTT is enabled ([#12182](https://github.com/Lightning-AI/pytorch-lightning/pull/12182))
- Deprecated `TrainerCallbackHookMixin` ([#11148](https://github.com/Lightning-AI/pytorch-lightning/pull/11148))
- Deprecated `TrainerDataLoadingMixin` and moved functionality to `Trainer` and `DataConnector` ([#11282](https://github.com/Lightning-AI/pytorch-lightning/pull/11282))
- Deprecated function `pl.callbacks.device_stats_monitor.prefix_metric_keys` ([#11254](https://github.com/Lightning-AI/pytorch-lightning/pull/11254))
- Deprecated `Callback.on_epoch_start` hook in favour of `Callback.on_{train/val/test}_epoch_start` ([#11578](https://github.com/Lightning-AI/pytorch-lightning/pull/11578))
- Deprecated `Callback.on_epoch_end` hook in favour of `Callback.on_{train/val/test}_epoch_end` ([#11578](https://github.com/Lightning-AI/pytorch-lightning/pull/11578))
- Deprecated `LightningModule.on_epoch_start` hook in favor of `LightningModule.on_{train/val/test}_epoch_start` ([#11578](https://github.com/Lightning-AI/pytorch-lightning/pull/11578))
- Deprecated `LightningModule.on_epoch_end` hook in favor of `LightningModule.on_{train/val/test}_epoch_end` ([#11578](https://github.com/Lightning-AI/pytorch-lightning/pull/11578))
- Deprecated `on_before_accelerator_backend_setup` callback hook in favour of `setup` ([#11568](https://github.com/Lightning-AI/pytorch-lightning/pull/11568))
- Deprecated `on_batch_start` and `on_batch_end` callback hooks in favor of `on_train_batch_start` and `on_train_batch_end` ([#11577](https://github.com/Lightning-AI/pytorch-lightning/pull/11577))
- Deprecated `on_configure_sharded_model` callback hook in favor of `setup` ([#11627](https://github.com/Lightning-AI/pytorch-lightning/pull/11627))
- Deprecated `pl.utilities.distributed.rank_zero_only` in favor of `pl.utilities.rank_zero.rank_zero_only` ([#11747](https://github.com/Lightning-AI/pytorch-lightning/pull/11747))
- Deprecated `pl.utilities.distributed.rank_zero_debug` in favor of `pl.utilities.rank_zero.rank_zero_debug` ([#11747](https://github.com/Lightning-AI/pytorch-lightning/pull/11747))
- Deprecated `pl.utilities.distributed.rank_zero_info` in favor of `pl.utilities.rank_zero.rank_zero_info` ([#11747](https://github.com/Lightning-AI/pytorch-lightning/pull/11747))
- Deprecated `pl.utilities.warnings.rank_zero_warn` in favor of `pl.utilities.rank_zero.rank_zero_warn` ([#11747](https://github.com/Lightning-AI/pytorch-lightning/pull/11747))
- Deprecated `pl.utilities.warnings.rank_zero_deprecation` in favor of `pl.utilities.rank_zero.rank_zero_deprecation` ([#11747](https://github.com/Lightning-AI/pytorch-lightning/pull/11747))
- Deprecated `pl.utilities.warnings.LightningDeprecationWarning` in favor of `pl.utilities.rank_zero.LightningDeprecationWarning` ([#11747](https://github.com/Lightning-AI/pytorch-lightning/pull/11747))
- Deprecated `on_pretrain_routine_start` and `on_pretrain_routine_end` callback hooks in favor of `on_fit_start` ([#11794](https://github.com/Lightning-AI/pytorch-lightning/pull/11794))
- Deprecated `LightningModule.on_pretrain_routine_start` and `LightningModule.on_pretrain_routine_end` hooks in favor of `on_fit_start` ([#12122](https://github.com/Lightning-AI/pytorch-lightning/pull/12122))
- Deprecated `agg_key_funcs` and `agg_default_func` parameters from `LightningLoggerBase` ([#11871](https://github.com/Lightning-AI/pytorch-lightning/pull/11871))
- Deprecated `LightningLoggerBase.update_agg_funcs` ([#11871](https://github.com/Lightning-AI/pytorch-lightning/pull/11871))
- Deprecated `LightningLoggerBase.agg_and_log_metrics` in favor of `LightningLoggerBase.log_metrics` ([#11832](https://github.com/Lightning-AI/pytorch-lightning/pull/11832))
- Deprecated passing `weights_save_path` to the `Trainer` constructor in favor of adding the `ModelCheckpoint` callback with `dirpath` directly to the list of callbacks ([#12084](https://github.com/Lightning-AI/pytorch-lightning/pull/12084))
- Deprecated `pl.profiler.AbstractProfiler` in favor of `pl.profiler.Profiler` ([#12106](https://github.com/Lightning-AI/pytorch-lightning/pull/12106))
- Deprecated `pl.profiler.BaseProfiler` in favor of `pl.profiler.Profiler` ([#12150](https://github.com/Lightning-AI/pytorch-lightning/pull/12150))
- Deprecated `BaseProfiler.profile_iterable` ([#12102](https://github.com/Lightning-AI/pytorch-lightning/pull/12102))
- Deprecated `LoggerCollection` in favor of `trainer.loggers` ([#12147](https://github.com/Lightning-AI/pytorch-lightning/pull/12147))
- Deprecated `PrecisionPlugin.on_{save,load}_checkpoint` in favor of `PrecisionPlugin.{state_dict,load_state_dict}` ([#11978](https://github.com/Lightning-AI/pytorch-lightning/pull/11978))
- Deprecated `LightningDataModule.on_save/load_checkpoint` in favor of `state_dict/load_state_dict` ([#11893](https://github.com/Lightning-AI/pytorch-lightning/pull/11893))
- Deprecated `Trainer.use_amp` in favor of `Trainer.amp_backend` ([#12312](https://github.com/Lightning-AI/pytorch-lightning/pull/12312))
- Deprecated `LightningModule.use_amp` in favor of `Trainer.amp_backend` ([#12315](https://github.com/Lightning-AI/pytorch-lightning/pull/12315))
- Deprecated specifying the process group backend through the environment variable `PL_TORCH_DISTRIBUTED_BACKEND` ([#11745](https://github.com/Lightning-AI/pytorch-lightning/pull/11745))
- Deprecated `ParallelPlugin.torch_distributed_backend` in favor of `DDPStrategy.process_group_backend` property ([#11745](https://github.com/Lightning-AI/pytorch-lightning/pull/11745))
- Deprecated `ModelCheckpoint.save_checkpoint` in favor of `Trainer.save_checkpoint` ([#12456](https://github.com/Lightning-AI/pytorch-lightning/pull/12456))
- Deprecated `Trainer.devices` in favor of `Trainer.num_devices` and `Trainer.device_ids` ([#12151](https://github.com/Lightning-AI/pytorch-lightning/pull/12151))
- Deprecated `Trainer.root_gpu` in favor of `Trainer.strategy.root_device.index` when GPU is used ([#12262](https://github.com/Lightning-AI/pytorch-lightning/pull/12262))
- Deprecated `Trainer.num_gpus` in favor of `Trainer.num_devices` when GPU is used ([#12384](https://github.com/Lightning-AI/pytorch-lightning/pull/12384))
- Deprecated `Trainer.ipus` in favor of `Trainer.num_devices` when IPU is used ([#12386](https://github.com/Lightning-AI/pytorch-lightning/pull/12386))
- Deprecated `Trainer.num_processes` in favor of `Trainer.num_devices` ([#12388](https://github.com/Lightning-AI/pytorch-lightning/pull/12388))
- Deprecated `Trainer.data_parallel_device_ids` in favor of `Trainer.device_ids` ([#12072](https://github.com/Lightning-AI/pytorch-lightning/pull/12072))
- Deprecated returning state from `Callback.on_save_checkpoint` in favor of returning state in `Callback.state_dict` for checkpointing ([#11887](https://github.com/Lightning-AI/pytorch-lightning/pull/11887))
- Deprecated passing only the callback state to `Callback.on_load_checkpoint(callback_state)` in favor of passing the callback state to `Callback.load_state_dict` and in 1.8, passing the entire checkpoint dictionary to `Callback.on_load_checkpoint(checkpoint)` ([#11887](https://github.com/Lightning-AI/pytorch-lightning/pull/11887))
- Deprecated `Trainer.gpus` in favor of `Trainer.device_ids` or `Trainer.num_devices` ([#12436](https://github.com/Lightning-AI/pytorch-lightning/pull/12436))
- Deprecated `Trainer.tpu_cores` in favor of `Trainer.num_devices` ([#12437](https://github.com/Lightning-AI/pytorch-lightning/pull/12437))

### Removed

- Removed deprecated parameter `method` in `pl.utilities.model_helpers.is_overridden` ([#10507](https://github.com/Lightning-AI/pytorch-lightning/pull/10507))
- Remove deprecated method `ClusterEnvironment.creates_children` ([#10339](https://github.com/Lightning-AI/pytorch-lightning/pull/10339))
- Removed deprecated `TrainerModelHooksMixin.is_function_implemented` and `TrainerModelHooksMixin.has_arg` ([#10322](https://github.com/Lightning-AI/pytorch-lightning/pull/10322))
- Removed deprecated `pl.utilities.device_dtype_mixin.DeviceDtypeModuleMixin` in favor of `pl.core.mixins.device_dtype_mixin.DeviceDtypeModuleMixin` ([#10442](https://github.com/Lightning-AI/pytorch-lightning/pull/10442))
- Removed deprecated `LightningModule.loaded_optimizer_states_dict` property ([#10346](https://github.com/Lightning-AI/pytorch-lightning/pull/10346))
- Removed deprecated `Trainer.fit(train_dataloader=)`, `Trainer.validate(val_dataloaders=)`, and `Trainer.test(test_dataloader=)` ([#10325](https://github.com/Lightning-AI/pytorch-lightning/pull/10325))
- Removed deprecated `has_prepared_data`, `has_setup_fit`, `has_setup_validate`, `has_setup_test`, `has_setup_predict`, `has_teardown_fit`, `has_teardown_validate`, `has_teardown_test` and `has_teardown_predict` datamodule lifecycle properties  ([#10350](https://github.com/Lightning-AI/pytorch-lightning/pull/10350))
- Removed deprecated `every_n_val_epochs` parameter of ModelCheckpoint ([#10366](https://github.com/Lightning-AI/pytorch-lightning/pull/10366))
- Removed deprecated `import pl.profiler.profilers` in favor of `import pl.profiler` ([#10443](https://github.com/Lightning-AI/pytorch-lightning/pull/10443))
- Removed deprecated property `configure_slurm_dpp` from accelerator connector ([#10370](https://github.com/Lightning-AI/pytorch-lightning/pull/10370))
- Removed deprecated arguments `num_nodes` and `sync_batchnorm` from `DDPPlugin`, `DDPSpawnPlugin`, `DeepSpeedPlugin` ([#10357](https://github.com/Lightning-AI/pytorch-lightning/pull/10357))
- Removed deprecated property `is_slurm_managing_tasks` from AcceleratorConnector ([#10353](https://github.com/Lightning-AI/pytorch-lightning/pull/10353))
- Removed deprecated `LightningModule.log(tbptt_reduce_fx, tbptt_reduce_token, sync_dist_op)` ([#10423](https://github.com/Lightning-AI/pytorch-lightning/pull/10423))
- Removed deprecated `Plugin.task_idx` ([#10441](https://github.com/Lightning-AI/pytorch-lightning/pull/10441))
- Removed deprecated method `master_params` from PrecisionPlugin ([#10372](https://github.com/Lightning-AI/pytorch-lightning/pull/10372))
- Removed the automatic detachment of "extras" returned from `training_step`. For example, `return {'loss': ..., 'foo': foo.detach()}` will now be necessary if `foo` has gradients which you do not want to store ([#10424](https://github.com/Lightning-AI/pytorch-lightning/pull/10424))
- Removed deprecated passthrough methods and properties from `Accelerator` base class:
  * ([#10403](https://github.com/Lightning-AI/pytorch-lightning/pull/10403))
  * ([#10448](https://github.com/Lightning-AI/pytorch-lightning/pull/10448))
- Removed deprecated signature for `transfer_batch_to_device` hook. The new argument `dataloader_idx` is now required ([#10480](https://github.com/Lightning-AI/pytorch-lightning/pull/10480))
- Removed deprecated `utilities.distributed.rank_zero_{warn/deprecation}` ([#10451](https://github.com/Lightning-AI/pytorch-lightning/pull/10451))
- Removed deprecated `mode` argument from `ModelSummary` class ([#10449](https://github.com/Lightning-AI/pytorch-lightning/pull/10449))
- Removed deprecated `Trainer.train_loop` property in favor of `Trainer.fit_loop` ([#10482](https://github.com/Lightning-AI/pytorch-lightning/pull/10482))
- Removed deprecated `Trainer.train_loop` property in favor of `Trainer.fit_loop` ([#10482](https://github.com/Lightning-AI/pytorch-lightning/pull/10482))
- Removed deprecated `disable_validation` property from Trainer ([#10450](https://github.com/Lightning-AI/pytorch-lightning/pull/10450))
- Removed deprecated `CheckpointConnector.hpc_load` property in favor of `CheckpointConnector.restore` ([#10525](https://github.com/Lightning-AI/pytorch-lightning/pull/10525))
- Removed deprecated `reload_dataloaders_every_epoch` from `Trainer` in favour of `reload_dataloaders_every_n_epochs` ([#10481](https://github.com/Lightning-AI/pytorch-lightning/pull/10481))
- Removed the `precision_plugin` attribute from `Accelerator` in favor of its equivalent attribute `precision_plugin` in the `TrainingTypePlugin` ([#10570](https://github.com/Lightning-AI/pytorch-lightning/pull/10570))
- Removed `DeepSpeedPlugin.{precision,amp_type,amp_level}` properties ([#10657](https://github.com/Lightning-AI/pytorch-lightning/pull/10657))
- Removed patching of `on_before_batch_transfer`, `transfer_batch_to_device` and `on_after_batch_transfer` hooks in `LightningModule` ([#10603](https://github.com/Lightning-AI/pytorch-lightning/pull/10603))
- Removed argument `return_result` from the `DDPSpawnPlugin.spawn()` method ([#10867](https://github.com/Lightning-AI/pytorch-lightning/pull/10867))
- Removed the property `TrainingTypePlugin.results` and corresponding properties in subclasses ([#10034](https://github.com/Lightning-AI/pytorch-lightning/pull/10034))
- Removed the `mp_queue` attribute from `DDPSpawnPlugin` and `TPUSpawnPlugin` ([#10034](https://github.com/Lightning-AI/pytorch-lightning/pull/10034))
- Removed unnecessary `_move_optimizer_state` method overrides from `TPUSpawnPlugin` and `SingleTPUPlugin` ([#10849](https://github.com/Lightning-AI/pytorch-lightning/pull/10849))
- Removed `should_rank_save_checkpoint` property from `TrainingTypePlugin` ([#11070](https://github.com/Lightning-AI/pytorch-lightning/pull/11070))
- Removed `model_sharded_context` method from `Accelerator` ([#10886](https://github.com/Lightning-AI/pytorch-lightning/pull/10886))
- Removed method `pre_dispatch` from the `PrecisionPlugin` ([#10887](https://github.com/Lightning-AI/pytorch-lightning/pull/10887))
- Removed method `setup_optimizers_in_pre_dispatch` from the `strategies` and achieve the same logic in `setup` and `pre_dispatch` methods ([#10906](https://github.com/Lightning-AI/pytorch-lightning/pull/10906))
- Removed methods `pre_dispatch`, `dispatch` and `post_dispatch` from the `Accelerator` ([#10885](https://github.com/Lightning-AI/pytorch-lightning/pull/10885))
- Removed method `training_step`, `test_step`, `validation_step` and `predict_step` from the `Accelerator` ([#10890](https://github.com/Lightning-AI/pytorch-lightning/pull/10890))
- Removed `TrainingTypePlugin.start_{training,evaluating,predicting}` hooks and the same in all subclasses ([#10989](https://github.com/Lightning-AI/pytorch-lightning/pull/10989), [#10896](https://github.com/Lightning-AI/pytorch-lightning/pull/10896))
- Removed `Accelerator.on_train_start` ([#10999](https://github.com/Lightning-AI/pytorch-lightning/pull/10999))
- Removed support for Python 3.6 ([#11117](https://github.com/Lightning-AI/pytorch-lightning/pull/11117))
- Removed `Strategy.init_optimizers` in favor of `Strategy.setup_optimizers` ([#11236](https://github.com/Lightning-AI/pytorch-lightning/pull/11236))
- Removed `profile("training_step_and_backward")` in `Closure` class since we already profile calls `training_step` and `backward` ([#11222](https://github.com/Lightning-AI/pytorch-lightning/pull/11222))
- Removed `Strategy.optimizer_zero_grad` ([#11246](https://github.com/Lightning-AI/pytorch-lightning/pull/11246))
- Removed `Strategy.on_gpu` ([#11537](https://github.com/Lightning-AI/pytorch-lightning/pull/11537))
- Removed `Strategy.on_tpu` property ([#11536](https://github.com/Lightning-AI/pytorch-lightning/pull/11536))
- Removed the abstract property `LightningLoggerBase.experiment` ([#11603](https://github.com/Lightning-AI/pytorch-lightning/pull/11603))
- Removed `FitLoop.current_epoch` getter and setter ([#11562](https://github.com/Lightning-AI/pytorch-lightning/pull/11562))
- Removed access to `_short_id` in `NeptuneLogger` ([#11517](https://github.com/Lightning-AI/pytorch-lightning/pull/11517))
- Removed `log_text` and `log_image` from the `LightningLoggerBase` API ([#11857](https://github.com/Lightning-AI/pytorch-lightning/pull/11857))
- Removed calls to `profile("model_forward")` in favor of profiling `training_step` ([#12032](https://github.com/Lightning-AI/pytorch-lightning/pull/12032))
- Removed `get_mp_spawn_kwargs` from `DDPSpawnStrategy` and `TPUSpawnStrategy` in favor of configuration in the `_SpawnLauncher` ([#11966](https://github.com/Lightning-AI/pytorch-lightning/pull/11966))
- Removed `_aggregate_metrics`, `_reduce_agg_metrics`, and `_finalize_agg_metrics` from `LightningLoggerBase` ([#12053](https://github.com/Lightning-AI/pytorch-lightning/pull/12053))
- Removed the `AcceleratorConnector.device_type` property ([#12081](https://github.com/Lightning-AI/pytorch-lightning/pull/12081))
- Removed `AcceleratorConnector.num_nodes` ([#12107](https://github.com/Lightning-AI/pytorch-lightning/pull/12107))
- Removed `AcceleratorConnector.has_ipu` property ([#12111](https://github.com/Lightning-AI/pytorch-lightning/pull/12111))
- Removed `AcceleratorConnector.use_ipu` property ([#12110](https://github.com/Lightning-AI/pytorch-lightning/pull/12110))
- Removed `AcceleratorConnector.has_tpu` property ([#12109](https://github.com/Lightning-AI/pytorch-lightning/pull/12109))
- Removed `AcceleratorConnector.use_dp` property ([#12112](https://github.com/Lightning-AI/pytorch-lightning/pull/12112))
- Removed `configure_sync_batchnorm` from `ParallelStrategy` and all other strategies that inherit from it ([#11754](https://github.com/Lightning-AI/pytorch-lightning/pull/11754))
- Removed public attribute `sync_batchnorm` from strategies ([#11754](https://github.com/Lightning-AI/pytorch-lightning/pull/11754))
- Removed `AcceleratorConnector.root_gpu` property ([#12262](https://github.com/Lightning-AI/pytorch-lightning/pull/12262))
- Removed `AcceleratorConnector.tpu_id` property ([#12387](https://github.com/Lightning-AI/pytorch-lightning/pull/12387))
- Removed `AcceleratorConnector.num_gpus` property ([#12384](https://github.com/Lightning-AI/pytorch-lightning/pull/12384))
- Removed `AcceleratorConnector.num_ipus` property ([#12386](https://github.com/Lightning-AI/pytorch-lightning/pull/12386))
- Removed `AcceleratorConnector.num_processes` property ([#12388](https://github.com/Lightning-AI/pytorch-lightning/pull/12388))
- Removed `AcceleratorConnector.parallel_device_ids` property ([#12072](https://github.com/Lightning-AI/pytorch-lightning/pull/12072))
- Removed `AcceleratorConnector.devices` property ([#12435](https://github.com/Lightning-AI/pytorch-lightning/pull/12435))
- Removed `AcceleratorConnector.parallel_devices` property ([#12075](https://github.com/Lightning-AI/pytorch-lightning/pull/12075))
- Removed `AcceleratorConnector.tpu_cores` property ([#12437](https://github.com/Lightning-AI/pytorch-lightning/pull/12437))

### Fixed

- Fixed an issue where `ModelCheckpoint` could delete last checkpoint from the old directory when `dirpath` has changed during resumed training ([#12225](https://github.com/Lightning-AI/pytorch-lightning/pull/12225))
- Fixed an issue where `ModelCheckpoint` could delete older checkpoints when `dirpath` has changed during resumed training ([#12045](https://github.com/Lightning-AI/pytorch-lightning/pull/12045))
- Fixed an issue where `HorovodStrategy.teardown()` did not complete gracefully if an exception was thrown during callback setup [#11752](https://github.com/Lightning-AI/pytorch-lightning/pull/11752)
- Fixed security vulnerabilities CVE-2020-1747 and CVE-2020-14343 caused by the `PyYAML` dependency ([#11099](https://github.com/Lightning-AI/pytorch-lightning/pull/11099))
- Fixed security vulnerability "CWE-94: Improper Control of Generation of Code (Code Injection)" ([#12212](https://github.com/Lightning-AI/pytorch-lightning/pull/12212))
- Fixed logging on `{test,validation}_epoch_end` with multiple dataloaders ([#11132](https://github.com/Lightning-AI/pytorch-lightning/pull/11132))
- Reset the validation progress tracking state after sanity checking ([#11218](https://github.com/Lightning-AI/pytorch-lightning/pull/11218))
- Fixed double evaluation bug with fault-tolerance enabled where the second call was completely skipped ([#11119](https://github.com/Lightning-AI/pytorch-lightning/pull/11119))
- Fixed an issue with the `TPUSpawnPlugin` handling the `XLA_USE_BF16` environment variable incorrectly ([#10990](https://github.com/Lightning-AI/pytorch-lightning/pull/10990))
- Fixed wrong typehint for `Trainer.lightning_optimizers` ([#11155](https://github.com/Lightning-AI/pytorch-lightning/pull/11155))
- Fixed the lr-scheduler state not being dumped to checkpoint when using the deepspeed strategy ([#11307](https://github.com/Lightning-AI/pytorch-lightning/pull/11307))
- Fixed bug that forced overriding `configure_optimizers` with the CLI ([#11672](https://github.com/Lightning-AI/pytorch-lightning/pull/11672))
- Fixed type promotion when tensors of higher category than float are logged ([#11401](https://github.com/Lightning-AI/pytorch-lightning/pull/11401))
- Fixed `SimpleProfiler` summary ([#11414](https://github.com/Lightning-AI/pytorch-lightning/pull/11414))
- No longer set a `DistributedSampler` to the `poptorch.DataLoader` when IPUs are used ([#12114](https://github.com/Lightning-AI/pytorch-lightning/pull/12114))
- Fixed bug where progress bar was not being disabled when not in rank zero during predict ([#11377](https://github.com/Lightning-AI/pytorch-lightning/pull/11377))
- Fixed the mid-epoch warning call while resuming training ([#11556](https://github.com/Lightning-AI/pytorch-lightning/pull/11556))
- Fixed `LightningModule.{un,}toggle_model` when only 1 optimizer is used ([#12088](https://github.com/Lightning-AI/pytorch-lightning/pull/12088))
- Fixed an issue in `RichProgressbar` to display the metrics logged only on main progress bar ([#11690](https://github.com/Lightning-AI/pytorch-lightning/pull/11690))
- Fixed `RichProgressBar` progress when refresh rate does not evenly divide the total counter ([#11668](https://github.com/Lightning-AI/pytorch-lightning/pull/11668))
- Fixed `RichProgressBar` progress validation bar total when using multiple validation runs within a single training epoch ([#11668](https://github.com/Lightning-AI/pytorch-lightning/pull/11668))
- Configure native Deepspeed schedulers with interval='step' ([#11788](https://github.com/Lightning-AI/pytorch-lightning/pull/11788)), ([#12031](https://github.com/Lightning-AI/pytorch-lightning/pull/12031))
- Update `RichProgressBarTheme` styles after detecting light theme on colab ([#10993](https://github.com/Lightning-AI/pytorch-lightning/pull/10993))
- Fixed passing `_ddp_params_and_buffers_to_ignore` ([#11949](https://github.com/Lightning-AI/pytorch-lightning/pull/11949))
- Fixed an `AttributeError` when calling `save_hyperparameters` and no parameters need saving ([#11827](https://github.com/Lightning-AI/pytorch-lightning/pull/11827))
- Fixed environment variable priority for global rank determination ([#11406](https://github.com/Lightning-AI/pytorch-lightning/pull/11406))
- Fixed an issue that caused the Trainer to produce identical results on subsequent runs without explicit re-seeding ([#11870](https://github.com/Lightning-AI/pytorch-lightning/pull/11870))
- Fixed an issue that caused the Tuner to affect the random state ([#11870](https://github.com/Lightning-AI/pytorch-lightning/pull/11870))
- Fixed to avoid common hook warning if no hook is overridden ([#12131](https://github.com/Lightning-AI/pytorch-lightning/pull/12131))
- Fixed deepspeed keeping old sub-folders in same ckpt path ([#12194](https://github.com/Lightning-AI/pytorch-lightning/pull/12194))
- Fixed returning logged metrics instead of callback metrics during evaluation ([#12224](https://github.com/Lightning-AI/pytorch-lightning/pull/12224))
- Fixed the case where `logger=None` is passed to the Trainer ([#12249](https://github.com/Lightning-AI/pytorch-lightning/pull/12249))
- Fixed bug where the global step tracked by `ModelCheckpoint` was still set even if no checkpoint was saved ([#12418](https://github.com/Lightning-AI/pytorch-lightning/pull/12418))
- Fixed bug where `ModelCheckpoint` was overriding the `epoch` and `step` logged values ([#12418](https://github.com/Lightning-AI/pytorch-lightning/pull/12418))
- Fixed bug where monitoring the default `epoch` and `step` values with `ModelCheckpoint` would fail ([#12418](https://github.com/Lightning-AI/pytorch-lightning/pull/12418))
- Fixed initializing optimizers unnecessarily in `DDPFullyShardedStrategy` ([#12267](https://github.com/Lightning-AI/pytorch-lightning/pull/12267))
- Fixed check for horovod module ([#12377](https://github.com/Lightning-AI/pytorch-lightning/pull/12377))
- Fixed logging to loggers with multiple eval dataloaders ([#12454](https://github.com/Lightning-AI/pytorch-lightning/pull/12454))
- Fixed an issue with resuming from a checkpoint trained with QAT ([#11346](https://github.com/Lightning-AI/pytorch-lightning/pull/11346))


## [1.5.10] - 2022-02-08

### Fixed

- Fixed an issue to avoid validation loop run on restart ([#11552](https://github.com/Lightning-AI/pytorch-lightning/pull/11552))
- The `RichProgressBar` now correctly shows the `on_epoch` logged values on train epoch end ([#11689](https://github.com/Lightning-AI/pytorch-lightning/pull/11689))
- Fixed an issue to make the `step` argument in `WandbLogger.log_image` work ([#11716](https://github.com/Lightning-AI/pytorch-lightning/pull/11716))
- Fixed `restore_optimizers` for mapping states ([#11757](https://github.com/Lightning-AI/pytorch-lightning/pull/11757))
- With `DPStrategy`, the batch is not explicitly moved to the device ([#11780](https://github.com/Lightning-AI/pytorch-lightning/pull/11780))
- Fixed an issue to avoid val bar disappear after `trainer.validate()` ([#11700](https://github.com/Lightning-AI/pytorch-lightning/pull/11700))
- Fixed supporting remote filesystems with `Trainer.weights_save_path` for fault-tolerant training ([#11776](https://github.com/Lightning-AI/pytorch-lightning/pull/11776))
- Fixed check for available modules ([#11526](https://github.com/Lightning-AI/pytorch-lightning/pull/11526))
- Fixed bug where the path for "last" checkpoints was not getting saved correctly which caused newer runs to not remove the previous "last" checkpoint ([#11481](https://github.com/Lightning-AI/pytorch-lightning/pull/11481))
- Fixed bug where the path for best checkpoints was not getting saved correctly when no metric was monitored which caused newer runs to not use the best checkpoint ([#11481](https://github.com/Lightning-AI/pytorch-lightning/pull/11481))


## [1.5.9] - 2022-01-20

### Fixed

- Pinned sphinx-autodoc-typehints with <v1.15 ([#11400](https://github.com/Lightning-AI/pytorch-lightning/pull/11400))
- Skipped testing with PyTorch 1.7 and Python 3.9 on Ubuntu ([#11217](https://github.com/Lightning-AI/pytorch-lightning/pull/11217))
- Fixed type promotion when tensors of higher category than float are logged ([#11401](https://github.com/Lightning-AI/pytorch-lightning/pull/11401))
- Fixed the format of the configuration saved automatically by the CLI's `SaveConfigCallback` ([#11532](https://github.com/Lightning-AI/pytorch-lightning/pull/11532))

### Changed
- Changed `LSFEnvironment` to use `LSB_DJOB_RANKFILE` environment variable instead of `LSB_HOSTS` for determining node rank and main address ([#10825](https://github.com/Lightning-AI/pytorch-lightning/pull/10825))
- Disabled sampler replacement when using `IterableDataset` ([#11507](https://github.com/Lightning-AI/pytorch-lightning/pull/11507))


## [1.5.8] - 2022-01-05

### Fixed

- Fixed `LightningCLI` race condition while saving the config ([#11199](https://github.com/Lightning-AI/pytorch-lightning/pull/11199))
- Fixed the default value used with `log(reduce_fx=min|max)` ([#11310](https://github.com/Lightning-AI/pytorch-lightning/pull/11310))
- Fixed data fetcher selection ([#11294](https://github.com/Lightning-AI/pytorch-lightning/pull/11294))
- Fixed a race condition that could result in incorrect (zero) values being observed in prediction writer callbacks ([#11288](https://github.com/Lightning-AI/pytorch-lightning/pull/11288))
- Fixed dataloaders not getting reloaded the correct amount of times when setting `reload_dataloaders_every_n_epochs` and `check_val_every_n_epoch` ([#10948](https://github.com/Lightning-AI/pytorch-lightning/pull/10948))
- Fixed deepspeed strategy not restoring the lr-scheduler states when lr-scheduler(s) are configured through `LightningModule.configure_optimizer` ([#11322](https://github.com/Lightning-AI/pytorch-lightning/pull/11322))


## [1.5.7] - 2021-12-21

### Fixed

- Fixed `NeptuneLogger` when using DDP ([#11030](https://github.com/Lightning-AI/pytorch-lightning/pull/11030))
- Fixed a bug to disable logging hyperparameters in logger if there are no hparams ([#11105](https://github.com/Lightning-AI/pytorch-lightning/pull/11105))
- Avoid the deprecated `onnx.export(example_outputs=...)` in torch 1.10 ([#11116](https://github.com/Lightning-AI/pytorch-lightning/pull/11116))
- Fixed an issue when torch-scripting a `LightningModule` after training with `Trainer(sync_batchnorm=True)` ([#11078](https://github.com/Lightning-AI/pytorch-lightning/pull/11078))
- Fixed an `AttributeError` occurring when using a `CombinedLoader` (multiple dataloaders) for prediction ([#11111](https://github.com/Lightning-AI/pytorch-lightning/pull/11111))
- Fixed bug where `Trainer(track_grad_norm=..., logger=False)` would fail ([#11114](https://github.com/Lightning-AI/pytorch-lightning/pull/11114))
- Fixed an incorrect warning being produced by the model summary when using `bf16` precision on CPU ([#11161](https://github.com/Lightning-AI/pytorch-lightning/pull/11161))

### Changed

- DeepSpeed does not require lightning module zero 3 partitioning ([#10655](https://github.com/Lightning-AI/pytorch-lightning/pull/10655))
- The `ModelCheckpoint` callback now saves and restores attributes `best_k_models`, `kth_best_model_path`, `kth_value`, and `last_model_path` ([#10995](https://github.com/Lightning-AI/pytorch-lightning/pull/10995))


## [1.5.6] - 2021-12-15

### Fixed

- Fixed a bug where the DeepSpeedPlugin arguments `cpu_checkpointing` and `contiguous_memory_optimization` were not being forwarded to deepspeed correctly ([#10874](https://github.com/Lightning-AI/pytorch-lightning/pull/10874))
- Fixed an issue with `NeptuneLogger` causing checkpoints to be uploaded with a duplicated file extension ([#11015](https://github.com/Lightning-AI/pytorch-lightning/pull/11015))
- Fixed support for logging within callbacks returned from `LightningModule` ([#10991](https://github.com/Lightning-AI/pytorch-lightning/pull/10991))
- Fixed running sanity check with `RichProgressBar` ([#10913](https://github.com/Lightning-AI/pytorch-lightning/pull/10913))
- Fixed support for `CombinedLoader` while checking for warning raised with eval dataloaders ([#10994](https://github.com/Lightning-AI/pytorch-lightning/pull/10994))
- The TQDM progress bar now correctly shows the `on_epoch` logged values on train epoch end ([#11069](https://github.com/Lightning-AI/pytorch-lightning/pull/11069))
- Fixed bug where the TQDM updated the training progress bar during `trainer.validate` ([#11069](https://github.com/Lightning-AI/pytorch-lightning/pull/11069))


## [1.5.5] - 2021-12-07

### Fixed

- Disabled batch_size extraction for torchmetric instances because they accumulate the metrics internally ([#10815](https://github.com/Lightning-AI/pytorch-lightning/pull/10815))
- Fixed an issue with `SignalConnector` not restoring the default signal handlers on teardown when running on SLURM or with fault-tolerant training enabled ([#10611](https://github.com/Lightning-AI/pytorch-lightning/pull/10611))
- Fixed `SignalConnector._has_already_handler` check for callable type ([#10483](https://github.com/Lightning-AI/pytorch-lightning/pull/10483))
- Fixed an issue to return the results for each dataloader separately instead of duplicating them for each ([#10810](https://github.com/Lightning-AI/pytorch-lightning/pull/10810))
- Improved exception message if `rich` version is less than `10.2.2` ([#10839](https://github.com/Lightning-AI/pytorch-lightning/pull/10839))
- Fixed uploading best model checkpoint in NeptuneLogger ([#10369](https://github.com/Lightning-AI/pytorch-lightning/pull/10369))
- Fixed early schedule reset logic in PyTorch profiler that was causing data leak ([#10837](https://github.com/Lightning-AI/pytorch-lightning/pull/10837))
- Fixed a bug that caused incorrect batch indices to be passed to the `BasePredictionWriter` hooks when using a dataloader with `num_workers > 0` ([#10870](https://github.com/Lightning-AI/pytorch-lightning/pull/10870))
- Fixed an issue with item assignment on the logger on rank > 0 for those who support it ([#10917](https://github.com/Lightning-AI/pytorch-lightning/pull/10917))
- Fixed importing `torch_xla.debug` for `torch-xla<1.8` ([#10836](https://github.com/Lightning-AI/pytorch-lightning/pull/10836))
- Fixed an issue with `DDPSpawnPlugin` and related plugins leaving a temporary checkpoint behind ([#10934](https://github.com/Lightning-AI/pytorch-lightning/pull/10934))
- Fixed a `TypeError` occurring in the `SingalConnector.teardown()` method ([#10961](https://github.com/Lightning-AI/pytorch-lightning/pull/10961))


## [1.5.4] - 2021-11-30

### Fixed

- Fixed support for `--key.help=class` with the `LightningCLI` ([#10767](https://github.com/Lightning-AI/pytorch-lightning/pull/10767))
- Fixed `_compare_version` for python packages ([#10762](https://github.com/Lightning-AI/pytorch-lightning/pull/10762))
- Fixed TensorBoardLogger `SummaryWriter` not close before spawning the processes ([#10777](https://github.com/Lightning-AI/pytorch-lightning/pull/10777))
- Fixed a consolidation error in Lite when attempting to save the state dict of a sharded optimizer ([#10746](https://github.com/Lightning-AI/pytorch-lightning/pull/10746))
- Fixed the default logging level for batch hooks associated with training from `on_step=False, on_epoch=True` to `on_step=True, on_epoch=False` ([#10756](https://github.com/Lightning-AI/pytorch-lightning/pull/10756))

### Removed

- Removed PyTorch 1.6 support ([#10367](https://github.com/Lightning-AI/pytorch-lightning/pull/10367), [#10738](https://github.com/Lightning-AI/pytorch-lightning/pull/10738))


## [1.5.3] - 2021-11-24

### Fixed

- Fixed `ShardedTensor` state dict hook registration to check if torch distributed is available ([#10621](https://github.com/Lightning-AI/pytorch-lightning/pull/10621))
- Fixed an issue with `self.log` not respecting a tensor's `dtype` when applying computations ([#10076](https://github.com/Lightning-AI/pytorch-lightning/pull/10076))
- Fixed LigtningLite `_wrap_init` popping unexisting keys from DataLoader signature parameters ([#10613](https://github.com/Lightning-AI/pytorch-lightning/pull/10613))
- Fixed signals being registered within threads ([#10610](https://github.com/Lightning-AI/pytorch-lightning/pull/10610))
- Fixed an issue that caused Lightning to extract the batch size even though it was set by the user in `LightningModule.log` ([#10408](https://github.com/Lightning-AI/pytorch-lightning/pull/10408))
- Fixed `Trainer(move_metrics_to_cpu=True)` not moving the evaluation logged results to CPU ([#10631](https://github.com/Lightning-AI/pytorch-lightning/pull/10631))
- Fixed the `{validation,test}_step` outputs getting moved to CPU with `Trainer(move_metrics_to_cpu=True)` ([#10631](https://github.com/Lightning-AI/pytorch-lightning/pull/10631))
- Fixed an issue with collecting logged test results with multiple dataloaders ([#10522](https://github.com/Lightning-AI/pytorch-lightning/pull/10522))


## [1.5.2] - 2021-11-16

### Fixed

- Fixed `CombinedLoader` and `max_size_cycle` didn't receive a `DistributedSampler` ([#10374](https://github.com/Lightning-AI/pytorch-lightning/pull/10374))
- Fixed an issue where class or init-only variables of dataclasses were passed to the dataclass constructor in `utilities.apply_to_collection` ([#9702](https://github.com/Lightning-AI/pytorch-lightning/pull/9702))
- Fixed `isinstance` not working with `init_meta_context`, materialized model not being moved to the device ([#10493](https://github.com/Lightning-AI/pytorch-lightning/pull/10493))
- Fixed an issue that prevented the Trainer to shutdown workers when execution is interrupted due to failure([#10463](https://github.com/Lightning-AI/pytorch-lightning/pull/10463))
- Squeeze the early stopping monitor to remove empty tensor dimensions ([#10461](https://github.com/Lightning-AI/pytorch-lightning/pull/10461))
- Fixed sampler replacement logic with `overfit_batches` to only replace the sample when `SequentialSampler` is not used ([#10486](https://github.com/Lightning-AI/pytorch-lightning/pull/10486))
- Fixed scripting causing false positive deprecation warnings ([#10470](https://github.com/Lightning-AI/pytorch-lightning/pull/10470), [#10555](https://github.com/Lightning-AI/pytorch-lightning/pull/10555))
- Do not fail if batch size could not be inferred for logging when using DeepSpeed ([#10438](https://github.com/Lightning-AI/pytorch-lightning/pull/10438))
- Fixed propagation of device and dtype information to submodules of LightningLite when they inherit from `DeviceDtypeModuleMixin` ([#10559](https://github.com/Lightning-AI/pytorch-lightning/pull/10559))


## [1.5.1] - 2021-11-09

### Fixed

- Fixed `apply_to_collection(defaultdict)` ([#10316](https://github.com/Lightning-AI/pytorch-lightning/pull/10316))
- Fixed failure when `DataLoader(batch_size=None)` is passed ([#10345](https://github.com/Lightning-AI/pytorch-lightning/pull/10345))
- Fixed interception of `__init__` arguments for sub-classed DataLoader re-instantiation in Lite ([#10334](https://github.com/Lightning-AI/pytorch-lightning/pull/10334))
- Fixed issue with pickling `CSVLogger` after a call to `CSVLogger.save` ([#10388](https://github.com/Lightning-AI/pytorch-lightning/pull/10388))
- Fixed an import error being caused by `PostLocalSGD` when `torch.distributed` not available ([#10359](https://github.com/Lightning-AI/pytorch-lightning/pull/10359))
- Fixed the logging with `on_step=True` in epoch-level hooks causing unintended side-effects. Logging with `on_step=True` in epoch-level hooks will now correctly raise an error ([#10409](https://github.com/Lightning-AI/pytorch-lightning/pull/10409))
- Fixed deadlocks for distributed training with `RichProgressBar` ([#10428](https://github.com/Lightning-AI/pytorch-lightning/pull/10428))
- Fixed an issue where the model wrapper in Lite converted non-floating point tensors to float ([#10429](https://github.com/Lightning-AI/pytorch-lightning/pull/10429))
- Fixed an issue with inferring the dataset type in fault-tolerant training ([#10432](https://github.com/Lightning-AI/pytorch-lightning/pull/10432))
- Fixed dataloader workers with `persistent_workers` being deleted on every iteration ([#10434](https://github.com/Lightning-AI/pytorch-lightning/pull/10434))


## [1.5.0] - 2021-11-02

### Added

- Added support for monitoring the learning rate without schedulers in `LearningRateMonitor` ([#9786](https://github.com/Lightning-AI/pytorch-lightning/pull/9786))
- Added registration of `ShardedTensor` state dict hooks in `LightningModule.__init__` if the PyTorch version supports `ShardedTensor` ([#8944](https://github.com/Lightning-AI/pytorch-lightning/pull/8944))
- Added error handling including calling of `on_keyboard_interrupt()` and `on_exception()` for all entrypoints (fit, validate, test, predict) ([#8819](https://github.com/Lightning-AI/pytorch-lightning/pull/8819))
- Added a flavor of `training_step` that takes `dataloader_iter` as an argument ([#8807](https://github.com/Lightning-AI/pytorch-lightning/pull/8807))
- Added a `state_key` property to the `Callback` base class ([#6886](https://github.com/Lightning-AI/pytorch-lightning/pull/6886))
- Added progress tracking to loops:
    * Integrated `TrainingEpochLoop.total_batch_idx` ([#8598](https://github.com/Lightning-AI/pytorch-lightning/pull/8598))
    * Added `BatchProgress` and integrated `TrainingEpochLoop.is_last_batch` ([#9657](https://github.com/Lightning-AI/pytorch-lightning/pull/9657))
    * Avoid optional `Tracker` attributes ([#9320](https://github.com/Lightning-AI/pytorch-lightning/pull/9320))
    * Reset `current` progress counters when restarting an epoch loop that had already finished ([#9371](https://github.com/Lightning-AI/pytorch-lightning/pull/9371))
    * Call `reset_on_restart` in the loop's `reset` hook instead of when loading a checkpoint ([#9561](https://github.com/Lightning-AI/pytorch-lightning/pull/9561))
    * Use `completed` over `processed` in `reset_on_restart` ([#9656](https://github.com/Lightning-AI/pytorch-lightning/pull/9656))
    * Renamed `reset_on_epoch` to `reset_on_run` ([#9658](https://github.com/Lightning-AI/pytorch-lightning/pull/9658))
- Added `batch_size` and `rank_zero_only` arguments for `log_dict` to match `log` ([#8628](https://github.com/Lightning-AI/pytorch-lightning/pull/8628))
- Added a check for unique GPU ids ([#8666](https://github.com/Lightning-AI/pytorch-lightning/pull/8666))
- Added `ResultCollection` state_dict to the Loop `state_dict` and added support for distributed reload ([#8641](https://github.com/Lightning-AI/pytorch-lightning/pull/8641))
- Added DeepSpeed collate checkpoint utility function ([#8701](https://github.com/Lightning-AI/pytorch-lightning/pull/8701))
- Added a `handles_accumulate_grad_batches` property to the training type plugins ([#8856](https://github.com/Lightning-AI/pytorch-lightning/pull/8856))
- Added a warning to `WandbLogger` when reusing a wandb run ([#8714](https://github.com/Lightning-AI/pytorch-lightning/pull/8714))
- Added `log_graph` argument for `watch` method of `WandbLogger` ([#8662](https://github.com/Lightning-AI/pytorch-lightning/pull/8662))
- `LightningCLI` additions:
  * Added `LightningCLI(run=False|True)` to choose whether to run a `Trainer` subcommand ([#8751](https://github.com/Lightning-AI/pytorch-lightning/pull/8751))
  * Added support to call any trainer function from the `LightningCLI` via subcommands ([#7508](https://github.com/Lightning-AI/pytorch-lightning/pull/7508))
  * Allow easy trainer re-instantiation ([#7508](https://github.com/Lightning-AI/pytorch-lightning/pull/9241))
  * Automatically register all optimizers and learning rate schedulers ([#9565](https://github.com/Lightning-AI/pytorch-lightning/pull/9565))
  * Allow registering custom optimizers and learning rate schedulers without subclassing the CLI ([#9565](https://github.com/Lightning-AI/pytorch-lightning/pull/9565))
  * Support shorthand notation to instantiate optimizers and learning rate schedulers ([#9565](https://github.com/Lightning-AI/pytorch-lightning/pull/9565))
  * Support passing lists of callbacks via command line ([#8815](https://github.com/Lightning-AI/pytorch-lightning/pull/8815))
  * Support shorthand notation to instantiate models ([#9588](https://github.com/Lightning-AI/pytorch-lightning/pull/9588))
  * Support shorthand notation to instantiate datamodules ([#10011](https://github.com/Lightning-AI/pytorch-lightning/pull/10011))
  * Added `multifile` option to `LightningCLI` to enable/disable config saving to preserve multiple files structure ([#9073](https://github.com/Lightning-AI/pytorch-lightning/pull/9073))
- Fault-tolerant training:
    * Added `FastForwardSampler` and `CaptureIterableDataset` injection to data loading utilities ([#8366](https://github.com/Lightning-AI/pytorch-lightning/pull/8366))
    * Added `DataFetcher` to control fetching flow ([#8890](https://github.com/Lightning-AI/pytorch-lightning/pull/8890))
    * Added `SharedCycleIteratorState` to prevent infinite loop ([#8889](https://github.com/Lightning-AI/pytorch-lightning/pull/8889))
    * Added `CaptureMapDataset` for state management in map-style datasets ([#8891](https://github.com/Lightning-AI/pytorch-lightning/pull/8891))
    * Added Fault Tolerant Training to `DataFetcher` ([#8891](https://github.com/Lightning-AI/pytorch-lightning/pull/8891))
    * Replaced old prefetch iterator with new `DataFetcher` in training loop ([#8953](https://github.com/Lightning-AI/pytorch-lightning/pull/8953))
    * Added partial support for global random state fault-tolerance in map-style datasets ([#8950](https://github.com/Lightning-AI/pytorch-lightning/pull/8950))
    * Converted state to tuple explicitly when setting Python random state ([#9401](https://github.com/Lightning-AI/pytorch-lightning/pull/9401))
    * Added support for restarting an optimizer loop (multiple optimizers) ([#9537](https://github.com/Lightning-AI/pytorch-lightning/pull/9537))
    * Added support for restarting within Evaluation Loop ([#9563](https://github.com/Lightning-AI/pytorch-lightning/pull/9563))
    * Added mechanism to detect that a signal has been sent so the Trainer can gracefully exit ([#9566](https://github.com/Lightning-AI/pytorch-lightning/pull/9566))
    * Added support for skipping ahead to validation during the auto-restart of fitting ([#9681](https://github.com/Lightning-AI/pytorch-lightning/pull/9681))
    * Added support for auto-restart if a fault-tolerant checkpoint is available ([#9722](https://github.com/Lightning-AI/pytorch-lightning/pull/9722))
- Checkpoint saving and loading extensibility:
  * Added `CheckpointIO` plugin to expose checkpoint IO from training type plugin ([#8743](https://github.com/Lightning-AI/pytorch-lightning/pull/8743))
  * Refactored `CheckpointConnector` to offload validation logic to the `CheckpointIO` plugin ([#9045](https://github.com/Lightning-AI/pytorch-lightning/pull/9045))
  * Added `remove_checkpoint` to `CheckpointIO` plugin by moving the responsibility out of the `ModelCheckpoint` callback ([#9373](https://github.com/Lightning-AI/pytorch-lightning/pull/9373))
  * Added `XLACheckpointIO` plugin ([#9972](https://github.com/Lightning-AI/pytorch-lightning/pull/9972))
- Loop customization:
    * Added `Closure` and `AbstractClosure` classes ([#8642](https://github.com/Lightning-AI/pytorch-lightning/pull/8642))
    * Refactored `TrainingBatchLoop` and extracted `OptimizerLoop`, splitting off automatic optimization into its own loop ([#9191](https://github.com/Lightning-AI/pytorch-lightning/pull/9191))
    * Removed `TrainingBatchLoop.backward()`; manual optimization now calls directly into `Accelerator.backward()` and automatic optimization handles backward in new `OptimizerLoop` ([#9265](https://github.com/Lightning-AI/pytorch-lightning/pull/9265))
    * Extracted `ManualOptimization` logic from `TrainingBatchLoop` into its own separate loop class ([#9266](https://github.com/Lightning-AI/pytorch-lightning/pull/9266))
    * Added `OutputResult` and `ManualResult` classes ([#9437](https://github.com/Lightning-AI/pytorch-lightning/pull/9437), [#9424](https://github.com/Lightning-AI/pytorch-lightning/pull/9424))
    * Marked `OptimizerLoop.backward` as protected ([#9514](https://github.com/Lightning-AI/pytorch-lightning/pull/9514))
    * Marked `FitLoop.should_accumulate` as protected ([#9515](https://github.com/Lightning-AI/pytorch-lightning/pull/9515))
    * Marked several methods in `PredictionLoop` as protected: `on_predict_start`, `on_predict_epoch_end`, `on_predict_end`, `on_predict_model_eval` ([#9516](https://github.com/Lightning-AI/pytorch-lightning/pull/9516))
    * Marked several methods in `EvaluationLoop` as protected: `get_max_batches`, `on_evaluation_model_eval`, `on_evaluation_model_train`, `on_evaluation_start`, `on_evaluation_epoch_start`, `on_evaluation_epoch_end`, `on_evaluation_end`, `reload_evaluation_dataloaders` ([#9516](https://github.com/Lightning-AI/pytorch-lightning/pull/9516))
    * Marked several methods in `EvaluationEpochLoop` as protected: `on_evaluation_batch_start`, `evaluation_step`, `evaluation_step_end` ([#9516](https://github.com/Lightning-AI/pytorch-lightning/pull/9516))
    * Added `yielding_training_step` example ([#9983](https://github.com/Lightning-AI/pytorch-lightning/pull/9983))
- Added support for saving and loading state of multiple callbacks of the same type ([#7187](https://github.com/Lightning-AI/pytorch-lightning/pull/7187))
- Added DeepSpeed Stage 1 support ([#8974](https://github.com/Lightning-AI/pytorch-lightning/pull/8974))
- Added `Python dataclass` support for `LightningDataModule` ([#8272](https://github.com/Lightning-AI/pytorch-lightning/pull/8272))
- Added sanitization of tensors when they get logged as hyperparameters in `TensorBoardLogger` ([#9031](https://github.com/Lightning-AI/pytorch-lightning/pull/9031))
- Added `InterBatchParallelDataFetcher` ([#9020](https://github.com/Lightning-AI/pytorch-lightning/pull/9020))
- Added `DataLoaderIterDataFetcher` ([#9020](https://github.com/Lightning-AI/pytorch-lightning/pull/9020))
- Added `DataFetcher` within `Fit / Evaluation` Loop  ([#9047](https://github.com/Lightning-AI/pytorch-lightning/pull/9047))
- Added a friendly error message when DDP attempts to spawn new distributed processes with rank > 0 ([#9005](https://github.com/Lightning-AI/pytorch-lightning/pull/9005))
- Added Rich integration:
    * Added Rich progress bar ([#8929](https://github.com/Lightning-AI/pytorch-lightning/pull/8929), [#9559](https://github.com/Lightning-AI/pytorch-lightning/pull/9559))
    * Added Support for iterable datasets ([#9734](https://github.com/Lightning-AI/pytorch-lightning/pull/9734))
    * Added `RichModelSummary` callback ([#9546](https://github.com/Lightning-AI/pytorch-lightning/pull/9546))
    * Added `configure_columns` method to `RichProgressBar` ([#10288](https://github.com/Lightning-AI/pytorch-lightning/pull/10288))
    * Added `leave` argument to `RichProgressBar` ([#10301](https://github.com/Lightning-AI/pytorch-lightning/pull/10301))
- Added input validation logic for precision ([#9080](https://github.com/Lightning-AI/pytorch-lightning/pull/9080))
- Added support for CPU AMP autocast ([#9084](https://github.com/Lightning-AI/pytorch-lightning/pull/9084))
- Added `on_exception` callback hook ([#9183](https://github.com/Lightning-AI/pytorch-lightning/pull/9183))
- Added a warning to DeepSpeed when inferring batch size ([#9221](https://github.com/Lightning-AI/pytorch-lightning/pull/9221))
- Added `ModelSummary` callback ([#9344](https://github.com/Lightning-AI/pytorch-lightning/pull/9344))
- Added `log_images`, `log_text` and `log_table` to `WandbLogger` ([#9545](https://github.com/Lightning-AI/pytorch-lightning/pull/9545))
- Added `PL_RECONCILE_PROCESS` environment variable to enable process reconciliation regardless of cluster environment settings ([#9389](https://github.com/Lightning-AI/pytorch-lightning/pull/9389))
- Added `get_device_stats` to the Accelerator interface and added its implementation for GPU and TPU ([#9586](https://github.com/Lightning-AI/pytorch-lightning/pull/9586))
- Added a warning when an unknown key is encountered in the optimizer configuration, and when `OneCycleLR` is used with `"interval": "epoch"` ([#9666](https://github.com/Lightning-AI/pytorch-lightning/pull/9666))
- Added `DeviceStatsMonitor` callback ([#9712](https://github.com/Lightning-AI/pytorch-lightning/pull/9712))
- Added `enable_progress_bar` to the Trainer constructor ([#9664](https://github.com/Lightning-AI/pytorch-lightning/pull/9664))
- Added `pl_legacy_patch` load utility for loading old checkpoints that have pickled legacy Lightning attributes ([#9166](https://github.com/Lightning-AI/pytorch-lightning/pull/9166))
- Added support for `torch.use_deterministic_algorithms` ([#9121](https://github.com/Lightning-AI/pytorch-lightning/pull/9121))
- Added automatic parameters tying for TPUs ([#9525](https://github.com/Lightning-AI/pytorch-lightning/pull/9525))
- Added support for `torch.autograd.set_detect_anomaly` through `Trainer` constructor argument `detect_anomaly` ([#9848](https://github.com/Lightning-AI/pytorch-lightning/pull/9848))
- Added `enable_model_summary` flag to Trainer ([#9699](https://github.com/Lightning-AI/pytorch-lightning/pull/9699))
- Added `strategy` argument to Trainer ([#8597](https://github.com/Lightning-AI/pytorch-lightning/pull/8597))
- Added `init_meta_context`, `materialize_module` utilities ([#9920](https://github.com/Lightning-AI/pytorch-lightning/pull/9920))
- Added `TPUPrecisionPlugin` ([#10020](https://github.com/Lightning-AI/pytorch-lightning/pull/#10020))
- Added `torch.bfloat16` support:
  * Added bfloat16 support for Lightning Trainer ([#9049](https://github.com/Lightning-AI/pytorch-lightning/pull/9049))
  * Renamed `TPUHalfPrecisionPlugin` to `TPUBf16PrecisionPlugin` ([#10026](https://github.com/Lightning-AI/pytorch-lightning/pull/10026))
  * Default to `precision=bf16` on CPU when `precision=16` is passed ([#10033](https://github.com/Lightning-AI/pytorch-lightning/pull/10033))
  * Added support for `torch.autocast` ([#10053](https://github.com/Lightning-AI/pytorch-lightning/pull/10053))
- Added `kfold` example for loop customization ([#9965](https://github.com/Lightning-AI/pytorch-lightning/pull/9965))
- LightningLite:
    * Added `PrecisionPlugin.forward_context`, making it the default implementation for all `{train,val,test,predict}_step_context()` methods ([#9988](https://github.com/Lightning-AI/pytorch-lightning/pull/9988))
    * Added `DDPSpawnPlugin.spawn()` for spawning new processes of a given function ([#10018](https://github.com/Lightning-AI/pytorch-lightning/pull/10018), [#10022](https://github.com/Lightning-AI/pytorch-lightning/pull/10022))
    * Added `TrainingTypePlugin.{_setup_model, _setup_optimizer}` methods ([#9994](https://github.com/Lightning-AI/pytorch-lightning/pull/9994), [#10064](https://github.com/Lightning-AI/pytorch-lightning/pull/10064))
    * Implemented `DataParallelPlugin._setup_model` ([#10010](https://github.com/Lightning-AI/pytorch-lightning/pull/10010))
    * Implemented `DeepSpeedPlugin._setup_model_and_optimizers` ([#10009](https://github.com/Lightning-AI/pytorch-lightning/pull/10009), [#10064](https://github.com/Lightning-AI/pytorch-lightning/pull/10064))
    * Implemented `{DDPShardedPlugin,DDPShardedSpawnPlugin}._setup_model_and_optimizers` ([#10028](https://github.com/Lightning-AI/pytorch-lightning/pull/10028), [#10064](https://github.com/Lightning-AI/pytorch-lightning/pull/10064))
    * Added optional `model` argument to the `optimizer_step` methods in accelerators and plugins ([#10023](https://github.com/Lightning-AI/pytorch-lightning/pull/10023))
    * Updated precision attributes in `DeepSpeedPlugin` ([#10164](https://github.com/Lightning-AI/pytorch-lightning/pull/10164))
    * Added the ability to return a result from rank 0 in `DDPSpawnPlugin.spawn` ([#10162](https://github.com/Lightning-AI/pytorch-lightning/pull/10162))
    * Added `pl.lite` package ([#10175](https://github.com/Lightning-AI/pytorch-lightning/pull/10175))
    * Added `LightningLite` documentation ([#10043](https://github.com/Lightning-AI/pytorch-lightning/pull/10043))
    * Added `LightningLite` examples ([#9987](https://github.com/Lightning-AI/pytorch-lightning/pull/9987))
    * Make the `_LiteDataLoader` an iterator and add supports for custom dataloader ([#10279](https://github.com/Lightning-AI/pytorch-lightning/pull/10279))
- Added `use_omegaconf` argument to `save_hparams_to_yaml` plugin ([#9170](https://github.com/Lightning-AI/pytorch-lightning/pull/9170))
- Added `ckpt_path` argument for `Trainer.fit()` ([#10061](https://github.com/Lightning-AI/pytorch-lightning/pull/10061))
- Added `auto_device_count` method to `Accelerators` ([#10222](https://github.com/Lightning-AI/pytorch-lightning/pull/10222))
- Added support for `devices="auto"` ([#10264](https://github.com/Lightning-AI/pytorch-lightning/pull/10264))
- Added a `filename` argument in `ModelCheckpoint.format_checkpoint_name` ([#9818](https://github.com/Lightning-AI/pytorch-lightning/pull/9818))
- Added support for empty `gpus` list to run on CPU ([#10246](https://github.com/Lightning-AI/pytorch-lightning/pull/10246))
- Added a warning if multiple batch sizes are found from ambiguous batch ([#10247](https://github.com/Lightning-AI/pytorch-lightning/pull/10247))

### Changed

- Trainer now raises a `MisconfigurationException` when its methods are called with `ckpt_path="best"` but a checkpoint callback isn't configured ([#9841](https://github.com/Lightning-AI/pytorch-lightning/pull/9841))
- Setting `Trainer(accelerator="ddp_cpu")` now does not spawn a subprocess if `num_processes` is kept `1` along with `num_nodes > 1` ([#9603](https://github.com/Lightning-AI/pytorch-lightning/pull/9603))
- Module imports are now catching `ModuleNotFoundError` instead of `ImportError` ([#9867](https://github.com/Lightning-AI/pytorch-lightning/pull/9867))
- `pl.loggers.neptune.NeptuneLogger` is now consistent with the new [neptune-client](https://github.com/neptune-ai/neptune-client) API; the old [neptune-client](https://github.com/neptune-ai/neptune-client) API is supported by `NeptuneClient` from the [neptune-contrib](https://github.com/neptune-ai/neptune-contrib) repo ([#6867](https://github.com/Lightning-AI/pytorch-lightning/pull/6867))
- Parsing of `enums` type hyperparameters to be saved in the `haprams.yaml` file by TensorBoard and CSV loggers has been fixed and made in line with how OmegaConf parses it ([#9170](https://github.com/Lightning-AI/pytorch-lightning/pull/9170))
- Parsing of the `gpus` Trainer argument has changed: `gpus="n"` (str) no longer selects the GPU index n and instead selects the first n devices ([#8770](https://github.com/Lightning-AI/pytorch-lightning/pull/8770))
- `iteration_count` and other index attributes in the loops has been replaced with progress dataclasses ([#8477](https://github.com/Lightning-AI/pytorch-lightning/pull/8477))
- The `trainer.lightning_module` reference is now properly set at the very beginning of a run ([#8536](https://github.com/Lightning-AI/pytorch-lightning/pull/8536))
- The model weights now get loaded in all cases when the checkpoint path gets provided in validate/test/predict, regardless of whether the model instance is provided or not ([#8352](https://github.com/Lightning-AI/pytorch-lightning/pull/8352))
- The `Trainer` functions `reset_{train,val,test,predict}_dataloader`, `reset_train_val_dataloaders`, and `request_dataloader` `model` argument is now optional ([#8536](https://github.com/Lightning-AI/pytorch-lightning/pull/8536))
- Saved checkpoints will no longer use the type of a `Callback` as the key to avoid issues with unpickling ([#6886](https://github.com/Lightning-AI/pytorch-lightning/pull/6886))
- Improved string conversion for `ResultCollection` ([#8622](https://github.com/Lightning-AI/pytorch-lightning/pull/8622))
- `LightningCLI` changes:
    * `LightningCLI.init_parser` now returns the parser instance ([#8721](https://github.com/Lightning-AI/pytorch-lightning/pull/8721))
    * `LightningCLI.add_core_arguments_to_parser`, `LightningCLI.parse_arguments` now take a `parser` argument ([#8721](https://github.com/Lightning-AI/pytorch-lightning/pull/8721))
    * `LightningCLI.instantiate_trainer` now takes a config and a list of callbacks ([#8721](https://github.com/Lightning-AI/pytorch-lightning/pull/8721))
    * Split `LightningCLI.add_core_arguments_to_parser` into `LightningCLI.add_default_arguments_to_parser` + `LightningCLI.add_core_arguments_to_parser` ([#8721](https://github.com/Lightning-AI/pytorch-lightning/pull/8721))
- The accelerator and training type plugin `setup` hooks no longer have a `model` argument ([#8536](https://github.com/Lightning-AI/pytorch-lightning/pull/8536))
- The accelerator and training type plugin `update_global_step` hook has been removed ([#8856](https://github.com/Lightning-AI/pytorch-lightning/pull/8856))
- The coverage of `self.log`-ing in any `LightningModule` or `Callback` hook has been improved ([#8498](https://github.com/Lightning-AI/pytorch-lightning/pull/8498))
- `self.log`-ing without a `Trainer` reference now raises a warning instead of an exception ([#9733](https://github.com/Lightning-AI/pytorch-lightning/pull/9733))
- Removed restrictions in the Trainer that loggers can only log from rank 0; the existing logger behavior has not changed ([#8608](https://github.com/Lightning-AI/pytorch-lightning/pull/8608))
- `Trainer.request_dataloader` now takes a `RunningStage` enum instance ([#8858](https://github.com/Lightning-AI/pytorch-lightning/pull/8858))
- Changed `rank_zero_warn` to `NotImplementedError` in the `{train, val, test, predict}_dataloader` hooks that `Lightning(Data)Module` uses ([#9161](https://github.com/Lightning-AI/pytorch-lightning/pull/9161))
- Moved `block_ddp_sync_behaviour` out of `TrainingBatchLoop` to loop utilities ([#9192](https://github.com/Lightning-AI/pytorch-lightning/pull/9192))
- Executing the `optimizer_closure` is now required when overriding the `optimizer_step` hook ([#9360](https://github.com/Lightning-AI/pytorch-lightning/pull/9360))
- Changed logging of `LightningModule` and `LightningDataModule` hyperparameters to raise an exception only if there are colliding keys with different values ([#9496](https://github.com/Lightning-AI/pytorch-lightning/pull/9496))
- `seed_everything` now fails when an invalid seed value is passed instead of selecting a random seed ([#8787](https://github.com/Lightning-AI/pytorch-lightning/pull/8787))
- The Trainer now calls `TrainingTypePlugin` collective APIs directly instead of going through the Accelerator reference ([#9677](https://github.com/Lightning-AI/pytorch-lightning/pull/9677), [#9901](https://github.com/Lightning-AI/pytorch-lightning/pull/9901))
- The tuner now uses a unique filename to save a temporary checkpoint ([#9682](https://github.com/Lightning-AI/pytorch-lightning/pull/9682))
- Changed `HorovodPlugin.all_gather` to return a `torch.Tensor` instead of a list ([#9696](https://github.com/Lightning-AI/pytorch-lightning/pull/9696))
- Changed Trainer connectors to be protected attributes:
    * Configuration Validator ([#9779](https://github.com/Lightning-AI/pytorch-lightning/pull/9779))
- The `current_epoch` and `global_step` attributes now get restored irrespective of the Trainer task ([#9413](https://github.com/Lightning-AI/pytorch-lightning/pull/9413))
- Trainer now raises an exception when requesting `amp_level` with native `amp_backend` ([#9755](https://github.com/Lightning-AI/pytorch-lightning/pull/9755))
- Update the logic to check for accumulation steps with deepspeed ([#9826](https://github.com/Lightning-AI/pytorch-lightning/pull/9826))
- `pl.utilities.grads.grad_norm` now raises an exception if parameter `norm_type <= 0` ([#9765](https://github.com/Lightning-AI/pytorch-lightning/pull/9765))
- Updated error message for interactive incompatible plugins ([#9896](https://github.com/Lightning-AI/pytorch-lightning/pull/9896))
- Moved the `optimizer_step` and `clip_gradients` hook from the `Accelerator` and `TrainingTypePlugin` into the `PrecisionPlugin` ([#10143](https://github.com/Lightning-AI/pytorch-lightning/pull/10143), [#10029](https://github.com/Lightning-AI/pytorch-lightning/pull/10029))
- `NativeMixedPrecisionPlugin` and its subclasses now take an optional `GradScaler` instance ([#10055](https://github.com/Lightning-AI/pytorch-lightning/pull/10055))
- Trainer is now raising a `MisconfigurationException` instead of a warning if `Trainer.{validate/test}` is missing required methods ([#10016](https://github.com/Lightning-AI/pytorch-lightning/pull/10016))
- Changed default value of the `max_steps` Trainer argument from `None` to -1 ([#9460](https://github.com/Lightning-AI/pytorch-lightning/pull/9460))
- LightningModule now raises an error when calling `log(on_step=False, on_epoch=False)` ([#10227](https://github.com/Lightning-AI/pytorch-lightning/pull/10227))
- Quantization aware training observers are now disabled by default during validating/testing/predicting stages ([#8540](https://github.com/Lightning-AI/pytorch-lightning/pull/8540))
- Raised `MisconfigurationException` when total length of `dataloader` across ranks is zero, and give warning when total length is non-zero, but only local rank length is zero. ([#9827](https://github.com/Lightning-AI/pytorch-lightning/pull/9827))
- Changed the model size calculation using `ByteCounter` ([#10123](https://github.com/Lightning-AI/pytorch-lightning/pull/10123))
- Enabled `on_load_checkpoint` for `LightningDataModule` for all `trainer_fn` ([#10238](https://github.com/Lightning-AI/pytorch-lightning/pull/10238))
- Allowed separate config files for parameters with class type when LightningCLI is in `subclass_mode=False` ([#10286](https://github.com/Lightning-AI/pytorch-lightning/pull/10286))

### Deprecated

- Deprecated Trainer argument `terminate_on_nan` in favor of `detect_anomaly`([#9175](https://github.com/Lightning-AI/pytorch-lightning/pull/9175))
- Deprecated `Trainer.terminate_on_nan` public attribute access ([#9849](https://github.com/Lightning-AI/pytorch-lightning/pull/9849))
- Deprecated `LightningModule.summarize()` in favor of `pl.utilities.model_summary.summarize()` ([#8513](https://github.com/Lightning-AI/pytorch-lightning/pull/8513))
- Deprecated `LightningModule.model_size` ([#8343](https://github.com/Lightning-AI/pytorch-lightning/pull/8343))
- Deprecated `DataModule` properties: `train_transforms`, `val_transforms`, `test_transforms`, `size`, `dims` ([#8851](https://github.com/Lightning-AI/pytorch-lightning/pull/8851))
- Deprecated `add_to_queue`, `get_from_queue` from `LightningModule` in favor of corresponding methods in the `DDPSpawnPlugin` ([#9118](https://github.com/Lightning-AI/pytorch-lightning/pull/9118))
- Deprecated `LightningModule.get_progress_bar_dict` and `Trainer.progress_bar_dict` in favor of `pl.callbacks.progress.base.get_standard_metrics` and `ProgressBarBase.get_metrics` ([#8985](https://github.com/Lightning-AI/pytorch-lightning/pull/8985))
- Deprecated `prepare_data_per_node` flag on Trainer and set it as a property of `DataHooks`, accessible in the `LightningModule` and `LightningDataModule` ([#8958](https://github.com/Lightning-AI/pytorch-lightning/pull/8958))
- Deprecated the `TestTubeLogger` ([#9065](https://github.com/Lightning-AI/pytorch-lightning/pull/9065))
- Deprecated `on_{train/val/test/predict}_dataloader()` from `LightningModule` and `LightningDataModule` ([#9098](https://github.com/Lightning-AI/pytorch-lightning/pull/9098))
- Deprecated `on_keyboard_interrupt` callback hook in favor of new `on_exception` hook ([#9260](https://github.com/Lightning-AI/pytorch-lightning/pull/9260))
- Deprecated passing `process_position` to the `Trainer` constructor in favor of adding the `ProgressBar` callback with `process_position` directly to the list of callbacks ([#9222](https://github.com/Lightning-AI/pytorch-lightning/pull/9222))
- Deprecated passing `flush_logs_every_n_steps` as a Trainer argument, instead pass it to the logger init if supported ([#9366](https://github.com/Lightning-AI/pytorch-lightning/pull/9366))
- Deprecated `LightningLoggerBase.close`, `LoggerCollection.close` in favor of `LightningLoggerBase.finalize`, `LoggerCollection.finalize` ([#9422](https://github.com/Lightning-AI/pytorch-lightning/pull/9422))
- Deprecated passing `progress_bar_refresh_rate` to the `Trainer` constructor in favor of adding the `ProgressBar` callback with `refresh_rate` directly to the list of callbacks, or passing `enable_progress_bar=False` to disable the progress bar ([#9616](https://github.com/Lightning-AI/pytorch-lightning/pull/9616))
- Deprecated `LightningDistributed` and moved the broadcast logic to `DDPPlugin` and `DDPSpawnPlugin` directly ([#9691](https://github.com/Lightning-AI/pytorch-lightning/pull/9691))
- Deprecated passing `stochastic_weight_avg` to the `Trainer` constructor in favor of adding the `StochasticWeightAveraging` callback directly to the list of callbacks ([#8989](https://github.com/Lightning-AI/pytorch-lightning/pull/8989))
- Deprecated Accelerator collective API `barrier`, `broadcast`, and `all_gather` in favor of calling the `TrainingTypePlugin` collective API directly ([#9677](https://github.com/Lightning-AI/pytorch-lightning/pull/9677))
- Deprecated `checkpoint_callback` from the `Trainer` constructor in favor of `enable_checkpointing` ([#9754](https://github.com/Lightning-AI/pytorch-lightning/pull/9754))
- Deprecated the `LightningModule.on_post_move_to_device` method ([#9525](https://github.com/Lightning-AI/pytorch-lightning/pull/9525))
- Deprecated `pl.core.decorators.parameter_validation` in favor of `pl.utilities.parameter_tying.set_shared_parameters` ([#9525](https://github.com/Lightning-AI/pytorch-lightning/pull/9525))
- Deprecated passing `weights_summary` to the `Trainer` constructor in favor of adding the `ModelSummary` callback with `max_depth` directly to the list of callbacks ([#9699](https://github.com/Lightning-AI/pytorch-lightning/pull/9699))
- Deprecated `log_gpu_memory`, `gpu_metrics`, and util funcs in favor of `DeviceStatsMonitor` callback ([#9921](https://github.com/Lightning-AI/pytorch-lightning/pull/9921))
- Deprecated `GPUStatsMonitor` and `XLAStatsMonitor` in favor of `DeviceStatsMonitor` callback ([#9924](https://github.com/Lightning-AI/pytorch-lightning/pull/9924))
- Deprecated setting `Trainer(max_steps=None)`; To turn off the limit, set `Trainer(max_steps=-1)` (default) ([#9460](https://github.com/Lightning-AI/pytorch-lightning/pull/9460))
- Deprecated access to the `AcceleratorConnector.is_slurm_managing_tasks` attribute and marked it as protected ([#10101](https://github.com/Lightning-AI/pytorch-lightning/pull/10101))
- Deprecated access to the `AcceleratorConnector.configure_slurm_ddp` method and marked it as protected ([#10101](https://github.com/Lightning-AI/pytorch-lightning/pull/10101))
- Deprecated passing `resume_from_checkpoint` to the `Trainer` constructor in favor of `trainer.fit(ckpt_path=)` ([#10061](https://github.com/Lightning-AI/pytorch-lightning/pull/10061))
- Deprecated `ClusterEnvironment.creates_children()` in favor of `ClusterEnvironment.creates_processes_externally` (property) ([#10106](https://github.com/Lightning-AI/pytorch-lightning/pull/10106))
- Deprecated `PrecisionPlugin.master_params()` in favor of `PrecisionPlugin.main_params()` ([#10105](https://github.com/Lightning-AI/pytorch-lightning/pull/10105))
- Deprecated `lr_sch_names` from `LearningRateMonitor` ([#10066](https://github.com/Lightning-AI/pytorch-lightning/pull/10066))
- Deprecated `ProgressBar` callback in favor of `TQDMProgressBar` ([#10134](https://github.com/Lightning-AI/pytorch-lightning/pull/10134))

### Removed

- Removed deprecated `metrics` ([#8586](https://github.com/Lightning-AI/pytorch-lightning/pull/8586/))
- Removed the deprecated `outputs` argument in both the `LightningModule.on_train_epoch_end` and `Callback.on_train_epoch_end` hooks ([#8587](https://github.com/Lightning-AI/pytorch-lightning/pull/8587))
- Removed the deprecated `TrainerLoggingMixin` class ([#8609](https://github.com/Lightning-AI/pytorch-lightning/pull/8609))
- Removed the deprecated `TrainerTrainingTricksMixin` class ([#8679](https://github.com/Lightning-AI/pytorch-lightning/pull/8679))
- Removed the deprecated `optimizer_idx` from `training_step` as an accepted argument in manual optimization ([#8576](https://github.com/Lightning-AI/pytorch-lightning/pull/8576))
- Removed support for the deprecated `on_save_checkpoint` signature. The hook now takes a `checkpoint` positional parameter ([#8697](https://github.com/Lightning-AI/pytorch-lightning/pull/8697))
- Removed support for the deprecated `on_load_checkpoint` signature. The hook now takes a `pl_module` positional parameter ([#8697](https://github.com/Lightning-AI/pytorch-lightning/pull/8697))
- Removed the deprecated `save_function` property in `ModelCheckpoint` ([#8680](https://github.com/Lightning-AI/pytorch-lightning/pull/8680))
- Removed the deprecated `model` argument from `ModelCheckpoint.save_checkpoint` ([#8688](https://github.com/Lightning-AI/pytorch-lightning/pull/8688))
- Removed the deprecated `sync_step` argument from `WandbLogger` ([#8763](https://github.com/Lightning-AI/pytorch-lightning/pull/8763))
- Removed the deprecated `Trainer.truncated_bptt_steps` in favor of `LightningModule.truncated_bptt_steps` ([#8826](https://github.com/Lightning-AI/pytorch-lightning/pull/8826))
- Removed `LightningModule.write_predictions` and `LightningModule.write_predictions_dict` ([#8850](https://github.com/Lightning-AI/pytorch-lightning/pull/8850))
- Removed `on_reset_*_dataloader` hooks in TrainingType Plugins and Accelerators ([#8858](https://github.com/Lightning-AI/pytorch-lightning/pull/8858))
- Removed deprecated `GradInformation` module in favor of `pl.utilities.grads` ([#8831](https://github.com/Lightning-AI/pytorch-lightning/pull/8831/))
- Removed `TrainingTypePlugin.on_save` and `Accelerator.on_save` ([#9023](https://github.com/Lightning-AI/pytorch-lightning/pull/9023))
- Removed `{Accelerator,TrainingTypePlugin,PrecisionPlugin}.post_optimizer_step` ([#9746](https://github.com/Lightning-AI/pytorch-lightning/pull/9746))
- Removed deprecated `connect_precision_plugin` and `connect_training_type_plugin` from `Accelerator` ([#9019](https://github.com/Lightning-AI/pytorch-lightning/pull/9019))
- Removed `on_train_epoch_end` from `Accelerator` ([#9035](https://github.com/Lightning-AI/pytorch-lightning/pull/9035))
- Removed `InterBatchProcessor` in favor of `DataLoaderIterDataFetcher` ([#9052](https://github.com/Lightning-AI/pytorch-lightning/pull/9052))
- Removed `Plugin` in `base_plugin.py` in favor of accessing `TrainingTypePlugin` and `PrecisionPlugin` directly instead ([#9066](https://github.com/Lightning-AI/pytorch-lightning/pull/9066))
- Removed `teardown` from `ParallelPlugin` ([#8943](https://github.com/Lightning-AI/pytorch-lightning/pull/8943))
- Removed deprecated `profiled_functions` argument from `PyTorchProfiler` ([#9178](https://github.com/Lightning-AI/pytorch-lightning/pull/9178))
- Removed deprecated `pytorch_lightning.utilities.argparse_utils` module ([#9166](https://github.com/Lightning-AI/pytorch-lightning/pull/9166))
- Removed deprecated property `Trainer.running_sanity_check` in favor of `Trainer.sanity_checking` ([#9209](https://github.com/Lightning-AI/pytorch-lightning/pull/9209))
- Removed deprecated `BaseProfiler.output_filename` arg from it and its descendants in favor of `dirpath` and `filename` ([#9214](https://github.com/Lightning-AI/pytorch-lightning/pull/9214))
- Removed deprecated property `ModelCheckpoint.period` in favor of `ModelCheckpoint.every_n_epochs` ([#9213](https://github.com/Lightning-AI/pytorch-lightning/pull/9213))
- Removed deprecated `auto_move_data` decorator ([#9231](https://github.com/Lightning-AI/pytorch-lightning/pull/9231))
- Removed deprecated property `LightningModule.datamodule` in favor of `Trainer.datamodule` ([#9233](https://github.com/Lightning-AI/pytorch-lightning/pull/9233))
- Removed deprecated properties `DeepSpeedPlugin.cpu_offload*` in favor of `offload_optimizer`, `offload_parameters` and `pin_memory` ([#9244](https://github.com/Lightning-AI/pytorch-lightning/pull/9244))
- Removed deprecated property `AcceleratorConnector.is_using_torchelastic` in favor of `TorchElasticEnvironment.is_using_torchelastic()` ([#9729](https://github.com/Lightning-AI/pytorch-lightning/pull/9729))
- Removed `pl.utilities.debugging.InternalDebugger` ([#9680](https://github.com/Lightning-AI/pytorch-lightning/pull/9680))
- Removed `call_configure_sharded_model_hook` property from `Accelerator` and `TrainingTypePlugin` ([#9612](https://github.com/Lightning-AI/pytorch-lightning/pull/9612))
- Removed `TrainerProperties` mixin and moved property definitions directly into `Trainer` ([#9495](https://github.com/Lightning-AI/pytorch-lightning/pull/9495))
- Removed a redundant warning with `ModelCheckpoint(monitor=None)` callback ([#9875](https://github.com/Lightning-AI/pytorch-lightning/pull/9875))
- Remove `epoch` from `trainer.logged_metrics` ([#9904](https://github.com/Lightning-AI/pytorch-lightning/pull/9904))
- Remove deprecated `distributed_backend` from `Trainer` ([#10017](https://github.com/Lightning-AI/pytorch-lightning/pull/10017))
- Removed `process_idx` from the `{DDPSpawnPlugin,TPUSpawnPlugin}.new_process` methods ([#10022](https://github.com/Lightning-AI/pytorch-lightning/pull/10022))
- Removed automatic patching of `{train,val,test,predict}_dataloader()` on the `LightningModule` ([#9764](https://github.com/Lightning-AI/pytorch-lightning/pull/9764))
- Removed `pl.trainer.connectors.OptimizerConnector` ([#10120](https://github.com/Lightning-AI/pytorch-lightning/pull/10120))

### Fixed

- Fixed ImageNet evaluation in example ([#10179](https://github.com/Lightning-AI/pytorch-lightning/pull/10179))
- Fixed an issue with logger outputs not being finalized correctly after prediction runs ([#8685](https://github.com/Lightning-AI/pytorch-lightning/pull/8685))
- Fixed `move_metrics_to_cpu` moving the loss to CPU while training on device ([#9308](https://github.com/Lightning-AI/pytorch-lightning/pull/9308))
- Fixed incorrect main progress bar indicator when resuming training mid-epoch ([#9310](https://github.com/Lightning-AI/pytorch-lightning/pull/9310))
- Fixed an issue with freeing memory of datafetchers during teardown ([#9387](https://github.com/Lightning-AI/pytorch-lightning/pull/9387))
- Fixed a bug where the training step output needed to be `deepcopy`-ed ([#9349](https://github.com/Lightning-AI/pytorch-lightning/pull/9349))
- Fixed an issue with freeing memory allocated by the data iterators in `Loop.on_run_end` ([#9386](https://github.com/Lightning-AI/pytorch-lightning/pull/9386), [#9915](https://github.com/Lightning-AI/pytorch-lightning/pull/9915))
- Fixed `BasePredictionWriter` not returning the batch indices in a non-distributed setting ([#9432](https://github.com/Lightning-AI/pytorch-lightning/pull/9432))
- Fixed an error when running in XLA environments with no TPU attached ([#9572](https://github.com/Lightning-AI/pytorch-lightning/pull/9572))
- Fixed check on torchmetrics logged whose `compute()` output is a multielement tensor ([#9582](https://github.com/Lightning-AI/pytorch-lightning/pull/9582))
- Fixed gradient accumulation for `DDPShardedPlugin` ([#9122](https://github.com/Lightning-AI/pytorch-lightning/pull/9122))
- Fixed missing DeepSpeed distributed call ([#9540](https://github.com/Lightning-AI/pytorch-lightning/pull/9540))
- Fixed an issue with wrapped LightningModule during evaluation; The LightningModule no longer gets wrapped with data-parallel modules when not fitting in `DDPPlugin`, `DDPSpawnPlugin`, `DDPShardedPlugin`, `DDPSpawnShardedPlugin` ([#9096](https://github.com/Lightning-AI/pytorch-lightning/pull/9096))
- Fixed `trainer.accumulate_grad_batches` to be an int on init. The default value for it is now `None` inside Trainer ([#9652](https://github.com/Lightning-AI/pytorch-lightning/pull/9652))
- Fixed `broadcast` in `DDPPlugin` and `DDPSpawnPlugin` to respect the `src` input ([#9691](https://github.com/Lightning-AI/pytorch-lightning/pull/9691))
- Fixed `self.log(on_epoch=True, reduce_fx=sum))` for the `on_batch_start` and `on_train_batch_start` hooks ([#9791](https://github.com/Lightning-AI/pytorch-lightning/pull/9791))
- Fixed `self.log(on_epoch=True)` for the `on_batch_start` and `on_train_batch_start` hooks ([#9780](https://github.com/Lightning-AI/pytorch-lightning/pull/9780))
- Fixed restoring training state during `Trainer.fit` only ([#9413](https://github.com/Lightning-AI/pytorch-lightning/pull/9413))
- Fixed DeepSpeed and Lightning both calling the scheduler ([#9788](https://github.com/Lightning-AI/pytorch-lightning/pull/9788))
- Fixed missing arguments when saving hyperparameters from the parent class but not from the child class ([#9800](https://github.com/Lightning-AI/pytorch-lightning/pull/9800))
- Fixed DeepSpeed GPU device IDs ([#9847](https://github.com/Lightning-AI/pytorch-lightning/pull/9847))
- Reset `val_dataloader` in `tuner/batch_size_scaling` ([#9857](https://github.com/Lightning-AI/pytorch-lightning/pull/9857))
- Fixed use of `LightningCLI` in computer_vision_fine_tuning.py example ([#9934](https://github.com/Lightning-AI/pytorch-lightning/pull/9934))
- Fixed issue with non-init dataclass fields in `apply_to_collection` ([#9963](https://github.com/Lightning-AI/pytorch-lightning/pull/9963))
- Reset `val_dataloader` in `tuner/batch_size_scaling` for binsearch ([#9975](https://github.com/Lightning-AI/pytorch-lightning/pull/9975))
- Fixed logic to check for spawn in dataloader `TrainerDataLoadingMixin._worker_check` ([#9902](https://github.com/Lightning-AI/pytorch-lightning/pull/9902))
- Fixed `train_dataloader` getting loaded twice when resuming from a checkpoint during `Trainer.fit()` ([#9671](https://github.com/Lightning-AI/pytorch-lightning/pull/9671))
- Fixed `LearningRateMonitor` logging with multiple param groups optimizer with no scheduler ([#10044](https://github.com/Lightning-AI/pytorch-lightning/pull/10044))
- Fixed undesired side effects being caused by `Trainer` patching dataloader methods on the `LightningModule` ([#9764](https://github.com/Lightning-AI/pytorch-lightning/pull/9764))
- Fixed gradients not being unscaled when clipping or logging the gradient norm ([#9287](https://github.com/Lightning-AI/pytorch-lightning/pull/9287))
- Fixed `on_before_optimizer_step` getting called before the optimizer closure (including backward) has run ([#10167](https://github.com/Lightning-AI/pytorch-lightning/pull/10167))
- Fixed monitor value in `ModelCheckpoint` getting moved to the wrong device in a special case where it becomes NaN ([#10118](https://github.com/Lightning-AI/pytorch-lightning/pull/10118))
- Fixed creation of `dirpath` in `BaseProfiler` if it doesn't exist ([#10073](https://github.com/Lightning-AI/pytorch-lightning/pull/10073))
- Fixed incorrect handling of sigterm ([#10189](https://github.com/Lightning-AI/pytorch-lightning/pull/10189))
- Fixed bug where `log(on_step=True, on_epoch=True, sync_dist=True)` wouldn't reduce the value on step ([#10227](https://github.com/Lightning-AI/pytorch-lightning/pull/10227))
- Fixed an issue with `pl.utilities.seed.reset_seed` converting the `PL_SEED_WORKERS` environment variable to `bool` ([#10099](https://github.com/Lightning-AI/pytorch-lightning/pull/10099))
- Fixed iterating over a logger collection when `fast_dev_run > 0` ([#10232](https://github.com/Lightning-AI/pytorch-lightning/pull/10232))
- Fixed `batch_size` in `ResultCollection` not being reset to 1 on epoch end ([#10242](https://github.com/Lightning-AI/pytorch-lightning/pull/10242))
- Fixed `distrib_type` not being set when training plugin instances are being passed to the Trainer ([#10251](https://github.com/Lightning-AI/pytorch-lightning/pull/10251))


## [1.4.9] - 2021-09-30

- Fixed `lr_find` to generate same results on multiple calls ([#9704](https://github.com/Lightning-AI/pytorch-lightning/pull/9704))
- Fixed `reset` metrics on validation epoch end ([#9717](https://github.com/Lightning-AI/pytorch-lightning/pull/9717))
- Fixed input validation for `gradient_clip_val`, `gradient_clip_algorithm`, `track_grad_norm` and `terminate_on_nan` Trainer arguments ([#9595](https://github.com/Lightning-AI/pytorch-lightning/pull/9595))
- Reset metrics before each task starts ([#9410](https://github.com/Lightning-AI/pytorch-lightning/pull/9410))


## [1.4.8] - 2021-09-22

- Fixed error reporting in DDP process reconciliation when processes are launched by an external agent ([#9389](https://github.com/Lightning-AI/pytorch-lightning/pull/9389))
- Added PL_RECONCILE_PROCESS environment variable to enable process reconciliation regardless of cluster environment settings ([#9389](https://github.com/Lightning-AI/pytorch-lightning/pull/9389))
- Fixed `add_argparse_args` raising `TypeError` when args are typed as `typing.Generic` in Python 3.6 ([#9554](https://github.com/Lightning-AI/pytorch-lightning/pull/9554))
- Fixed back-compatibility for saving hyperparameters from a single container and inferring its argument name by reverting [#9125](https://github.com/Lightning-AI/pytorch-lightning/pull/9125) ([#9642](https://github.com/Lightning-AI/pytorch-lightning/pull/9642))


## [1.4.7] - 2021-09-14

- Fixed logging of nan parameters ([#9364](https://github.com/Lightning-AI/pytorch-lightning/pull/9364))
- Fixed `replace_sampler` missing the batch size under specific conditions ([#9367](https://github.com/Lightning-AI/pytorch-lightning/pull/9367))
- Pass init args to ShardedDataParallel ([#9483](https://github.com/Lightning-AI/pytorch-lightning/pull/9483))
- Fixed collision of user argument when using ShardedDDP ([#9512](https://github.com/Lightning-AI/pytorch-lightning/pull/9512))
- Fixed DeepSpeed crash for RNNs ([#9489](https://github.com/Lightning-AI/pytorch-lightning/pull/9489))


## [1.4.6] - 2021-09-07

- Fixed an issues with export to ONNX format when a model has multiple inputs ([#8800](https://github.com/Lightning-AI/pytorch-lightning/pull/8800))
- Removed deprecation warnings being called for `on_{task}_dataloader` ([#9279](https://github.com/Lightning-AI/pytorch-lightning/pull/9279))
- Fixed save/load/resume from checkpoint for DeepSpeed Plugin (
    [#8397](https://github.com/Lightning-AI/pytorch-lightning/pull/8397),
    [#8644](https://github.com/Lightning-AI/pytorch-lightning/pull/8644),
    [#8627](https://github.com/Lightning-AI/pytorch-lightning/pull/8627))
- Fixed `EarlyStopping` running on train epoch end when `check_val_every_n_epoch>1` is set ([#9156](https://github.com/Lightning-AI/pytorch-lightning/pull/9156))
- Fixed an issue with logger outputs not being finalized correctly after prediction runs ([#8333](https://github.com/Lightning-AI/pytorch-lightning/pull/8333))
- Fixed the Apex and DeepSpeed plugin closure running after the `on_before_optimizer_step` hook ([#9288](https://github.com/Lightning-AI/pytorch-lightning/pull/9288))
- Fixed the Native AMP plugin closure not running with manual optimization ([#9288](https://github.com/Lightning-AI/pytorch-lightning/pull/9288))
- Fixed bug where data-loading functions where not getting the correct running stage passed ([#8858](https://github.com/Lightning-AI/pytorch-lightning/pull/8858))
- Fixed intra-epoch evaluation outputs staying in memory when the respective `*_epoch_end` hook wasn't overridden ([#9261](https://github.com/Lightning-AI/pytorch-lightning/pull/9261))
- Fixed error handling in DDP process reconciliation when `_sync_dir` was not initialized ([#9267](https://github.com/Lightning-AI/pytorch-lightning/pull/9267))
- Fixed PyTorch Profiler not enabled for manual optimization ([#9316](https://github.com/Lightning-AI/pytorch-lightning/pull/9316))
- Fixed inspection of other args when a container is specified in `save_hyperparameters` ([#9125](https://github.com/Lightning-AI/pytorch-lightning/pull/9125))
- Fixed signature of `Timer.on_train_epoch_end` and `StochasticWeightAveraging.on_train_epoch_end` to prevent unwanted deprecation warnings ([#9347](https://github.com/Lightning-AI/pytorch-lightning/pull/9347))


## [1.4.5] - 2021-08-31

- Fixed reduction using `self.log(sync_dict=True, reduce_fx={mean,max})` ([#9142](https://github.com/Lightning-AI/pytorch-lightning/pull/9142))
- Fixed not setting a default value for `max_epochs` if `max_time` was specified on the `Trainer` constructor ([#9072](https://github.com/Lightning-AI/pytorch-lightning/pull/9072))
- Fixed the CometLogger, no longer modifies the metrics in place. Instead creates a copy of metrics before performing any operations ([#9150](https://github.com/Lightning-AI/pytorch-lightning/pull/9150))
- Fixed `DDP` "CUDA error: initialization error" due to a `copy` instead of `deepcopy` on `ResultCollection` ([#9239](https://github.com/Lightning-AI/pytorch-lightning/pull/9239))


## [1.4.4] - 2021-08-24

- Fixed a bug in the binary search mode of auto batch size scaling where exception was raised if the first trainer run resulted in OOM ([#8954](https://github.com/Lightning-AI/pytorch-lightning/pull/8954))
- Fixed a bug causing logging with `log_gpu_memory='min_max'` not working ([#9013](https://github.com/Lightning-AI/pytorch-lightning/pull/9013))


## [1.4.3] - 2021-08-17

- Fixed plateau scheduler stepping on incomplete epoch ([#8861](https://github.com/Lightning-AI/pytorch-lightning/pull/8861))
- Fixed infinite loop with `CycleIterator` and multiple loaders ([#8889](https://github.com/Lightning-AI/pytorch-lightning/pull/8889))
- Fixed `StochasticWeightAveraging` with a list of learning rates not applying them to each param group ([#8747](https://github.com/Lightning-AI/pytorch-lightning/pull/8747))
- Restore original loaders if replaced by entrypoint ([#8885](https://github.com/Lightning-AI/pytorch-lightning/pull/8885))
- Fixed lost reference to `_Metadata` object in `ResultMetricCollection` ([#8932](https://github.com/Lightning-AI/pytorch-lightning/pull/8932))
- Ensure the existence of `DDPPlugin._sync_dir` in `reconciliate_processes` ([#8939](https://github.com/Lightning-AI/pytorch-lightning/pull/8939))


## [1.4.2] - 2021-08-10

- Fixed recursive call for `apply_to_collection(include_none=False)` ([#8719](https://github.com/Lightning-AI/pytorch-lightning/pull/8719))
- Fixed truncated backprop through time enablement when set as a property on the LightningModule and not the Trainer ([#8804](https://github.com/Lightning-AI/pytorch-lightning/pull/8804/))
- Fixed comments and exception message for metrics_to_scalars ([#8782](https://github.com/Lightning-AI/pytorch-lightning/pull/8782/))
- Fixed typo error in LightningLoggerBase.after_save_checkpoint docstring ([#8737](https://github.com/Lightning-AI/pytorch-lightning/pull/8737/))


## [1.4.1] - 2021-08-03

- Fixed `trainer.fit_loop.split_idx` always returning `None` ([#8601](https://github.com/Lightning-AI/pytorch-lightning/pull/8601))
- Fixed references for `ResultCollection.extra` ([#8622](https://github.com/Lightning-AI/pytorch-lightning/pull/8622))
- Fixed reference issues during epoch end result collection ([#8621](https://github.com/Lightning-AI/pytorch-lightning/pull/8621))
- Fixed horovod auto-detection when horovod is not installed and the launcher is `mpirun` ([#8610](https://github.com/Lightning-AI/pytorch-lightning/pull/8610))
- Fixed an issue with `training_step` outputs not getting collected correctly for `training_epoch_end` ([#8613](https://github.com/Lightning-AI/pytorch-lightning/pull/8613))
- Fixed distributed types support for CPUs ([#8667](https://github.com/Lightning-AI/pytorch-lightning/pull/8667))
- Fixed a deadlock issue with DDP and torchelastic ([#8655](https://github.com/Lightning-AI/pytorch-lightning/pull/8655))
- Fixed `accelerator=ddp` choice for CPU ([#8645](https://github.com/Lightning-AI/pytorch-lightning/pull/8645))


## [1.4.0] - 2021-07-27

### Added

- Added `extract_batch_size` utility and corresponding tests to extract batch dimension from multiple batch types ([#8357](https://github.com/Lightning-AI/pytorch-lightning/pull/8357/))
- Added support for named parameter groups in `LearningRateMonitor` ([#7987](https://github.com/Lightning-AI/pytorch-lightning/pull/7987))
- Added `dataclass` support for `pl.utilities.apply_to_collection` ([#7935](https://github.com/Lightning-AI/pytorch-lightning/pull/7935))
- Added support to `LightningModule.to_torchscript` for saving to custom filesystems with `fsspec` ([#7617](https://github.com/Lightning-AI/pytorch-lightning/pull/7617))
- Added `KubeflowEnvironment` for use with the `PyTorchJob` operator in Kubeflow
- Added LightningCLI support for config files on object stores ([#7521](https://github.com/Lightning-AI/pytorch-lightning/pull/7521))
- Added `ModelPruning(prune_on_train_epoch_end=True|False)` to choose when to apply pruning ([#7704](https://github.com/Lightning-AI/pytorch-lightning/pull/7704))
- Added support for checkpointing based on a provided time interval during training ([#7515](https://github.com/Lightning-AI/pytorch-lightning/pull/7515))
- Progress tracking
  * Added dataclasses for progress tracking ([#6603](https://github.com/Lightning-AI/pytorch-lightning/pull/6603),
    [#7574](https://github.com/Lightning-AI/pytorch-lightning/pull/7574),
    [#8140](https://github.com/Lightning-AI/pytorch-lightning/pull/8140),
    [#8362](https://github.com/Lightning-AI/pytorch-lightning/pull/8362))
  * Add `{,load_}state_dict` to the progress tracking dataclasses ([#8140](https://github.com/Lightning-AI/pytorch-lightning/pull/8140))
  * Connect the progress tracking dataclasses to the loops ([#8244](https://github.com/Lightning-AI/pytorch-lightning/pull/8244),
    [#8362](https://github.com/Lightning-AI/pytorch-lightning/pull/8362))
  * Do not reset the progress tracking dataclasses total counters ([#8475](https://github.com/Lightning-AI/pytorch-lightning/pull/8475))
- Added support for passing a `LightningDataModule` positionally as the second argument to `trainer.{validate,test,predict}` ([#7431](https://github.com/Lightning-AI/pytorch-lightning/pull/7431))
- Added argument `trainer.predict(ckpt_path)` ([#7430](https://github.com/Lightning-AI/pytorch-lightning/pull/7430))
- Added `clip_grad_by_value` support for TPUs ([#7025](https://github.com/Lightning-AI/pytorch-lightning/pull/7025))
- Added support for passing any class to `is_overridden` ([#7918](https://github.com/Lightning-AI/pytorch-lightning/pull/7918))
- Added `sub_dir` parameter to `TensorBoardLogger` ([#6195](https://github.com/Lightning-AI/pytorch-lightning/pull/6195))
- Added correct `dataloader_idx` to batch transfer hooks ([#6241](https://github.com/Lightning-AI/pytorch-lightning/pull/6241))
- Added `include_none=bool` argument to `apply_to_collection` ([#7769](https://github.com/Lightning-AI/pytorch-lightning/pull/7769))
- Added `apply_to_collections` to apply a function to two zipped collections ([#7769](https://github.com/Lightning-AI/pytorch-lightning/pull/7769))
- Added `ddp_fully_sharded` support ([#7487](https://github.com/Lightning-AI/pytorch-lightning/pull/7487))
- Added `should_rank_save_checkpoint` property to Training Plugins ([#7684](https://github.com/Lightning-AI/pytorch-lightning/pull/7684))
- Added `log_grad_norm` hook to `LightningModule` to customize the logging of gradient norms ([#7873](https://github.com/Lightning-AI/pytorch-lightning/pull/7873))
- Added `save_config_filename` init argument to `LightningCLI` to ease resolving name conflicts ([#7741](https://github.com/Lightning-AI/pytorch-lightning/pull/7741))
- Added `save_config_overwrite` init argument to `LightningCLI` to ease overwriting existing config files ([#8059](https://github.com/Lightning-AI/pytorch-lightning/pull/8059))
- Added reset dataloader hooks to Training Plugins and Accelerators ([#7861](https://github.com/Lightning-AI/pytorch-lightning/pull/7861))
- Added trainer stage hooks for Training Plugins and Accelerators ([#7864](https://github.com/Lightning-AI/pytorch-lightning/pull/7864))
- Added the `on_before_optimizer_step` hook ([#8048](https://github.com/Lightning-AI/pytorch-lightning/pull/8048))
- Added IPU Accelerator ([#7867](https://github.com/Lightning-AI/pytorch-lightning/pull/7867))
- Fault-tolerant training
    * Added `{,load_}state_dict` to `ResultCollection` ([#7948](https://github.com/Lightning-AI/pytorch-lightning/pull/7948))
    * Added `{,load_}state_dict` to `Loops` ([#8197](https://github.com/Lightning-AI/pytorch-lightning/pull/8197))
    * Added `FastForwardSampler` and `CaptureIterableDataset` ([#8307](https://github.com/Lightning-AI/pytorch-lightning/pull/8307))
    * Set `Loop.restarting=False` at the end of the first iteration ([#8362](https://github.com/Lightning-AI/pytorch-lightning/pull/8362))
    * Save the loops state with the checkpoint (opt-in) ([#8362](https://github.com/Lightning-AI/pytorch-lightning/pull/8362))
    * Save a checkpoint to restore the state on exception (opt-in) ([#8362](https://github.com/Lightning-AI/pytorch-lightning/pull/8362))
    * Added `state_dict` and `load_state_dict` utilities for `CombinedLoader` + utilities for dataloader ([#8364](https://github.com/Lightning-AI/pytorch-lightning/pull/8364))
- Added `rank_zero_only` to `LightningModule.log` function ([#7966](https://github.com/Lightning-AI/pytorch-lightning/pull/7966))
- Added `metric_attribute` to `LightningModule.log` function ([#7966](https://github.com/Lightning-AI/pytorch-lightning/pull/7966))
- Added a warning if `Trainer(log_every_n_steps)` is a value too high for the training dataloader ([#7734](https://github.com/Lightning-AI/pytorch-lightning/pull/7734))
- Added LightningCLI support for argument links applied on instantiation ([#7895](https://github.com/Lightning-AI/pytorch-lightning/pull/7895))
- Added LightningCLI support for configurable callbacks that should always be present ([#7964](https://github.com/Lightning-AI/pytorch-lightning/pull/7964))
- Added DeepSpeed Infinity Support, and updated to DeepSpeed 0.4.0 ([#7234](https://github.com/Lightning-AI/pytorch-lightning/pull/7234))
- Added support for `torch.nn.UninitializedParameter` in `ModelSummary` ([#7642](https://github.com/Lightning-AI/pytorch-lightning/pull/7642))
- Added support `LightningModule.save_hyperparameters` when `LightningModule` is a dataclass ([#7992](https://github.com/Lightning-AI/pytorch-lightning/pull/7992))
- Added support for overriding `optimizer_zero_grad` and `optimizer_step` when using accumulate_grad_batches ([#7980](https://github.com/Lightning-AI/pytorch-lightning/pull/7980))
- Added `logger` boolean flag to `save_hyperparameters` ([#7960](https://github.com/Lightning-AI/pytorch-lightning/pull/7960))
- Added support for calling scripts using the module syntax (`python -m package.script`) ([#8073](https://github.com/Lightning-AI/pytorch-lightning/pull/8073))
- Added support for optimizers and learning rate schedulers to `LightningCLI` ([#8093](https://github.com/Lightning-AI/pytorch-lightning/pull/8093))
- Added XLA Profiler ([#8014](https://github.com/Lightning-AI/pytorch-lightning/pull/8014))
- Added `PrecisionPlugin.{pre,post}_backward` ([#8328](https://github.com/Lightning-AI/pytorch-lightning/pull/8328))
- Added `on_load_checkpoint` and `on_save_checkpoint` hooks to the `PrecisionPlugin` base class ([#7831](https://github.com/Lightning-AI/pytorch-lightning/pull/7831))
- Added `max_depth` parameter in `ModelSummary` ([#8062](https://github.com/Lightning-AI/pytorch-lightning/pull/8062))
- Added `XLAStatsMonitor` callback ([#8235](https://github.com/Lightning-AI/pytorch-lightning/pull/8235))
- Added `restore` function and `restarting` attribute to base `Loop` ([#8247](https://github.com/Lightning-AI/pytorch-lightning/pull/8247))
- Added support for `save_hyperparameters` in `LightningDataModule` ([#3792](https://github.com/Lightning-AI/pytorch-lightning/pull/3792))
- Added the `ModelCheckpoint(save_on_train_epoch_end)` to choose when to run the saving logic ([#8389](https://github.com/Lightning-AI/pytorch-lightning/pull/8389))
- Added `LSFEnvironment` for distributed training with the LSF resource manager `jsrun` ([#5102](https://github.com/Lightning-AI/pytorch-lightning/pull/5102))
- Added support for `accelerator='cpu'|'gpu'|'tpu'|'ipu'|'auto'` ([#7808](https://github.com/Lightning-AI/pytorch-lightning/pull/7808))
- Added `tpu_spawn_debug` to plugin registry ([#7933](https://github.com/Lightning-AI/pytorch-lightning/pull/7933))
- Enabled traditional/manual launching of DDP processes through `LOCAL_RANK` and `NODE_RANK` environment variable assignments ([#7480](https://github.com/Lightning-AI/pytorch-lightning/pull/7480))
- Added `quantize_on_fit_end` argument to `QuantizationAwareTraining` ([#8464](https://github.com/Lightning-AI/pytorch-lightning/pull/8464))
- Added experimental support for loop specialization ([#8226](https://github.com/Lightning-AI/pytorch-lightning/pull/8226))
- Added support for `devices` flag to Trainer ([#8440](https://github.com/Lightning-AI/pytorch-lightning/pull/8440))
- Added private `prevent_trainer_and_dataloaders_deepcopy` context manager on the `LightningModule` ([#8472](https://github.com/Lightning-AI/pytorch-lightning/pull/8472))
- Added support for providing callables to the Lightning CLI instead of types ([#8400](https://github.com/Lightning-AI/pytorch-lightning/pull/8400))

### Changed

- Decoupled device parsing logic from Accelerator connector to Trainer ([#8180](https://github.com/Lightning-AI/pytorch-lightning/pull/8180))
- Changed the `Trainer`'s `checkpoint_callback` argument to allow only boolean values ([#7539](https://github.com/Lightning-AI/pytorch-lightning/pull/7539))
- Log epoch metrics before the `on_evaluation_end` hook ([#7272](https://github.com/Lightning-AI/pytorch-lightning/pull/7272))
- Explicitly disallow calling `self.log(on_epoch=False)` during epoch-only or single-call hooks ([#7874](https://github.com/Lightning-AI/pytorch-lightning/pull/7874))
- Changed these `Trainer` methods to be protected: `call_setup_hook`, `call_configure_sharded_model`, `pre_dispatch`, `dispatch`, `post_dispatch`, `call_teardown_hook`, `run_train`, `run_sanity_check`, `run_evaluate`, `run_evaluation`, `run_predict`, `track_output_for_epoch_end`
- Changed `metrics_to_scalars` to work with any collection or value ([#7888](https://github.com/Lightning-AI/pytorch-lightning/pull/7888))
- Changed `clip_grad_norm` to use `torch.nn.utils.clip_grad_norm_` ([#7025](https://github.com/Lightning-AI/pytorch-lightning/pull/7025))
- Validation is now always run inside the training epoch scope ([#7357](https://github.com/Lightning-AI/pytorch-lightning/pull/7357))
- `ModelCheckpoint` now runs at the end of the training epoch by default ([#8389](https://github.com/Lightning-AI/pytorch-lightning/pull/8389))
- `EarlyStopping` now runs at the end of the training epoch by default ([#8286](https://github.com/Lightning-AI/pytorch-lightning/pull/8286))
- Refactored Loops
    * Moved attributes `global_step`, `current_epoch`, `max/min_steps`, `max/min_epochs`, `batch_idx`, and `total_batch_idx` to TrainLoop ([#7437](https://github.com/Lightning-AI/pytorch-lightning/pull/7437))
    * Refactored result handling in training loop ([#7506](https://github.com/Lightning-AI/pytorch-lightning/pull/7506))
    * Moved attributes `hiddens` and `split_idx` to TrainLoop ([#7507](https://github.com/Lightning-AI/pytorch-lightning/pull/7507))
    * Refactored the logic around manual and automatic optimization inside the optimizer loop ([#7526](https://github.com/Lightning-AI/pytorch-lightning/pull/7526))
    * Simplified "should run validation" logic ([#7682](https://github.com/Lightning-AI/pytorch-lightning/pull/7682))
    * Simplified logic for updating the learning rate for schedulers ([#7682](https://github.com/Lightning-AI/pytorch-lightning/pull/7682))
    * Removed the `on_epoch` guard from the "should stop" validation check ([#7701](https://github.com/Lightning-AI/pytorch-lightning/pull/7701))
    * Refactored internal loop interface; added new classes `FitLoop`, `TrainingEpochLoop`, `TrainingBatchLoop` ([#7871](https://github.com/Lightning-AI/pytorch-lightning/pull/7871), [#8077](https://github.com/Lightning-AI/pytorch-lightning/pull/8077))
    * Removed `pl.trainer.training_loop` ([#7985](https://github.com/Lightning-AI/pytorch-lightning/pull/7985))
    * Refactored evaluation loop interface; added new classes `DataLoaderLoop`, `EvaluationLoop`, `EvaluationEpochLoop` ([#7990](https://github.com/Lightning-AI/pytorch-lightning/pull/7990), [#8077](https://github.com/Lightning-AI/pytorch-lightning/pull/8077))
    * Removed `pl.trainer.evaluation_loop` ([#8056](https://github.com/Lightning-AI/pytorch-lightning/pull/8056))
    * Restricted public access to several internal functions ([#8024](https://github.com/Lightning-AI/pytorch-lightning/pull/8024))
    * Refactored trainer `_run_*` functions and separate evaluation loops ([#8065](https://github.com/Lightning-AI/pytorch-lightning/pull/8065))
    * Refactored prediction loop interface; added new classes `PredictionLoop`, `PredictionEpochLoop` ([#7700](https://github.com/Lightning-AI/pytorch-lightning/pull/7700), [#8077](https://github.com/Lightning-AI/pytorch-lightning/pull/8077))
    * Removed `pl.trainer.predict_loop` ([#8094](https://github.com/Lightning-AI/pytorch-lightning/pull/8094))
    * Moved result teardown to the loops ([#8245](https://github.com/Lightning-AI/pytorch-lightning/pull/8245))
    * Improve `Loop` API to better handle children `state_dict` and `progress` ([#8334](https://github.com/Lightning-AI/pytorch-lightning/pull/8334))
- Refactored logging
    * Renamed and moved `core/step_result.py` to `trainer/connectors/logger_connector/result.py` ([#7736](https://github.com/Lightning-AI/pytorch-lightning/pull/7736))
    * Dramatically simplify the `LoggerConnector` ([#7882](https://github.com/Lightning-AI/pytorch-lightning/pull/7882))
    * `trainer.{logged,progress_bar,callback}_metrics` are now updated on-demand ([#7882](https://github.com/Lightning-AI/pytorch-lightning/pull/7882))
    * Completely overhaul the `Result` object in favor of `ResultMetric` ([#7882](https://github.com/Lightning-AI/pytorch-lightning/pull/7882))
    * Improve epoch-level reduction time and overall memory usage ([#7882](https://github.com/Lightning-AI/pytorch-lightning/pull/7882))
    * Allow passing `self.log(batch_size=...)` ([#7891](https://github.com/Lightning-AI/pytorch-lightning/pull/7891))
    * Each of the training loops now keeps its own results collection ([#7891](https://github.com/Lightning-AI/pytorch-lightning/pull/7891))
    * Remove `EpochResultStore` and `HookResultStore` in favor of `ResultCollection` ([#7909](https://github.com/Lightning-AI/pytorch-lightning/pull/7909))
    * Remove `MetricsHolder` ([#7909](https://github.com/Lightning-AI/pytorch-lightning/pull/7909))
- Moved `ignore_scalar_return_in_dp` warning suppression to the DataParallelPlugin class ([#7421](https://github.com/Lightning-AI/pytorch-lightning/pull/7421/))
- Changed the behaviour when logging evaluation step metrics to no longer append `/epoch_*` to the metric name ([#7351](https://github.com/Lightning-AI/pytorch-lightning/pull/7351))
- Raised `ValueError` when a `None` value is `self.log`-ed ([#7771](https://github.com/Lightning-AI/pytorch-lightning/pull/7771))
- Changed `resolve_training_type_plugins` to allow setting `num_nodes` and `sync_batchnorm` from `Trainer` setting ([#7026](https://github.com/Lightning-AI/pytorch-lightning/pull/7026))
- Default `seed_everything(workers=True)` in the `LightningCLI` ([#7504](https://github.com/Lightning-AI/pytorch-lightning/pull/7504))
- Changed `model.state_dict()` in `CheckpointConnector` to allow `training_type_plugin` to customize the model's `state_dict()` ([#7474](https://github.com/Lightning-AI/pytorch-lightning/pull/7474))
- `MLflowLogger` now uses the env variable `MLFLOW_TRACKING_URI` as default tracking URI ([#7457](https://github.com/Lightning-AI/pytorch-lightning/pull/7457))
- Changed `Trainer` arg and functionality from `reload_dataloaders_every_epoch` to `reload_dataloaders_every_n_epochs` ([#5043](https://github.com/Lightning-AI/pytorch-lightning/pull/5043))
- Changed `WandbLogger(log_model={True/'all'})` to log models as artifacts ([#6231](https://github.com/Lightning-AI/pytorch-lightning/pull/6231))
- MLFlowLogger now accepts `run_name` as an constructor argument ([#7622](https://github.com/Lightning-AI/pytorch-lightning/pull/7622))
- Changed `teardown()` in `Accelerator` to allow `training_type_plugin` to customize `teardown` logic ([#7579](https://github.com/Lightning-AI/pytorch-lightning/pull/7579))
- `Trainer.fit` now raises an error when using manual optimization with unsupported features such as `gradient_clip_val` or `accumulate_grad_batches` ([#7788](https://github.com/Lightning-AI/pytorch-lightning/pull/7788))
- Accelerator hooks are called regardless if `LightningModule` overrides the same hooks ([#7826](https://github.com/Lightning-AI/pytorch-lightning/pull/7826))
- Moved profilers to their own file ([#7822](https://github.com/Lightning-AI/pytorch-lightning/pull/7822))
- The `on_after_backward` hook is now called on accumulating iterations. Use the `on_before_optimizer_step` hook to mimic the old behaviour ([#8328](https://github.com/Lightning-AI/pytorch-lightning/pull/8328))
- The mixed precision loss is no longer unscaled before the `on_after_backward` hook. Use the `on_before_optimizer_step` hook to mimic the old behaviour  ([#8328](https://github.com/Lightning-AI/pytorch-lightning/pull/8328))
- The `TrainingTypePlugin.{pre,post}_backward` hooks no longer take the `optimizer, opt_idx, should_accumulate` arguments ([#8328](https://github.com/Lightning-AI/pytorch-lightning/pull/8328))
- The `PrecisionPlugin.backward` hooks no longer returns a value ([#8328](https://github.com/Lightning-AI/pytorch-lightning/pull/8328))
- The `PrecisionPlugin.backward` hooks no longer takes a `should_accumulate` argument ([#8328](https://github.com/Lightning-AI/pytorch-lightning/pull/8328))
- Added the `on_before_backward` hook ([#7865](https://github.com/Lightning-AI/pytorch-lightning/pull/7865))
- `LightningCLI` now aborts with a clearer message if config already exists and disables save config during `fast_dev_run`([#7963](https://github.com/Lightning-AI/pytorch-lightning/pull/7963))
- Saved the `LightningCLI` config on `setup` and only on the main process ([#8017](https://github.com/Lightning-AI/pytorch-lightning/pull/8017))
- Dropped the `LightningCLI` `ArgumentParser` when pickling ([#8017](https://github.com/Lightning-AI/pytorch-lightning/pull/8017))
- Skip `broadcast` if distributed not initialized for the spawn plugins ([#8017](https://github.com/Lightning-AI/pytorch-lightning/pull/8017))
- `Trainer(resume_from_checkpoint=...)` now restores the model directly after `LightningModule.setup()`, which is before `LightningModule.configure_sharded_model()` ([#7652](https://github.com/Lightning-AI/pytorch-lightning/pull/7652))
- Moved `torch.cuda.set_device()` to enable collective calls earlier in setup ([#8312](https://github.com/Lightning-AI/pytorch-lightning/pull/8312))
- Used XLA utility API to move data to CPU (Single TPU core) ([#8078](https://github.com/Lightning-AI/pytorch-lightning/pull/8078))
- Improved error messages in `replace_sampler` when the `DataLoader` attributes are not included in the signature or the signature is missing optional arguments ([#8519](https://github.com/Lightning-AI/pytorch-lightning/pull/8519))
- Moved `DeviceDtypeModuleMixin` and `HyperparametersMixin` mixin to `core` ([#8396](https://github.com/Lightning-AI/pytorch-lightning/pull/8396))
- Return the `default_root_dir` as the `log_dir` when the logger is a `LoggerCollection` ([#8187](https://github.com/Lightning-AI/pytorch-lightning/pull/8187))

### Deprecated

- Deprecated `LightningModule.loaded_optimizer_states_dict` ([#8229](https://github.com/Lightning-AI/pytorch-lightning/pull/8229))
- Standardized the dataloaders arguments of `trainer.{fit,valdiate,test,tune}` ([#7431](https://github.com/Lightning-AI/pytorch-lightning/pull/7431))
- Deprecated `DataModule` properties: `has_prepared_data`, `has_setup_fit`, `has_setup_validate`, `has_setup_test`, `has_setup_predict`, `has_teardown_fit`, `has_teardown_validate`, `has_teardown_test`, `has_teardown_predict` ([#7657](https://github.com/Lightning-AI/pytorch-lightning/pull/7657/))
- Deprecated `TrainerModelHooksMixin` in favor of `pl.utilities.signature_utils` ([#7422](https://github.com/Lightning-AI/pytorch-lightning/pull/7422))
- Deprecated `num_nodes` and `sync_batchnorm` arguments in `DDPPlugin` and `DDPSpawnPlugin` ([#7026](https://github.com/Lightning-AI/pytorch-lightning/pull/7026))
- Deprecated `self.log(sync_dist_op)` in favor of `self.log(reduce_fx)`. ([#7891](https://github.com/Lightning-AI/pytorch-lightning/pull/7891))
- Deprecated `is_overridden(model=...)` in favor of `is_overridden(instance=...)` ([#7918](https://github.com/Lightning-AI/pytorch-lightning/pull/7918))
- Deprecated automatically detaching returned extras with grads ([#7994](https://github.com/Lightning-AI/pytorch-lightning/pull/7994))
- Deprecated default value of `monitor` argument in EarlyStopping callback to enforce `monitor` as a required argument ([#7907](https://github.com/Lightning-AI/pytorch-lightning/pull/7907))
- Deprecated importing `rank_zero_{warn,deprecation}` directly from `pl.utilities.distributed` ([#8085](https://github.com/Lightning-AI/pytorch-lightning/pull/8085))
- Deprecated the use of `CheckpointConnector.hpc_load()` in favor of `CheckpointConnector.restore()` ([#7652](https://github.com/Lightning-AI/pytorch-lightning/pull/7652))
- Deprecated `ModelCheckpoint(every_n_val_epochs)` in favor of `ModelCheckpoint(every_n_epochs)` ([#8383](https://github.com/Lightning-AI/pytorch-lightning/pull/8383))
- Deprecated `DDPPlugin.task_idx` in favor of `DDPPlugin.local_rank` ([#8203](https://github.com/Lightning-AI/pytorch-lightning/pull/8203))
- Deprecated the `Trainer.train_loop` property in favor of `Trainer.fit_loop` ([#8025](https://github.com/Lightning-AI/pytorch-lightning/pull/8025))
- Deprecated the `Trainer.disable_validation` property in favor of `not Trainer.enable_validation` ([#8291](https://github.com/Lightning-AI/pytorch-lightning/pull/8291))
- Deprecated `mode` parameter in `ModelSummary` in favor of `max_depth` ([#8062](https://github.com/Lightning-AI/pytorch-lightning/pull/8062))
- Deprecated `reload_dataloaders_every_epoch` argument of `Trainer` in favor of `reload_dataloaders_every_n_epochs` ([#5043](https://github.com/Lightning-AI/pytorch-lightning/pull/5043))
- Deprecated `distributed_backend` argument for `Trainer` ([#8575](https://github.com/Lightning-AI/pytorch-lightning/pull/8575))

### Removed

- Dropped official support/testing for PyTorch <1.6 ([#8288](https://github.com/Lightning-AI/pytorch-lightning/pull/8288))
- Removed `ProfilerConnector` ([#7654](https://github.com/Lightning-AI/pytorch-lightning/pull/7654))
- Pruned deprecated classif. metrics from `pl.metrics.functional.classification` ([#7499](https://github.com/Lightning-AI/pytorch-lightning/pull/7499))
- Removed deprecated data parallel classes `LightningDataParallel` and `LightningDistributedDataParallel` from `pl.overrides.data_parallel` ([#7510](https://github.com/Lightning-AI/pytorch-lightning/pull/7510))
- Removed deprecated trainer attributes - `get_model` and `accelerator_backend` ([#7502](https://github.com/Lightning-AI/pytorch-lightning/pull/7502))
- Removed support for automatically monitoring the `val_loss` key with `ModelCheckpoint`. Pass your `monitor` of choice to the `ModelCheckpoint` instance instead ([#8293](https://github.com/Lightning-AI/pytorch-lightning/pull/8293))
- Removed support for `self.log(tbptt_reduce_fx)` and `self.log(tbptt_pad_token)`. Please, open a discussion explaining your use-case if you relied on these. ([#7644](https://github.com/Lightning-AI/pytorch-lightning/pull/7644))
- Removed deprecated utils modules `model_utils`, `warning_utils`, `xla_device_utils` and partially `argparse_utils` ([#7503](https://github.com/Lightning-AI/pytorch-lightning/pull/7503))
- Removed `RPCPlugin` and `RPCSequentialPlugin`. If you were successfully using these plugins, please open a GitHub discussion about your use case ([#8101](https://github.com/Lightning-AI/pytorch-lightning/pull/8101))
- Removed deprecated trainer attributes - `on_cpu`, `on_tpu`, `use_tpu`, `on_gpu`, `use_dp`, `use_ddp`, `use_ddp2`, `use_horovod`, `use_single_gpu` ([#7501](https://github.com/Lightning-AI/pytorch-lightning/pull/7501))
- Removed deprecated `optimizer` argument in `LightningModule.manual_backward()`; Toggling optimizers in manual optimization should be done using `LightningModule.{un}toggle_optimizer()` ([#8287](https://github.com/Lightning-AI/pytorch-lightning/pull/8287))
- Removed DeepSpeed FP16 Exception as FP32 is now supported ([#8462](https://github.com/Lightning-AI/pytorch-lightning/pull/8462))
- Removed environment variable `PL_EXP_VERSION` from DDP subprocesses ([7403](https://github.com/Lightning-AI/pytorch-lightning/pull/7403))

### Fixed

- Fixed the `GPUStatsMonitor` callbacks to use the correct GPU IDs if `CUDA_VISIBLE_DEVICES` set ([#8260](https://github.com/Lightning-AI/pytorch-lightning/pull/8260))
- Fixed `lr_scheduler` checkpointed state by calling `update_lr_schedulers` before saving checkpoints ([#7877](https://github.com/Lightning-AI/pytorch-lightning/pull/7877))
- Fixed ambiguous warning when both overfit and train dataloader shuffling are enabled ([#7685](https://github.com/Lightning-AI/pytorch-lightning/pull/7685))
- Fixed dev debugger memory growing due to tracking events even when disabled ([#7875](https://github.com/Lightning-AI/pytorch-lightning/pull/7875))
- Fixed `None` loss keys getting added in `training_epoch_end` when using manual optimization and not returning a loss ([#7772](https://github.com/Lightning-AI/pytorch-lightning/pull/7772))
- Fixed a bug where `precision=64` with `accelerator='ddp_spawn'` would throw a pickle error ([#6924](https://github.com/Lightning-AI/pytorch-lightning/pull/6924))
- Do not override the existing `epoch` value in `logged_metrics` when already logged by the user ([#7982](https://github.com/Lightning-AI/pytorch-lightning/pull/7982))
- Support for manual optimization with DeepSpeed ([#7970](https://github.com/Lightning-AI/pytorch-lightning/pull/7970))
- Fixed `dataloader_idx` argument value when predicting with only one `DataLoader` ([#7941](https://github.com/Lightning-AI/pytorch-lightning/pull/7941))
- Fixed passing the `stage` argument of `Callback.{setup,teardown}` as a keyword ([#7973](https://github.com/Lightning-AI/pytorch-lightning/pull/7973))
- Fixed metrics generated during `validation sanity checking` are cleaned on end ([#8171](https://github.com/Lightning-AI/pytorch-lightning/pull/8171))
- Fixed `log_gpu_memory` metrics not being added to `logging` when nothing else is logged ([#8174](https://github.com/Lightning-AI/pytorch-lightning/pull/8174))
- Fixed a bug where calling `log` with a `Metric` instance would raise an error if it was a nested attribute of the model ([#8181](https://github.com/Lightning-AI/pytorch-lightning/pull/8181))
- Fixed a bug where using `precision=64` would cause buffers with complex dtype to be cast to real ([#8208](https://github.com/Lightning-AI/pytorch-lightning/pull/8208))
- Fixed `is_overridden` returning true for wrapped functions with no changes ([#8296](https://github.com/Lightning-AI/pytorch-lightning/pull/8296))
- Fixed a bug where `truncated_bptt_steps` would throw an AttributeError when the target RNN has multiple hidden states ([#8145](https://github.com/Lightning-AI/pytorch-lightning/pull/8145))
- Fixed `self.optimizers()` not returning a single optimizer if it had been wrapped ([#8326](https://github.com/Lightning-AI/pytorch-lightning/pull/8326))
- Fixed the `on_after_backward` hook not getting called when using manual optimization and no plugins ([#8328](https://github.com/Lightning-AI/pytorch-lightning/pull/8328))
- Fixed the `LightningModule.backward` hook only getting called with the `apex` plugin when using manual optimization ([#8328](https://github.com/Lightning-AI/pytorch-lightning/pull/8328))
- Fixed moving batch to device before sending it to the `on_*_batch_start`/`on_*_batch_end` callbacks and model hooks ([#7378](https://github.com/Lightning-AI/pytorch-lightning/pull/7378))
- Fixed passing a custom `DDPPlugin` when choosing `accelerator="ddp_cpu"` for the accelerator ([#6208](https://github.com/Lightning-AI/pytorch-lightning/pull/6208))
- Fixed missing call to `LightningModule.untoggle_optimizer` in training loop when running gradient accumulation with multiple optimizers ([#8284](https://github.com/Lightning-AI/pytorch-lightning/pull/8284))
- Fixed hash of LightningEnum to work with value instead of name ([#8421](https://github.com/Lightning-AI/pytorch-lightning/pull/8421)).
- Fixed a bug where an extra checkpoint was saved at the end of training if the `val_check_interval` did not align with the number of training batches ([#7724](https://github.com/Lightning-AI/pytorch-lightning/pull/7724))
- Fixed hash of LightningEnum to work with value instead of name([#8421](https://github.com/Lightning-AI/pytorch-lightning/pull/8421)).
- Fixed `move_data_to_device` to return the batch if the object `to` function didn't return `self` ([#8433](https://github.com/Lightning-AI/pytorch-lightning/pull/8433))
- Fixed progress bar updates for Pod Training ([#8258](https://github.com/Lightning-AI/pytorch-lightning/pull/8258))
- Fixed clearing dataloader references before attaching new dataloaders in consecutive `Trainer.{fit,validate,test,predict}´ runs ([#8442](https://github.com/Lightning-AI/pytorch-lightning/pull/8442))
- Fixed memory leaks on GPU by moving `optimizer_states`, `ResultCollection.extra`, `ResultMetric` attributes, and `LoggerConnector` metrics to `cpu`. Also, delete the DDP wrapper on `teardown` ([#8490](https://github.com/Lightning-AI/pytorch-lightning/pull/8490))
- Fixed `SWA` callback using LightningModule `prevent_trainer_and_dataloaders_deepcopy` to avoid OOM ([#8472](https://github.com/Lightning-AI/pytorch-lightning/pull/8472))
- Fixed `ModelPruning` callback `on_save_checkpoint` to avoid making a `deepcopy` potentially leading to OOM ([#8472](https://github.com/Lightning-AI/pytorch-lightning/pull/8472))
- Fixed the sampler replacement logic for `DataLoader`s which do not define all `DataLoader` attributes as `__init__` parameters ([#8519](https://github.com/Lightning-AI/pytorch-lightning/pull/8519))
- Fixed DeepSpeed Windows support ([#8488](https://github.com/Lightning-AI/pytorch-lightning/pull/8488))
- Fixed DeepSpeed not properly setting the trainer `lr_schedulers` attribute ([#8527](https://github.com/Lightning-AI/pytorch-lightning/pull/8527))
- Fixed experiment version and log-dir divergence in DDP when using multiple `Trainer` instances in sequence ([7403](https://github.com/Lightning-AI/pytorch-lightning/pull/7403))
- Enabled manual optimization for TPUs ([#8458](https://github.com/Lightning-AI/pytorch-lightning/pull/8458))
- Fixed `accumulate_grad_batches` not been recomputed during model reload ([#5334](https://github.com/Lightning-AI/pytorch-lightning/pull/5334))
- Fixed a `TypeError` when wrapping optimizers in the `HorovodPlugin` and running `Trainer.test` ([#7840](https://github.com/Lightning-AI/pytorch-lightning/pull/7840))
- Fixed `BackboneFinetuning` restoration ([#8501](https://github.com/Lightning-AI/pytorch-lightning/pull/8501))
- Fixed `lr_scheduler` with metric (e.g. `torch.optim.lr_scheduler.ReduceLROnPlateau`) when using `automatic_optimization = False` ([#7643](https://github.com/Lightning-AI/pytorch-lightning/pull/7643))
- Fixed `DeepSpeed` breaking with no schedulers ([#8580](https://github.com/Lightning-AI/pytorch-lightning/pull/8580))


## [1.3.8] - 2021-07-01

### Fixed

- Fixed a sync deadlock when checkpointing a `LightningModule` that uses a torchmetrics 0.4 `Metric` ([#8218](https://github.com/Lightning-AI/pytorch-lightning/pull/8218))
- Fixed compatibility TorchMetrics v0.4 ([#8206](https://github.com/Lightning-AI/pytorch-lightning/pull/8206))
- Added torchelastic check when sanitizing GPUs ([#8095](https://github.com/Lightning-AI/pytorch-lightning/pull/8095))
- Fixed a DDP info message that was never shown ([#8111](https://github.com/Lightning-AI/pytorch-lightning/pull/8111))
- Fixed metrics deprecation message at module import level ([#8163](https://github.com/Lightning-AI/pytorch-lightning/pull/8163))
- Fixed a bug where an infinite recursion would be triggered when using the `BaseFinetuning` callback on a model that contains a `ModuleDict` ([#8170](https://github.com/Lightning-AI/pytorch-lightning/pull/8170))
- Added a mechanism to detect `deadlock` for `DDP` when only 1 process trigger an `Exception`. The mechanism will `kill the processes` when it happens ([#8167](https://github.com/Lightning-AI/pytorch-lightning/pull/8167))
- Fixed NCCL error when selecting non-consecutive device ids ([#8165](https://github.com/Lightning-AI/pytorch-lightning/pull/8165))
- Fixed SWA to also work with `IterableDataset` ([#8172](https://github.com/Lightning-AI/pytorch-lightning/pull/8172))


## [1.3.7] - 2021-06-22

### Fixed

- Fixed a bug where skipping an optimizer while using amp causes amp to trigger an assertion error ([#7975](https://github.com/Lightning-AI/pytorch-lightning/pull/7975))
- Fixed deprecation messages not showing due to incorrect stacklevel ([#8002](https://github.com/Lightning-AI/pytorch-lightning/pull/8002), [#8005](https://github.com/Lightning-AI/pytorch-lightning/pull/8005))
- Fixed setting a `DistributedSampler` when using a distributed plugin in a custom accelerator ([#7814](https://github.com/Lightning-AI/pytorch-lightning/pull/7814))
- Improved `PyTorchProfiler` chrome traces names ([#8009](https://github.com/Lightning-AI/pytorch-lightning/pull/8009))
- Fixed moving the best score to device in `EarlyStopping` callback for TPU devices ([#7959](https://github.com/Lightning-AI/pytorch-lightning/pull/7959))
- Fixes access to `callback_metrics` in ddp_spawn ([#7916](https://github.com/Lightning-AI/pytorch-lightning/pull/7916))


## [1.3.6] - 2021-06-15

### Fixed

- Fixed logs overwriting issue for remote filesystems ([#7889](https://github.com/Lightning-AI/pytorch-lightning/pull/7889))
- Fixed `DataModule.prepare_data` could only be called on the global rank 0 process ([#7945](https://github.com/Lightning-AI/pytorch-lightning/pull/7945))
- Fixed setting `worker_init_fn` to seed dataloaders correctly when using DDP ([#7942](https://github.com/Lightning-AI/pytorch-lightning/pull/7942))
- Fixed `BaseFinetuning` callback to properly handle parent modules w/ parameters ([#7931](https://github.com/Lightning-AI/pytorch-lightning/pull/7931))


## [1.3.5] - 2021-06-08

### Added

- Added warning to Training Step output ([#7779](https://github.com/Lightning-AI/pytorch-lightning/pull/7779))

### Fixed

- Fixed `LearningRateMonitor` and `BackboneFinetuning` ([#7835](https://github.com/Lightning-AI/pytorch-lightning/pull/7835))
- Minor improvements to `apply_to_collection` and type signature of `log_dict` ([#7851](https://github.com/Lightning-AI/pytorch-lightning/pull/7851))
- Fixed docker versions ([#7834](https://github.com/Lightning-AI/pytorch-lightning/pull/7834))
- Fixed sharded training check for fp16 precision ([#7825](https://github.com/Lightning-AI/pytorch-lightning/pull/7825))
- Fixed support for torch Module type hints in LightningCLI ([#7807](https://github.com/Lightning-AI/pytorch-lightning/pull/7807))

### Changed

- Move `training_output` validation to after `train_step_end` ([#7868](https://github.com/Lightning-AI/pytorch-lightning/pull/7868))


## [1.3.4] - 2021-06-01

### Fixed

- Fixed info message when max training time reached ([#7780](https://github.com/Lightning-AI/pytorch-lightning/pull/7780))
- Fixed missing `__len__` method to `IndexBatchSamplerWrapper` ([#7681](https://github.com/Lightning-AI/pytorch-lightning/pull/7681))


## [1.3.3] - 2021-05-27

### Changed

- Changed calling of `untoggle_optimizer(opt_idx)` out of the closure function ([#7563](https://github.com/Lightning-AI/pytorch-lightning/pull/7563))

### Fixed

- Fixed `ProgressBar` pickling after calling `trainer.predict` ([#7608](https://github.com/Lightning-AI/pytorch-lightning/pull/7608))
- Fixed broadcasting in multi-node, multi-gpu DDP using torch 1.7 ([#7592](https://github.com/Lightning-AI/pytorch-lightning/pull/7592))
- Fixed dataloaders are not reset when tuning the model ([#7566](https://github.com/Lightning-AI/pytorch-lightning/pull/7566))
- Fixed print errors in `ProgressBar` when `trainer.fit` is not called ([#7674](https://github.com/Lightning-AI/pytorch-lightning/pull/7674))
- Fixed global step update when the epoch is skipped ([#7677](https://github.com/Lightning-AI/pytorch-lightning/pull/7677))
- Fixed training loop total batch counter when accumulate grad batches was enabled ([#7692](https://github.com/Lightning-AI/pytorch-lightning/pull/7692))


## [1.3.2] - 2021-05-18

### Changed

- `DataModule`s now avoid duplicate `{setup,teardown,prepare_data}` calls for the same stage ([#7238](https://github.com/Lightning-AI/pytorch-lightning/pull/7238))

### Fixed

- Fixed parsing of multiple training dataloaders ([#7433](https://github.com/Lightning-AI/pytorch-lightning/pull/7433))
- Fixed recursive passing of `wrong_type` keyword argument in `pl.utilities.apply_to_collection` ([#7433](https://github.com/Lightning-AI/pytorch-lightning/pull/7433))
- Fixed setting correct `DistribType` for `ddp_cpu` (spawn) backend ([#7492](https://github.com/Lightning-AI/pytorch-lightning/pull/7492))
- Fixed incorrect number of calls to LR scheduler when `check_val_every_n_epoch > 1` ([#7032](https://github.com/Lightning-AI/pytorch-lightning/pull/7032))


## [1.3.1] - 2021-05-11

### Fixed

- Fixed DeepSpeed with IterableDatasets ([#7362](https://github.com/Lightning-AI/pytorch-lightning/pull/7362))
- Fixed `Trainer.current_epoch` not getting restored after tuning ([#7434](https://github.com/Lightning-AI/pytorch-lightning/pull/7434))
- Fixed local rank displayed in console log ([#7395](https://github.com/Lightning-AI/pytorch-lightning/pull/7395))


## [1.3.0] - 2021-05-06

### Added

- Added support for the `EarlyStopping` callback to run at the end of the training epoch ([#6944](https://github.com/Lightning-AI/pytorch-lightning/pull/6944))
- Added synchronization points before and after `setup` hooks are run ([#7202](https://github.com/Lightning-AI/pytorch-lightning/pull/7202))
- Added a `teardown` hook to `ClusterEnvironment` ([#6942](https://github.com/Lightning-AI/pytorch-lightning/pull/6942))
- Added utils for metrics to scalar conversions ([#7180](https://github.com/Lightning-AI/pytorch-lightning/pull/7180))
- Added utils for NaN/Inf detection for gradients and parameters ([#6834](https://github.com/Lightning-AI/pytorch-lightning/pull/6834))
- Added more explicit exception message when trying to execute `trainer.test()` or `trainer.validate()` with `fast_dev_run=True` ([#6667](https://github.com/Lightning-AI/pytorch-lightning/pull/6667))
- Added `LightningCLI` class to provide simple reproducibility with minimum boilerplate training CLI (
    [#4492](https://github.com/Lightning-AI/pytorch-lightning/pull/4492),
    [#6862](https://github.com/Lightning-AI/pytorch-lightning/pull/6862),
    [#7156](https://github.com/Lightning-AI/pytorch-lightning/pull/7156),
    [#7299](https://github.com/Lightning-AI/pytorch-lightning/pull/7299))
- Added `gradient_clip_algorithm` argument to Trainer for gradient clipping by value ([#6123](https://github.com/Lightning-AI/pytorch-lightning/pull/6123)).
- Added a way to print to terminal without breaking up the progress bar ([#5470](https://github.com/Lightning-AI/pytorch-lightning/pull/5470))
- Added support to checkpoint after training steps in `ModelCheckpoint` callback ([#6146](https://github.com/Lightning-AI/pytorch-lightning/pull/6146))
- Added `TrainerStatus.{INITIALIZING,RUNNING,FINISHED,INTERRUPTED}` ([#7173](https://github.com/Lightning-AI/pytorch-lightning/pull/7173))
- Added `Trainer.validate()` method to perform one evaluation epoch over the validation set ([#4948](https://github.com/Lightning-AI/pytorch-lightning/pull/4948))
- Added `LightningEnvironment` for Lightning-specific DDP ([#5915](https://github.com/Lightning-AI/pytorch-lightning/pull/5915))
- Added `teardown()` hook to LightningDataModule ([#4673](https://github.com/Lightning-AI/pytorch-lightning/pull/4673))
- Added `auto_insert_metric_name` parameter to `ModelCheckpoint` ([#6277](https://github.com/Lightning-AI/pytorch-lightning/pull/6277))
- Added arg to `self.log` that enables users to give custom names when dealing with multiple dataloaders ([#6274](https://github.com/Lightning-AI/pytorch-lightning/pull/6274))
- Added `teardown` method to `BaseProfiler` to enable subclasses defining post-profiling steps outside of `__del__` ([#6370](https://github.com/Lightning-AI/pytorch-lightning/pull/6370))
- Added `setup` method to `BaseProfiler` to enable subclasses defining pre-profiling steps for every process ([#6633](https://github.com/Lightning-AI/pytorch-lightning/pull/6633))
- Added no return warning to predict ([#6139](https://github.com/Lightning-AI/pytorch-lightning/pull/6139))
- Added `Trainer.predict` config validation ([#6543](https://github.com/Lightning-AI/pytorch-lightning/pull/6543))
- Added `AbstractProfiler` interface ([#6621](https://github.com/Lightning-AI/pytorch-lightning/pull/6621))
- Added support for including module names for forward in the autograd trace of `PyTorchProfiler` ([#6349](https://github.com/Lightning-AI/pytorch-lightning/pull/6349))
- Added support for the PyTorch 1.8.1 autograd profiler ([#6618](https://github.com/Lightning-AI/pytorch-lightning/pull/6618))
- Added `outputs` parameter to callback's `on_validation_epoch_end` & `on_test_epoch_end` hooks ([#6120](https://github.com/Lightning-AI/pytorch-lightning/pull/6120))
- Added `configure_sharded_model` hook ([#6679](https://github.com/Lightning-AI/pytorch-lightning/pull/6679))
- Added support for `precision=64`, enabling training with double precision ([#6595](https://github.com/Lightning-AI/pytorch-lightning/pull/6595))
- Added support for DDP communication hooks ([#6736](https://github.com/Lightning-AI/pytorch-lightning/pull/6736))
- Added `artifact_location` argument to `MLFlowLogger` which will be passed to the `MlflowClient.create_experiment` call ([#6677](https://github.com/Lightning-AI/pytorch-lightning/pull/6677))
- Added `model` parameter to precision plugins' `clip_gradients` signature (
    [#6764](https://github.com/Lightning-AI/pytorch-lightning/pull/6764),
    [#7231](https://github.com/Lightning-AI/pytorch-lightning/pull/7231))
- Added `is_last_batch` attribute to `Trainer` ([#6825](https://github.com/Lightning-AI/pytorch-lightning/pull/6825))
- Added `LightningModule.lr_schedulers()` for manual optimization  ([#6567](https://github.com/Lightning-AI/pytorch-lightning/pull/6567))
- Added `MpModelWrapper` in TPU Spawn ([#7045](https://github.com/Lightning-AI/pytorch-lightning/pull/7045))
- Added `max_time` Trainer argument to limit training time ([#6823](https://github.com/Lightning-AI/pytorch-lightning/pull/6823))
- Added `on_predict_{batch,epoch}_{start,end}` hooks ([#7141](https://github.com/Lightning-AI/pytorch-lightning/pull/7141))
- Added new `EarlyStopping` parameters `stopping_threshold` and `divergence_threshold` ([#6868](https://github.com/Lightning-AI/pytorch-lightning/pull/6868))
- Added `debug` flag to TPU Training Plugins (PT_XLA_DEBUG) ([#7219](https://github.com/Lightning-AI/pytorch-lightning/pull/7219))
- Added new `UnrepeatedDistributedSampler` and `IndexBatchSamplerWrapper` for tracking distributed predictions ([#7215](https://github.com/Lightning-AI/pytorch-lightning/pull/7215))
- Added `trainer.predict(return_predictions=None|False|True)` ([#7215](https://github.com/Lightning-AI/pytorch-lightning/pull/7215))
- Added `BasePredictionWriter` callback to implement prediction saving ([#7127](https://github.com/Lightning-AI/pytorch-lightning/pull/7127))
- Added `trainer.tune(scale_batch_size_kwargs, lr_find_kwargs)` arguments to configure the tuning algorithms ([#7258](https://github.com/Lightning-AI/pytorch-lightning/pull/7258))
- Added `tpu_distributed` check for TPU Spawn barrier ([#7241](https://github.com/Lightning-AI/pytorch-lightning/pull/7241))
- Added device updates to TPU Spawn for Pod training ([#7243](https://github.com/Lightning-AI/pytorch-lightning/pull/7243))
- Added warning when missing `Callback` and using `resume_from_checkpoint` ([#7254](https://github.com/Lightning-AI/pytorch-lightning/pull/7254))
- DeepSpeed single file saving ([#6900](https://github.com/Lightning-AI/pytorch-lightning/pull/6900))
- Added Training type Plugins Registry (
    [#6982](https://github.com/Lightning-AI/pytorch-lightning/pull/6982),
    [#7063](https://github.com/Lightning-AI/pytorch-lightning/pull/7063),
    [#7214](https://github.com/Lightning-AI/pytorch-lightning/pull/7214),
    [#7224](https://github.com/Lightning-AI/pytorch-lightning/pull/7224)
)
- Add `ignore` param to `save_hyperparameters` ([#6056](https://github.com/Lightning-AI/pytorch-lightning/pull/6056))

### Changed

- Changed `LightningModule.truncated_bptt_steps` to be property ([#7323](https://github.com/Lightning-AI/pytorch-lightning/pull/7323))
- Changed `EarlyStopping` callback from by default running `EarlyStopping.on_validation_end` if only training is run. Set `check_on_train_epoch_end` to run the callback at the end of the train epoch instead of at the end of the validation epoch ([#7069](https://github.com/Lightning-AI/pytorch-lightning/pull/7069))
- Renamed `pl.callbacks.swa` to `pl.callbacks.stochastic_weight_avg` ([#6259](https://github.com/Lightning-AI/pytorch-lightning/pull/6259))
- Refactor `RunningStage` and `TrainerState` usage (
    [#4945](https://github.com/Lightning-AI/pytorch-lightning/pull/4945),
    [#7173](https://github.com/Lightning-AI/pytorch-lightning/pull/7173))
    * Added `RunningStage.SANITY_CHECKING`
    * Added `TrainerFn.{FITTING,VALIDATING,TESTING,PREDICTING,TUNING}`
    * Changed `trainer.evaluating` to return `True` if validating or testing
- Changed `setup()` and `teardown()` stage argument to take any of `{fit,validate,test,predict}` ([#6386](https://github.com/Lightning-AI/pytorch-lightning/pull/6386))
- Changed profilers to save separate report files per state and rank ([#6621](https://github.com/Lightning-AI/pytorch-lightning/pull/6621))
- The trainer no longer tries to save a checkpoint on exception or run callback's `on_train_end` functions ([#6864](https://github.com/Lightning-AI/pytorch-lightning/pull/6864))
- Changed `PyTorchProfiler` to use `torch.autograd.profiler.record_function` to record functions ([#6349](https://github.com/Lightning-AI/pytorch-lightning/pull/6349))
- Disabled `lr_scheduler.step()` in manual optimization  ([#6825](https://github.com/Lightning-AI/pytorch-lightning/pull/6825))
- Changed warnings and recommendations for dataloaders in `ddp_spawn` ([#6762](https://github.com/Lightning-AI/pytorch-lightning/pull/6762))
- `pl.seed_everything` will now also set the seed on the `DistributedSampler` ([#7024](https://github.com/Lightning-AI/pytorch-lightning/pull/7024))
- Changed default setting for communication of multi-node training using `DDPShardedPlugin` ([#6937](https://github.com/Lightning-AI/pytorch-lightning/pull/6937))
- `trainer.tune()` now returns the tuning result ([#7258](https://github.com/Lightning-AI/pytorch-lightning/pull/7258))
- `LightningModule.from_datasets()` now accepts `IterableDataset` instances as training datasets. ([#7503](https://github.com/Lightning-AI/pytorch-lightning/pull/7503))
- Changed `resume_from_checkpoint` warning to an error when the checkpoint file does not exist ([#7075](https://github.com/Lightning-AI/pytorch-lightning/pull/7075))
- Automatically set `sync_batchnorm` for `training_type_plugin` ([#6536](https://github.com/Lightning-AI/pytorch-lightning/pull/6536))
- Allowed training type plugin to delay optimizer creation ([#6331](https://github.com/Lightning-AI/pytorch-lightning/pull/6331))
- Removed ModelSummary validation from train loop on_trainer_init ([#6610](https://github.com/Lightning-AI/pytorch-lightning/pull/6610))
- Moved `save_function` to accelerator ([#6689](https://github.com/Lightning-AI/pytorch-lightning/pull/6689))
- Updated DeepSpeed ZeRO ([#6546](https://github.com/Lightning-AI/pytorch-lightning/pull/6546),
    [#6752](https://github.com/Lightning-AI/pytorch-lightning/pull/6752),
    [#6142](https://github.com/Lightning-AI/pytorch-lightning/pull/6142),
    [#6321](https://github.com/Lightning-AI/pytorch-lightning/pull/6321))
- Improved verbose logging for `EarlyStopping` callback ([#6811](https://github.com/Lightning-AI/pytorch-lightning/pull/6811))
- Run ddp_spawn dataloader checks on Windows ([#6930](https://github.com/Lightning-AI/pytorch-lightning/pull/6930))
- Updated mlflow with using `resolve_tags` ([#6746](https://github.com/Lightning-AI/pytorch-lightning/pull/6746))
- Moved `save_hyperparameters` to its own function ([#7119](https://github.com/Lightning-AI/pytorch-lightning/pull/7119))
- Replaced `_DataModuleWrapper` with `__new__` ([#7289](https://github.com/Lightning-AI/pytorch-lightning/pull/7289))
- Reset `current_fx` properties on lightning module in teardown ([#7247](https://github.com/Lightning-AI/pytorch-lightning/pull/7247))
- Auto-set `DataLoader.worker_init_fn` with `seed_everything` ([#6960](https://github.com/Lightning-AI/pytorch-lightning/pull/6960))
- Remove `model.trainer` call inside of dataloading mixin ([#7317](https://github.com/Lightning-AI/pytorch-lightning/pull/7317))
- Split profilers module ([#6261](https://github.com/Lightning-AI/pytorch-lightning/pull/6261))
- Ensure accelerator is valid if running interactively ([#5970](https://github.com/Lightning-AI/pytorch-lightning/pull/5970))
- Disabled batch transfer in DP mode ([#6098](https://github.com/Lightning-AI/pytorch-lightning/pull/6098))

### Deprecated

- Deprecated `outputs` in both `LightningModule.on_train_epoch_end` and `Callback.on_train_epoch_end` hooks ([#7339](https://github.com/Lightning-AI/pytorch-lightning/pull/7339))
- Deprecated `Trainer.truncated_bptt_steps` in favor of `LightningModule.truncated_bptt_steps` ([#7323](https://github.com/Lightning-AI/pytorch-lightning/pull/7323))
- Deprecated `outputs` in both `LightningModule.on_train_epoch_end` and `Callback.on_train_epoch_end` hooks ([#7339](https://github.com/Lightning-AI/pytorch-lightning/pull/7339))
- Deprecated `LightningModule.grad_norm` in favor of `pl.utilities.grads.grad_norm` ([#7292](https://github.com/Lightning-AI/pytorch-lightning/pull/7292))
- Deprecated the `save_function` property from the `ModelCheckpoint` callback ([#7201](https://github.com/Lightning-AI/pytorch-lightning/pull/7201))
- Deprecated `LightningModule.write_predictions` and `LightningModule.write_predictions_dict` ([#7066](https://github.com/Lightning-AI/pytorch-lightning/pull/7066))
- Deprecated `TrainerLoggingMixin` in favor of a separate utilities module for metric handling ([#7180](https://github.com/Lightning-AI/pytorch-lightning/pull/7180))
- Deprecated `TrainerTrainingTricksMixin` in favor of a separate utilities module for NaN/Inf detection for gradients and parameters ([#6834](https://github.com/Lightning-AI/pytorch-lightning/pull/6834))
- `period` has been deprecated in favor of `every_n_val_epochs` in the `ModelCheckpoint` callback ([#6146](https://github.com/Lightning-AI/pytorch-lightning/pull/6146))
- Deprecated `trainer.running_sanity_check` in favor of `trainer.sanity_checking` ([#4945](https://github.com/Lightning-AI/pytorch-lightning/pull/4945))
- Deprecated `Profiler(output_filename)` in favor of `dirpath` and `filename` ([#6621](https://github.com/Lightning-AI/pytorch-lightning/pull/6621))
- Deprecated `PyTorchProfiler(profiled_functions)` in favor of `record_functions` ([#6349](https://github.com/Lightning-AI/pytorch-lightning/pull/6349))
- Deprecated `@auto_move_data` in favor of `trainer.predict` ([#6993](https://github.com/Lightning-AI/pytorch-lightning/pull/6993))
- Deprecated `Callback.on_load_checkpoint(checkpoint)` in favor of `Callback.on_load_checkpoint(trainer, pl_module, checkpoint)` ([#7253](https://github.com/Lightning-AI/pytorch-lightning/pull/7253))
- Deprecated metrics in favor of `torchmetrics` (
    [#6505](https://github.com/Lightning-AI/pytorch-lightning/pull/6505),
    [#6530](https://github.com/Lightning-AI/pytorch-lightning/pull/6530),
    [#6540](https://github.com/Lightning-AI/pytorch-lightning/pull/6540),
    [#6547](https://github.com/Lightning-AI/pytorch-lightning/pull/6547),
    [#6515](https://github.com/Lightning-AI/pytorch-lightning/pull/6515),
    [#6572](https://github.com/Lightning-AI/pytorch-lightning/pull/6572),
    [#6573](https://github.com/Lightning-AI/pytorch-lightning/pull/6573),
    [#6584](https://github.com/Lightning-AI/pytorch-lightning/pull/6584),
    [#6636](https://github.com/Lightning-AI/pytorch-lightning/pull/6636),
    [#6637](https://github.com/Lightning-AI/pytorch-lightning/pull/6637),
    [#6649](https://github.com/Lightning-AI/pytorch-lightning/pull/6649),
    [#6659](https://github.com/Lightning-AI/pytorch-lightning/pull/6659),
    [#7131](https://github.com/Lightning-AI/pytorch-lightning/pull/7131),
)
- Deprecated the `LightningModule.datamodule` getter and setter methods; access them through `Trainer.datamodule` instead ([#7168](https://github.com/Lightning-AI/pytorch-lightning/pull/7168))
- Deprecated the use of `Trainer(gpus="i")` (string) for selecting the i-th GPU; from v1.5 this will set the number of GPUs instead of the index ([#6388](https://github.com/Lightning-AI/pytorch-lightning/pull/6388))

### Removed

- Removed the `exp_save_path` property from the `LightningModule` ([#7266](https://github.com/Lightning-AI/pytorch-lightning/pull/7266))
- Removed training loop explicitly calling `EarlyStopping.on_validation_end` if no validation is run ([#7069](https://github.com/Lightning-AI/pytorch-lightning/pull/7069))
- Removed `automatic_optimization` as a property from the training loop in favor of `LightningModule.automatic_optimization` ([#7130](https://github.com/Lightning-AI/pytorch-lightning/pull/7130))
- Removed evaluation loop legacy returns for `*_epoch_end` hooks ([#6973](https://github.com/Lightning-AI/pytorch-lightning/pull/6973))
- Removed support for passing a bool value to `profiler` argument of Trainer ([#6164](https://github.com/Lightning-AI/pytorch-lightning/pull/6164))
- Removed no return warning from val/test step ([#6139](https://github.com/Lightning-AI/pytorch-lightning/pull/6139))
- Removed passing a `ModelCheckpoint` instance to `Trainer(checkpoint_callback)` ([#6166](https://github.com/Lightning-AI/pytorch-lightning/pull/6166))
- Removed deprecated Trainer argument `enable_pl_optimizer` and `automatic_optimization` ([#6163](https://github.com/Lightning-AI/pytorch-lightning/pull/6163))
- Removed deprecated metrics ([#6161](https://github.com/Lightning-AI/pytorch-lightning/pull/6161))
    * from `pl.metrics.functional.classification` removed `to_onehot`, `to_categorical`, `get_num_classes`, `roc`, `multiclass_roc`, `average_precision`, `precision_recall_curve`, `multiclass_precision_recall_curve`
    * from `pl.metrics.functional.reduction` removed `reduce`, `class_reduce`
- Removed deprecated `ModelCheckpoint` arguments `prefix`, `mode="auto"` ([#6162](https://github.com/Lightning-AI/pytorch-lightning/pull/6162))
- Removed `mode='auto'` from `EarlyStopping` ([#6167](https://github.com/Lightning-AI/pytorch-lightning/pull/6167))
- Removed `epoch` and `step` arguments from `ModelCheckpoint.format_checkpoint_name()`, these are now included in the `metrics` argument ([#7344](https://github.com/Lightning-AI/pytorch-lightning/pull/7344))
- Removed legacy references for magic keys in the `Result` object ([#6016](https://github.com/Lightning-AI/pytorch-lightning/pull/6016))
- Removed deprecated `LightningModule` `hparams` setter ([#6207](https://github.com/Lightning-AI/pytorch-lightning/pull/6207))
- Removed legacy code to log or include metrics in the progress bar by returning them in a dict with the `"log"/"progress_bar"` magic keys. Use `self.log` instead ([#6734](https://github.com/Lightning-AI/pytorch-lightning/pull/6734))
- Removed `trainer.fit()` return value of `1`. It has no return now ([#7237](https://github.com/Lightning-AI/pytorch-lightning/pull/7237))
- Removed `logger_connector` legacy code ([#6733](https://github.com/Lightning-AI/pytorch-lightning/pull/6733))
- Removed unused mixin attributes ([#6487](https://github.com/Lightning-AI/pytorch-lightning/pull/6487))

### Fixed

- Fixed NaN errors in progress bars when training with iterable datasets with no length defined ([#7306](https://github.com/Lightning-AI/pytorch-lightning/pull/7306))
- Fixed attaching train and validation dataloaders when `reload_dataloaders_every_epoch=True` and `num_sanity_val_steps=0` ([#7207](https://github.com/Lightning-AI/pytorch-lightning/pull/7207))
- Added a barrier in the accelerator `teardown` to synchronize processes before execution finishes ([#6814](https://github.com/Lightning-AI/pytorch-lightning/pull/6814))
- Fixed multi-node DDP sub-process launch by using `local_rank` instead of `global_rank` for main process assertion ([#7061](https://github.com/Lightning-AI/pytorch-lightning/pull/7061))
- Fixed incorrect removal of `WORLD_SIZE` environment variable in DDP training when launching with torch distributed/torchelastic ([#6942](https://github.com/Lightning-AI/pytorch-lightning/pull/6942))
- Made the `Plugin.reduce` method more consistent across all Plugins to reflect a mean-reduction by default ([#6011](https://github.com/Lightning-AI/pytorch-lightning/pull/6011))
- Move lightning module to correct device type when using LightningDistributedWrapper ([#6070](https://github.com/Lightning-AI/pytorch-lightning/pull/6070))
- Do not print top-k verbose log with `ModelCheckpoint(monitor=None)` ([#6109](https://github.com/Lightning-AI/pytorch-lightning/pull/6109))
- Fixed `ModelCheckpoint(save_top_k=0, save_last=True)` not saving the `last` checkpoint ([#6136](https://github.com/Lightning-AI/pytorch-lightning/pull/6136))
- Fixed `.teardown(stage='fit')` and `.on_fit_{start,end}()` getting called during `trainer.test` ([#6386](https://github.com/Lightning-AI/pytorch-lightning/pull/6386))
- Fixed LightningModule `all_gather` on cpu tensors ([#6416](https://github.com/Lightning-AI/pytorch-lightning/pull/6416))
- Fixed torch distributed not available in setup hook for DDP ([#6506](https://github.com/Lightning-AI/pytorch-lightning/pull/6506))
- Fixed `trainer.tuner.{lr_find,scale_batch_size}` not setting the `Trainer` state properly ([#7258](https://github.com/Lightning-AI/pytorch-lightning/pull/7258))
- Fixed bug where the learning rate schedulers did not follow the optimizer frequencies ([#4868](https://github.com/Lightning-AI/pytorch-lightning/pull/4868))
- Fixed pickle error checker to now check for `pickle.PickleError` to catch all pickle errors ([#6917](https://github.com/Lightning-AI/pytorch-lightning/pull/6917))
- Fixed a bug where the outputs object passed to `LightningModule.training_epoch_end` was different from the object passed to the `on_train_end_epoch` hook ([#6969](https://github.com/Lightning-AI/pytorch-lightning/pull/6969))
- Fixed a bug where the outputs passed to `train_batch_end` would be lists even when using a single optimizer and no truncated backprop through time steps ([#6969](https://github.com/Lightning-AI/pytorch-lightning/pull/6969))
- Fixed bug for trainer error handling which would cause hang for distributed training ([#6864](https://github.com/Lightning-AI/pytorch-lightning/pull/6864))
- Fixed `self.device` not returning the correct device in replicas of data-parallel ([#6414](https://github.com/Lightning-AI/pytorch-lightning/pull/6414))
- Fixed `lr_find` trying beyond `num_training` steps and suggesting a too high learning rate ([#7076](https://github.com/Lightning-AI/pytorch-lightning/pull/7076))
- Fixed logger creating incorrect version folder in DDP with repeated `Trainer.fit` calls ([#7077](https://github.com/Lightning-AI/pytorch-lightning/pull/7077))
- Fixed metric objects passed directly to `self.log` not being reset correctly ([#7055](https://github.com/Lightning-AI/pytorch-lightning/pull/7055))
- Fixed `CombinedLoader` in distributed settings for validation / testing ([#7102](https://github.com/Lightning-AI/pytorch-lightning/pull/7102))
- Fixed the save_dir in `WandbLogger` when the run was initiated externally ([#7106](https://github.com/Lightning-AI/pytorch-lightning/pull/7106))
- Fixed `num_sanity_val_steps` affecting reproducibility of training data shuffling ([#7014](https://github.com/Lightning-AI/pytorch-lightning/pull/7014))
- Fixed resetting device after `fitting/evaluating/predicting` ([#7188](https://github.com/Lightning-AI/pytorch-lightning/pull/7188))
- Fixed bug where `trainer.tuner.scale_batch_size(max_trials=0)` would not return the correct batch size result ([#7262](https://github.com/Lightning-AI/pytorch-lightning/pull/7262))
- Fixed metrics not being properly logged with `precision=16` and `manual_optimization` ([#7228](https://github.com/Lightning-AI/pytorch-lightning/pull/7228))
- Fixed `BaseFinetuning` properly reloading `optimizer_states` when using `resume_from_checkpoint` ([#6891](https://github.com/Lightning-AI/pytorch-lightning/pull/6891))
- Fixed `parameters_to_ignore` not properly set to DDPWrapper ([#7239](https://github.com/Lightning-AI/pytorch-lightning/pull/7239))
- Fixed parsing of `fast_dev_run=True` with the built-in `ArgumentParser` ([#7240](https://github.com/Lightning-AI/pytorch-lightning/pull/7240))
- Fixed handling an `IterableDataset` that fails to produce a batch at the beginning of an epoch ([#7294](https://github.com/Lightning-AI/pytorch-lightning/pull/7294))
- Fixed `LightningModule.save_hyperparameters()` when attempting to save an empty container ([#7268](https://github.com/Lightning-AI/pytorch-lightning/pull/7268))
- Fixed `apex` not properly instantiated when running with `ddp` ([#7274](https://github.com/Lightning-AI/pytorch-lightning/pull/7274))
- Fixed optimizer `state` not moved to `GPU` ([#7277](https://github.com/Lightning-AI/pytorch-lightning/pull/7277))
- Fixed custom init args for `WandbLogger` ([#6989](https://github.com/Lightning-AI/pytorch-lightning/pull/6989))
- Fixed a bug where an error would be raised if the train dataloader sometimes produced None for a batch ([#7342](https://github.com/Lightning-AI/pytorch-lightning/pull/7342))
- Fixed examples (
    [#6600](https://github.com/Lightning-AI/pytorch-lightning/pull/6600),
    [#6638](https://github.com/Lightning-AI/pytorch-lightning/pull/6638),
    [#7096](https://github.com/Lightning-AI/pytorch-lightning/pull/7096),
    [#7246](https://github.com/Lightning-AI/pytorch-lightning/pull/7246),
    [#6357](https://github.com/Lightning-AI/pytorch-lightning/pull/6357),
    [#6476](https://github.com/Lightning-AI/pytorch-lightning/pull/6476),
    [#6294](https://github.com/Lightning-AI/pytorch-lightning/pull/6294),
    [#6373](https://github.com/Lightning-AI/pytorch-lightning/pull/6373),
    [#6088](https://github.com/Lightning-AI/pytorch-lightning/pull/6088),
    [#7398](https://github.com/Lightning-AI/pytorch-lightning/pull/7398)
)
- Resolved schedule step bug for PyTorch Profiler ([#6674](https://github.com/Lightning-AI/pytorch-lightning/pull/6674),
    [#6681](https://github.com/Lightning-AI/pytorch-lightning/pull/6681))
- Updated logic for checking TPUs availability ([#6767](https://github.com/Lightning-AI/pytorch-lightning/pull/6767))
- Resolve TPU miss rendezvous ([#6781](https://github.com/Lightning-AI/pytorch-lightning/pull/6781))
- Fixed auto-scaling mode when calling tune method on trainer ([#7321](https://github.com/Lightning-AI/pytorch-lightning/pull/7321))
- Fixed finetuning complex models correctly unfreezes ([#6880](https://github.com/Lightning-AI/pytorch-lightning/pull/6880))
- Ensure we set the eval/train flag correctly on accelerator model ([#6877](https://github.com/Lightning-AI/pytorch-lightning/pull/6877))
- Set better defaults for `rank_zero_only.rank` when training is launched with SLURM and torchelastic ([#6802](https://github.com/Lightning-AI/pytorch-lightning/pull/6802))
- Fixed matching the number of outputs of backward with forward for AllGatherGrad ([#6625](https://github.com/Lightning-AI/pytorch-lightning/pull/6625))
- Fixed the `gradient_clip_algorithm` has no effect ([#6928](https://github.com/Lightning-AI/pytorch-lightning/pull/6928))
- Fixed CUDA OOM detection and handling ([#6934](https://github.com/Lightning-AI/pytorch-lightning/pull/6934))
- Fixed `unfreeze_and_add_param_group` expects `modules` rather than `module` ([#6822](https://github.com/Lightning-AI/pytorch-lightning/pull/6822))
- Fixed DPP + SyncBN when move on device ([#6838](https://github.com/Lightning-AI/pytorch-lightning/pull/6838))
- Fixed missing arguments in `lr_find` call ([#6784](https://github.com/Lightning-AI/pytorch-lightning/pull/6784))
- Fixed `set_default_tensor_type` to `torch.DoubleTensor` with precision=64 ([#7108](https://github.com/Lightning-AI/pytorch-lightning/pull/7108))
- Fixed `NeptuneLogger.log_text(step=None)` ([#7194](https://github.com/Lightning-AI/pytorch-lightning/pull/7194))
- Fixed importing torchtext batch ([#6365](https://github.com/Lightning-AI/pytorch-lightning/pull/6365),
    [#6323](https://github.com/Lightning-AI/pytorch-lightning/pull/6323),
    [#6211](https://github.com/Lightning-AI/pytorch-lightning/pull/6211))


## [1.2.9] - 2021-04-20

### Fixed

- Fixed the order to call for world ranks & the `root_device` property in `TPUSpawnPlugin` ([#7074](https://github.com/Lightning-AI/pytorch-lightning/pull/7074))
- Fixed multi-gpu join for Horovod ([#6954](https://github.com/Lightning-AI/pytorch-lightning/pull/6954))
- Fixed parsing for pre-release package versions ([#6999](https://github.com/Lightning-AI/pytorch-lightning/pull/6999))


## [1.2.8] - 2021-04-14

### Added

- Added TPUSpawn + IterableDataset error message ([#6875](https://github.com/Lightning-AI/pytorch-lightning/pull/6875))

### Fixed

- Fixed process rank not being available right away after `Trainer` instantiation ([#6941](https://github.com/Lightning-AI/pytorch-lightning/pull/6941))
- Fixed `sync_dist` for tpus ([#6950](https://github.com/Lightning-AI/pytorch-lightning/pull/6950))
- Fixed `AttributeError` for `require_backward_grad_sync` when running manual optimization with sharded plugin ([#6915](https://github.com/Lightning-AI/pytorch-lightning/pull/6915))
- Fixed `--gpus` default for parser returned by `Trainer.add_argparse_args` ([#6898](https://github.com/Lightning-AI/pytorch-lightning/pull/6898))
- Fixed TPU Spawn all gather ([#6896](https://github.com/Lightning-AI/pytorch-lightning/pull/6896))
- Fixed `EarlyStopping` logic when `min_epochs` or `min_steps` requirement is not met ([#6705](https://github.com/Lightning-AI/pytorch-lightning/pull/6705))
- Fixed csv extension check ([#6436](https://github.com/Lightning-AI/pytorch-lightning/pull/6436))
- Fixed checkpoint issue when using Horovod distributed backend ([#6958](https://github.com/Lightning-AI/pytorch-lightning/pull/6958))
- Fixed tensorboard exception raising ([#6901](https://github.com/Lightning-AI/pytorch-lightning/pull/6901))
- Fixed setting the eval/train flag correctly on accelerator model ([#6983](https://github.com/Lightning-AI/pytorch-lightning/pull/6983))
- Fixed DDP_SPAWN compatibility with bug_report_model.py ([#6892](https://github.com/Lightning-AI/pytorch-lightning/pull/6892))
- Fixed bug where `BaseFinetuning.flatten_modules()` was duplicating leaf node parameters ([#6879](https://github.com/Lightning-AI/pytorch-lightning/pull/6879))
- Set better defaults for `rank_zero_only.rank` when training is launched with SLURM and torchelastic:
    * Support SLURM and torchelastic global rank environment variables ([#5715](https://github.com/Lightning-AI/pytorch-lightning/pull/5715))
    * Remove hardcoding of local rank in accelerator connector ([#6878](https://github.com/Lightning-AI/pytorch-lightning/pull/6878))


## [1.2.7] - 2021-04-06

### Fixed

- Fixed resolve a bug with omegaconf and xm.save ([#6741](https://github.com/Lightning-AI/pytorch-lightning/pull/6741))
- Fixed an issue with IterableDataset when __len__ is not defined ([#6828](https://github.com/Lightning-AI/pytorch-lightning/pull/6828))
- Sanitize None params during pruning ([#6836](https://github.com/Lightning-AI/pytorch-lightning/pull/6836))
- Enforce an epoch scheduler interval when using SWA ([#6588](https://github.com/Lightning-AI/pytorch-lightning/pull/6588))
- Fixed TPU Colab hang issue, post training ([#6816](https://github.com/Lightning-AI/pytorch-lightning/pull/6816))
- Fixed a bug where `TensorBoardLogger` would give a warning and not log correctly to a symbolic link `save_dir` ([#6730](https://github.com/Lightning-AI/pytorch-lightning/pull/6730))
- Fixed bug where `predict` could not be used when `progress_bar_refresh_rate=0` ([#6884](https://github.com/Lightning-AI/pytorch-lightning/pull/6884))


## [1.2.6] - 2021-03-30

### Changed

- Changed the behavior of `on_epoch_start` to run at the beginning of validation & test epoch ([#6498](https://github.com/Lightning-AI/pytorch-lightning/pull/6498))

### Removed

- Removed legacy code to include `step` dictionary returns in `callback_metrics`. Use `self.log_dict` instead. ([#6682](https://github.com/Lightning-AI/pytorch-lightning/pull/6682))

### Fixed

- Fixed `DummyLogger.log_hyperparams` raising a `TypeError` when running with `fast_dev_run=True` ([#6398](https://github.com/Lightning-AI/pytorch-lightning/pull/6398))
- Fixed error on TPUs when there was no `ModelCheckpoint` ([#6654](https://github.com/Lightning-AI/pytorch-lightning/pull/6654))
- Fixed `trainer.test` freeze on TPUs ([#6654](https://github.com/Lightning-AI/pytorch-lightning/pull/6654))
- Fixed a bug where gradients were disabled after calling `Trainer.predict` ([#6657](https://github.com/Lightning-AI/pytorch-lightning/pull/6657))
- Fixed bug where no TPUs were detected in a TPU pod env ([#6719](https://github.com/Lightning-AI/pytorch-lightning/pull/6719))


## [1.2.5] - 2021-03-23

### Changed

- Update Gradient Clipping for the TPU Accelerator ([#6576](https://github.com/Lightning-AI/pytorch-lightning/pull/6576))
- Refactored setup for typing friendly ([#6590](https://github.com/Lightning-AI/pytorch-lightning/pull/6590))

### Fixed

- Fixed a bug where `all_gather` would not work correctly with `tpu_cores=8` ([#6587](https://github.com/Lightning-AI/pytorch-lightning/pull/6587))
- Fixed comparing required versions ([#6434](https://github.com/Lightning-AI/pytorch-lightning/pull/6434))
- Fixed duplicate logs appearing in console when using the python logging module ([#6275](https://github.com/Lightning-AI/pytorch-lightning/pull/6275))
- Added Autocast in validation, test and predict modes for Native AMP ([#6565](https://github.com/Lightning-AI/pytorch-lightning/pull/6565))


## [1.2.4] - 2021-03-16

### Changed

- Changed the default of `find_unused_parameters` back to `True` in DDP and DDP Spawn ([#6438](https://github.com/Lightning-AI/pytorch-lightning/pull/6438))

### Fixed

- Expose DeepSpeed loss parameters to allow users to fix loss instability ([#6115](https://github.com/Lightning-AI/pytorch-lightning/pull/6115))
- Fixed DP reduction with collection ([#6324](https://github.com/Lightning-AI/pytorch-lightning/pull/6324))
- Fixed an issue where the tuner would not tune the learning rate if also tuning the batch size ([#4688](https://github.com/Lightning-AI/pytorch-lightning/pull/4688))
- Fixed broadcast to use PyTorch `broadcast_object_list` and add `reduce_decision` ([#6410](https://github.com/Lightning-AI/pytorch-lightning/pull/6410))
- Fixed logger creating directory structure too early in DDP ([#6380](https://github.com/Lightning-AI/pytorch-lightning/pull/6380))
- Fixed DeepSpeed additional memory use on rank 0 when default device not set early enough ([#6460](https://github.com/Lightning-AI/pytorch-lightning/pull/6460))
- Fixed an issue with `Tuner.scale_batch_size` not finding the batch size attribute in the datamodule ([#5968](https://github.com/Lightning-AI/pytorch-lightning/pull/5968))
- Fixed an exception in the layer summary when the model contains torch.jit scripted submodules ([#6511](https://github.com/Lightning-AI/pytorch-lightning/pull/6511))
- Fixed when Train loop config was run during `Trainer.predict` ([#6541](https://github.com/Lightning-AI/pytorch-lightning/pull/6541))


## [1.2.3] - 2021-03-09

### Fixed

- Fixed `ModelPruning(make_pruning_permanent=True)` pruning buffers getting removed when saved during training ([#6073](https://github.com/Lightning-AI/pytorch-lightning/pull/6073))
- Fixed when `_stable_1d_sort` to work when `n >= N` ([#6177](https://github.com/Lightning-AI/pytorch-lightning/pull/6177))
- Fixed `AttributeError` when `logger=None` on TPU ([#6221](https://github.com/Lightning-AI/pytorch-lightning/pull/6221))
- Fixed PyTorch Profiler with `emit_nvtx` ([#6260](https://github.com/Lightning-AI/pytorch-lightning/pull/6260))
- Fixed `trainer.test` from `best_path` hangs after calling `trainer.fit`  ([#6272](https://github.com/Lightning-AI/pytorch-lightning/pull/6272))
- Fixed `SingleTPU` calling `all_gather` ([#6296](https://github.com/Lightning-AI/pytorch-lightning/pull/6296))
- Ensure we check DeepSpeed/Sharded in multi-node DDP ([#6297](https://github.com/Lightning-AI/pytorch-lightning/pull/6297)
- Check `LightningOptimizer` doesn't delete optimizer hooks ([#6305](https://github.com/Lightning-AI/pytorch-lightning/pull/6305)
- Resolve memory leak for evaluation ([#6326](https://github.com/Lightning-AI/pytorch-lightning/pull/6326)
- Ensure that clip gradients is only called if the value is greater than 0 ([#6330](https://github.com/Lightning-AI/pytorch-lightning/pull/6330)
- Fixed `Trainer` not resetting `lightning_optimizers` when calling `Trainer.fit()` multiple times ([#6372](https://github.com/Lightning-AI/pytorch-lightning/pull/6372))


## [1.2.2] - 2021-03-02

### Added

- Added `checkpoint` parameter to callback's `on_save_checkpoint` hook ([#6072](https://github.com/Lightning-AI/pytorch-lightning/pull/6072))

### Changed

- Changed the order of `backward`, `step`, `zero_grad` to `zero_grad`, `backward`, `step` ([#6147](https://github.com/Lightning-AI/pytorch-lightning/pull/6147))
- Changed default for DeepSpeed CPU Offload to False, due to prohibitively slow speeds at smaller scale ([#6262](https://github.com/Lightning-AI/pytorch-lightning/pull/6262))

### Fixed

- Fixed epoch level schedulers not being called when `val_check_interval < 1.0` ([#6075](https://github.com/Lightning-AI/pytorch-lightning/pull/6075))
- Fixed multiple early stopping callbacks ([#6197](https://github.com/Lightning-AI/pytorch-lightning/pull/6197))
- Fixed incorrect usage of `detach()`, `cpu()`, `to()` ([#6216](https://github.com/Lightning-AI/pytorch-lightning/pull/6216))
- Fixed LBFGS optimizer support which didn't converge in automatic optimization ([#6147](https://github.com/Lightning-AI/pytorch-lightning/pull/6147))
- Prevent `WandbLogger` from dropping values ([#5931](https://github.com/Lightning-AI/pytorch-lightning/pull/5931))
- Fixed error thrown when using valid distributed mode in multi node ([#6297](https://github.com/Lightning-AI/pytorch-lightning/pull/6297)


## [1.2.1] - 2021-02-23

### Fixed

- Fixed incorrect yield logic for the amp autocast context manager ([#6080](https://github.com/Lightning-AI/pytorch-lightning/pull/6080))
- Fixed priority of plugin/accelerator when setting distributed mode ([#6089](https://github.com/Lightning-AI/pytorch-lightning/pull/6089))
- Fixed error message for AMP + CPU incompatibility ([#6107](https://github.com/Lightning-AI/pytorch-lightning/pull/6107))
- Disabled batch transfer in DP mode ([#6093](https://github.com/Lightning-AI/pytorch-lightning/pull/6093))


## [1.2.0] - 2021-02-18

### Added

- Added `DataType`, `AverageMethod` and `MDMCAverageMethod` enum in metrics ([#5657](https://github.com/Lightning-AI/pytorch-lightning/pull/5689))
- Added support for summarized model total params size in megabytes ([#5590](https://github.com/Lightning-AI/pytorch-lightning/pull/5590))
- Added support for multiple train loaders ([#1959](https://github.com/Lightning-AI/pytorch-lightning/pull/1959))
- Added `Accuracy` metric now generalizes to Top-k accuracy for (multi-dimensional) multi-class inputs using the `top_k` parameter ([#4838](https://github.com/Lightning-AI/pytorch-lightning/pull/4838))
- Added `Accuracy` metric now enables the computation of subset accuracy for multi-label or multi-dimensional multi-class inputs with the `subset_accuracy` parameter ([#4838](https://github.com/Lightning-AI/pytorch-lightning/pull/4838))
- Added `HammingDistance` metric to compute the hamming distance (loss) ([#4838](https://github.com/Lightning-AI/pytorch-lightning/pull/4838))
- Added `max_fpr` parameter to `auroc` metric for computing partial auroc metric ([#3790](https://github.com/Lightning-AI/pytorch-lightning/pull/3790))
- Added `StatScores` metric to compute the number of true positives, false positives, true negatives and false negatives ([#4839](https://github.com/Lightning-AI/pytorch-lightning/pull/4839))
- Added `R2Score` metric ([#5241](https://github.com/Lightning-AI/pytorch-lightning/pull/5241))
- Added `LambdaCallback` ([#5347](https://github.com/Lightning-AI/pytorch-lightning/pull/5347))
- Added `BackboneLambdaFinetuningCallback` ([#5377](https://github.com/Lightning-AI/pytorch-lightning/pull/5377))
- Accelerator `all_gather` supports collection ([#5221](https://github.com/Lightning-AI/pytorch-lightning/pull/5221))
- Added `image_gradients` functional metric to compute the image gradients of a given input image. ([#5056](https://github.com/Lightning-AI/pytorch-lightning/pull/5056))
- Added `MetricCollection` ([#4318](https://github.com/Lightning-AI/pytorch-lightning/pull/4318))
- Added `.clone()` method to metrics ([#4318](https://github.com/Lightning-AI/pytorch-lightning/pull/4318))
- Added `IoU` class interface ([#4704](https://github.com/Lightning-AI/pytorch-lightning/pull/4704))
- Support to tie weights after moving model to TPU via `on_post_move_to_device` hook
- Added missing val/test hooks in `LightningModule` ([#5467](https://github.com/Lightning-AI/pytorch-lightning/pull/5467))
- The `Recall` and `Precision` metrics (and their functional counterparts `recall` and `precision`) can now be generalized to Recall@K and Precision@K with the use of `top_k` parameter ([#4842](https://github.com/Lightning-AI/pytorch-lightning/pull/4842))
- Added `ModelPruning` Callback ([#5618](https://github.com/Lightning-AI/pytorch-lightning/pull/5618),
    [#5825](https://github.com/Lightning-AI/pytorch-lightning/pull/5825),
    [#6045](https://github.com/Lightning-AI/pytorch-lightning/pull/6045))
- Added `PyTorchProfiler` ([#5560](https://github.com/Lightning-AI/pytorch-lightning/pull/5560))
- Added compositional metrics ([#5464](https://github.com/Lightning-AI/pytorch-lightning/pull/5464))
- Added Trainer method `predict(...)` for high performance predictions ([#5579](https://github.com/Lightning-AI/pytorch-lightning/pull/5579))
- Added `on_before_batch_transfer` and `on_after_batch_transfer` data hooks ([#3671](https://github.com/Lightning-AI/pytorch-lightning/pull/3671))
- Added AUC/AUROC class interface ([#5479](https://github.com/Lightning-AI/pytorch-lightning/pull/5479))
- Added `PredictLoop` object ([#5752](https://github.com/Lightning-AI/pytorch-lightning/pull/5752))
- Added `QuantizationAwareTraining` callback ([#5706](https://github.com/Lightning-AI/pytorch-lightning/pull/5706),
    [#6040](https://github.com/Lightning-AI/pytorch-lightning/pull/6040))
- Added `LightningModule.configure_callbacks` to enable the definition of model-specific callbacks ([#5621](https://github.com/Lightning-AI/pytorch-lightning/pull/5621))
- Added `dim` to `PSNR` metric for mean-squared-error reduction ([#5957](https://github.com/Lightning-AI/pytorch-lightning/pull/5957))
- Added promxial policy optimization template to pl_examples ([#5394](https://github.com/Lightning-AI/pytorch-lightning/pull/5394))
- Added `log_graph` to `CometLogger` ([#5295](https://github.com/Lightning-AI/pytorch-lightning/pull/5295))
- Added possibility for nested loaders ([#5404](https://github.com/Lightning-AI/pytorch-lightning/pull/5404))
- Added `sync_step` to Wandb logger ([#5351](https://github.com/Lightning-AI/pytorch-lightning/pull/5351))
- Added `StochasticWeightAveraging` callback ([#5640](https://github.com/Lightning-AI/pytorch-lightning/pull/5640))
- Added `LightningDataModule.from_datasets(...)` ([#5133](https://github.com/Lightning-AI/pytorch-lightning/pull/5133))
- Added `PL_TORCH_DISTRIBUTED_BACKEND` env variable to select backend ([#5981](https://github.com/Lightning-AI/pytorch-lightning/pull/5981))
- Added `Trainer` flag to activate Stochastic Weight Averaging (SWA) `Trainer(stochastic_weight_avg=True)` ([#6038](https://github.com/Lightning-AI/pytorch-lightning/pull/6038))
- Added DeepSpeed integration ([#5954](https://github.com/Lightning-AI/pytorch-lightning/pull/5954),
    [#6042](https://github.com/Lightning-AI/pytorch-lightning/pull/6042))

### Changed

- Changed `stat_scores` metric now calculates stat scores over all classes and gains new parameters, in line with the new `StatScores` metric ([#4839](https://github.com/Lightning-AI/pytorch-lightning/pull/4839))
- Changed `computer_vision_fine_tunning` example to use `BackboneLambdaFinetuningCallback` ([#5377](https://github.com/Lightning-AI/pytorch-lightning/pull/5377))
- Changed `automatic casting` for LoggerConnector `metrics` ([#5218](https://github.com/Lightning-AI/pytorch-lightning/pull/5218))
- Changed `iou` [func] to allow float input ([#4704](https://github.com/Lightning-AI/pytorch-lightning/pull/4704))
- Metric `compute()` method will no longer automatically call `reset()` ([#5409](https://github.com/Lightning-AI/pytorch-lightning/pull/5409))
- Set PyTorch 1.4 as min requirements, also for testing and examples `torchvision>=0.5` and `torchtext>=0.5` ([#5418](https://github.com/Lightning-AI/pytorch-lightning/pull/5418))
- Changed `callbacks` argument in `Trainer` to allow `Callback` input ([#5446](https://github.com/Lightning-AI/pytorch-lightning/pull/5446))
- Changed the default of `find_unused_parameters` to `False` in DDP ([#5185](https://github.com/Lightning-AI/pytorch-lightning/pull/5185))
- Changed `ModelCheckpoint` version suffixes to start at 1 ([#5008](https://github.com/Lightning-AI/pytorch-lightning/pull/5008))
- Progress bar metrics tensors are now converted to float ([#5692](https://github.com/Lightning-AI/pytorch-lightning/pull/5692))
- Changed the default value for the `progress_bar_refresh_rate` Trainer argument in Google COLAB notebooks to 20 ([#5516](https://github.com/Lightning-AI/pytorch-lightning/pull/5516))
- Extended support for purely iteration-based training ([#5726](https://github.com/Lightning-AI/pytorch-lightning/pull/5726))
- Made `LightningModule.global_rank`, `LightningModule.local_rank` and `LightningModule.logger` read-only properties ([#5730](https://github.com/Lightning-AI/pytorch-lightning/pull/5730))
- Forced `ModelCheckpoint` callbacks to run after all others to guarantee all states are saved to the checkpoint ([#5731](https://github.com/Lightning-AI/pytorch-lightning/pull/5731))
- Refactored Accelerators and Plugins:
    * Added base classes for plugins ([#5715](https://github.com/Lightning-AI/pytorch-lightning/pull/5715))
    * Added parallel plugins for DP, DDP, DDPSpawn, DDP2 and Horovod ([#5714](https://github.com/Lightning-AI/pytorch-lightning/pull/5714))
    * Precision Plugins ([#5718](https://github.com/Lightning-AI/pytorch-lightning/pull/5718))
    * Added new Accelerators for CPU, GPU and TPU ([#5719](https://github.com/Lightning-AI/pytorch-lightning/pull/5719))
    * Added RPC and Sharded plugins ([#5732](https://github.com/Lightning-AI/pytorch-lightning/pull/5732))
    * Added missing `LightningModule`-wrapper logic to new plugins and accelerator ([#5734](https://github.com/Lightning-AI/pytorch-lightning/pull/5734))
    * Moved device-specific teardown logic from training loop to accelerator ([#5973](https://github.com/Lightning-AI/pytorch-lightning/pull/5973))
    * Moved accelerator_connector.py to the connectors subfolder ([#6033](https://github.com/Lightning-AI/pytorch-lightning/pull/6033))
    * Trainer only references accelerator ([#6039](https://github.com/Lightning-AI/pytorch-lightning/pull/6039))
    * Made parallel devices optional across all plugins ([#6051](https://github.com/Lightning-AI/pytorch-lightning/pull/6051))
    * Cleaning ([#5948](https://github.com/Lightning-AI/pytorch-lightning/pull/5948),
        [#5949](https://github.com/Lightning-AI/pytorch-lightning/pull/5949),
        [#5950](https://github.com/Lightning-AI/pytorch-lightning/pull/5950))
- Enabled `self.log` in callbacks ([#5094](https://github.com/Lightning-AI/pytorch-lightning/pull/5094))
- Renamed xxx_AVAILABLE as protected ([#5082](https://github.com/Lightning-AI/pytorch-lightning/pull/5082))
- Unified module names in Utils ([#5199](https://github.com/Lightning-AI/pytorch-lightning/pull/5199))
- Separated utils: imports & enums ([#5256](https://github.com/Lightning-AI/pytorch-lightning/pull/5256)
    [#5874](https://github.com/Lightning-AI/pytorch-lightning/pull/5874))
- Refactor: clean trainer device & distributed getters ([#5300](https://github.com/Lightning-AI/pytorch-lightning/pull/5300))
- Simplified training phase as LightningEnum ([#5419](https://github.com/Lightning-AI/pytorch-lightning/pull/5419))
- Updated metrics to use LightningEnum ([#5689](https://github.com/Lightning-AI/pytorch-lightning/pull/5689))
- Changed the seq of `on_train_batch_end`, `on_batch_end` & `on_train_epoch_end`, `on_epoch_end hooks` ([#5688](https://github.com/Lightning-AI/pytorch-lightning/pull/5688))
- Refactored `setup_training` and remove `test_mode` ([#5388](https://github.com/Lightning-AI/pytorch-lightning/pull/5388))
- Disabled training with zero `num_training_batches` when insufficient `limit_train_batches` ([#5703](https://github.com/Lightning-AI/pytorch-lightning/pull/5703))
- Refactored `EpochResultStore` ([#5522](https://github.com/Lightning-AI/pytorch-lightning/pull/5522))
- Update `lr_finder` to check for attribute if not running `fast_dev_run` ([#5990](https://github.com/Lightning-AI/pytorch-lightning/pull/5990))
- LightningOptimizer manual optimizer is more flexible and expose `toggle_model` ([#5771](https://github.com/Lightning-AI/pytorch-lightning/pull/5771))
- `MlflowLogger` limit parameter value length to 250 char ([#5893](https://github.com/Lightning-AI/pytorch-lightning/pull/5893))
- Re-introduced fix for Hydra directory sync with multiple process ([#5993](https://github.com/Lightning-AI/pytorch-lightning/pull/5993))

### Deprecated

- Function `stat_scores_multiple_classes` is deprecated in favor of `stat_scores` ([#4839](https://github.com/Lightning-AI/pytorch-lightning/pull/4839))
- Moved accelerators and plugins to its `legacy` pkg ([#5645](https://github.com/Lightning-AI/pytorch-lightning/pull/5645))
- Deprecated `LightningDistributedDataParallel` in favor of new wrapper module `LightningDistributedModule` ([#5185](https://github.com/Lightning-AI/pytorch-lightning/pull/5185))
- Deprecated `LightningDataParallel` in favor of new wrapper module `LightningParallelModule` ([#5670](https://github.com/Lightning-AI/pytorch-lightning/pull/5670))
- Renamed utils modules ([#5199](https://github.com/Lightning-AI/pytorch-lightning/pull/5199))
    * `argparse_utils` >> `argparse`
    * `model_utils` >> `model_helpers`
    * `warning_utils` >> `warnings`
    * `xla_device_utils` >> `xla_device`
- Deprecated using `'val_loss'` to set the `ModelCheckpoint` monitor ([#6012](https://github.com/Lightning-AI/pytorch-lightning/pull/6012))
- Deprecated `.get_model()` with explicit `.lightning_module` property ([#6035](https://github.com/Lightning-AI/pytorch-lightning/pull/6035))
- Deprecated Trainer attribute `accelerator_backend` in favor of `accelerator` ([#6034](https://github.com/Lightning-AI/pytorch-lightning/pull/6034))

### Removed

- Removed deprecated checkpoint argument `filepath` ([#5321](https://github.com/Lightning-AI/pytorch-lightning/pull/5321))
- Removed deprecated `Fbeta`, `f1_score` and `fbeta_score` metrics ([#5322](https://github.com/Lightning-AI/pytorch-lightning/pull/5322))
- Removed deprecated `TrainResult` ([#5323](https://github.com/Lightning-AI/pytorch-lightning/pull/5323))
- Removed deprecated `EvalResult` ([#5633](https://github.com/Lightning-AI/pytorch-lightning/pull/5633))
- Removed `LoggerStages` ([#5673](https://github.com/Lightning-AI/pytorch-lightning/pull/5673))

### Fixed

- Fixed distributed setting and `ddp_cpu` only with `num_processes>1` ([#5297](https://github.com/Lightning-AI/pytorch-lightning/pull/5297))
- Fixed `num_workers` for Windows example ([#5375](https://github.com/Lightning-AI/pytorch-lightning/pull/5375))
- Fixed loading yaml ([#5619](https://github.com/Lightning-AI/pytorch-lightning/pull/5619))
- Fixed support custom DataLoader with DDP if they can be re-instantiated ([#5745](https://github.com/Lightning-AI/pytorch-lightning/pull/5745))
- Fixed repeated `.fit()` calls ignore max_steps iteration bound ([#5936](https://github.com/Lightning-AI/pytorch-lightning/pull/5936))
- Fixed throwing `MisconfigurationError` on unknown mode ([#5255](https://github.com/Lightning-AI/pytorch-lightning/pull/5255))
- Resolve bug with Finetuning ([#5744](https://github.com/Lightning-AI/pytorch-lightning/pull/5744))
- Fixed `ModelCheckpoint` race condition in file existence check ([#5155](https://github.com/Lightning-AI/pytorch-lightning/pull/5155))
- Fixed some compatibility with PyTorch 1.8 ([#5864](https://github.com/Lightning-AI/pytorch-lightning/pull/5864))
- Fixed forward cache ([#5895](https://github.com/Lightning-AI/pytorch-lightning/pull/5895))
- Fixed recursive detach of tensors to CPU ([#6007](https://github.com/Lightning-AI/pytorch-lightning/pull/6007))
- Fixed passing wrong strings for scheduler interval doesn't throw an error ([#5923](https://github.com/Lightning-AI/pytorch-lightning/pull/5923))
- Fixed wrong `requires_grad` state after `return None` with multiple optimizers ([#5738](https://github.com/Lightning-AI/pytorch-lightning/pull/5638))
- Fixed add `on_epoch_end` hook at the end of `validation`, `test` epoch ([#5986](https://github.com/Lightning-AI/pytorch-lightning/pull/5986))
- Fixed missing `process_dataloader` call for `TPUSpawn` when in distributed mode ([#6015](https://github.com/Lightning-AI/pytorch-lightning/pull/6015))
- Fixed progress bar flickering by appending 0 to floats/strings ([#6009](https://github.com/Lightning-AI/pytorch-lightning/pull/6009))
- Fixed synchronization issues with TPU training ([#6027](https://github.com/Lightning-AI/pytorch-lightning/pull/6027))
- Fixed `hparams.yaml` saved twice when using `TensorBoardLogger` ([#5953](https://github.com/Lightning-AI/pytorch-lightning/pull/5953))
- Fixed basic examples ([#5912](https://github.com/Lightning-AI/pytorch-lightning/pull/5912),
    [#5985](https://github.com/Lightning-AI/pytorch-lightning/pull/5985))
- Fixed `fairscale` compatible with PT 1.8 ([#5996](https://github.com/Lightning-AI/pytorch-lightning/pull/5996))
- Ensured `process_dataloader` is called when `tpu_cores > 1` to use Parallel DataLoader ([#6015](https://github.com/Lightning-AI/pytorch-lightning/pull/6015))
- Attempted SLURM auto resume call when non-shell call fails ([#6002](https://github.com/Lightning-AI/pytorch-lightning/pull/6002))
- Fixed wrapping optimizers upon assignment ([#6006](https://github.com/Lightning-AI/pytorch-lightning/pull/6006))
- Fixed allowing hashing of metrics with lists in their state ([#5939](https://github.com/Lightning-AI/pytorch-lightning/pull/5939))


## [1.1.8] - 2021-02-08

### Fixed

- Separate epoch validation from step validation ([#5208](https://github.com/Lightning-AI/pytorch-lightning/pull/5208))
- Fixed `toggle_optimizers` not handling all optimizer parameters ([#5775](https://github.com/Lightning-AI/pytorch-lightning/pull/5775))


## [1.1.7] - 2021-02-03

### Fixed

- Fixed `TensorBoardLogger` not closing `SummaryWriter` on `finalize` ([#5696](https://github.com/Lightning-AI/pytorch-lightning/pull/5696))
- Fixed filtering of pytorch  "unsqueeze" warning when using DP ([#5622](https://github.com/Lightning-AI/pytorch-lightning/pull/5622))
- Fixed `num_classes` argument in F1 metric ([#5663](https://github.com/Lightning-AI/pytorch-lightning/pull/5663))
- Fixed `log_dir` property ([#5537](https://github.com/Lightning-AI/pytorch-lightning/pull/5537))
- Fixed a race condition in `ModelCheckpoint` when checking if a checkpoint file exists ([#5144](https://github.com/Lightning-AI/pytorch-lightning/pull/5144))
- Remove unnecessary intermediate layers in Dockerfiles ([#5697](https://github.com/Lightning-AI/pytorch-lightning/pull/5697))
- Fixed auto learning rate ordering ([#5638](https://github.com/Lightning-AI/pytorch-lightning/pull/5638))


## [1.1.6] - 2021-01-26

### Changed

- Increased TPU check timeout from 20s to 100s ([#5598](https://github.com/Lightning-AI/pytorch-lightning/pull/5598))
- Ignored `step` param in Neptune logger's log_metric method ([#5510](https://github.com/Lightning-AI/pytorch-lightning/pull/5510))
- Pass batch outputs to `on_train_batch_end` instead of `epoch_end` outputs ([#4369](https://github.com/Lightning-AI/pytorch-lightning/pull/4369))

### Fixed

- Fixed `toggle_optimizer` to reset `requires_grad` state  ([#5574](https://github.com/Lightning-AI/pytorch-lightning/pull/5574))
- Fixed FileNotFoundError for best checkpoint when using DDP with Hydra ([#5629](https://github.com/Lightning-AI/pytorch-lightning/pull/5629))
- Fixed an error when logging a progress bar metric with a reserved name ([#5620](https://github.com/Lightning-AI/pytorch-lightning/pull/5620))
- Fixed `Metric`'s `state_dict` not included when child modules ([#5614](https://github.com/Lightning-AI/pytorch-lightning/pull/5614))
- Fixed Neptune logger creating multiple experiments when GPUs > 1 ([#3256](https://github.com/Lightning-AI/pytorch-lightning/pull/3256))
- Fixed duplicate logs appearing in console when using the python logging module ([#5509](https://github.com/Lightning-AI/pytorch-lightning/pull/5509))
- Fixed tensor printing in `trainer.test()` ([#5138](https://github.com/Lightning-AI/pytorch-lightning/pull/5138))
- Fixed not using dataloader when `hparams` present ([#4559](https://github.com/Lightning-AI/pytorch-lightning/pull/4559))


## [1.1.5] - 2021-01-19

### Fixed

- Fixed a visual bug in the progress bar display initialization ([#4579](https://github.com/Lightning-AI/pytorch-lightning/pull/4579))
- Fixed logging `on_train_batch_end` in a callback with multiple optimizers ([#5521](https://github.com/Lightning-AI/pytorch-lightning/pull/5521))
- Fixed `reinit_scheduler_properties` with correct optimizer ([#5519](https://github.com/Lightning-AI/pytorch-lightning/pull/5519))
- Fixed `val_check_interval` with `fast_dev_run` ([#5540](https://github.com/Lightning-AI/pytorch-lightning/pull/5540))


## [1.1.4] - 2021-01-12

### Added

- Add automatic optimization property setter to lightning module ([#5169](https://github.com/Lightning-AI/pytorch-lightning/pull/5169))

### Changed

- Changed deprecated `enable_pl_optimizer=True` ([#5244](https://github.com/Lightning-AI/pytorch-lightning/pull/5244))

### Fixed

- Fixed `transfer_batch_to_device` for DDP with `len(devices_ids) == 1` ([#5195](https://github.com/Lightning-AI/pytorch-lightning/pull/5195))
- Logging only on `not should_accumulate()` during training ([#5417](https://github.com/Lightning-AI/pytorch-lightning/pull/5417))
- Resolve interpolation bug with Hydra ([#5406](https://github.com/Lightning-AI/pytorch-lightning/pull/5406))
- Check environ before selecting a seed to prevent warning message ([#4743](https://github.com/Lightning-AI/pytorch-lightning/pull/4743))
- Fixed signature mismatch in `model_to_device` of `DDPCPUHPCAccelerator` ([#5505](https://github.com/Lightning-AI/pytorch-lightning/pull/5505))

## [1.1.3] - 2021-01-05

### Added

- Added a check for optimizer attached to `lr_scheduler` ([#5338](https://github.com/Lightning-AI/pytorch-lightning/pull/5338))
- Added support for passing non-existing filepaths to `resume_from_checkpoint` ([#4402](https://github.com/Lightning-AI/pytorch-lightning/pull/4402))

### Changed

- Skip restore from `resume_from_checkpoint` while `testing` ([#5161](https://github.com/Lightning-AI/pytorch-lightning/pull/5161))
- Allowed `log_momentum` for adaptive optimizers in `LearningRateMonitor` ([#5333](https://github.com/Lightning-AI/pytorch-lightning/pull/5333))
- Disabled checkpointing, earlystopping and logging with `fast_dev_run` ([#5277](https://github.com/Lightning-AI/pytorch-lightning/pull/5277))
- Distributed group defaults to `WORLD` if `None` ([#5125](https://github.com/Lightning-AI/pytorch-lightning/pull/5125))

### Fixed

- Fixed `trainer.test` returning non-test metrics ([#5214](https://github.com/Lightning-AI/pytorch-lightning/pull/5214))
- Fixed metric state reset ([#5273](https://github.com/Lightning-AI/pytorch-lightning/pull/5273))
- Fixed `--num-nodes` on `DDPSequentialPlugin` ([#5327](https://github.com/Lightning-AI/pytorch-lightning/pull/5327))
- Fixed invalid value for `weights_summary` ([#5296](https://github.com/Lightning-AI/pytorch-lightning/pull/5296))
- Fixed `Trainer.test` not using the latest `best_model_path` ([#5161](https://github.com/Lightning-AI/pytorch-lightning/pull/5161))
- Fixed existence check for hparams not using underlying filesystem ([#5250](https://github.com/Lightning-AI/pytorch-lightning/pull/5250))
- Fixed `LightningOptimizer` AMP bug ([#5191](https://github.com/Lightning-AI/pytorch-lightning/pull/5191))
- Fixed casted key to string in `_flatten_dict` ([#5354](https://github.com/Lightning-AI/pytorch-lightning/pull/5354))


## [1.1.2] - 2020-12-23

### Added

- Support number for logging with `sync_dist=True` ([#5080](https://github.com/Lightning-AI/pytorch-lightning/pull/5080))
- Added offset logging step when resuming for Wandb logger ([#5050](https://github.com/Lightning-AI/pytorch-lightning/pull/5050))

### Removed

- `enable_pl_optimizer=False` by default to temporarily fix AMP issues ([#5163](https://github.com/Lightning-AI/pytorch-lightning/pull/5163))

### Fixed

- Metric reduction with Logging ([#5150](https://github.com/Lightning-AI/pytorch-lightning/pull/5150))
- Remove nan loss in manual optimization ([#5121](https://github.com/Lightning-AI/pytorch-lightning/pull/5121))
- Un-balanced logging properly supported ([#5119](https://github.com/Lightning-AI/pytorch-lightning/pull/5119))
- Fix hanging in DDP HPC accelerators ([#5157](https://github.com/Lightning-AI/pytorch-lightning/pull/5157))
- Fix reset `TensorRunningAccum` ([#5106](https://github.com/Lightning-AI/pytorch-lightning/pull/5106))
- Updated `DALIClassificationLoader` to not use deprecated arguments ([#4925](https://github.com/Lightning-AI/pytorch-lightning/pull/4925))
- Corrected call to `torch.no_grad` ([#5124](https://github.com/Lightning-AI/pytorch-lightning/pull/5124))


## [1.1.1] - 2020-12-15

### Added

- Add a notebook example to reach a quick baseline of ~94% accuracy on CIFAR10 using Resnet in Lightning ([#4818](https://github.com/Lightning-AI/pytorch-lightning/pull/4818))

### Changed

- Simplify accelerator steps ([#5015](https://github.com/Lightning-AI/pytorch-lightning/pull/5015))
- Refactor load in checkpoint connector ([#4593](https://github.com/Lightning-AI/pytorch-lightning/pull/4593))
- Fixed the saved filename in `ModelCheckpoint` when it already exists ([#4861](https://github.com/Lightning-AI/pytorch-lightning/pull/4861))

### Removed

- Drop duplicate metrics ([#5014](https://github.com/Lightning-AI/pytorch-lightning/pull/5014))
- Remove beta arg from F1 class and functional ([#5076](https://github.com/Lightning-AI/pytorch-lightning/pull/5076))

### Fixed

- Fixed trainer by default `None` in `DDPAccelerator` ([#4915](https://github.com/Lightning-AI/pytorch-lightning/pull/4915))
- Fixed `LightningOptimizer` to expose optimizer attributes ([#5095](https://github.com/Lightning-AI/pytorch-lightning/pull/5095))
- Do not warn when the `name` key is used in the `lr_scheduler` dict ([#5057](https://github.com/Lightning-AI/pytorch-lightning/pull/5057))
- Check if optimizer supports closure ([#4981](https://github.com/Lightning-AI/pytorch-lightning/pull/4981))
- Add deprecated metric utility functions back to functional (
    [#5067](https://github.com/Lightning-AI/pytorch-lightning/pull/5067),
    [#5068](https://github.com/Lightning-AI/pytorch-lightning/pull/5068))
- Allow any input in `to_onnx` and `to_torchscript` ([#4378](https://github.com/Lightning-AI/pytorch-lightning/pull/4378))
- Fixed `DDPHPCAccelerator` hangs in DDP construction by calling `init_device` ([#5157](https://github.com/Lightning-AI/pytorch-lightning/pull/5157))


## [1.1.0] - 2020-12-09

### Added

- Added "monitor" key to saved `ModelCheckpoints` ([#4383](https://github.com/Lightning-AI/pytorch-lightning/pull/4383))
- Added `ConfusionMatrix` class interface ([#4348](https://github.com/Lightning-AI/pytorch-lightning/pull/4348))
- Added multiclass AUROC metric ([#4236](https://github.com/Lightning-AI/pytorch-lightning/pull/4236))
- Added global step indexing to the checkpoint name for a better sub-epoch checkpointing experience ([#3807](https://github.com/Lightning-AI/pytorch-lightning/pull/3807))
- Added optimizer hooks in callbacks ([#4379](https://github.com/Lightning-AI/pytorch-lightning/pull/4379))
- Added option to log momentum ([#4384](https://github.com/Lightning-AI/pytorch-lightning/pull/4384))
- Added `current_score` to `ModelCheckpoint.on_save_checkpoint` ([#4721](https://github.com/Lightning-AI/pytorch-lightning/pull/4721))
- Added logging using `self.log` in train and evaluation for epoch end hooks (
    [#4552](https://github.com/Lightning-AI/pytorch-lightning/pull/4552),
    [#4495](https://github.com/Lightning-AI/pytorch-lightning/pull/4495),
    [#4439](https://github.com/Lightning-AI/pytorch-lightning/pull/4439),
    [#4684](https://github.com/Lightning-AI/pytorch-lightning/pull/4684),
    [#4913](https://github.com/Lightning-AI/pytorch-lightning/pull/4913))
- Added ability for DDP plugin to modify optimizer state saving ([#4675](https://github.com/Lightning-AI/pytorch-lightning/pull/4675))
- Added `prefix` argument in loggers ([#4557](https://github.com/Lightning-AI/pytorch-lightning/pull/4557))
- Added printing of total num of params, trainable and non-trainable params in ModelSummary ([#4521](https://github.com/Lightning-AI/pytorch-lightning/pull/4521))
- Added `PrecisionRecallCurve, ROC, AveragePrecision` class metric ([#4549](https://github.com/Lightning-AI/pytorch-lightning/pull/4549))
- Added custom `Apex` and `NativeAMP` as `Precision plugins` ([#4355](https://github.com/Lightning-AI/pytorch-lightning/pull/4355))
- Added `DALI MNIST` example ([#3721](https://github.com/Lightning-AI/pytorch-lightning/pull/3721))
- Added `sharded plugin` for DDP for multi-gpu training memory optimizations (
    [#4639](https://github.com/Lightning-AI/pytorch-lightning/pull/4639),
    [#4686](https://github.com/Lightning-AI/pytorch-lightning/pull/4686),
    [#4737](https://github.com/Lightning-AI/pytorch-lightning/pull/4737),
    [#4773](https://github.com/Lightning-AI/pytorch-lightning/pull/4773))
- Added `experiment_id` to the NeptuneLogger ([#3462](https://github.com/Lightning-AI/pytorch-lightning/pull/3462))
- Added `PyTorch Geometric` integration example with Lightning ([#4568](https://github.com/Lightning-AI/pytorch-lightning/pull/4568))
- Added `all_gather` method to `LightningModule` which allows gradient based tensor synchronizations for use-cases such as negative sampling. ([#5012](https://github.com/Lightning-AI/pytorch-lightning/pull/5012))
- Enabled `self.log` in most functions ([#4969](https://github.com/Lightning-AI/pytorch-lightning/pull/4969))
- Added changeable extension variable for `ModelCheckpoint` ([#4977](https://github.com/Lightning-AI/pytorch-lightning/pull/4977))


### Changed

- Tuner algorithms will be skipped if `fast_dev_run=True` ([#3903](https://github.com/Lightning-AI/pytorch-lightning/pull/3903))
- `WandbLogger` does not force wandb `reinit` arg to True anymore and creates a run only when needed ([#4648](https://github.com/Lightning-AI/pytorch-lightning/pull/4648))
- Changed `automatic_optimization` to be a model attribute ([#4602](https://github.com/Lightning-AI/pytorch-lightning/pull/4602))
- Changed `Simple Profiler` report to order by percentage time spent + num calls ([#4880](https://github.com/Lightning-AI/pytorch-lightning/pull/4880))
- Simplify optimization Logic ([#4984](https://github.com/Lightning-AI/pytorch-lightning/pull/4984))
- Classification metrics overhaul ([#4837](https://github.com/Lightning-AI/pytorch-lightning/pull/4837))
- Updated `fast_dev_run` to accept integer representing num_batches ([#4629](https://github.com/Lightning-AI/pytorch-lightning/pull/4629))
- Refactored optimizer ([#4658](https://github.com/Lightning-AI/pytorch-lightning/pull/4658))


### Deprecated

- Deprecated `prefix` argument in `ModelCheckpoint` ([#4765](https://github.com/Lightning-AI/pytorch-lightning/pull/4765))
- Deprecated the old way of assigning hyper-parameters through `self.hparams = ...` ([#4813](https://github.com/Lightning-AI/pytorch-lightning/pull/4813))
- Deprecated `mode='auto'` from `ModelCheckpoint` and `EarlyStopping` ([#4695](https://github.com/Lightning-AI/pytorch-lightning/pull/4695))

### Removed

- Removed `reorder` parameter of the `auc` metric ([#5004](https://github.com/Lightning-AI/pytorch-lightning/pull/5004))
- Removed `multiclass_roc` and `multiclass_precision_recall_curve`, use `roc` and `precision_recall_curve` instead ([#4549](https://github.com/Lightning-AI/pytorch-lightning/pull/4549))

### Fixed

- Added feature to move tensors to CPU before saving ([#4309](https://github.com/Lightning-AI/pytorch-lightning/pull/4309))
- Fixed `LoggerConnector` to have logged metrics on root device in DP ([#4138](https://github.com/Lightning-AI/pytorch-lightning/pull/4138))
- Auto convert tensors to contiguous format when `gather_all` ([#4907](https://github.com/Lightning-AI/pytorch-lightning/pull/4907))
- Fixed `PYTHONPATH` for ddp test model ([#4528](https://github.com/Lightning-AI/pytorch-lightning/pull/4528))
- Fixed allowing logger to support indexing ([#4595](https://github.com/Lightning-AI/pytorch-lightning/pull/4595))
- Fixed DDP and manual_optimization ([#4976](https://github.com/Lightning-AI/pytorch-lightning/pull/4976))


## [1.0.8] - 2020-11-24

### Added

- Added casting to python types for numpy scalars when logging `hparams` ([#4647](https://github.com/Lightning-AI/pytorch-lightning/pull/4647))
- Added warning when progress bar refresh rate is less than 20 on Google Colab to prevent crashing ([#4654](https://github.com/Lightning-AI/pytorch-lightning/pull/4654))
- Added `F1` class metric ([#4656](https://github.com/Lightning-AI/pytorch-lightning/pull/4656))

### Changed

- Consistently use `step=trainer.global_step` in `LearningRateMonitor` independently of `logging_interval` ([#4376](https://github.com/Lightning-AI/pytorch-lightning/pull/4376))
- Metric states are no longer as default added to `state_dict` ([#4685](https://github.com/Lightning-AI/pytorch-lightning/pull/4685))
- Renamed class metric `Fbeta` >> `FBeta` ([#4656](https://github.com/Lightning-AI/pytorch-lightning/pull/4656))
- Model summary: add 1 decimal place ([#4745](https://github.com/Lightning-AI/pytorch-lightning/pull/4745))
- Do not override `PYTHONWARNINGS` ([#4700](https://github.com/Lightning-AI/pytorch-lightning/pull/4700))
- Changed `init_ddp_connection` moved from `DDP` to `DDPPlugin` ([#4407](https://github.com/Lightning-AI/pytorch-lightning/pull/4407))


### Fixed

- Fixed checkpoint `hparams` dict casting when `omegaconf` is available ([#4770](https://github.com/Lightning-AI/pytorch-lightning/pull/4770))
- Fixed incomplete progress bars when total batches not divisible by refresh rate ([#4577](https://github.com/Lightning-AI/pytorch-lightning/pull/4577))
- Updated SSIM metric ([#4566](https://github.com/Lightning-AI/pytorch-lightning/pull/4566))
- Fixed batch_arg_name - add `batch_arg_name` to all calls to `_adjust_batch_size`bug ([#4812](https://github.com/Lightning-AI/pytorch-lightning/pull/4812))
- Fixed `torchtext` data to GPU ([#4785](https://github.com/Lightning-AI/pytorch-lightning/pull/4785))
- Fixed a crash bug in MLFlow logger ([#4716](https://github.com/Lightning-AI/pytorch-lightning/pull/4716))

## [1.0.7] - 2020-11-17

### Added

- Added lambda closure to `manual_optimizer_step` ([#4618](https://github.com/Lightning-AI/pytorch-lightning/pull/4618))

### Changed

- Change Metrics `persistent` default mode to `False` ([#4685](https://github.com/Lightning-AI/pytorch-lightning/pull/4685))
- LoggerConnector log_metrics will use `total_batch_idx` instead of `global_step` when logging on `training step` ([#4738](https://github.com/Lightning-AI/pytorch-lightning/pull/4738))


### Fixed

- Prevent crash if `sync_dist=True` on CPU ([#4626](https://github.com/Lightning-AI/pytorch-lightning/pull/4626))
- Fixed average pbar Metrics ([#4534](https://github.com/Lightning-AI/pytorch-lightning/pull/4534))
- Fixed `setup` callback hook to correctly pass the LightningModule through ([#4608](https://github.com/Lightning-AI/pytorch-lightning/pull/4608))
- Allowing decorate model init with saving `hparams` inside ([#4662](https://github.com/Lightning-AI/pytorch-lightning/pull/4662))
- Fixed `split_idx` set by `LoggerConnector` in `on_trainer_init` to `Trainer`  ([#4697](https://github.com/Lightning-AI/pytorch-lightning/pull/4697))


## [1.0.6] - 2020-11-11

### Added

- Added metrics aggregation in Horovod and fixed early stopping ([#3775](https://github.com/Lightning-AI/pytorch-lightning/pull/3775))
- Added `manual_optimizer_step` which work with `AMP Native` and `accumulated_grad_batches` ([#4485](https://github.com/Lightning-AI/pytorch-lightning/pull/4485))
- Added `persistent(mode)` method to metrics, to enable and disable metric states being added to `state_dict` ([#4482](https://github.com/Lightning-AI/pytorch-lightning/pull/4482))
- Added congratulations at the end of our notebooks ([#4555](https://github.com/Lightning-AI/pytorch-lightning/pull/4555))
- Added parameters `move_metrics_to_cpu` in Trainer to disable gpu leak ([#4592](https://github.com/Lightning-AI/pytorch-lightning/pull/4592))


### Changed

- Changed `fsspec` to tuner ([#4458](https://github.com/Lightning-AI/pytorch-lightning/pull/4458))
- Unify SLURM/TorchElastic under backend plugin ([#4578](https://github.com/Lightning-AI/pytorch-lightning/pull/4578),
        [#4580](https://github.com/Lightning-AI/pytorch-lightning/pull/4580),
        [#4581](https://github.com/Lightning-AI/pytorch-lightning/pull/4581),
        [#4582](https://github.com/Lightning-AI/pytorch-lightning/pull/4582),
        [#4583](https://github.com/Lightning-AI/pytorch-lightning/pull/4583))

### Fixed

- Fixed feature-lack in `hpc_load` ([#4526](https://github.com/Lightning-AI/pytorch-lightning/pull/4526))
- Fixed metrics states being overridden in DDP mode ([#4482](https://github.com/Lightning-AI/pytorch-lightning/pull/4482))
- Fixed `lightning_getattr`, `lightning_hasattr` not finding the correct attributes in datamodule ([#4347](https://github.com/Lightning-AI/pytorch-lightning/pull/4347))
- Fixed automatic optimization AMP by `manual_optimization_step` ([#4485](https://github.com/Lightning-AI/pytorch-lightning/pull/4485))
- Replace `MisconfigurationException` with warning in `ModelCheckpoint` Callback ([#4560](https://github.com/Lightning-AI/pytorch-lightning/pull/4560))
- Fixed logged keys in mlflow logger ([#4412](https://github.com/Lightning-AI/pytorch-lightning/pull/4412))
- Fixed `is_picklable` by catching `AttributeError` ([#4508](https://github.com/Lightning-AI/pytorch-lightning/pull/4508))
- Fixed multi test dataloaders dict `AttributeError` error ([#4480](https://github.com/Lightning-AI/pytorch-lightning/pull/4480))
- Fixed show progress bar only for `progress_rank 0` on `DDP_SLURM` ([#4437](https://github.com/Lightning-AI/pytorch-lightning/pull/4437))

## [1.0.5] - 2020-11-03

### Added

- Added PyTorch 1.7 Stable support ([#3821](https://github.com/Lightning-AI/pytorch-lightning/pull/3821))
- Added timeout for `tpu_device_exists` to ensure process does not hang indefinitely ([#4340](https://github.com/Lightning-AI/pytorch-lightning/pull/4340))

### Changed

- W&B log in sync with `Trainer` step ([#4405](https://github.com/Lightning-AI/pytorch-lightning/pull/4405))
- Hook `on_after_backward` is called only when `optimizer_step` is being called ([#4439](https://github.com/Lightning-AI/pytorch-lightning/pull/4439))
- Moved `track_and_norm_grad` into `training loop` and called only when `optimizer_step` is being called ([#4439](https://github.com/Lightning-AI/pytorch-lightning/pull/4439))
- Changed type checker with explicit cast of `ref_model` object ([#4457](https://github.com/Lightning-AI/pytorch-lightning/pull/4457))
- Changed `distributed_backend` -> `accelerator` ([#4429](https://github.com/Lightning-AI/pytorch-lightning/pull/4429))

### Deprecated

- Deprecated passing `ModelCheckpoint` instance to `checkpoint_callback` Trainer argument ([#4336](https://github.com/Lightning-AI/pytorch-lightning/pull/4336))

### Fixed

- Disable saving checkpoints if not trained ([#4372](https://github.com/Lightning-AI/pytorch-lightning/pull/4372))
- Fixed error using `auto_select_gpus=True` with `gpus=-1` ([#4209](https://github.com/Lightning-AI/pytorch-lightning/pull/4209))
- Disabled training when `limit_train_batches=0` ([#4371](https://github.com/Lightning-AI/pytorch-lightning/pull/4371))
- Fixed that metrics do not store computational graph for all seen data ([#4313](https://github.com/Lightning-AI/pytorch-lightning/pull/4313))
- Fixed AMP unscale for `on_after_backward` ([#4439](https://github.com/Lightning-AI/pytorch-lightning/pull/4439))
- Fixed TorchScript export when module includes Metrics ([#4428](https://github.com/Lightning-AI/pytorch-lightning/pull/4428))
- Fixed TorchScript trace method's data to device and docstring ([#4360](https://github.com/Lightning-AI/pytorch-lightning/pull/4360))
- Fixed CSV logger warning ([#4419](https://github.com/Lightning-AI/pytorch-lightning/pull/4419))
- Fixed skip DDP parameter sync ([#4301](https://github.com/Lightning-AI/pytorch-lightning/pull/4301))
- Fixed `WandbLogger` _sanitize_callable function ([#4422](https://github.com/Lightning-AI/pytorch-lightning/pull/4422))
- Fixed `AMP Native` `_unscale` gradient ([#4441](https://github.com/Lightning-AI/pytorch-lightning/pull/4441))


## [1.0.4] - 2020-10-27

### Added

- Added `dirpath` and `filename` parameter in `ModelCheckpoint` ([#4213](https://github.com/Lightning-AI/pytorch-lightning/pull/4213))
- Added plugins docs and DDPPlugin to customize ddp across all accelerators ([#4258](https://github.com/Lightning-AI/pytorch-lightning/pull/4285))
- Added `strict` option to the scheduler dictionary ([#3586](https://github.com/Lightning-AI/pytorch-lightning/pull/3586))
- Added `fsspec` support for profilers ([#4162](https://github.com/Lightning-AI/pytorch-lightning/pull/4162))
- Added autogenerated helptext to `Trainer.add_argparse_args` ([#4344](https://github.com/Lightning-AI/pytorch-lightning/pull/4344))
- Added support for string values in `Trainer`'s `profiler` parameter ([#3656](https://github.com/Lightning-AI/pytorch-lightning/pull/3656))
- Added `optimizer_closure` to `optimizer.step` when supported ([#4190](https://github.com/Lightning-AI/pytorch-lightning/pull/4190))
- Added unification of regression metrics ([#4166](https://github.com/Lightning-AI/pytorch-lightning/pull/4166))
- Added checkpoint load from Bytes ([#4314](https://github.com/Lightning-AI/pytorch-lightning/pull/4314))

### Changed

- Improved error messages for invalid `configure_optimizers` returns ([#3587](https://github.com/Lightning-AI/pytorch-lightning/pull/3587))
- Allow changing the logged step value in `validation_step` ([#4130](https://github.com/Lightning-AI/pytorch-lightning/pull/4130))
- Allow setting `replace_sampler_ddp=True` with a distributed sampler already added ([#4273](https://github.com/Lightning-AI/pytorch-lightning/pull/4273))
- Fixed sanitized parameters for `WandbLogger.log_hyperparams` ([#4320](https://github.com/Lightning-AI/pytorch-lightning/pull/4320))

### Deprecated

- Deprecated `filepath` in `ModelCheckpoint` ([#4213](https://github.com/Lightning-AI/pytorch-lightning/pull/4213))
- Deprecated `reorder` parameter of the `auc` metric ([#4237](https://github.com/Lightning-AI/pytorch-lightning/pull/4237))
- Deprecated bool values in `Trainer`'s `profiler` parameter ([#3656](https://github.com/Lightning-AI/pytorch-lightning/pull/3656))

### Fixed

- Fixed setting device ids in DDP ([#4297](https://github.com/Lightning-AI/pytorch-lightning/pull/4297))
- Fixed synchronization of best model path in `ddp_accelerator` ([#4323](https://github.com/Lightning-AI/pytorch-lightning/pull/4323))
- Fixed `WandbLogger` not uploading checkpoint artifacts at the end of training ([#4341](https://github.com/Lightning-AI/pytorch-lightning/pull/4341))
- Fixed `FBeta` computation ([#4183](https://github.com/Lightning-AI/pytorch-lightning/pull/4183))
- Fixed `accumulation across batches` has completed `before breaking training loop` ([#4278](https://github.com/Lightning-AI/pytorch-lightning/pull/4278))
- Fixed `ModelCheckpoint` don't increase current_epoch and global_step when not training ([#4291](https://github.com/Lightning-AI/pytorch-lightning/pull/4291))
- Fixed `COMET_EXPERIMENT_KEY` environment variable usage in comet logger ([#4230](https://github.com/Lightning-AI/pytorch-lightning/pull/4230))

## [1.0.3] - 2020-10-20

### Added

- Added persistent flag to `Metric.add_state` ([#4195](https://github.com/Lightning-AI/pytorch-lightning/pull/4195))

### Changed

- Used `checkpoint_connector.hpc_save` in SLURM ([#4217](https://github.com/Lightning-AI/pytorch-lightning/pull/4217))
- Moved base req. to root ([#4219](https://github.com/Lightning-AI/pytorch-lightning/pull/4219))

### Fixed

- Fixed `hparams` assign in init ([#4189](https://github.com/Lightning-AI/pytorch-lightning/pull/4189))
- Fixed overwrite check for model hooks ([#4010](https://github.com/Lightning-AI/pytorch-lightning/pull/4010))


## [1.0.2] - 2020-10-15

### Added

- Added trace functionality to the function `to_torchscript` ([#4142](https://github.com/Lightning-AI/pytorch-lightning/pull/4142))

### Changed

- Called `on_load_checkpoint` before loading `state_dict` ([#4057](https://github.com/Lightning-AI/pytorch-lightning/pull/4057))

### Removed

- Removed duplicate metric vs step log for train loop ([#4173](https://github.com/Lightning-AI/pytorch-lightning/pull/4173))

### Fixed

- Fixed the `self.log` problem in `validation_step()` ([#4169](https://github.com/Lightning-AI/pytorch-lightning/pull/4169))
- Fixed `hparams` saving - save the state when `save_hyperparameters()` is called [in `__init__`] ([#4163](https://github.com/Lightning-AI/pytorch-lightning/pull/4163))
- Fixed runtime failure while exporting `hparams` to yaml ([#4158](https://github.com/Lightning-AI/pytorch-lightning/pull/4158))


## [1.0.1] - 2020-10-14

### Added

- Added getstate/setstate method for torch.save serialization ([#4127](https://github.com/Lightning-AI/pytorch-lightning/pull/4127))


## [1.0.0] - 2020-10-13

### Added

- Added Explained Variance Metric + metric fix ([#4013](https://github.com/Lightning-AI/pytorch-lightning/pull/4013))
- Added Metric <-> Lightning Module integration tests ([#4008](https://github.com/Lightning-AI/pytorch-lightning/pull/4008))
- Added parsing OS env vars in `Trainer` ([#4022](https://github.com/Lightning-AI/pytorch-lightning/pull/4022))
- Added classification metrics ([#4043](https://github.com/Lightning-AI/pytorch-lightning/pull/4043))
- Updated explained variance metric ([#4024](https://github.com/Lightning-AI/pytorch-lightning/pull/4024))
- Enabled plugins ([#4041](https://github.com/Lightning-AI/pytorch-lightning/pull/4041))
- Enabled custom clusters ([#4048](https://github.com/Lightning-AI/pytorch-lightning/pull/4048))
- Enabled passing in custom accelerators ([#4050](https://github.com/Lightning-AI/pytorch-lightning/pull/4050))
- Added `LightningModule.toggle_optimizer` ([#4058](https://github.com/Lightning-AI/pytorch-lightning/pull/4058))
- Added `LightningModule.manual_backward` ([#4063](https://github.com/Lightning-AI/pytorch-lightning/pull/4063))
- Added `output` argument to `*_batch_end` hooks ([#3965](https://github.com/Lightning-AI/pytorch-lightning/pull/3965),
    [#3966](https://github.com/Lightning-AI/pytorch-lightning/pull/3966))
- Added `output` argument to `*_epoch_end` hooks ([#3967](https://github.com/Lightning-AI/pytorch-lightning/pull/3967))

### Changed

- Integrated metrics API with self.log ([#3961](https://github.com/Lightning-AI/pytorch-lightning/pull/3961))
- Decoupled Apex ([#4052](https://github.com/Lightning-AI/pytorch-lightning/pull/4052),
        [#4054](https://github.com/Lightning-AI/pytorch-lightning/pull/4054),
        [#4055](https://github.com/Lightning-AI/pytorch-lightning/pull/4055),
        [#4056](https://github.com/Lightning-AI/pytorch-lightning/pull/4056),
        [#4058](https://github.com/Lightning-AI/pytorch-lightning/pull/4058),
        [#4060](https://github.com/Lightning-AI/pytorch-lightning/pull/4060),
        [#4061](https://github.com/Lightning-AI/pytorch-lightning/pull/4061),
        [#4062](https://github.com/Lightning-AI/pytorch-lightning/pull/4062),
        [#4063](https://github.com/Lightning-AI/pytorch-lightning/pull/4063),
        [#4064](https://github.com/Lightning-AI/pytorch-lightning/pull/4064),
        [#4065](https://github.com/Lightning-AI/pytorch-lightning/pull/4065))
- Renamed all backends to `Accelerator` ([#4066](https://github.com/Lightning-AI/pytorch-lightning/pull/4066))
- Enabled manual returns ([#4089](https://github.com/Lightning-AI/pytorch-lightning/pull/4089))

### Removed

- Removed support for EvalResult and TrainResult ([#3968](https://github.com/Lightning-AI/pytorch-lightning/pull/3968))
- Removed deprecated trainer flags: `overfit_pct`, `log_save_interval`, `row_log_interval` ([#3969](https://github.com/Lightning-AI/pytorch-lightning/pull/3969))
- Removed deprecated early_stop_callback ([#3982](https://github.com/Lightning-AI/pytorch-lightning/pull/3982))
- Removed deprecated model hooks ([#3980](https://github.com/Lightning-AI/pytorch-lightning/pull/3980))
- Removed deprecated callbacks ([#3979](https://github.com/Lightning-AI/pytorch-lightning/pull/3979))
- Removed `trainer` argument in `LightningModule.backward` [#4056](https://github.com/Lightning-AI/pytorch-lightning/pull/4056))

### Fixed

- Fixed `current_epoch` property update to reflect true epoch number inside `LightningDataModule`, when `reload_dataloaders_every_epoch=True`. ([#3974](https://github.com/Lightning-AI/pytorch-lightning/pull/3974))
- Fixed to print scaler value in progress bar ([#4053](https://github.com/Lightning-AI/pytorch-lightning/pull/4053))
- Fixed mismatch between docstring and code regarding when `on_load_checkpoint` hook is called ([#3996](https://github.com/Lightning-AI/pytorch-lightning/pull/3996))


## [0.10.0] - 2020-10-07

### Added

- Added new Metrics API. ([#3868](https://github.com/Lightning-AI/pytorch-lightning/pull/3868), [#3921](https://github.com/Lightning-AI/pytorch-lightning/pull/3921))
- Enable PyTorch 1.7 compatibility ([#3541](https://github.com/Lightning-AI/pytorch-lightning/pull/3541))
- Added `LightningModule.to_torchscript` to support exporting as `ScriptModule` ([#3258](https://github.com/Lightning-AI/pytorch-lightning/pull/3258))
- Added warning when dropping unpicklable `hparams` ([#2874](https://github.com/Lightning-AI/pytorch-lightning/pull/2874))
- Added EMB similarity ([#3349](https://github.com/Lightning-AI/pytorch-lightning/pull/3349))
- Added `ModelCheckpoint.to_yaml` method ([#3048](https://github.com/Lightning-AI/pytorch-lightning/pull/3048))
- Allow `ModelCheckpoint` monitor to be `None`, meaning it will always save ([#3630](https://github.com/Lightning-AI/pytorch-lightning/pull/3630))
- Disabled optimizers setup during testing ([#3059](https://github.com/Lightning-AI/pytorch-lightning/pull/3059))
- Added support for datamodules to save and load checkpoints when training ([#3563](https://github.com/Lightning-AI/pytorch-lightning/pull/3563))
- Added support for datamodule in learning rate finder ([#3425](https://github.com/Lightning-AI/pytorch-lightning/pull/3425))
- Added gradient clip test for native AMP ([#3754](https://github.com/Lightning-AI/pytorch-lightning/pull/3754))
- Added dist lib to enable syncing anything across devices ([#3762](https://github.com/Lightning-AI/pytorch-lightning/pull/3762))
- Added `broadcast` to `TPUBackend` ([#3814](https://github.com/Lightning-AI/pytorch-lightning/pull/3814))
- Added `XLADeviceUtils` class to check XLA device type ([#3274](https://github.com/Lightning-AI/pytorch-lightning/pull/3274))

### Changed

- Refactored accelerator backends:
   * moved TPU `xxx_step` to backend ([#3118](https://github.com/Lightning-AI/pytorch-lightning/pull/3118))
   * refactored DDP backend `forward` ([#3119](https://github.com/Lightning-AI/pytorch-lightning/pull/3119))
   * refactored GPU backend `__step` ([#3120](https://github.com/Lightning-AI/pytorch-lightning/pull/3120))
   * refactored Horovod backend ([#3121](https://github.com/Lightning-AI/pytorch-lightning/pull/3121),
        [#3122](https://github.com/Lightning-AI/pytorch-lightning/pull/3122))
   * remove obscure forward call in eval + CPU backend `___step` ([#3123](https://github.com/Lightning-AI/pytorch-lightning/pull/3123))
   * reduced all simplified forward ([#3126](https://github.com/Lightning-AI/pytorch-lightning/pull/3126))
   * added hook base method ([#3127](https://github.com/Lightning-AI/pytorch-lightning/pull/3127))
   * refactor eval loop to use hooks - use `test_mode` for if so we can split later ([#3129](https://github.com/Lightning-AI/pytorch-lightning/pull/3129))
   * moved `___step_end` hooks ([#3130](https://github.com/Lightning-AI/pytorch-lightning/pull/3130))
   * training forward refactor ([#3134](https://github.com/Lightning-AI/pytorch-lightning/pull/3134))
   * training AMP scaling refactor ([#3135](https://github.com/Lightning-AI/pytorch-lightning/pull/3135))
   * eval step scaling factor ([#3136](https://github.com/Lightning-AI/pytorch-lightning/pull/3136))
   * add eval loop object to streamline eval loop ([#3138](https://github.com/Lightning-AI/pytorch-lightning/pull/3138))
   * refactored dataloader process hook ([#3139](https://github.com/Lightning-AI/pytorch-lightning/pull/3139))
   * refactored inner eval loop ([#3141](https://github.com/Lightning-AI/pytorch-lightning/pull/3141))
   * final inner eval loop hooks ([#3154](https://github.com/Lightning-AI/pytorch-lightning/pull/3154))
   * clean up hooks in `run_evaluation` ([#3156](https://github.com/Lightning-AI/pytorch-lightning/pull/3156))
   * clean up data reset ([#3161](https://github.com/Lightning-AI/pytorch-lightning/pull/3161))
   * expand eval loop out ([#3165](https://github.com/Lightning-AI/pytorch-lightning/pull/3165))
   * moved hooks around in eval loop ([#3195](https://github.com/Lightning-AI/pytorch-lightning/pull/3195))
   * remove `_evaluate` fx ([#3197](https://github.com/Lightning-AI/pytorch-lightning/pull/3197))
   * `Trainer.fit` hook clean up ([#3198](https://github.com/Lightning-AI/pytorch-lightning/pull/3198))
   * DDPs train hooks ([#3203](https://github.com/Lightning-AI/pytorch-lightning/pull/3203))
   * refactor DDP backend ([#3204](https://github.com/Lightning-AI/pytorch-lightning/pull/3204),
        [#3207](https://github.com/Lightning-AI/pytorch-lightning/pull/3207),
        [#3208](https://github.com/Lightning-AI/pytorch-lightning/pull/3208),
        [#3209](https://github.com/Lightning-AI/pytorch-lightning/pull/3209),
        [#3210](https://github.com/Lightning-AI/pytorch-lightning/pull/3210))
   * reduced accelerator selection ([#3211](https://github.com/Lightning-AI/pytorch-lightning/pull/3211))
   * group prepare data hook ([#3212](https://github.com/Lightning-AI/pytorch-lightning/pull/3212))
   * added data connector ([#3285](https://github.com/Lightning-AI/pytorch-lightning/pull/3285))
   * modular is_overridden ([#3290](https://github.com/Lightning-AI/pytorch-lightning/pull/3290))
   * adding `Trainer.tune()` ([#3293](https://github.com/Lightning-AI/pytorch-lightning/pull/3293))
   * move `run_pretrain_routine` -> `setup_training` ([#3294](https://github.com/Lightning-AI/pytorch-lightning/pull/3294))
   * move train outside of setup training ([#3297](https://github.com/Lightning-AI/pytorch-lightning/pull/3297))
   * move `prepare_data` to data connector ([#3307](https://github.com/Lightning-AI/pytorch-lightning/pull/3307))
   * moved accelerator router ([#3309](https://github.com/Lightning-AI/pytorch-lightning/pull/3309))
   * train loop refactor - moving train loop to own object ([#3310](https://github.com/Lightning-AI/pytorch-lightning/pull/3310),
        [#3312](https://github.com/Lightning-AI/pytorch-lightning/pull/3312),
        [#3313](https://github.com/Lightning-AI/pytorch-lightning/pull/3313),
        [#3314](https://github.com/Lightning-AI/pytorch-lightning/pull/3314))
   * duplicate data interface definition up into DataHooks class ([#3344](https://github.com/Lightning-AI/pytorch-lightning/pull/3344))
   * inner train loop ([#3359](https://github.com/Lightning-AI/pytorch-lightning/pull/3359),
        [#3361](https://github.com/Lightning-AI/pytorch-lightning/pull/3361),
        [#3362](https://github.com/Lightning-AI/pytorch-lightning/pull/3362),
        [#3363](https://github.com/Lightning-AI/pytorch-lightning/pull/3363),
        [#3365](https://github.com/Lightning-AI/pytorch-lightning/pull/3365),
        [#3366](https://github.com/Lightning-AI/pytorch-lightning/pull/3366),
        [#3367](https://github.com/Lightning-AI/pytorch-lightning/pull/3367),
        [#3368](https://github.com/Lightning-AI/pytorch-lightning/pull/3368),
        [#3369](https://github.com/Lightning-AI/pytorch-lightning/pull/3369),
        [#3370](https://github.com/Lightning-AI/pytorch-lightning/pull/3370),
        [#3371](https://github.com/Lightning-AI/pytorch-lightning/pull/3371),
        [#3372](https://github.com/Lightning-AI/pytorch-lightning/pull/3372),
        [#3373](https://github.com/Lightning-AI/pytorch-lightning/pull/3373),
        [#3374](https://github.com/Lightning-AI/pytorch-lightning/pull/3374),
        [#3375](https://github.com/Lightning-AI/pytorch-lightning/pull/3375),
        [#3376](https://github.com/Lightning-AI/pytorch-lightning/pull/3376),
        [#3385](https://github.com/Lightning-AI/pytorch-lightning/pull/3385),
        [#3388](https://github.com/Lightning-AI/pytorch-lightning/pull/3388),
        [#3397](https://github.com/Lightning-AI/pytorch-lightning/pull/3397))
   * all logging related calls in a connector ([#3395](https://github.com/Lightning-AI/pytorch-lightning/pull/3395))
   * device parser ([#3400](https://github.com/Lightning-AI/pytorch-lightning/pull/3400),
        [#3405](https://github.com/Lightning-AI/pytorch-lightning/pull/3405))
   * added model connector ([#3407](https://github.com/Lightning-AI/pytorch-lightning/pull/3407))
   * moved eval loop logging to loggers ([#3408](https://github.com/Lightning-AI/pytorch-lightning/pull/3408))
   * moved eval loop (#3412[#3408](https://github.com/Lightning-AI/pytorch-lightning/pull/3408))
   * trainer/separate argparse ([#3421](https://github.com/Lightning-AI/pytorch-lightning/pull/3421),
        [#3428](https://github.com/Lightning-AI/pytorch-lightning/pull/3428),
        [#3432](https://github.com/Lightning-AI/pytorch-lightning/pull/3432))
   * move `lr_finder` ([#3434](https://github.com/Lightning-AI/pytorch-lightning/pull/3434))
   * organize args (#[#3435](https://github.com/Lightning-AI/pytorch-lightning/pull/3435),
        [#3442](https://github.com/Lightning-AI/pytorch-lightning/pull/3442),
        [#3447](https://github.com/Lightning-AI/pytorch-lightning/pull/3447),
        [#3448](https://github.com/Lightning-AI/pytorch-lightning/pull/3448),
        [#3449](https://github.com/Lightning-AI/pytorch-lightning/pull/3449),
        [#3456](https://github.com/Lightning-AI/pytorch-lightning/pull/3456))
   * move specific accelerator code ([#3457](https://github.com/Lightning-AI/pytorch-lightning/pull/3457))
   * group connectors ([#3472](https://github.com/Lightning-AI/pytorch-lightning/pull/3472))
   * accelerator connector methods x/n ([#3469](https://github.com/Lightning-AI/pytorch-lightning/pull/3469),
        [#3470](https://github.com/Lightning-AI/pytorch-lightning/pull/3470),
        [#3474](https://github.com/Lightning-AI/pytorch-lightning/pull/3474))
   * merge backends x/n ([#3476](https://github.com/Lightning-AI/pytorch-lightning/pull/3476),
        [#3477](https://github.com/Lightning-AI/pytorch-lightning/pull/3477),
        [#3478](https://github.com/Lightning-AI/pytorch-lightning/pull/3478),
        [#3480](https://github.com/Lightning-AI/pytorch-lightning/pull/3480),
        [#3482](https://github.com/Lightning-AI/pytorch-lightning/pull/3482))
   * apex plugin ([#3502](https://github.com/Lightning-AI/pytorch-lightning/pull/3502))
   * precision plugins ([#3504](https://github.com/Lightning-AI/pytorch-lightning/pull/3504))
   * Result - make monitor default to `checkpoint_on` to simplify ([#3571](https://github.com/Lightning-AI/pytorch-lightning/pull/3571))
   * reference to the Trainer on the `LightningDataModule` ([#3684](https://github.com/Lightning-AI/pytorch-lightning/pull/3684))
   * add `.log` to lightning module ([#3686](https://github.com/Lightning-AI/pytorch-lightning/pull/3686),
        [#3699](https://github.com/Lightning-AI/pytorch-lightning/pull/3699),
        [#3701](https://github.com/Lightning-AI/pytorch-lightning/pull/3701),
        [#3704](https://github.com/Lightning-AI/pytorch-lightning/pull/3704),
        [#3715](https://github.com/Lightning-AI/pytorch-lightning/pull/3715))
   * enable tracking original metric when step and epoch are both true ([#3685](https://github.com/Lightning-AI/pytorch-lightning/pull/3685))
   * deprecated results obj, added support for simpler comms ([#3681](https://github.com/Lightning-AI/pytorch-lightning/pull/3681))
   * move backends back to individual files ([#3712](https://github.com/Lightning-AI/pytorch-lightning/pull/3712))
   * fixes logging for eval steps ([#3763](https://github.com/Lightning-AI/pytorch-lightning/pull/3763))
   * decoupled DDP, DDP spawn ([#3733](https://github.com/Lightning-AI/pytorch-lightning/pull/3733),
        [#3766](https://github.com/Lightning-AI/pytorch-lightning/pull/3766),
        [#3767](https://github.com/Lightning-AI/pytorch-lightning/pull/3767),
        [#3774](https://github.com/Lightning-AI/pytorch-lightning/pull/3774),
        [#3802](https://github.com/Lightning-AI/pytorch-lightning/pull/3802),
        [#3806](https://github.com/Lightning-AI/pytorch-lightning/pull/3806),
        [#3817](https://github.com/Lightning-AI/pytorch-lightning/pull/3817),
        [#3819](https://github.com/Lightning-AI/pytorch-lightning/pull/3819),
        [#3927](https://github.com/Lightning-AI/pytorch-lightning/pull/3927))
   * remove weight loading hack for ddp_cpu ([#3808](https://github.com/Lightning-AI/pytorch-lightning/pull/3808))
   * separate `torchelastic` from DDP ([#3810](https://github.com/Lightning-AI/pytorch-lightning/pull/3810))
   * separate SLURM from DDP ([#3809](https://github.com/Lightning-AI/pytorch-lightning/pull/3809))
   * decoupled DDP2 ([#3816](https://github.com/Lightning-AI/pytorch-lightning/pull/3816))
   * bug fix with logging val epoch end + monitor ([#3812](https://github.com/Lightning-AI/pytorch-lightning/pull/3812))
   * callback system and init DDP ([#3836](https://github.com/Lightning-AI/pytorch-lightning/pull/3836))
   * adding compute environments ([#3837](https://github.com/Lightning-AI/pytorch-lightning/pull/3837), [#3842](https://github.com/Lightning-AI/pytorch-lightning/pull/3842))
   * epoch can now log independently ([#3843](https://github.com/Lightning-AI/pytorch-lightning/pull/3843))
   * test selecting the correct backend. temp backends while slurm and TorchElastic are decoupled ([#3848](https://github.com/Lightning-AI/pytorch-lightning/pull/3848))
   * fixed `init_slurm_connection` causing hostname errors ([#3856](https://github.com/Lightning-AI/pytorch-lightning/pull/3856))
   * moves init apex from LM to apex connector ([#3923](https://github.com/Lightning-AI/pytorch-lightning/pull/3923))
   * moves sync bn to each backend ([#3925](https://github.com/Lightning-AI/pytorch-lightning/pull/3925))
   * moves configure ddp to each backend ([#3924](https://github.com/Lightning-AI/pytorch-lightning/pull/3924))
- Deprecation warning ([#3844](https://github.com/Lightning-AI/pytorch-lightning/pull/3844))
- Changed `LearningRateLogger` to `LearningRateMonitor` ([#3251](https://github.com/Lightning-AI/pytorch-lightning/pull/3251))
- Used `fsspec` instead of `gfile` for all IO ([#3320](https://github.com/Lightning-AI/pytorch-lightning/pull/3320))
    * Swapped `torch.load` for `fsspec` load in DDP spawn backend ([#3787](https://github.com/Lightning-AI/pytorch-lightning/pull/3787))
    * Swapped `torch.load` for `fsspec` load in cloud_io loading ([#3692](https://github.com/Lightning-AI/pytorch-lightning/pull/3692))
    * Added support for `to_disk()` to use remote filepaths with `fsspec` ([#3930](https://github.com/Lightning-AI/pytorch-lightning/pull/3930))
    * Updated model_checkpoint's to_yaml to use `fsspec` open ([#3801](https://github.com/Lightning-AI/pytorch-lightning/pull/3801))
    * Fixed `fsspec` is inconsistent when doing `fs.ls` ([#3805](https://github.com/Lightning-AI/pytorch-lightning/pull/3805))
- Refactor `GPUStatsMonitor` to improve training speed ([#3257](https://github.com/Lightning-AI/pytorch-lightning/pull/3257))
- Changed IoU score behavior for classes absent in target and pred ([#3098](https://github.com/Lightning-AI/pytorch-lightning/pull/3098))
- Changed IoU `remove_bg` bool to `ignore_index` optional int ([#3098](https://github.com/Lightning-AI/pytorch-lightning/pull/3098))
- Changed defaults of `save_top_k` and `save_last` to `None` in ModelCheckpoint ([#3680](https://github.com/Lightning-AI/pytorch-lightning/pull/3680))
- `row_log_interval` and `log_save_interval` are now based on training loop's `global_step` instead of epoch-internal batch index ([#3667](https://github.com/Lightning-AI/pytorch-lightning/pull/3667))
- Silenced some warnings. verified ddp refactors ([#3483](https://github.com/Lightning-AI/pytorch-lightning/pull/3483))
- Cleaning up stale logger tests ([#3490](https://github.com/Lightning-AI/pytorch-lightning/pull/3490))
- Allow `ModelCheckpoint` monitor to be `None` ([#3633](https://github.com/Lightning-AI/pytorch-lightning/pull/3633))
- Enable `None` model checkpoint default ([#3669](https://github.com/Lightning-AI/pytorch-lightning/pull/3669))
- Skipped `best_model_path` if `checkpoint_callback` is `None` ([#2962](https://github.com/Lightning-AI/pytorch-lightning/pull/2962))
- Used `raise .. from ..` to explicitly chain exceptions ([#3750](https://github.com/Lightning-AI/pytorch-lightning/pull/3750))
-  Mocking loggers ([#3596](https://github.com/Lightning-AI/pytorch-lightning/pull/3596),
    [#3617](https://github.com/Lightning-AI/pytorch-lightning/pull/3617),
    [#3851](https://github.com/Lightning-AI/pytorch-lightning/pull/3851),
    [#3859](https://github.com/Lightning-AI/pytorch-lightning/pull/3859),
    [#3884](https://github.com/Lightning-AI/pytorch-lightning/pull/3884),
    [#3853](https://github.com/Lightning-AI/pytorch-lightning/pull/3853),
    [#3910](https://github.com/Lightning-AI/pytorch-lightning/pull/3910),
    [#3889](https://github.com/Lightning-AI/pytorch-lightning/pull/3889),
    [#3926](https://github.com/Lightning-AI/pytorch-lightning/pull/3926))
- Write predictions in LightningModule instead of EvalResult [#3882](https://github.com/Lightning-AI/pytorch-lightning/pull/3882)

### Deprecated

- Deprecated `TrainResult` and `EvalResult`, use `self.log` and `self.write` from the `LightningModule` to log metrics and write predictions. `training_step` can now only return a scalar (for the loss) or a dictionary with anything you want. ([#3681](https://github.com/Lightning-AI/pytorch-lightning/pull/3681))
- Deprecate `early_stop_callback` Trainer argument ([#3845](https://github.com/Lightning-AI/pytorch-lightning/pull/3845))
- Rename Trainer arguments `row_log_interval` >> `log_every_n_steps` and `log_save_interval` >> `flush_logs_every_n_steps` ([#3748](https://github.com/Lightning-AI/pytorch-lightning/pull/3748))

### Removed

- Removed experimental Metric API ([#3943](https://github.com/Lightning-AI/pytorch-lightning/pull/3943),
        [#3949](https://github.com/Lightning-AI/pytorch-lightning/pull/3949),
        [#3946](https://github.com/Lightning-AI/pytorch-lightning/pull/3946)), listed changes before final removal:
    * Added `EmbeddingSimilarity` metric ([#3349](https://github.com/Lightning-AI/pytorch-lightning/pull/3349), [#3358](https://github.com/Lightning-AI/pytorch-lightning/pull/3358))
    * Added hooks to metric module interface ([#2528](https://github.com/Lightning-AI/pytorch-lightning/pull/2528))
    * Added error when AUROC metric is used for multiclass problems ([#3350](https://github.com/Lightning-AI/pytorch-lightning/pull/3350))
    * Fixed `ModelCheckpoint` with `save_top_k=-1` option not tracking the best models when a monitor metric is available ([#3735](https://github.com/Lightning-AI/pytorch-lightning/pull/3735))
    * Fixed counter-intuitive error being thrown in `Accuracy` metric for zero target tensor ([#3764](https://github.com/Lightning-AI/pytorch-lightning/pull/3764))
    * Fixed aggregation of metrics ([#3517](https://github.com/Lightning-AI/pytorch-lightning/pull/3517))
    * Fixed Metric aggregation ([#3321](https://github.com/Lightning-AI/pytorch-lightning/pull/3321))
    * Fixed RMSLE metric ([#3188](https://github.com/Lightning-AI/pytorch-lightning/pull/3188))
    * Renamed `reduction` to `class_reduction` in classification metrics ([#3322](https://github.com/Lightning-AI/pytorch-lightning/pull/3322))
    * Changed `class_reduction` similar to sklearn for classification metrics ([#3322](https://github.com/Lightning-AI/pytorch-lightning/pull/3322))
    * Renaming of precision recall metric ([#3308](https://github.com/Lightning-AI/pytorch-lightning/pull/3308))

### Fixed

- Fixed `on_train_batch_start` hook to end epoch early ([#3700](https://github.com/Lightning-AI/pytorch-lightning/pull/3700))
- Fixed `num_sanity_val_steps` is clipped to `limit_val_batches` ([#2917](https://github.com/Lightning-AI/pytorch-lightning/pull/2917))
- Fixed ONNX model save on GPU ([#3145](https://github.com/Lightning-AI/pytorch-lightning/pull/3145))
- Fixed `GpuUsageLogger` to work on different platforms ([#3008](https://github.com/Lightning-AI/pytorch-lightning/pull/3008))
- Fixed auto-scale batch size not dumping `auto_lr_find` parameter ([#3151](https://github.com/Lightning-AI/pytorch-lightning/pull/3151))
- Fixed `batch_outputs` with optimizer frequencies ([#3229](https://github.com/Lightning-AI/pytorch-lightning/pull/3229))
- Fixed setting batch size in `LightningModule.datamodule` when using `auto_scale_batch_size` ([#3266](https://github.com/Lightning-AI/pytorch-lightning/pull/3266))
- Fixed Horovod distributed backend compatibility with native AMP ([#3404](https://github.com/Lightning-AI/pytorch-lightning/pull/3404))
- Fixed batch size auto scaling exceeding the size of the dataset ([#3271](https://github.com/Lightning-AI/pytorch-lightning/pull/3271))
- Fixed getting `experiment_id` from MLFlow only once instead of each training loop ([#3394](https://github.com/Lightning-AI/pytorch-lightning/pull/3394))
- Fixed `overfit_batches` which now correctly disables shuffling for the training loader. ([#3501](https://github.com/Lightning-AI/pytorch-lightning/pull/3501))
- Fixed gradient norm tracking for `row_log_interval > 1` ([#3489](https://github.com/Lightning-AI/pytorch-lightning/pull/3489))
- Fixed `ModelCheckpoint` name formatting ([#3164](https://github.com/Lightning-AI/pytorch-lightning/pull/3163))
- Fixed example implementation of AutoEncoder ([#3190](https://github.com/Lightning-AI/pytorch-lightning/pull/3190))
- Fixed invalid paths when remote logging with TensorBoard ([#3236](https://github.com/Lightning-AI/pytorch-lightning/pull/3236))
- Fixed change `t()` to `transpose()` as XLA devices do not support `.t()` on 1-dim tensor ([#3252](https://github.com/Lightning-AI/pytorch-lightning/pull/3252))
- Fixed (weights only) checkpoints loading without PL ([#3287](https://github.com/Lightning-AI/pytorch-lightning/pull/3287))
- Fixed `gather_all_tensors` cross GPUs in DDP ([#3319](https://github.com/Lightning-AI/pytorch-lightning/pull/3319))
- Fixed CometML save dir ([#3419](https://github.com/Lightning-AI/pytorch-lightning/pull/3419))
- Fixed forward key metrics ([#3467](https://github.com/Lightning-AI/pytorch-lightning/pull/3467))
- Fixed normalize mode at confusion matrix (replace NaNs with zeros) ([#3465](https://github.com/Lightning-AI/pytorch-lightning/pull/3465))
- Fixed global step increment in training loop when `training_epoch_end` hook is used ([#3673](https://github.com/Lightning-AI/pytorch-lightning/pull/3673))
- Fixed dataloader shuffling not getting turned off with `overfit_batches > 0` and `distributed_backend = "ddp"` ([#3534](https://github.com/Lightning-AI/pytorch-lightning/pull/3534))
- Fixed determinism in `DDPSpawnBackend` when using `seed_everything` in main process ([#3335](https://github.com/Lightning-AI/pytorch-lightning/pull/3335))
- Fixed `ModelCheckpoint` `period` to actually save every `period` epochs ([#3630](https://github.com/Lightning-AI/pytorch-lightning/pull/3630))
- Fixed `val_progress_bar` total with `num_sanity_val_steps` ([#3751](https://github.com/Lightning-AI/pytorch-lightning/pull/3751))
- Fixed Tuner dump: add `current_epoch` to dumped_params ([#3261](https://github.com/Lightning-AI/pytorch-lightning/pull/3261))
- Fixed `current_epoch` and `global_step` properties mismatch between `Trainer` and `LightningModule` ([#3785](https://github.com/Lightning-AI/pytorch-lightning/pull/3785))
- Fixed learning rate scheduler for optimizers with internal state ([#3897](https://github.com/Lightning-AI/pytorch-lightning/pull/3897))
- Fixed `tbptt_reduce_fx` when non-floating tensors are logged ([#3796](https://github.com/Lightning-AI/pytorch-lightning/pull/3796))
- Fixed model checkpoint frequency ([#3852](https://github.com/Lightning-AI/pytorch-lightning/pull/3852))
- Fixed logging non-tensor scalar with result breaks subsequent epoch aggregation ([#3855](https://github.com/Lightning-AI/pytorch-lightning/pull/3855))
- Fixed `TrainerEvaluationLoopMixin` activates `model.train()` at the end ([#3858](https://github.com/Lightning-AI/pytorch-lightning/pull/3858))
- Fixed `overfit_batches` when using with multiple val/test_dataloaders ([#3857](https://github.com/Lightning-AI/pytorch-lightning/pull/3857))
- Fixed enables `training_step` to return `None` ([#3862](https://github.com/Lightning-AI/pytorch-lightning/pull/3862))
- Fixed init nan for checkpointing ([#3863](https://github.com/Lightning-AI/pytorch-lightning/pull/3863))
- Fixed for `load_from_checkpoint` ([#2776](https://github.com/Lightning-AI/pytorch-lightning/pull/2776))
- Fixes incorrect `batch_sizes` when Dataloader returns a dict with multiple tensors ([#3668](https://github.com/Lightning-AI/pytorch-lightning/pull/3668))
- Fixed unexpected signature for `validation_step` ([#3947](https://github.com/Lightning-AI/pytorch-lightning/pull/3947))

## [0.9.0] - 2020-08-20

### Added

- Added SyncBN for DDP ([#2801](https://github.com/Lightning-AI/pytorch-lightning/pull/2801),
     [#2838](https://github.com/Lightning-AI/pytorch-lightning/pull/2838))
- Added basic `CSVLogger` ([#2721](https://github.com/Lightning-AI/pytorch-lightning/pull/2721))
- Added SSIM metrics ([#2671](https://github.com/Lightning-AI/pytorch-lightning/pull/2671))
- Added BLEU metrics ([#2535](https://github.com/Lightning-AI/pytorch-lightning/pull/2535))
- Added support to export a model to ONNX format ([#2596](https://github.com/Lightning-AI/pytorch-lightning/pull/2596))
- Added support for `Trainer(num_sanity_val_steps=-1)` to check all validation data before training ([#2246](https://github.com/Lightning-AI/pytorch-lightning/pull/2246))
- Added struct. output:
  * tests for val loop flow ([#2605](https://github.com/Lightning-AI/pytorch-lightning/pull/2605))
  * `EvalResult` support for train and val. loop ([#2615](https://github.com/Lightning-AI/pytorch-lightning/pull/2615),
       [#2651](https://github.com/Lightning-AI/pytorch-lightning/pull/2651))
  * weighted average in results obj ([#2930](https://github.com/Lightning-AI/pytorch-lightning/pull/2930))
  * fix result obj DP auto reduce ([#3013](https://github.com/Lightning-AI/pytorch-lightning/pull/3013))
- Added class `LightningDataModule` ([#2668](https://github.com/Lightning-AI/pytorch-lightning/pull/2668))
- Added support for PyTorch 1.6 ([#2745](https://github.com/Lightning-AI/pytorch-lightning/pull/2745))
- Added call DataModule hooks implicitly in trainer ([#2755](https://github.com/Lightning-AI/pytorch-lightning/pull/2755))
- Added support for Mean in DDP Sync ([#2568](https://github.com/Lightning-AI/pytorch-lightning/pull/2568))
- Added remaining `sklearn` metrics: `AveragePrecision`, `BalancedAccuracy`, `CohenKappaScore`, `DCG`, `Hamming`, `Hinge`, `Jaccard`, `MeanAbsoluteError`, `MeanSquaredError`, `MeanSquaredLogError`, `MedianAbsoluteError`, `R2Score`, `MeanPoissonDeviance`, `MeanGammaDeviance`, `MeanTweedieDeviance`, `ExplainedVariance` ([#2562](https://github.com/Lightning-AI/pytorch-lightning/pull/2562))
- Added support for `limit_{mode}_batches (int)` to work with infinite dataloader (IterableDataset) ([#2840](https://github.com/Lightning-AI/pytorch-lightning/pull/2840))
- Added support returning python scalars in DP ([#1935](https://github.com/Lightning-AI/pytorch-lightning/pull/1935))
- Added support to Tensorboard logger for OmegaConf `hparams` ([#2846](https://github.com/Lightning-AI/pytorch-lightning/pull/2846))
- Added tracking of basic states in `Trainer` ([#2541](https://github.com/Lightning-AI/pytorch-lightning/pull/2541))
- Tracks all outputs including TBPTT and multiple optimizers ([#2890](https://github.com/Lightning-AI/pytorch-lightning/pull/2890))
- Added GPU Usage Logger ([#2932](https://github.com/Lightning-AI/pytorch-lightning/pull/2932))
- Added `strict=False` for `load_from_checkpoint` ([#2819](https://github.com/Lightning-AI/pytorch-lightning/pull/2819))
- Added saving test predictions on multiple GPUs ([#2926](https://github.com/Lightning-AI/pytorch-lightning/pull/2926))
- Auto log the computational graph for loggers that support this ([#3003](https://github.com/Lightning-AI/pytorch-lightning/pull/3003))
- Added warning when changing monitor and using results obj ([#3014](https://github.com/Lightning-AI/pytorch-lightning/pull/3014))
- Added a hook `transfer_batch_to_device` to the `LightningDataModule` ([#3038](https://github.com/Lightning-AI/pytorch-lightning/pull/3038))

### Changed

- Truncated long version numbers in progress bar ([#2594](https://github.com/Lightning-AI/pytorch-lightning/pull/2594))
- Enabling val/test loop disabling ([#2692](https://github.com/Lightning-AI/pytorch-lightning/pull/2692))
- Refactored into `accelerator` module:
    * GPU training ([#2704](https://github.com/Lightning-AI/pytorch-lightning/pull/2704))
    * TPU training ([#2708](https://github.com/Lightning-AI/pytorch-lightning/pull/2708))
    * DDP(2) backend ([#2796](https://github.com/Lightning-AI/pytorch-lightning/pull/2796))
    * Retrieve last logged val from result by key ([#3049](https://github.com/Lightning-AI/pytorch-lightning/pull/3049))
- Using `.comet.config` file for `CometLogger` ([#1913](https://github.com/Lightning-AI/pytorch-lightning/pull/1913))
- Updated hooks arguments - breaking for `setup` and `teardown` ([#2850](https://github.com/Lightning-AI/pytorch-lightning/pull/2850))
- Using `gfile` to support remote directories ([#2164](https://github.com/Lightning-AI/pytorch-lightning/pull/2164))
- Moved optimizer creation after device placement for DDP backends ([#2904](https://github.com/Lightning-AI/pytorch-lightning/pull/2904))
- Support `**DictConfig` for `hparam` serialization ([#2519](https://github.com/Lightning-AI/pytorch-lightning/pull/2519))
- Removed callback metrics from test results obj ([#2994](https://github.com/Lightning-AI/pytorch-lightning/pull/2994))
- Re-enabled naming metrics in ckpt name ([#3060](https://github.com/Lightning-AI/pytorch-lightning/pull/3060))
- Changed progress bar epoch counting to start from 0 ([#3061](https://github.com/Lightning-AI/pytorch-lightning/pull/3061))

### Deprecated

- Deprecated Trainer attribute `ckpt_path`, which will now be set by `weights_save_path` ([#2681](https://github.com/Lightning-AI/pytorch-lightning/pull/2681))

### Removed

- Removed deprecated: ([#2760](https://github.com/Lightning-AI/pytorch-lightning/pull/2760))
    * core decorator `data_loader`
    * Module hook `on_sanity_check_start` and loading `load_from_metrics`
    * package `pl.logging`
    * Trainer arguments: `show_progress_bar`, `num_tpu_cores`, `use_amp`, `print_nan_grads`
    * LR Finder argument `num_accumulation_steps`

### Fixed

- Fixed `accumulate_grad_batches` for last batch ([#2853](https://github.com/Lightning-AI/pytorch-lightning/pull/2853))
- Fixed setup call while testing ([#2624](https://github.com/Lightning-AI/pytorch-lightning/pull/2624))
- Fixed local rank zero casting ([#2640](https://github.com/Lightning-AI/pytorch-lightning/pull/2640))
- Fixed single scalar return from training ([#2587](https://github.com/Lightning-AI/pytorch-lightning/pull/2587))
- Fixed Horovod backend to scale LR schedlers with the optimizer ([#2626](https://github.com/Lightning-AI/pytorch-lightning/pull/2626))
- Fixed `dtype` and `device` properties not getting updated in submodules ([#2657](https://github.com/Lightning-AI/pytorch-lightning/pull/2657))
- Fixed `fast_dev_run` to run for all dataloaders ([#2581](https://github.com/Lightning-AI/pytorch-lightning/pull/2581))
- Fixed `save_dir` in loggers getting ignored by default value of `weights_save_path` when user did not specify `weights_save_path` ([#2681](https://github.com/Lightning-AI/pytorch-lightning/pull/2681))
- Fixed `weights_save_path` getting ignored when `logger=False` is passed to Trainer ([#2681](https://github.com/Lightning-AI/pytorch-lightning/pull/2681))
- Fixed TPU multi-core and Float16 ([#2632](https://github.com/Lightning-AI/pytorch-lightning/pull/2632))
- Fixed test metrics not being logged with `LoggerCollection` ([#2723](https://github.com/Lightning-AI/pytorch-lightning/pull/2723))
- Fixed data transfer to device when using `torchtext.data.Field` and `include_lengths is True` ([#2689](https://github.com/Lightning-AI/pytorch-lightning/pull/2689))
- Fixed shuffle argument for distributed sampler ([#2789](https://github.com/Lightning-AI/pytorch-lightning/pull/2789))
- Fixed logging interval ([#2694](https://github.com/Lightning-AI/pytorch-lightning/pull/2694))
- Fixed loss value in the progress bar is wrong when `accumulate_grad_batches > 1` ([#2738](https://github.com/Lightning-AI/pytorch-lightning/pull/2738))
- Fixed correct CWD for ddp sub-processes when using Hydra ([#2719](https://github.com/Lightning-AI/pytorch-lightning/pull/2719))
- Fixed selecting GPUs using `CUDA_VISIBLE_DEVICES` ([#2739](https://github.com/Lightning-AI/pytorch-lightning/pull/2739))
- Fixed false `num_classes` warning in metrics ([#2781](https://github.com/Lightning-AI/pytorch-lightning/pull/2781))
- Fixed shell injection vulnerability in subprocess call ([#2786](https://github.com/Lightning-AI/pytorch-lightning/pull/2786))
- Fixed LR finder and `hparams` compatibility ([#2821](https://github.com/Lightning-AI/pytorch-lightning/pull/2821))
- Fixed `ModelCheckpoint` not saving the latest information when `save_last=True` ([#2881](https://github.com/Lightning-AI/pytorch-lightning/pull/2881))
- Fixed ImageNet example: learning rate scheduler, number of workers and batch size when using DDP ([#2889](https://github.com/Lightning-AI/pytorch-lightning/pull/2889))
- Fixed apex gradient clipping ([#2829](https://github.com/Lightning-AI/pytorch-lightning/pull/2829))
- Fixed save apex scaler states ([#2828](https://github.com/Lightning-AI/pytorch-lightning/pull/2828))
- Fixed a model loading issue with inheritance and variable positional arguments ([#2911](https://github.com/Lightning-AI/pytorch-lightning/pull/2911))
- Fixed passing `non_blocking=True` when transferring a batch object that does not support it ([#2910](https://github.com/Lightning-AI/pytorch-lightning/pull/2910))
- Fixed checkpointing to remote file paths ([#2925](https://github.com/Lightning-AI/pytorch-lightning/pull/2925))
- Fixed adding val step argument to metrics ([#2986](https://github.com/Lightning-AI/pytorch-lightning/pull/2986))
- Fixed an issue that caused `Trainer.test()` to stall in ddp mode ([#2997](https://github.com/Lightning-AI/pytorch-lightning/pull/2997))
- Fixed gathering of results with tensors of varying shape ([#3020](https://github.com/Lightning-AI/pytorch-lightning/pull/3020))
- Fixed batch size auto-scaling feature to set the new value on the correct model attribute ([#3043](https://github.com/Lightning-AI/pytorch-lightning/pull/3043))
- Fixed automatic batch scaling not working with half precision ([#3045](https://github.com/Lightning-AI/pytorch-lightning/pull/3045))
- Fixed setting device to root gpu ([#3042](https://github.com/Lightning-AI/pytorch-lightning/pull/3042))

## [0.8.5] - 2020-07-09

### Added

- Added a PSNR metric: peak signal-to-noise ratio ([#2483](https://github.com/Lightning-AI/pytorch-lightning/pull/2483))
- Added functional regression metrics ([#2492](https://github.com/Lightning-AI/pytorch-lightning/pull/2492))

### Removed

- Removed auto val reduce ([#2462](https://github.com/Lightning-AI/pytorch-lightning/pull/2462))

### Fixed

- Flattening Wandb Hyperparameters ([#2459](https://github.com/Lightning-AI/pytorch-lightning/pull/2459))
- Fixed using the same DDP python interpreter and actually running ([#2482](https://github.com/Lightning-AI/pytorch-lightning/pull/2482))
- Fixed model summary input type conversion for models that have input dtype different from model parameters ([#2510](https://github.com/Lightning-AI/pytorch-lightning/pull/2510))
- Made `TensorBoardLogger` and `CometLogger` pickleable ([#2518](https://github.com/Lightning-AI/pytorch-lightning/pull/2518))
- Fixed a problem with `MLflowLogger` creating multiple run folders ([#2502](https://github.com/Lightning-AI/pytorch-lightning/pull/2502))
- Fixed global_step increment ([#2455](https://github.com/Lightning-AI/pytorch-lightning/pull/2455))
- Fixed TPU hanging example ([#2488](https://github.com/Lightning-AI/pytorch-lightning/pull/2488))
- Fixed `argparse` default value bug ([#2526](https://github.com/Lightning-AI/pytorch-lightning/pull/2526))
- Fixed Dice and IoU to avoid NaN by adding small eps ([#2545](https://github.com/Lightning-AI/pytorch-lightning/pull/2545))
- Fixed accumulate gradients schedule at epoch 0 (continued) ([#2513](https://github.com/Lightning-AI/pytorch-lightning/pull/2513))
- Fixed Trainer `.fit()` returning last not best weights in "ddp_spawn" ([#2565](https://github.com/Lightning-AI/pytorch-lightning/pull/2565))
- Fixed passing (do not pass) TPU weights back on test ([#2566](https://github.com/Lightning-AI/pytorch-lightning/pull/2566))
- Fixed DDP tests and `.test()` ([#2512](https://github.com/Lightning-AI/pytorch-lightning/pull/2512),
     [#2570](https://github.com/Lightning-AI/pytorch-lightning/pull/2570))

## [0.8.4] - 2020-07-01

### Added

- Added reduce ddp results on eval ([#2434](https://github.com/Lightning-AI/pytorch-lightning/pull/2434))
- Added a warning when an `IterableDataset` has `__len__` defined ([#2437](https://github.com/Lightning-AI/pytorch-lightning/pull/2437))

### Changed

- Enabled no returns from eval ([#2446](https://github.com/Lightning-AI/pytorch-lightning/pull/2446))

### Fixed

- Fixes train outputs ([#2428](https://github.com/Lightning-AI/pytorch-lightning/pull/2428))
- Fixes Conda dependencies ([#2412](https://github.com/Lightning-AI/pytorch-lightning/pull/2412))
- Fixed Apex scaling with decoupled backward ([#2433](https://github.com/Lightning-AI/pytorch-lightning/pull/2433))
- Fixed crashing or wrong displaying progressbar because of missing ipywidgets ([#2417](https://github.com/Lightning-AI/pytorch-lightning/pull/2417))
- Fixed TPU saving dir ([fc26078e](https://github.com/Lightning-AI/lightning/commit/fc26078e395f8a001f4c6dd7b3fe7ca202f914a3), [04e68f02](https://github.com/Lightning-AI/lightning/commit/04e68f022fc03dd5f1555ee86dea997d42a448ad))
- Fixed logging on rank 0 only ([#2425](https://github.com/Lightning-AI/pytorch-lightning/pull/2425))


## [0.8.3] - 2020-06-29

### Fixed

- Fixed AMP wrong call ([593837e](https://github.com/Lightning-AI/lightning/commit/593837e1da24ff6c942b24ed803fc1496a304609))
- Fixed batch typo ([92d1e75](https://github.com/Lightning-AI/lightning/commit/92d1e75b2638a493d9d21ed5fe00a22093888285))

## [0.8.2] - 2020-06-28

### Added

- Added TorchText support for moving data to GPU ([#2379](https://github.com/Lightning-AI/pytorch-lightning/pull/2379))

### Changed

- Changed epoch indexing from 0 instead of 1 ([#2289](https://github.com/Lightning-AI/pytorch-lightning/pull/2289))
- Refactor Model `backward` ([#2276](https://github.com/Lightning-AI/pytorch-lightning/pull/2276))
- Refactored `training_batch` + tests to verify correctness ([#2327](https://github.com/Lightning-AI/pytorch-lightning/pull/2327),
     [#2328](https://github.com/Lightning-AI/pytorch-lightning/pull/2328))
- Refactored training loop ([#2336](https://github.com/Lightning-AI/pytorch-lightning/pull/2336))
- Made optimization steps for hooks ([#2363](https://github.com/Lightning-AI/pytorch-lightning/pull/2363))
- Changed default apex level to 'O2' ([#2362](https://github.com/Lightning-AI/pytorch-lightning/pull/2362))

### Removed

- Moved `TrainsLogger` to Bolts ([#2384](https://github.com/Lightning-AI/pytorch-lightning/pull/2384))

### Fixed

- Fixed parsing TPU arguments and TPU tests ([#2094](https://github.com/Lightning-AI/pytorch-lightning/pull/2094))
- Fixed number batches in case of multiple dataloaders and `limit_{*}_batches` ([#1920](https://github.com/Lightning-AI/pytorch-lightning/pull/1920),
     [#2226](https://github.com/Lightning-AI/pytorch-lightning/pull/2226))
- Fixed an issue with forward hooks not being removed after model summary ([#2298](https://github.com/Lightning-AI/pytorch-lightning/pull/2298))
- Fix for `load_from_checkpoint()` not working with absolute path on Windows ([#2294](https://github.com/Lightning-AI/pytorch-lightning/pull/2294))
- Fixed an issue how _has_len handles `NotImplementedError` e.g. raised by `torchtext.data.Iterator` ([#2293](https://github.com/Lightning-AI/pytorch-lightning/pull/2293)), ([#2307](https://github.com/Lightning-AI/pytorch-lightning/pull/2307))
- Fixed `average_precision` metric ([#2319](https://github.com/Lightning-AI/pytorch-lightning/pull/2319))
- Fixed ROC metric for CUDA tensors ([#2304](https://github.com/Lightning-AI/pytorch-lightning/pull/2304))
- Fixed lost compatibility with custom datatypes implementing `.to` ([#2335](https://github.com/Lightning-AI/pytorch-lightning/pull/2335))
- Fixed loading model with kwargs ([#2387](https://github.com/Lightning-AI/pytorch-lightning/pull/2387))
- Fixed sum(0) for `trainer.num_val_batches` ([#2268](https://github.com/Lightning-AI/pytorch-lightning/pull/2268))
- Fixed checking if the parameters are a `DictConfig` Object ([#2216](https://github.com/Lightning-AI/pytorch-lightning/pull/2216))
- Fixed SLURM weights saving ([#2341](https://github.com/Lightning-AI/pytorch-lightning/pull/2341))
- Fixed swaps LR scheduler order ([#2356](https://github.com/Lightning-AI/pytorch-lightning/pull/2356))
- Fixed adding tensorboard `hparams` logging test ([#2342](https://github.com/Lightning-AI/pytorch-lightning/pull/2342))
- Fixed use model ref for tear down ([#2360](https://github.com/Lightning-AI/pytorch-lightning/pull/2360))
- Fixed logger crash on DDP ([#2388](https://github.com/Lightning-AI/pytorch-lightning/pull/2388))
- Fixed several issues with early stopping and checkpoint callbacks ([#1504](https://github.com/Lightning-AI/pytorch-lightning/pull/1504),
     [#2391](https://github.com/Lightning-AI/pytorch-lightning/pull/2391))
- Fixed loading past checkpoints from v0.7.x ([#2405](https://github.com/Lightning-AI/pytorch-lightning/pull/2405))
- Fixed loading model without arguments ([#2403](https://github.com/Lightning-AI/pytorch-lightning/pull/2403))
- Fixed Windows compatibility issue ([#2358](https://github.com/Lightning-AI/pytorch-lightning/pull/2358))

## [0.8.1] - 2020-06-19

### Fixed

- Fixed the `load_from_checkpoint` path detected as URL bug ([#2244](https://github.com/Lightning-AI/pytorch-lightning/pull/2244))
- Fixed hooks - added barrier ([#2245](https://github.com/Lightning-AI/pytorch-lightning/pull/2245),
     [#2257](https://github.com/Lightning-AI/pytorch-lightning/pull/2257),
     [#2260](https://github.com/Lightning-AI/pytorch-lightning/pull/220))
- Fixed `hparams` - remove frame inspection on `self.hparams` ([#2253](https://github.com/Lightning-AI/pytorch-lightning/pull/2253))
- Fixed setup and on fit calls ([#2252](https://github.com/Lightning-AI/pytorch-lightning/pull/2252))
- Fixed GPU template ([#2255](https://github.com/Lightning-AI/pytorch-lightning/pull/2255))

## [0.8.0] - 2020-06-18

### Added

- Added `overfit_batches`, `limit_{val|test}_batches` flags (overfit now uses training set for all three) ([#2213](https://github.com/Lightning-AI/pytorch-lightning/pull/2213))
- Added metrics
  * Base classes ([#1326](https://github.com/Lightning-AI/pytorch-lightning/pull/1326),
       [#1877](https://github.com/Lightning-AI/pytorch-lightning/pull/1877))
  * Sklearn metrics classes ([#1327](https://github.com/Lightning-AI/pytorch-lightning/pull/1327))
  * Native torch metrics ([#1488](https://github.com/Lightning-AI/pytorch-lightning/pull/1488),
       [#2062](https://github.com/Lightning-AI/pytorch-lightning/pull/2062))
  * docs for all Metrics ([#2184](https://github.com/Lightning-AI/pytorch-lightning/pull/2184),
       [#2209](https://github.com/Lightning-AI/pytorch-lightning/pull/2209))
  * Regression metrics ([#2221](https://github.com/Lightning-AI/pytorch-lightning/pull/2221))
- Allow dataloaders without sampler field present ([#1907](https://github.com/Lightning-AI/pytorch-lightning/pull/1907))
- Added option `save_last` to save the model at the end of every epoch in `ModelCheckpoint` ([#1908](https://github.com/Lightning-AI/pytorch-lightning/pull/1908))
- Early stopping checks `on_validation_end` ([#1458](https://github.com/Lightning-AI/pytorch-lightning/pull/1458))
- Speed up single-core TPU training by loading data using `ParallelLoader` ([#2033](https://github.com/Lightning-AI/pytorch-lightning/pull/2033))
- Added a model hook `transfer_batch_to_device` that enables moving custom data structures to the target device ([#1756](https://github.com/Lightning-AI/pytorch-lightning/pull/1756))
- Added [black](https://black.readthedocs.io/en/stable/) formatter for the code with code-checker on pull ([#1610](https://github.com/Lightning-AI/pytorch-lightning/pull/1610))
- Added back the slow spawn ddp implementation as `ddp_spawn` ([#2115](https://github.com/Lightning-AI/pytorch-lightning/pull/2115))
- Added loading checkpoints from URLs ([#1667](https://github.com/Lightning-AI/pytorch-lightning/pull/1667))
- Added a callback method `on_keyboard_interrupt` for handling KeyboardInterrupt events during training ([#2134](https://github.com/Lightning-AI/pytorch-lightning/pull/2134))
- Added a decorator `auto_move_data` that moves data to the correct device when using the LightningModule for inference ([#1905](https://github.com/Lightning-AI/pytorch-lightning/pull/1905))
- Added `ckpt_path` option to `LightningModule.test(...)` to load particular checkpoint ([#2190](https://github.com/Lightning-AI/pytorch-lightning/pull/2190))
- Added `setup` and `teardown` hooks for model ([#2229](https://github.com/Lightning-AI/pytorch-lightning/pull/2229))

### Changed

- Allow user to select individual TPU core to train on ([#1729](https://github.com/Lightning-AI/pytorch-lightning/pull/1729))
- Removed non-finite values from loss in `LRFinder` ([#1862](https://github.com/Lightning-AI/pytorch-lightning/pull/1862))
- Allow passing model hyperparameters as complete kwarg list ([#1896](https://github.com/Lightning-AI/pytorch-lightning/pull/1896))
- Renamed `ModelCheckpoint`'s attributes `best` to `best_model_score` and `kth_best_model` to `kth_best_model_path` ([#1799](https://github.com/Lightning-AI/pytorch-lightning/pull/1799))
- Re-Enable Logger's `ImportError`s ([#1938](https://github.com/Lightning-AI/pytorch-lightning/pull/1938))
- Changed the default value of the Trainer argument `weights_summary` from `full` to `top` ([#2029](https://github.com/Lightning-AI/pytorch-lightning/pull/2029))
- Raise an error when lightning replaces an existing sampler ([#2020](https://github.com/Lightning-AI/pytorch-lightning/pull/2020))
- Enabled `prepare_data` from correct processes - clarify local vs global rank ([#2166](https://github.com/Lightning-AI/pytorch-lightning/pull/2166))
- Remove explicit flush from tensorboard logger ([#2126](https://github.com/Lightning-AI/pytorch-lightning/pull/2126))
- Changed epoch indexing from 1 instead of 0 ([#2206](https://github.com/Lightning-AI/pytorch-lightning/pull/2206))

### Deprecated

- Deprecated flags: ([#2213](https://github.com/Lightning-AI/pytorch-lightning/pull/2213))
  * `overfit_pct` in favour of `overfit_batches`
  * `val_percent_check` in favour of `limit_val_batches`
  * `test_percent_check` in favour of `limit_test_batches`
- Deprecated `ModelCheckpoint`'s attributes `best` and `kth_best_model` ([#1799](https://github.com/Lightning-AI/pytorch-lightning/pull/1799))
- Dropped official support/testing for older PyTorch versions <1.3 ([#1917](https://github.com/Lightning-AI/pytorch-lightning/pull/1917))
- Deprecated Trainer `proc_rank` in favour of `global_rank` ([#2166](https://github.com/Lightning-AI/pytorch-lightning/pull/2166),
     [#2269](https://github.com/Lightning-AI/pytorch-lightning/pull/2269))

### Removed

- Removed unintended Trainer argument `progress_bar_callback`, the callback should be passed in by `Trainer(callbacks=[...])` instead ([#1855](https://github.com/Lightning-AI/pytorch-lightning/pull/1855))
- Removed obsolete `self._device` in Trainer ([#1849](https://github.com/Lightning-AI/pytorch-lightning/pull/1849))
- Removed deprecated API ([#2073](https://github.com/Lightning-AI/pytorch-lightning/pull/2073))
   * Packages: `pl.pt_overrides`, `pl.root_module`
   * Modules: `pl.logging.comet_logger`, `pl.logging.mlflow_logger`, `pl.logging.test_tube_logger`, `pl.overrides.override_data_parallel`, `pl.core.model_saving`, `pl.core.root_module`
   * Trainer arguments: `add_row_log_interval`, `default_save_path`, `gradient_clip`, `nb_gpu_nodes`, `max_nb_epochs`, `min_nb_epochs`, `nb_sanity_val_steps`
   * Trainer attributes: `nb_gpu_nodes`, `num_gpu_nodes`, `gradient_clip`, `max_nb_epochs`, `min_nb_epochs`, `nb_sanity_val_steps`, `default_save_path`, `tng_tqdm_dic`

### Fixed

- Run graceful training teardown on interpreter exit ([#1631](https://github.com/Lightning-AI/pytorch-lightning/pull/1631))
- Fixed user warning when apex was used together with learning rate schedulers ([#1873](https://github.com/Lightning-AI/pytorch-lightning/pull/1873))
- Fixed multiple calls of `EarlyStopping` callback ([#1863](https://github.com/Lightning-AI/pytorch-lightning/pull/1863))
- Fixed an issue with `Trainer.from_argparse_args` when passing in unknown Trainer args ([#1932](https://github.com/Lightning-AI/pytorch-lightning/pull/1932))
- Fixed bug related to logger not being reset correctly for model after tuner algorithms ([#1933](https://github.com/Lightning-AI/pytorch-lightning/pull/1933))
- Fixed root node resolution for SLURM cluster with dash in host name ([#1954](https://github.com/Lightning-AI/pytorch-lightning/pull/1954))
- Fixed `LearningRateLogger` in multi-scheduler setting ([#1944](https://github.com/Lightning-AI/pytorch-lightning/pull/1944))
- Fixed test configuration check and testing ([#1804](https://github.com/Lightning-AI/pytorch-lightning/pull/1804))
- Fixed an issue with Trainer constructor silently ignoring unknown/misspelled arguments ([#1820](https://github.com/Lightning-AI/pytorch-lightning/pull/1820))
- Fixed `save_weights_only` in ModelCheckpoint ([#1780](https://github.com/Lightning-AI/pytorch-lightning/pull/1780))
- Allow use of same `WandbLogger` instance for multiple training loops ([#2055](https://github.com/Lightning-AI/pytorch-lightning/pull/2055))
- Fixed an issue with `_auto_collect_arguments` collecting local variables that are not constructor arguments and not working for signatures that have the instance not named `self` ([#2048](https://github.com/Lightning-AI/pytorch-lightning/pull/2048))
- Fixed mistake in parameters' grad norm tracking ([#2012](https://github.com/Lightning-AI/pytorch-lightning/pull/2012))
- Fixed CPU and hanging GPU crash ([#2118](https://github.com/Lightning-AI/pytorch-lightning/pull/2118))
- Fixed an issue with the model summary and `example_input_array` depending on a specific ordering of the submodules in a LightningModule ([#1773](https://github.com/Lightning-AI/pytorch-lightning/pull/1773))
- Fixed Tpu logging ([#2230](https://github.com/Lightning-AI/pytorch-lightning/pull/2230))
- Fixed Pid port + duplicate `rank_zero` logging ([#2140](https://github.com/Lightning-AI/pytorch-lightning/pull/2140),
     [#2231](https://github.com/Lightning-AI/pytorch-lightning/pull/2231))

## [0.7.6] - 2020-05-16

### Added

- Added callback for logging learning rates ([#1498](https://github.com/Lightning-AI/pytorch-lightning/pull/1498))
- Added transfer learning example (for a binary classification task in computer vision) ([#1564](https://github.com/Lightning-AI/pytorch-lightning/pull/1564))
- Added type hints in `Trainer.fit()` and `Trainer.test()` to reflect that also a list of dataloaders can be passed in ([#1723](https://github.com/Lightning-AI/pytorch-lightning/pull/1723)).
- Added auto scaling of batch size ([#1638](https://github.com/Lightning-AI/pytorch-lightning/pull/1638))
- The progress bar metrics now also get updated in `training_epoch_end` ([#1724](https://github.com/Lightning-AI/pytorch-lightning/pull/1724))
- Enable `NeptuneLogger` to work with `distributed_backend=ddp` ([#1753](https://github.com/Lightning-AI/pytorch-lightning/pull/1753))
- Added option to provide seed to random generators to ensure reproducibility ([#1572](https://github.com/Lightning-AI/pytorch-lightning/pull/1572))
- Added override for hparams in `load_from_ckpt` ([#1797](https://github.com/Lightning-AI/pytorch-lightning/pull/1797))
- Added support multi-node distributed execution under `torchelastic` ([#1811](https://github.com/Lightning-AI/pytorch-lightning/pull/1811),
     [#1818](https://github.com/Lightning-AI/pytorch-lightning/pull/1818))
- Added using `store_true` for bool args ([#1822](https://github.com/Lightning-AI/pytorch-lightning/pull/1822),
     [#1842](https://github.com/Lightning-AI/pytorch-lightning/pull/1842))
- Added dummy logger for internally disabling logging for some features ([#1836](https://github.com/Lightning-AI/pytorch-lightning/pull/1836))

### Changed

- Enable `non-blocking` for device transfers to GPU ([#1843](https://github.com/Lightning-AI/pytorch-lightning/pull/1843))
- Replace mata_tags.csv with hparams.yaml ([#1271](https://github.com/Lightning-AI/pytorch-lightning/pull/1271))
- Reduction when `batch_size < num_gpus` ([#1609](https://github.com/Lightning-AI/pytorch-lightning/pull/1609))
- Updated LightningTemplateModel to look more like Colab example ([#1577](https://github.com/Lightning-AI/pytorch-lightning/pull/1577))
- Don't convert `namedtuple` to `tuple` when transferring the batch to target device ([#1589](https://github.com/Lightning-AI/pytorch-lightning/pull/1589))
- Allow passing hparams as keyword argument to LightningModule when loading from checkpoint ([#1639](https://github.com/Lightning-AI/pytorch-lightning/pull/1639))
- Args should come after the last positional argument ([#1807](https://github.com/Lightning-AI/pytorch-lightning/pull/1807))
- Made ddp the default if no backend specified with multiple GPUs ([#1789](https://github.com/Lightning-AI/pytorch-lightning/pull/1789))

### Deprecated

- Deprecated `tags_csv` in favor of `hparams_file` ([#1271](https://github.com/Lightning-AI/pytorch-lightning/pull/1271))

### Fixed

- Fixed broken link in PR template ([#1675](https://github.com/Lightning-AI/pytorch-lightning/pull/1675))
- Fixed ModelCheckpoint not None checking filepath ([#1654](https://github.com/Lightning-AI/pytorch-lightning/pull/1654))
- Trainer now calls `on_load_checkpoint()` when resuming from a checkpoint ([#1666](https://github.com/Lightning-AI/pytorch-lightning/pull/1666))
- Fixed sampler logic for ddp with iterable dataset ([#1734](https://github.com/Lightning-AI/pytorch-lightning/pull/1734))
- Fixed `_reset_eval_dataloader()` for IterableDataset ([#1560](https://github.com/Lightning-AI/pytorch-lightning/pull/1560))
- Fixed Horovod distributed backend to set the `root_gpu` property ([#1669](https://github.com/Lightning-AI/pytorch-lightning/pull/1669))
- Fixed wandb logger `global_step` affects other loggers ([#1492](https://github.com/Lightning-AI/pytorch-lightning/pull/1492))
- Fixed disabling progress bar on non-zero ranks using Horovod backend ([#1709](https://github.com/Lightning-AI/pytorch-lightning/pull/1709))
- Fixed bugs that prevent lr finder to be used together with early stopping and validation dataloaders ([#1676](https://github.com/Lightning-AI/pytorch-lightning/pull/1676))
- Fixed a bug in Trainer that prepended the checkpoint path with `version_` when it shouldn't ([#1748](https://github.com/Lightning-AI/pytorch-lightning/pull/1748))
- Fixed lr key name in case of param groups in LearningRateLogger ([#1719](https://github.com/Lightning-AI/pytorch-lightning/pull/1719))
- Fixed accumulation parameter and suggestion method for learning rate finder ([#1801](https://github.com/Lightning-AI/pytorch-lightning/pull/1801))
- Fixed num processes wasn't being set properly and auto sampler was ddp failing ([#1819](https://github.com/Lightning-AI/pytorch-lightning/pull/1819))
- Fixed bugs in semantic segmentation example ([#1824](https://github.com/Lightning-AI/pytorch-lightning/pull/1824))
- Fixed saving native AMP scaler state ([#1777](https://github.com/Lightning-AI/pytorch-lightning/pull/1777))
- Fixed native amp + ddp ([#1788](https://github.com/Lightning-AI/pytorch-lightning/pull/1788))
- Fixed `hparam` logging with metrics ([#1647](https://github.com/Lightning-AI/pytorch-lightning/pull/1647))

## [0.7.5] - 2020-04-27

### Changed

- Allow logging of metrics together with `hparams` ([#1630](https://github.com/Lightning-AI/pytorch-lightning/pull/1630))

### Removed

- Removed Warning from trainer loop ([#1634](https://github.com/Lightning-AI/pytorch-lightning/pull/1634))

### Fixed

- Fixed ModelCheckpoint not being fixable ([#1632](https://github.com/Lightning-AI/pytorch-lightning/pull/1632))
- Fixed CPU DDP breaking change and DDP change ([#1635](https://github.com/Lightning-AI/pytorch-lightning/pull/1635))
- Tested pickling ([#1636](https://github.com/Lightning-AI/pytorch-lightning/pull/1636))


## [0.7.4] - 2020-04-26

### Added

- Added flag `replace_sampler_ddp` to manually disable sampler replacement in DDP  ([#1513](https://github.com/Lightning-AI/pytorch-lightning/pull/1513))
- Added `auto_select_gpus` flag to trainer that enables automatic selection of available GPUs on exclusive mode systems.
- Added learning rate finder ([#1347](https://github.com/Lightning-AI/pytorch-lightning/pull/1347))
- Added support for DDP mode in clusters without SLURM ([#1387](https://github.com/Lightning-AI/pytorch-lightning/pull/1387))
- Added `test_dataloaders` parameter to `Trainer.test()` ([#1434](https://github.com/Lightning-AI/pytorch-lightning/pull/1434))
- Added `terminate_on_nan` flag to trainer that performs a NaN check with each training iteration when set to `True` ([#1475](https://github.com/Lightning-AI/pytorch-lightning/pull/1475))
- Added speed parity tests (max 1 sec difference per epoch)([#1482](https://github.com/Lightning-AI/pytorch-lightning/pull/1482))
- Added `ddp_cpu` backend for testing ddp without GPUs ([#1158](https://github.com/Lightning-AI/pytorch-lightning/pull/1158))
- Added [Horovod](http://horovod.ai) support as a distributed backend `Trainer(distributed_backend='horovod')` ([#1529](https://github.com/Lightning-AI/pytorch-lightning/pull/1529))
- Added support for 8 core distributed training on Kaggle TPU's ([#1568](https://github.com/Lightning-AI/pytorch-lightning/pull/1568))
- Added support for native AMP ([#1561](https://github.com/Lightning-AI/pytorch-lightning/pull/1561),
    [#1580](https://github.com/Lightning-AI/pytorch-lightning/pull/1580))

### Changed

- Changed the default behaviour to no longer include a NaN check with each training iteration ([#1475](https://github.com/Lightning-AI/pytorch-lightning/pull/1475))
- Decoupled the progress bar from trainer` it is a callback now and can be customized or even be replaced entirely ([#1450](https://github.com/Lightning-AI/pytorch-lightning/pull/1450)).
- Changed lr schedule step interval behavior to update every backwards pass instead of every forwards pass ([#1477](https://github.com/Lightning-AI/pytorch-lightning/pull/1477))
- Defines shared proc. rank, remove rank from instances (e.g. loggers) ([#1408](https://github.com/Lightning-AI/pytorch-lightning/pull/1408))
- Updated semantic segmentation example with custom U-Net and logging ([#1371](https://github.com/Lightning-AI/pytorch-lightning/pull/1371))
- Disabled val and test shuffling ([#1600](https://github.com/Lightning-AI/pytorch-lightning/pull/1600))

### Deprecated

- Deprecated `training_tqdm_dict` in favor of `progress_bar_dict` ([#1450](https://github.com/Lightning-AI/pytorch-lightning/pull/1450)).

### Removed

- Removed `test_dataloaders` parameter from `Trainer.fit()` ([#1434](https://github.com/Lightning-AI/pytorch-lightning/pull/1434))

### Fixed

- Added the possibility to pass nested metrics dictionaries to loggers ([#1582](https://github.com/Lightning-AI/pytorch-lightning/pull/1582))
- Fixed memory leak from opt return ([#1528](https://github.com/Lightning-AI/pytorch-lightning/pull/1528))
- Fixed saving checkpoint before deleting old ones ([#1453](https://github.com/Lightning-AI/pytorch-lightning/pull/1453))
- Fixed loggers - flushing last logged metrics even before continue, e.g. `trainer.test()` results ([#1459](https://github.com/Lightning-AI/pytorch-lightning/pull/1459))
- Fixed optimizer configuration when `configure_optimizers` returns dict without `lr_scheduler` ([#1443](https://github.com/Lightning-AI/pytorch-lightning/pull/1443))
- Fixed `LightningModule` - mixing hparams and arguments in `LightningModule.__init__()` crashes load_from_checkpoint() ([#1505](https://github.com/Lightning-AI/pytorch-lightning/pull/1505))
- Added a missing call to the `on_before_zero_grad` model hook ([#1493](https://github.com/Lightning-AI/pytorch-lightning/pull/1493)).
- Allow use of sweeps with `WandbLogger` ([#1512](https://github.com/Lightning-AI/pytorch-lightning/pull/1512))
- Fixed a bug that caused the `callbacks` Trainer argument to reference a global variable ([#1534](https://github.com/Lightning-AI/pytorch-lightning/pull/1534)).
- Fixed a bug that set all boolean CLI arguments from `Trainer.add_argparse_args` always to True ([#1571](https://github.com/Lightning-AI/pytorch-lightning/pull/1571))
- Fixed do not copy the batch when training on a single GPU ([#1576](https://github.com/Lightning-AI/pytorch-lightning/pull/1576),
    [#1579](https://github.com/Lightning-AI/pytorch-lightning/pull/1579))
- Fixed soft checkpoint removing on DDP ([#1408](https://github.com/Lightning-AI/pytorch-lightning/pull/1408))
- Fixed automatic parser bug ([#1585](https://github.com/Lightning-AI/pytorch-lightning/pull/1585))
- Fixed bool conversion from string ([#1606](https://github.com/Lightning-AI/pytorch-lightning/pull/1606))

## [0.7.3] - 2020-04-09

### Added

- Added `rank_zero_warn` for warning only in rank 0 ([#1428](https://github.com/Lightning-AI/pytorch-lightning/pull/1428))

### Fixed

- Fixed default `DistributedSampler` for DDP training ([#1425](https://github.com/Lightning-AI/pytorch-lightning/pull/1425))
- Fixed workers warning not on windows ([#1430](https://github.com/Lightning-AI/pytorch-lightning/pull/1430))
- Fixed returning tuple from `run_training_batch` ([#1431](https://github.com/Lightning-AI/pytorch-lightning/pull/1431))
- Fixed gradient clipping ([#1438](https://github.com/Lightning-AI/pytorch-lightning/pull/1438))
- Fixed pretty print ([#1441](https://github.com/Lightning-AI/pytorch-lightning/pull/1441))


## [0.7.2] - 2020-04-07

### Added

- Added same step loggers' metrics aggregation ([#1278](https://github.com/Lightning-AI/pytorch-lightning/pull/1278))
- Added parity test between a vanilla MNIST model and lightning model ([#1284](https://github.com/Lightning-AI/pytorch-lightning/pull/1284))
- Added parity test between a vanilla RNN model and lightning model ([#1351](https://github.com/Lightning-AI/pytorch-lightning/pull/1351))
- Added Reinforcement Learning - Deep Q-network (DQN) lightning example ([#1232](https://github.com/Lightning-AI/pytorch-lightning/pull/1232))
- Added support for hierarchical `dict` ([#1152](https://github.com/Lightning-AI/pytorch-lightning/pull/1152))
- Added `TrainsLogger` class ([#1122](https://github.com/Lightning-AI/pytorch-lightning/pull/1122))
- Added type hints to `pl.core` ([#946](https://github.com/Lightning-AI/pytorch-lightning/pull/946))
- Added support for `IterableDataset` in validation and testing ([#1104](https://github.com/Lightning-AI/pytorch-lightning/pull/1104))
- Added support for non-primitive types in `hparams` for `TensorboardLogger` ([#1130](https://github.com/Lightning-AI/pytorch-lightning/pull/1130))
- Added a check that stops the training when loss or weights contain `NaN` or `inf` values. ([#1097](https://github.com/Lightning-AI/pytorch-lightning/pull/1097))
- Added support for `IterableDataset` when `val_check_interval=1.0` (default), this will trigger validation at the end of each epoch. ([#1283](https://github.com/Lightning-AI/pytorch-lightning/pull/1283))
- Added `summary` method to Profilers. ([#1259](https://github.com/Lightning-AI/pytorch-lightning/pull/1259))
- Added informative errors if user defined dataloader has zero length ([#1280](https://github.com/Lightning-AI/pytorch-lightning/pull/1280))
- Added testing for python 3.8 ([#915](https://github.com/Lightning-AI/pytorch-lightning/pull/915))
- Added model configuration checking ([#1199](https://github.com/Lightning-AI/pytorch-lightning/pull/1199))
- Added support for optimizer frequencies through `LightningModule.configure_optimizers()` ([#1269](https://github.com/Lightning-AI/pytorch-lightning/pull/1269))
- Added option to run without an optimizer by returning `None` from `configure_optimizers`. ([#1279](https://github.com/Lightning-AI/pytorch-lightning/pull/1279))
- Added a warning when the number of data loader workers is small. ([#1378](https://github.com/Lightning-AI/pytorch-lightning/pull/1378))

### Changed

- Changed (renamed and refatored) `TensorRunningMean` -> `TensorRunningAccum`: running accumulations were generalized. ([#1278](https://github.com/Lightning-AI/pytorch-lightning/pull/1278))
- Changed `progress_bar_refresh_rate` trainer flag to disable progress bar when set to 0. ([#1108](https://github.com/Lightning-AI/pytorch-lightning/pull/1108))
- Enhanced `load_from_checkpoint` to also forward params to the model ([#1307](https://github.com/Lightning-AI/pytorch-lightning/pull/1307))
- Updated references to `self.forward()` to instead use the `__call__` interface. ([#1211](https://github.com/Lightning-AI/pytorch-lightning/pull/1211))
- Changed default behaviour of `configure_optimizers` to use no optimizer rather than Adam. ([#1279](https://github.com/Lightning-AI/pytorch-lightning/pull/1279))
- Allow to upload models on W&B ([#1339](https://github.com/Lightning-AI/pytorch-lightning/pull/1339))
- On DP and DDP2 unsqueeze is automated now ([#1319](https://github.com/Lightning-AI/pytorch-lightning/pull/1319))
- Did not always create a DataLoader during reinstantiation, but the same type as before (if subclass of DataLoader) ([#1346](https://github.com/Lightning-AI/pytorch-lightning/pull/1346))
- Did not interfere with a default sampler ([#1318](https://github.com/Lightning-AI/pytorch-lightning/pull/1318))
- Remove default Adam optimizer ([#1317](https://github.com/Lightning-AI/pytorch-lightning/pull/1317))
- Give warnings for unimplemented required lightning methods ([#1317](https://github.com/Lightning-AI/pytorch-lightning/pull/1317))
- Made `evaluate` method private >> `Trainer._evaluate(...)`. ([#1260](https://github.com/Lightning-AI/pytorch-lightning/pull/1260))
- Simplify the PL examples structure (shallower and more readable) ([#1247](https://github.com/Lightning-AI/pytorch-lightning/pull/1247))
- Changed min max gpu memory to be on their own plots ([#1358](https://github.com/Lightning-AI/pytorch-lightning/pull/1358))
- Remove `.item` which causes sync issues ([#1254](https://github.com/Lightning-AI/pytorch-lightning/pull/1254))
- Changed smoothing in TQDM to decrease variability of time remaining between training / eval ([#1194](https://github.com/Lightning-AI/pytorch-lightning/pull/1194))
- Change default logger to dedicated one ([#1064](https://github.com/Lightning-AI/pytorch-lightning/pull/1064))

### Deprecated

- Deprecated Trainer argument `print_nan_grads` ([#1097](https://github.com/Lightning-AI/pytorch-lightning/pull/1097))
- Deprecated Trainer argument `show_progress_bar` ([#1108](https://github.com/Lightning-AI/pytorch-lightning/pull/1108))

### Removed

- Removed test for no test dataloader in .fit ([#1495](https://github.com/Lightning-AI/pytorch-lightning/pull/1495))
- Removed duplicated module `pl.utilities.arg_parse` for loading CLI arguments ([#1167](https://github.com/Lightning-AI/pytorch-lightning/pull/1167))
- Removed wandb logger's `finalize` method ([#1193](https://github.com/Lightning-AI/pytorch-lightning/pull/1193))
- Dropped `torchvision` dependency in tests and added own MNIST dataset class instead ([#986](https://github.com/Lightning-AI/pytorch-lightning/pull/986))

### Fixed

- Fixed `model_checkpoint` when saving all models ([#1359](https://github.com/Lightning-AI/pytorch-lightning/pull/1359))
- `Trainer.add_argparse_args` classmethod fixed. Now it adds a type for the arguments ([#1147](https://github.com/Lightning-AI/pytorch-lightning/pull/1147))
- Fixed bug related to type checking of `ReduceLROnPlateau` lr schedulers([#1126](https://github.com/Lightning-AI/pytorch-lightning/pull/1126))
- Fixed a bug to ensure lightning checkpoints to be backward compatible ([#1132](https://github.com/Lightning-AI/pytorch-lightning/pull/1132))
- Fixed a bug that created an extra dataloader with active `reload_dataloaders_every_epoch` ([#1196](https://github.com/Lightning-AI/pytorch-lightning/pull/1196))
- Fixed all warnings and errors in the docs build process ([#1191](https://github.com/Lightning-AI/pytorch-lightning/pull/1191))
- Fixed an issue where `val_percent_check=0` would not disable validation ([#1251](https://github.com/Lightning-AI/pytorch-lightning/pull/1251))
- Fixed average of incomplete `TensorRunningMean` ([#1309](https://github.com/Lightning-AI/pytorch-lightning/pull/1309))
- Fixed `WandbLogger.watch` with `wandb.init()` ([#1311](https://github.com/Lightning-AI/pytorch-lightning/pull/1311))
- Fixed an issue with early stopping that would prevent it from monitoring training metrics when validation is disabled / not implemented ([#1235](https://github.com/Lightning-AI/pytorch-lightning/pull/1235)).
- Fixed a bug that would cause `trainer.test()` to run on the validation set when overloading `validation_epoch_end` and `test_end` ([#1353](https://github.com/Lightning-AI/pytorch-lightning/pull/1353))
- Fixed `WandbLogger.watch` - use of the watch method without importing `wandb` ([#1311](https://github.com/Lightning-AI/pytorch-lightning/pull/1311))
- Fixed `WandbLogger` to be used with 'ddp' - allow reinits in sub-processes ([#1149](https://github.com/Lightning-AI/pytorch-lightning/pull/1149),
     [#1360](https://github.com/Lightning-AI/pytorch-lightning/pull/1360))
- Made `training_epoch_end` behave like `validation_epoch_end` ([#1357](https://github.com/Lightning-AI/pytorch-lightning/pull/1357))
- Fixed `fast_dev_run` running validation twice ([#1365](https://github.com/Lightning-AI/pytorch-lightning/pull/1365))
- Fixed pickle error from quick patch `__code__` ([#1352](https://github.com/Lightning-AI/pytorch-lightning/pull/1352))
- Fixed memory leak on GPU0 ([#1094](https://github.com/Lightning-AI/pytorch-lightning/pull/1094),
     [#1349](https://github.com/Lightning-AI/pytorch-lightning/pull/1349))
- Fixed checkpointing interval ([#1272](https://github.com/Lightning-AI/pytorch-lightning/pull/1272))
- Fixed validation and training loops run the partial dataset ([#1192](https://github.com/Lightning-AI/pytorch-lightning/pull/1192))
- Fixed running `on_validation_end` only on main process in DDP ([#1125](https://github.com/Lightning-AI/pytorch-lightning/pull/1125))
- Fixed `load_spawn_weights` only in proc rank 0 ([#1385](https://github.com/Lightning-AI/pytorch-lightning/pull/1385))
- Fixes using deprecated `use_amp` attribute ([#1145](https://github.com/Lightning-AI/pytorch-lightning/pull/1145))
- Fixed Tensorboard logger error: lightning_logs directory not exists in multi-node DDP on nodes with rank != 0 ([#1377](https://github.com/Lightning-AI/pytorch-lightning/pull/1377))
- Fixed `Unimplemented backend XLA` error on TPU ([#1387](https://github.com/Lightning-AI/pytorch-lightning/pull/1387))

## [0.7.1] - 2020-03-07

### Fixed

- Fixes `print` issues and `data_loader` ([#1080](https://github.com/Lightning-AI/pytorch-lightning/pull/1080))

## [0.7.0] - 2020-03-06

### Added

- Added automatic sampler setup. Depending on DDP or TPU, lightning configures the sampler correctly (user needs to do nothing) ([#926](https://github.com/Lightning-AI/pytorch-lightning/pull/926))
- Added `reload_dataloaders_every_epoch=False` flag for trainer. Some users require reloading data every epoch ([#926](https://github.com/Lightning-AI/pytorch-lightning/pull/926))
- Added `progress_bar_refresh_rate=50` flag for trainer. Throttle refresh rate on notebooks ([#926](https://github.com/Lightning-AI/pytorch-lightning/pull/926))
- Updated governance docs
- Added a check to ensure that the metric used for early stopping exists before training commences ([#542](https://github.com/Lightning-AI/pytorch-lightning/pull/542))
- Added `optimizer_idx` argument to `backward` hook ([#733](https://github.com/Lightning-AI/pytorch-lightning/pull/733))
- Added `entity` argument to `WandbLogger` to be passed to `wandb.init` ([#783](https://github.com/Lightning-AI/pytorch-lightning/pull/783))
- Added a tool for profiling training runs ([#782](https://github.com/Lightning-AI/pytorch-lightning/pull/782))
- Improved flexibility for naming of TensorBoard logs, can now set `version` to a `str` to just save to that directory, and use `name=''` to prevent experiment-name directory ([#804](https://github.com/Lightning-AI/pytorch-lightning/pull/804))
- Added option to specify `step` key when logging metrics ([#808](https://github.com/Lightning-AI/pytorch-lightning/pull/808))
- Added `train_dataloader`, `val_dataloader` and `test_dataloader` arguments to `Trainer.fit()`, for alternative data parsing ([#759](https://github.com/Lightning-AI/pytorch-lightning/pull/759))
- Added Tensor Processing Unit (TPU) support ([#868](https://github.com/Lightning-AI/pytorch-lightning/pull/868))
- Added semantic segmentation example ([#751](https://github.com/Lightning-AI/pytorch-lightning/pull/751),[#876](https://github.com/Lightning-AI/pytorch-lightning/pull/876),
     [#881](https://github.com/Lightning-AI/pytorch-lightning/pull/881))
- Split callbacks in multiple files ([#849](https://github.com/Lightning-AI/pytorch-lightning/pull/849))
- Support for user defined callbacks ([#889](https://github.com/Lightning-AI/pytorch-lightning/pull/889) and [#950](https://github.com/Lightning-AI/pytorch-lightning/pull/950))
- Added support for multiple loggers to be passed to `Trainer` as an iterable (e.g. list, tuple, etc.) ([#903](https://github.com/Lightning-AI/pytorch-lightning/pull/903))
- Added support for step-based learning rate scheduling ([#941](https://github.com/Lightning-AI/pytorch-lightning/pull/941))
- Added support for logging `hparams` as dict ([#1029](https://github.com/Lightning-AI/pytorch-lightning/pull/1029))
- Checkpoint and early stopping now work without val. step ([#1041](https://github.com/Lightning-AI/pytorch-lightning/pull/1041))
- Support graceful training cleanup after Keyboard Interrupt ([#856](https://github.com/Lightning-AI/pytorch-lightning/pull/856),
     [#1019](https://github.com/Lightning-AI/pytorch-lightning/pull/1019))
- Added type hints for function arguments ([#912](https://github.com/Lightning-AI/pytorch-lightning/pull/912), )
- Added default `argparser` for `Trainer` ([#952](https://github.com/Lightning-AI/pytorch-lightning/pull/1023),
     [#1023](https://github.com/Lightning-AI/pytorch-lightning/pull/1023))
- Added TPU gradient clipping ([#963](https://github.com/Lightning-AI/pytorch-lightning/pull/963))
- Added max/min number of steps in `Trainer` ([#728](https://github.com/Lightning-AI/pytorch-lightning/pull/728))

### Changed

- Improved `NeptuneLogger` by adding `close_after_fit` argument to allow logging after training([#908](https://github.com/Lightning-AI/pytorch-lightning/pull/1084))
- Changed default TQDM to use `tqdm.auto` for prettier outputs in IPython notebooks ([#752](https://github.com/Lightning-AI/pytorch-lightning/pull/752))
- Changed `pl.logging` to `pl.loggers` ([#767](https://github.com/Lightning-AI/pytorch-lightning/pull/767))
- Moved the default `tqdm_dict` definition from Trainer to `LightningModule`, so it can be overridden by the user ([#749](https://github.com/Lightning-AI/pytorch-lightning/pull/749))
- Moved functionality of `LightningModule.load_from_metrics` into `LightningModule.load_from_checkpoint` ([#995](https://github.com/Lightning-AI/pytorch-lightning/pull/995))
- Changed Checkpoint path parameter from `filepath` to `dirpath` ([#1016](https://github.com/Lightning-AI/pytorch-lightning/pull/1016))
- Freezed models `hparams` as `Namespace` property ([#1029](https://github.com/Lightning-AI/pytorch-lightning/pull/1029))
- Dropped `logging` config in package init ([#1015](https://github.com/Lightning-AI/pytorch-lightning/pull/1015))
- Renames model steps ([#1051](https://github.com/Lightning-AI/pytorch-lightning/pull/1051))
  - `training_end` >> `training_epoch_end`
  - `validation_end` >> `validation_epoch_end`
  - `test_end` >> `test_epoch_end`
- Refactor dataloading, supports infinite dataloader ([#955](https://github.com/Lightning-AI/pytorch-lightning/pull/955))
- Create single file in `TensorBoardLogger` ([#777](https://github.com/Lightning-AI/pytorch-lightning/pull/777))

### Deprecated

- Deprecated `pl.logging` ([#767](https://github.com/Lightning-AI/pytorch-lightning/pull/767))
- Deprecated `LightningModule.load_from_metrics` in favour of `LightningModule.load_from_checkpoint` ([#995](https://github.com/Lightning-AI/pytorch-lightning/pull/995),
     [#1079](https://github.com/Lightning-AI/pytorch-lightning/pull/1079))
- Deprecated `@data_loader` decorator ([#926](https://github.com/Lightning-AI/pytorch-lightning/pull/926))
- Deprecated model steps `training_end`, `validation_end` and `test_end` ([#1051](https://github.com/Lightning-AI/pytorch-lightning/pull/1051),
     [#1056](https://github.com/Lightning-AI/pytorch-lightning/pull/1056))

### Removed

- Removed dependency on `pandas` ([#736](https://github.com/Lightning-AI/pytorch-lightning/pull/736))
- Removed dependency on `torchvision` ([#797](https://github.com/Lightning-AI/pytorch-lightning/pull/797))
- Removed dependency on `scikit-learn` ([#801](https://github.com/Lightning-AI/pytorch-lightning/pull/801))

### Fixed

- Fixed a bug where early stopping `on_end_epoch` would be called inconsistently when `check_val_every_n_epoch == 0` ([#743](https://github.com/Lightning-AI/pytorch-lightning/pull/743))
- Fixed a bug where the model checkpointer didn't write to the same directory as the logger ([#771](https://github.com/Lightning-AI/pytorch-lightning/pull/771))
- Fixed a bug where the `TensorBoardLogger` class would create an additional empty log file during fitting ([#777](https://github.com/Lightning-AI/pytorch-lightning/pull/777))
- Fixed a bug where `global_step` was advanced incorrectly when using `accumulate_grad_batches > 1` ([#832](https://github.com/Lightning-AI/pytorch-lightning/pull/832))
- Fixed a bug when calling `self.logger.experiment` with multiple loggers ([#1009](https://github.com/Lightning-AI/pytorch-lightning/pull/1009))
- Fixed a bug when calling `logger.append_tags` on a `NeptuneLogger` with a single tag ([#1009](https://github.com/Lightning-AI/pytorch-lightning/pull/1009))
- Fixed sending back data from `.spawn` by saving and loading the trained model in/out of the process ([#1017](https://github.com/Lightning-AI/pytorch-lightning/pull/1017)
- Fixed port collision on DDP ([#1010](https://github.com/Lightning-AI/pytorch-lightning/pull/1010))
- Fixed/tested pass overrides ([#918](https://github.com/Lightning-AI/pytorch-lightning/pull/918))
- Fixed comet logger to log after train ([#892](https://github.com/Lightning-AI/pytorch-lightning/pull/892))
- Remove deprecated args to learning rate step function ([#890](https://github.com/Lightning-AI/pytorch-lightning/pull/890))

## [0.6.0] - 2020-01-21

### Added

- Added support for resuming from a specific checkpoint via `resume_from_checkpoint` argument ([#516](https://github.com/Lightning-AI/pytorch-lightning/pull/516))
- Added support for `ReduceLROnPlateau` scheduler ([#320](https://github.com/Lightning-AI/pytorch-lightning/pull/320))
- Added support for Apex mode `O2` in conjunction with Data Parallel ([#493](https://github.com/Lightning-AI/pytorch-lightning/pull/493))
- Added option (`save_top_k`) to save the top k models in the `ModelCheckpoint` class ([#128](https://github.com/Lightning-AI/pytorch-lightning/pull/128))
- Added `on_train_start` and `on_train_end` hooks to `ModelHooks` ([#598](https://github.com/Lightning-AI/pytorch-lightning/pull/598))
- Added `TensorBoardLogger` ([#607](https://github.com/Lightning-AI/pytorch-lightning/pull/607))
- Added support for weight summary of model with multiple inputs ([#543](https://github.com/Lightning-AI/pytorch-lightning/pull/543))
- Added `map_location` argument to `load_from_metrics` and `load_from_checkpoint` ([#625](https://github.com/Lightning-AI/pytorch-lightning/pull/625))
- Added option to disable validation by setting `val_percent_check=0` ([#649](https://github.com/Lightning-AI/pytorch-lightning/pull/649))
- Added `NeptuneLogger` class ([#648](https://github.com/Lightning-AI/pytorch-lightning/pull/648))
- Added `WandbLogger` class ([#627](https://github.com/Lightning-AI/pytorch-lightning/pull/627))

### Changed

- Changed the default progress bar to print to stdout instead of stderr ([#531](https://github.com/Lightning-AI/pytorch-lightning/pull/531))
- Renamed `step_idx` to `step`, `epoch_idx` to `epoch`, `max_num_epochs` to `max_epochs` and `min_num_epochs` to `min_epochs` ([#589](https://github.com/Lightning-AI/pytorch-lightning/pull/589))
- Renamed `total_batch_nb` to `total_batches`, `nb_val_batches` to `num_val_batches`, `nb_training_batches` to `num_training_batches`, `max_nb_epochs` to `max_epochs`, `min_nb_epochs` to `min_epochs`, `nb_test_batches` to `num_test_batches`, and `nb_val_batches` to `num_val_batches` ([#567](https://github.com/Lightning-AI/pytorch-lightning/pull/567))
- Changed gradient logging to use parameter names instead of indexes ([#660](https://github.com/Lightning-AI/pytorch-lightning/pull/660))
- Changed the default logger to `TensorBoardLogger` ([#609](https://github.com/Lightning-AI/pytorch-lightning/pull/609))
- Changed the directory for tensorboard logging to be the same as model checkpointing ([#706](https://github.com/Lightning-AI/pytorch-lightning/pull/706))

### Deprecated

- Deprecated `max_nb_epochs` and `min_nb_epochs` ([#567](https://github.com/Lightning-AI/pytorch-lightning/pull/567))
- Deprecated the `on_sanity_check_start` hook in `ModelHooks` ([#598](https://github.com/Lightning-AI/pytorch-lightning/pull/598))

### Removed

- Removed the `save_best_only` argument from `ModelCheckpoint`, use `save_top_k=1` instead ([#128](https://github.com/Lightning-AI/pytorch-lightning/pull/128))

### Fixed

- Fixed a bug which occurred when using Adagrad with cuda ([#554](https://github.com/Lightning-AI/pytorch-lightning/pull/554))
- Fixed a bug where training would be on the GPU despite setting `gpus=0` or `gpus=[]` ([#561](https://github.com/Lightning-AI/pytorch-lightning/pull/561))
- Fixed an error with `print_nan_gradients` when some parameters do not require gradient ([#579](https://github.com/Lightning-AI/pytorch-lightning/pull/579))
- Fixed a bug where the progress bar would show an incorrect number of total steps during the validation sanity check when using multiple validation data loaders ([#597](https://github.com/Lightning-AI/pytorch-lightning/pull/597))
- Fixed support for PyTorch 1.1.0 ([#552](https://github.com/Lightning-AI/pytorch-lightning/pull/552))
- Fixed an issue with early stopping when using a `val_check_interval < 1.0` in `Trainer` ([#492](https://github.com/Lightning-AI/pytorch-lightning/pull/492))
- Fixed bugs relating to the `CometLogger` object that would cause it to not work properly ([#481](https://github.com/Lightning-AI/pytorch-lightning/pull/481))
- Fixed a bug that would occur when returning `-1` from `on_batch_start` following an early exit or when the batch was `None` ([#509](https://github.com/Lightning-AI/pytorch-lightning/pull/509))
- Fixed a potential race condition with several processes trying to create checkpoint directories ([#530](https://github.com/Lightning-AI/pytorch-lightning/pull/530))
- Fixed a bug where batch 'segments' would remain on the GPU when using `truncated_bptt > 1` ([#532](https://github.com/Lightning-AI/pytorch-lightning/pull/532))
- Fixed a bug when using `IterableDataset` ([#547](https://github.com/Lightning-AI/pytorch-lightning/pull/547))
- Fixed a bug where `.item` was called on non-tensor objects ([#602](https://github.com/Lightning-AI/pytorch-lightning/pull/602))
- Fixed a bug where `Trainer.train` would crash on an uninitialized variable if the trainer was run after resuming from a checkpoint that was already at `max_epochs` ([#608](https://github.com/Lightning-AI/pytorch-lightning/pull/608))
- Fixed a bug where early stopping would begin two epochs early ([#617](https://github.com/Lightning-AI/pytorch-lightning/pull/617))
- Fixed a bug where `num_training_batches` and `num_test_batches` would sometimes be rounded down to zero ([#649](https://github.com/Lightning-AI/pytorch-lightning/pull/649))
- Fixed a bug where an additional batch would be processed when manually setting `num_training_batches` ([#653](https://github.com/Lightning-AI/pytorch-lightning/pull/653))
- Fixed a bug when batches did not have a `.copy` method ([#701](https://github.com/Lightning-AI/pytorch-lightning/pull/701))
- Fixed a bug when using `log_gpu_memory=True` in Python 3.6 ([#715](https://github.com/Lightning-AI/pytorch-lightning/pull/715))
- Fixed a bug where checkpoint writing could exit before completion, giving incomplete checkpoints ([#689](https://github.com/Lightning-AI/pytorch-lightning/pull/689))
- Fixed a bug where `on_train_end` was not called when ealy stopping ([#723](https://github.com/Lightning-AI/pytorch-lightning/pull/723))

## [0.5.3] - 2019-11-06

### Added

- Added option to disable default logger, checkpointer, and early stopping by passing `logger=False`, `checkpoint_callback=False` and `early_stop_callback=False` respectively
- Added `CometLogger` for use with Comet.ml
- Added `val_check_interval` argument to `Trainer` allowing validition to be performed at every given number of batches
- Added functionality to save and load hyperparameters using the standard checkpoint mechanism
- Added call to `torch.cuda.empty_cache` before training starts
- Added option for user to override the call t `backward`
- Added support for truncated backprop through time via the `truncated_bptt_steps` argument in `Trainer`
- Added option to operate on all outputs from `training_step` in DDP2
- Added a hook for modifying DDP init
- Added a hook for modifying Apex

### Changed

- Changed experiment version to be padded with zeros (e.g. `/dir/version_9` becomes `/dir/version_0009`)
- Changed callback metrics to include any metrics given in logs or progress bar
- Changed the default for `save_best_only` in `ModelCheckpoint` to `True`
- Added `tng_data_loader` for backwards compatibility
- Renamed `MLFlowLogger.client` to `MLFlowLogger.experiment` for consistency
- Moved `global_step` increment to happen after the batch has been processed
- Changed weights restore to first attempt HPC weights before restoring normally, preventing both weights being restored and running out of memory
- Changed progress bar functionality to add multiple progress bars for train/val/test
- Changed calls to `print` to use `logging` instead

### Deprecated

- Deprecated `tng_dataloader`

### Fixed

- Fixed an issue where the number of batches was off by one during training
- Fixed a bug that occurred when setting a checkpoint callback and `early_stop_callback=False`
- Fixed an error when importing CometLogger
- Fixed a bug where the `gpus` argument had some unexpected behaviour
- Fixed a bug where the computed total number of batches was sometimes incorrect
- Fixed a bug where the progress bar would sometimes not show the total number of batches in test mode
- Fixed a bug when using the `log_gpu_memory='min_max'` option in `Trainer`
- Fixed a bug where checkpointing would sometimes erase the current directory

## [0.5.2] - 2019-10-10

### Added

- Added `weights_summary` argument to `Trainer` to be set to `full` (full summary), `top` (just top level modules) or other
- Added `tags` argument to `MLFlowLogger`

### Changed

- Changed default for `amp_level` to `O1`

### Removed

- Removed the `print_weights_summary` argument from `Trainer`

### Fixed

- Fixed a bug where logs were not written properly
- Fixed a bug where `logger.finalize` wasn't called after training is complete
- Fixed callback metric errors in DDP
- Fixed a bug where `TestTubeLogger` didn't log to the correct directory

## [0.5.1] - 2019-10-05

### Added

- Added the `LightningLoggerBase` class for experiment loggers
- Added `MLFlowLogger` for logging with `mlflow`
- Added `TestTubeLogger` for logging with `test_tube`
- Added a different implementation of DDP (`distributed_backed='ddp2'`) where every node has one model using all GPUs
- Added support for optimisers which require a closure (e.g. LBFGS)
- Added automatic `MASTER_PORT` default for DDP when not set manually
- Added new GPU memory logging options `'min_max'` (log only the min/max utilization) and `'all'` (log all the GPU memory)

### Changed

- Changed schedulers to always be called with the current epoch
- Changed `test_tube` to an optional dependency
- Changed data loaders to internally use a getter instead of a python property
- Disabled auto GPU loading when restoring weights to prevent out of memory errors
- Changed logging, early stopping and checkpointing to occur by default

### Fixed

- Fixed a bug with samplers that do not specify `set_epoch`
- Fixed a bug when using the `MLFlowLogger` with unsupported data types, this will now raise a warning
- Fixed a bug where gradient norms were always zero using `track_grad_norm`
- Fixed a bug which causes a crash when logging memory

## [0.5.0] - 2019-09-26

### Changed

- Changed `data_batch` argument to `batch` throughout
- Changed `batch_i` argument to `batch_idx` throughout
- Changed `tng_dataloader` method to `train_dataloader`
- Changed `on_tng_metrics` method to `on_training_metrics`
- Changed `gradient_clip` argument to `gradient_clip_val`
- Changed `add_log_row_interval` to `row_log_interval`

### Fixed

- Fixed a bug with tensorboard logging in multi-gpu setup

## [0.4.9] - 2019-09-16

### Added

- Added the flag `log_gpu_memory` to `Trainer` to deactivate logging of GPU memory utilization
- Added SLURM resubmit functionality (port from test-tube)
- Added optional weight_save_path to trainer to remove the need for a checkpoint_callback when using cluster training
- Added option to use single gpu per node with `DistributedDataParallel`

### Changed

- Changed functionality of `validation_end` and `test_end` with multiple dataloaders to be given all of the dataloaders at once rather than in separate calls
- Changed print_nan_grads to only print the parameter value and gradients when they contain NaN
- Changed gpu API to take integers as well (e.g. `gpus=2` instead of `gpus=[0, 1]`)
- All models now loaded on to CPU to avoid device and out of memory issues in PyTorch

### Fixed

- Fixed a bug where data types that implement `.to` but not `.cuda` would not be properly moved onto the GPU
- Fixed a bug where data would not be re-shuffled every epoch when using a `DistributedSampler`

## [0.4.8] - 2019-08-31

### Added

- Added `test_step` and `test_end` methods, used when `Trainer.test` is called
- Added `GradientAccumulationScheduler` callback which can be used to schedule changes to the number of accumulation batches
- Added option to skip the validation sanity check by setting `nb_sanity_val_steps = 0`

### Fixed

- Fixed a bug when setting `nb_sanity_val_steps = 0`

## [0.4.7] - 2019-08-24

### Changed

- Changed the default `val_check_interval` to `1.0`
- Changed defaults for `nb_val_batches`, `nb_tng_batches` and `nb_test_batches` to 0

### Fixed

- Fixed a bug where the full validation set as used despite setting `val_percent_check`
- Fixed a bug where an `Exception` was thrown when using a data set containing a single batch
- Fixed a bug where an `Exception` was thrown if no `val_dataloader` was given
- Fixed a bug where tuples were not properly transferred to the GPU
- Fixed a bug where data of a non standard type was not properly handled by the trainer
- Fixed a bug when loading data as a tuple
- Fixed a bug where `AttributeError` could be suppressed by the `Trainer`

## [0.4.6] - 2019-08-15

### Added

- Added support for data to be given as a `dict` or `list` with a single gpu
- Added support for `configure_optimizers` to return a single optimizer, two list (optimizers and schedulers), or a single list

### Fixed

- Fixed a bug where returning just an optimizer list (i.e. without schedulers) from `configure_optimizers` would throw an `Exception`

## [0.4.5] - 2019-08-13

### Added

- Added `optimizer_step` method that can be overridden to change the standard optimizer behaviour

## [0.4.4] - 2019-08-12

### Added

- Added support for multiple validation dataloaders
- Added support for latest test-tube logger (optimised for `torch==1.2.0`)

### Changed

- `validation_step` and `val_dataloader` are now optional
- `lr_scheduler` is now activated after epoch

### Fixed

- Fixed a bug where a warning would show when using `lr_scheduler` in `torch>1.1.0`
- Fixed a bug where an `Exception` would be thrown if using `torch.DistributedDataParallel` without using a `DistributedSampler`, this now throws a `Warning` instead

## [0.4.3] - 2019-08-10

### Fixed

- Fixed a bug where accumulate gradients would scale the loss incorrectly

## [0.4.2] - 2019-08-08

### Changed

- Changed install requirement to `torch==1.2.0`

## [0.4.1] - 2019-08-08

### Changed

- Changed install requirement to `torch==1.1.0`

## [0.4.0] - 2019-08-08

### Added

- Added 16-bit support for a single GPU
- Added support for training continuation (preserves epoch, global step etc.)

### Changed

- Changed `training_step` and `validation_step`, outputs will no longer be automatically reduced

### Removed

- Removed need for `Experiment` object in `Trainer`

### Fixed

- Fixed issues with reducing outputs from generative models (such as images and text)

## [0.3.6] - 2019-07-25

### Added

- Added a decorator to do lazy data loading internally

### Fixed

- Fixed a bug where `Experiment` object was not process safe, potentially causing logs to be overwritten

## [0.3.5] - 2019-07-25

## [0.3.4] - 2019-07-22

## [0.3.3] - 2019-07-22

## [0.3.2] - 2019-07-21

## [0.3.1] - 2019-07-21

## [0.2.x] - 2019-07-09

## [0.1.x] - 2019-06-DD<|MERGE_RESOLUTION|>--- conflicted
+++ resolved
@@ -10,12 +10,10 @@
 
 ### Added
 
-<<<<<<< HEAD
-- Added `save_on_exception` option to `ModelCheckpoint` Callback
-=======
+- Added `save_on_exception` option to `ModelCheckpoint` Callback ([#20916](https://github.com/Lightning-AI/pytorch-lightning/pull/20916))
+
+
 - Added support for general mappings being returned from `training_step` when using manual optimization ([#21011](https://github.com/Lightning-AI/pytorch-lightning/pull/21011))
-
->>>>>>> ce038e87
 
 
 ### Changed
