# Changelog

All notable changes to this project will be documented in this file.

The format is based on [Keep a Changelog](http://keepachangelog.com/en/1.0.0/).

## [unreleased] - YYYY-MM-DD

### Added

<<<<<<< HEAD
- Allow LightningCLI to use a customized argument parser class ([#20596](https://github.com/Lightning-AI/pytorch-lightning/pull/20596))
=======
-
>>>>>>> a3314d47


### Changed

- Change `wandb` default x-axis to `tensorboard`'s `global_step` when `sync_tensorboard=True` ([#20611](https://github.com/Lightning-AI/pytorch-lightning/pull/20611))


- Added a new `checkpoint_path_prefix` parameter to the MLflow logger which can control the path to where the MLflow artifacts for the model checkpoints are stored ([#20538](https://github.com/Lightning-AI/pytorch-lightning/pull/20538))



### Removed

-


### Fixed

- Fix CSVLogger logging hyperparameter at every write which increase latency  ([#20594](https://github.com/Lightning-AI/pytorch-lightning/pull/20594))


- Always call `WandbLogger.experiment` first in `_call_setup_hook` to ensure `tensorboard` logs can sync to `wandb` ([#20610](https://github.com/Lightning-AI/pytorch-lightning/pull/20610))


## [2.5.0] - 2024-12-19

### Added

- Added `step` parameter to `TensorBoardLogger.log_hyperparams` to visualize changes during training ([#20176](https://github.com/Lightning-AI/pytorch-lightning/pull/20176))
- Added `str` method to datamodule ([#20301](https://github.com/Lightning-AI/pytorch-lightning/pull/20301))
- Added timeout to DeepSpeedStrategy ([#20474](https://github.com/Lightning-AI/pytorch-lightning/pull/20474))
- Added doc for Truncated Back-Propagation Through Time ([#20422](https://github.com/Lightning-AI/pytorch-lightning/pull/20422))
- Added FP8 + FSDP2 + torch.compile examples for PyTorch Lightning ([#20440](https://github.com/Lightning-AI/pytorch-lightning/pull/20440))
- Added profiling to `Trainer.save_checkpoint` ([#20405](https://github.com/Lightning-AI/pytorch-lightning/pull/20405))
- Added after_instantiate_classes hook to CLI ([#20401](https://github.com/Lightning-AI/pytorch-lightning/pull/20401))

### Changed

- Updated checkpointing documentation to mark `resume_from_checkpoint` as deprecated ([#20477](https://github.com/Lightning-AI/pytorch-lightning/pull/20477))
- Made plugin type checks more flexible ([#20186](https://github.com/Lightning-AI/pytorch-lightning/pull/20186))
- Changed seeding NumPy using `np.random.SeedSequence()` in `pl_worker_init_function()` to robustly seed NumPy-dependent dataloader workers ([#20369](https://github.com/Lightning-AI/pytorch-lightning/pull/20369))
- Allowed callbacks to be restored not just during training ([#20403](https://github.com/Lightning-AI/pytorch-lightning/pull/20403))
- Changed LightningCLI tests to account for future fix in jsonargparse ([#20372](https://github.com/Lightning-AI/pytorch-lightning/pull/20372))
- Bumped PyTorch to version `2.5` ([#20351](https://github.com/Lightning-AI/pytorch-lightning/pull/20351))
- Decoupled checkpoint artifact path from model artifact path ([#20325](https://github.com/Lightning-AI/pytorch-lightning/pull/20325))
- Updated BitsAndBytes version ([#20313](https://github.com/Lightning-AI/pytorch-lightning/pull/20313))
- Changed merging of hparams when logging to ignore parameter names that start with an underscore `_` ([#20221](https://github.com/Lightning-AI/pytorch-lightning/pull/20221))
- Re-enabled passing `BytesIO` as path in `.to_onnx()` ([#20172](https://github.com/Lightning-AI/pytorch-lightning/pull/20172))

### Removed

- Removed `List[int]` as input type for Trainer when `accelerator="cpu"` ([#20399](https://github.com/Lightning-AI/pytorch-lightning/pull/20399))

### Fixed

- Fixed UnboundLocalError when using the predict method with return_predictions=False. ([#20484](https://github.com/Lightning-AI/pytorch-lightning/pull/20484))
- Fixed use of `convert_module` in FSDP to avoid using more memory than necessary during initialization ([#20323](https://github.com/Lightning-AI/pytorch-lightning/pull/20323))
- Fixed TypeError in `configure_optimizers` when running with `ReduceLROnPlateau` ([#20471](https://github.com/Lightning-AI/pytorch-lightning/pull/20471))
- Fixed return type in `configure_optimizers` example ([#20420](https://github.com/Lightning-AI/pytorch-lightning/pull/20420))
- Fixed in ncorrect URI prefix stripping in MLFlowLogger ([#20365](https://github.com/Lightning-AI/pytorch-lightning/pull/20365))
- Fixed shuffling behavior when using a custom sampler in data module ([#20327](https://github.com/Lightning-AI/pytorch-lightning/pull/20327))
- Ensured restarting from checkpoints leads to consistent internal counters compared to uninterrupted training ([#20379](https://github.com/Lightning-AI/pytorch-lightning/pull/20379))
- Fixed LightningCLI failing when both module and data module save hyperparameters due to conflicting internal `_class_path` parameter ([#20221](https://github.com/Lightning-AI/pytorch-lightning/pull/20221))

## [2.4.0] - 2024-08-06

### Added

- Made saving non-distributed checkpoints fully atomic ([#20011](https://github.com/Lightning-AI/pytorch-lightning/pull/20011))
- Added `dump_stats` flag to `AdvancedProfiler` ([#19703](https://github.com/Lightning-AI/pytorch-lightning/issues/19703))
- Added a flag `verbose` to the `seed_everything()` function ([#20108](https://github.com/Lightning-AI/pytorch-lightning/pull/20108))
- Added support for PyTorch 2.4 ([#20010](https://github.com/Lightning-AI/pytorch-lightning/pull/20010))
- Added support for Python 3.12 ([20078](https://github.com/Lightning-AI/pytorch-lightning/pull/20078))
- The `TQDMProgressBar` now provides an option to retain prior training epoch bars ([#19578](https://github.com/Lightning-AI/pytorch-lightning/pull/19578))
- Added the count of modules in train and eval mode to the printed `ModelSummary` table ([#20159](https://github.com/Lightning-AI/pytorch-lightning/pull/20159))

### Changed

- Triggering KeyboardInterrupt (Ctrl+C) during `.fit()`, `.evaluate()`, `.test()` or `.predict()` now terminates all processes launched by the Trainer and exits the program ([#19976](https://github.com/Lightning-AI/pytorch-lightning/pull/19976))
- Changed the implementation of how seeds are chosen for dataloader workers when using `seed_everything(..., workers=True)` ([#20055](https://github.com/Lightning-AI/pytorch-lightning/pull/20055))
- NumPy is no longer a required dependency ([#20090](https://github.com/Lightning-AI/pytorch-lightning/issues/20090))

### Removed

- Removed support for PyTorch 2.1 ([#20009](https://github.com/Lightning-AI/lightning/pull/20009))
- Removed support for Python 3.8 ([#20071](https://github.com/Lightning-AI/lightning/pull/20071))

### Fixed

- Avoid LightningCLI saving hyperparameters with `class_path` and `init_args` since this would be a breaking change ([#20068](https://github.com/Lightning-AI/pytorch-lightning/pull/20068))
- Fixed an issue that would cause too many printouts of the seed info when using `seed_everything()` ([#20108](https://github.com/Lightning-AI/pytorch-lightning/pull/20108))
- Fixed `_LoggerConnector`'s `_ResultMetric` to move all registered keys to the device of the logged value if needed ([#19814](https://github.com/Lightning-AI/pytorch-lightning/issues/19814))
- Fixed `_optimizer_to_device` logic for special 'step' key in optimizer state causing performance regression ([#20019](https://github.com/Lightning-AI/lightning/pull/20019))
- Fixed parameter counts in `ModelSummary` when model has distributed parameters (DTensor) ([#20163](https://github.com/Lightning-AI/pytorch-lightning/pull/20163))
- Fixed PyTorch Lightning FSDP takes more memory than PyTorch FSDP ([#20323](https://github.com/Lightning-AI/pytorch-lightning/pull/20323))


## [2.3.0] - 2024-06-13

### Added

- The `ModelSummary` and `RichModelSummary` callbacks now display the training mode of each layer in the column "Mode" ([#19468](https://github.com/Lightning-AI/lightning/pull/19468))
- Added `load_from_checkpoint` support for `LightningCLI` when using dependency injection ([#18105](https://github.com/Lightning-AI/lightning/pull/18105))
- Added robust timer duration parsing with an informative error message when parsing fails ([#19513](https://github.com/Lightning-AI/pytorch-lightning/pull/19513))
- Added `on_exception` hook to `LightningDataModule` ([#19601](https://github.com/Lightning-AI/pytorch-lightning/pull/19601))
- Added support for PyTorch 2.3 ([#19708](https://github.com/Lightning-AI/pytorch-lightning/pull/19708))
- Added `ModelParallelStrategy` to support 2D parallelism ([#19878](https://github.com/Lightning-AI/pytorch-lightning/pull/19878), [#19888](https://github.com/Lightning-AI/pytorch-lightning/pull/19888))
- Added a call to `torch.distributed.destroy_process_group` in atexit handler if process group needs destruction ([#19931](https://github.com/Lightning-AI/pytorch-lightning/pull/19931))
- Added support for configuring hybrid-sharding by passing a tuple for the `FSDPStrategy(device_mesh=...)` argument ([#19504](https://github.com/Lightning-AI/pytorch-lightning/pull/19504))

### Changed

- The `prepare_data()` hook in `LightningModule` and `LightningDataModule` is now subject to a barrier without timeout to avoid long-running tasks to be interrupted ([#19448](https://github.com/Lightning-AI/lightning/pull/19448))
- Relaxed the requirement for custom batch samplers to expose `drop_last` for prediction ([#19678](https://github.com/Lightning-AI/pytorch-lightning/pull/19678))
- It is no longer allowed to skip `training_step()` by returning `None` in distributed training ([#19918](https://github.com/Lightning-AI/pytorch-lightning/pull/19918))

### Removed

- Removed the Bagua integration (`Trainer(strategy="bagua")`) ([#19445](https://github.com/Lightning-AI/lightning/pull/19445))
- Removed support for PyTorch 1.13 ([#19706](https://github.com/Lightning-AI/lightning/pull/19706))

### Fixed

- Fixed a matrix shape mismatch issue when running a model loaded from a quantized checkpoint (bitsandbytes) ([#19886](https://github.com/Lightning-AI/lightning/pull/19886))
- Fixed `WandbLogger.log_hyperparameters()` raising an error if hyperparameters are not JSON serializable ([#19769](https://github.com/Lightning-AI/pytorch-lightning/pull/19769))
- Fixed an issue with the LightningCLI not being able to set the `ModelCheckpoint(save_last=...)` argument ([#19808](https://github.com/Lightning-AI/pytorch-lightning/pull/19808))
- Fixed an issue causing ValueError for certain object such as TorchMetrics when dumping hyperparameters to YAML ([#19804](https://github.com/Lightning-AI/pytorch-lightning/pull/19804))
- Fixed resetting `epoch_loop.restarting` to avoid full validation run after `LearningRateFinder` ([#19818](https://github.com/Lightning-AI/pytorch-lightning/issues/19818))


## [2.2.2] - 2024-04-11

### Fixed

- Fixed a KeyError when saving a FSDP sharded checkpoint and setting `save_weights_only=True` ([#19524](https://github.com/Lightning-AI/pytorch-lightning/pull/19524))
- Fixed an issue causing a TypeError when using `torch.compile` as a decorator ([#19627](https://github.com/Lightning-AI/pytorch-lightning/pull/19627))


## [2.2.1] - 2024-03-04


### Fixed

- Fixed an issue with CSVLogger trying to append to file from a previous run when the version is set manually ([#19446](https://github.com/Lightning-AI/lightning/pull/19446))
- Fixed the divisibility check for `Trainer.accumulate_grad_batches` and `Trainer.log_every_n_steps` in ThroughputMonitor ([#19470](https://github.com/Lightning-AI/lightning/pull/19470))
- Fixed support for Remote Stop and Remote Abort with NeptuneLogger ([#19130](https://github.com/Lightning-AI/pytorch-lightning/pull/19130))
- Fixed infinite recursion error in precision plugin graveyard ([#19542](https://github.com/Lightning-AI/pytorch-lightning/pull/19542))


## [2.2.0] - 2024-02-08

### Added

- Added `lightning.pytorch.callbacks.ThroughputMonitor` to track throughput and log it ([#18848](https://github.com/Lightning-AI/lightning/pull/18848))
- The Trainer now restores the training mode set through `.train()` or `.eval()` on a submodule-level when switching from validation to training ([#18951](https://github.com/Lightning-AI/lightning/pull/18951))
- Added support for meta-device initialization and materialization of 4-bit Bitsandbytes layers ([#19150](https://github.com/Lightning-AI/lightning/pull/19150))
- Added `TransformerEnginePrecision(fallback_compute_dtype=)` to control the dtype of operations that don't support fp8 ([#19082](https://github.com/Lightning-AI/lightning/pull/19082))
- Added the option `ModelCheckpoint(save_last='link')` to create a symbolic link for the 'last.ckpt' file ([#19191](https://github.com/Lightning-AI/lightning/pull/19191))
- Added a utility function and CLI to consolidate FSDP sharded checkpoints into a single file ([#19213](https://github.com/Lightning-AI/lightning/pull/19213))
- The TQDM progress bar now respects the env variable `TQDM_MINITERS` for setting the refresh rate ([#19381](https://github.com/Lightning-AI/lightning/pull/19381))
- Added support for saving and loading stateful training DataLoaders ([#19361](https://github.com/Lightning-AI/lightning/pull/19361))
- Added shortcut name `strategy='deepspeed_stage_1_offload'` to the strategy registry ([#19075](https://github.com/Lightning-AI/lightning/pull/19075))
- Added support for non-strict state-dict loading in Trainer via the new `LightningModule.strict_loading = True | False` attribute ([#19404](https://github.com/Lightning-AI/lightning/pull/19404))


### Changed

- `seed_everything()` without passing in a seed no longer randomly selects a seed, and now defaults to `0` ([#18846](https://github.com/Lightning-AI/lightning/pull/18846))
- The `LightningModule.on_{validation,test,predict}_model_{eval,train}` now only get called if they are overridden by the user ([#18951](https://github.com/Lightning-AI/lightning/pull/18951))
- The `Trainer.fit()` loop no longer calls `LightningModule.train()` at the start; it now preserves the user's configuration of frozen layers ([#18951](https://github.com/Lightning-AI/lightning/pull/18951))
- The `LightningModule.load_from_checkpoint()` function now calls `.configure_model()` on the model if it is overridden, to ensure all layers can be loaded from the checkpoint ([#19036](https://github.com/Lightning-AI/lightning/pull/19036))
- Restored usage of `step` parameter when logging metrics with `NeptuneLogger` ([#19126](https://github.com/Lightning-AI/pytorch-lightning/pull/19126))
- Changed the `TransformerEnginePrecision(dtype=)` argument to `weights_dtype` and made it required ([#19082](https://github.com/Lightning-AI/lightning/pull/19082))
- The columns in the `metrics.csv` file produced by `CSVLogger` are now sorted alphabetically ([#19159](https://github.com/Lightning-AI/lightning/pull/19159))
- Reverted back to creating a checkpoint copy when `ModelCheckpoint(save_last=True)` instead of creating a symbolic link ([#19191](https://github.com/Lightning-AI/lightning/pull/19191))

### Deprecated

- Deprecated all precision plugin classes under `lightning.pytorch.plugins` with the suffix `Plugin` in the name ([#18840](https://github.com/Lightning-AI/lightning/pull/18840))

### Removed

- Removed support for PyTorch 1.12 ([#19300](https://github.com/Lightning-AI/lightning/pull/19300))

### Fixed

- Fixed issue where the `precision="transformer-engine"` argument would not replace layers by default ([#19082](https://github.com/Lightning-AI/lightning/pull/19082))
- Fixed issue where layers created in `LightningModule.setup` or `LightningModule.configure_model` wouldn't get converted when using the Bitsandbytes or TransformerEngine plugins ([#19061](https://github.com/Lightning-AI/lightning/pull/19061))
- Fixed the input validation logic in `FSDPStrategy` to accept a `device_mesh` ([#19392](https://github.com/Lightning-AI/lightning/pull/19392))


## [2.1.4] - 2024-01-31

### Fixed

- Fixed `Trainer` not expanding the `default_root_dir` if it has the `~` (home) prefix ([#19179](https://github.com/Lightning-AI/lightning/pull/19179))
- Fixed warning for Dataloader if `num_workers=1` and CPU count is 1 ([#19224](https://github.com/Lightning-AI/lightning/pull/19224))
- Fixed `WandbLogger.watch()` method annotation to accept `None` for the log parameter ([#19237](https://github.com/Lightning-AI/lightning/pull/19237))
- Fixed an issue preventing the Trainer to run on CPU when the system's CUDA driver is outdated or broken ([#19234](https://github.com/Lightning-AI/lightning/pull/19234))
- Fixed an issue with the ModelCheckpoint callback not saving relative symlinks with `ModelCheckpoint(save_last="link")` ([#19303](https://github.com/Lightning-AI/lightning/pull/19303))
- Fixed issue where the `_restricted_classmethod_impl` would incorrectly raise a TypeError on inspection rather than on call ([#19332](https://github.com/Lightning-AI/lightning/pull/19332))
- Fixed exporting `__version__` in `__init__` ([#19221](https://github.com/Lightning-AI/lightning/pull/19221))


## [2.1.3] - 2023-12-21

### Changed

- `LightningCLI` no longer allows setting a normal class instance as default. A `lazy_instance` can be used instead ([#18822](https://github.com/Lightning-AI/lightning/pull/18822))

### Fixed

- Fixed checks for local file protocol due to fsspec changes in 2023.10.0 ([#19023](https://github.com/Lightning-AI/lightning/pull/19023))
- Fixed automatic detection of 'last.ckpt' files to respect the extension when filtering ([#17072](https://github.com/Lightning-AI/lightning/pull/17072))
- Fixed an issue where setting `CHECKPOINT_JOIN_CHAR` or `CHECKPOINT_EQUALS_CHAR` would only work on the `ModelCheckpoint` class but not on an instance ([#19054](https://github.com/Lightning-AI/lightning/pull/19054))
- Fixed `ModelCheckpoint` not expanding the `dirpath` if it has the `~` (home) prefix ([#19058](https://github.com/Lightning-AI/lightning/pull/19058))
- Fixed handling checkpoint dirpath suffix in NeptuneLogger ([#18863](https://github.com/Lightning-AI/lightning/pull/18863))
- Fixed an edge case where `ModelCheckpoint` would alternate between versioned and unversioned filename ([#19064](https://github.com/Lightning-AI/lightning/pull/19064))
- Fixed broadcast at initialization in `MPIEnvironment` ([#19074](https://github.com/Lightning-AI/lightning/pull/19074))
- Fixed the tensor conversion in `self.log` to respect the default dtype ([#19046](https://github.com/Lightning-AI/pytorch-lightning/issues/19046))


## [2.1.2] - 2023-11-15

### Fixed

- Fixed an issue causing permission errors on Windows when attempting to create a symlink for the "last" checkpoint ([#18942](https://github.com/Lightning-AI/pytorch-lightning/issues/18942))
- Fixed an issue where Metric instances from `torchmetrics` wouldn't get moved to the device when using FSDP ([#18954](https://github.com/Lightning-AI/pytorch-lightning/issues/18954))
- Fixed an issue preventing the user to `Trainer.save_checkpoint()` an FSDP model when `Trainer.test/validate/predict()` ran after `Trainer.fit()` ([#18992](https://github.com/Lightning-AI/pytorch-lightning/issues/18992))


## [2.1.1] - 2023-11-06

### Fixed

- Fixed an issue when replacing an existing `last.ckpt` file with a symlink ([#18793](https://github.com/Lightning-AI/lightning/pull/18793))
- Fixed an issue when `BatchSizeFinder` `steps_per_trial` parameter ends up defining how many validation batches to run during the entire training ([#18394](https://github.com/Lightning-AI/pytorch-lightning/issues/18394))
- Fixed an issue saving the `last.ckpt` file when using `ModelCheckpoint` on a remote filesystem and no logger is used ([#18867](https://github.com/Lightning-AI/pytorch-lightning/issues/18867))
- Refined the FSDP saving logic and error messaging when path exists ([#18884](https://github.com/Lightning-AI/lightning/pull/18884))
- Fixed an issue parsing the version from folders that don't include a version number in `TensorBoardLogger` and `CSVLogger` ([#18897](https://github.com/Lightning-AI/pytorch-lightning/issues/18897))


## [2.1.0] - 2023-10-11

### Added

- Added `metrics_format` attribute to `RichProgressBarTheme` class ([#18373](https://github.com/Lightning-AI/lightning/pull/18373))
- Added `CHECKPOINT_EQUALS_CHAR` attribute to `ModelCheckpoint` class ([#17999](https://github.com/Lightning-AI/lightning/pull/17999))
- Added `**summarize_kwargs` to `ModelSummary` and `RichModelSummary` callbacks ([#16788](https://github.com/Lightning-AI/lightning/pull/16788))
- Added support for the `max_size_cycle|max_size|min_size` iteration modes during evaluation ([#17163](https://github.com/Lightning-AI/lightning/pull/17163))
- Added support for the TPU-v4 architecture ([#17227](https://github.com/Lightning-AI/lightning/pull/17227))
- Added support for XLA's new PJRT runtime ([#17352](https://github.com/Lightning-AI/lightning/pull/17352))
- Check for invalid TPU device inputs ([#17227](https://github.com/Lightning-AI/lightning/pull/17227))
- Added `XLAStrategy(sync_module_states=bool)` to control whether to broadcast the parameters to all devices ([#17522](https://github.com/Lightning-AI/lightning/pull/17522))
- Added support for multiple optimizer parameter groups when using the FSDP strategy ([#17309](https://github.com/Lightning-AI/lightning/pull/17309))
- Enabled saving the full model state dict when using the `FSDPStrategy` ([#16558](https://github.com/Lightning-AI/lightning/pull/16558))
- Update `LightningDataModule.from_datasets` to support arbitrary iterables ([#17402](https://github.com/Lightning-AI/lightning/pull/17402))
- Run the DDP wrapper in a CUDA stream ([#17334](https://github.com/Lightning-AI/lightning/pull/17334))
- Added `SaveConfigCallback.save_config` to ease use cases such as saving the config to a logger ([#17475](https://github.com/Lightning-AI/lightning/pull/17475))
- Enabled optional file versioning of model checkpoints ([#17320](https://github.com/Lightning-AI/lightning/pull/17320))
- Added the process group timeout argument `FSDPStrategy(timeout=...)` for the FSDP strategy ([#17274](https://github.com/Lightning-AI/lightning/pull/17274))
- Added `FSDPStrategy(activation_checkpointing_policy=...)` to customize the layer policy for automatic activation checkpointing (requires torch>=2.1) ([#18045](https://github.com/Lightning-AI/lightning/pull/18045))
- Added CLI option `--map-to-cpu` to the checkpoint upgrade script to enable converting GPU checkpoints on a CPU-only machine ([#17527](https://github.com/Lightning-AI/lightning/pull/17527))
- Added non-layer param count to the model summary ([#17005](https://github.com/Lightning-AI/lightning/pull/17005))
- Updated `LearningRateMonitor` to log monitored values to `trainer.callback_metrics` ([#17626](https://github.com/Lightning-AI/lightning/pull/17626))
- Added `log_weight_decay` argument to `LearningRateMonitor` callback ([#18439](https://github.com/Lightning-AI/lightning/pull/18439))
- Added `Trainer.print()` to print on local rank zero only ([#17980](https://github.com/Lightning-AI/lightning/pull/17980))
- Added `Trainer.init_module()` context manager to instantiate large models efficiently directly on device, dtype ([#18004](https://github.com/Lightning-AI/lightning/pull/18004))
  * Creates the model parameters in the desired dtype (`torch.float32`, `torch.float64`) depending on the 'true' precision choice in `Trainer(precision='32-true'|'64-true')`
- Added the `LightningModule.configure_model()` hook to instantiate large models efficiently directly on device, dtype, and with sharding support ([#18004](https://github.com/Lightning-AI/lightning/pull/18004))
  * Handles initialization for FSDP models before wrapping and the Zero stage 3 initialization for DeepSpeed before sharding
- Added support for meta-device initialization with `Trainer.init_module(empty_init=True)` in FSDP ([#18385](https://github.com/Lightning-AI/lightning/pull/18385))
- Added `lightning.pytorch.plugins.PrecisionPlugin.module_init_context()` and `lightning.pytorch.strategies.Strategy.tensor_init_context()` context managers to control model and tensor instantiation ([#18004](https://github.com/Lightning-AI/lightning/pull/18004))
- Automatically call `xla_model.mark_step()` before saving checkpoints with XLA ([#17882](https://github.com/Lightning-AI/lightning/pull/17882))
- Added a callback for spike-detection ([#18014](https://github.com/Lightning-AI/lightning/pull/18014))
- Added the ability to set the `torch.distributed.fsdp.ShardingStrategy` via string in `FSDPStrategy` ([#18087](https://github.com/Lightning-AI/lightning/pull/18087))
- Improved error messages when attempting to load a DeepSpeed checkpoint at an invalid path ([#17795](https://github.com/Lightning-AI/lightning/pull/17795))
- Allowed accessing rank information in the main process before processes are launched when using the `XLAStrategy` ([#18194](https://github.com/Lightning-AI/lightning/pull/18194))
- Added support for true half-precision training via `Trainer(precision="16-true"|"bf16-true")` ([#18193](https://github.com/Lightning-AI/lightning/pull/18193), [#18217](https://github.com/Lightning-AI/lightning/pull/18217), [#18213](https://github.com/Lightning-AI/lightning/pull/18213), [#18219](https://github.com/Lightning-AI/lightning/pull/18219))
- Added automatic process cleanup to avoid zombie child processes and stalls when exceptions are raised ([#18218](https://github.com/Lightning-AI/lightning/pull/18218))
- Added validation of user input for `devices` and `num_nodes` when running with `SLURM` or `TorchElastic` ([#18292](https://github.com/Lightning-AI/lightning/pull/18292))
- Added support for saving checkpoints with either full state-dict or sharded state dict via `FSDPStrategy(state_dict_type="full"|"sharded")` ([#18364](https://github.com/Lightning-AI/lightning/pull/18364))
- Added support for loading sharded/distributed checkpoints in FSDP ([#18358](https://github.com/Lightning-AI/lightning/pull/18358))
- Made the text delimiter in the rich progress bar configurable ([#18372](https://github.com/Lightning-AI/lightning/pull/18372))
- Improved the error messaging and instructions when handling custom batch samplers in distributed settings ([#18402](https://github.com/Lightning-AI/lightning/pull/18402))
- Added support for mixed 8-bit precision as `Trainer(precision="transformer-engine")` using [Nvidia's Transformer Engine](https://docs.nvidia.com/deeplearning/transformer-engine) ([#18459](https://github.com/Lightning-AI/lightning/pull/18459))
- Added support for linear layer quantization with `Trainer(plugins=BitsandbytesPrecision())` using [bitsandbytes](https://github.com/TimDettmers/bitsandbytes) ([#18655](https://github.com/Lightning-AI/lightning/pull/18655))
- Added support for passing the process group to the `FSDPStrategy` ([#18583](https://github.com/Lightning-AI/lightning/pull/18583))
- Enabled the default process group configuration for FSDP's hybrid sharding ([#18583](https://github.com/Lightning-AI/lightning/pull/18583))
- Added `lightning.pytorch.utilities.suggested_max_num_workers` to assist with setting a good value in distributed settings ([#18591](https://github.com/Lightning-AI/lightning/pull/18591))
- Improved the `num_workers` warning to give a more accurate upper limit on the `num_workers` suggestion ([#18591](https://github.com/Lightning-AI/lightning/pull/18591))
- Added `lightning.pytorch.utilities.is_shared_filesystem` utility function to automatically check whether the filesystem is shared between machines ([#18586](https://github.com/Lightning-AI/lightning/pull/18586))
- Added support for returning an object of type `Mapping` from `LightningModule.training_step()` ([#18657](https://github.com/Lightning-AI/lightning/pull/18657))
- Added the hook `LightningModule.on_validation_model_zero_grad()` to allow overriding the behavior of zeroing the gradients before entering the validation loop ([#18710](https://github.com/Lightning-AI/lightning/pull/18710))

### Changed

- Changed default metric formatting from `round(..., 3)` to `".3f"` format string in `MetricsTextColumn` class ([#18483](https://github.com/Lightning-AI/lightning/pull/18483))
- Removed the limitation to call `self.trainer.model.parameters()` in `LightningModule.configure_optimizers()` ([#17309](https://github.com/Lightning-AI/lightning/pull/17309))
- `Trainer(accelerator="tpu", devices=[i])"` now selects the i-th TPU core (0-based, previously it was 1-based) ([#17227](https://github.com/Lightning-AI/lightning/pull/17227))
- Allow using iterable-style datasets with TPUs ([#17331](https://github.com/Lightning-AI/lightning/pull/17331))
- Increased the minimum XLA requirement to 1.13 ([#17368](https://github.com/Lightning-AI/lightning/pull/17368))
- `self.log`ed tensors are now kept in the original device to reduce unnecessary host-to-device synchronizations ([#17334](https://github.com/Lightning-AI/lightning/pull/17334))
- Made the run initialization in `WandbLogger` lazy to avoid creating artifacts when the CLI is used ([#17573](https://github.com/Lightning-AI/lightning/pull/17573))
- Simplified redirection of `*_step` methods in strategies by removing the `_LightningModuleWrapperBase` wrapper module ([#17531](https://github.com/Lightning-AI/lightning/pull/17531))
- Support kwargs input for LayerSummary ([#17709](https://github.com/Lightning-AI/lightning/pull/17709))
- Dropped support for `wandb` versions older than 0.12.0 in `WandbLogger` ([#17876](https://github.com/Lightning-AI/lightning/pull/17876))
- During `LightningModule.setup()`, the `self.device` now returns the device the module will be placed on instead of `cpu` ([#18021](https://github.com/Lightning-AI/lightning/pull/18021))
- Increased the minimum supported `wandb` version for `WandbLogger` from 0.12.0 to 0.12.10 ([#18171](https://github.com/Lightning-AI/lightning/pull/18171))
- The input tensors now get cast to the right precision type before transfer to the device ([#18264](https://github.com/Lightning-AI/lightning/pull/18264))
- Improved the formatting of emitted warnings ([#18288](https://github.com/Lightning-AI/lightning/pull/18288))
- Broadcast and reduction of tensors with XLA-based strategies now preserve the input's device ([#18275](https://github.com/Lightning-AI/lightning/pull/18275))
- The `FSDPStrategy` now loads checkpoints after the `configure_model`/`configure_sharded_model` hook ([#18358](https://github.com/Lightning-AI/lightning/pull/18358))
- The `FSDPStrategy.load_optimizer_state_dict` and `FSDPStrategy.load_model_state_dict` are a no-op now ([#18358](https://github.com/Lightning-AI/lightning/pull/18358))
- The `Trainer.num_val_batches`, `Trainer.num_test_batches` and `Trainer.num_sanity_val_batches` now return a list of sizes per dataloader instead of a single integer ([#18441](https://github.com/Lightning-AI/lightning/pull/18441))
- The `*_step(dataloader_iter)` flavor now no longer takes the `batch_idx` in the signature ([#18390](https://github.com/Lightning-AI/lightning/pull/18390))
- Calling `next(dataloader_iter)` now returns a triplet `(batch, batch_idx, dataloader_idx)` ([#18390](https://github.com/Lightning-AI/lightning/pull/18390))
- Calling `next(combined_loader)` now returns a triplet `(batch, batch_idx, dataloader_idx)` ([#18390](https://github.com/Lightning-AI/lightning/pull/18390))
- Due to lack of reliability, Trainer now only runs on one GPU instead of all GPUs in a Jupyter notebook if `devices="auto"` (default) ([#18291](https://github.com/Lightning-AI/lightning/pull/18291))
- Made the `batch_idx` argument optional in `validation_step`, `test_step` and `predict_step` to maintain consistency with `training_step` ([#18512](https://github.com/Lightning-AI/lightning/pull/18512))
- The `TQDMProgressBar` now consistently shows it/s for the speed even when the iteration time becomes larger than one second ([#18593](https://github.com/Lightning-AI/lightning/pull/18593))
- The `LightningDataModule.load_from_checkpoint` and `LightningModule.load_from_checkpoint` methods now raise an error if they are called on an instance instead of the class ([#18432](https://github.com/Lightning-AI/lightning/pull/18432))
- Enabled launching via `torchrun` in a SLURM environment; the `TorchElasticEnvironment` now gets chosen over the `SLURMEnvironment` if both are detected ([#18618](https://github.com/Lightning-AI/lightning/pull/18618))
- If not set by the user, Lightning will set `OMP_NUM_THREADS` to `num_cpus / num_processes` when launching subprocesses (e.g. when DDP is used) to avoid system overload for CPU-intensive tasks ([#18677](https://github.com/Lightning-AI/lightning/pull/18677))
- The `ModelCheckpoint` no longer deletes files under the save-top-k mechanism when resuming from a folder that is not the same as the current checkpoint folder ([#18750](https://github.com/Lightning-AI/lightning/pull/18750))
- The `ModelCheckpoint` no longer deletes the file that was passed to `Trainer.fit(ckpt_path=...)` ([#18750](https://github.com/Lightning-AI/lightning/pull/18750))
- Calling `trainer.fit()` twice now raises an error with strategies that spawn subprocesses through `multiprocessing` (ddp_spawn, xla) ([#18776](https://github.com/Lightning-AI/lightning/pull/18776))
- The `ModelCheckpoint` now saves a symbolic link if `save_last=True` and `save_top_k != 0` ([#18748](https://github.com/Lightning-AI/lightning/pull/18748))

### Deprecated

- Deprecated the `SingleTPUStrategy` (`strategy="single_tpu"`) in favor of `SingleDeviceXLAStrategy` (`strategy="single_xla"`) ([#17383](https://github.com/Lightning-AI/lightning/pull/17383))
- Deprecated the `TPUAccelerator` in favor of `XLAAccelerator` ([#17383](https://github.com/Lightning-AI/lightning/pull/17383))
- Deprecated the `TPUPrecisionPlugin` in favor of `XLAPrecisionPlugin` ([#17383](https://github.com/Lightning-AI/lightning/pull/17383))
- Deprecated the `TPUBf16PrecisionPlugin` in favor of `XLABf16PrecisionPlugin` ([#17383](https://github.com/Lightning-AI/lightning/pull/17383))
- Deprecated the `Strategy.post_training_step` method ([#17531](https://github.com/Lightning-AI/lightning/pull/17531))
- Deprecated the `LightningModule.configure_sharded_model` hook in favor of `LightningModule.configure_model` ([#18004](https://github.com/Lightning-AI/lightning/pull/18004))
- Deprecated the `LightningDoublePrecisionModule` wrapper in favor of calling `Trainer.precision_plugin.convert_input()` ([#18209](https://github.com/Lightning-AI/lightning/pull/18209))

### Removed

- Removed the `XLAStrategy.is_distributed` property. It is always True ([#17381](https://github.com/Lightning-AI/lightning/pull/17381))
- Removed the `SingleTPUStrategy.is_distributed` property. It is always False ([#17381](https://github.com/Lightning-AI/lightning/pull/17381))
- Removed experimental support for `torchdistx` due to a lack of project maintenance ([#17995](https://github.com/Lightning-AI/lightning/pull/17995))
- Removed support for PyTorch 1.11 ([#18691](https://github.com/Lightning-AI/lightning/pull/18691))

### Fixed

- Fixed an issue with reusing the same model across multiple trainer stages when using the `DeepSpeedStrategy` ([#17531](https://github.com/Lightning-AI/lightning/pull/17531))
- Fixed the saving and loading of FSDP optimizer states ([#17819](https://github.com/Lightning-AI/lightning/pull/17819))
- Fixed FSDP re-applying activation checkpointing when the user had manually applied it already ([#18006](https://github.com/Lightning-AI/lightning/pull/18006))
- Fixed issue where unexpected exceptions would leave the default torch dtype modified when using true precision settings ([#18500](https://github.com/Lightning-AI/lightning/pull/18500))
- Fixed issue where not including the `batch_idx` argument in the `training_step` would disable gradient accumulation ([#18619](https://github.com/Lightning-AI/lightning/pull/18619))
- Fixed the replacement of callbacks returned in `LightningModule.configure_callbacks` when the callback was a subclass of an existing Trainer callback ([#18508](https://github.com/Lightning-AI/lightning/pull/18508))
- Fixed `Trainer.log_dir` not returning the correct directory for the `CSVLogger` ([#18548](https://github.com/Lightning-AI/lightning/pull/18548))
- Fixed redundant input-type casting in FSDP precision ([#18630](https://github.com/Lightning-AI/lightning/pull/18630))
- Fixed numerical issues when reducing values in low precision with `self.log` ([#18686](https://github.com/Lightning-AI/lightning/pull/18686))
- Fixed an issue that would cause the gradients to be erased if validation happened in the middle of a gradient accumulation phase ([#18710](https://github.com/Lightning-AI/lightning/pull/18710))
- Fixed redundant file writes in `CSVLogger` ([#18567](https://github.com/Lightning-AI/lightning/pull/18567))
- Fixed an issue that could lead to checkpoint files being deleted accidentally when resuming training ([#18750](https://github.com/Lightning-AI/lightning/pull/18750))


## [2.0.9] - 2023-09-14

### Fixed

- Fixed an issue that wouldn't prevent the user to set the `log_model` parameter in `WandbLogger` via the LightningCLI ([#18458](https://github.com/Lightning-AI/lightning/pull/18458))
- Fixed the display of `v_num` in the progress bar when running with `Trainer(fast_dev_run=True)` ([#18491](https://github.com/Lightning-AI/lightning/pull/18491))
- Fixed `UnboundLocalError` when running with `python -O` ([#18496](https://github.com/Lightning-AI/lightning/pull/18496))
- Fixed visual glitch with the TQDM progress bar leaving the validation bar incomplete before switching back to the training display ([#18503](https://github.com/Lightning-AI/lightning/pull/18503))
- Fixed false positive warning about logging interval when running with `Trainer(fast_dev_run=True)` ([#18550](https://github.com/Lightning-AI/lightning/pull/18550))


## [2.0.8] - 2023-08-29

### Changed

- On XLA, avoid setting the global rank before processes have been launched as this will initialize the PJRT computation client in the main process ([#16966](https://github.com/Lightning-AI/lightning/pull/16966))
- Fix inefficiency in rich progress bar ([#18369](https://github.com/Lightning-AI/lightning/pull/18369))

### Fixed

- Fixed FSDP full-precision `param_dtype` training (`16-mixed` and `bf16-mixed` configurations) to avoid FSDP assertion errors with PyTorch < 2.0 ([#18278](https://github.com/Lightning-AI/lightning/pull/18278))
- Fixed an issue that prevented the use of custom logger classes without an `experiment` property defined ([#18093](https://github.com/Lightning-AI/lightning/pull/18093))
- Fixed setting the tracking uri in `MLFlowLogger` for logging artifacts to the MLFlow server ([#18395](https://github.com/Lightning-AI/lightning/pull/18395))
- Fixed redundant `iter()` call to dataloader when checking dataloading configuration ([#18415](https://github.com/Lightning-AI/lightning/pull/18415))
- Fixed model parameters getting shared between processes when running with `strategy="ddp_spawn"` and `accelerator="cpu"`; this has a necessary memory impact, as parameters are replicated for each process now ([#18238](https://github.com/Lightning-AI/lightning/pull/18238))
- Properly manage `fetcher.done` with `dataloader_iter` ([#18376](https://github.com/Lightning-AI/lightning/pull/18376))


## [2.0.7] - 2023-08-14

### Added

- Added `LightningOptimizer.refresh()` to update the `__dict__` in case the optimizer it wraps has changed its internal state ([#18280](https://github.com/Lightning-AI/lightning/pull/18280))

### Changed

- Disabled the auto-detection of the Kubeflow environment ([#18137](https://github.com/Lightning-AI/lightning/pull/18137))

### Fixed

- Fixed a `Missing folder` exception when using a Google Storage URL as a `default_root_dir` ([#18088](https://github.com/Lightning-AI/lightning/pull/18088))
- Fixed an issue that would prevent the user to set the multiprocessing start method after importing lightning ([#18177](https://github.com/Lightning-AI/lightning/pull/18177))
- Fixed the gradient unscaling logic if the training step skipped backward (by returning `None`) ([#18267](https://github.com/Lightning-AI/lightning/pull/18267))
- Ensure that the closure running inside the optimizer step has gradients enabled, even if the optimizer step has it disabled ([#18268](https://github.com/Lightning-AI/lightning/pull/18268))
- Fixed an issue that could cause the `LightningOptimizer` wrapper returned by `LightningModule.optimizers()` have different internal state than the optimizer it wraps ([#18280](https://github.com/Lightning-AI/lightning/pull/18280))


## [2.0.6] - 2023-07-20

### Fixed

- `LightningCLI` not saving correctly `seed_everything` when `run=True` and `seed_everything=True` ([#18056](https://github.com/Lightning-AI/lightning/pull/18056))
- Fixed validation of non-PyTorch LR schedulers in manual optimization mode ([#18092](https://github.com/Lightning-AI/lightning/pull/18092))
- Fixed an attribute error for `_FaultTolerantMode` when loading an old checkpoint that pickled the enum ([#18094](https://github.com/Lightning-AI/lightning/pull/18094))


## [2.0.5] - 2023-07-07

### Fixed

- Fixed delayed creation of experiment metadata and checkpoint/log dir name when using `WandbLogger` ([#17818](https://github.com/Lightning-AI/lightning/pull/17818))
- Fixed incorrect parsing of arguments when augmenting exception messages in DDP ([#17948](https://github.com/Lightning-AI/lightning/pull/17948))
- Fixed an issue causing the `torch.set_float32_matmul_precision` info message to show multiple times ([#17960](https://github.com/Lightning-AI/lightning/pull/17960))
- Added missing `map_location` argument for the `LightningDataModule.load_from_checkpoint` function ([#17950](https://github.com/Lightning-AI/lightning/pull/17950))
- Fix support for `neptune-client` ([#17939](https://github.com/Lightning-AI/lightning/pull/17939))


## [2.0.4] - 2023-06-22

- Added validation against misconfigured device selection when using the DeepSpeed strategy ([#17952](https://github.com/Lightning-AI/lightning/pull/17952))

### Changed

- Changes to the `NeptuneLogger` ([#16761](https://github.com/Lightning-AI/lightning/pull/16761)):
  * It now supports neptune-client 0.16.16 and neptune >=1.0, and we have replaced the `log()` method with `append()` and `extend()`.
  * It now accepts a namespace `Handler` as an alternative to `Run` for the `run` argument. This means that you can call it like `NeptuneLogger(run=run["some/namespace"])` to log everything to the `some/namespace/` location of the run.

### Fixed

- Fixed validation of parameters of `plugins.precision.MixedPrecisionPlugin` ([#17687](https://github.com/Lightning-AI/lightning/pull/17687))
- Fixed deriving default map location in `LightningModule.load_from_checkpoint` when there is extra state ([#17812](https://github.com/Lightning-AI/lightning/pull/17812))


## [2.0.3] - 2023-06-07

### Changed

- Made type hints public ([#17100](https://github.com/Lightning-AI/lightning/pull/17100))


### Fixed

- `CombinedLoader` only starts DataLoader workers when necessary when operating in sequential mode ([#17639](https://github.com/Lightning-AI/lightning/pull/17639))
- Fixed a potential bug with uploading model checkpoints to Neptune.ai by uploading files from stream ([#17430](https://github.com/Lightning-AI/lightning/pull/17430))
- Fixed signature inspection of decorated hooks ([#17507](https://github.com/Lightning-AI/lightning/pull/17507))
- The `WandbLogger` no longer flattens dictionaries in the hyperparameters logged to the dashboard ([#17574](https://github.com/Lightning-AI/lightning/pull/17574))
- Fixed computing the next version folder in `CSVLogger` ([#17139](https://github.com/Lightning-AI/lightning/pull/17139))
- Fixed a formatting issue when the filename in `ModelCheckpoint` contained metrics that were substrings of each other ([#17610](https://github.com/Lightning-AI/lightning/pull/17610))
- Fixed `WandbLogger` ignoring the `WANDB_PROJECT` environment variable ([#16222](https://github.com/Lightning-AI/lightning/pull/16222))
- Fixed inconsistent settings for FSDP Precision ([#17670](https://github.com/Lightning-AI/lightning/pull/17670))
- Fixed an edge case causing overlapping samples in DDP when no global seed is set ([#17713](https://github.com/Lightning-AI/lightning/pull/17713))
- Fallback to module available check for mlflow ([#17467](https://github.com/Lightning-AI/lightning/pull/17467))
- Fixed LR finder max val batches ([#17636](https://github.com/Lightning-AI/lightning/pull/17636))
- Fixed multithreading checkpoint loading ([#17678](https://github.com/Lightning-AI/lightning/pull/17678))


## [2.0.2] - 2023-04-24

### Fixed

- Fixed issue where `Model.load_from_checkpoint("checkpoint.ckpt", map_location=map_location)` would always return model on CPU ([#17308](https://github.com/Lightning-AI/lightning/pull/17308))
- Fixed Sync module states during non-fit ([#17370](https://github.com/Lightning-AI/lightning/pull/17370))
- Fixed an issue that caused `num_nodes` not to be set correctly for `FSDPStrategy` ([#17438](https://github.com/Lightning-AI/lightning/pull/17438))


## [2.0.1] - 2023-03-30

### Changed

- Pickling the `LightningModule` no longer pickles the `Trainer` ([#17133](https://github.com/Lightning-AI/lightning/pull/17133))
- Generalized `Optimizer` validation to accommodate both FSDP 1.x and 2.x ([#16733](https://github.com/Lightning-AI/lightning/pull/16733))
- Disable `torch.inference_mode` with `torch.compile` in PyTorch 2.0 ([#17215](https://github.com/Lightning-AI/lightning/pull/17215))

### Fixed

- Fixed issue where pickling the module instance would fail with a DataLoader error ([#17130](https://github.com/Lightning-AI/lightning/pull/17130))
- Fixed WandbLogger not showing "best" aliases for model checkpoints when `ModelCheckpoint(save_top_k>0)` is used ([#17121](https://github.com/Lightning-AI/lightning/pull/17121))
- Fixed the availability check for `rich` that prevented Lightning to be imported in Google Colab ([#17156](https://github.com/Lightning-AI/lightning/pull/17156))
- Fixed parsing the precision config for inference in `DeepSpeedStrategy` ([#16973](https://github.com/Lightning-AI/lightning/pull/16973))
- Fixed issue where `torch.compile` would fail when logging to WandB ([#17216](https://github.com/Lightning-AI/lightning/pull/17216))
- Changed the `is_picklable` util function to handle the edge case that throws a `TypeError` ([#17270](https://github.com/Lightning-AI/lightning/pull/17270))


## [2.0.0] - 2023-03-15

### Added

- Added migration logic to warn about checkpoints with apex AMP state ([#16161](https://github.com/Lightning-AI/lightning/pull/16161))
- Added the `Trainer.ckpt_path = ...` setter to statefully set the checkpoint path to load. This can act as a replacement for the removed `Trainer(resume_from_checkpoint=...)` flag ([#16187](https://github.com/Lightning-AI/lightning/pull/16187))
- Added an argument `include_cuda` in `pl.utilities.seed.isolate_rng` to disable managing `torch.cuda`'s rng ([#16423](https://github.com/Lightning-AI/lightning/pull/16423))
- Added `Tuner.lr_find(attr_name=...)` to specify custom learning rate attribute names ([#16462](https://github.com/Lightning-AI/lightning/pull/16462))
- Added an `OnExceptionCheckpoint` callback to save a checkpoint on exception ([#16512](https://github.com/Lightning-AI/lightning/pull/16512))
- Added support for running the `MLFlowLogger` with the `mlflow-skinny` package ([16513](https://github.com/Lightning-AI/lightning/pull/16513))
- Added a `Trainer.received_sigterm` property to check whether a SIGTERM signal was received ([#16501](https://github.com/Lightning-AI/lightning/pull/16501))
- Added support for cascading a SIGTERM signal to launched processes after the launching process (rank 0) receives it ([#16525](https://github.com/Lightning-AI/lightning/pull/16525))
- Added a `kill` method to launchers to kill all launched processes ([#16525](https://github.com/Lightning-AI/lightning/pull/16525))
- Added suffix option to DDP strategy names to enable `find_unused_parameters=True`, for example `strategy="ddp_find_unused_parameters_true"` ([#16611](https://github.com/Lightning-AI/lightning/pull/16611))
- Added a new method `Strategy.on_exception` to the strategy base interface ([#16646](https://github.com/Lightning-AI/lightning/pull/16646))
- Added support for `predict_step(dataloader_iter, batch_index)` ([#16726](https://github.com/Lightning-AI/lightning/pull/16726))
- Added support for arbitrary iterables as dataloaders ([#16726](https://github.com/Lightning-AI/lightning/pull/16726))
- Added "sequential" mode support to `CombinedLoader` to consume multiple iterables in sequence ([#16743](https://github.com/Lightning-AI/lightning/pull/16743), [#16784](https://github.com/Lightning-AI/lightning/pull/16784))
- Added "max_size" mode support to `CombinedLoader` to consume multiple iterables entirely without cycling ([#16939](https://github.com/Lightning-AI/lightning/pull/16939)
- Added a `Trainer(barebones=True)` argument where all features that may impact raw speed are disabled ([#16854](https://github.com/Lightning-AI/lightning/pull/16854))
- Added support for writing logs remote file systems on `CSVLoggers`. ([#16880](https://github.com/Lightning-AI/lightning/pull/16880))
- Added `DDPStrategy(start_method=...)` argument, defaulting to 'popen' ([#16809](https://github.com/Lightning-AI/lightning/pull/16809))
- Added checks for whether the iterables used by the loops are valid ([#17007](https://github.com/Lightning-AI/lightning/pull/17007))

### Changed

- The Trainer's signal handlers are now registered for `trainer.{validate,test,predict}` ([#17017](https://github.com/Lightning-AI/lightning/pull/17017))
- Renamed `ProgressBarBase` to `ProgressBar` ([#17058](https://github.com/Lightning-AI/lightning/pull/17058))
- The `Trainer` now chooses `accelerator="auto", strategy="auto", devices="auto"` as defaults ([#16847](https://github.com/Lightning-AI/lightning/pull/16847))
- "Native" suffix removal ([#16490](https://github.com/Lightning-AI/lightning/pull/16490))
 * `strategy="fsdp_native"` is now `strategy="fsdp"`
 * `strategy="fsdp_native_full_shard_offload"` is now `strategy="fsdp_cpu_offload"`
 * `pl.strategies.fully_sharded_native.DDPFullyShardedNativeStrategy` is now `pl.strategies.fsdp.FSDPStrategy`
 * `pl.plugins.precision.fsdp_native_native_amp.FullyShardedNativeNativeMixedPrecisionPlugin` is now `pl.plugins.precision.fsdp.FSDPMixedPrecisionPlugin`
 * `pl.plugins.precision.native_amp` is now `pl.plugins.precision.amp`
 * `NativeSyncBatchNorm` is now `TorchSyncBatchNorm`
- Changed the default of `LearningRateFinder(update_attr=...)` and `Tuner.lr_find(update_attr=...)` to `True` ([#16462](https://github.com/Lightning-AI/lightning/pull/16462))
- Renamed the `pl.utilities.exceptions.GracefulExitException` to `SIGTERMException` ([#16501](https://github.com/Lightning-AI/lightning/pull/16501))
- The `Callback.on_train_epoch_end` hook now runs after the `LightningModule.on_train_epoch_end` hook for instances of `EarlyStopping` and `Checkpoint` callbacks ([#16567](https://github.com/Lightning-AI/lightning/pull/16567))
- The `LightningModule.{un}toggle_optimizer` methods no longer accept a `optimizer_idx` argument to select the relevant optimizer. Instead, the optimizer object can be passed in directly ([#16560](https://github.com/Lightning-AI/lightning/pull/16560))
- Manual optimization is now required for working with multiple optimizers ([#16539](https://github.com/Lightning-AI/lightning/pull/16539))
- DDP's `find_unused_parameters` now defaults to `False` ([#16611](https://github.com/Lightning-AI/lightning/pull/16611))
- The strategy selected by `accelerator="hpu"` now defaults to `find_unused_parameters=False` ([#16611](https://github.com/Lightning-AI/lightning/pull/16611))
- The main progress bar displayed during training no longer includes the combined progress for validation ([#16695](https://github.com/Lightning-AI/lightning/pull/16695))
- Renamed `TQDMProgressBar.main_progress_bar` to `TQDMProgressBar.train_progress_bar` ([#16695](https://github.com/Lightning-AI/lightning/pull/16695))
- Marked the progress tracking classes as protected ([#17009](https://github.com/Lightning-AI/lightning/pull/17009))
- Marked the `lightning.pytorch.trainer.configuration_validator.verify_loop_configurations` function as protected ([#17009](https://github.com/Lightning-AI/lightning/pull/17009))
- Marked the `lightning.pytorch.utiltiies.distributed.register_ddp_comm_hook` function as protected ([#17009](https://github.com/Lightning-AI/lightning/pull/17009))
- Marked `lightning.pytorch.utilities.supporters.CombinedDataset` as protected ([#16714](https://github.com/Lightning-AI/lightning/pull/16714))
- Marked the `{Accelerator,Signal,Callback,Checkpoint,Data,Logger}Connector` classes as protected ([#17008](https://github.com/Lightning-AI/lightning/pull/17008))
- Marked the `lightning.pytorch.trainer.connectors.signal_connector.HandlersCompose` class as protected ([#17008](https://github.com/Lightning-AI/lightning/pull/17008))
- Disabled strict loading in multiprocessing launcher ("ddp_spawn", etc.) when loading weights back into the main process ([#16365](https://github.com/Lightning-AI/lightning/pull/16365))
- Renamed `CombinedLoader.loaders` to `CombinedLoader.iterables` ([#16743](https://github.com/Lightning-AI/lightning/pull/16743))
- Renamed `Trainer(replace_sampler_ddp=...)` to `Trainer(use_distributed_sampler=...)` ([#16829](https://github.com/Lightning-AI/lightning/pull/16829))
- Moved the `CombinedLoader` class from `lightning.pytorch.trainer.supporters` to `lightning.pytorch.combined_loader` ([#16819](https://github.com/Lightning-AI/lightning/pull/16819))
- The top-level loops now own the data sources and combined dataloaders ([#16726](https://github.com/Lightning-AI/lightning/pull/16726))
- The `trainer.*_dataloader` properties now return what the user returned in their `LightningModule.*_dataloader()` hook ([#16726](https://github.com/Lightning-AI/lightning/pull/16726), [#16800](https://github.com/Lightning-AI/lightning/pull/16800))
- The `dataloader_idx` argument is now optional for the `on_{validation,test,predict}_batch_{start,end}` hooks. Remove it or default it to 0 if you don't use multiple dataloaders ([#16753](https://github.com/Lightning-AI/lightning/pull/16753))
- Renamed `TPUSpawnStrategy` to `XLAStrategy` ([#16781](https://github.com/Lightning-AI/lightning/pull/16781))
- Renamed `strategy='tpu_spawn'` to `strategy='xla'` and `strategy='tpu_spawn_debug'` to `strategy='xla_debug'` ([#16781](https://github.com/Lightning-AI/lightning/pull/16781))
- Changed arguments for precision settings (from [64|32|16|bf16] to ["64-true"|"32-true"|"16-mixed"|"bf16-mixed"]) ([#16783](https://github.com/Lightning-AI/lightning/pull/16783))
- When using multiple devices, the strategy now defaults to "ddp" instead of "ddp_spawn" when none is set ([#16780](https://github.com/Lightning-AI/lightning/pull/16780))
- The selection `Trainer(strategy="ddp_spawn", ...)` no longer falls back to "ddp" when a cluster environment gets detected ([#16780](https://github.com/Lightning-AI/lightning/pull/16780))
- Predict's custom BatchSampler that tracks the batch indices no longer consumes the entire batch sampler at the beginning ([#16826](https://github.com/Lightning-AI/lightning/pull/16826))
- Gradient norm tracking with `track_grad_norm` no longer rounds the norms to 4 digits, but instead logs them at full resolution ([#16877](https://github.com/Lightning-AI/lightning/pull/16877))
- Merged the `DDPSpawnStrategy` into `DDPStrategy` ([#16809](https://github.com/Lightning-AI/lightning/pull/16809))
- The `NeptuneLogger` now requires `neptune>=1.0.0` ([#16888](https://github.com/Lightning-AI/lightning/pull/16888))
- Changed minimum supported version of `rich` from `10.14.0` to `12.13.0` ([#16798](https://github.com/Lightning-AI/lightning/pull/16798))
- Removed the `lightning.pytorch.overrides.torch_distributed.broadcast_object_list` function ([#17011](https://github.com/Lightning-AI/lightning/pull/17011))
- The `ServableModule` is now an abstract interface ([#17000](https://github.com/Lightning-AI/lightning/pull/17000))
- The `psutil` package is now required for CPU monitoring ([#17010](https://github.com/Lightning-AI/lightning/pull/17010))
- The Trainer no longer accepts positional arguments to ([#17022](https://github.com/Lightning-AI/lightning/pull/17022))

### Removed

- Removed support for PyTorch 1.10 ([#16492](https://github.com/Lightning-AI/lightning/pull/16492))
- Removed support for Python 3.7 ([#16579](https://github.com/Lightning-AI/lightning/pull/16579))
- Removed the `pl.lite` module in favor of `lightning_fabric` ([#15953](https://github.com/Lightning-AI/lightning/pull/15953))
- `nvidia/apex` removal ([#16149](https://github.com/Lightning-AI/lightning/pull/16149))
  * Removed `pl.plugins.NativeMixedPrecisionPlugin` in favor of `pl.plugins.MixedPrecisionPlugin`
  * Removed the `LightningModule.optimizer_step(using_native_amp=...)` argument
  * Removed the `Trainer(amp_backend=...)` argument
  * Removed the `Trainer.amp_backend` property
  * Removed the `Trainer(amp_level=...)` argument
  * Removed the `pl.plugins.ApexMixedPrecisionPlugin` class
  * Removed the `pl.utilities.enums.AMPType` enum
  * Removed the `DeepSpeedPrecisionPlugin(amp_type=..., amp_level=...)` arguments
- Removed `Trainer(strategy='horovod')` support ([#16150](https://github.com/Lightning-AI/lightning/pull/16150))
- `FairScale` removal (in favor of PyTorch's FSDP implementation) ([#16400](https://github.com/Lightning-AI/lightning/pull/16400))
  * Removed the `pl.overrides.fairscale.LightningShardedDataParallel` class
  * Removed the `pl.plugins.precision.fully_sharded_native_amp.FullyShardedNativeMixedPrecisionPlugin` class
  * Removed the `pl.plugins.precision.sharded_native_amp.ShardedNativeMixedPrecisionPlugin` class
  * Removed the `pl.strategies.fully_sharded.DDPFullyShardedStrategy` (fsdp) class
  * Removed the `pl.strategies.sharded.DDPShardedStrategy` (ddp_sharded) class
  * Removed the `pl.strategies.sharded_spawn.DDPSpawnShardedStrategy` (ddp_sharded_spawn) class
- Removed legacy device arguments in Trainer ([#16171](https://github.com/Lightning-AI/lightning/pull/16171))
  * Removed the `Trainer(gpus=...)` argument
  * Removed the `Trainer(tpu_cores=...)` argument
  * Removed the `Trainer(ipus=...)` argument
  * Removed the `Trainer(num_processes=...)` argument
- Removed the deprecated `pl.utilities.AllGatherGrad` class ([#16360](https://github.com/Lightning-AI/lightning/pull/16360))
- Removed the deprecated `resume_from_checkpoint` Trainer argument ([#16167](https://github.com/Lightning-AI/lightning/pull/16167))
- Removed the deprecated `pl.profiler` module ([#16359](https://github.com/Lightning-AI/lightning/pull/16359))
- Removed deadlock detection / process reconciliation (`PL_RECONCILE_PROCESS=1`) ([#16204](https://github.com/Lightning-AI/lightning/pull/16204))
- Removed the `{training,validation,test}_epoch_end` hooks which would retain step outputs in memory. Alternative implementations are suggested by implementing their `on_*_epoch_end` hooks instead ([#16520](https://github.com/Lightning-AI/lightning/pull/16520))
- Removed the `outputs` argument from the `on_predict_epoch_end` hook. You can access them via `trainer.predict_loop.predictions` ([#16655](https://github.com/Lightning-AI/lightning/pull/16655))
- Removed support for the experimental `PL_FAULT_TOLERANT_TRAINING` environment flag ([#16516](https://github.com/Lightning-AI/lightning/pull/16516), [#16533](https://github.com/Lightning-AI/lightning/pull/16533))
- Removed the deprecated `LightningCLI` arguments ([#16380](https://github.com/Lightning-AI/lightning/pull/16380))
  * `save_config_filename`
  * `save_config_overwrite`
  * `save_config_multifile`
  * `description`
  * `env_prefix`
  * `env_parse`
- Removed the deprecated `pl.strategies.utils.on_colab_kaggle` function ([#16437](https://github.com/Lightning-AI/lightning/pull/16437))
- Removed the deprecated code in:
  * `pl.core.mixins` ([#16424](https://github.com/Lightning-AI/lightning/pull/16424))
  * `pl.utilities.distributed` ([#16390](https://github.com/Lightning-AI/lightning/pull/16390))
  * `pl.utilities.apply_func` ([#16413](https://github.com/Lightning-AI/lightning/pull/16413))
  * `pl.utilities.xla_device` ([#16404](https://github.com/Lightning-AI/lightning/pull/16404))
  * `pl.utilities.data` ([#16440](https://github.com/Lightning-AI/lightning/pull/16440))
  * `pl.utilities.device_parser` ([#16412](https://github.com/Lightning-AI/lightning/pull/16412))
  * `pl.utilities.optimizer` ([#16439](https://github.com/Lightning-AI/lightning/pull/16439))
  * `pl.utilities.seed` ([#16422](https://github.com/Lightning-AI/lightning/pull/16422))
  * `pl.utilities.cloud_io` ([#16438](https://github.com/Lightning-AI/lightning/pull/16438))
- Removed the deprecated `Accelerator.setup_environment` method ([#16436](https://github.com/Lightning-AI/lightning/pull/16436))
- Mark the `forward_module` argument as required ([#16386](https://github.com/Lightning-AI/lightning/pull/16386))
  * Removed the deprecated `pl_module` argument from the distributed module wrappers
  * Removed the deprecated `pl.overrides.base.unwrap_lightning_module` function
  * Removed the `pl.overrides.distributed.LightningDistributedModule` class
  * Removed the deprecated `pl.overrides.fairscale.unwrap_lightning_module_sharded` function
  * Removed the `pl.overrides.fairscale.LightningDistributedModule` class
- Removed the deprecated automatic GPU selection ([#16184](https://github.com/Lightning-AI/lightning/pull/16184))
  * Removed the `Trainer(auto_select_gpus=...)` argument
  * Removed the `pl.tuner.auto_gpu_select.{pick_single_gpu,pick_multiple_gpus}` functions
- Removed support for loop customization
  * Removed `Loop.replace()` ([#16361](https://github.com/Lightning-AI/lightning/pull/16361))
  * Removed `Loop.connect()` ([#16384](https://github.com/Lightning-AI/lightning/pull/16384))
  * Removed the `trainer.{fit,validate,test,predict}_loop` properties ([#16384](https://github.com/Lightning-AI/lightning/pull/16384))
  * Removed the default `Loop.run()` implementation ([#16384](https://github.com/Lightning-AI/lightning/pull/16384))
  * The loop classes are now marked as protected ([#16445](https://github.com/Lightning-AI/lightning/pull/16445))
  * The fetching classes are now marked as protected ([#16664](https://github.com/Lightning-AI/lightning/pull/16664))
- The `lightning.pytorch.overrides.distributed.IndexBatchSamplerWrapper` class is now marked as protected ([#16826](https://github.com/Lightning-AI/lightning/pull/16826))
- Removed the `DataLoaderLoop`, `EvaluationEpochLoop`, and `PredictionEpochLoop` classes ([#16726](https://github.com/Lightning-AI/lightning/pull/16726))
- Removed `trainer.reset_*_dataloader()` methods in favor of `Loop.setup_data()` for the top-level loops ([#16726](https://github.com/Lightning-AI/lightning/pull/16726))
- Removed special support for truncated backpropagation through time (TBPTT) ([#16172](https://github.com/Lightning-AI/lightning/pull/16172))
  * Removed the `LightningModule.truncated_bptt_steps` attribute
  * Removed the `LightningModule.tbptt_split_batch` hook
  * The `LightningModule.training_step` no longer accepts a `hiddens` argument
  * Removed the `pl.loops.batch.TrainingBatchLoop`
  * Removed the `FitLoop.split_idx` property
  * Removed the `LoggerConnector.on_train_split_start` method
- Removed the experimental `PL_INTER_BATCH_PARALLELISM` environment flag ([#16355](https://github.com/Lightning-AI/lightning/pull/16355))
- Removed the `Trainer(move_metrics_to_cpu=True)` argument ([#16358](https://github.com/Lightning-AI/lightning/pull/16358))
- Removed the `LightningModule.precision` attribute ([#16203](https://github.com/Lightning-AI/lightning/pull/16203))
- Removed the automatic addition of a moving average of the `training_step` loss in the progress bar. Use `self.log("loss", ..., prog_bar=True)` instead. ([#16192](https://github.com/Lightning-AI/lightning/pull/16192))
- Removed support for passing a dictionary value to `self.log()` ([#16389](https://github.com/Lightning-AI/lightning/pull/16389))
- Removed `Trainer.model` setter ([#16462](https://github.com/Lightning-AI/lightning/pull/16462))
- Removed the argument `Trainer(multiple_trainloader_mode=...)`. You can use `CombinedLoader(..., mode=...)` directly now ([#16800](https://github.com/Lightning-AI/lightning/pull/16800))
- Removed the unused `lightning.pytorch.utilities.finite_checks.print_nan_gradients` function ([#16682](https://github.com/Lightning-AI/lightning/pull/16682))
- Removed the unused `lightning.pytorch.utilities.finite_checks.detect_nan_parameters` function ([#16682](https://github.com/Lightning-AI/lightning/pull/16682))
- Removed the unused `lightning.pytorch.utilities.parsing.flatten_dict` function ([#16744](https://github.com/Lightning-AI/lightning/pull/16744))
- Removed the unused `lightning.pytorch.utilities.metrics.metrics_to_scalars` function ([#16681](https://github.com/Lightning-AI/lightning/pull/16681))
- Removed the unused `lightning.pytorch.utilities.supporters.{SharedCycleIteratorState,CombinedLoaderIterator}` classes ([#16714](https://github.com/Lightning-AI/lightning/pull/16714))
- Tuner removal
  * Removed the deprecated `trainer.tuning` property ([#16379](https://github.com/Lightning-AI/lightning/pull/16379))
  * Removed the deprecated `TrainerFn.TUNING` and `RunningStage.TUNING` enums ([#16379](https://github.com/Lightning-AI/lightning/pull/16379))
  * Removed `Trainer.tune()` in favor of `Tuner(trainer).{lr_find,scale_batch_size}` ([#16462](https://github.com/Lightning-AI/lightning/pull/16462))
  * Removed `Trainer(auto_scale_batch_size=...)` in favor of `Tuner(trainer).scale_batch_size()` ([#16462](https://github.com/Lightning-AI/lightning/pull/16462))
  * Removed `Trainer(auto_lr_find=...)` in favor of `Tuner(trainer).lr_find()` ([#16462](https://github.com/Lightning-AI/lightning/pull/16462))
- Removed the `on_tpu` argument from `LightningModule.optimizer_step` hook ([#16537](https://github.com/Lightning-AI/lightning/pull/16537))
- Removed the `using_lbfgs` argument from `LightningModule.optimizer_step` hook ([#16538](https://github.com/Lightning-AI/lightning/pull/16538))
- Removed the `Trainer.data_parallel` property. Use `isinstance(trainer.strategy, ParallelStrategy)` instead ([#16703](https://github.com/Lightning-AI/lightning/pull/16703))
- Removed the `Trainer.prediction_writer_callbacks` property ([#16759](https://github.com/Lightning-AI/lightning/pull/16759))
- Removed support for multiple optimizers in automatic optimization mode ([#16539](https://github.com/Lightning-AI/lightning/pull/16539))
  * Removed `opt_idx` argument from `BaseFinetuning.finetune_function` callback method
  * Removed `opt_idx` argument from `Callback.on_before_optimizer_step` callback method
  * Removed `optimizer_idx` as an optional argument in `LightningModule.training_step`
  * Removed `optimizer_idx` argument from `LightningModule.on_before_optimizer_step`
  * Removed `optimizer_idx` argument from `LightningModule.configure_gradient_clipping`
  * Removed `optimizer_idx` argument from `LightningModule.optimizer_step`
  * Removed `optimizer_idx` argument from `LightningModule.optimizer_zero_grad`
  * Removed `optimizer_idx` argument from `LightningModule.lr_scheduler_step`
  * Removed support for declaring optimizer frequencies in the dictionary returned from `LightningModule.configure_optimizers`
  * Removed arguments `optimizer` and `optimizer_idx` from `LightningModule.backward`
  * Removed `optimizer_idx` argument from `PrecisionPlugin.optimizer_step` and all of its overrides in subclasses
  * Removed `optimizer_idx` argument from `PrecisionPlugin.{optimizer_step,backward}` and all of its overrides in subclasses
  * Removed `optimizer_idx` argument from `Strategy.{optimizer_step,backward}` and all of its overrides in subclasses
  * Removed `Trainer.optimizer_frequencies` attribute
- Removed `Strategy.dispatch` ([#16618](https://github.com/Lightning-AI/lightning/pull/16618))
- Removed `PrecisionPlugin.dispatch` ([#16618](https://github.com/Lightning-AI/lightning/pull/16618))
- Removed legacy argparse utilities ([#16708](https://github.com/Lightning-AI/lightning/pull/16708))
  * Removed `LightningDataModule` methods: `add_argparse_args()`, `from_argparse_args()`, `parse_argparser()`, `get_init_arguments_and_types()`
  * Removed class methods from Trainer: `default_attributes()`, `from_argparse_args()`, `parse_argparser()`, `match_env_arguments()`, `add_argparse_args()`
  * Removed functions from `lightning.pytorch.utilities.argparse`: `from_argparse_args()`, `parse_argparser()`, `parse_env_variables()`, `get_init_arguments_and_types()`, `add_argparse_args()`
  * Removed functions from `lightning.pytorch.utilities.parsing`: `import str_to_bool()`, `str_to_bool_or_int()`, `str_to_bool_or_str()`
- Removed support for passing a scheduling dictionary to `Trainer(accumulate_grad_batches=...)` ([#16729](https://github.com/Lightning-AI/lightning/pull/16729))
- Removed support for `DataParallel` (`strategy='dp'`) and the `LightningParallelModule`-Wrapper, ([#16748](https://github.com/Lightning-AI/lightning/pull/16748))
- Removed the unused `lightning.pytorch.utilities.supporters.{SharedCycleIteratorState,CombinedLoaderIterator}` classes ([#16714](https://github.com/Lightning-AI/lightning/pull/16714))
- Removed `ProgressBarBase.{train_batch_idx,val_batch_idx,test_batch_idx,predict_batch_idx}` properties ([#16760](https://github.com/Lightning-AI/lightning/pull/16760))
- Removed the `fit_loop.{min,max}_steps` setters ([#16803](https://github.com/Lightning-AI/lightning/pull/16803))
- Removed the `Trainer(track_grad_norm=...)` argument ([#16745](https://github.com/Lightning-AI/lightning/pull/16745))
- Removed the `LightningModule.log_grad_norm()` hook method ([#16745](https://github.com/Lightning-AI/lightning/pull/16745))
- Removed the `QuantizationAwareTraining` callback ([#16750](https://github.com/Lightning-AI/lightning/pull/16750))
- Removed the `ColossalAIStrategy` and `ColossalAIPrecisionPlugin` in favor of the new [lightning-colossalai](https://github.com/Lightning-AI/lightning-colossalai) package ([#16757](https://github.com/Lightning-AI/lightning/pull/16757), [#16778](https://github.com/Lightning-AI/lightning/pull/16778))
- Removed the `training_step_end`, `validation_step_end`, and `test_step_end` hooks from the `LightningModule` in favor of the `*_batch_end` hooks ([#16791](https://github.com/Lightning-AI/lightning/pull/16791))
- Removed the `lightning.pytorch.strategies.DDPSpawnStrategy` in favor of `DDPStrategy(start_method='spawn')` (merged both classes) ([#16809](https://github.com/Lightning-AI/lightning/pull/16809))
- Removed registration of `ShardedTensor` state dict hooks in `LightningModule.__init__` with `torch>=2.1` ([#16892](https://github.com/Lightning-AI/lightning/pull/16892))
- Removed the `lightning.pytorch.core.saving.ModelIO` class interface ([#16999](https://github.com/Lightning-AI/lightning/pull/16999))
- Removed the unused `lightning.pytorch.utilities.memory.get_model_size_mb` function ([#17001](https://github.com/Lightning-AI/lightning/pull/17001))

### Fixed

- Fixed an issue where `DistributedSampler.set_epoch` wasn't getting called during `trainer.predict` ([#16785](https://github.com/Lightning-AI/lightning/pull/16785), [#16826](https://github.com/Lightning-AI/lightning/pull/16826))

- Fixed an issue with comparing torch versions when using a version of torch built from source ([#17030](https://github.com/Lightning-AI/lightning/pull/17030))


- Improved the error message for installing tensorboard or tensorboardx ([#17053](https://github.com/Lightning-AI/lightning/pull/17053))


## [1.9.4] - 2023-03-01

### Added

- Added `Fabric(strategy="auto")` support. It will choose DDP over DDP-spawn, contrary to `strategy=None` (default) ([#16916](https://github.com/Lightning-AI/lightning/pull/16916))

### Fixed

- Fixed DDP spawn hang on TPU Pods ([#16844](https://github.com/Lightning-AI/lightning/pull/16844))
- Fixed edge cases in parsing device ids using NVML ([#16795](https://github.com/Lightning-AI/lightning/pull/16795))
- Fixed backwards compatibility for `lightning.pytorch.utilities.parsing.get_init_args` ([#16851](https://github.com/Lightning-AI/lightning/pull/16851))


## [1.9.3] - 2023-02-21

### Fixed

- Fixed an issue causing a wrong environment plugin to be selected when `accelerator=tpu` and `devices > 1` ([#16806](https://github.com/Lightning-AI/lightning/pull/16806))


## [1.9.2] - 2023-02-15

### Fixed

- Fixed an attribute error and improved input validation for invalid strategy types being passed to Trainer ([#16693](https://github.com/Lightning-AI/lightning/pull/16693))
- Fixed early stopping triggering extra validation runs after reaching `min_epochs` or `min_steps` ([#16719](https://github.com/Lightning-AI/lightning/pull/16719))


## [1.9.1] - 2023-02-10

### Fixed

- Fixed an unintended limitation for calling `save_hyperparameters` on mixin classes that don't subclass `LightningModule`/`LightningDataModule` ([#16369](https://github.com/Lightning-AI/lightning/pull/16369))
- Fixed an issue with `MLFlowLogger` logging the wrong keys with `.log_hyperparams()` ([#16418](https://github.com/Lightning-AI/lightning/pull/16418))
- Fixed logging more than 100 parameters with `MLFlowLogger` and long values are truncated ([#16451](https://github.com/Lightning-AI/lightning/pull/16451))
- Fixed strict availability check for `torch_xla` requirement ([#16476](https://github.com/Lightning-AI/lightning/pull/16476))
- Fixed an issue where PL would wrap DataLoaders with XLA's MpDeviceLoader more than once ([#16571](https://github.com/Lightning-AI/lightning/pull/16571))
- Fixed the batch_sampler reference for DataLoaders wrapped with XLA's MpDeviceLoader ([#16571](https://github.com/Lightning-AI/lightning/pull/16571))
- Fixed an import error when `torch.distributed` is not available ([#16658](https://github.com/Lightning-AI/lightning/pull/16658))


## [1.9.0] - 2023-01-17

### Added

- Added support for native logging of `MetricCollection` with enabled compute groups ([#15580](https://github.com/Lightning-AI/lightning/pull/15580))
- Added support for custom artifact names in `pl.loggers.WandbLogger` ([#16173](https://github.com/Lightning-AI/lightning/pull/16173))
- Added support for DDP with `LRFinder` ([#15304](https://github.com/Lightning-AI/lightning/pull/15304))
- Added utilities to migrate checkpoints from one Lightning version to another ([#15237](https://github.com/Lightning-AI/lightning/pull/15237))
- Added support to upgrade all checkpoints in a folder using the `pl.utilities.upgrade_checkpoint` script ([#15333](https://github.com/Lightning-AI/lightning/pull/15333))
- Add an axes argument `ax` to the `.lr_find().plot()` to enable writing to a user-defined axes in a matplotlib figure ([#15652](https://github.com/Lightning-AI/lightning/pull/15652))
- Added `log_model` parameter to `MLFlowLogger` ([#9187](https://github.com/Lightning-AI/lightning/pull/9187))
- Added a check to validate that wrapped FSDP models are used while initializing optimizers ([#15301](https://github.com/Lightning-AI/lightning/pull/15301))
- Added a warning when `self.log(..., logger=True)` is called without a configured logger ([#15814](https://github.com/Lightning-AI/lightning/pull/15814))
- Added support for colossalai 0.1.11 ([#15888](https://github.com/Lightning-AI/lightning/pull/15888))
- Added `LightningCLI` support for optimizer and learning schedulers via callable type dependency injection ([#15869](https://github.com/Lightning-AI/lightning/pull/15869))
- Added support for activation checkpointing for the `DDPFullyShardedNativeStrategy` strategy ([#15826](https://github.com/Lightning-AI/lightning/pull/15826))
- Added the option to set `DDPFullyShardedNativeStrategy(cpu_offload=True|False)` via bool instead of needing to pass a configuration object ([#15832](https://github.com/Lightning-AI/lightning/pull/15832))
- Added info message for Ampere CUDA GPU users to enable tf32 matmul precision ([#16037](https://github.com/Lightning-AI/lightning/pull/16037))
- Added support for returning optimizer-like classes in `LightningModule.configure_optimizers` ([#16189](https://github.com/Lightning-AI/lightning/pull/16189))

### Changed

- Drop PyTorch 1.9 support ([#15347](https://github.com/Lightning-AI/lightning/pull/15347))
- Switch from `tensorboard` to `tensorboardx` in `TensorBoardLogger` ([#15728](https://github.com/Lightning-AI/lightning/pull/15728))
- From now on, Lightning Trainer and `LightningModule.load_from_checkpoint` automatically upgrade the loaded checkpoint if it was produced in an old version of Lightning ([#15237](https://github.com/Lightning-AI/lightning/pull/15237))
- `Trainer.{validate,test,predict}(ckpt_path=...)` no longer restores the `Trainer.global_step` and `trainer.current_epoch` value from the checkpoints - From now on, only `Trainer.fit` will restore this value ([#15532](https://github.com/Lightning-AI/lightning/pull/15532))
- The `ModelCheckpoint.save_on_train_epoch_end` attribute is now computed dynamically every epoch, accounting for changes to the validation dataloaders ([#15300](https://github.com/Lightning-AI/lightning/pull/15300))
- The Trainer now raises an error if it is given multiple stateful callbacks of the same time with colliding state keys ([#15634](https://github.com/Lightning-AI/lightning/pull/15634))
- `MLFlowLogger` now logs hyperparameters and metrics in batched API calls ([#15915](https://github.com/Lightning-AI/lightning/pull/15915))
- Overriding the `on_train_batch_{start,end}` hooks in conjunction with taking a `dataloader_iter` in the `training_step` no longer errors out and instead shows a warning ([#16062](https://github.com/Lightning-AI/lightning/pull/16062))
- Move `tensorboardX` to extra dependencies. Use the `CSVLogger` by default ([#16349](https://github.com/Lightning-AI/lightning/pull/16349))

### Deprecated

- Deprecated `description`, `env_prefix` and `env_parse` parameters in `LightningCLI.__init__` in favour of giving them through `parser_kwargs` ([#15651](https://github.com/Lightning-AI/lightning/pull/15651))
- Deprecated `pl.profiler` in favor of `pl.profilers` ([#16059](https://github.com/Lightning-AI/lightning/pull/16059))
- Deprecated `Trainer(auto_select_gpus=...)` in favor of `pl.accelerators.find_usable_cuda_devices` ([#16147](https://github.com/Lightning-AI/lightning/pull/16147))
- Deprecated `pl.tuner.auto_gpu_select.{pick_single_gpu,pick_multiple_gpus}` in favor of `pl.accelerators.find_usable_cuda_devices` ([#16147](https://github.com/Lightning-AI/lightning/pull/16147))
- `nvidia/apex` deprecation ([#16039](https://github.com/Lightning-AI/lightning/pull/16039))
  * Deprecated `pl.plugins.NativeMixedPrecisionPlugin` in favor of `pl.plugins.MixedPrecisionPlugin`
  * Deprecated the `LightningModule.optimizer_step(using_native_amp=...)` argument
  * Deprecated the `Trainer(amp_backend=...)` argument
  * Deprecated the `Trainer.amp_backend` property
  * Deprecated the `Trainer(amp_level=...)` argument
  * Deprecated the `pl.plugins.ApexMixedPrecisionPlugin` class
  * Deprecates the `pl.utilities.enums.AMPType` enum
  * Deprecates the `DeepSpeedPrecisionPlugin(amp_type=..., amp_level=...)` arguments
- `horovod` deprecation ([#16141](https://github.com/Lightning-AI/lightning/pull/16141))
  * Deprecated `Trainer(strategy="horovod")`
  * Deprecated the `HorovodStrategy` class
- Deprecated `pl.lite.LightningLite` in favor of `lightning.fabric.Fabric` ([#16314](https://github.com/Lightning-AI/lightning/pull/16314))
- `FairScale` deprecation (in favor of PyTorch's FSDP implementation) ([#16353](https://github.com/Lightning-AI/lightning/pull/16353))
  * Deprecated the `pl.overrides.fairscale.LightningShardedDataParallel` class
  * Deprecated the `pl.plugins.precision.fully_sharded_native_amp.FullyShardedNativeMixedPrecisionPlugin` class
  * Deprecated the `pl.plugins.precision.sharded_native_amp.ShardedNativeMixedPrecisionPlugin` class
  * Deprecated the `pl.strategies.fully_sharded.DDPFullyShardedStrategy` class
  * Deprecated the `pl.strategies.sharded.DDPShardedStrategy` class
  * Deprecated the `pl.strategies.sharded_spawn.DDPSpawnShardedStrategy` class


### Removed

- Removed deprecated `pl.utilities.memory.get_gpu_memory_map` in favor of `pl.accelerators.cuda.get_nvidia_gpu_stats` ([#15617](https://github.com/Lightning-AI/lightning/pull/15617))
- Temporarily removed support for Hydra multi-run ([#15737](https://github.com/Lightning-AI/lightning/pull/15737))
- Removed deprecated `pl.profiler.base.AbstractProfiler` in favor of `pl.profilers.profiler.Profiler` ([#15637](https://github.com/Lightning-AI/lightning/pull/15637))
- Removed deprecated `pl.profiler.base.BaseProfiler` in favor of `pl.profilers.profiler.Profiler` ([#15637](https://github.com/Lightning-AI/lightning/pull/15637))
- Removed deprecated code in `pl.utilities.meta` ([#16038](https://github.com/Lightning-AI/lightning/pull/16038))
- Removed the deprecated `LightningDeepSpeedModule` ([#16041](https://github.com/Lightning-AI/lightning/pull/16041))
- Removed the deprecated `pl.accelerators.GPUAccelerator` in favor of `pl.accelerators.CUDAAccelerator` ([#16050](https://github.com/Lightning-AI/lightning/pull/16050))
- Removed the deprecated `pl.profiler.*` classes in favor of `pl.profilers` ([#16059](https://github.com/Lightning-AI/lightning/pull/16059))
- Removed the deprecated `pl.utilities.cli` module in favor of `pl.cli` ([#16116](https://github.com/Lightning-AI/lightning/pull/16116))
- Removed the deprecated `pl.loggers.base` module in favor of `pl.loggers.logger` ([#16120](https://github.com/Lightning-AI/lightning/pull/16120))
- Removed the deprecated `pl.loops.base` module in favor of `pl.loops.loop` ([#16142](https://github.com/Lightning-AI/lightning/pull/16142))
- Removed the deprecated `pl.core.lightning` module in favor of `pl.core.module` ([#16318](https://github.com/Lightning-AI/lightning/pull/16318))
- Removed the deprecated `pl.callbacks.base` module in favor of `pl.callbacks.callback` ([#16319](https://github.com/Lightning-AI/lightning/pull/16319))
- Removed the deprecated `Trainer.reset_train_val_dataloaders()` in favor of `Trainer.reset_{train,val}_dataloader` ([#16131](https://github.com/Lightning-AI/lightning/pull/16131))
- Removed support for `LightningCLI(seed_everything_default=None)` ([#16131](https://github.com/Lightning-AI/lightning/pull/16131))
- Removed support in LightningLite for FairScale's sharded training (`strategy='ddp_sharded'|'ddp_sharded_spawn'`). Use Fully-Sharded Data Parallel instead (`strategy='fsdp'`) ([#16329](https://github.com/Lightning-AI/lightning/pull/16329))


### Fixed

- Enhanced `reduce_boolean_decision` to accommodate `any`-analogous semantics expected by the `EarlyStopping` callback ([#15253](https://github.com/Lightning-AI/lightning/pull/15253))
- Fixed the incorrect optimizer step synchronization when running across multiple TPU devices ([#16020](https://github.com/Lightning-AI/lightning/pull/16020))
- Fixed a type error when dividing the chunk size in the ColossalAI strategy ([#16212](https://github.com/Lightning-AI/lightning/pull/16212))
- Fixed bug where the ``interval`` key of the scheduler would be ignored during manual optimization, making the LearningRateMonitor callback fail to log the learning rate ([#16308](https://github.com/Lightning-AI/lightning/pull/16308))
- Fixed an issue with `MLFlowLogger` not finalizing correctly when status code 'finished' was passed ([#16340](https://github.com/Lightning-AI/lightning/pull/16340))


## [1.8.6] - 2022-12-21

- minor cleaning


## [1.8.5] - 2022-12-15

- Add function to remove checkpoint to allow override for extended classes ([#16067](https://github.com/Lightning-AI/lightning/pull/16067))


## [1.8.4] - 2022-12-08

### Changed

- Direct support for compiled models (
   [#15922](https://github.com/Lightning-AI/lightning/pull/15922),
   [#15957](https://github.com/Lightning-AI/lightning/pull/15957)
)

### Fixed

- Fixed issue with unsupported torch.inference_mode() on hpu backends ([#15918](https://github.com/Lightning-AI/lightning/pull/15918))
- Fixed LRScheduler import for PyTorch 2.0 ([#15940](https://github.com/Lightning-AI/lightning/pull/15940))
- Fixed `fit_loop.restarting` to be `False` for lr finder ([#15620](https://github.com/Lightning-AI/lightning/pull/15620))
- Fixed `torch.jit.script`-ing a LightningModule causing an unintended error message about deprecated `use_amp` property ([#15947](https://github.com/Lightning-AI/lightning/pull/15947))
- Fixed the `XLAProfiler` not recording anything due to mismatching of action names ([#15885](https://github.com/Lightning-AI/lightning/pull/15885))


## [1.8.3] - 2022-11-22

### Changed

- Temporarily removed support for Hydra multi-run ([#15737](https://github.com/Lightning-AI/lightning/pull/15737))
- Switch from `tensorboard` to `tensorboardx` in `TensorBoardLogger` ([#15728](https://github.com/Lightning-AI/lightning/pull/15728))


## [1.8.2] - 2022-11-17

### Fixed

- Make sure save_dir can be empty str ([#15638](https://github.com/Lightning-AI/lightning/pull/15638))
- Fixed the automatic fallback from `Trainer(strategy="ddp_spawn", ...)` to `Trainer(strategy="ddp", ...)` when on an LSF cluster ([#15103](https://github.com/Lightning-AI/lightning/pull/15103))



## [1.8.1] - 2022-11-10

### Added

- Added back the accidentally removed `pl.utilities.distributed.rank_zero_only` function ([#15536](https://github.com/Lightning-AI/lightning/pull/15536))

### Deprecated

- Deprecated `pl.utilities.distributed.rank_zero_only` in favor of `pl.utilities.rank_zero_only` ([#15536](https://github.com/Lightning-AI/lightning/pull/15536))

### Fixed

- Fixed `TensorBoardLogger` not validating the input array type when logging the model graph ([#15323](https://github.com/Lightning-AI/lightning/pull/15323))
- Fixed an attribute error in `ColossalAIStrategy` at import time when `torch.distributed` is not available ([#15535](https://github.com/Lightning-AI/lightning/pull/15535))
- Fixed an issue when calling `fs.listdir` with file URI instead of path in `CheckpointConnector` ([#15413](https://github.com/Lightning-AI/lightning/pull/15413))
- Fixed an issue with the `BaseFinetuning` callback not setting the `track_running_stats` attribute for batch normaliztion layers ([#15063](https://github.com/Lightning-AI/lightning/pull/15063))
- Fixed an issue with `WandbLogger(log_model=True|'all)` raising an error and not being able to serialize tensors in the metadata ([#15544](https://github.com/Lightning-AI/lightning/pull/15544))
- Fixed the gradient unscaling logic when using `Trainer(precision=16)` and fused optimizers such as `Adam(..., fused=True)` ([#15544](https://github.com/Lightning-AI/lightning/pull/15544))
- Fixed model state transfer in multiprocessing launcher when running multi-node ([#15567](https://github.com/Lightning-AI/lightning/pull/15567))
- Fixed manual optimization raising `AttributeError` with Bagua Strategy ([#12534](https://github.com/Lightning-AI/lightning/pull/12534))
- Fixed the import of `pytorch_lightning` causing a warning 'Redirects are currently not supported in Windows or MacOs' ([#15610](https://github.com/Lightning-AI/lightning/pull/15610))


## [1.8.0] - 2022-11-01

### Added

- Added support for requeueing slurm array jobs ([#15040](https://github.com/Lightning-AI/lightning/pull/15040))
- Added native AMP support for `ddp_fork` (and associated alias strategies) with CUDA GPUs ([#14983](https://github.com/Lightning-AI/lightning/pull/14983))
- Added `BatchSizeFinder` callback ([#11089](https://github.com/Lightning-AI/lightning/pull/11089))
- Added `LearningRateFinder` callback ([#13802](https://github.com/Lightning-AI/lightning/pull/13802))
- Tuner now supports a new `method` argument which will determine when to run the `BatchSizeFinder`: one of `fit`, `validate`, `test` or `predict` ([#11089](https://github.com/Lightning-AI/lightning/pull/11089))
- Added prefix to log message in `seed_everything` with rank info ([#14031](https://github.com/Lightning-AI/lightning/pull/14031))
- Added support for auto wrapping for `DDPFullyShardedNativeStrategy` ([#14252](https://github.com/Lightning-AI/lightning/pull/14252))
- Added support for passing extra init-parameters to the `LightningDataModule.from_datasets` ([#14185](https://github.com/Lightning-AI/lightning/pull/14185))
- Added support for saving sharded optimizer state dict outside of `DDPShardedStrategy` ([#14208](https://github.com/Lightning-AI/lightning/pull/14208))
- Added support for auto wrapping for `DDPFullyShardedStrategy` ([#14383](https://github.com/Lightning-AI/lightning/pull/14383))
- Integrate the `lightning_utilities` package (
  [#14475](https://github.com/Lightning-AI/lightning/pull/14475),
  [#14537](https://github.com/Lightning-AI/lightning/pull/14537),
  [#14556](https://github.com/Lightning-AI/lightning/pull/14556),
  [#14558](https://github.com/Lightning-AI/lightning/pull/14558),
  [#14575](https://github.com/Lightning-AI/lightning/pull/14575),
  [#14620](https://github.com/Lightning-AI/lightning/pull/14620))
- Added `args` parameter to `LightningCLI` to ease running from within Python ([#14596](https://github.com/Lightning-AI/lightning/pull/14596))
- Added `WandbLogger.download_artifact` and `WandbLogger.use_artifact` for managing artifacts with Weights and Biases ([#14551](https://github.com/Lightning-AI/lightning/pull/14551))
- Added an option to configure the signal SLURM sends when a job is preempted or requeued ([#14626](https://github.com/Lightning-AI/lightning/pull/14626))
- Added a warning when the model passed to `LightningLite.setup()` does not have all parameters on the same device ([#14822](https://github.com/Lightning-AI/lightning/pull/14822))
- The `CometLogger` now flags the Comet Experiments as being created from Lightning for analytics purposes ([#14906](https://github.com/Lightning-AI/lightning/pull/14906))
- Introduce `ckpt_path="hpc"` keyword for checkpoint loading ([#14911](https://github.com/Lightning-AI/lightning/pull/14911))
- Added a more descriptive error message when attempting to fork processes with pre-initialized CUDA context ([#14709](https://github.com/Lightning-AI/lightning/pull/14709))
- Added support for custom parameters in subclasses of `SaveConfigCallback` ([#14998](https://github.com/Lightning-AI/lightning/pull/14998))
- Added `inference_mode` flag to Trainer to let users enable/disable inference mode during evaluation ([#15034](https://github.com/Lightning-AI/lightning/pull/15034))
- Added `LightningLite.no_backward_sync` for control over efficient gradient accumulation with distributed strategies ([#14966](https://github.com/Lightning-AI/lightning/pull/14966))
- Added a sanity check that scripts are executed with the `srun` command in SLURM and that environment variables are not conflicting ([#15011](https://github.com/Lightning-AI/lightning/pull/15011))
- Added an error message when attempting to launch processes with `python -i` and an interactive-incompatible strategy ([#15293](https://github.com/Lightning-AI/lightning/pull/15293))

### Changed

- The `Trainer.{fit,validate,test,predict,tune}` methods now raise a useful error message if the input is not a `LightningModule` ([#13892](https://github.com/Lightning-AI/lightning/pull/13892))
- Raised a `MisconfigurationException` if batch transfer hooks are overridden with `IPUAccelerator` ([#13961](https://github.com/Lightning-AI/lightning/pull/13961))
- Replaced the unwrapping logic in strategies with direct access to unwrapped `LightningModule` ([#13738](https://github.com/Lightning-AI/lightning/pull/13738))
- Enabled `on_before_batch_transfer` for `DPStrategy` and `IPUAccelerator` ([#14023](https://github.com/Lightning-AI/lightning/pull/14023))
- When resuming training with Apex enabled, the `Trainer` will now raise an error ([#14341](https://github.com/Lightning-AI/lightning/pull/14341))
- Included `torch.cuda` rng state to the aggregate `_collect_rng_states()` and `_set_rng_states()` ([#14384](https://github.com/Lightning-AI/lightning/pull/14384))
- Changed `trainer.should_stop` to not stop in between an epoch and run until `min_steps/min_epochs` only ([#13890](https://github.com/Lightning-AI/lightning/pull/13890))
- The `pyDeprecate` dependency is no longer installed ([#14472](https://github.com/Lightning-AI/lightning/pull/14472))
- When using multiple loggers, by default checkpoints and profiler output now get saved to the log dir of the first logger in the list ([#14325](https://github.com/Lightning-AI/lightning/pull/14325))
- In Lightning Lite, state-dict access to the module wrapper now gets passed through to the original module reference ([#14629](https://github.com/Lightning-AI/lightning/pull/14629))
- Removed fall-back to `LightningEnvironment` when number of SLURM tasks does not correspond to number of processes in Trainer ([#14300](https://github.com/Lightning-AI/lightning/pull/14300))
- Aligned DDP and DDPSpawn strategies in setting up the environment ([#11073](https://github.com/Lightning-AI/lightning/pull/11073))
- Integrated the Lite Precision plugins into the PL Precision plugins - the base class in PL now extends the `lightning_lite.precision.Precision` base class ([#14798](https://github.com/Lightning-AI/lightning/pull/14798))
  * The `PrecisionPlugin.backward` signature changed: The `closure_loss` argument was renamed to `tensor`
  * The `PrecisionPlugin.{pre_,post_}backward` signature changed: The `closure_loss` argument was renamed to `tensor` and moved as the first argument
  * The `PrecisionPlugin.optimizer_step` signature changed: The `model`, `optimizer_idx` and `closure` arguments need to be passed as keyword arguments now
- Trainer queries the CUDA devices through NVML if available to avoid initializing CUDA before forking, which eliminates the need for the `PL_DISABLE_FORK` environment variable introduced in v1.7.4 ([#14631](https://github.com/Lightning-AI/lightning/pull/14631))
- The `MLFlowLogger.finalize()` now sets the status to `FAILED` when an exception occurred in `Trainer`, and sets the status to `FINISHED` on successful completion ([#12292](https://github.com/Lightning-AI/lightning/pull/12292))
- It is no longer needed to call `model.double()` when using `precision=64` in Lightning Lite ([#14827](https://github.com/Lightning-AI/lightning/pull/14827))
- HPC checkpoints are now loaded automatically only in slurm environment when no specific value for `ckpt_path` has been set ([#14911](https://github.com/Lightning-AI/lightning/pull/14911))
- The `Callback.on_load_checkpoint` now gets the full checkpoint dictionary and the `callback_state` argument was renamed `checkpoint` ([#14835](https://github.com/Lightning-AI/lightning/pull/14835))
- Moved the warning about saving nn.Module in `save_hyperparameters()` to before the deepcopy ([#15132](https://github.com/Lightning-AI/lightning/pull/15132))
- To avoid issues with forking processes, from PyTorch 1.13 and higher, Lightning will directly use the PyTorch NVML-based check for `torch.cuda.device_count` and from PyTorch 2.0 and higher, Lightning will configure PyTorch to use a NVML-based check for `torch.cuda.is_available`. ([#15110](https://github.com/Lightning-AI/lightning/pull/15110), [#15133](https://github.com/Lightning-AI/lightning/pull/15133))
- The `NeptuneLogger` now uses `neptune.init_run` instead of the deprecated `neptune.init` to initialize a run ([#15393](https://github.com/Lightning-AI/lightning/pull/15393))

### Deprecated

- Deprecated `LightningDeepSpeedModule` ([#14000](https://github.com/Lightning-AI/lightning/pull/14000))
- Deprecated `amp_level` from `Trainer` in favour of passing it explicitly via precision plugin ([#13898](https://github.com/Lightning-AI/lightning/pull/13898))
- Deprecated the calls to `pl.utiltiies.meta` functions in favor of built-in https://github.com/pytorch/torchdistx support ([#13868](https://github.com/Lightning-AI/lightning/pull/13868))
- Deprecated the `unwrap_lightning_module` and `unwrap_lightning_module_sharded` utility functions in favor of accessing the unwrapped `LightningModule` on the strategy directly ([#13738](https://github.com/Lightning-AI/lightning/pull/13738))
- Deprecated the `pl_module` argument in `LightningParallelModule`, `LightningDistributedModule`, `LightningShardedDataParallel`, `LightningBaguaModule` and `LightningDeepSpeedModule` wrapper classes ([#13738](https://github.com/Lightning-AI/lightning/pull/13738))
- Deprecated the `on_colab_kaggle` function ([#14247](https://github.com/Lightning-AI/lightning/pull/14247))
- Deprecated the internal `pl.core.mixins.DeviceDtypeModuleMixin` class ([#14511](https://github.com/Lightning-AI/lightning/pull/14511), [#14548](https://github.com/Lightning-AI/lightning/pull/14548))
- Deprecated all functions in `pl.utilities.xla_device` ([#14514](https://github.com/Lightning-AI/lightning/pull/14514), [#14550](https://github.com/Lightning-AI/lightning/pull/14550))
  * Deprecated the internal `inner_f` function
  * Deprecated the internal `pl_multi_process` function
  * Deprecated the internal `XLADeviceUtils.xla_available` staticmethod
  * Deprecated the `XLADeviceUtils.tpu_device_exists` staticmethod in favor of `pl.accelerators.TPUAccelerator.is_available()`
- Deprecated `pl.utilities.distributed.tpu_distributed` in favor of `lightning_lite.accelerators.tpu.tpu_distributed` ([#14550](https://github.com/Lightning-AI/lightning/pull/14550))
- Deprecated all functions in `pl.utilities.cloud_io` in favor of `lightning_lite.utilities.cloud_io` ([#14515](https://github.com/Lightning-AI/lightning/pull/14515))
- Deprecated the functions in `pl.utilities.apply_func` in favor of `lightning_utilities.core.apply_func` ([#14516](https://github.com/Lightning-AI/lightning/pull/14516), [#14537](https://github.com/Lightning-AI/lightning/pull/14537))
- Deprecated all functions in `pl.utilities.device_parser` ([#14492](https://github.com/Lightning-AI/lightning/pull/14492), [#14753](https://github.com/Lightning-AI/lightning/pull/14753))
  * Deprecated the `pl.utilities.device_parser.determine_root_gpu_device` in favor of `lightning_lite.utilities.device_parser.determine_root_gpu_device`
  * Deprecated the `pl.utilities.device_parser.parse_gpu_ids` in favor of `lightning_lite.utilities.device_parser.parse_gpu_ids`
  * Deprecated the `pl.utilities.device_parser.is_cuda_available` in favor of `lightning_lite.accelerators.cuda.is_cuda_available`
  * Deprecated the `pl.utilities.device_parser.num_cuda_devices` in favor of `lightning_lite.accelerators.cuda.num_cuda_devices`
  * Deprecated the `pl.utilities.device_parser.parse_cpu_cores` in favor of `lightning_lite.accelerators.cpu.parse_cpu_cores`
  * Deprecated the `pl.utilities.device_parser.parse_tpu_cores` in favor of `lightning_lite.accelerators.tpu.parse_tpu_cores`
  * Deprecated the `pl.utilities.device_parser.parse_hpus` in favor of `pl.accelerators.hpu.parse_hpus`
- Deprecated duplicate `SaveConfigCallback` parameters in `LightningCLI.__init__`: `save_config_kwargs`, `save_config_overwrite` and `save_config_multifile`. New `save_config_kwargs` parameter should be used instead ([#14998](https://github.com/Lightning-AI/lightning/pull/14998))
- Deprecated `TrainerFn.TUNING`, `RunningStage.TUNING` and `trainer.tuning` property ([#15100](https://github.com/Lightning-AI/lightning/pull/15100))
- Deprecated custom `pl.utilities.distributed.AllGatherGrad` implementation in favor of PyTorch's ([#15364](https://github.com/Lightning-AI/lightning/pull/15364))

### Removed

- Removed the deprecated `Trainer.training_type_plugin` property in favor of `Trainer.strategy` ([#14011](https://github.com/Lightning-AI/lightning/pull/14011))
- Removed all deprecated training type plugins ([#14011](https://github.com/Lightning-AI/lightning/pull/14011))
- Removed the deprecated `DDP2Strategy` ([#14026](https://github.com/Lightning-AI/lightning/pull/14026))
- Removed the deprecated `DistributedType` and `DeviceType` enum classes ([#14045](https://github.com/Lightning-AI/lightning/pull/14045))
- Removed deprecated support for passing the `rank_zero_warn` warning category positionally ([#14470](https://github.com/Lightning-AI/lightning/pull/14470))
- Removed the legacy and unused `Trainer.get_deprecated_arg_names()` ([#14415](https://github.com/Lightning-AI/lightning/pull/14415))
- Removed the deprecated `on_train_batch_end(outputs)` format when multiple optimizers are used and TBPTT is enabled ([#14373](https://github.com/Lightning-AI/lightning/pull/14373))
- Removed the deprecated `training_epoch_end(outputs)` format when multiple optimizers are used and TBPTT is enabled ([#14373](https://github.com/Lightning-AI/lightning/pull/14373))
- Removed the experimental `pl.utiltiies.meta` functions in favor of built-in https://github.com/pytorch/torchdistx support ([#13868](https://github.com/Lightning-AI/lightning/pull/13868))
- Removed the deprecated `LoggerCollection`; `Trainer.logger` and `LightningModule.logger` now returns the first logger when more than one gets passed to the Trainer ([#14283](https://github.com/Lightning-AI/lightning/pull/14283))
- Removed the deprecated the `trainer.lr_schedulers` ([#14408](https://github.com/Lightning-AI/lightning/pull/14408))
- Removed the deprecated `LightningModule.{on_hpc_load,on_hpc_save}` hooks in favor of the general purpose hooks `LightningModule.{on_load_checkpoint,on_save_checkpoint}` ([#14315](https://github.com/Lightning-AI/lightning/pull/14315))
- Removed deprecated support for old torchtext versions ([#14375](https://github.com/Lightning-AI/lightning/pull/14375))
- Removed deprecated support for the old `neptune-client` API in the `NeptuneLogger` ([#14727](https://github.com/Lightning-AI/lightning/pull/14727))
- Removed the deprecated `weights_save_path` Trainer argumnent and `Trainer.weights_save_path` property ([#14424](https://github.com/Lightning-AI/lightning/pull/14424))
- Removed the deprecated ([#14471](https://github.com/Lightning-AI/lightning/pull/14471))
  * `pl.utilities.distributed.rank_zero_only` in favor of `pl.utilities.rank_zero.rank_zero_only`
  * `pl.utilities.distributed.rank_zero_debug` in favor of `pl.utilities.rank_zero.rank_zero_debug`
  * `pl.utilities.distributed.rank_zero_info` in favor of `pl.utilities.rank_zero.rank_zero_info`
  * `pl.utilities.warnings.rank_zero_warn` in favor of `pl.utilities.rank_zero.rank_zero_warn`
  * `pl.utilities.warnings.rank_zero_deprecation` in favor of `pl.utilities.rank_zero.rank_zero_deprecation`
  * `pl.utilities.warnings.LightningDeprecationWarning` in favor of `pl.utilities.rank_zero.LightningDeprecationWarning`
- Removed deprecated `Trainer.num_processes` attribute in favour of `Trainer.num_devices` ([#14423](https://github.com/Lightning-AI/lightning/pull/14423))
- Removed the deprecated `Trainer.data_parallel_device_ids` hook in favour of `Trainer.device_ids` ([#14422](https://github.com/Lightning-AI/lightning/pull/14422))
- Removed the deprecated class `TrainerCallbackHookMixin` ([#14401](https://github.com/Lightning-AI/lightning/pull/14401))
- Removed the deprecated `BaseProfiler` and `AbstractProfiler` classes ([#14404](https://github.com/Lightning-AI/lightning/pull/14404))
- Removed the deprecated way to set the distributed backend via the environment variable `PL_TORCH_DISTRIBUTED_BACKEND`, in favor of setting the `process_group_backend` in the strategy constructor ([#14693](https://github.com/Lightning-AI/lightning/pull/14693))
- Removed deprecated callback hooks ([#14834](https://github.com/Lightning-AI/lightning/pull/14834))
  * `Callback.on_configure_sharded_model` in favor of `Callback.setup`
  * `Callback.on_before_accelerator_backend_setup` in favor of `Callback.setup`
  * `Callback.on_batch_start` in favor of `Callback.on_train_batch_start`
  * `Callback.on_batch_end` in favor of `Callback.on_train_batch_end`
  * `Callback.on_epoch_start` in favor of `Callback.on_{train,validation,test}_epoch_start`
  * `Callback.on_epoch_end` in favor of `Callback.on_{train,validation,test}_epoch_end`
  * `Callback.on_pretrain_routine_{start,end}` in favor of `Callback.on_fit_start`
- Removed the deprecated device attributes `Trainer.{devices,gpus,num_gpus,ipus,tpu_cores}` in favor of the accelerator-agnostic `Trainer.num_devices` ([#14829](https://github.com/Lightning-AI/lightning/pull/14829))
- Removed the deprecated `LightningIPUModule` ([#14830](https://github.com/Lightning-AI/lightning/pull/14830))
- Removed the deprecated `Logger.agg_and_log_metrics` hook in favour of `Logger.log_metrics` and the `agg_key_funcs` and `agg_default_func` arguments. ([#14840](https://github.com/Lightning-AI/lightning/pull/14840))
- Removed the deprecated precision plugin checkpoint hooks `PrecisionPlugin.on_load_checkpoint` and `PrecisionPlugin.on_save_checkpoint` ([#14833](https://github.com/Lightning-AI/lightning/pull/14833))
- Removed the deprecated `Trainer.root_gpu` attribute in favor of `Trainer.strategy.root_device` ([#14829](https://github.com/Lightning-AI/lightning/pull/14829))
- Removed the deprecated `Trainer.use_amp` and `LightningModule.use_amp` attributes ([#14832](https://github.com/Lightning-AI/lightning/pull/14832))
- Removed the deprecated callback hooks `Callback.on_init_start` and `Callback.on_init_end` ([#14867](https://github.com/Lightning-AI/lightning/pull/14867))
- Removed the deprecated `Trainer.run_stage` in favor of `Trainer.{fit,validate,test,predict}` ([#14870](https://github.com/Lightning-AI/lightning/pull/14870))
- Removed the deprecated `SimpleProfiler.profile_iterable` and `AdvancedProfiler.profile_iterable` attributes ([#14864](https://github.com/Lightning-AI/lightning/pull/14864))
- Removed the deprecated `Trainer.verbose_evaluate` ([#14884](https://github.com/Lightning-AI/lightning/pull/14884))
- Removed the deprecated `Trainer.should_rank_save_checkpoint` ([#14885](https://github.com/Lightning-AI/lightning/pull/14885))
- Removed the deprecated `TrainerOptimizersMixin` ([#14887](https://github.com/Lightning-AI/lightning/pull/14887))
- Removed the deprecated `Trainer.lightning_optimizers` ([#14889](https://github.com/Lightning-AI/lightning/pull/14889))
- Removed the deprecated `TrainerDataLoadingMixin` ([#14888](https://github.com/Lightning-AI/lightning/pull/14888))
- Removed the deprecated `Trainer.call_hook` in favor of `Trainer._call_callback_hooks`, `Trainer._call_lightning_module_hook`, `Trainer._call_ttp_hook`, and `Trainer._call_accelerator_hook` ([#14869](https://github.com/Lightning-AI/lightning/pull/14869))
- Removed the deprecated `Trainer.{validated,tested,predicted}_ckpt_path` ([#14897](https://github.com/Lightning-AI/lightning/pull/14897))
- Removed the deprecated `device_stats_monitor_prefix_metric_keys` ([#14890](https://github.com/Lightning-AI/lightning/pull/14890))
- Removed the deprecated `LightningDataModule.on_save/load_checkpoint` hooks ([#14909](https://github.com/Lightning-AI/lightning/pull/14909))
- Removed support for returning a value in `Callback.on_save_checkpoint` in favor of implementing `Callback.state_dict` ([#14835](https://github.com/Lightning-AI/lightning/pull/14835))

### Fixed

- Fixed an issue with `LightningLite.setup()` not setting the `.device` attribute correctly on the returned wrapper ([#14822](https://github.com/Lightning-AI/lightning/pull/14822))
- Fixed an attribute error when running the tuner together with the `StochasticWeightAveraging` callback ([#14836](https://github.com/Lightning-AI/lightning/pull/14836))
- Fixed MissingFieldException in offline mode for the `NeptuneLogger()` ([#14919](https://github.com/Lightning-AI/lightning/pull/14919))
- Fixed wandb `save_dir` is overridden by `None` `dir` when using CLI ([#14878](https://github.com/Lightning-AI/lightning/pull/14878))
- Fixed a missing call to `LightningDataModule.load_state_dict` hook while restoring checkpoint using `LightningDataModule.load_from_checkpoint` ([#14883](https://github.com/Lightning-AI/lightning/pull/14883))
- Fixed torchscript error with containers of LightningModules ([#14904](https://github.com/Lightning-AI/lightning/pull/14904))
- Fixed reloading of the last checkpoint on run restart ([#14907](https://github.com/Lightning-AI/lightning/pull/14907))
- `SaveConfigCallback` instances should only save the config once to allow having the `overwrite=False` safeguard when using `LightningCLI(..., run=False)` ([#14927](https://github.com/Lightning-AI/lightning/pull/14927))
- Fixed an issue with terminating the trainer profiler when a `StopIteration` exception is raised while using an `IterableDataset` ([#14940](https://github.com/Lightning-AI/lightning/pull/14945))
- Do not update on-plateau schedulers when reloading from an end-of-epoch checkpoint ([#14702](https://github.com/Lightning-AI/lightning/pull/14702))
- Fixed `Trainer` support for PyTorch built without distributed support ([#14971](https://github.com/Lightning-AI/lightning/pull/14971))
- Fixed batch normalization statistics calculation in `StochasticWeightAveraging` callback ([#14866](https://github.com/Lightning-AI/lightning/pull/14866))
- Avoided initializing optimizers during deepspeed inference ([#14944](https://github.com/Lightning-AI/lightning/pull/14944))
- Fixed `LightningCLI` parse_env and description in subcommands ([#15138](https://github.com/Lightning-AI/lightning/pull/15138))
- Fixed an exception that would occur when creating a `multiprocessing.Pool` after importing Lightning ([#15292](https://github.com/Lightning-AI/lightning/pull/15292))
- Fixed a pickling error when using `RichProgressBar` together with checkpointing ([#15319](https://github.com/Lightning-AI/lightning/pull/15319))
- Fixed the `RichProgressBar` crashing when used with distributed strategies ([#15376](https://github.com/Lightning-AI/lightning/pull/15376))
- Fixed an issue with `RichProgressBar` not resetting the internal state for the sanity check progress ([#15377](https://github.com/Lightning-AI/lightning/pull/15377))
- Fixed an issue with DataLoader re-instantiation when the attribute is an array and the default value of the corresponding argument changed ([#15409](https://github.com/Lightning-AI/lightning/pull/15409))


## [1.7.7] - 2022-09-22

### Fixed

- Fixed the availability check for the neptune-client package ([#14714](https://github.com/Lightning-AI/lightning/pull/14714))
- Break HPU Graphs into two parts (forward + backward as one and optimizer as another) for better performance ([#14656](https://github.com/Lightning-AI/lightning/pull/14656))
- Fixed torchscript error with ensembles of LightningModules ([#14657](https://github.com/Lightning-AI/lightning/pull/14657), [#14724](https://github.com/Lightning-AI/lightning/pull/14724))
- Fixed an issue with `TensorBoardLogger.finalize` creating a new experiment when none was created during the Trainer's execution ([#14762](https://github.com/Lightning-AI/lightning/pull/14762))
- Fixed `TypeError` on import when `torch.distributed` is not available ([#14809](https://github.com/Lightning-AI/lightning/pull/14809))


## [1.7.6] - 2022-09-13

### Changed

- Improved the error messaging when passing `Trainer.method(model, x_dataloader=None)` with no module-method implementations available ([#14614](https://github.com/Lightning-AI/lightning/pull/14614))

### Fixed

- Reset the dataloaders on OOM failure in batch size finder to use the last successful batch size ([#14372](https://github.com/Lightning-AI/lightning/pull/14372))
- Fixed an issue to keep downscaling the batch size in case there hasn't been even a single successful optimal batch size with `mode="power"` ([#14372](https://github.com/Lightning-AI/lightning/pull/14372))
- Fixed an issue where `self.log`-ing a tensor would create a user warning from PyTorch about cloning tensors ([#14599](https://github.com/Lightning-AI/lightning/pull/14599))
- Fixed compatibility when `torch.distributed` is not available ([#14454](https://github.com/Lightning-AI/lightning/pull/14454))


## [1.7.5] - 2022-09-06

### Fixed

- Squeezed tensor values when logging with `LightningModule.log` ([#14489](https://github.com/Lightning-AI/lightning/pull/14489))
- Fixed `WandbLogger` `save_dir` is not set after creation ([#14326](https://github.com/Lightning-AI/lightning/pull/14326))
- Fixed `Trainer.estimated_stepping_batches` when maximum number of epochs is not set ([#14317](https://github.com/Lightning-AI/lightning/pull/14317))


## [1.7.4] - 2022-08-31

### Added

- Added an environment variable `PL_DISABLE_FORK` that can be used to disable all forking in the Trainer ([#14319](https://github.com/Lightning-AI/lightning/pull/14319))

### Fixed

- Fixed `LightningDataModule` hparams parsing ([#12806](https://github.com/Lightning-AI/lightning/pull/12806))
- Reset epoch progress with batch size scaler ([#13846](https://github.com/Lightning-AI/lightning/pull/13846))
- Fixed restoring the trainer after using `lr_find()` so that the correct LR schedule is used for the actual training ([#14113](https://github.com/Lightning-AI/lightning/pull/14113))
- Fixed incorrect values after transferring data to an MPS device ([#14368](https://github.com/Lightning-AI/lightning/pull/14368))


## [1.7.3] - 2022-08-25

### Fixed

- Fixed an assertion error when using a `ReduceOnPlateau` scheduler with the Horovod strategy ([#14215](https://github.com/Lightning-AI/lightning/pull/14215))
- Fixed an `AttributeError` when accessing `LightningModule.logger` and the Trainer has multiple loggers ([#14234](https://github.com/Lightning-AI/lightning/pull/14234))
- Added back support for `log`ging in the `configure_gradient_clipping` hook after unintended removal in v1.7.2 ([#14298](https://github.com/Lightning-AI/lightning/pull/14298))
- Fixed wrong num padding for `RichProgressBar` ([#14296](https://github.com/Lightning-AI/lightning/pull/14296))
- Fixed an issue to avoid the impact of sanity check on `reload_dataloaders_every_n_epochs` for validation ([#13964](https://github.com/Lightning-AI/lightning/pull/13964))


## [1.7.2] - 2022-08-17

### Added

- Added `FullyShardedNativeNativeMixedPrecisionPlugin` to handle precision for `DDPFullyShardedNativeStrategy` ([#14092](https://github.com/Lightning-AI/lightning/pull/14092))
- Added profiling to these hooks: `on_before_batch_transfer`, `transfer_batch_to_device`, `on_after_batch_transfer`, `configure_gradient_clipping`, `clip_gradients` ([#14069](https://github.com/Lightning-AI/lightning/pull/14069))

### Changed

- The `WandbLogger.name` property no longer returns the name of the experiment, and instead returns the project's name ([#14145](https://github.com/Lightning-AI/lightning/pull/14145))
- The default project name in `WandbLogger` is now "lightning_logs" ([#14145](https://github.com/Lightning-AI/lightning/pull/14145))
- Updated compatibility for LightningLite to run with the latest DeepSpeed 0.7.0 ([13967](https://github.com/Lightning-AI/lightning/pull/13967))

### Fixed

- Fixed a bug that caused spurious `AttributeError` when multiple `DataLoader` classes are imported ([#14117](https://github.com/Lightning-AI/lightning/pull/14117))
- Fixed epoch-end logging results not being reset after the end of the epoch ([#14061](https://github.com/Lightning-AI/lightning/pull/14061))
- Fixed resuming from a checkpoint when using Stochastic Weight Averaging (SWA) ([#9938](https://github.com/Lightning-AI/lightning/pull/9938))
- Fixed the device placement when `LightningModule.cuda()` gets called without specifying a device index and the current cuda device was not 0 ([#14128](https://github.com/Lightning-AI/lightning/pull/14128))
- Avoided false positive warning about using `sync_dist` when using torchmetrics ([#14143](https://github.com/Lightning-AI/lightning/pull/14143))
- Avoid `metadata.entry_points` deprecation warning on Python 3.10 ([#14052](https://github.com/Lightning-AI/lightning/pull/14052))
- Fixed epoch-end logging results not being reset after the end of the epoch ([#14061](https://github.com/Lightning-AI/lightning/pull/14061))
- Avoid raising the sampler warning if num_replicas=1 ([#14097](https://github.com/Lightning-AI/lightning/pull/14097))
- Fixed saving hyperparameters in a composition where the parent class is not a `LightningModule` or `LightningDataModule` ([#14151](https://github.com/Lightning-AI/lightning/pull/14151))
- Avoided requiring the FairScale package to use precision with the fsdp native strategy ([#14092](https://github.com/Lightning-AI/lightning/pull/14092))
- Fixed an issue in which the default name for a run in `WandbLogger` would be set to the project name instead of a randomly generated string ([#14145](https://github.com/Lightning-AI/lightning/pull/14145))
- Fixed not preserving set attributes on `DataLoader` and `BatchSampler` when instantiated inside `*_dataloader` hooks ([#14212](https://github.com/Lightning-AI/lightning/pull/14212))


## [1.7.1] - 2022-08-09

### Fixed

- Casted only floating point tensors to fp16 with IPUs ([#13983](https://github.com/Lightning-AI/lightning/pull/13983))
- Casted tensors to fp16 before moving them to device with  `DeepSpeedStrategy` ([#14000](https://github.com/Lightning-AI/lightning/pull/14000))
- Fixed the `NeptuneLogger` dependency being unrecognized ([#13988](https://github.com/Lightning-AI/lightning/pull/13988))
- Fixed an issue where users would be warned about unset `max_epochs` even when `fast_dev_run` was set ([#13262](https://github.com/Lightning-AI/lightning/pull/13262))
- Fixed MPS device being unrecognized ([#13992](https://github.com/Lightning-AI/lightning/pull/13992))
- Fixed incorrect `precision="mixed"` being used with `DeepSpeedStrategy` and `IPUStrategy` ([#14041](https://github.com/Lightning-AI/lightning/pull/14041))
- Fixed dtype inference during gradient norm computation ([#14051](https://github.com/Lightning-AI/lightning/pull/14051))
- Fixed a bug that caused `ddp_find_unused_parameters` to be set `False`, whereas the intended default is `True` ([#14095](https://github.com/Lightning-AI/lightning/pull/14095))


## [1.7.0] - 2022-08-02

### Added

-  Added ``ServableModule`` and its associated callback called ``ServableModuleValidator`` to ensure the model can served ([#13614](https://github.com/Lightning-AI/lightning/pull/13614))
-  Converted validation loop config warnings to `PossibleUserWarning` ([#13377](https://github.com/Lightning-AI/lightning/pull/13377))
- Added a flag named `log_rank_zero_only` to `EarlyStopping` to disable logging to non-zero rank processes ([#13233](https://github.com/Lightning-AI/lightning/pull/13233))
- Added support for reloading the last checkpoint saved by passing `ckpt_path="last"` ([#12816](https://github.com/Lightning-AI/lightning/pull/12816))
- Added `LightningDataModule.load_from_checkpoint` to support loading datamodules directly from checkpoint ([#12550](https://github.com/Lightning-AI/lightning/pull/12550))
- Added a friendly error message when attempting to call `Trainer.save_checkpoint()` without a model attached ([#12772](https://github.com/Lightning-AI/lightning/pull/12772))
- Added a friendly error message when attempting to use `DeepSpeedStrategy` on unsupported accelerators ([#12699](https://github.com/Lightning-AI/lightning/pull/12699))
- Enabled `torch.inference_mode` for evaluation and prediction ([#12715](https://github.com/Lightning-AI/lightning/pull/12715))
- Added support for setting `val_check_interval` to a value higher than the amount of training batches when `check_val_every_n_epoch=None` ([#11993](https://github.com/Lightning-AI/lightning/pull/11993))
- Include the `pytorch_lightning` version as a header in the CLI config files ([#12532](https://github.com/Lightning-AI/lightning/pull/12532))
- Added support for `Callback` registration through entry points ([#12739](https://github.com/Lightning-AI/lightning/pull/12739))
- Added support for `Trainer(deterministic="warn")` to warn instead of fail when a non-deterministic operation is encountered ([#12588](https://github.com/Lightning-AI/lightning/pull/12588))
- Added profiling to the loops' dataloader `__next__` calls ([#12124](https://github.com/Lightning-AI/lightning/pull/12124))
- Hivemind Strategy
    * Added `CollaborativeStrategy` ([#12842](https://github.com/Lightning-AI/lightning/pull/12842))
    * Renamed `CollaborativeStrategy` to `HivemindStrategy` ([#13388](https://github.com/Lightning-AI/lightning/pull/13388))
    * Removed unnecessary endpoint logic, renamed `collaborative` to `hivemind` ([#13392](https://github.com/Lightning-AI/lightning/pull/13392))
- Include a version suffix for new "last" checkpoints of later runs in the same directory ([#12902](https://github.com/Lightning-AI/lightning/pull/12902))
- Show a better error message when a Metric that does not return a Tensor is logged ([#13164](https://github.com/Lightning-AI/lightning/pull/13164))
- Added missing `predict_dataset` argument in `LightningDataModule.from_datasets` to create predict dataloaders ([#12942](https://github.com/Lightning-AI/lightning/pull/12942))
- Added class name prefix to metrics logged by `DeviceStatsMonitor` ([#12228](https://github.com/Lightning-AI/lightning/pull/12228))
- Automatically wrap custom samplers under a distributed environment by using `DistributedSamplerWrapper` ([#12959](https://github.com/Lightning-AI/lightning/pull/12959))
- Added profiling of `LightningDataModule` hooks ([#12971](https://github.com/Lightning-AI/lightning/pull/12971))
- Added Native FSDP Strategy ([#12447](https://github.com/Lightning-AI/lightning/pull/12447))
- Added breaking of lazy graph across training, validation, test and predict steps when training with habana accelerators to ensure better performance ([#12938](https://github.com/Lightning-AI/lightning/pull/12938))
- Added `Checkpoint` class to inherit from ([#13024](https://github.com/Lightning-AI/lightning/pull/13024))
- Added CPU metric tracking to `DeviceStatsMonitor` ([#11795](https://github.com/Lightning-AI/lightning/pull/11795))
- Added `teardown()` method to `Accelerator` ([#11935](https://github.com/Lightning-AI/lightning/pull/11935))
- Added support for using custom Trainers that don't include callbacks using the CLI ([#13138](https://github.com/Lightning-AI/lightning/pull/13138))
- Added a `timeout` argument to `DDPStrategy` and `DDPSpawnStrategy`. ([#13244](https://github.com/Lightning-AI/lightning/pull/13244), [#13383](https://github.com/Lightning-AI/lightning/pull/13383))
- Added `XLAEnvironment` cluster environment plugin ([#11330](https://github.com/Lightning-AI/lightning/pull/11330))
- Added logging messages to notify when `FitLoop` stopping conditions are met ([#9749](https://github.com/Lightning-AI/lightning/pull/9749))
- Added support for calling unknown methods with `DummyLogger` ([#13224](https://github.com/Lightning-AI/lightning/pull/13224)
- Added support for recursively setting the `Trainer` reference for ensembles of `LightningModule`s ([#13638](https://github.com/Lightning-AI/lightning/pull/13638)
- Added Apple Silicon Support via `MPSAccelerator` ([#13123](https://github.com/Lightning-AI/lightning/pull/13123))
- Added support for DDP Fork ([#13405](https://github.com/Lightning-AI/lightning/pull/13405))
- Added support for async checkpointing ([#13658](https://github.com/Lightning-AI/lightning/pull/13658))
- Added support for HPU Device stats monitor ([#13819](https://github.com/Lightning-AI/lightning/pull/13819))

### Changed

- `accelerator="gpu"` now automatically selects an available GPU backend (CUDA and MPS currently) ([#13642](https://github.com/Lightning-AI/lightning/pull/13642))
- Enable validation during overfitting ([#12527](https://github.com/Lightning-AI/lightning/pull/12527))
- Added dataclass support to `extract_batch_size` ([#12573](https://github.com/Lightning-AI/lightning/pull/12573))
- Changed checkpoints save path in the case of one logger and user-provided weights_save_path from `weights_save_path/name/version/checkpoints` to `weights_save_path/checkpoints` ([#12372](https://github.com/Lightning-AI/lightning/pull/12372))
- Changed checkpoints save path in the case of multiple loggers and user-provided weights_save_path from `weights_save_path/name1_name2/version1_version2/checkpoints` to `weights_save_path/checkpoints` ([#12372](https://github.com/Lightning-AI/lightning/pull/12372))
- Marked `swa_lrs` argument in `StochasticWeightAveraging` callback as required ([#12556](https://github.com/Lightning-AI/lightning/pull/12556))
- `LightningCLI`'s shorthand notation changed to use jsonargparse native feature ([#12614](https://github.com/Lightning-AI/lightning/pull/12614))
- `LightningCLI` changed to use jsonargparse native support for list append ([#13129](https://github.com/Lightning-AI/lightning/pull/13129))
- Changed `seed_everything_default` argument in the `LightningCLI` to type `Union[bool, int]`. If set to `True` a seed is automatically generated for the parser argument `--seed_everything`. ([#12822](https://github.com/Lightning-AI/lightning/pull/12822), [#13110](https://github.com/Lightning-AI/lightning/pull/13110))
- Make positional arguments required for classes passed into the `add_argparse_args` function. ([#12504](https://github.com/Lightning-AI/lightning/pull/12504))
- Raise an error if there are insufficient training batches when using a float value of `limit_train_batches` ([#12885](https://github.com/Lightning-AI/lightning/pull/12885))
- `DataLoader` instantiated inside a `*_dataloader` hook will not set the passed arguments as attributes anymore ([#12981](https://github.com/Lightning-AI/lightning/pull/12981))
- When a multi-element tensor is logged, an error is now raised instead of silently taking the mean of all elements ([#13164](https://github.com/Lightning-AI/lightning/pull/13164))
- The `WandbLogger` will now use the run name in the logs folder if it is provided, and otherwise the project name  ([#12604](https://github.com/Lightning-AI/lightning/pull/12604))
- Enabled using any Sampler in distributed environment in Lite ([#13646](https://github.com/Lightning-AI/lightning/pull/13646))
- Raised a warning instead of forcing `sync_dist=True` on epoch end ([13364](https://github.com/Lightning-AI/lightning/pull/13364))
- Updated `val_check_interval`(int) to consider total train batches processed instead of `_batches_that_stepped` for validation check during training ([#12832](https://github.com/Lightning-AI/lightning/pull/12832)
- Updated Habana Accelerator's `auto_device_count`, `is_available` & `get_device_name` methods based on the latest torch habana package ([#13423](https://github.com/Lightning-AI/lightning/pull/13423))
- Disallowed using `BatchSampler` when running on multiple IPUs ([#13854](https://github.com/Lightning-AI/lightning/pull/13854))

### Deprecated

- Deprecated `pl.accelerators.gpu.GPUAccelerator` in favor of `pl.accelerators.cuda.CUDAAccelerator` ([#13636](https://github.com/Lightning-AI/lightning/pull/13636))
- Deprecated `pl.loggers.base.LightningLoggerBase` in favor of `pl.loggers.logger.Logger`, and deprecated `pl.loggers.base` in favor of `pl.loggers.logger` ([#120148](https://github.com/Lightning-AI/lightning/pull/12014))
- Deprecated `pl.callbacks.base.Callback` in favor of `pl.callbacks.callback.Callback` ([#13031](https://github.com/Lightning-AI/lightning/pull/13031))
- Deprecated `num_processes`, `gpus`, `tpu_cores,` and `ipus` from the `Trainer` constructor in favor of using the `accelerator` and `devices` arguments ([#11040](https://github.com/Lightning-AI/lightning/pull/11040))
- Deprecated setting `LightningCLI(seed_everything_default=None)` in favor of `False` ([#12804](https://github.com/Lightning-AI/lightning/pull/12804)).
- Deprecated `pl.core.lightning.LightningModule` in favor of `pl.core.module.LightningModule` ([#12740](https://github.com/Lightning-AI/lightning/pull/12740))
- Deprecated `pl.loops.base.Loop` in favor of `pl.loops.loop.Loop` ([#13043](https://github.com/Lightning-AI/lightning/pull/13043))
- Deprecated `Trainer.reset_train_val_dataloaders()` in favor of `Trainer.reset_{train,val}_dataloader` ([#12184](https://github.com/Lightning-AI/lightning/pull/12184))
- Deprecated LightningCLI's registries in favor of importing the respective package ([#13221](https://github.com/Lightning-AI/lightning/pull/13221))
- Deprecated public utilities in `pl.utilities.cli.LightningCLI` in favor of equivalent copies in `pl.cli.LightningCLI` ([#13767](https://github.com/Lightning-AI/lightning/pull/13767))
- Deprecated `pl.profiler.*` in favor of `pl.profilers` ([#12308](https://github.com/Lightning-AI/lightning/pull/12308))

### Removed

- Removed deprecated `IndexBatchSamplerWrapper.batch_indices` ([#13565](https://github.com/Lightning-AI/lightning/pull/13565))
- Removed the deprecated `LightningModule.add_to_queue` and `LightningModule.get_from_queue` method ([#13600](https://github.com/Lightning-AI/lightning/pull/13600))
- Removed deprecated `pl.core.decorators.parameter_validation` from `decorators` ([#13514](https://github.com/Lightning-AI/lightning/pull/13514))
- Removed the deprecated `Logger.close` method ([#13149](https://github.com/Lightning-AI/lightning/pull/13149))
- Removed the deprecated `weights_summary` argument from the `Trainer` constructor ([#13070](https://github.com/Lightning-AI/lightning/pull/13070))
- Removed the deprecated `flush_logs_every_n_steps` argument from the `Trainer` constructor ([#13074](https://github.com/Lightning-AI/lightning/pull/13074))
- Removed the deprecated `process_position` argument from the `Trainer` constructor ([13071](https://github.com/Lightning-AI/lightning/pull/13071))
- Removed the deprecated `checkpoint_callback` argument from the `Trainer` constructor ([#13027](https://github.com/Lightning-AI/lightning/pull/13027))
- Removed the deprecated `on_{train,val,test,predict}_dataloader` hooks from the `LightningModule` and `LightningDataModule` ([#13033](https://github.com/Lightning-AI/lightning/pull/13033))
- Removed the deprecated `TestTubeLogger` ([#12859](https://github.com/Lightning-AI/lightning/pull/12859))
- Removed the deprecated `pl.core.memory.LayerSummary` and `pl.core.memory.ModelSummary` ([#12593](https://github.com/Lightning-AI/lightning/pull/12593))
- Removed the deprecated `summarize` method from the `LightningModule` ([#12559](https://github.com/Lightning-AI/lightning/pull/12559))
- Removed the deprecated `model_size` property from the `LightningModule` class ([#12641](https://github.com/Lightning-AI/lightning/pull/12641))
- Removed the deprecated `stochastic_weight_avg` argument from the `Trainer` constructor ([#12535](https://github.com/Lightning-AI/lightning/pull/12535))
- Removed the deprecated `progress_bar_refresh_rate` argument from the `Trainer` constructor ([#12514](https://github.com/Lightning-AI/lightning/pull/12514))
- Removed the deprecated `prepare_data_per_node` argument from the `Trainer` constructor ([#12536](https://github.com/Lightning-AI/lightning/pull/12536))
- Removed the deprecated `pl.core.memory.{get_gpu_memory_map,get_memory_profile}` ([#12659](https://github.com/Lightning-AI/lightning/pull/12659))
- Removed the deprecated `terminate_on_nan` argument from the `Trainer` constructor ([#12553](https://github.com/Lightning-AI/lightning/pull/12553))
- Removed the deprecated `XLAStatsMonitor` callback ([#12688](https://github.com/Lightning-AI/lightning/pull/12688))
- Remove deprecated `pl.callbacks.progress.progress` ([#12658](https://github.com/Lightning-AI/lightning/pull/12658))
- Removed the deprecated `dim` and `size` arguments from the `LightningDataModule` constructor([#12780](https://github.com/Lightning-AI/lightning/pull/12780))
- Removed the deprecated `train_transforms` argument from the `LightningDataModule` constructor([#12662](https://github.com/Lightning-AI/lightning/pull/12662))
- Removed the deprecated `log_gpu_memory` argument from the `Trainer` constructor ([#12657](https://github.com/Lightning-AI/lightning/pull/12657))
- Removed the deprecated automatic logging of GPU stats by the logger connector ([#12657](https://github.com/Lightning-AI/lightning/pull/12657))
- Removed deprecated `GPUStatsMonitor` callback ([#12554](https://github.com/Lightning-AI/lightning/pull/12554))
- Removed support for passing strategy names or strategy instances to the accelerator Trainer argument ([#12696](https://github.com/Lightning-AI/lightning/pull/12696))
- Removed support for passing strategy names or strategy instances to the plugins Trainer argument ([#12700](https://github.com/Lightning-AI/lightning/pull/12700))
- Removed the deprecated `val_transforms` argument from the `LightningDataModule` constructor ([#12763](https://github.com/Lightning-AI/lightning/pull/12763))
- Removed the deprecated `test_transforms` argument from the `LightningDataModule` constructor ([#12773](https://github.com/Lightning-AI/lightning/pull/12773))
- Removed deprecated `Trainer(max_steps=None)` ([#13591](https://github.com/Lightning-AI/lightning/pull/13591))
- Removed deprecated `dataloader_idx` argument from `on_train_batch_start/end` hooks `Callback` and `LightningModule` ([#12769](https://github.com/Lightning-AI/lightning/pull/12769), [#12977](https://github.com/Lightning-AI/lightning/pull/12977))
- Removed deprecated `get_progress_bar_dict` property from `LightningModule` ([#12839](https://github.com/Lightning-AI/lightning/pull/12839))
- Removed sanity check for multi-optimizer support with habana backends ([#13217](https://github.com/Lightning-AI/lightning/pull/13217))
- Removed the need to explicitly load habana module ([#13338](https://github.com/Lightning-AI/lightning/pull/13338))
- Removed the deprecated `Strategy.post_dispatch()` hook ([#13461](https://github.com/Lightning-AI/lightning/pull/13461))
- Removed deprecated `pl.callbacks.lr_monitor.LearningRateMonitor.lr_sch_names` ([#13353](https://github.com/Lightning-AI/lightning/pull/13353))
- Removed deprecated `Trainer.slurm_job_id` in favor of `SLURMEnvironment.job_id` ([#13459](https://github.com/Lightning-AI/lightning/pull/13459))
- Removed support for the `DDP2Strategy` ([#12705](https://github.com/Lightning-AI/lightning/pull/12705))
- Removed deprecated `LightningDistributed` ([#13549](https://github.com/Lightning-AI/lightning/pull/13549))
- Removed deprecated ClusterEnvironment properties `master_address` and `master_port` in favor of `main_address` and `main_port` ([#13458](https://github.com/Lightning-AI/lightning/pull/13458))
- Removed deprecated ClusterEnvironment methods `KubeflowEnvironment.is_using_kubelfow()`, `LSFEnvironment.is_using_lsf()` and `TorchElasticEnvironment.is_using_torchelastic()` in favor of the `detect()` method ([#13458](https://github.com/Lightning-AI/lightning/pull/13458))
- Removed deprecated `Callback.on_keyboard_interrupt` ([#13438](https://github.com/Lightning-AI/lightning/pull/13438))
- Removed deprecated `LightningModule.on_post_move_to_device` ([#13548](https://github.com/Lightning-AI/lightning/pull/13548))
- Removed `TPUSpawnStrategy.{tpu_local_core_rank,tpu_global_core_rank}` attributes in favor of `TPUSpawnStrategy.{local_rank,global_rank}` ([#11163](https://github.com/Lightning-AI/lightning/pull/11163))
- Removed `SingleTPUStrategy.{tpu_local_core_rank,tpu_global_core_rank}` attributes in favor of `SingleTPUStrategy.{local_rank,global_rank}`([#11163](https://github.com/Lightning-AI/lightning/pull/11163))

### Fixed

- Improved support for custom `DataLoader`s when instantiated in `*_dataloader` hook ([#12981](https://github.com/Lightning-AI/lightning/pull/12981))
- Allowed custom `BatchSampler`s when instantiated in `*_dataloader` hook [#13640](https://github.com/Lightning-AI/lightning/pull/13640))
- Fixed an issue with unsupported torch.inference_mode() on hpu backends by making it use no_grad ([#13014](https://github.com/Lightning-AI/lightning/pull/13014))
- The model wrapper returned by `LightningLite.setup()` now properly supports pass-through when looking up attributes ([#12597](https://github.com/Lightning-AI/lightning/pull/12597))
- Fixed issue where the CLI fails with certain torch objects ([#13153](https://github.com/Lightning-AI/lightning/pull/13153))
- Fixed ``LightningCLI`` signature parameter resolving for some lightning classes ([#13283](https://github.com/Lightning-AI/lightning/pull/13283))
- Fixed Model Summary when using DeepSpeed Stage 3 ([#13427](https://github.com/Lightning-AI/lightning/pull/13427))
- Fixed `pl.utilities.distributed.gather_all_tensors` to handle tensors of different dimensions ([#12630](https://github.com/Lightning-AI/lightning/pull/12630))
- Fixed the input validation for the accelerator Trainer argument when passed as a string ([#13417](https://github.com/Lightning-AI/lightning/pull/13417))
- Fixed `Trainer.predict(return_predictions=False)` to track prediction's batch_indices ([#13629](https://github.com/Lightning-AI/lightning/pull/13629))
- Fixed and issue that prevented setting a custom `CheckpointIO` plugin with strategies ([#13785](https://github.com/Lightning-AI/lightning/pull/13785))
- Fixed main progress bar counter when `val_check_interval=int` and `check_val_every_n_epoch=None` ([#12832](https://github.com/Lightning-AI/lightning/pull/12832)
- Improved support for custom `ReduceLROnPlateau` scheduler if `reduce_on_plateau` is set by the user in scheduler config ([#13838](https://github.com/Lightning-AI/lightning/pull/13838))
- Used `global_step` while restoring logging step for old checkpoints ([#13645](https://github.com/Lightning-AI/lightning/pull/13645))
- When training with `precision=16` on IPU, the cast has been moved off the IPU onto the host, making the copies from host to IPU cheaper ([#13880](https://github.com/Lightning-AI/lightning/pull/13880))
- Fixed error handling in learning rate finder when not enough data points are available to give a good suggestion ([#13845](https://github.com/Lightning-AI/lightning/pull/13845))
- Fixed an issue that caused the learning rate finder to set the model's learning rate to None when no suggestion was possible ([#13845](https://github.com/Lightning-AI/lightning/pull/13845))
- Fixed an issue causing deterministic algorithms and other globals to get reset in spawned processes ([#13921](https://github.com/Lightning-AI/lightning/pull/13921))
- Fixed default `amp_level` for `DeepSpeedPrecisionPlugin` to `O2` ([#13897](https://github.com/Lightning-AI/lightning/pull/13897))
- Fixed Python 3.10 compatibility for truncated back-propagation through time (TBPTT) ([#13973](https://github.com/Lightning-AI/lightning/pull/13973))
- Fixed `TQDMProgressBar` reset and update to show correct time estimation (2/2) ([#13962](https://github.com/Lightning-AI/lightning/pull/13962))


## [1.6.5] - 2022-07-13

### Fixed

- Fixed `estimated_stepping_batches` requiring distributed comms in `configure_optimizers` for the `DeepSpeedStrategy` ([#13350](https://github.com/Lightning-AI/lightning/pull/13350))
- Fixed bug with Python version check that prevented use with development versions of Python ([#13420](https://github.com/Lightning-AI/lightning/pull/13420))
- The loops now call `.set_epoch()` also on batch samplers if the dataloader has one wrapped in a distributed sampler ([#13396](https://github.com/Lightning-AI/lightning/pull/13396))
- Fixed the restoration of log step during restart ([#13467](https://github.com/Lightning-AI/lightning/pull/13467))


## [1.6.4] - 2022-06-01

### Added

- Added all DDP params to be exposed through hpu parallel strategy ([#13067](https://github.com/Lightning-AI/lightning/pull/13067))

### Changed

- Keep `torch.backends.cudnn.benchmark=False` by default (unlike in v1.6.{0-3}) after speed and memory problems depending on the data used. Please consider tuning `Trainer(benchmark)` manually. ([#13154](https://github.com/Lightning-AI/lightning/pull/13154))
- Prevent modification of `torch.backends.cudnn.benchmark` when `Trainer(benchmark=...)` is not set ([#13154](https://github.com/Lightning-AI/lightning/pull/13154))

### Fixed

- Fixed an issue causing zero-division error for empty dataloaders ([#12885](https://github.com/Lightning-AI/lightning/pull/12885))
- Fixed mismatching default values for the types of some arguments in the DeepSpeed and Fully-Sharded strategies which made the CLI unable to use them ([#12989](https://github.com/Lightning-AI/lightning/pull/12989))
- Avoid redundant callback restore warning while tuning ([#13026](https://github.com/Lightning-AI/lightning/pull/13026))
- Fixed `Trainer(precision=64)` during evaluation which now uses the wrapped precision module ([#12983](https://github.com/Lightning-AI/lightning/pull/12983))
- Fixed an issue to use wrapped `LightningModule` for evaluation during `trainer.fit` for `BaguaStrategy` ([#12983](https://github.com/Lightning-AI/lightning/pull/12983))
- Fixed an issue wrt unnecessary usage of habana mixed precision package for fp32 types ([#13028](https://github.com/Lightning-AI/lightning/pull/13028))
- Fixed the number of references of `LightningModule` so it can be deleted ([#12897](https://github.com/Lightning-AI/lightning/pull/12897))
- Fixed `materialize_module` setting a module's child recursively ([#12870](https://github.com/Lightning-AI/lightning/pull/12870))
- Fixed issue where the CLI could not pass a `Profiler` to the `Trainer` ([#13084](https://github.com/Lightning-AI/lightning/pull/13084))
- Fixed torchelastic detection with non-distributed installations ([#13142](https://github.com/Lightning-AI/lightning/pull/13142))
- Fixed logging's step values when multiple dataloaders are used during evaluation ([#12184](https://github.com/Lightning-AI/lightning/pull/12184))
- Fixed epoch logging on train epoch end ([#13025](https://github.com/Lightning-AI/lightning/pull/13025))
- Fixed `DDPStrategy` and `DDPSpawnStrategy` to initialize optimizers only after moving the module to the device ([#11952](https://github.com/Lightning-AI/lightning/pull/11952))


## [1.6.3] - 2022-05-03

### Fixed

- Use only a single instance of `rich.console.Console` throughout codebase ([#12886](https://github.com/Lightning-AI/lightning/pull/12886))
- Fixed an issue to ensure all the checkpoint states are saved in a common filepath with `DeepspeedStrategy` ([#12887](https://github.com/Lightning-AI/lightning/pull/12887))
- Fixed `trainer.logger` deprecation message ([#12671](https://github.com/Lightning-AI/lightning/pull/12671))
- Fixed an issue where sharded grad scaler is passed in when using BF16 with the `ShardedStrategy` ([#12915](https://github.com/Lightning-AI/lightning/pull/12915))
- Fixed an issue wrt recursive invocation of DDP configuration in hpu parallel plugin ([#12912](https://github.com/Lightning-AI/lightning/pull/12912))
- Fixed printing of ragged dictionaries in `Trainer.validate` and `Trainer.test` ([#12857](https://github.com/Lightning-AI/lightning/pull/12857))
- Fixed threading support for legacy loading of checkpoints ([#12814](https://github.com/Lightning-AI/lightning/pull/12814))
- Fixed pickling of `KFoldLoop` ([#12441](https://github.com/Lightning-AI/lightning/pull/12441))
- Stopped `optimizer_zero_grad` from being called after IPU execution ([#12913](https://github.com/Lightning-AI/lightning/pull/12913))
- Fixed `fuse_modules` to be qat-aware for `torch>=1.11` ([#12891](https://github.com/Lightning-AI/lightning/pull/12891))
- Enforced eval shuffle warning only for default samplers in DataLoader ([#12653](https://github.com/Lightning-AI/lightning/pull/12653))
- Enable mixed precision in `DDPFullyShardedStrategy` when `precision=16` ([#12965](https://github.com/Lightning-AI/lightning/pull/12965))
- Fixed `TQDMProgressBar` reset and update to show correct time estimation (1/2) ([#12889](https://github.com/Lightning-AI/lightning/pull/12889))
- Fixed fit loop restart logic to enable resume using the checkpoint ([#12821](https://github.com/Lightning-AI/lightning/pull/12821))


## [1.6.2] - 2022-04-27

### Fixed

- Fixed `ImportError` when `torch.distributed` is not available. ([#12794](https://github.com/Lightning-AI/lightning/pull/12794))
- When using custom DataLoaders in LightningDataModule, multiple inheritance is resolved properly ([#12716](https://github.com/Lightning-AI/lightning/pull/12716))
- Fixed encoding issues on terminals that do not support unicode characters ([#12828](https://github.com/Lightning-AI/lightning/pull/12828))
- Fixed support for `ModelCheckpoint` monitors with dots ([#12783](https://github.com/Lightning-AI/lightning/pull/12783))


## [1.6.1] - 2022-04-13

### Changed

- Support `strategy` argument being case insensitive ([#12528](https://github.com/Lightning-AI/lightning/pull/12528))

### Fixed

- Run main progress bar updates independent of val progress bar updates in `TQDMProgressBar` ([#12563](https://github.com/Lightning-AI/lightning/pull/12563))
- Avoid calling `average_parameters` multiple times per optimizer step ([#12452](https://github.com/Lightning-AI/lightning/pull/12452))
- Properly pass some Logger's parent's arguments to `super().__init__()` ([#12609](https://github.com/Lightning-AI/lightning/pull/12609))
- Fixed an issue where incorrect type warnings appear when the overridden `LightningLite.run` method accepts user-defined arguments ([#12629](https://github.com/Lightning-AI/lightning/pull/12629))
- Fixed `rank_zero_only` decorator in LSF environments ([#12587](https://github.com/Lightning-AI/lightning/pull/12587))
- Don't raise a warning when `nn.Module` is not saved under hparams ([#12669](https://github.com/Lightning-AI/lightning/pull/12669))
- Raise `MisconfigurationException` when the accelerator is available but the user passes invalid `([]/0/"0")` values to the `devices` flag ([#12708](https://github.com/Lightning-AI/lightning/pull/12708))
- Support `auto_select_gpus` with the accelerator and devices API ([#12608](https://github.com/Lightning-AI/lightning/pull/12608))


## [1.6.0] - 2022-03-29

### Added

- Allow logging to an existing run ID in MLflow with `MLFlowLogger` ([#12290](https://github.com/Lightning-AI/lightning/pull/12290))
- Enable gradient accumulation using Horovod's `backward_passes_per_step` ([#11911](https://github.com/Lightning-AI/lightning/pull/11911))
- Add new `DETAIL` log level to provide useful logs for improving monitoring and debugging of batch jobs ([#11008](https://github.com/Lightning-AI/lightning/pull/11008))
- Added a flag `SLURMEnvironment(auto_requeue=True|False)` to control whether Lightning handles the requeuing ([#10601](https://github.com/Lightning-AI/lightning/pull/10601))
- Fault Tolerant Manual
    * Add `_Stateful` protocol to detect if classes are stateful ([#10646](https://github.com/Lightning-AI/lightning/pull/10646))
    * Add `_FaultTolerantMode` enum used to track different supported fault tolerant modes ([#10645](https://github.com/Lightning-AI/lightning/pull/10645))
    * Add a `_rotate_worker_indices` utility to reload the state according the latest worker ([#10647](https://github.com/Lightning-AI/lightning/pull/10647))
    * Add stateful workers ([#10674](https://github.com/Lightning-AI/lightning/pull/10674))
    * Add an utility to collect the states across processes ([#10639](https://github.com/Lightning-AI/lightning/pull/10639))
    * Add logic to reload the states across data loading components ([#10699](https://github.com/Lightning-AI/lightning/pull/10699))
    * Cleanup some fault tolerant utilities ([#10703](https://github.com/Lightning-AI/lightning/pull/10703))
    * Enable Fault Tolerant Manual Training ([#10707](https://github.com/Lightning-AI/lightning/pull/10707))
    * Broadcast the `_terminate_gracefully` to all processes and add support for DDP ([#10638](https://github.com/Lightning-AI/lightning/pull/10638))
- Added support for re-instantiation of custom (subclasses of) `DataLoaders` returned in the `*_dataloader()` methods, i.e., automatic replacement of samplers now works with custom types of `DataLoader` ([#10680](https://github.com/Lightning-AI/lightning/pull/10680))
- Added a function to validate if fault tolerant training is supported. ([#10465](https://github.com/Lightning-AI/lightning/pull/10465))
- Added a private callback to manage the creation and deletion of fault-tolerance checkpoints ([#11862](https://github.com/Lightning-AI/lightning/pull/11862))
- Show a better error message when a custom `DataLoader` implementation is not well implemented and we need to reconstruct it ([#10719](https://github.com/Lightning-AI/lightning/pull/10719))
- Show a better error message when frozen dataclass is used as a batch ([#10927](https://github.com/Lightning-AI/lightning/pull/10927))
- Save the `Loop`'s state by default in the checkpoint ([#10784](https://github.com/Lightning-AI/lightning/pull/10784))
- Added `Loop.replace` to easily switch one loop for another ([#10324](https://github.com/Lightning-AI/lightning/pull/10324))
- Added support for `--lr_scheduler=ReduceLROnPlateau` to the `LightningCLI` ([#10860](https://github.com/Lightning-AI/lightning/pull/10860))
- Added `LightningCLI.configure_optimizers` to override the `configure_optimizers` return value ([#10860](https://github.com/Lightning-AI/lightning/pull/10860))
- Added `LightningCLI(auto_registry)` flag to register all subclasses of the registerable components automatically ([#12108](https://github.com/Lightning-AI/lightning/pull/12108))
- Added a warning that shows when `max_epochs` in the `Trainer` is not set ([#10700](https://github.com/Lightning-AI/lightning/pull/10700))
- Added support for returning a single Callback from `LightningModule.configure_callbacks` without wrapping it into a list ([#11060](https://github.com/Lightning-AI/lightning/pull/11060))
- Added `console_kwargs` for `RichProgressBar` to initialize inner Console ([#10875](https://github.com/Lightning-AI/lightning/pull/10875))
- Added support for shorthand notation to instantiate loggers with the `LightningCLI` ([#11533](https://github.com/Lightning-AI/lightning/pull/11533))
- Added a `LOGGER_REGISTRY` instance to register custom loggers to the `LightningCLI` ([#11533](https://github.com/Lightning-AI/lightning/pull/11533))
- Added info message when the `Trainer` arguments `limit_*_batches`, `overfit_batches`, or `val_check_interval` are set to `1` or `1.0` ([#11950](https://github.com/Lightning-AI/lightning/pull/11950))
- Added a `PrecisionPlugin.teardown` method ([#10990](https://github.com/Lightning-AI/lightning/pull/10990))
- Added `LightningModule.lr_scheduler_step` ([#10249](https://github.com/Lightning-AI/lightning/pull/10249))
- Added support for no pre-fetching to `DataFetcher` ([#11606](https://github.com/Lightning-AI/lightning/pull/11606))
- Added support for optimizer step progress tracking with manual optimization ([#11848](https://github.com/Lightning-AI/lightning/pull/11848))
- Return the output of the `optimizer.step`. This can be useful for `LightningLite` users, manual optimization users, or users overriding `LightningModule.optimizer_step` ([#11711](https://github.com/Lightning-AI/lightning/pull/11711))
- Teardown the active loop and strategy on exception ([#11620](https://github.com/Lightning-AI/lightning/pull/11620))
- Added a `MisconfigurationException` if user provided `opt_idx` in scheduler config doesn't match with actual optimizer index of its respective optimizer ([#11247](https://github.com/Lightning-AI/lightning/pull/11247))
- Added a `loggers` property to `Trainer` which returns a list of loggers provided by the user ([#11683](https://github.com/Lightning-AI/lightning/pull/11683))
- Added a `loggers` property to `LightningModule` which retrieves the `loggers` property from `Trainer` ([#11683](https://github.com/Lightning-AI/lightning/pull/11683))
- Added support for DDP when using a `CombinedLoader` for the training data ([#11648](https://github.com/Lightning-AI/lightning/pull/11648))
- Added a warning when using `DistributedSampler` during validation/testing ([#11479](https://github.com/Lightning-AI/lightning/pull/11479))
- Added support for `Bagua` training strategy ([#11146](https://github.com/Lightning-AI/lightning/pull/11146))
- Added support for manually returning a `poptorch.DataLoader` in a `*_dataloader` hook ([#12116](https://github.com/Lightning-AI/lightning/pull/12116))
- Added `rank_zero` module to centralize utilities ([#11747](https://github.com/Lightning-AI/lightning/pull/11747))
- Added a `_Stateful` support for `LightningDataModule` ([#11637](https://github.com/Lightning-AI/lightning/pull/11637))
- Added `_Stateful` support for `PrecisionPlugin` ([#11638](https://github.com/Lightning-AI/lightning/pull/11638))
- Added `Accelerator.is_available` to check device availability ([#11797](https://github.com/Lightning-AI/lightning/pull/11797))
- Enabled static type-checking on the signature of `Trainer` ([#11888](https://github.com/Lightning-AI/lightning/pull/11888))
- Added utility functions for moving optimizers to devices ([#11758](https://github.com/Lightning-AI/lightning/pull/11758))
- Added a warning when saving an instance of `nn.Module` with `save_hyperparameters()` ([#12068](https://github.com/Lightning-AI/lightning/pull/12068))
- Added `estimated_stepping_batches` property to `Trainer` ([#11599](https://github.com/Lightning-AI/lightning/pull/11599))
- Added support for pluggable Accelerators ([#12030](https://github.com/Lightning-AI/lightning/pull/12030))
- Added profiling for `on_load_checkpoint`/`on_save_checkpoint` callback and LightningModule hooks ([#12149](https://github.com/Lightning-AI/lightning/pull/12149))
- Added `LayerSync` and `NativeSyncBatchNorm` plugins ([#11754](https://github.com/Lightning-AI/lightning/pull/11754))
- Added optional `storage_options` argument to `Trainer.save_checkpoint()` to pass to custom `CheckpointIO` implementations ([#11891](https://github.com/Lightning-AI/lightning/pull/11891))
- Added support to explicitly specify the process group backend for parallel strategies ([#11745](https://github.com/Lightning-AI/lightning/pull/11745))
- Added `device_ids` and `num_devices` property to `Trainer` ([#12151](https://github.com/Lightning-AI/lightning/pull/12151))
- Added `Callback.state_dict()` and `Callback.load_state_dict()` methods ([#12232](https://github.com/Lightning-AI/lightning/pull/12232))
- Added `AcceleratorRegistry` ([#12180](https://github.com/Lightning-AI/lightning/pull/12180))
- Added support for Habana Accelerator (HPU) ([#11808](https://github.com/Lightning-AI/lightning/pull/11808))
- Added support for dataclasses in `apply_to_collections` ([#11889](https://github.com/Lightning-AI/lightning/pull/11889))

### Changed

- Drop PyTorch 1.7 support ([#12191](https://github.com/Lightning-AI/lightning/pull/12191)), ([#12432](https://github.com/Lightning-AI/lightning/pull/12432))
- Make `benchmark` flag optional and set its value based on the deterministic flag ([#11944](https://github.com/Lightning-AI/lightning/pull/11944))
- Implemented a new native and rich format in `_print_results` method of the `EvaluationLoop` ([#11332](https://github.com/Lightning-AI/lightning/pull/11332))
- Do not print an empty table at the end of the `EvaluationLoop` ([#12427](https://github.com/Lightning-AI/lightning/pull/12427))
- Set the `prog_bar` flag to False in `LightningModule.log_grad_norm` ([#11472](https://github.com/Lightning-AI/lightning/pull/11472))
- Raised exception in `init_dist_connection()` when torch distributed is not available ([#10418](https://github.com/Lightning-AI/lightning/pull/10418))
- The `monitor` argument in the `EarlyStopping` callback is no longer optional ([#10328](https://github.com/Lightning-AI/lightning/pull/10328))
- Do not fail if batch size could not be inferred for logging when using DeepSpeed ([#10438](https://github.com/Lightning-AI/lightning/pull/10438))
- Raised `MisconfigurationException` when `enable_progress_bar=False` and a progress bar instance has been passed in the callback list ([#10520](https://github.com/Lightning-AI/lightning/pull/10520))
- Moved `trainer.connectors.env_vars_connector._defaults_from_env_vars` to `utilities.argsparse._defaults_from_env_vars` ([#10501](https://github.com/Lightning-AI/lightning/pull/10501))
- Changes in `LightningCLI` required for the new major release of jsonargparse v4.0.0 ([#10426](https://github.com/Lightning-AI/lightning/pull/10426))
- Renamed `refresh_rate_per_second` parameter to `refresh_rate` for `RichProgressBar` signature ([#10497](https://github.com/Lightning-AI/lightning/pull/10497))
- Moved ownership of the `PrecisionPlugin` into `TrainingTypePlugin` and updated all references ([#10570](https://github.com/Lightning-AI/lightning/pull/10570))
- Fault Tolerant relies on `signal.SIGTERM` to gracefully exit instead of `signal.SIGUSR1` ([#10605](https://github.com/Lightning-AI/lightning/pull/10605))
- `Loop.restarting=...` now sets the value recursively for all subloops ([#11442](https://github.com/Lightning-AI/lightning/pull/11442))
- Raised an error if the `batch_size` cannot be inferred from the current batch if it contained a string or was a custom batch object ([#10541](https://github.com/Lightning-AI/lightning/pull/10541))
- The validation loop is now disabled when `overfit_batches > 0` is set in the Trainer ([#9709](https://github.com/Lightning-AI/lightning/pull/9709))
- Moved optimizer related logics from `Accelerator` to `TrainingTypePlugin` ([#10596](https://github.com/Lightning-AI/lightning/pull/10596))
- Moved ownership of the lightning optimizers from the `Trainer` to the `Strategy` ([#11444](https://github.com/Lightning-AI/lightning/pull/11444))
- Moved ownership of the data fetchers from the DataConnector to the Loops ([#11621](https://github.com/Lightning-AI/lightning/pull/11621))
- Moved `batch_to_device` method from `Accelerator` to `TrainingTypePlugin` ([#10649](https://github.com/Lightning-AI/lightning/pull/10649))
- The `DDPSpawnPlugin` no longer overrides the `post_dispatch` plugin hook ([#10034](https://github.com/Lightning-AI/lightning/pull/10034))
- Integrate the progress bar implementation with progress tracking ([#11213](https://github.com/Lightning-AI/lightning/pull/11213))
- The `LightningModule.{add_to_queue,get_from_queue}` hooks no longer get a `torch.multiprocessing.SimpleQueue` and instead receive a list based queue ([#10034](https://github.com/Lightning-AI/lightning/pull/10034))
- Changed `training_step`, `validation_step`, `test_step` and `predict_step` method signatures in `Accelerator` and updated input from caller side ([#10908](https://github.com/Lightning-AI/lightning/pull/10908))
- Changed the name of the temporary checkpoint that the `DDPSpawnPlugin` and related plugins save ([#10934](https://github.com/Lightning-AI/lightning/pull/10934))
- `LoggerCollection` returns only unique logger names and versions ([#10976](https://github.com/Lightning-AI/lightning/pull/10976))
- Redesigned process creation for spawn-based plugins (`DDPSpawnPlugin`, `TPUSpawnPlugin`, etc.) ([#10896](https://github.com/Lightning-AI/lightning/pull/10896))
    * All spawn-based plugins now spawn processes immediately upon calling `Trainer.{fit,validate,test,predict}`
    * The hooks/callbacks `prepare_data`, `setup`, `configure_sharded_model` and `teardown` now run under initialized process group for spawn-based plugins just like their non-spawn counterparts
    * Some configuration errors that were previously raised as `MisconfigurationException`s will now be raised as `ProcessRaisedException` (torch>=1.8) or as `Exception` (torch<1.8)
    * Removed the `TrainingTypePlugin.pre_dispatch()` method and merged it with `TrainingTypePlugin.setup()` ([#11137](https://github.com/Lightning-AI/lightning/pull/11137))
- Changed profiler to index and display the names of the hooks with a new pattern [<base class>]<class>.<hook name> ([#11026](https://github.com/Lightning-AI/lightning/pull/11026))
- Changed `batch_to_device` entry in profiling from stage-specific to generic, to match profiling of other hooks ([#11031](https://github.com/Lightning-AI/lightning/pull/11031))
- Changed the info message for finalizing ddp-spawn worker processes to a debug-level message ([#10864](https://github.com/Lightning-AI/lightning/pull/10864))
- Removed duplicated file extension when uploading model checkpoints with `NeptuneLogger` ([#11015](https://github.com/Lightning-AI/lightning/pull/11015))
- Removed `__getstate__` and `__setstate__` of `RichProgressBar` ([#11100](https://github.com/Lightning-AI/lightning/pull/11100))
- The `DDPPlugin` and `DDPSpawnPlugin` and their subclasses now remove the `SyncBatchNorm` wrappers in `teardown()` to enable proper support at inference after fitting ([#11078](https://github.com/Lightning-AI/lightning/pull/11078))
- Moved ownership of the `Accelerator` instance to the `TrainingTypePlugin`; all training-type plugins now take an optional parameter `accelerator` ([#11022](https://github.com/Lightning-AI/lightning/pull/11022))
- Renamed the `TrainingTypePlugin` to `Strategy` ([#11120](https://github.com/Lightning-AI/lightning/pull/11120))
    * Renamed the `ParallelPlugin` to `ParallelStrategy` ([#11123](https://github.com/Lightning-AI/lightning/pull/11123))
    * Renamed the `DataParallelPlugin` to `DataParallelStrategy` ([#11183](https://github.com/Lightning-AI/lightning/pull/11183))
    * Renamed the `DDPPlugin` to `DDPStrategy` ([#11142](https://github.com/Lightning-AI/lightning/pull/11142))
    * Renamed the `DDP2Plugin` to `DDP2Strategy` ([#11185](https://github.com/Lightning-AI/lightning/pull/11185))
    * Renamed the `DDPShardedPlugin` to `DDPShardedStrategy` ([#11186](https://github.com/Lightning-AI/lightning/pull/11186))
    * Renamed the `DDPFullyShardedPlugin` to `DDPFullyShardedStrategy` ([#11143](https://github.com/Lightning-AI/lightning/pull/11143))
    * Renamed the `DDPSpawnPlugin` to `DDPSpawnStrategy` ([#11145](https://github.com/Lightning-AI/lightning/pull/11145))
    * Renamed the `DDPSpawnShardedPlugin` to `DDPSpawnShardedStrategy` ([#11210](https://github.com/Lightning-AI/lightning/pull/11210))
    * Renamed the `DeepSpeedPlugin` to `DeepSpeedStrategy` ([#11194](https://github.com/Lightning-AI/lightning/pull/11194))
    * Renamed the `HorovodPlugin` to `HorovodStrategy` ([#11195](https://github.com/Lightning-AI/lightning/pull/11195))
    * Renamed the `TPUSpawnPlugin` to `TPUSpawnStrategy` ([#11190](https://github.com/Lightning-AI/lightning/pull/11190))
    * Renamed the `IPUPlugin` to `IPUStrategy` ([#11193](https://github.com/Lightning-AI/lightning/pull/11193))
    * Renamed the `SingleDevicePlugin` to `SingleDeviceStrategy` ([#11182](https://github.com/Lightning-AI/lightning/pull/11182))
    * Renamed the `SingleTPUPlugin` to `SingleTPUStrategy` ([#11182](https://github.com/Lightning-AI/lightning/pull/11182))
    * Renamed the `TrainingTypePluginsRegistry` to `StrategyRegistry` ([#11233](https://github.com/Lightning-AI/lightning/pull/11233))
- Marked the `ResultCollection`, `ResultMetric`, and `ResultMetricCollection` classes as protected ([#11130](https://github.com/Lightning-AI/lightning/pull/11130))
- Marked `trainer.checkpoint_connector` as protected ([#11550](https://github.com/Lightning-AI/lightning/pull/11550))
- The epoch start/end hooks are now called by the `FitLoop` instead of the `TrainingEpochLoop` ([#11201](https://github.com/Lightning-AI/lightning/pull/11201))
- DeepSpeed does not require lightning module zero 3 partitioning ([#10655](https://github.com/Lightning-AI/lightning/pull/10655))
- Moved `Strategy` classes to the `strategies` directory ([#11226](https://github.com/Lightning-AI/lightning/pull/11226))
- Renamed `training_type_plugin` file to `strategy` ([#11239](https://github.com/Lightning-AI/lightning/pull/11239))
- Changed `DeviceStatsMonitor` to group metrics based on the logger's `group_separator` ([#11254](https://github.com/Lightning-AI/lightning/pull/11254))
- Raised `UserWarning` if evaluation is triggered with `best` ckpt and trainer is configured with multiple checkpoint callbacks ([#11274](https://github.com/Lightning-AI/lightning/pull/11274))
- `Trainer.logged_metrics` now always contains scalar tensors, even when a Python scalar was logged ([#11270](https://github.com/Lightning-AI/lightning/pull/11270))
- The tuner now uses the checkpoint connector to copy and restore its state ([#11518](https://github.com/Lightning-AI/lightning/pull/11518))
- Changed `MisconfigurationException` to `ModuleNotFoundError` when `rich` isn't available ([#11360](https://github.com/Lightning-AI/lightning/pull/11360))
- The `trainer.current_epoch` value is now increased by 1 during and after `on_train_end` ([#8578](https://github.com/Lightning-AI/lightning/pull/8578))
- The `trainer.global_step` value now accounts for multiple optimizers and TBPTT splits ([#11805](https://github.com/Lightning-AI/lightning/pull/11805))
- The `trainer.global_step` value is now increased right after the `optimizer.step()` call which will impact users who access it during an intra-training validation hook ([#11805](https://github.com/Lightning-AI/lightning/pull/11805))
- The filename of checkpoints created with `ModelCheckpoint(filename='{step}')` is different compared to previous versions. A checkpoint saved after 1 step will be named `step=1.ckpt` instead of `step=0.ckpt` ([#11805](https://github.com/Lightning-AI/lightning/pull/11805))
- Inherit from `ABC` for `Accelerator`: Users need to implement `auto_device_count` ([#11521](https://github.com/Lightning-AI/lightning/pull/11521))
- Changed `parallel_devices` property in `ParallelStrategy` to be lazy initialized ([#11572](https://github.com/Lightning-AI/lightning/pull/11572))
- Updated `TQDMProgressBar` to run a separate progress bar for each eval dataloader ([#11657](https://github.com/Lightning-AI/lightning/pull/11657))
- Sorted `SimpleProfiler(extended=False)` summary based on mean duration for each hook ([#11671](https://github.com/Lightning-AI/lightning/pull/11671))
- Avoid enforcing `shuffle=False` for eval dataloaders ([#11575](https://github.com/Lightning-AI/lightning/pull/11575))
- When using DP (data-parallel), Lightning will no longer automatically reduce all tensors returned in training_step; it will only reduce the loss unless `training_step_end` is overridden ([#11594](https://github.com/Lightning-AI/lightning/pull/11594))
- When using DP (data-parallel), the `training_epoch_end` hook will no longer receive reduced outputs from `training_step` and instead get the full tensor of results from all GPUs ([#11594](https://github.com/Lightning-AI/lightning/pull/11594))
- Changed default logger name to `lightning_logs` for consistency ([#11762](https://github.com/Lightning-AI/lightning/pull/11762))
- Rewrote `accelerator_connector` ([#11448](https://github.com/Lightning-AI/lightning/pull/11448))
- When manual optimization is used with DDP, we no longer force `find_unused_parameters=True` ([#12425](https://github.com/Lightning-AI/lightning/pull/12425))
- Disable loading dataloades if corresponding `limit_batches=0` ([#11576](https://github.com/Lightning-AI/lightning/pull/11576))
- Removed `is_global_zero` check in `training_epoch_loop` before `logger.save`. If you have a custom logger that implements `save` the Trainer will now call `save` on all ranks by default. To change this behavior add `@rank_zero_only` to your `save` implementation ([#12134](https://github.com/Lightning-AI/lightning/pull/12134))
- Disabled tuner with distributed strategies ([#12179](https://github.com/Lightning-AI/lightning/pull/12179))
- Marked `trainer.logger_connector` as protected ([#12195](https://github.com/Lightning-AI/lightning/pull/12195))
- Move `Strategy.process_dataloader` function call from `fit/evaluation/predict_loop.py` to `data_connector.py` ([#12251](https://github.com/Lightning-AI/lightning/pull/12251))
- `ModelCheckpoint(save_last=True, every_n_epochs=N)` now saves a "last" checkpoint every epoch (disregarding `every_n_epochs`) instead of only once at the end of training ([#12418](https://github.com/Lightning-AI/lightning/pull/12418))
- The strategies that support `sync_batchnorm` now only apply it when fitting ([#11919](https://github.com/Lightning-AI/lightning/pull/11919))
- Avoided fallback on CPU if no devices are provided for other accelerators ([#12410](https://github.com/Lightning-AI/lightning/pull/12410))
- Modified `supporters.py` so that in the accumulator element (for loss) is created directly on the device ([#12430](https://github.com/Lightning-AI/lightning/pull/12430))
- Removed `EarlyStopping.on_save_checkpoint` and `EarlyStopping.on_load_checkpoint` in favor of `EarlyStopping.state_dict` and `EarlyStopping.load_state_dict` ([#11887](https://github.com/Lightning-AI/lightning/pull/11887))
- Removed `BaseFinetuning.on_save_checkpoint` and `BaseFinetuning.on_load_checkpoint` in favor of `BaseFinetuning.state_dict` and `BaseFinetuning.load_state_dict` ([#11887](https://github.com/Lightning-AI/lightning/pull/11887))
- Removed `BackboneFinetuning.on_save_checkpoint` and `BackboneFinetuning.on_load_checkpoint` in favor of `BackboneFinetuning.state_dict` and `BackboneFinetuning.load_state_dict` ([#11887](https://github.com/Lightning-AI/lightning/pull/11887))
- Removed `ModelCheckpoint.on_save_checkpoint` and `ModelCheckpoint.on_load_checkpoint` in favor of `ModelCheckpoint.state_dict` and `ModelCheckpoint.load_state_dict` ([#11887](https://github.com/Lightning-AI/lightning/pull/11887))
- Removed `Timer.on_save_checkpoint` and `Timer.on_load_checkpoint` in favor of `Timer.state_dict` and `Timer.load_state_dict` ([#11887](https://github.com/Lightning-AI/lightning/pull/11887))
- Replaced PostLocalSGDOptimizer with a dedicated model averaging component ([#12378](https://github.com/Lightning-AI/lightning/pull/12378))

### Deprecated

- Deprecated `training_type_plugin` property in favor of `strategy` in `Trainer` and updated the references ([#11141](https://github.com/Lightning-AI/lightning/pull/11141))
- Deprecated `Trainer.{validated,tested,predicted}_ckpt_path` and replaced with read-only property `Trainer.ckpt_path` set when checkpoints loaded via `Trainer.{fit,validate,test,predict}` ([#11696](https://github.com/Lightning-AI/lightning/pull/11696))
- Deprecated `ClusterEnvironment.master_{address,port}` in favor of `ClusterEnvironment.main_{address,port}` ([#10103](https://github.com/Lightning-AI/lightning/pull/10103))
- Deprecated `DistributedType` in favor of `_StrategyType` ([#10505](https://github.com/Lightning-AI/lightning/pull/10505))
- Deprecated the `precision_plugin` constructor argument from `Accelerator` ([#10570](https://github.com/Lightning-AI/lightning/pull/10570))
- Deprecated `DeviceType` in favor of `_AcceleratorType` ([#10503](https://github.com/Lightning-AI/lightning/pull/10503))
- Deprecated the property `Trainer.slurm_job_id` in favor of the new `SLURMEnvironment.job_id()` method ([#10622](https://github.com/Lightning-AI/lightning/pull/10622))
- Deprecated the access to the attribute `IndexBatchSamplerWrapper.batch_indices` in favor of `IndexBatchSamplerWrapper.seen_batch_indices` ([#10870](https://github.com/Lightning-AI/lightning/pull/10870))
- Deprecated `on_init_start` and `on_init_end` callback hooks ([#10940](https://github.com/Lightning-AI/lightning/pull/10940))
- Deprecated `Trainer.call_hook` in favor of `Trainer._call_callback_hooks`, `Trainer._call_lightning_module_hook`, `Trainer._call_ttp_hook`, and `Trainer._call_accelerator_hook` ([#10979](https://github.com/Lightning-AI/lightning/pull/10979))
- Deprecated `TrainingTypePlugin.post_dispatch` in favor of `TrainingTypePlugin.teardown` ([#10939](https://github.com/Lightning-AI/lightning/pull/10939))
- Deprecated `ModelIO.on_hpc_{save/load}` in favor of `CheckpointHooks.on_{save/load}_checkpoint` ([#10911](https://github.com/Lightning-AI/lightning/pull/10911))
- Deprecated `Trainer.run_stage` in favor of `Trainer.{fit,validate,test,predict}` ([#11000](https://github.com/Lightning-AI/lightning/pull/11000))
- Deprecated `Trainer.lr_schedulers` in favor of `Trainer.lr_scheduler_configs` which returns a list of dataclasses instead of dictionaries ([#11443](https://github.com/Lightning-AI/lightning/pull/11443))
- Deprecated `Trainer.verbose_evaluate` in favor of `EvaluationLoop(verbose=...)` ([#10931](https://github.com/Lightning-AI/lightning/pull/10931))
- Deprecated `Trainer.should_rank_save_checkpoint` Trainer property ([#11068](https://github.com/Lightning-AI/lightning/pull/11068))
- Deprecated `Trainer.lightning_optimizers` ([#11444](https://github.com/Lightning-AI/lightning/pull/11444))
- Deprecated `TrainerOptimizersMixin` and moved functionality to `core/optimizer.py`([#11155](https://github.com/Lightning-AI/lightning/pull/11155))
- Deprecated the `on_train_batch_end(outputs)` format when multiple optimizers are used and TBPTT is enabled ([#12182](https://github.com/Lightning-AI/lightning/pull/12182))
- Deprecated the `training_epoch_end(outputs)` format when multiple optimizers are used and TBPTT is enabled ([#12182](https://github.com/Lightning-AI/lightning/pull/12182))
- Deprecated `TrainerCallbackHookMixin` ([#11148](https://github.com/Lightning-AI/lightning/pull/11148))
- Deprecated `TrainerDataLoadingMixin` and moved functionality to `Trainer` and `DataConnector` ([#11282](https://github.com/Lightning-AI/lightning/pull/11282))
- Deprecated function `pl.callbacks.device_stats_monitor.prefix_metric_keys` ([#11254](https://github.com/Lightning-AI/lightning/pull/11254))
- Deprecated `Callback.on_epoch_start` hook in favour of `Callback.on_{train/val/test}_epoch_start` ([#11578](https://github.com/Lightning-AI/lightning/pull/11578))
- Deprecated `Callback.on_epoch_end` hook in favour of `Callback.on_{train/val/test}_epoch_end` ([#11578](https://github.com/Lightning-AI/lightning/pull/11578))
- Deprecated `LightningModule.on_epoch_start` hook in favor of `LightningModule.on_{train/val/test}_epoch_start` ([#11578](https://github.com/Lightning-AI/lightning/pull/11578))
- Deprecated `LightningModule.on_epoch_end` hook in favor of `LightningModule.on_{train/val/test}_epoch_end` ([#11578](https://github.com/Lightning-AI/lightning/pull/11578))
- Deprecated `on_before_accelerator_backend_setup` callback hook in favour of `setup` ([#11568](https://github.com/Lightning-AI/lightning/pull/11568))
- Deprecated `on_batch_start` and `on_batch_end` callback hooks in favor of `on_train_batch_start` and `on_train_batch_end` ([#11577](https://github.com/Lightning-AI/lightning/pull/11577))
- Deprecated `on_configure_sharded_model` callback hook in favor of `setup` ([#11627](https://github.com/Lightning-AI/lightning/pull/11627))
- Deprecated `pl.utilities.distributed.rank_zero_only` in favor of `pl.utilities.rank_zero.rank_zero_only` ([#11747](https://github.com/Lightning-AI/lightning/pull/11747))
- Deprecated `pl.utilities.distributed.rank_zero_debug` in favor of `pl.utilities.rank_zero.rank_zero_debug` ([#11747](https://github.com/Lightning-AI/lightning/pull/11747))
- Deprecated `pl.utilities.distributed.rank_zero_info` in favor of `pl.utilities.rank_zero.rank_zero_info` ([#11747](https://github.com/Lightning-AI/lightning/pull/11747))
- Deprecated `pl.utilities.warnings.rank_zero_warn` in favor of `pl.utilities.rank_zero.rank_zero_warn` ([#11747](https://github.com/Lightning-AI/lightning/pull/11747))
- Deprecated `pl.utilities.warnings.rank_zero_deprecation` in favor of `pl.utilities.rank_zero.rank_zero_deprecation` ([#11747](https://github.com/Lightning-AI/lightning/pull/11747))
- Deprecated `pl.utilities.warnings.LightningDeprecationWarning` in favor of `pl.utilities.rank_zero.LightningDeprecationWarning` ([#11747](https://github.com/Lightning-AI/lightning/pull/11747))
- Deprecated `on_pretrain_routine_start` and `on_pretrain_routine_end` callback hooks in favor of `on_fit_start` ([#11794](https://github.com/Lightning-AI/lightning/pull/11794))
- Deprecated `LightningModule.on_pretrain_routine_start` and `LightningModule.on_pretrain_routine_end` hooks in favor of `on_fit_start` ([#12122](https://github.com/Lightning-AI/lightning/pull/12122))
- Deprecated `agg_key_funcs` and `agg_default_func` parameters from `LightningLoggerBase` ([#11871](https://github.com/Lightning-AI/lightning/pull/11871))
- Deprecated `LightningLoggerBase.update_agg_funcs` ([#11871](https://github.com/Lightning-AI/lightning/pull/11871))
- Deprecated `LightningLoggerBase.agg_and_log_metrics` in favor of `LightningLoggerBase.log_metrics` ([#11832](https://github.com/Lightning-AI/lightning/pull/11832))
- Deprecated passing `weights_save_path` to the `Trainer` constructor in favor of adding the `ModelCheckpoint` callback with `dirpath` directly to the list of callbacks ([#12084](https://github.com/Lightning-AI/lightning/pull/12084))
- Deprecated `pl.profiler.AbstractProfiler` in favor of `pl.profiler.Profiler` ([#12106](https://github.com/Lightning-AI/lightning/pull/12106))
- Deprecated `pl.profiler.BaseProfiler` in favor of `pl.profiler.Profiler` ([#12150](https://github.com/Lightning-AI/lightning/pull/12150))
- Deprecated `BaseProfiler.profile_iterable` ([#12102](https://github.com/Lightning-AI/lightning/pull/12102))
- Deprecated `LoggerCollection` in favor of `trainer.loggers` ([#12147](https://github.com/Lightning-AI/lightning/pull/12147))
- Deprecated `PrecisionPlugin.on_{save,load}_checkpoint` in favor of `PrecisionPlugin.{state_dict,load_state_dict}` ([#11978](https://github.com/Lightning-AI/lightning/pull/11978))
- Deprecated `LightningDataModule.on_save/load_checkpoint` in favor of `state_dict/load_state_dict` ([#11893](https://github.com/Lightning-AI/lightning/pull/11893))
- Deprecated `Trainer.use_amp` in favor of `Trainer.amp_backend` ([#12312](https://github.com/Lightning-AI/lightning/pull/12312))
- Deprecated `LightningModule.use_amp` in favor of `Trainer.amp_backend` ([#12315](https://github.com/Lightning-AI/lightning/pull/12315))
- Deprecated specifying the process group backend through the environment variable `PL_TORCH_DISTRIBUTED_BACKEND` ([#11745](https://github.com/Lightning-AI/lightning/pull/11745))
- Deprecated `ParallelPlugin.torch_distributed_backend` in favor of `DDPStrategy.process_group_backend` property ([#11745](https://github.com/Lightning-AI/lightning/pull/11745))
- Deprecated `ModelCheckpoint.save_checkpoint` in favor of `Trainer.save_checkpoint` ([#12456](https://github.com/Lightning-AI/lightning/pull/12456))
- Deprecated `Trainer.devices` in favor of `Trainer.num_devices` and `Trainer.device_ids` ([#12151](https://github.com/Lightning-AI/lightning/pull/12151))
- Deprecated `Trainer.root_gpu` in favor of `Trainer.strategy.root_device.index` when GPU is used ([#12262](https://github.com/Lightning-AI/lightning/pull/12262))
- Deprecated `Trainer.num_gpus` in favor of `Trainer.num_devices` when GPU is used ([#12384](https://github.com/Lightning-AI/lightning/pull/12384))
- Deprecated `Trainer.ipus` in favor of `Trainer.num_devices` when IPU is used ([#12386](https://github.com/Lightning-AI/lightning/pull/12386))
- Deprecated `Trainer.num_processes` in favor of `Trainer.num_devices` ([#12388](https://github.com/Lightning-AI/lightning/pull/12388))
- Deprecated `Trainer.data_parallel_device_ids` in favor of `Trainer.device_ids` ([#12072](https://github.com/Lightning-AI/lightning/pull/12072))
- Deprecated returning state from `Callback.on_save_checkpoint` in favor of returning state in `Callback.state_dict` for checkpointing ([#11887](https://github.com/Lightning-AI/lightning/pull/11887))
- Deprecated passing only the callback state to `Callback.on_load_checkpoint(callback_state)` in favor of passing the callback state to `Callback.load_state_dict` and in 1.8, passing the entire checkpoint dictionary to `Callback.on_load_checkpoint(checkpoint)` ([#11887](https://github.com/Lightning-AI/lightning/pull/11887))
- Deprecated `Trainer.gpus` in favor of `Trainer.device_ids` or `Trainer.num_devices` ([#12436](https://github.com/Lightning-AI/lightning/pull/12436))
- Deprecated `Trainer.tpu_cores` in favor of `Trainer.num_devices` ([#12437](https://github.com/Lightning-AI/lightning/pull/12437))

### Removed

- Removed deprecated parameter `method` in `pl.utilities.model_helpers.is_overridden` ([#10507](https://github.com/Lightning-AI/lightning/pull/10507))
- Remove deprecated method `ClusterEnvironment.creates_children` ([#10339](https://github.com/Lightning-AI/lightning/pull/10339))
- Removed deprecated `TrainerModelHooksMixin.is_function_implemented` and `TrainerModelHooksMixin.has_arg` ([#10322](https://github.com/Lightning-AI/lightning/pull/10322))
- Removed deprecated `pl.utilities.device_dtype_mixin.DeviceDtypeModuleMixin` in favor of `pl.core.mixins.device_dtype_mixin.DeviceDtypeModuleMixin` ([#10442](https://github.com/Lightning-AI/lightning/pull/10442))
- Removed deprecated `LightningModule.loaded_optimizer_states_dict` property ([#10346](https://github.com/Lightning-AI/lightning/pull/10346))
- Removed deprecated `Trainer.fit(train_dataloader=)`, `Trainer.validate(val_dataloaders=)`, and `Trainer.test(test_dataloader=)` ([#10325](https://github.com/Lightning-AI/lightning/pull/10325))
- Removed deprecated `has_prepared_data`, `has_setup_fit`, `has_setup_validate`, `has_setup_test`, `has_setup_predict`, `has_teardown_fit`, `has_teardown_validate`, `has_teardown_test` and `has_teardown_predict` datamodule lifecycle properties  ([#10350](https://github.com/Lightning-AI/lightning/pull/10350))
- Removed deprecated `every_n_val_epochs` parameter of ModelCheckpoint ([#10366](https://github.com/Lightning-AI/lightning/pull/10366))
- Removed deprecated `import pl.profiler.profilers` in favor of `import pl.profiler` ([#10443](https://github.com/Lightning-AI/lightning/pull/10443))
- Removed deprecated property `configure_slurm_dpp` from accelerator connector ([#10370](https://github.com/Lightning-AI/lightning/pull/10370))
- Removed deprecated arguments `num_nodes` and `sync_batchnorm` from `DDPPlugin`, `DDPSpawnPlugin`, `DeepSpeedPlugin` ([#10357](https://github.com/Lightning-AI/lightning/pull/10357))
- Removed deprecated property `is_slurm_managing_tasks` from AcceleratorConnector ([#10353](https://github.com/Lightning-AI/lightning/pull/10353))
- Removed deprecated `LightningModule.log(tbptt_reduce_fx, tbptt_reduce_token, sync_dist_op)` ([#10423](https://github.com/Lightning-AI/lightning/pull/10423))
- Removed deprecated `Plugin.task_idx` ([#10441](https://github.com/Lightning-AI/lightning/pull/10441))
- Removed deprecated method `master_params` from PrecisionPlugin ([#10372](https://github.com/Lightning-AI/lightning/pull/10372))
- Removed the automatic detachment of "extras" returned from `training_step`. For example, `return {'loss': ..., 'foo': foo.detach()}` will now be necessary if `foo` has gradients which you do not want to store ([#10424](https://github.com/Lightning-AI/lightning/pull/10424))
- Removed deprecated passthrough methods and properties from `Accelerator` base class:
  * ([#10403](https://github.com/Lightning-AI/lightning/pull/10403))
  * ([#10448](https://github.com/Lightning-AI/lightning/pull/10448))
- Removed deprecated signature for `transfer_batch_to_device` hook. The new argument `dataloader_idx` is now required ([#10480](https://github.com/Lightning-AI/lightning/pull/10480))
- Removed deprecated `utilities.distributed.rank_zero_{warn/deprecation}` ([#10451](https://github.com/Lightning-AI/lightning/pull/10451))
- Removed deprecated `mode` argument from `ModelSummary` class ([#10449](https://github.com/Lightning-AI/lightning/pull/10449))
- Removed deprecated `Trainer.train_loop` property in favor of `Trainer.fit_loop` ([#10482](https://github.com/Lightning-AI/lightning/pull/10482))
- Removed deprecated `Trainer.train_loop` property in favor of `Trainer.fit_loop` ([#10482](https://github.com/Lightning-AI/lightning/pull/10482))
- Removed deprecated `disable_validation` property from Trainer ([#10450](https://github.com/Lightning-AI/lightning/pull/10450))
- Removed deprecated `CheckpointConnector.hpc_load` property in favor of `CheckpointConnector.restore` ([#10525](https://github.com/Lightning-AI/lightning/pull/10525))
- Removed deprecated `reload_dataloaders_every_epoch` from `Trainer` in favour of `reload_dataloaders_every_n_epochs` ([#10481](https://github.com/Lightning-AI/lightning/pull/10481))
- Removed the `precision_plugin` attribute from `Accelerator` in favor of its equivalent attribute `precision_plugin` in the `TrainingTypePlugin` ([#10570](https://github.com/Lightning-AI/lightning/pull/10570))
- Removed `DeepSpeedPlugin.{precision,amp_type,amp_level}` properties ([#10657](https://github.com/Lightning-AI/lightning/pull/10657))
- Removed patching of `on_before_batch_transfer`, `transfer_batch_to_device` and `on_after_batch_transfer` hooks in `LightningModule` ([#10603](https://github.com/Lightning-AI/lightning/pull/10603))
- Removed argument `return_result` from the `DDPSpawnPlugin.spawn()` method ([#10867](https://github.com/Lightning-AI/lightning/pull/10867))
- Removed the property `TrainingTypePlugin.results` and corresponding properties in subclasses ([#10034](https://github.com/Lightning-AI/lightning/pull/10034))
- Removed the `mp_queue` attribute from `DDPSpawnPlugin` and `TPUSpawnPlugin` ([#10034](https://github.com/Lightning-AI/lightning/pull/10034))
- Removed unnecessary `_move_optimizer_state` method overrides from `TPUSpawnPlugin` and `SingleTPUPlugin` ([#10849](https://github.com/Lightning-AI/lightning/pull/10849))
- Removed `should_rank_save_checkpoint` property from `TrainingTypePlugin` ([#11070](https://github.com/Lightning-AI/lightning/pull/11070))
- Removed `model_sharded_context` method from `Accelerator` ([#10886](https://github.com/Lightning-AI/lightning/pull/10886))
- Removed method `pre_dispatch` from the `PrecisionPlugin` ([#10887](https://github.com/Lightning-AI/lightning/pull/10887))
- Removed method `setup_optimizers_in_pre_dispatch` from the `strategies` and achieve the same logic in `setup` and `pre_dispatch` methods ([#10906](https://github.com/Lightning-AI/lightning/pull/10906))
- Removed methods `pre_dispatch`, `dispatch` and `post_dispatch` from the `Accelerator` ([#10885](https://github.com/Lightning-AI/lightning/pull/10885))
- Removed method `training_step`, `test_step`, `validation_step` and `predict_step` from the `Accelerator` ([#10890](https://github.com/Lightning-AI/lightning/pull/10890))
- Removed `TrainingTypePlugin.start_{training,evaluating,predicting}` hooks and the same in all subclasses ([#10989](https://github.com/Lightning-AI/lightning/pull/10989), [#10896](https://github.com/Lightning-AI/lightning/pull/10896))
- Removed `Accelerator.on_train_start` ([#10999](https://github.com/Lightning-AI/lightning/pull/10999))
- Removed support for Python 3.6 ([#11117](https://github.com/Lightning-AI/lightning/pull/11117))
- Removed `Strategy.init_optimizers` in favor of `Strategy.setup_optimizers` ([#11236](https://github.com/Lightning-AI/lightning/pull/11236))
- Removed `profile("training_step_and_backward")` in `Closure` class since we already profile calls `training_step` and `backward` ([#11222](https://github.com/Lightning-AI/lightning/pull/11222))
- Removed `Strategy.optimizer_zero_grad` ([#11246](https://github.com/Lightning-AI/lightning/pull/11246))
- Removed `Strategy.on_gpu` ([#11537](https://github.com/Lightning-AI/lightning/pull/11537))
- Removed `Strategy.on_tpu` property ([#11536](https://github.com/Lightning-AI/lightning/pull/11536))
- Removed the abstract property `LightningLoggerBase.experiment` ([#11603](https://github.com/Lightning-AI/lightning/pull/11603))
- Removed `FitLoop.current_epoch` getter and setter ([#11562](https://github.com/Lightning-AI/lightning/pull/11562))
- Removed access to `_short_id` in `NeptuneLogger` ([#11517](https://github.com/Lightning-AI/lightning/pull/11517))
- Removed `log_text` and `log_image` from the `LightningLoggerBase` API ([#11857](https://github.com/Lightning-AI/lightning/pull/11857))
- Removed calls to `profile("model_forward")` in favor of profiling `training_step` ([#12032](https://github.com/Lightning-AI/lightning/pull/12032))
- Removed `get_mp_spawn_kwargs` from `DDPSpawnStrategy` and `TPUSpawnStrategy` in favor of configuration in the `_SpawnLauncher` ([#11966](https://github.com/Lightning-AI/lightning/pull/11966))
- Removed `_aggregate_metrics`, `_reduce_agg_metrics`, and `_finalize_agg_metrics` from `LightningLoggerBase` ([#12053](https://github.com/Lightning-AI/lightning/pull/12053))
- Removed the `AcceleratorConnector.device_type` property ([#12081](https://github.com/Lightning-AI/lightning/pull/12081))
- Removed `AcceleratorConnector.num_nodes` ([#12107](https://github.com/Lightning-AI/lightning/pull/12107))
- Removed `AcceleratorConnector.has_ipu` property ([#12111](https://github.com/Lightning-AI/lightning/pull/12111))
- Removed `AcceleratorConnector.use_ipu` property ([#12110](https://github.com/Lightning-AI/lightning/pull/12110))
- Removed `AcceleratorConnector.has_tpu` property ([#12109](https://github.com/Lightning-AI/lightning/pull/12109))
- Removed `AcceleratorConnector.use_dp` property ([#12112](https://github.com/Lightning-AI/lightning/pull/12112))
- Removed `configure_sync_batchnorm` from `ParallelStrategy` and all other strategies that inherit from it ([#11754](https://github.com/Lightning-AI/lightning/pull/11754))
- Removed public attribute `sync_batchnorm` from strategies ([#11754](https://github.com/Lightning-AI/lightning/pull/11754))
- Removed `AcceleratorConnector.root_gpu` property ([#12262](https://github.com/Lightning-AI/lightning/pull/12262))
- Removed `AcceleratorConnector.tpu_id` property ([#12387](https://github.com/Lightning-AI/lightning/pull/12387))
- Removed `AcceleratorConnector.num_gpus` property ([#12384](https://github.com/Lightning-AI/lightning/pull/12384))
- Removed `AcceleratorConnector.num_ipus` property ([#12386](https://github.com/Lightning-AI/lightning/pull/12386))
- Removed `AcceleratorConnector.num_processes` property ([#12388](https://github.com/Lightning-AI/lightning/pull/12388))
- Removed `AcceleratorConnector.parallel_device_ids` property ([#12072](https://github.com/Lightning-AI/lightning/pull/12072))
- Removed `AcceleratorConnector.devices` property ([#12435](https://github.com/Lightning-AI/lightning/pull/12435))
- Removed `AcceleratorConnector.parallel_devices` property ([#12075](https://github.com/Lightning-AI/lightning/pull/12075))
- Removed `AcceleratorConnector.tpu_cores` property ([#12437](https://github.com/Lightning-AI/lightning/pull/12437))

### Fixed

- Fixed an issue where `ModelCheckpoint` could delete last checkpoint from the old directory when `dirpath` has changed during resumed training ([#12225](https://github.com/Lightning-AI/lightning/pull/12225))
- Fixed an issue where `ModelCheckpoint` could delete older checkpoints when `dirpath` has changed during resumed training ([#12045](https://github.com/Lightning-AI/lightning/pull/12045))
- Fixed an issue where `HorovodStrategy.teardown()` did not complete gracefully if an exception was thrown during callback setup [#11752](https://github.com/Lightning-AI/lightning/pull/11752)
- Fixed security vulnerabilities CVE-2020-1747 and CVE-2020-14343 caused by the `PyYAML` dependency ([#11099](https://github.com/Lightning-AI/lightning/pull/11099))
- Fixed security vulnerability "CWE-94: Improper Control of Generation of Code (Code Injection)" ([#12212](https://github.com/Lightning-AI/lightning/pull/12212))
- Fixed logging on `{test,validation}_epoch_end` with multiple dataloaders ([#11132](https://github.com/Lightning-AI/lightning/pull/11132))
- Reset the validation progress tracking state after sanity checking ([#11218](https://github.com/Lightning-AI/lightning/pull/11218))
- Fixed double evaluation bug with fault-tolerance enabled where the second call was completely skipped ([#11119](https://github.com/Lightning-AI/lightning/pull/11119))
- Fixed an issue with the `TPUSpawnPlugin` handling the `XLA_USE_BF16` environment variable incorrectly ([#10990](https://github.com/Lightning-AI/lightning/pull/10990))
- Fixed wrong typehint for `Trainer.lightning_optimizers` ([#11155](https://github.com/Lightning-AI/lightning/pull/11155))
- Fixed the lr-scheduler state not being dumped to checkpoint when using the deepspeed strategy ([#11307](https://github.com/Lightning-AI/lightning/pull/11307))
- Fixed bug that forced overriding `configure_optimizers` with the CLI ([#11672](https://github.com/Lightning-AI/lightning/pull/11672))
- Fixed type promotion when tensors of higher category than float are logged ([#11401](https://github.com/Lightning-AI/lightning/pull/11401))
- Fixed `SimpleProfiler` summary ([#11414](https://github.com/Lightning-AI/lightning/pull/11414))
- No longer set a `DistributedSampler` to the `poptorch.DataLoader` when IPUs are used ([#12114](https://github.com/Lightning-AI/lightning/pull/12114))
- Fixed bug where progress bar was not being disabled when not in rank zero during predict ([#11377](https://github.com/Lightning-AI/lightning/pull/11377))
- Fixed the mid-epoch warning call while resuming training ([#11556](https://github.com/Lightning-AI/lightning/pull/11556))
- Fixed `LightningModule.{un,}toggle_model` when only 1 optimizer is used ([#12088](https://github.com/Lightning-AI/lightning/pull/12088))
- Fixed an issue in `RichProgressbar` to display the metrics logged only on main progress bar ([#11690](https://github.com/Lightning-AI/lightning/pull/11690))
- Fixed `RichProgressBar` progress when refresh rate does not evenly divide the total counter ([#11668](https://github.com/Lightning-AI/lightning/pull/11668))
- Fixed `RichProgressBar` progress validation bar total when using multiple validation runs within a single training epoch ([#11668](https://github.com/Lightning-AI/lightning/pull/11668))
- Configure native Deepspeed schedulers with interval='step' ([#11788](https://github.com/Lightning-AI/lightning/pull/11788)), ([#12031](https://github.com/Lightning-AI/lightning/pull/12031))
- Update `RichProgressBarTheme` styles after detecting light theme on colab ([#10993](https://github.com/Lightning-AI/lightning/pull/10993))
- Fixed passing `_ddp_params_and_buffers_to_ignore` ([#11949](https://github.com/Lightning-AI/lightning/pull/11949))
- Fixed an `AttributeError` when calling `save_hyperparameters` and no parameters need saving ([#11827](https://github.com/Lightning-AI/lightning/pull/11827))
- Fixed environment variable priority for global rank determination ([#11406](https://github.com/Lightning-AI/lightning/pull/11406))
- Fixed an issue that caused the Trainer to produce identical results on subsequent runs without explicit re-seeding ([#11870](https://github.com/Lightning-AI/lightning/pull/11870))
- Fixed an issue that caused the Tuner to affect the random state ([#11870](https://github.com/Lightning-AI/lightning/pull/11870))
- Fixed to avoid common hook warning if no hook is overridden ([#12131](https://github.com/Lightning-AI/lightning/pull/12131))
- Fixed deepspeed keeping old sub-folders in same ckpt path ([#12194](https://github.com/Lightning-AI/lightning/pull/12194))
- Fixed returning logged metrics instead of callback metrics during evaluation ([#12224](https://github.com/Lightning-AI/lightning/pull/12224))
- Fixed the case where `logger=None` is passed to the Trainer ([#12249](https://github.com/Lightning-AI/lightning/pull/12249))
- Fixed bug where the global step tracked by `ModelCheckpoint` was still set even if no checkpoint was saved ([#12418](https://github.com/Lightning-AI/lightning/pull/12418))
- Fixed bug where `ModelCheckpoint` was overriding the `epoch` and `step` logged values ([#12418](https://github.com/Lightning-AI/lightning/pull/12418))
- Fixed bug where monitoring the default `epoch` and `step` values with `ModelCheckpoint` would fail ([#12418](https://github.com/Lightning-AI/lightning/pull/12418))
- Fixed initializing optimizers unnecessarily in `DDPFullyShardedStrategy` ([#12267](https://github.com/Lightning-AI/lightning/pull/12267))
- Fixed check for horovod module ([#12377](https://github.com/Lightning-AI/lightning/pull/12377))
- Fixed logging to loggers with multiple eval dataloaders ([#12454](https://github.com/Lightning-AI/lightning/pull/12454))
- Fixed an issue with resuming from a checkpoint trained with QAT ([#11346](https://github.com/Lightning-AI/lightning/pull/11346))


## [1.5.10] - 2022-02-08

### Fixed

- Fixed an issue to avoid validation loop run on restart ([#11552](https://github.com/Lightning-AI/lightning/pull/11552))
- The `RichProgressBar` now correctly shows the `on_epoch` logged values on train epoch end ([#11689](https://github.com/Lightning-AI/lightning/pull/11689))
- Fixed an issue to make the `step` argument in `WandbLogger.log_image` work ([#11716](https://github.com/Lightning-AI/lightning/pull/11716))
- Fixed `restore_optimizers` for mapping states ([#11757](https://github.com/Lightning-AI/lightning/pull/11757))
- With `DPStrategy`, the batch is not explicitly moved to the device ([#11780](https://github.com/Lightning-AI/lightning/pull/11780))
- Fixed an issue to avoid val bar disappear after `trainer.validate()` ([#11700](https://github.com/Lightning-AI/lightning/pull/11700))
- Fixed supporting remote filesystems with `Trainer.weights_save_path` for fault-tolerant training ([#11776](https://github.com/Lightning-AI/lightning/pull/11776))
- Fixed check for available modules ([#11526](https://github.com/Lightning-AI/lightning/pull/11526))
- Fixed bug where the path for "last" checkpoints was not getting saved correctly which caused newer runs to not remove the previous "last" checkpoint ([#11481](https://github.com/Lightning-AI/lightning/pull/11481))
- Fixed bug where the path for best checkpoints was not getting saved correctly when no metric was monitored which caused newer runs to not use the best checkpoint ([#11481](https://github.com/Lightning-AI/lightning/pull/11481))


## [1.5.9] - 2022-01-20

### Fixed

- Pinned sphinx-autodoc-typehints with <v1.15 ([#11400](https://github.com/Lightning-AI/lightning/pull/11400))
- Skipped testing with PyTorch 1.7 and Python 3.9 on Ubuntu ([#11217](https://github.com/Lightning-AI/lightning/pull/11217))
- Fixed type promotion when tensors of higher category than float are logged ([#11401](https://github.com/Lightning-AI/lightning/pull/11401))
- Fixed the format of the configuration saved automatically by the CLI's `SaveConfigCallback` ([#11532](https://github.com/Lightning-AI/lightning/pull/11532))

### Changed
- Changed `LSFEnvironment` to use `LSB_DJOB_RANKFILE` environment variable instead of `LSB_HOSTS` for determining node rank and main address ([#10825](https://github.com/Lightning-AI/lightning/pull/10825))
- Disabled sampler replacement when using `IterableDataset` ([#11507](https://github.com/Lightning-AI/lightning/pull/11507))


## [1.5.8] - 2022-01-05

### Fixed

- Fixed `LightningCLI` race condition while saving the config ([#11199](https://github.com/Lightning-AI/lightning/pull/11199))
- Fixed the default value used with `log(reduce_fx=min|max)` ([#11310](https://github.com/Lightning-AI/lightning/pull/11310))
- Fixed data fetcher selection ([#11294](https://github.com/Lightning-AI/lightning/pull/11294))
- Fixed a race condition that could result in incorrect (zero) values being observed in prediction writer callbacks ([#11288](https://github.com/Lightning-AI/lightning/pull/11288))
- Fixed dataloaders not getting reloaded the correct amount of times when setting `reload_dataloaders_every_n_epochs` and `check_val_every_n_epoch` ([#10948](https://github.com/Lightning-AI/lightning/pull/10948))
- Fixed deepspeed strategy not restoring the lr-scheduler states when lr-scheduler(s) are configured through `LightningModule.configure_optimizer` ([#11322](https://github.com/Lightning-AI/lightning/pull/11322))


## [1.5.7] - 2021-12-21

### Fixed

- Fixed `NeptuneLogger` when using DDP ([#11030](https://github.com/Lightning-AI/lightning/pull/11030))
- Fixed a bug to disable logging hyperparameters in logger if there are no hparams ([#11105](https://github.com/Lightning-AI/lightning/pull/11105))
- Avoid the deprecated `onnx.export(example_outputs=...)` in torch 1.10 ([#11116](https://github.com/Lightning-AI/lightning/pull/11116))
- Fixed an issue when torch-scripting a `LightningModule` after training with `Trainer(sync_batchnorm=True)` ([#11078](https://github.com/Lightning-AI/lightning/pull/11078))
- Fixed an `AttributeError` occurring when using a `CombinedLoader` (multiple dataloaders) for prediction ([#11111](https://github.com/Lightning-AI/lightning/pull/11111))
- Fixed bug where `Trainer(track_grad_norm=..., logger=False)` would fail ([#11114](https://github.com/Lightning-AI/lightning/pull/11114))
- Fixed an incorrect warning being produced by the model summary when using `bf16` precision on CPU ([#11161](https://github.com/Lightning-AI/lightning/pull/11161))

### Changed

- DeepSpeed does not require lightning module zero 3 partitioning ([#10655](https://github.com/Lightning-AI/lightning/pull/10655))
- The `ModelCheckpoint` callback now saves and restores attributes `best_k_models`, `kth_best_model_path`, `kth_value`, and `last_model_path` ([#10995](https://github.com/Lightning-AI/lightning/pull/10995))


## [1.5.6] - 2021-12-15

### Fixed

- Fixed a bug where the DeepSpeedPlugin arguments `cpu_checkpointing` and `contiguous_memory_optimization` were not being forwarded to deepspeed correctly ([#10874](https://github.com/Lightning-AI/lightning/pull/10874))
- Fixed an issue with `NeptuneLogger` causing checkpoints to be uploaded with a duplicated file extension ([#11015](https://github.com/Lightning-AI/lightning/pull/11015))
- Fixed support for logging within callbacks returned from `LightningModule` ([#10991](https://github.com/Lightning-AI/lightning/pull/10991))
- Fixed running sanity check with `RichProgressBar` ([#10913](https://github.com/Lightning-AI/lightning/pull/10913))
- Fixed support for `CombinedLoader` while checking for warning raised with eval dataloaders ([#10994](https://github.com/Lightning-AI/lightning/pull/10994))
- The TQDM progress bar now correctly shows the `on_epoch` logged values on train epoch end ([#11069](https://github.com/Lightning-AI/lightning/pull/11069))
- Fixed bug where the TQDM updated the training progress bar during `trainer.validate` ([#11069](https://github.com/Lightning-AI/lightning/pull/11069))


## [1.5.5] - 2021-12-07

### Fixed

- Disabled batch_size extraction for torchmetric instances because they accumulate the metrics internally ([#10815](https://github.com/Lightning-AI/lightning/pull/10815))
- Fixed an issue with `SignalConnector` not restoring the default signal handlers on teardown when running on SLURM or with fault-tolerant training enabled ([#10611](https://github.com/Lightning-AI/lightning/pull/10611))
- Fixed `SignalConnector._has_already_handler` check for callable type ([#10483](https://github.com/Lightning-AI/lightning/pull/10483))
- Fixed an issue to return the results for each dataloader separately instead of duplicating them for each ([#10810](https://github.com/Lightning-AI/lightning/pull/10810))
- Improved exception message if `rich` version is less than `10.2.2` ([#10839](https://github.com/Lightning-AI/lightning/pull/10839))
- Fixed uploading best model checkpoint in NeptuneLogger ([#10369](https://github.com/Lightning-AI/lightning/pull/10369))
- Fixed early schedule reset logic in PyTorch profiler that was causing data leak ([#10837](https://github.com/Lightning-AI/lightning/pull/10837))
- Fixed a bug that caused incorrect batch indices to be passed to the `BasePredictionWriter` hooks when using a dataloader with `num_workers > 0` ([#10870](https://github.com/Lightning-AI/lightning/pull/10870))
- Fixed an issue with item assignment on the logger on rank > 0 for those who support it ([#10917](https://github.com/Lightning-AI/lightning/pull/10917))
- Fixed importing `torch_xla.debug` for `torch-xla<1.8` ([#10836](https://github.com/Lightning-AI/lightning/pull/10836))
- Fixed an issue with `DDPSpawnPlugin` and related plugins leaving a temporary checkpoint behind ([#10934](https://github.com/Lightning-AI/lightning/pull/10934))
- Fixed a `TypeError` occurring in the `SingalConnector.teardown()` method ([#10961](https://github.com/Lightning-AI/lightning/pull/10961))


## [1.5.4] - 2021-11-30

### Fixed

- Fixed support for `--key.help=class` with the `LightningCLI` ([#10767](https://github.com/Lightning-AI/lightning/pull/10767))
- Fixed `_compare_version` for python packages ([#10762](https://github.com/Lightning-AI/lightning/pull/10762))
- Fixed TensorBoardLogger `SummaryWriter` not close before spawning the processes ([#10777](https://github.com/Lightning-AI/lightning/pull/10777))
- Fixed a consolidation error in Lite when attempting to save the state dict of a sharded optimizer ([#10746](https://github.com/Lightning-AI/lightning/pull/10746))
- Fixed the default logging level for batch hooks associated with training from `on_step=False, on_epoch=True` to `on_step=True, on_epoch=False` ([#10756](https://github.com/Lightning-AI/lightning/pull/10756))

### Removed

- Removed PyTorch 1.6 support ([#10367](https://github.com/Lightning-AI/lightning/pull/10367), [#10738](https://github.com/Lightning-AI/lightning/pull/10738))


## [1.5.3] - 2021-11-24

### Fixed

- Fixed `ShardedTensor` state dict hook registration to check if torch distributed is available ([#10621](https://github.com/Lightning-AI/lightning/pull/10621))
- Fixed an issue with `self.log` not respecting a tensor's `dtype` when applying computations ([#10076](https://github.com/Lightning-AI/lightning/pull/10076))
- Fixed LigtningLite `_wrap_init` popping unexisting keys from DataLoader signature parameters ([#10613](https://github.com/Lightning-AI/lightning/pull/10613))
- Fixed signals being registered within threads ([#10610](https://github.com/Lightning-AI/lightning/pull/10610))
- Fixed an issue that caused Lightning to extract the batch size even though it was set by the user in `LightningModule.log` ([#10408](https://github.com/Lightning-AI/lightning/pull/10408))
- Fixed `Trainer(move_metrics_to_cpu=True)` not moving the evaluation logged results to CPU ([#10631](https://github.com/Lightning-AI/lightning/pull/10631))
- Fixed the `{validation,test}_step` outputs getting moved to CPU with `Trainer(move_metrics_to_cpu=True)` ([#10631](https://github.com/Lightning-AI/lightning/pull/10631))
- Fixed an issue with collecting logged test results with multiple dataloaders ([#10522](https://github.com/Lightning-AI/lightning/pull/10522))


## [1.5.2] - 2021-11-16

### Fixed

- Fixed `CombinedLoader` and `max_size_cycle` didn't receive a `DistributedSampler` ([#10374](https://github.com/Lightning-AI/lightning/pull/10374))
- Fixed an issue where class or init-only variables of dataclasses were passed to the dataclass constructor in `utilities.apply_to_collection` ([#9702](https://github.com/Lightning-AI/lightning/pull/9702))
- Fixed `isinstance` not working with `init_meta_context`, materialized model not being moved to the device ([#10493](https://github.com/Lightning-AI/lightning/pull/10493))
- Fixed an issue that prevented the Trainer to shutdown workers when execution is interrupted due to failure([#10463](https://github.com/Lightning-AI/lightning/pull/10463))
- Squeeze the early stopping monitor to remove empty tensor dimensions ([#10461](https://github.com/Lightning-AI/lightning/pull/10461))
- Fixed sampler replacement logic with `overfit_batches` to only replace the sample when `SequentialSampler` is not used ([#10486](https://github.com/Lightning-AI/lightning/pull/10486))
- Fixed scripting causing false positive deprecation warnings ([#10470](https://github.com/Lightning-AI/lightning/pull/10470), [#10555](https://github.com/Lightning-AI/lightning/pull/10555))
- Do not fail if batch size could not be inferred for logging when using DeepSpeed ([#10438](https://github.com/Lightning-AI/lightning/pull/10438))
- Fixed propagation of device and dtype information to submodules of LightningLite when they inherit from `DeviceDtypeModuleMixin` ([#10559](https://github.com/Lightning-AI/lightning/pull/10559))


## [1.5.1] - 2021-11-09

### Fixed

- Fixed `apply_to_collection(defaultdict)` ([#10316](https://github.com/Lightning-AI/lightning/pull/10316))
- Fixed failure when `DataLoader(batch_size=None)` is passed ([#10345](https://github.com/Lightning-AI/lightning/pull/10345))
- Fixed interception of `__init__` arguments for sub-classed DataLoader re-instantiation in Lite ([#10334](https://github.com/Lightning-AI/lightning/pull/10334))
- Fixed issue with pickling `CSVLogger` after a call to `CSVLogger.save` ([#10388](https://github.com/Lightning-AI/lightning/pull/10388))
- Fixed an import error being caused by `PostLocalSGD` when `torch.distributed` not available ([#10359](https://github.com/Lightning-AI/lightning/pull/10359))
- Fixed the logging with `on_step=True` in epoch-level hooks causing unintended side-effects. Logging with `on_step=True` in epoch-level hooks will now correctly raise an error ([#10409](https://github.com/Lightning-AI/lightning/pull/10409))
- Fixed deadlocks for distributed training with `RichProgressBar` ([#10428](https://github.com/Lightning-AI/lightning/pull/10428))
- Fixed an issue where the model wrapper in Lite converted non-floating point tensors to float ([#10429](https://github.com/Lightning-AI/lightning/pull/10429))
- Fixed an issue with inferring the dataset type in fault-tolerant training ([#10432](https://github.com/Lightning-AI/lightning/pull/10432))
- Fixed dataloader workers with `persistent_workers` being deleted on every iteration ([#10434](https://github.com/Lightning-AI/lightning/pull/10434))


## [1.5.0] - 2021-11-02

### Added

- Added support for monitoring the learning rate without schedulers in `LearningRateMonitor` ([#9786](https://github.com/Lightning-AI/lightning/pull/9786))
- Added registration of `ShardedTensor` state dict hooks in `LightningModule.__init__` if the PyTorch version supports `ShardedTensor` ([#8944](https://github.com/Lightning-AI/lightning/pull/8944))
- Added error handling including calling of `on_keyboard_interrupt()` and `on_exception()` for all entrypoints (fit, validate, test, predict) ([#8819](https://github.com/Lightning-AI/lightning/pull/8819))
- Added a flavor of `training_step` that takes `dataloader_iter` as an argument ([#8807](https://github.com/Lightning-AI/lightning/pull/8807))
- Added a `state_key` property to the `Callback` base class ([#6886](https://github.com/Lightning-AI/lightning/pull/6886))
- Added progress tracking to loops:
    * Integrated `TrainingEpochLoop.total_batch_idx` ([#8598](https://github.com/Lightning-AI/lightning/pull/8598))
    * Added `BatchProgress` and integrated `TrainingEpochLoop.is_last_batch` ([#9657](https://github.com/Lightning-AI/lightning/pull/9657))
    * Avoid optional `Tracker` attributes ([#9320](https://github.com/Lightning-AI/lightning/pull/9320))
    * Reset `current` progress counters when restarting an epoch loop that had already finished ([#9371](https://github.com/Lightning-AI/lightning/pull/9371))
    * Call `reset_on_restart` in the loop's `reset` hook instead of when loading a checkpoint ([#9561](https://github.com/Lightning-AI/lightning/pull/9561))
    * Use `completed` over `processed` in `reset_on_restart` ([#9656](https://github.com/Lightning-AI/lightning/pull/9656))
    * Renamed `reset_on_epoch` to `reset_on_run` ([#9658](https://github.com/Lightning-AI/lightning/pull/9658))
- Added `batch_size` and `rank_zero_only` arguments for `log_dict` to match `log` ([#8628](https://github.com/Lightning-AI/lightning/pull/8628))
- Added a check for unique GPU ids ([#8666](https://github.com/Lightning-AI/lightning/pull/8666))
- Added `ResultCollection` state_dict to the Loop `state_dict` and added support for distributed reload ([#8641](https://github.com/Lightning-AI/lightning/pull/8641))
- Added DeepSpeed collate checkpoint utility function ([#8701](https://github.com/Lightning-AI/lightning/pull/8701))
- Added a `handles_accumulate_grad_batches` property to the training type plugins ([#8856](https://github.com/Lightning-AI/lightning/pull/8856))
- Added a warning to `WandbLogger` when reusing a wandb run ([#8714](https://github.com/Lightning-AI/lightning/pull/8714))
- Added `log_graph` argument for `watch` method of `WandbLogger` ([#8662](https://github.com/Lightning-AI/lightning/pull/8662))
- `LightningCLI` additions:
  * Added `LightningCLI(run=False|True)` to choose whether to run a `Trainer` subcommand ([#8751](https://github.com/Lightning-AI/lightning/pull/8751))
  * Added support to call any trainer function from the `LightningCLI` via subcommands ([#7508](https://github.com/Lightning-AI/lightning/pull/7508))
  * Allow easy trainer re-instantiation ([#7508](https://github.com/Lightning-AI/lightning/pull/9241))
  * Automatically register all optimizers and learning rate schedulers ([#9565](https://github.com/Lightning-AI/lightning/pull/9565))
  * Allow registering custom optimizers and learning rate schedulers without subclassing the CLI ([#9565](https://github.com/Lightning-AI/lightning/pull/9565))
  * Support shorthand notation to instantiate optimizers and learning rate schedulers ([#9565](https://github.com/Lightning-AI/lightning/pull/9565))
  * Support passing lists of callbacks via command line ([#8815](https://github.com/Lightning-AI/lightning/pull/8815))
  * Support shorthand notation to instantiate models ([#9588](https://github.com/Lightning-AI/lightning/pull/9588))
  * Support shorthand notation to instantiate datamodules ([#10011](https://github.com/Lightning-AI/lightning/pull/10011))
  * Added `multifile` option to `LightningCLI` to enable/disable config saving to preserve multiple files structure ([#9073](https://github.com/Lightning-AI/lightning/pull/9073))
- Fault-tolerant training:
    * Added `FastForwardSampler` and `CaptureIterableDataset` injection to data loading utilities ([#8366](https://github.com/Lightning-AI/lightning/pull/8366))
    * Added `DataFetcher` to control fetching flow ([#8890](https://github.com/Lightning-AI/lightning/pull/8890))
    * Added `SharedCycleIteratorState` to prevent infinite loop ([#8889](https://github.com/Lightning-AI/lightning/pull/8889))
    * Added `CaptureMapDataset` for state management in map-style datasets ([#8891](https://github.com/Lightning-AI/lightning/pull/8891))
    * Added Fault Tolerant Training to `DataFetcher` ([#8891](https://github.com/Lightning-AI/lightning/pull/8891))
    * Replaced old prefetch iterator with new `DataFetcher` in training loop ([#8953](https://github.com/Lightning-AI/lightning/pull/8953))
    * Added partial support for global random state fault-tolerance in map-style datasets ([#8950](https://github.com/Lightning-AI/lightning/pull/8950))
    * Converted state to tuple explicitly when setting Python random state ([#9401](https://github.com/Lightning-AI/lightning/pull/9401))
    * Added support for restarting an optimizer loop (multiple optimizers) ([#9537](https://github.com/Lightning-AI/lightning/pull/9537))
    * Added support for restarting within Evaluation Loop ([#9563](https://github.com/Lightning-AI/lightning/pull/9563))
    * Added mechanism to detect that a signal has been sent so the Trainer can gracefully exit ([#9566](https://github.com/Lightning-AI/lightning/pull/9566))
    * Added support for skipping ahead to validation during the auto-restart of fitting ([#9681](https://github.com/Lightning-AI/lightning/pull/9681))
    * Added support for auto-restart if a fault-tolerant checkpoint is available ([#9722](https://github.com/Lightning-AI/lightning/pull/9722))
- Checkpoint saving and loading extensibility:
  * Added `CheckpointIO` plugin to expose checkpoint IO from training type plugin ([#8743](https://github.com/Lightning-AI/lightning/pull/8743))
  * Refactored `CheckpointConnector` to offload validation logic to the `CheckpointIO` plugin ([#9045](https://github.com/Lightning-AI/lightning/pull/9045))
  * Added `remove_checkpoint` to `CheckpointIO` plugin by moving the responsibility out of the `ModelCheckpoint` callback ([#9373](https://github.com/Lightning-AI/lightning/pull/9373))
  * Added `XLACheckpointIO` plugin ([#9972](https://github.com/Lightning-AI/lightning/pull/9972))
- Loop customization:
    * Added `Closure` and `AbstractClosure` classes ([#8642](https://github.com/Lightning-AI/lightning/pull/8642))
    * Refactored `TrainingBatchLoop` and extracted `OptimizerLoop`, splitting off automatic optimization into its own loop ([#9191](https://github.com/Lightning-AI/lightning/pull/9191))
    * Removed `TrainingBatchLoop.backward()`; manual optimization now calls directly into `Accelerator.backward()` and automatic optimization handles backward in new `OptimizerLoop` ([#9265](https://github.com/Lightning-AI/lightning/pull/9265))
    * Extracted `ManualOptimization` logic from `TrainingBatchLoop` into its own separate loop class ([#9266](https://github.com/Lightning-AI/lightning/pull/9266))
    * Added `OutputResult` and `ManualResult` classes ([#9437](https://github.com/Lightning-AI/lightning/pull/9437), [#9424](https://github.com/Lightning-AI/lightning/pull/9424))
    * Marked `OptimizerLoop.backward` as protected ([#9514](https://github.com/Lightning-AI/lightning/pull/9514))
    * Marked `FitLoop.should_accumulate` as protected ([#9515](https://github.com/Lightning-AI/lightning/pull/9515))
    * Marked several methods in `PredictionLoop` as protected: `on_predict_start`, `on_predict_epoch_end`, `on_predict_end`, `on_predict_model_eval` ([#9516](https://github.com/Lightning-AI/lightning/pull/9516))
    * Marked several methods in `EvaluationLoop` as protected: `get_max_batches`, `on_evaluation_model_eval`, `on_evaluation_model_train`, `on_evaluation_start`, `on_evaluation_epoch_start`, `on_evaluation_epoch_end`, `on_evaluation_end`, `reload_evaluation_dataloaders` ([#9516](https://github.com/Lightning-AI/lightning/pull/9516))
    * Marked several methods in `EvaluationEpochLoop` as protected: `on_evaluation_batch_start`, `evaluation_step`, `evaluation_step_end` ([#9516](https://github.com/Lightning-AI/lightning/pull/9516))
    * Added `yielding_training_step` example ([#9983](https://github.com/Lightning-AI/lightning/pull/9983))
- Added support for saving and loading state of multiple callbacks of the same type ([#7187](https://github.com/Lightning-AI/lightning/pull/7187))
- Added DeepSpeed Stage 1 support ([#8974](https://github.com/Lightning-AI/lightning/pull/8974))
- Added `Python dataclass` support for `LightningDataModule` ([#8272](https://github.com/Lightning-AI/lightning/pull/8272))
- Added sanitization of tensors when they get logged as hyperparameters in `TensorBoardLogger` ([#9031](https://github.com/Lightning-AI/lightning/pull/9031))
- Added `InterBatchParallelDataFetcher` ([#9020](https://github.com/Lightning-AI/lightning/pull/9020))
- Added `DataLoaderIterDataFetcher` ([#9020](https://github.com/Lightning-AI/lightning/pull/9020))
- Added `DataFetcher` within `Fit / Evaluation` Loop  ([#9047](https://github.com/Lightning-AI/lightning/pull/9047))
- Added a friendly error message when DDP attempts to spawn new distributed processes with rank > 0 ([#9005](https://github.com/Lightning-AI/lightning/pull/9005))
- Added Rich integration:
    * Added Rich progress bar ([#8929](https://github.com/Lightning-AI/lightning/pull/8929), [#9559](https://github.com/Lightning-AI/lightning/pull/9559))
    * Added Support for iterable datasets ([#9734](https://github.com/Lightning-AI/lightning/pull/9734))
    * Added `RichModelSummary` callback ([#9546](https://github.com/Lightning-AI/lightning/pull/9546))
    * Added `configure_columns` method to `RichProgressBar` ([#10288](https://github.com/Lightning-AI/lightning/pull/10288))
    * Added `leave` argument to `RichProgressBar` ([#10301](https://github.com/Lightning-AI/lightning/pull/10301))
- Added input validation logic for precision ([#9080](https://github.com/Lightning-AI/lightning/pull/9080))
- Added support for CPU AMP autocast ([#9084](https://github.com/Lightning-AI/lightning/pull/9084))
- Added `on_exception` callback hook ([#9183](https://github.com/Lightning-AI/lightning/pull/9183))
- Added a warning to DeepSpeed when inferring batch size ([#9221](https://github.com/Lightning-AI/lightning/pull/9221))
- Added `ModelSummary` callback ([#9344](https://github.com/Lightning-AI/lightning/pull/9344))
- Added `log_images`, `log_text` and `log_table` to `WandbLogger` ([#9545](https://github.com/Lightning-AI/lightning/pull/9545))
- Added `PL_RECONCILE_PROCESS` environment variable to enable process reconciliation regardless of cluster environment settings ([#9389](https://github.com/Lightning-AI/lightning/pull/9389))
- Added `get_device_stats` to the Accelerator interface and added its implementation for GPU and TPU ([#9586](https://github.com/Lightning-AI/lightning/pull/9586))
- Added a warning when an unknown key is encountered in the optimizer configuration, and when `OneCycleLR` is used with `"interval": "epoch"` ([#9666](https://github.com/Lightning-AI/lightning/pull/9666))
- Added `DeviceStatsMonitor` callback ([#9712](https://github.com/Lightning-AI/lightning/pull/9712))
- Added `enable_progress_bar` to the Trainer constructor ([#9664](https://github.com/Lightning-AI/lightning/pull/9664))
- Added `pl_legacy_patch` load utility for loading old checkpoints that have pickled legacy Lightning attributes ([#9166](https://github.com/Lightning-AI/lightning/pull/9166))
- Added support for `torch.use_deterministic_algorithms` ([#9121](https://github.com/Lightning-AI/lightning/pull/9121))
- Added automatic parameters tying for TPUs ([#9525](https://github.com/Lightning-AI/lightning/pull/9525))
- Added support for `torch.autograd.set_detect_anomaly` through `Trainer` constructor argument `detect_anomaly` ([#9848](https://github.com/Lightning-AI/lightning/pull/9848))
- Added `enable_model_summary` flag to Trainer ([#9699](https://github.com/Lightning-AI/lightning/pull/9699))
- Added `strategy` argument to Trainer ([#8597](https://github.com/Lightning-AI/lightning/pull/8597))
- Added `init_meta_context`, `materialize_module` utilities ([#9920](https://github.com/Lightning-AI/lightning/pull/9920))
- Added `TPUPrecisionPlugin` ([#10020](https://github.com/Lightning-AI/lightning/pull/#10020))
- Added `torch.bfloat16` support:
  * Added bfloat16 support for Lightning Trainer ([#9049](https://github.com/Lightning-AI/lightning/pull/9049))
  * Renamed `TPUHalfPrecisionPlugin` to `TPUBf16PrecisionPlugin` ([#10026](https://github.com/Lightning-AI/lightning/pull/10026))
  * Default to `precision=bf16` on CPU when `precision=16` is passed ([#10033](https://github.com/Lightning-AI/lightning/pull/10033))
  * Added support for `torch.autocast` ([#10053](https://github.com/Lightning-AI/lightning/pull/10053))
- Added `kfold` example for loop customization ([#9965](https://github.com/Lightning-AI/lightning/pull/9965))
- LightningLite:
    * Added `PrecisionPlugin.forward_context`, making it the default implementation for all `{train,val,test,predict}_step_context()` methods ([#9988](https://github.com/Lightning-AI/lightning/pull/9988))
    * Added `DDPSpawnPlugin.spawn()` for spawning new processes of a given function ([#10018](https://github.com/Lightning-AI/lightning/pull/10018), [#10022](https://github.com/Lightning-AI/lightning/pull/10022))
    * Added `TrainingTypePlugin.{_setup_model, _setup_optimizer}` methods ([#9994](https://github.com/Lightning-AI/lightning/pull/9994), [#10064](https://github.com/Lightning-AI/lightning/pull/10064))
    * Implemented `DataParallelPlugin._setup_model` ([#10010](https://github.com/Lightning-AI/lightning/pull/10010))
    * Implemented `DeepSpeedPlugin._setup_model_and_optimizers` ([#10009](https://github.com/Lightning-AI/lightning/pull/10009), [#10064](https://github.com/Lightning-AI/lightning/pull/10064))
    * Implemented `{DDPShardedPlugin,DDPShardedSpawnPlugin}._setup_model_and_optimizers` ([#10028](https://github.com/Lightning-AI/lightning/pull/10028), [#10064](https://github.com/Lightning-AI/lightning/pull/10064))
    * Added optional `model` argument to the `optimizer_step` methods in accelerators and plugins ([#10023](https://github.com/Lightning-AI/lightning/pull/10023))
    * Updated precision attributes in `DeepSpeedPlugin` ([#10164](https://github.com/Lightning-AI/lightning/pull/10164))
    * Added the ability to return a result from rank 0 in `DDPSpawnPlugin.spawn` ([#10162](https://github.com/Lightning-AI/lightning/pull/10162))
    * Added `pl.lite` package ([#10175](https://github.com/Lightning-AI/lightning/pull/10175))
    * Added `LightningLite` documentation ([#10043](https://github.com/Lightning-AI/lightning/pull/10043))
    * Added `LightningLite` examples ([#9987](https://github.com/Lightning-AI/lightning/pull/9987))
    * Make the `_LiteDataLoader` an iterator and add supports for custom dataloader ([#10279](https://github.com/Lightning-AI/lightning/pull/10279))
- Added `use_omegaconf` argument to `save_hparams_to_yaml` plugin ([#9170](https://github.com/Lightning-AI/lightning/pull/9170))
- Added `ckpt_path` argument for `Trainer.fit()` ([#10061](https://github.com/Lightning-AI/lightning/pull/10061))
- Added `auto_device_count` method to `Accelerators` ([#10222](https://github.com/Lightning-AI/lightning/pull/10222))
- Added support for `devices="auto"` ([#10264](https://github.com/Lightning-AI/lightning/pull/10264))
- Added a `filename` argument in `ModelCheckpoint.format_checkpoint_name` ([#9818](https://github.com/Lightning-AI/lightning/pull/9818))
- Added support for empty `gpus` list to run on CPU ([#10246](https://github.com/Lightning-AI/lightning/pull/10246))
- Added a warning if multiple batch sizes are found from ambiguous batch ([#10247](https://github.com/Lightning-AI/lightning/pull/10247))

### Changed

- Trainer now raises a `MisconfigurationException` when its methods are called with `ckpt_path="best"` but a checkpoint callback isn't configured ([#9841](https://github.com/Lightning-AI/lightning/pull/9841))
- Setting `Trainer(accelerator="ddp_cpu")` now does not spawn a subprocess if `num_processes` is kept `1` along with `num_nodes > 1` ([#9603](https://github.com/Lightning-AI/lightning/pull/9603))
- Module imports are now catching `ModuleNotFoundError` instead of `ImportError` ([#9867](https://github.com/Lightning-AI/lightning/pull/9867))
- `pl.loggers.neptune.NeptuneLogger` is now consistent with the new [neptune-client](https://github.com/neptune-ai/neptune-client) API; the old [neptune-client](https://github.com/neptune-ai/neptune-client) API is supported by `NeptuneClient` from the [neptune-contrib](https://github.com/neptune-ai/neptune-contrib) repo ([#6867](https://github.com/Lightning-AI/lightning/pull/6867))
- Parsing of `enums` type hyperparameters to be saved in the `haprams.yaml` file by TensorBoard and CSV loggers has been fixed and made in line with how OmegaConf parses it ([#9170](https://github.com/Lightning-AI/lightning/pull/9170))
- Parsing of the `gpus` Trainer argument has changed: `gpus="n"` (str) no longer selects the GPU index n and instead selects the first n devices ([#8770](https://github.com/Lightning-AI/lightning/pull/8770))
- `iteration_count` and other index attributes in the loops has been replaced with progress dataclasses ([#8477](https://github.com/Lightning-AI/lightning/pull/8477))
- The `trainer.lightning_module` reference is now properly set at the very beginning of a run ([#8536](https://github.com/Lightning-AI/lightning/pull/8536))
- The model weights now get loaded in all cases when the checkpoint path gets provided in validate/test/predict, regardless of whether the model instance is provided or not ([#8352](https://github.com/Lightning-AI/lightning/pull/8352))
- The `Trainer` functions `reset_{train,val,test,predict}_dataloader`, `reset_train_val_dataloaders`, and `request_dataloader` `model` argument is now optional ([#8536](https://github.com/Lightning-AI/lightning/pull/8536))
- Saved checkpoints will no longer use the type of a `Callback` as the key to avoid issues with unpickling ([#6886](https://github.com/Lightning-AI/lightning/pull/6886))
- Improved string conversion for `ResultCollection` ([#8622](https://github.com/Lightning-AI/lightning/pull/8622))
- `LightningCLI` changes:
    * `LightningCLI.init_parser` now returns the parser instance ([#8721](https://github.com/Lightning-AI/lightning/pull/8721))
    * `LightningCLI.add_core_arguments_to_parser`, `LightningCLI.parse_arguments` now take a `parser` argument ([#8721](https://github.com/Lightning-AI/lightning/pull/8721))
    * `LightningCLI.instantiate_trainer` now takes a config and a list of callbacks ([#8721](https://github.com/Lightning-AI/lightning/pull/8721))
    * Split `LightningCLI.add_core_arguments_to_parser` into `LightningCLI.add_default_arguments_to_parser` + `LightningCLI.add_core_arguments_to_parser` ([#8721](https://github.com/Lightning-AI/lightning/pull/8721))
- The accelerator and training type plugin `setup` hooks no longer have a `model` argument ([#8536](https://github.com/Lightning-AI/lightning/pull/8536))
- The accelerator and training type plugin `update_global_step` hook has been removed ([#8856](https://github.com/Lightning-AI/lightning/pull/8856))
- The coverage of `self.log`-ing in any `LightningModule` or `Callback` hook has been improved ([#8498](https://github.com/Lightning-AI/lightning/pull/8498))
- `self.log`-ing without a `Trainer` reference now raises a warning instead of an exception ([#9733](https://github.com/Lightning-AI/lightning/pull/9733))
- Removed restrictions in the Trainer that loggers can only log from rank 0; the existing logger behavior has not changed ([#8608](https://github.com/Lightning-AI/lightning/pull/8608))
- `Trainer.request_dataloader` now takes a `RunningStage` enum instance ([#8858](https://github.com/Lightning-AI/lightning/pull/8858))
- Changed `rank_zero_warn` to `NotImplementedError` in the `{train, val, test, predict}_dataloader` hooks that `Lightning(Data)Module` uses ([#9161](https://github.com/Lightning-AI/lightning/pull/9161))
- Moved `block_ddp_sync_behaviour` out of `TrainingBatchLoop` to loop utilities ([#9192](https://github.com/Lightning-AI/lightning/pull/9192))
- Executing the `optimizer_closure` is now required when overriding the `optimizer_step` hook ([#9360](https://github.com/Lightning-AI/lightning/pull/9360))
- Changed logging of `LightningModule` and `LightningDataModule` hyperparameters to raise an exception only if there are colliding keys with different values ([#9496](https://github.com/Lightning-AI/lightning/pull/9496))
- `seed_everything` now fails when an invalid seed value is passed instead of selecting a random seed ([#8787](https://github.com/Lightning-AI/lightning/pull/8787))
- The Trainer now calls `TrainingTypePlugin` collective APIs directly instead of going through the Accelerator reference ([#9677](https://github.com/Lightning-AI/lightning/pull/9677), [#9901](https://github.com/Lightning-AI/lightning/pull/9901))
- The tuner now uses a unique filename to save a temporary checkpoint ([#9682](https://github.com/Lightning-AI/lightning/pull/9682))
- Changed `HorovodPlugin.all_gather` to return a `torch.Tensor` instead of a list ([#9696](https://github.com/Lightning-AI/lightning/pull/9696))
- Changed Trainer connectors to be protected attributes:
    * Configuration Validator ([#9779](https://github.com/Lightning-AI/lightning/pull/9779))
- The `current_epoch` and `global_step` attributes now get restored irrespective of the Trainer task ([#9413](https://github.com/Lightning-AI/lightning/pull/9413))
- Trainer now raises an exception when requesting `amp_level` with native `amp_backend` ([#9755](https://github.com/Lightning-AI/lightning/pull/9755))
- Update the logic to check for accumulation steps with deepspeed ([#9826](https://github.com/Lightning-AI/lightning/pull/9826))
- `pl.utilities.grads.grad_norm` now raises an exception if parameter `norm_type <= 0` ([#9765](https://github.com/Lightning-AI/lightning/pull/9765))
- Updated error message for interactive incompatible plugins ([#9896](https://github.com/Lightning-AI/lightning/pull/9896))
- Moved the `optimizer_step` and `clip_gradients` hook from the `Accelerator` and `TrainingTypePlugin` into the `PrecisionPlugin` ([#10143](https://github.com/Lightning-AI/lightning/pull/10143), [#10029](https://github.com/Lightning-AI/lightning/pull/10029))
- `NativeMixedPrecisionPlugin` and its subclasses now take an optional `GradScaler` instance ([#10055](https://github.com/Lightning-AI/lightning/pull/10055))
- Trainer is now raising a `MisconfigurationException` instead of a warning if `Trainer.{validate/test}` is missing required methods ([#10016](https://github.com/Lightning-AI/lightning/pull/10016))
- Changed default value of the `max_steps` Trainer argument from `None` to -1 ([#9460](https://github.com/Lightning-AI/lightning/pull/9460))
- LightningModule now raises an error when calling `log(on_step=False, on_epoch=False)` ([#10227](https://github.com/Lightning-AI/lightning/pull/10227))
- Quantization aware training observers are now disabled by default during validating/testing/predicting stages ([#8540](https://github.com/Lightning-AI/lightning/pull/8540))
- Raised `MisconfigurationException` when total length of `dataloader` across ranks is zero, and give warning when total length is non-zero, but only local rank length is zero. ([#9827](https://github.com/Lightning-AI/lightning/pull/9827))
- Changed the model size calculation using `ByteCounter` ([#10123](https://github.com/Lightning-AI/lightning/pull/10123))
- Enabled `on_load_checkpoint` for `LightningDataModule` for all `trainer_fn` ([#10238](https://github.com/Lightning-AI/lightning/pull/10238))
- Allowed separate config files for parameters with class type when LightningCLI is in `subclass_mode=False` ([#10286](https://github.com/Lightning-AI/lightning/pull/10286))

### Deprecated

- Deprecated Trainer argument `terminate_on_nan` in favor of `detect_anomaly`([#9175](https://github.com/Lightning-AI/lightning/pull/9175))
- Deprecated `Trainer.terminate_on_nan` public attribute access ([#9849](https://github.com/Lightning-AI/lightning/pull/9849))
- Deprecated `LightningModule.summarize()` in favor of `pl.utilities.model_summary.summarize()` ([#8513](https://github.com/Lightning-AI/lightning/pull/8513))
- Deprecated `LightningModule.model_size` ([#8343](https://github.com/Lightning-AI/lightning/pull/8343))
- Deprecated `DataModule` properties: `train_transforms`, `val_transforms`, `test_transforms`, `size`, `dims` ([#8851](https://github.com/Lightning-AI/lightning/pull/8851))
- Deprecated `add_to_queue`, `get_from_queue` from `LightningModule` in favor of corresponding methods in the `DDPSpawnPlugin` ([#9118](https://github.com/Lightning-AI/lightning/pull/9118))
- Deprecated `LightningModule.get_progress_bar_dict` and `Trainer.progress_bar_dict` in favor of `pl.callbacks.progress.base.get_standard_metrics` and `ProgressBarBase.get_metrics` ([#8985](https://github.com/Lightning-AI/lightning/pull/8985))
- Deprecated `prepare_data_per_node` flag on Trainer and set it as a property of `DataHooks`, accessible in the `LightningModule` and `LightningDataModule` ([#8958](https://github.com/Lightning-AI/lightning/pull/8958))
- Deprecated the `TestTubeLogger` ([#9065](https://github.com/Lightning-AI/lightning/pull/9065))
- Deprecated `on_{train/val/test/predict}_dataloader()` from `LightningModule` and `LightningDataModule` ([#9098](https://github.com/Lightning-AI/lightning/pull/9098))
- Deprecated `on_keyboard_interrupt` callback hook in favor of new `on_exception` hook ([#9260](https://github.com/Lightning-AI/lightning/pull/9260))
- Deprecated passing `process_position` to the `Trainer` constructor in favor of adding the `ProgressBar` callback with `process_position` directly to the list of callbacks ([#9222](https://github.com/Lightning-AI/lightning/pull/9222))
- Deprecated passing `flush_logs_every_n_steps` as a Trainer argument, instead pass it to the logger init if supported ([#9366](https://github.com/Lightning-AI/lightning/pull/9366))
- Deprecated `LightningLoggerBase.close`, `LoggerCollection.close` in favor of `LightningLoggerBase.finalize`, `LoggerCollection.finalize` ([#9422](https://github.com/Lightning-AI/lightning/pull/9422))
- Deprecated passing `progress_bar_refresh_rate` to the `Trainer` constructor in favor of adding the `ProgressBar` callback with `refresh_rate` directly to the list of callbacks, or passing `enable_progress_bar=False` to disable the progress bar ([#9616](https://github.com/Lightning-AI/lightning/pull/9616))
- Deprecated `LightningDistributed` and moved the broadcast logic to `DDPPlugin` and `DDPSpawnPlugin` directly ([#9691](https://github.com/Lightning-AI/lightning/pull/9691))
- Deprecated passing `stochastic_weight_avg` to the `Trainer` constructor in favor of adding the `StochasticWeightAveraging` callback directly to the list of callbacks ([#8989](https://github.com/Lightning-AI/lightning/pull/8989))
- Deprecated Accelerator collective API `barrier`, `broadcast`, and `all_gather` in favor of calling the `TrainingTypePlugin` collective API directly ([#9677](https://github.com/Lightning-AI/lightning/pull/9677))
- Deprecated `checkpoint_callback` from the `Trainer` constructor in favor of `enable_checkpointing` ([#9754](https://github.com/Lightning-AI/lightning/pull/9754))
- Deprecated the `LightningModule.on_post_move_to_device` method ([#9525](https://github.com/Lightning-AI/lightning/pull/9525))
- Deprecated `pl.core.decorators.parameter_validation` in favor of `pl.utilities.parameter_tying.set_shared_parameters` ([#9525](https://github.com/Lightning-AI/lightning/pull/9525))
- Deprecated passing `weights_summary` to the `Trainer` constructor in favor of adding the `ModelSummary` callback with `max_depth` directly to the list of callbacks ([#9699](https://github.com/Lightning-AI/lightning/pull/9699))
- Deprecated `log_gpu_memory`, `gpu_metrics`, and util funcs in favor of `DeviceStatsMonitor` callback ([#9921](https://github.com/Lightning-AI/lightning/pull/9921))
- Deprecated `GPUStatsMonitor` and `XLAStatsMonitor` in favor of `DeviceStatsMonitor` callback ([#9924](https://github.com/Lightning-AI/lightning/pull/9924))
- Deprecated setting `Trainer(max_steps=None)`; To turn off the limit, set `Trainer(max_steps=-1)` (default) ([#9460](https://github.com/Lightning-AI/lightning/pull/9460))
- Deprecated access to the `AcceleratorConnector.is_slurm_managing_tasks` attribute and marked it as protected ([#10101](https://github.com/Lightning-AI/lightning/pull/10101))
- Deprecated access to the `AcceleratorConnector.configure_slurm_ddp` method and marked it as protected ([#10101](https://github.com/Lightning-AI/lightning/pull/10101))
- Deprecated passing `resume_from_checkpoint` to the `Trainer` constructor in favor of `trainer.fit(ckpt_path=)` ([#10061](https://github.com/Lightning-AI/lightning/pull/10061))
- Deprecated `ClusterEnvironment.creates_children()` in favor of `ClusterEnvironment.creates_processes_externally` (property) ([#10106](https://github.com/Lightning-AI/lightning/pull/10106))
- Deprecated `PrecisionPlugin.master_params()` in favor of `PrecisionPlugin.main_params()` ([#10105](https://github.com/Lightning-AI/lightning/pull/10105))
- Deprecated `lr_sch_names` from `LearningRateMonitor` ([#10066](https://github.com/Lightning-AI/lightning/pull/10066))
- Deprecated `ProgressBar` callback in favor of `TQDMProgressBar` ([#10134](https://github.com/Lightning-AI/lightning/pull/10134))

### Removed

- Removed deprecated `metrics` ([#8586](https://github.com/Lightning-AI/lightning/pull/8586/))
- Removed the deprecated `outputs` argument in both the `LightningModule.on_train_epoch_end` and `Callback.on_train_epoch_end` hooks ([#8587](https://github.com/Lightning-AI/lightning/pull/8587))
- Removed the deprecated `TrainerLoggingMixin` class ([#8609](https://github.com/Lightning-AI/lightning/pull/8609))
- Removed the deprecated `TrainerTrainingTricksMixin` class ([#8679](https://github.com/Lightning-AI/lightning/pull/8679))
- Removed the deprecated `optimizer_idx` from `training_step` as an accepted argument in manual optimization ([#8576](https://github.com/Lightning-AI/lightning/pull/8576))
- Removed support for the deprecated `on_save_checkpoint` signature. The hook now takes a `checkpoint` positional parameter ([#8697](https://github.com/Lightning-AI/lightning/pull/8697))
- Removed support for the deprecated `on_load_checkpoint` signature. The hook now takes a `pl_module` positional parameter ([#8697](https://github.com/Lightning-AI/lightning/pull/8697))
- Removed the deprecated `save_function` property in `ModelCheckpoint` ([#8680](https://github.com/Lightning-AI/lightning/pull/8680))
- Removed the deprecated `model` argument from `ModelCheckpoint.save_checkpoint` ([#8688](https://github.com/Lightning-AI/lightning/pull/8688))
- Removed the deprecated `sync_step` argument from `WandbLogger` ([#8763](https://github.com/Lightning-AI/lightning/pull/8763))
- Removed the deprecated `Trainer.truncated_bptt_steps` in favor of `LightningModule.truncated_bptt_steps` ([#8826](https://github.com/Lightning-AI/lightning/pull/8826))
- Removed `LightningModule.write_predictions` and `LightningModule.write_predictions_dict` ([#8850](https://github.com/Lightning-AI/lightning/pull/8850))
- Removed `on_reset_*_dataloader` hooks in TrainingType Plugins and Accelerators ([#8858](https://github.com/Lightning-AI/lightning/pull/8858))
- Removed deprecated `GradInformation` module in favor of `pl.utilities.grads` ([#8831](https://github.com/Lightning-AI/lightning/pull/8831/))
- Removed `TrainingTypePlugin.on_save` and `Accelerator.on_save` ([#9023](https://github.com/Lightning-AI/lightning/pull/9023))
- Removed `{Accelerator,TrainingTypePlugin,PrecisionPlugin}.post_optimizer_step` ([#9746](https://github.com/Lightning-AI/lightning/pull/9746))
- Removed deprecated `connect_precision_plugin` and `connect_training_type_plugin` from `Accelerator` ([#9019](https://github.com/Lightning-AI/lightning/pull/9019))
- Removed `on_train_epoch_end` from `Accelerator` ([#9035](https://github.com/Lightning-AI/lightning/pull/9035))
- Removed `InterBatchProcessor` in favor of `DataLoaderIterDataFetcher` ([#9052](https://github.com/Lightning-AI/lightning/pull/9052))
- Removed `Plugin` in `base_plugin.py` in favor of accessing `TrainingTypePlugin` and `PrecisionPlugin` directly instead ([#9066](https://github.com/Lightning-AI/lightning/pull/9066))
- Removed `teardown` from `ParallelPlugin` ([#8943](https://github.com/Lightning-AI/lightning/pull/8943))
- Removed deprecated `profiled_functions` argument from `PyTorchProfiler` ([#9178](https://github.com/Lightning-AI/lightning/pull/9178))
- Removed deprecated `pytorch_lightning.utilities.argparse_utils` module ([#9166](https://github.com/Lightning-AI/lightning/pull/9166))
- Removed deprecated property `Trainer.running_sanity_check` in favor of `Trainer.sanity_checking` ([#9209](https://github.com/Lightning-AI/lightning/pull/9209))
- Removed deprecated `BaseProfiler.output_filename` arg from it and its descendants in favor of `dirpath` and `filename` ([#9214](https://github.com/Lightning-AI/lightning/pull/9214))
- Removed deprecated property `ModelCheckpoint.period` in favor of `ModelCheckpoint.every_n_epochs` ([#9213](https://github.com/Lightning-AI/lightning/pull/9213))
- Removed deprecated `auto_move_data` decorator ([#9231](https://github.com/Lightning-AI/lightning/pull/9231))
- Removed deprecated property `LightningModule.datamodule` in favor of `Trainer.datamodule` ([#9233](https://github.com/Lightning-AI/lightning/pull/9233))
- Removed deprecated properties `DeepSpeedPlugin.cpu_offload*` in favor of `offload_optimizer`, `offload_parameters` and `pin_memory` ([#9244](https://github.com/Lightning-AI/lightning/pull/9244))
- Removed deprecated property `AcceleratorConnector.is_using_torchelastic` in favor of `TorchElasticEnvironment.is_using_torchelastic()` ([#9729](https://github.com/Lightning-AI/lightning/pull/9729))
- Removed `pl.utilities.debugging.InternalDebugger` ([#9680](https://github.com/Lightning-AI/lightning/pull/9680))
- Removed `call_configure_sharded_model_hook` property from `Accelerator` and `TrainingTypePlugin` ([#9612](https://github.com/Lightning-AI/lightning/pull/9612))
- Removed `TrainerProperties` mixin and moved property definitions directly into `Trainer` ([#9495](https://github.com/Lightning-AI/lightning/pull/9495))
- Removed a redundant warning with `ModelCheckpoint(monitor=None)` callback ([#9875](https://github.com/Lightning-AI/lightning/pull/9875))
- Remove `epoch` from `trainer.logged_metrics` ([#9904](https://github.com/Lightning-AI/lightning/pull/9904))
- Remove deprecated `distributed_backend` from `Trainer` ([#10017](https://github.com/Lightning-AI/lightning/pull/10017))
- Removed `process_idx` from the `{DDPSpawnPlugin,TPUSpawnPlugin}.new_process` methods ([#10022](https://github.com/Lightning-AI/lightning/pull/10022))
- Removed automatic patching of `{train,val,test,predict}_dataloader()` on the `LightningModule` ([#9764](https://github.com/Lightning-AI/lightning/pull/9764))
- Removed `pl.trainer.connectors.OptimizerConnector` ([#10120](https://github.com/Lightning-AI/lightning/pull/10120))

### Fixed

- Fixed ImageNet evaluation in example ([#10179](https://github.com/Lightning-AI/lightning/pull/10179))
- Fixed an issue with logger outputs not being finalized correctly after prediction runs ([#8685](https://github.com/Lightning-AI/lightning/pull/8685))
- Fixed `move_metrics_to_cpu` moving the loss to CPU while training on device ([#9308](https://github.com/Lightning-AI/lightning/pull/9308))
- Fixed incorrect main progress bar indicator when resuming training mid-epoch ([#9310](https://github.com/Lightning-AI/lightning/pull/9310))
- Fixed an issue with freeing memory of datafetchers during teardown ([#9387](https://github.com/Lightning-AI/lightning/pull/9387))
- Fixed a bug where the training step output needed to be `deepcopy`-ed ([#9349](https://github.com/Lightning-AI/lightning/pull/9349))
- Fixed an issue with freeing memory allocated by the data iterators in `Loop.on_run_end` ([#9386](https://github.com/Lightning-AI/lightning/pull/9386), [#9915](https://github.com/Lightning-AI/lightning/pull/9915))
- Fixed `BasePredictionWriter` not returning the batch indices in a non-distributed setting ([#9432](https://github.com/Lightning-AI/lightning/pull/9432))
- Fixed an error when running in XLA environments with no TPU attached ([#9572](https://github.com/Lightning-AI/lightning/pull/9572))
- Fixed check on torchmetrics logged whose `compute()` output is a multielement tensor ([#9582](https://github.com/Lightning-AI/lightning/pull/9582))
- Fixed gradient accumulation for `DDPShardedPlugin` ([#9122](https://github.com/Lightning-AI/lightning/pull/9122))
- Fixed missing DeepSpeed distributed call ([#9540](https://github.com/Lightning-AI/lightning/pull/9540))
- Fixed an issue with wrapped LightningModule during evaluation; The LightningModule no longer gets wrapped with data-parallel modules when not fitting in `DDPPlugin`, `DDPSpawnPlugin`, `DDPShardedPlugin`, `DDPSpawnShardedPlugin` ([#9096](https://github.com/Lightning-AI/lightning/pull/9096))
- Fixed `trainer.accumulate_grad_batches` to be an int on init. The default value for it is now `None` inside Trainer ([#9652](https://github.com/Lightning-AI/lightning/pull/9652))
- Fixed `broadcast` in `DDPPlugin` and `DDPSpawnPlugin` to respect the `src` input ([#9691](https://github.com/Lightning-AI/lightning/pull/9691))
- Fixed `self.log(on_epoch=True, reduce_fx=sum))` for the `on_batch_start` and `on_train_batch_start` hooks ([#9791](https://github.com/Lightning-AI/lightning/pull/9791))
- Fixed `self.log(on_epoch=True)` for the `on_batch_start` and `on_train_batch_start` hooks ([#9780](https://github.com/Lightning-AI/lightning/pull/9780))
- Fixed restoring training state during `Trainer.fit` only ([#9413](https://github.com/Lightning-AI/lightning/pull/9413))
- Fixed DeepSpeed and Lightning both calling the scheduler ([#9788](https://github.com/Lightning-AI/lightning/pull/9788))
- Fixed missing arguments when saving hyperparameters from the parent class but not from the child class ([#9800](https://github.com/Lightning-AI/lightning/pull/9800))
- Fixed DeepSpeed GPU device IDs ([#9847](https://github.com/Lightning-AI/lightning/pull/9847))
- Reset `val_dataloader` in `tuner/batch_size_scaling` ([#9857](https://github.com/Lightning-AI/lightning/pull/9857))
- Fixed use of `LightningCLI` in computer_vision_fine_tuning.py example ([#9934](https://github.com/Lightning-AI/lightning/pull/9934))
- Fixed issue with non-init dataclass fields in `apply_to_collection` ([#9963](https://github.com/Lightning-AI/lightning/pull/9963))
- Reset `val_dataloader` in `tuner/batch_size_scaling` for binsearch ([#9975](https://github.com/Lightning-AI/lightning/pull/9975))
- Fixed logic to check for spawn in dataloader `TrainerDataLoadingMixin._worker_check` ([#9902](https://github.com/Lightning-AI/lightning/pull/9902))
- Fixed `train_dataloader` getting loaded twice when resuming from a checkpoint during `Trainer.fit()` ([#9671](https://github.com/Lightning-AI/lightning/pull/9671))
- Fixed `LearningRateMonitor` logging with multiple param groups optimizer with no scheduler ([#10044](https://github.com/Lightning-AI/lightning/pull/10044))
- Fixed undesired side effects being caused by `Trainer` patching dataloader methods on the `LightningModule` ([#9764](https://github.com/Lightning-AI/lightning/pull/9764))
- Fixed gradients not being unscaled when clipping or logging the gradient norm ([#9287](https://github.com/Lightning-AI/lightning/pull/9287))
- Fixed `on_before_optimizer_step` getting called before the optimizer closure (including backward) has run ([#10167](https://github.com/Lightning-AI/lightning/pull/10167))
- Fixed monitor value in `ModelCheckpoint` getting moved to the wrong device in a special case where it becomes NaN ([#10118](https://github.com/Lightning-AI/lightning/pull/10118))
- Fixed creation of `dirpath` in `BaseProfiler` if it doesn't exist ([#10073](https://github.com/Lightning-AI/lightning/pull/10073))
- Fixed incorrect handling of sigterm ([#10189](https://github.com/Lightning-AI/lightning/pull/10189))
- Fixed bug where `log(on_step=True, on_epoch=True, sync_dist=True)` wouldn't reduce the value on step ([#10227](https://github.com/Lightning-AI/lightning/pull/10227))
- Fixed an issue with `pl.utilities.seed.reset_seed` converting the `PL_SEED_WORKERS` environment variable to `bool` ([#10099](https://github.com/Lightning-AI/lightning/pull/10099))
- Fixed iterating over a logger collection when `fast_dev_run > 0` ([#10232](https://github.com/Lightning-AI/lightning/pull/10232))
- Fixed `batch_size` in `ResultCollection` not being reset to 1 on epoch end ([#10242](https://github.com/Lightning-AI/lightning/pull/10242))
- Fixed `distrib_type` not being set when training plugin instances are being passed to the Trainer ([#10251](https://github.com/Lightning-AI/lightning/pull/10251))


## [1.4.9] - 2021-09-30

- Fixed `lr_find` to generate same results on multiple calls ([#9704](https://github.com/Lightning-AI/lightning/pull/9704))
- Fixed `reset` metrics on validation epoch end ([#9717](https://github.com/Lightning-AI/lightning/pull/9717))
- Fixed input validation for `gradient_clip_val`, `gradient_clip_algorithm`, `track_grad_norm` and `terminate_on_nan` Trainer arguments ([#9595](https://github.com/Lightning-AI/lightning/pull/9595))
- Reset metrics before each task starts ([#9410](https://github.com/Lightning-AI/lightning/pull/9410))


## [1.4.8] - 2021-09-22

- Fixed error reporting in DDP process reconciliation when processes are launched by an external agent ([#9389](https://github.com/Lightning-AI/lightning/pull/9389))
- Added PL_RECONCILE_PROCESS environment variable to enable process reconciliation regardless of cluster environment settings ([#9389](https://github.com/Lightning-AI/lightning/pull/9389))
- Fixed `add_argparse_args` raising `TypeError` when args are typed as `typing.Generic` in Python 3.6 ([#9554](https://github.com/Lightning-AI/lightning/pull/9554))
- Fixed back-compatibility for saving hyperparameters from a single container and inferring its argument name by reverting [#9125](https://github.com/Lightning-AI/lightning/pull/9125) ([#9642](https://github.com/Lightning-AI/lightning/pull/9642))


## [1.4.7] - 2021-09-14

- Fixed logging of nan parameters ([#9364](https://github.com/Lightning-AI/lightning/pull/9364))
- Fixed `replace_sampler` missing the batch size under specific conditions ([#9367](https://github.com/Lightning-AI/lightning/pull/9367))
- Pass init args to ShardedDataParallel ([#9483](https://github.com/Lightning-AI/lightning/pull/9483))
- Fixed collision of user argument when using ShardedDDP ([#9512](https://github.com/Lightning-AI/lightning/pull/9512))
- Fixed DeepSpeed crash for RNNs ([#9489](https://github.com/Lightning-AI/lightning/pull/9489))


## [1.4.6] - 2021-09-07

- Fixed an issues with export to ONNX format when a model has multiple inputs ([#8800](https://github.com/Lightning-AI/lightning/pull/8800))
- Removed deprecation warnings being called for `on_{task}_dataloader` ([#9279](https://github.com/Lightning-AI/lightning/pull/9279))
- Fixed save/load/resume from checkpoint for DeepSpeed Plugin (
    [#8397](https://github.com/Lightning-AI/lightning/pull/8397),
    [#8644](https://github.com/Lightning-AI/lightning/pull/8644),
    [#8627](https://github.com/Lightning-AI/lightning/pull/8627))
- Fixed `EarlyStopping` running on train epoch end when `check_val_every_n_epoch>1` is set ([#9156](https://github.com/Lightning-AI/lightning/pull/9156))
- Fixed an issue with logger outputs not being finalized correctly after prediction runs ([#8333](https://github.com/Lightning-AI/lightning/pull/8333))
- Fixed the Apex and DeepSpeed plugin closure running after the `on_before_optimizer_step` hook ([#9288](https://github.com/Lightning-AI/lightning/pull/9288))
- Fixed the Native AMP plugin closure not running with manual optimization ([#9288](https://github.com/Lightning-AI/lightning/pull/9288))
- Fixed bug where data-loading functions where not getting the correct running stage passed ([#8858](https://github.com/Lightning-AI/lightning/pull/8858))
- Fixed intra-epoch evaluation outputs staying in memory when the respective `*_epoch_end` hook wasn't overridden ([#9261](https://github.com/Lightning-AI/lightning/pull/9261))
- Fixed error handling in DDP process reconciliation when `_sync_dir` was not initialized ([#9267](https://github.com/Lightning-AI/lightning/pull/9267))
- Fixed PyTorch Profiler not enabled for manual optimization ([#9316](https://github.com/Lightning-AI/lightning/pull/9316))
- Fixed inspection of other args when a container is specified in `save_hyperparameters` ([#9125](https://github.com/Lightning-AI/lightning/pull/9125))
- Fixed signature of `Timer.on_train_epoch_end` and `StochasticWeightAveraging.on_train_epoch_end` to prevent unwanted deprecation warnings ([#9347](https://github.com/Lightning-AI/lightning/pull/9347))


## [1.4.5] - 2021-08-31

- Fixed reduction using `self.log(sync_dict=True, reduce_fx={mean,max})` ([#9142](https://github.com/Lightning-AI/lightning/pull/9142))
- Fixed not setting a default value for `max_epochs` if `max_time` was specified on the `Trainer` constructor ([#9072](https://github.com/Lightning-AI/lightning/pull/9072))
- Fixed the CometLogger, no longer modifies the metrics in place. Instead creates a copy of metrics before performing any operations ([#9150](https://github.com/Lightning-AI/lightning/pull/9150))
- Fixed `DDP` "CUDA error: initialization error" due to a `copy` instead of `deepcopy` on `ResultCollection` ([#9239](https://github.com/Lightning-AI/lightning/pull/9239))


## [1.4.4] - 2021-08-24

- Fixed a bug in the binary search mode of auto batch size scaling where exception was raised if the first trainer run resulted in OOM ([#8954](https://github.com/Lightning-AI/lightning/pull/8954))
- Fixed a bug causing logging with `log_gpu_memory='min_max'` not working ([#9013](https://github.com/Lightning-AI/lightning/pull/9013))


## [1.4.3] - 2021-08-17

- Fixed plateau scheduler stepping on incomplete epoch ([#8861](https://github.com/Lightning-AI/lightning/pull/8861))
- Fixed infinite loop with `CycleIterator` and multiple loaders ([#8889](https://github.com/Lightning-AI/lightning/pull/8889))
- Fixed `StochasticWeightAveraging` with a list of learning rates not applying them to each param group ([#8747](https://github.com/Lightning-AI/lightning/pull/8747))
- Restore original loaders if replaced by entrypoint ([#8885](https://github.com/Lightning-AI/lightning/pull/8885))
- Fixed lost reference to `_Metadata` object in `ResultMetricCollection` ([#8932](https://github.com/Lightning-AI/lightning/pull/8932))
- Ensure the existence of `DDPPlugin._sync_dir` in `reconciliate_processes` ([#8939](https://github.com/Lightning-AI/lightning/pull/8939))


## [1.4.2] - 2021-08-10

- Fixed recursive call for `apply_to_collection(include_none=False)` ([#8719](https://github.com/Lightning-AI/lightning/pull/8719))
- Fixed truncated backprop through time enablement when set as a property on the LightningModule and not the Trainer ([#8804](https://github.com/Lightning-AI/lightning/pull/8804/))
- Fixed comments and exception message for metrics_to_scalars ([#8782](https://github.com/Lightning-AI/lightning/pull/8782/))
- Fixed typo error in LightningLoggerBase.after_save_checkpoint docstring ([#8737](https://github.com/Lightning-AI/lightning/pull/8737/))


## [1.4.1] - 2021-08-03

- Fixed `trainer.fit_loop.split_idx` always returning `None` ([#8601](https://github.com/Lightning-AI/lightning/pull/8601))
- Fixed references for `ResultCollection.extra` ([#8622](https://github.com/Lightning-AI/lightning/pull/8622))
- Fixed reference issues during epoch end result collection ([#8621](https://github.com/Lightning-AI/lightning/pull/8621))
- Fixed horovod auto-detection when horovod is not installed and the launcher is `mpirun` ([#8610](https://github.com/Lightning-AI/lightning/pull/8610))
- Fixed an issue with `training_step` outputs not getting collected correctly for `training_epoch_end` ([#8613](https://github.com/Lightning-AI/lightning/pull/8613))
- Fixed distributed types support for CPUs ([#8667](https://github.com/Lightning-AI/lightning/pull/8667))
- Fixed a deadlock issue with DDP and torchelastic ([#8655](https://github.com/Lightning-AI/lightning/pull/8655))
- Fixed `accelerator=ddp` choice for CPU ([#8645](https://github.com/Lightning-AI/lightning/pull/8645))


## [1.4.0] - 2021-07-27

### Added

- Added `extract_batch_size` utility and corresponding tests to extract batch dimension from multiple batch types ([#8357](https://github.com/Lightning-AI/lightning/pull/8357/))
- Added support for named parameter groups in `LearningRateMonitor` ([#7987](https://github.com/Lightning-AI/lightning/pull/7987))
- Added `dataclass` support for `pl.utilities.apply_to_collection` ([#7935](https://github.com/Lightning-AI/lightning/pull/7935))
- Added support to `LightningModule.to_torchscript` for saving to custom filesystems with `fsspec` ([#7617](https://github.com/Lightning-AI/lightning/pull/7617))
- Added `KubeflowEnvironment` for use with the `PyTorchJob` operator in Kubeflow
- Added LightningCLI support for config files on object stores ([#7521](https://github.com/Lightning-AI/lightning/pull/7521))
- Added `ModelPruning(prune_on_train_epoch_end=True|False)` to choose when to apply pruning ([#7704](https://github.com/Lightning-AI/lightning/pull/7704))
- Added support for checkpointing based on a provided time interval during training ([#7515](https://github.com/Lightning-AI/lightning/pull/7515))
- Progress tracking
  * Added dataclasses for progress tracking ([#6603](https://github.com/Lightning-AI/lightning/pull/6603),
    [#7574](https://github.com/Lightning-AI/lightning/pull/7574),
    [#8140](https://github.com/Lightning-AI/lightning/pull/8140),
    [#8362](https://github.com/Lightning-AI/lightning/pull/8362))
  * Add `{,load_}state_dict` to the progress tracking dataclasses ([#8140](https://github.com/Lightning-AI/lightning/pull/8140))
  * Connect the progress tracking dataclasses to the loops ([#8244](https://github.com/Lightning-AI/lightning/pull/8244),
    [#8362](https://github.com/Lightning-AI/lightning/pull/8362))
  * Do not reset the progress tracking dataclasses total counters ([#8475](https://github.com/Lightning-AI/lightning/pull/8475))
- Added support for passing a `LightningDataModule` positionally as the second argument to `trainer.{validate,test,predict}` ([#7431](https://github.com/Lightning-AI/lightning/pull/7431))
- Added argument `trainer.predict(ckpt_path)` ([#7430](https://github.com/Lightning-AI/lightning/pull/7430))
- Added `clip_grad_by_value` support for TPUs ([#7025](https://github.com/Lightning-AI/lightning/pull/7025))
- Added support for passing any class to `is_overridden` ([#7918](https://github.com/Lightning-AI/lightning/pull/7918))
- Added `sub_dir` parameter to `TensorBoardLogger` ([#6195](https://github.com/Lightning-AI/lightning/pull/6195))
- Added correct `dataloader_idx` to batch transfer hooks ([#6241](https://github.com/Lightning-AI/lightning/pull/6241))
- Added `include_none=bool` argument to `apply_to_collection` ([#7769](https://github.com/Lightning-AI/lightning/pull/7769))
- Added `apply_to_collections` to apply a function to two zipped collections ([#7769](https://github.com/Lightning-AI/lightning/pull/7769))
- Added `ddp_fully_sharded` support ([#7487](https://github.com/Lightning-AI/lightning/pull/7487))
- Added `should_rank_save_checkpoint` property to Training Plugins ([#7684](https://github.com/Lightning-AI/lightning/pull/7684))
- Added `log_grad_norm` hook to `LightningModule` to customize the logging of gradient norms ([#7873](https://github.com/Lightning-AI/lightning/pull/7873))
- Added `save_config_filename` init argument to `LightningCLI` to ease resolving name conflicts ([#7741](https://github.com/Lightning-AI/lightning/pull/7741))
- Added `save_config_overwrite` init argument to `LightningCLI` to ease overwriting existing config files ([#8059](https://github.com/Lightning-AI/lightning/pull/8059))
- Added reset dataloader hooks to Training Plugins and Accelerators ([#7861](https://github.com/Lightning-AI/lightning/pull/7861))
- Added trainer stage hooks for Training Plugins and Accelerators ([#7864](https://github.com/Lightning-AI/lightning/pull/7864))
- Added the `on_before_optimizer_step` hook ([#8048](https://github.com/Lightning-AI/lightning/pull/8048))
- Added IPU Accelerator ([#7867](https://github.com/Lightning-AI/lightning/pull/7867))
- Fault-tolerant training
    * Added `{,load_}state_dict` to `ResultCollection` ([#7948](https://github.com/Lightning-AI/lightning/pull/7948))
    * Added `{,load_}state_dict` to `Loops` ([#8197](https://github.com/Lightning-AI/lightning/pull/8197))
    * Added `FastForwardSampler` and `CaptureIterableDataset` ([#8307](https://github.com/Lightning-AI/lightning/pull/8307))
    * Set `Loop.restarting=False` at the end of the first iteration ([#8362](https://github.com/Lightning-AI/lightning/pull/8362))
    * Save the loops state with the checkpoint (opt-in) ([#8362](https://github.com/Lightning-AI/lightning/pull/8362))
    * Save a checkpoint to restore the state on exception (opt-in) ([#8362](https://github.com/Lightning-AI/lightning/pull/8362))
    * Added `state_dict` and `load_state_dict` utilities for `CombinedLoader` + utilities for dataloader ([#8364](https://github.com/Lightning-AI/lightning/pull/8364))
- Added `rank_zero_only` to `LightningModule.log` function ([#7966](https://github.com/Lightning-AI/lightning/pull/7966))
- Added `metric_attribute` to `LightningModule.log` function ([#7966](https://github.com/Lightning-AI/lightning/pull/7966))
- Added a warning if `Trainer(log_every_n_steps)` is a value too high for the training dataloader ([#7734](https://github.com/Lightning-AI/lightning/pull/7734))
- Added LightningCLI support for argument links applied on instantiation ([#7895](https://github.com/Lightning-AI/lightning/pull/7895))
- Added LightningCLI support for configurable callbacks that should always be present ([#7964](https://github.com/Lightning-AI/lightning/pull/7964))
- Added DeepSpeed Infinity Support, and updated to DeepSpeed 0.4.0 ([#7234](https://github.com/Lightning-AI/lightning/pull/7234))
- Added support for `torch.nn.UninitializedParameter` in `ModelSummary` ([#7642](https://github.com/Lightning-AI/lightning/pull/7642))
- Added support `LightningModule.save_hyperparameters` when `LightningModule` is a dataclass ([#7992](https://github.com/Lightning-AI/lightning/pull/7992))
- Added support for overriding `optimizer_zero_grad` and `optimizer_step` when using accumulate_grad_batches ([#7980](https://github.com/Lightning-AI/lightning/pull/7980))
- Added `logger` boolean flag to `save_hyperparameters` ([#7960](https://github.com/Lightning-AI/lightning/pull/7960))
- Added support for calling scripts using the module syntax (`python -m package.script`) ([#8073](https://github.com/Lightning-AI/lightning/pull/8073))
- Added support for optimizers and learning rate schedulers to `LightningCLI` ([#8093](https://github.com/Lightning-AI/lightning/pull/8093))
- Added XLA Profiler ([#8014](https://github.com/Lightning-AI/lightning/pull/8014))
- Added `PrecisionPlugin.{pre,post}_backward` ([#8328](https://github.com/Lightning-AI/lightning/pull/8328))
- Added `on_load_checkpoint` and `on_save_checkpoint` hooks to the `PrecisionPlugin` base class ([#7831](https://github.com/Lightning-AI/lightning/pull/7831))
- Added `max_depth` parameter in `ModelSummary` ([#8062](https://github.com/Lightning-AI/lightning/pull/8062))
- Added `XLAStatsMonitor` callback ([#8235](https://github.com/Lightning-AI/lightning/pull/8235))
- Added `restore` function and `restarting` attribute to base `Loop` ([#8247](https://github.com/Lightning-AI/lightning/pull/8247))
- Added support for `save_hyperparameters` in `LightningDataModule` ([#3792](https://github.com/Lightning-AI/lightning/pull/3792))
- Added the `ModelCheckpoint(save_on_train_epoch_end)` to choose when to run the saving logic ([#8389](https://github.com/Lightning-AI/lightning/pull/8389))
- Added `LSFEnvironment` for distributed training with the LSF resource manager `jsrun` ([#5102](https://github.com/Lightning-AI/lightning/pull/5102))
- Added support for `accelerator='cpu'|'gpu'|'tpu'|'ipu'|'auto'` ([#7808](https://github.com/Lightning-AI/lightning/pull/7808))
- Added `tpu_spawn_debug` to plugin registry ([#7933](https://github.com/Lightning-AI/lightning/pull/7933))
- Enabled traditional/manual launching of DDP processes through `LOCAL_RANK` and `NODE_RANK` environment variable assignments ([#7480](https://github.com/Lightning-AI/lightning/pull/7480))
- Added `quantize_on_fit_end` argument to `QuantizationAwareTraining` ([#8464](https://github.com/Lightning-AI/lightning/pull/8464))
- Added experimental support for loop specialization ([#8226](https://github.com/Lightning-AI/lightning/pull/8226))
- Added support for `devices` flag to Trainer ([#8440](https://github.com/Lightning-AI/lightning/pull/8440))
- Added private `prevent_trainer_and_dataloaders_deepcopy` context manager on the `LightningModule` ([#8472](https://github.com/Lightning-AI/lightning/pull/8472))
- Added support for providing callables to the Lightning CLI instead of types ([#8400](https://github.com/Lightning-AI/lightning/pull/8400))

### Changed

- Decoupled device parsing logic from Accelerator connector to Trainer ([#8180](https://github.com/Lightning-AI/lightning/pull/8180))
- Changed the `Trainer`'s `checkpoint_callback` argument to allow only boolean values ([#7539](https://github.com/Lightning-AI/lightning/pull/7539))
- Log epoch metrics before the `on_evaluation_end` hook ([#7272](https://github.com/Lightning-AI/lightning/pull/7272))
- Explicitly disallow calling `self.log(on_epoch=False)` during epoch-only or single-call hooks ([#7874](https://github.com/Lightning-AI/lightning/pull/7874))
- Changed these `Trainer` methods to be protected: `call_setup_hook`, `call_configure_sharded_model`, `pre_dispatch`, `dispatch`, `post_dispatch`, `call_teardown_hook`, `run_train`, `run_sanity_check`, `run_evaluate`, `run_evaluation`, `run_predict`, `track_output_for_epoch_end`
- Changed `metrics_to_scalars` to work with any collection or value ([#7888](https://github.com/Lightning-AI/lightning/pull/7888))
- Changed `clip_grad_norm` to use `torch.nn.utils.clip_grad_norm_` ([#7025](https://github.com/Lightning-AI/lightning/pull/7025))
- Validation is now always run inside the training epoch scope ([#7357](https://github.com/Lightning-AI/lightning/pull/7357))
- `ModelCheckpoint` now runs at the end of the training epoch by default ([#8389](https://github.com/Lightning-AI/lightning/pull/8389))
- `EarlyStopping` now runs at the end of the training epoch by default ([#8286](https://github.com/Lightning-AI/lightning/pull/8286))
- Refactored Loops
    * Moved attributes `global_step`, `current_epoch`, `max/min_steps`, `max/min_epochs`, `batch_idx`, and `total_batch_idx` to TrainLoop ([#7437](https://github.com/Lightning-AI/lightning/pull/7437))
    * Refactored result handling in training loop ([#7506](https://github.com/Lightning-AI/lightning/pull/7506))
    * Moved attributes `hiddens` and `split_idx` to TrainLoop ([#7507](https://github.com/Lightning-AI/lightning/pull/7507))
    * Refactored the logic around manual and automatic optimization inside the optimizer loop ([#7526](https://github.com/Lightning-AI/lightning/pull/7526))
    * Simplified "should run validation" logic ([#7682](https://github.com/Lightning-AI/lightning/pull/7682))
    * Simplified logic for updating the learning rate for schedulers ([#7682](https://github.com/Lightning-AI/lightning/pull/7682))
    * Removed the `on_epoch` guard from the "should stop" validation check ([#7701](https://github.com/Lightning-AI/lightning/pull/7701))
    * Refactored internal loop interface; added new classes `FitLoop`, `TrainingEpochLoop`, `TrainingBatchLoop` ([#7871](https://github.com/Lightning-AI/lightning/pull/7871), [#8077](https://github.com/Lightning-AI/lightning/pull/8077))
    * Removed `pl.trainer.training_loop` ([#7985](https://github.com/Lightning-AI/lightning/pull/7985))
    * Refactored evaluation loop interface; added new classes `DataLoaderLoop`, `EvaluationLoop`, `EvaluationEpochLoop` ([#7990](https://github.com/Lightning-AI/lightning/pull/7990), [#8077](https://github.com/Lightning-AI/lightning/pull/8077))
    * Removed `pl.trainer.evaluation_loop` ([#8056](https://github.com/Lightning-AI/lightning/pull/8056))
    * Restricted public access to several internal functions ([#8024](https://github.com/Lightning-AI/lightning/pull/8024))
    * Refactored trainer `_run_*` functions and separate evaluation loops ([#8065](https://github.com/Lightning-AI/lightning/pull/8065))
    * Refactored prediction loop interface; added new classes `PredictionLoop`, `PredictionEpochLoop` ([#7700](https://github.com/Lightning-AI/lightning/pull/7700), [#8077](https://github.com/Lightning-AI/lightning/pull/8077))
    * Removed `pl.trainer.predict_loop` ([#8094](https://github.com/Lightning-AI/lightning/pull/8094))
    * Moved result teardown to the loops ([#8245](https://github.com/Lightning-AI/lightning/pull/8245))
    * Improve `Loop` API to better handle children `state_dict` and `progress` ([#8334](https://github.com/Lightning-AI/lightning/pull/8334))
- Refactored logging
    * Renamed and moved `core/step_result.py` to `trainer/connectors/logger_connector/result.py` ([#7736](https://github.com/Lightning-AI/lightning/pull/7736))
    * Dramatically simplify the `LoggerConnector` ([#7882](https://github.com/Lightning-AI/lightning/pull/7882))
    * `trainer.{logged,progress_bar,callback}_metrics` are now updated on-demand ([#7882](https://github.com/Lightning-AI/lightning/pull/7882))
    * Completely overhaul the `Result` object in favor of `ResultMetric` ([#7882](https://github.com/Lightning-AI/lightning/pull/7882))
    * Improve epoch-level reduction time and overall memory usage ([#7882](https://github.com/Lightning-AI/lightning/pull/7882))
    * Allow passing `self.log(batch_size=...)` ([#7891](https://github.com/Lightning-AI/lightning/pull/7891))
    * Each of the training loops now keeps its own results collection ([#7891](https://github.com/Lightning-AI/lightning/pull/7891))
    * Remove `EpochResultStore` and `HookResultStore` in favor of `ResultCollection` ([#7909](https://github.com/Lightning-AI/lightning/pull/7909))
    * Remove `MetricsHolder` ([#7909](https://github.com/Lightning-AI/lightning/pull/7909))
- Moved `ignore_scalar_return_in_dp` warning suppression to the DataParallelPlugin class ([#7421](https://github.com/Lightning-AI/lightning/pull/7421/))
- Changed the behaviour when logging evaluation step metrics to no longer append `/epoch_*` to the metric name ([#7351](https://github.com/Lightning-AI/lightning/pull/7351))
- Raised `ValueError` when a `None` value is `self.log`-ed ([#7771](https://github.com/Lightning-AI/lightning/pull/7771))
- Changed `resolve_training_type_plugins` to allow setting `num_nodes` and `sync_batchnorm` from `Trainer` setting ([#7026](https://github.com/Lightning-AI/lightning/pull/7026))
- Default `seed_everything(workers=True)` in the `LightningCLI` ([#7504](https://github.com/Lightning-AI/lightning/pull/7504))
- Changed `model.state_dict()` in `CheckpointConnector` to allow `training_type_plugin` to customize the model's `state_dict()` ([#7474](https://github.com/Lightning-AI/lightning/pull/7474))
- `MLflowLogger` now uses the env variable `MLFLOW_TRACKING_URI` as default tracking URI ([#7457](https://github.com/Lightning-AI/lightning/pull/7457))
- Changed `Trainer` arg and functionality from `reload_dataloaders_every_epoch` to `reload_dataloaders_every_n_epochs` ([#5043](https://github.com/Lightning-AI/lightning/pull/5043))
- Changed `WandbLogger(log_model={True/'all'})` to log models as artifacts ([#6231](https://github.com/Lightning-AI/lightning/pull/6231))
- MLFlowLogger now accepts `run_name` as an constructor argument ([#7622](https://github.com/Lightning-AI/lightning/pull/7622))
- Changed `teardown()` in `Accelerator` to allow `training_type_plugin` to customize `teardown` logic ([#7579](https://github.com/Lightning-AI/lightning/pull/7579))
- `Trainer.fit` now raises an error when using manual optimization with unsupported features such as `gradient_clip_val` or `accumulate_grad_batches` ([#7788](https://github.com/Lightning-AI/lightning/pull/7788))
- Accelerator hooks are called regardless if `LightningModule` overrides the same hooks ([#7826](https://github.com/Lightning-AI/lightning/pull/7826))
- Moved profilers to their own file ([#7822](https://github.com/Lightning-AI/lightning/pull/7822))
- The `on_after_backward` hook is now called on accumulating iterations. Use the `on_before_optimizer_step` hook to mimic the old behaviour ([#8328](https://github.com/Lightning-AI/lightning/pull/8328))
- The mixed precision loss is no longer unscaled before the `on_after_backward` hook. Use the `on_before_optimizer_step` hook to mimic the old behaviour  ([#8328](https://github.com/Lightning-AI/lightning/pull/8328))
- The `TrainingTypePlugin.{pre,post}_backward` hooks no longer take the `optimizer, opt_idx, should_accumulate` arguments ([#8328](https://github.com/Lightning-AI/lightning/pull/8328))
- The `PrecisionPlugin.backward` hooks no longer returns a value ([#8328](https://github.com/Lightning-AI/lightning/pull/8328))
- The `PrecisionPlugin.backward` hooks no longer takes a `should_accumulate` argument ([#8328](https://github.com/Lightning-AI/lightning/pull/8328))
- Added the `on_before_backward` hook ([#7865](https://github.com/Lightning-AI/lightning/pull/7865))
- `LightningCLI` now aborts with a clearer message if config already exists and disables save config during `fast_dev_run`([#7963](https://github.com/Lightning-AI/lightning/pull/7963))
- Saved the `LightningCLI` config on `setup` and only on the main process ([#8017](https://github.com/Lightning-AI/lightning/pull/8017))
- Dropped the `LightningCLI` `ArgumentParser` when pickling ([#8017](https://github.com/Lightning-AI/lightning/pull/8017))
- Skip `broadcast` if distributed not initialized for the spawn plugins ([#8017](https://github.com/Lightning-AI/lightning/pull/8017))
- `Trainer(resume_from_checkpoint=...)` now restores the model directly after `LightningModule.setup()`, which is before `LightningModule.configure_sharded_model()` ([#7652](https://github.com/Lightning-AI/lightning/pull/7652))
- Moved `torch.cuda.set_device()` to enable collective calls earlier in setup ([#8312](https://github.com/Lightning-AI/lightning/pull/8312))
- Used XLA utility API to move data to CPU (Single TPU core) ([#8078](https://github.com/Lightning-AI/lightning/pull/8078))
- Improved error messages in `replace_sampler` when the `DataLoader` attributes are not included in the signature or the signature is missing optional arguments ([#8519](https://github.com/Lightning-AI/lightning/pull/8519))
- Moved `DeviceDtypeModuleMixin` and `HyperparametersMixin` mixin to `core` ([#8396](https://github.com/Lightning-AI/lightning/pull/8396))
- Return the `default_root_dir` as the `log_dir` when the logger is a `LoggerCollection` ([#8187](https://github.com/Lightning-AI/lightning/pull/8187))

### Deprecated

- Deprecated `LightningModule.loaded_optimizer_states_dict` ([#8229](https://github.com/Lightning-AI/lightning/pull/8229))
- Standardized the dataloaders arguments of `trainer.{fit,valdiate,test,tune}` ([#7431](https://github.com/Lightning-AI/lightning/pull/7431))
- Deprecated `DataModule` properties: `has_prepared_data`, `has_setup_fit`, `has_setup_validate`, `has_setup_test`, `has_setup_predict`, `has_teardown_fit`, `has_teardown_validate`, `has_teardown_test`, `has_teardown_predict` ([#7657](https://github.com/Lightning-AI/lightning/pull/7657/))
- Deprecated `TrainerModelHooksMixin` in favor of `pl.utilities.signature_utils` ([#7422](https://github.com/Lightning-AI/lightning/pull/7422))
- Deprecated `num_nodes` and `sync_batchnorm` arguments in `DDPPlugin` and `DDPSpawnPlugin` ([#7026](https://github.com/Lightning-AI/lightning/pull/7026))
- Deprecated `self.log(sync_dist_op)` in favor of `self.log(reduce_fx)`. ([#7891](https://github.com/Lightning-AI/lightning/pull/7891))
- Deprecated `is_overridden(model=...)` in favor of `is_overridden(instance=...)` ([#7918](https://github.com/Lightning-AI/lightning/pull/7918))
- Deprecated automatically detaching returned extras with grads ([#7994](https://github.com/Lightning-AI/lightning/pull/7994))
- Deprecated default value of `monitor` argument in EarlyStopping callback to enforce `monitor` as a required argument ([#7907](https://github.com/Lightning-AI/lightning/pull/7907))
- Deprecated importing `rank_zero_{warn,deprecation}` directly from `pl.utilities.distributed` ([#8085](https://github.com/Lightning-AI/lightning/pull/8085))
- Deprecated the use of `CheckpointConnector.hpc_load()` in favor of `CheckpointConnector.restore()` ([#7652](https://github.com/Lightning-AI/lightning/pull/7652))
- Deprecated `ModelCheckpoint(every_n_val_epochs)` in favor of `ModelCheckpoint(every_n_epochs)` ([#8383](https://github.com/Lightning-AI/lightning/pull/8383))
- Deprecated `DDPPlugin.task_idx` in favor of `DDPPlugin.local_rank` ([#8203](https://github.com/Lightning-AI/lightning/pull/8203))
- Deprecated the `Trainer.train_loop` property in favor of `Trainer.fit_loop` ([#8025](https://github.com/Lightning-AI/lightning/pull/8025))
- Deprecated the `Trainer.disable_validation` property in favor of `not Trainer.enable_validation` ([#8291](https://github.com/Lightning-AI/lightning/pull/8291))
- Deprecated `mode` parameter in `ModelSummary` in favor of `max_depth` ([#8062](https://github.com/Lightning-AI/lightning/pull/8062))
- Deprecated `reload_dataloaders_every_epoch` argument of `Trainer` in favor of `reload_dataloaders_every_n_epochs` ([#5043](https://github.com/Lightning-AI/lightning/pull/5043))
- Deprecated `distributed_backend` argument for `Trainer` ([#8575](https://github.com/Lightning-AI/lightning/pull/8575))

### Removed

- Dropped official support/testing for PyTorch <1.6 ([#8288](https://github.com/Lightning-AI/lightning/pull/8288))
- Removed `ProfilerConnector` ([#7654](https://github.com/Lightning-AI/lightning/pull/7654))
- Pruned deprecated classif. metrics from `pl.metrics.functional.classification` ([#7499](https://github.com/Lightning-AI/lightning/pull/7499))
- Removed deprecated data parallel classes `LightningDataParallel` and `LightningDistributedDataParallel` from `pl.overrides.data_parallel` ([#7510](https://github.com/Lightning-AI/lightning/pull/7510))
- Removed deprecated trainer attributes - `get_model` and `accelerator_backend` ([#7502](https://github.com/Lightning-AI/lightning/pull/7502))
- Removed support for automatically monitoring the `val_loss` key with `ModelCheckpoint`. Pass your `monitor` of choice to the `ModelCheckpoint` instance instead ([#8293](https://github.com/Lightning-AI/lightning/pull/8293))
- Removed support for `self.log(tbptt_reduce_fx)` and `self.log(tbptt_pad_token)`. Please, open a discussion explaining your use-case if you relied on these. ([#7644](https://github.com/Lightning-AI/lightning/pull/7644))
- Removed deprecated utils modules `model_utils`, `warning_utils`, `xla_device_utils` and partially `argparse_utils` ([#7503](https://github.com/Lightning-AI/lightning/pull/7503))
- Removed `RPCPlugin` and `RPCSequentialPlugin`. If you were successfully using these plugins, please open a GitHub discussion about your use case ([#8101](https://github.com/Lightning-AI/lightning/pull/8101))
- Removed deprecated trainer attributes - `on_cpu`, `on_tpu`, `use_tpu`, `on_gpu`, `use_dp`, `use_ddp`, `use_ddp2`, `use_horovod`, `use_single_gpu` ([#7501](https://github.com/Lightning-AI/lightning/pull/7501))
- Removed deprecated `optimizer` argument in `LightningModule.manual_backward()`; Toggling optimizers in manual optimization should be done using `LightningModule.{un}toggle_optimizer()` ([#8287](https://github.com/Lightning-AI/lightning/pull/8287))
- Removed DeepSpeed FP16 Exception as FP32 is now supported ([#8462](https://github.com/Lightning-AI/lightning/pull/8462))
- Removed environment variable `PL_EXP_VERSION` from DDP subprocesses ([7403](https://github.com/Lightning-AI/lightning/pull/7403))

### Fixed

- Fixed the `GPUStatsMonitor` callbacks to use the correct GPU IDs if `CUDA_VISIBLE_DEVICES` set ([#8260](https://github.com/Lightning-AI/lightning/pull/8260))
- Fixed `lr_scheduler` checkpointed state by calling `update_lr_schedulers` before saving checkpoints ([#7877](https://github.com/Lightning-AI/lightning/pull/7877))
- Fixed ambiguous warning when both overfit and train dataloader shuffling are enabled ([#7685](https://github.com/Lightning-AI/lightning/pull/7685))
- Fixed dev debugger memory growing due to tracking events even when disabled ([#7875](https://github.com/Lightning-AI/lightning/pull/7875))
- Fixed `None` loss keys getting added in `training_epoch_end` when using manual optimization and not returning a loss ([#7772](https://github.com/Lightning-AI/lightning/pull/7772))
- Fixed a bug where `precision=64` with `accelerator='ddp_spawn'` would throw a pickle error ([#6924](https://github.com/Lightning-AI/lightning/pull/6924))
- Do not override the existing `epoch` value in `logged_metrics` when already logged by the user ([#7982](https://github.com/Lightning-AI/lightning/pull/7982))
- Support for manual optimization with DeepSpeed ([#7970](https://github.com/Lightning-AI/lightning/pull/7970))
- Fixed `dataloader_idx` argument value when predicting with only one `DataLoader` ([#7941](https://github.com/Lightning-AI/lightning/pull/7941))
- Fixed passing the `stage` argument of `Callback.{setup,teardown}` as a keyword ([#7973](https://github.com/Lightning-AI/lightning/pull/7973))
- Fixed metrics generated during `validation sanity checking` are cleaned on end ([#8171](https://github.com/Lightning-AI/lightning/pull/8171))
- Fixed `log_gpu_memory` metrics not being added to `logging` when nothing else is logged ([#8174](https://github.com/Lightning-AI/lightning/pull/8174))
- Fixed a bug where calling `log` with a `Metric` instance would raise an error if it was a nested attribute of the model ([#8181](https://github.com/Lightning-AI/lightning/pull/8181))
- Fixed a bug where using `precision=64` would cause buffers with complex dtype to be cast to real ([#8208](https://github.com/Lightning-AI/lightning/pull/8208))
- Fixed `is_overridden` returning true for wrapped functions with no changes ([#8296](https://github.com/Lightning-AI/lightning/pull/8296))
- Fixed a bug where `truncated_bptt_steps` would throw an AttributeError when the target RNN has multiple hidden states ([#8145](https://github.com/Lightning-AI/lightning/pull/8145))
- Fixed `self.optimizers()` not returning a single optimizer if it had been wrapped ([#8326](https://github.com/Lightning-AI/lightning/pull/8326))
- Fixed the `on_after_backward` hook not getting called when using manual optimization and no plugins ([#8328](https://github.com/Lightning-AI/lightning/pull/8328))
- Fixed the `LightningModule.backward` hook only getting called with the `apex` plugin when using manual optimization ([#8328](https://github.com/Lightning-AI/lightning/pull/8328))
- Fixed moving batch to device before sending it to the `on_*_batch_start`/`on_*_batch_end` callbacks and model hooks ([#7378](https://github.com/Lightning-AI/lightning/pull/7378))
- Fixed passing a custom `DDPPlugin` when choosing `accelerator="ddp_cpu"` for the accelerator ([#6208](https://github.com/Lightning-AI/lightning/pull/6208))
- Fixed missing call to `LightningModule.untoggle_optimizer` in training loop when running gradient accumulation with multiple optimizers ([#8284](https://github.com/Lightning-AI/lightning/pull/8284))
- Fixed hash of LightningEnum to work with value instead of name ([#8421](https://github.com/Lightning-AI/lightning/pull/8421)).
- Fixed a bug where an extra checkpoint was saved at the end of training if the `val_check_interval` did not align with the number of training batches ([#7724](https://github.com/Lightning-AI/lightning/pull/7724))
- Fixed hash of LightningEnum to work with value instead of name([#8421](https://github.com/Lightning-AI/lightning/pull/8421)).
- Fixed `move_data_to_device` to return the batch if the object `to` function didn't return `self` ([#8433](https://github.com/Lightning-AI/lightning/pull/8433))
- Fixed progress bar updates for Pod Training ([#8258](https://github.com/Lightning-AI/lightning/pull/8258))
- Fixed clearing dataloader references before attaching new dataloaders in consecutive `Trainer.{fit,validate,test,predict}´ runs ([#8442](https://github.com/Lightning-AI/lightning/pull/8442))
- Fixed memory leaks on GPU by moving `optimizer_states`, `ResultCollection.extra`, `ResultMetric` attributes, and `LoggerConnector` metrics to `cpu`. Also, delete the DDP wrapper on `teardown` ([#8490](https://github.com/Lightning-AI/lightning/pull/8490))
- Fixed `SWA` callback using LightningModule `prevent_trainer_and_dataloaders_deepcopy` to avoid OOM ([#8472](https://github.com/Lightning-AI/lightning/pull/8472))
- Fixed `ModelPruning` callback `on_save_checkpoint` to avoid making a `deepcopy` potentially leading to OOM ([#8472](https://github.com/Lightning-AI/lightning/pull/8472))
- Fixed the sampler replacement logic for `DataLoader`s which do not define all `DataLoader` attributes as `__init__` parameters ([#8519](https://github.com/Lightning-AI/lightning/pull/8519))
- Fixed DeepSpeed Windows support ([#8488](https://github.com/Lightning-AI/lightning/pull/8488))
- Fixed DeepSpeed not properly setting the trainer `lr_schedulers` attribute ([#8527](https://github.com/Lightning-AI/lightning/pull/8527))
- Fixed experiment version and log-dir divergence in DDP when using multiple `Trainer` instances in sequence ([7403](https://github.com/Lightning-AI/lightning/pull/7403))
- Enabled manual optimization for TPUs ([#8458](https://github.com/Lightning-AI/lightning/pull/8458))
- Fixed `accumulate_grad_batches` not been recomputed during model reload ([#5334](https://github.com/Lightning-AI/lightning/pull/5334))
- Fixed a `TypeError` when wrapping optimizers in the `HorovodPlugin` and running `Trainer.test` ([#7840](https://github.com/Lightning-AI/lightning/pull/7840))
- Fixed `BackboneFinetuning` restoration ([#8501](https://github.com/Lightning-AI/lightning/pull/8501))
- Fixed `lr_scheduler` with metric (e.g. `torch.optim.lr_scheduler.ReduceLROnPlateau`) when using `automatic_optimization = False` ([#7643](https://github.com/Lightning-AI/lightning/pull/7643))
- Fixed `DeepSpeed` breaking with no schedulers ([#8580](https://github.com/Lightning-AI/lightning/pull/8580))


## [1.3.8] - 2021-07-01

### Fixed

- Fixed a sync deadlock when checkpointing a `LightningModule` that uses a torchmetrics 0.4 `Metric` ([#8218](https://github.com/Lightning-AI/lightning/pull/8218))
- Fixed compatibility TorchMetrics v0.4 ([#8206](https://github.com/Lightning-AI/lightning/pull/8206))
- Added torchelastic check when sanitizing GPUs ([#8095](https://github.com/Lightning-AI/lightning/pull/8095))
- Fixed a DDP info message that was never shown ([#8111](https://github.com/Lightning-AI/lightning/pull/8111))
- Fixed metrics deprecation message at module import level ([#8163](https://github.com/Lightning-AI/lightning/pull/8163))
- Fixed a bug where an infinite recursion would be triggered when using the `BaseFinetuning` callback on a model that contains a `ModuleDict` ([#8170](https://github.com/Lightning-AI/lightning/pull/8170))
- Added a mechanism to detect `deadlock` for `DDP` when only 1 process trigger an `Exception`. The mechanism will `kill the processes` when it happens ([#8167](https://github.com/Lightning-AI/lightning/pull/8167))
- Fixed NCCL error when selecting non-consecutive device ids ([#8165](https://github.com/Lightning-AI/lightning/pull/8165))
- Fixed SWA to also work with `IterableDataset` ([#8172](https://github.com/Lightning-AI/lightning/pull/8172))


## [1.3.7] - 2021-06-22

### Fixed

- Fixed a bug where skipping an optimizer while using amp causes amp to trigger an assertion error ([#7975](https://github.com/Lightning-AI/lightning/pull/7975))
- Fixed deprecation messages not showing due to incorrect stacklevel ([#8002](https://github.com/Lightning-AI/lightning/pull/8002), [#8005](https://github.com/Lightning-AI/lightning/pull/8005))
- Fixed setting a `DistributedSampler` when using a distributed plugin in a custom accelerator ([#7814](https://github.com/Lightning-AI/lightning/pull/7814))
- Improved `PyTorchProfiler` chrome traces names ([#8009](https://github.com/Lightning-AI/lightning/pull/8009))
- Fixed moving the best score to device in `EarlyStopping` callback for TPU devices ([#7959](https://github.com/Lightning-AI/lightning/pull/7959))
- Fixes access to `callback_metrics` in ddp_spawn ([#7916](https://github.com/Lightning-AI/lightning/pull/7916))


## [1.3.6] - 2021-06-15

### Fixed

- Fixed logs overwriting issue for remote filesystems ([#7889](https://github.com/Lightning-AI/lightning/pull/7889))
- Fixed `DataModule.prepare_data` could only be called on the global rank 0 process ([#7945](https://github.com/Lightning-AI/lightning/pull/7945))
- Fixed setting `worker_init_fn` to seed dataloaders correctly when using DDP ([#7942](https://github.com/Lightning-AI/lightning/pull/7942))
- Fixed `BaseFinetuning` callback to properly handle parent modules w/ parameters ([#7931](https://github.com/Lightning-AI/lightning/pull/7931))


## [1.3.5] - 2021-06-08

### Added

- Added warning to Training Step output ([#7779](https://github.com/Lightning-AI/lightning/pull/7779))

### Fixed

- Fixed `LearningRateMonitor` and `BackboneFinetuning` ([#7835](https://github.com/Lightning-AI/lightning/pull/7835))
- Minor improvements to `apply_to_collection` and type signature of `log_dict` ([#7851](https://github.com/Lightning-AI/lightning/pull/7851))
- Fixed docker versions ([#7834](https://github.com/Lightning-AI/lightning/pull/7834))
- Fixed sharded training check for fp16 precision ([#7825](https://github.com/Lightning-AI/lightning/pull/7825))
- Fixed support for torch Module type hints in LightningCLI ([#7807](https://github.com/Lightning-AI/lightning/pull/7807))

### Changed

- Move `training_output` validation to after `train_step_end` ([#7868](https://github.com/Lightning-AI/lightning/pull/7868))


## [1.3.4] - 2021-06-01

### Fixed

- Fixed info message when max training time reached ([#7780](https://github.com/Lightning-AI/lightning/pull/7780))
- Fixed missing `__len__` method to `IndexBatchSamplerWrapper` ([#7681](https://github.com/Lightning-AI/lightning/pull/7681))


## [1.3.3] - 2021-05-27

### Changed

- Changed calling of `untoggle_optimizer(opt_idx)` out of the closure function ([#7563](https://github.com/Lightning-AI/lightning/pull/7563))

### Fixed

- Fixed `ProgressBar` pickling after calling `trainer.predict` ([#7608](https://github.com/Lightning-AI/lightning/pull/7608))
- Fixed broadcasting in multi-node, multi-gpu DDP using torch 1.7 ([#7592](https://github.com/Lightning-AI/lightning/pull/7592))
- Fixed dataloaders are not reset when tuning the model ([#7566](https://github.com/Lightning-AI/lightning/pull/7566))
- Fixed print errors in `ProgressBar` when `trainer.fit` is not called ([#7674](https://github.com/Lightning-AI/lightning/pull/7674))
- Fixed global step update when the epoch is skipped ([#7677](https://github.com/Lightning-AI/lightning/pull/7677))
- Fixed training loop total batch counter when accumulate grad batches was enabled ([#7692](https://github.com/Lightning-AI/lightning/pull/7692))


## [1.3.2] - 2021-05-18

### Changed

- `DataModule`s now avoid duplicate `{setup,teardown,prepare_data}` calls for the same stage ([#7238](https://github.com/Lightning-AI/lightning/pull/7238))

### Fixed

- Fixed parsing of multiple training dataloaders ([#7433](https://github.com/Lightning-AI/lightning/pull/7433))
- Fixed recursive passing of `wrong_type` keyword argument in `pl.utilities.apply_to_collection` ([#7433](https://github.com/Lightning-AI/lightning/pull/7433))
- Fixed setting correct `DistribType` for `ddp_cpu` (spawn) backend ([#7492](https://github.com/Lightning-AI/lightning/pull/7492))
- Fixed incorrect number of calls to LR scheduler when `check_val_every_n_epoch > 1` ([#7032](https://github.com/Lightning-AI/lightning/pull/7032))


## [1.3.1] - 2021-05-11

### Fixed

- Fixed DeepSpeed with IterableDatasets ([#7362](https://github.com/Lightning-AI/lightning/pull/7362))
- Fixed `Trainer.current_epoch` not getting restored after tuning ([#7434](https://github.com/Lightning-AI/lightning/pull/7434))
- Fixed local rank displayed in console log ([#7395](https://github.com/Lightning-AI/lightning/pull/7395))


## [1.3.0] - 2021-05-06

### Added

- Added support for the `EarlyStopping` callback to run at the end of the training epoch ([#6944](https://github.com/Lightning-AI/lightning/pull/6944))
- Added synchronization points before and after `setup` hooks are run ([#7202](https://github.com/Lightning-AI/lightning/pull/7202))
- Added a `teardown` hook to `ClusterEnvironment` ([#6942](https://github.com/Lightning-AI/lightning/pull/6942))
- Added utils for metrics to scalar conversions ([#7180](https://github.com/Lightning-AI/lightning/pull/7180))
- Added utils for NaN/Inf detection for gradients and parameters ([#6834](https://github.com/Lightning-AI/lightning/pull/6834))
- Added more explicit exception message when trying to execute `trainer.test()` or `trainer.validate()` with `fast_dev_run=True` ([#6667](https://github.com/Lightning-AI/lightning/pull/6667))
- Added `LightningCLI` class to provide simple reproducibility with minimum boilerplate training CLI (
    [#4492](https://github.com/Lightning-AI/lightning/pull/4492),
    [#6862](https://github.com/Lightning-AI/lightning/pull/6862),
    [#7156](https://github.com/Lightning-AI/lightning/pull/7156),
    [#7299](https://github.com/Lightning-AI/lightning/pull/7299))
- Added `gradient_clip_algorithm` argument to Trainer for gradient clipping by value ([#6123](https://github.com/Lightning-AI/lightning/pull/6123)).
- Added a way to print to terminal without breaking up the progress bar ([#5470](https://github.com/Lightning-AI/lightning/pull/5470))
- Added support to checkpoint after training steps in `ModelCheckpoint` callback ([#6146](https://github.com/Lightning-AI/lightning/pull/6146))
- Added `TrainerStatus.{INITIALIZING,RUNNING,FINISHED,INTERRUPTED}` ([#7173](https://github.com/Lightning-AI/lightning/pull/7173))
- Added `Trainer.validate()` method to perform one evaluation epoch over the validation set ([#4948](https://github.com/Lightning-AI/lightning/pull/4948))
- Added `LightningEnvironment` for Lightning-specific DDP ([#5915](https://github.com/Lightning-AI/lightning/pull/5915))
- Added `teardown()` hook to LightningDataModule ([#4673](https://github.com/Lightning-AI/lightning/pull/4673))
- Added `auto_insert_metric_name` parameter to `ModelCheckpoint` ([#6277](https://github.com/Lightning-AI/lightning/pull/6277))
- Added arg to `self.log` that enables users to give custom names when dealing with multiple dataloaders ([#6274](https://github.com/Lightning-AI/lightning/pull/6274))
- Added `teardown` method to `BaseProfiler` to enable subclasses defining post-profiling steps outside of `__del__` ([#6370](https://github.com/Lightning-AI/lightning/pull/6370))
- Added `setup` method to `BaseProfiler` to enable subclasses defining pre-profiling steps for every process ([#6633](https://github.com/Lightning-AI/lightning/pull/6633))
- Added no return warning to predict ([#6139](https://github.com/Lightning-AI/lightning/pull/6139))
- Added `Trainer.predict` config validation ([#6543](https://github.com/Lightning-AI/lightning/pull/6543))
- Added `AbstractProfiler` interface ([#6621](https://github.com/Lightning-AI/lightning/pull/6621))
- Added support for including module names for forward in the autograd trace of `PyTorchProfiler` ([#6349](https://github.com/Lightning-AI/lightning/pull/6349))
- Added support for the PyTorch 1.8.1 autograd profiler ([#6618](https://github.com/Lightning-AI/lightning/pull/6618))
- Added `outputs` parameter to callback's `on_validation_epoch_end` & `on_test_epoch_end` hooks ([#6120](https://github.com/Lightning-AI/lightning/pull/6120))
- Added `configure_sharded_model` hook ([#6679](https://github.com/Lightning-AI/lightning/pull/6679))
- Added support for `precision=64`, enabling training with double precision ([#6595](https://github.com/Lightning-AI/lightning/pull/6595))
- Added support for DDP communication hooks ([#6736](https://github.com/Lightning-AI/lightning/pull/6736))
- Added `artifact_location` argument to `MLFlowLogger` which will be passed to the `MlflowClient.create_experiment` call ([#6677](https://github.com/Lightning-AI/lightning/pull/6677))
- Added `model` parameter to precision plugins' `clip_gradients` signature (
    [#6764](https://github.com/Lightning-AI/lightning/pull/6764),
    [#7231](https://github.com/Lightning-AI/lightning/pull/7231))
- Added `is_last_batch` attribute to `Trainer` ([#6825](https://github.com/Lightning-AI/lightning/pull/6825))
- Added `LightningModule.lr_schedulers()` for manual optimization  ([#6567](https://github.com/Lightning-AI/lightning/pull/6567))
- Added `MpModelWrapper` in TPU Spawn ([#7045](https://github.com/Lightning-AI/lightning/pull/7045))
- Added `max_time` Trainer argument to limit training time ([#6823](https://github.com/Lightning-AI/lightning/pull/6823))
- Added `on_predict_{batch,epoch}_{start,end}` hooks ([#7141](https://github.com/Lightning-AI/lightning/pull/7141))
- Added new `EarlyStopping` parameters `stopping_threshold` and `divergence_threshold` ([#6868](https://github.com/Lightning-AI/lightning/pull/6868))
- Added `debug` flag to TPU Training Plugins (PT_XLA_DEBUG) ([#7219](https://github.com/Lightning-AI/lightning/pull/7219))
- Added new `UnrepeatedDistributedSampler` and `IndexBatchSamplerWrapper` for tracking distributed predictions ([#7215](https://github.com/Lightning-AI/lightning/pull/7215))
- Added `trainer.predict(return_predictions=None|False|True)` ([#7215](https://github.com/Lightning-AI/lightning/pull/7215))
- Added `BasePredictionWriter` callback to implement prediction saving ([#7127](https://github.com/Lightning-AI/lightning/pull/7127))
- Added `trainer.tune(scale_batch_size_kwargs, lr_find_kwargs)` arguments to configure the tuning algorithms ([#7258](https://github.com/Lightning-AI/lightning/pull/7258))
- Added `tpu_distributed` check for TPU Spawn barrier ([#7241](https://github.com/Lightning-AI/lightning/pull/7241))
- Added device updates to TPU Spawn for Pod training ([#7243](https://github.com/Lightning-AI/lightning/pull/7243))
- Added warning when missing `Callback` and using `resume_from_checkpoint` ([#7254](https://github.com/Lightning-AI/lightning/pull/7254))
- DeepSpeed single file saving ([#6900](https://github.com/Lightning-AI/lightning/pull/6900))
- Added Training type Plugins Registry (
    [#6982](https://github.com/Lightning-AI/lightning/pull/6982),
    [#7063](https://github.com/Lightning-AI/lightning/pull/7063),
    [#7214](https://github.com/Lightning-AI/lightning/pull/7214),
    [#7224](https://github.com/Lightning-AI/lightning/pull/7224)
)
- Add `ignore` param to `save_hyperparameters` ([#6056](https://github.com/Lightning-AI/lightning/pull/6056))

### Changed

- Changed `LightningModule.truncated_bptt_steps` to be property ([#7323](https://github.com/Lightning-AI/lightning/pull/7323))
- Changed `EarlyStopping` callback from by default running `EarlyStopping.on_validation_end` if only training is run. Set `check_on_train_epoch_end` to run the callback at the end of the train epoch instead of at the end of the validation epoch ([#7069](https://github.com/Lightning-AI/lightning/pull/7069))
- Renamed `pl.callbacks.swa` to `pl.callbacks.stochastic_weight_avg` ([#6259](https://github.com/Lightning-AI/lightning/pull/6259))
- Refactor `RunningStage` and `TrainerState` usage (
    [#4945](https://github.com/Lightning-AI/lightning/pull/4945),
    [#7173](https://github.com/Lightning-AI/lightning/pull/7173))
    * Added `RunningStage.SANITY_CHECKING`
    * Added `TrainerFn.{FITTING,VALIDATING,TESTING,PREDICTING,TUNING}`
    * Changed `trainer.evaluating` to return `True` if validating or testing
- Changed `setup()` and `teardown()` stage argument to take any of `{fit,validate,test,predict}` ([#6386](https://github.com/Lightning-AI/lightning/pull/6386))
- Changed profilers to save separate report files per state and rank ([#6621](https://github.com/Lightning-AI/lightning/pull/6621))
- The trainer no longer tries to save a checkpoint on exception or run callback's `on_train_end` functions ([#6864](https://github.com/Lightning-AI/lightning/pull/6864))
- Changed `PyTorchProfiler` to use `torch.autograd.profiler.record_function` to record functions ([#6349](https://github.com/Lightning-AI/lightning/pull/6349))
- Disabled `lr_scheduler.step()` in manual optimization  ([#6825](https://github.com/Lightning-AI/lightning/pull/6825))
- Changed warnings and recommendations for dataloaders in `ddp_spawn` ([#6762](https://github.com/Lightning-AI/lightning/pull/6762))
- `pl.seed_everything` will now also set the seed on the `DistributedSampler` ([#7024](https://github.com/Lightning-AI/lightning/pull/7024))
- Changed default setting for communication of multi-node training using `DDPShardedPlugin` ([#6937](https://github.com/Lightning-AI/lightning/pull/6937))
- `trainer.tune()` now returns the tuning result ([#7258](https://github.com/Lightning-AI/lightning/pull/7258))
- `LightningModule.from_datasets()` now accepts `IterableDataset` instances as training datasets. ([#7503](https://github.com/Lightning-AI/lightning/pull/7503))
- Changed `resume_from_checkpoint` warning to an error when the checkpoint file does not exist ([#7075](https://github.com/Lightning-AI/lightning/pull/7075))
- Automatically set `sync_batchnorm` for `training_type_plugin` ([#6536](https://github.com/Lightning-AI/lightning/pull/6536))
- Allowed training type plugin to delay optimizer creation ([#6331](https://github.com/Lightning-AI/lightning/pull/6331))
- Removed ModelSummary validation from train loop on_trainer_init ([#6610](https://github.com/Lightning-AI/lightning/pull/6610))
- Moved `save_function` to accelerator ([#6689](https://github.com/Lightning-AI/lightning/pull/6689))
- Updated DeepSpeed ZeRO ([#6546](https://github.com/Lightning-AI/lightning/pull/6546),
    [#6752](https://github.com/Lightning-AI/lightning/pull/6752),
    [#6142](https://github.com/Lightning-AI/lightning/pull/6142),
    [#6321](https://github.com/Lightning-AI/lightning/pull/6321))
- Improved verbose logging for `EarlyStopping` callback ([#6811](https://github.com/Lightning-AI/lightning/pull/6811))
- Run ddp_spawn dataloader checks on Windows ([#6930](https://github.com/Lightning-AI/lightning/pull/6930))
- Updated mlflow with using `resolve_tags` ([#6746](https://github.com/Lightning-AI/lightning/pull/6746))
- Moved `save_hyperparameters` to its own function ([#7119](https://github.com/Lightning-AI/lightning/pull/7119))
- Replaced `_DataModuleWrapper` with `__new__` ([#7289](https://github.com/Lightning-AI/lightning/pull/7289))
- Reset `current_fx` properties on lightning module in teardown ([#7247](https://github.com/Lightning-AI/lightning/pull/7247))
- Auto-set `DataLoader.worker_init_fn` with `seed_everything` ([#6960](https://github.com/Lightning-AI/lightning/pull/6960))
- Remove `model.trainer` call inside of dataloading mixin ([#7317](https://github.com/Lightning-AI/lightning/pull/7317))
- Split profilers module ([#6261](https://github.com/Lightning-AI/lightning/pull/6261))
- Ensure accelerator is valid if running interactively ([#5970](https://github.com/Lightning-AI/lightning/pull/5970))
- Disabled batch transfer in DP mode ([#6098](https://github.com/Lightning-AI/lightning/pull/6098))

### Deprecated

- Deprecated `outputs` in both `LightningModule.on_train_epoch_end` and `Callback.on_train_epoch_end` hooks ([#7339](https://github.com/Lightning-AI/lightning/pull/7339))
- Deprecated `Trainer.truncated_bptt_steps` in favor of `LightningModule.truncated_bptt_steps` ([#7323](https://github.com/Lightning-AI/lightning/pull/7323))
- Deprecated `outputs` in both `LightningModule.on_train_epoch_end` and `Callback.on_train_epoch_end` hooks ([#7339](https://github.com/Lightning-AI/lightning/pull/7339))
- Deprecated `LightningModule.grad_norm` in favor of `pl.utilities.grads.grad_norm` ([#7292](https://github.com/Lightning-AI/lightning/pull/7292))
- Deprecated the `save_function` property from the `ModelCheckpoint` callback ([#7201](https://github.com/Lightning-AI/lightning/pull/7201))
- Deprecated `LightningModule.write_predictions` and `LightningModule.write_predictions_dict` ([#7066](https://github.com/Lightning-AI/lightning/pull/7066))
- Deprecated `TrainerLoggingMixin` in favor of a separate utilities module for metric handling ([#7180](https://github.com/Lightning-AI/lightning/pull/7180))
- Deprecated `TrainerTrainingTricksMixin` in favor of a separate utilities module for NaN/Inf detection for gradients and parameters ([#6834](https://github.com/Lightning-AI/lightning/pull/6834))
- `period` has been deprecated in favor of `every_n_val_epochs` in the `ModelCheckpoint` callback ([#6146](https://github.com/Lightning-AI/lightning/pull/6146))
- Deprecated `trainer.running_sanity_check` in favor of `trainer.sanity_checking` ([#4945](https://github.com/Lightning-AI/lightning/pull/4945))
- Deprecated `Profiler(output_filename)` in favor of `dirpath` and `filename` ([#6621](https://github.com/Lightning-AI/lightning/pull/6621))
- Deprecated `PyTorchProfiler(profiled_functions)` in favor of `record_functions` ([#6349](https://github.com/Lightning-AI/lightning/pull/6349))
- Deprecated `@auto_move_data` in favor of `trainer.predict` ([#6993](https://github.com/Lightning-AI/lightning/pull/6993))
- Deprecated `Callback.on_load_checkpoint(checkpoint)` in favor of `Callback.on_load_checkpoint(trainer, pl_module, checkpoint)` ([#7253](https://github.com/Lightning-AI/lightning/pull/7253))
- Deprecated metrics in favor of `torchmetrics` (
    [#6505](https://github.com/Lightning-AI/lightning/pull/6505),
    [#6530](https://github.com/Lightning-AI/lightning/pull/6530),
    [#6540](https://github.com/Lightning-AI/lightning/pull/6540),
    [#6547](https://github.com/Lightning-AI/lightning/pull/6547),
    [#6515](https://github.com/Lightning-AI/lightning/pull/6515),
    [#6572](https://github.com/Lightning-AI/lightning/pull/6572),
    [#6573](https://github.com/Lightning-AI/lightning/pull/6573),
    [#6584](https://github.com/Lightning-AI/lightning/pull/6584),
    [#6636](https://github.com/Lightning-AI/lightning/pull/6636),
    [#6637](https://github.com/Lightning-AI/lightning/pull/6637),
    [#6649](https://github.com/Lightning-AI/lightning/pull/6649),
    [#6659](https://github.com/Lightning-AI/lightning/pull/6659),
    [#7131](https://github.com/Lightning-AI/lightning/pull/7131),
)
- Deprecated the `LightningModule.datamodule` getter and setter methods; access them through `Trainer.datamodule` instead ([#7168](https://github.com/Lightning-AI/lightning/pull/7168))
- Deprecated the use of `Trainer(gpus="i")` (string) for selecting the i-th GPU; from v1.5 this will set the number of GPUs instead of the index ([#6388](https://github.com/Lightning-AI/lightning/pull/6388))

### Removed

- Removed the `exp_save_path` property from the `LightningModule` ([#7266](https://github.com/Lightning-AI/lightning/pull/7266))
- Removed training loop explicitly calling `EarlyStopping.on_validation_end` if no validation is run ([#7069](https://github.com/Lightning-AI/lightning/pull/7069))
- Removed `automatic_optimization` as a property from the training loop in favor of `LightningModule.automatic_optimization` ([#7130](https://github.com/Lightning-AI/lightning/pull/7130))
- Removed evaluation loop legacy returns for `*_epoch_end` hooks ([#6973](https://github.com/Lightning-AI/lightning/pull/6973))
- Removed support for passing a bool value to `profiler` argument of Trainer ([#6164](https://github.com/Lightning-AI/lightning/pull/6164))
- Removed no return warning from val/test step ([#6139](https://github.com/Lightning-AI/lightning/pull/6139))
- Removed passing a `ModelCheckpoint` instance to `Trainer(checkpoint_callback)` ([#6166](https://github.com/Lightning-AI/lightning/pull/6166))
- Removed deprecated Trainer argument `enable_pl_optimizer` and `automatic_optimization` ([#6163](https://github.com/Lightning-AI/lightning/pull/6163))
- Removed deprecated metrics ([#6161](https://github.com/Lightning-AI/lightning/pull/6161))
    * from `pl.metrics.functional.classification` removed `to_onehot`, `to_categorical`, `get_num_classes`, `roc`, `multiclass_roc`, `average_precision`, `precision_recall_curve`, `multiclass_precision_recall_curve`
    * from `pl.metrics.functional.reduction` removed `reduce`, `class_reduce`
- Removed deprecated `ModelCheckpoint` arguments `prefix`, `mode="auto"` ([#6162](https://github.com/Lightning-AI/lightning/pull/6162))
- Removed `mode='auto'` from `EarlyStopping` ([#6167](https://github.com/Lightning-AI/lightning/pull/6167))
- Removed `epoch` and `step` arguments from `ModelCheckpoint.format_checkpoint_name()`, these are now included in the `metrics` argument ([#7344](https://github.com/Lightning-AI/lightning/pull/7344))
- Removed legacy references for magic keys in the `Result` object ([#6016](https://github.com/Lightning-AI/lightning/pull/6016))
- Removed deprecated `LightningModule` `hparams` setter ([#6207](https://github.com/Lightning-AI/lightning/pull/6207))
- Removed legacy code to log or include metrics in the progress bar by returning them in a dict with the `"log"/"progress_bar"` magic keys. Use `self.log` instead ([#6734](https://github.com/Lightning-AI/lightning/pull/6734))
- Removed `trainer.fit()` return value of `1`. It has no return now ([#7237](https://github.com/Lightning-AI/lightning/pull/7237))
- Removed `logger_connector` legacy code ([#6733](https://github.com/Lightning-AI/lightning/pull/6733))
- Removed unused mixin attributes ([#6487](https://github.com/Lightning-AI/lightning/pull/6487))

### Fixed

- Fixed NaN errors in progress bars when training with iterable datasets with no length defined ([#7306](https://github.com/Lightning-AI/lightning/pull/7306))
- Fixed attaching train and validation dataloaders when `reload_dataloaders_every_epoch=True` and `num_sanity_val_steps=0` ([#7207](https://github.com/Lightning-AI/lightning/pull/7207))
- Added a barrier in the accelerator `teardown` to synchronize processes before execution finishes ([#6814](https://github.com/Lightning-AI/lightning/pull/6814))
- Fixed multi-node DDP sub-process launch by using `local_rank` instead of `global_rank` for main process assertion ([#7061](https://github.com/Lightning-AI/lightning/pull/7061))
- Fixed incorrect removal of `WORLD_SIZE` environment variable in DDP training when launching with torch distributed/torchelastic ([#6942](https://github.com/Lightning-AI/lightning/pull/6942))
- Made the `Plugin.reduce` method more consistent across all Plugins to reflect a mean-reduction by default ([#6011](https://github.com/Lightning-AI/lightning/pull/6011))
- Move lightning module to correct device type when using LightningDistributedWrapper ([#6070](https://github.com/Lightning-AI/lightning/pull/6070))
- Do not print top-k verbose log with `ModelCheckpoint(monitor=None)` ([#6109](https://github.com/Lightning-AI/lightning/pull/6109))
- Fixed `ModelCheckpoint(save_top_k=0, save_last=True)` not saving the `last` checkpoint ([#6136](https://github.com/Lightning-AI/lightning/pull/6136))
- Fixed `.teardown(stage='fit')` and `.on_fit_{start,end}()` getting called during `trainer.test` ([#6386](https://github.com/Lightning-AI/lightning/pull/6386))
- Fixed LightningModule `all_gather` on cpu tensors ([#6416](https://github.com/Lightning-AI/lightning/pull/6416))
- Fixed torch distributed not available in setup hook for DDP ([#6506](https://github.com/Lightning-AI/lightning/pull/6506))
- Fixed `trainer.tuner.{lr_find,scale_batch_size}` not setting the `Trainer` state properly ([#7258](https://github.com/Lightning-AI/lightning/pull/7258))
- Fixed bug where the learning rate schedulers did not follow the optimizer frequencies ([#4868](https://github.com/Lightning-AI/lightning/pull/4868))
- Fixed pickle error checker to now check for `pickle.PickleError` to catch all pickle errors ([#6917](https://github.com/Lightning-AI/lightning/pull/6917))
- Fixed a bug where the outputs object passed to `LightningModule.training_epoch_end` was different from the object passed to the `on_train_end_epoch` hook ([#6969](https://github.com/Lightning-AI/lightning/pull/6969))
- Fixed a bug where the outputs passed to `train_batch_end` would be lists even when using a single optimizer and no truncated backprop through time steps ([#6969](https://github.com/Lightning-AI/lightning/pull/6969))
- Fixed bug for trainer error handling which would cause hang for distributed training ([#6864](https://github.com/Lightning-AI/lightning/pull/6864))
- Fixed `self.device` not returning the correct device in replicas of data-parallel ([#6414](https://github.com/Lightning-AI/lightning/pull/6414))
- Fixed `lr_find` trying beyond `num_training` steps and suggesting a too high learning rate ([#7076](https://github.com/Lightning-AI/lightning/pull/7076))
- Fixed logger creating incorrect version folder in DDP with repeated `Trainer.fit` calls ([#7077](https://github.com/Lightning-AI/lightning/pull/7077))
- Fixed metric objects passed directly to `self.log` not being reset correctly ([#7055](https://github.com/Lightning-AI/lightning/pull/7055))
- Fixed `CombinedLoader` in distributed settings for validation / testing ([#7102](https://github.com/Lightning-AI/lightning/pull/7102))
- Fixed the save_dir in `WandbLogger` when the run was initiated externally ([#7106](https://github.com/Lightning-AI/lightning/pull/7106))
- Fixed `num_sanity_val_steps` affecting reproducibility of training data shuffling ([#7014](https://github.com/Lightning-AI/lightning/pull/7014))
- Fixed resetting device after `fitting/evaluating/predicting` ([#7188](https://github.com/Lightning-AI/lightning/pull/7188))
- Fixed bug where `trainer.tuner.scale_batch_size(max_trials=0)` would not return the correct batch size result ([#7262](https://github.com/Lightning-AI/lightning/pull/7262))
- Fixed metrics not being properly logged with `precision=16` and `manual_optimization` ([#7228](https://github.com/Lightning-AI/lightning/pull/7228))
- Fixed `BaseFinetuning` properly reloading `optimizer_states` when using `resume_from_checkpoint` ([#6891](https://github.com/Lightning-AI/lightning/pull/6891))
- Fixed `parameters_to_ignore` not properly set to DDPWrapper ([#7239](https://github.com/Lightning-AI/lightning/pull/7239))
- Fixed parsing of `fast_dev_run=True` with the built-in `ArgumentParser` ([#7240](https://github.com/Lightning-AI/lightning/pull/7240))
- Fixed handling an `IterableDataset` that fails to produce a batch at the beginning of an epoch ([#7294](https://github.com/Lightning-AI/lightning/pull/7294))
- Fixed `LightningModule.save_hyperparameters()` when attempting to save an empty container ([#7268](https://github.com/Lightning-AI/lightning/pull/7268))
- Fixed `apex` not properly instantiated when running with `ddp` ([#7274](https://github.com/Lightning-AI/lightning/pull/7274))
- Fixed optimizer `state` not moved to `GPU` ([#7277](https://github.com/Lightning-AI/lightning/pull/7277))
- Fixed custom init args for `WandbLogger` ([#6989](https://github.com/Lightning-AI/lightning/pull/6989))
- Fixed a bug where an error would be raised if the train dataloader sometimes produced None for a batch ([#7342](https://github.com/Lightning-AI/lightning/pull/7342))
- Fixed examples (
    [#6600](https://github.com/Lightning-AI/lightning/pull/6600),
    [#6638](https://github.com/Lightning-AI/lightning/pull/6638),
    [#7096](https://github.com/Lightning-AI/lightning/pull/7096),
    [#7246](https://github.com/Lightning-AI/lightning/pull/7246),
    [#6357](https://github.com/Lightning-AI/lightning/pull/6357),
    [#6476](https://github.com/Lightning-AI/lightning/pull/6476),
    [#6294](https://github.com/Lightning-AI/lightning/pull/6294),
    [#6373](https://github.com/Lightning-AI/lightning/pull/6373),
    [#6088](https://github.com/Lightning-AI/lightning/pull/6088),
    [#7398](https://github.com/Lightning-AI/lightning/pull/7398)
)
- Resolved schedule step bug for PyTorch Profiler ([#6674](https://github.com/Lightning-AI/lightning/pull/6674),
    [#6681](https://github.com/Lightning-AI/lightning/pull/6681))
- Updated logic for checking TPUs availability ([#6767](https://github.com/Lightning-AI/lightning/pull/6767))
- Resolve TPU miss rendezvous ([#6781](https://github.com/Lightning-AI/lightning/pull/6781))
- Fixed auto-scaling mode when calling tune method on trainer ([#7321](https://github.com/Lightning-AI/lightning/pull/7321))
- Fixed finetuning complex models correctly unfreezes ([#6880](https://github.com/Lightning-AI/lightning/pull/6880))
- Ensure we set the eval/train flag correctly on accelerator model ([#6877](https://github.com/Lightning-AI/lightning/pull/6877))
- Set better defaults for `rank_zero_only.rank` when training is launched with SLURM and torchelastic ([#6802](https://github.com/Lightning-AI/lightning/pull/6802))
- Fixed matching the number of outputs of backward with forward for AllGatherGrad ([#6625](https://github.com/Lightning-AI/lightning/pull/6625))
- Fixed the `gradient_clip_algorithm` has no effect ([#6928](https://github.com/Lightning-AI/lightning/pull/6928))
- Fixed CUDA OOM detection and handling ([#6934](https://github.com/Lightning-AI/lightning/pull/6934))
- Fixed `unfreeze_and_add_param_group` expects `modules` rather than `module` ([#6822](https://github.com/Lightning-AI/lightning/pull/6822))
- Fixed DPP + SyncBN when move on device ([#6838](https://github.com/Lightning-AI/lightning/pull/6838))
- Fixed missing arguments in `lr_find` call ([#6784](https://github.com/Lightning-AI/lightning/pull/6784))
- Fixed `set_default_tensor_type` to `torch.DoubleTensor` with precision=64 ([#7108](https://github.com/Lightning-AI/lightning/pull/7108))
- Fixed `NeptuneLogger.log_text(step=None)` ([#7194](https://github.com/Lightning-AI/lightning/pull/7194))
- Fixed importing torchtext batch ([#6365](https://github.com/Lightning-AI/lightning/pull/6365),
    [#6323](https://github.com/Lightning-AI/lightning/pull/6323),
    [#6211](https://github.com/Lightning-AI/lightning/pull/6211))


## [1.2.9] - 2021-04-20

### Fixed

- Fixed the order to call for world ranks & the `root_device` property in `TPUSpawnPlugin` ([#7074](https://github.com/Lightning-AI/lightning/pull/7074))
- Fixed multi-gpu join for Horovod ([#6954](https://github.com/Lightning-AI/lightning/pull/6954))
- Fixed parsing for pre-release package versions ([#6999](https://github.com/Lightning-AI/lightning/pull/6999))


## [1.2.8] - 2021-04-14

### Added

- Added TPUSpawn + IterableDataset error message ([#6875](https://github.com/Lightning-AI/lightning/pull/6875))

### Fixed

- Fixed process rank not being available right away after `Trainer` instantiation ([#6941](https://github.com/Lightning-AI/lightning/pull/6941))
- Fixed `sync_dist` for tpus ([#6950](https://github.com/Lightning-AI/lightning/pull/6950))
- Fixed `AttributeError` for `require_backward_grad_sync` when running manual optimization with sharded plugin ([#6915](https://github.com/Lightning-AI/lightning/pull/6915))
- Fixed `--gpus` default for parser returned by `Trainer.add_argparse_args` ([#6898](https://github.com/Lightning-AI/lightning/pull/6898))
- Fixed TPU Spawn all gather ([#6896](https://github.com/Lightning-AI/lightning/pull/6896))
- Fixed `EarlyStopping` logic when `min_epochs` or `min_steps` requirement is not met ([#6705](https://github.com/Lightning-AI/lightning/pull/6705))
- Fixed csv extension check ([#6436](https://github.com/Lightning-AI/lightning/pull/6436))
- Fixed checkpoint issue when using Horovod distributed backend ([#6958](https://github.com/Lightning-AI/lightning/pull/6958))
- Fixed tensorboard exception raising ([#6901](https://github.com/Lightning-AI/lightning/pull/6901))
- Fixed setting the eval/train flag correctly on accelerator model ([#6983](https://github.com/Lightning-AI/lightning/pull/6983))
- Fixed DDP_SPAWN compatibility with bug_report_model.py ([#6892](https://github.com/Lightning-AI/lightning/pull/6892))
- Fixed bug where `BaseFinetuning.flatten_modules()` was duplicating leaf node parameters ([#6879](https://github.com/Lightning-AI/lightning/pull/6879))
- Set better defaults for `rank_zero_only.rank` when training is launched with SLURM and torchelastic:
    * Support SLURM and torchelastic global rank environment variables ([#5715](https://github.com/Lightning-AI/lightning/pull/5715))
    * Remove hardcoding of local rank in accelerator connector ([#6878](https://github.com/Lightning-AI/lightning/pull/6878))


## [1.2.7] - 2021-04-06

### Fixed

- Fixed resolve a bug with omegaconf and xm.save ([#6741](https://github.com/Lightning-AI/lightning/pull/6741))
- Fixed an issue with IterableDataset when __len__ is not defined ([#6828](https://github.com/Lightning-AI/lightning/pull/6828))
- Sanitize None params during pruning ([#6836](https://github.com/Lightning-AI/lightning/pull/6836))
- Enforce an epoch scheduler interval when using SWA ([#6588](https://github.com/Lightning-AI/lightning/pull/6588))
- Fixed TPU Colab hang issue, post training ([#6816](https://github.com/Lightning-AI/lightning/pull/6816))
- Fixed a bug where `TensorBoardLogger` would give a warning and not log correctly to a symbolic link `save_dir` ([#6730](https://github.com/Lightning-AI/lightning/pull/6730))
- Fixed bug where `predict` could not be used when `progress_bar_refresh_rate=0` ([#6884](https://github.com/Lightning-AI/lightning/pull/6884))


## [1.2.6] - 2021-03-30

### Changed

- Changed the behavior of `on_epoch_start` to run at the beginning of validation & test epoch ([#6498](https://github.com/Lightning-AI/lightning/pull/6498))

### Removed

- Removed legacy code to include `step` dictionary returns in `callback_metrics`. Use `self.log_dict` instead. ([#6682](https://github.com/Lightning-AI/lightning/pull/6682))

### Fixed

- Fixed `DummyLogger.log_hyperparams` raising a `TypeError` when running with `fast_dev_run=True` ([#6398](https://github.com/Lightning-AI/lightning/pull/6398))
- Fixed error on TPUs when there was no `ModelCheckpoint` ([#6654](https://github.com/Lightning-AI/lightning/pull/6654))
- Fixed `trainer.test` freeze on TPUs ([#6654](https://github.com/Lightning-AI/lightning/pull/6654))
- Fixed a bug where gradients were disabled after calling `Trainer.predict` ([#6657](https://github.com/Lightning-AI/lightning/pull/6657))
- Fixed bug where no TPUs were detected in a TPU pod env ([#6719](https://github.com/Lightning-AI/lightning/pull/6719))


## [1.2.5] - 2021-03-23

### Changed

- Update Gradient Clipping for the TPU Accelerator ([#6576](https://github.com/Lightning-AI/lightning/pull/6576))
- Refactored setup for typing friendly ([#6590](https://github.com/Lightning-AI/lightning/pull/6590))

### Fixed

- Fixed a bug where `all_gather` would not work correctly with `tpu_cores=8` ([#6587](https://github.com/Lightning-AI/lightning/pull/6587))
- Fixed comparing required versions ([#6434](https://github.com/Lightning-AI/lightning/pull/6434))
- Fixed duplicate logs appearing in console when using the python logging module ([#6275](https://github.com/Lightning-AI/lightning/pull/6275))
- Added Autocast in validation, test and predict modes for Native AMP ([#6565](https://github.com/Lightning-AI/lightning/pull/6565))


## [1.2.4] - 2021-03-16

### Changed

- Changed the default of `find_unused_parameters` back to `True` in DDP and DDP Spawn ([#6438](https://github.com/Lightning-AI/lightning/pull/6438))

### Fixed

- Expose DeepSpeed loss parameters to allow users to fix loss instability ([#6115](https://github.com/Lightning-AI/lightning/pull/6115))
- Fixed DP reduction with collection ([#6324](https://github.com/Lightning-AI/lightning/pull/6324))
- Fixed an issue where the tuner would not tune the learning rate if also tuning the batch size ([#4688](https://github.com/Lightning-AI/lightning/pull/4688))
- Fixed broadcast to use PyTorch `broadcast_object_list` and add `reduce_decision` ([#6410](https://github.com/Lightning-AI/lightning/pull/6410))
- Fixed logger creating directory structure too early in DDP ([#6380](https://github.com/Lightning-AI/lightning/pull/6380))
- Fixed DeepSpeed additional memory use on rank 0 when default device not set early enough ([#6460](https://github.com/Lightning-AI/lightning/pull/6460))
- Fixed an issue with `Tuner.scale_batch_size` not finding the batch size attribute in the datamodule ([#5968](https://github.com/Lightning-AI/lightning/pull/5968))
- Fixed an exception in the layer summary when the model contains torch.jit scripted submodules ([#6511](https://github.com/Lightning-AI/lightning/pull/6511))
- Fixed when Train loop config was run during `Trainer.predict` ([#6541](https://github.com/Lightning-AI/lightning/pull/6541))


## [1.2.3] - 2021-03-09

### Fixed

- Fixed `ModelPruning(make_pruning_permanent=True)` pruning buffers getting removed when saved during training ([#6073](https://github.com/Lightning-AI/lightning/pull/6073))
- Fixed when `_stable_1d_sort` to work when `n >= N` ([#6177](https://github.com/Lightning-AI/lightning/pull/6177))
- Fixed `AttributeError` when `logger=None` on TPU ([#6221](https://github.com/Lightning-AI/lightning/pull/6221))
- Fixed PyTorch Profiler with `emit_nvtx` ([#6260](https://github.com/Lightning-AI/lightning/pull/6260))
- Fixed `trainer.test` from `best_path` hangs after calling `trainer.fit`  ([#6272](https://github.com/Lightning-AI/lightning/pull/6272))
- Fixed `SingleTPU` calling `all_gather` ([#6296](https://github.com/Lightning-AI/lightning/pull/6296))
- Ensure we check DeepSpeed/Sharded in multi-node DDP ([#6297](https://github.com/Lightning-AI/lightning/pull/6297)
- Check `LightningOptimizer` doesn't delete optimizer hooks ([#6305](https://github.com/Lightning-AI/lightning/pull/6305)
- Resolve memory leak for evaluation ([#6326](https://github.com/Lightning-AI/lightning/pull/6326)
- Ensure that clip gradients is only called if the value is greater than 0 ([#6330](https://github.com/Lightning-AI/lightning/pull/6330)
- Fixed `Trainer` not resetting `lightning_optimizers` when calling `Trainer.fit()` multiple times ([#6372](https://github.com/Lightning-AI/lightning/pull/6372))


## [1.2.2] - 2021-03-02

### Added

- Added `checkpoint` parameter to callback's `on_save_checkpoint` hook ([#6072](https://github.com/Lightning-AI/lightning/pull/6072))

### Changed

- Changed the order of `backward`, `step`, `zero_grad` to `zero_grad`, `backward`, `step` ([#6147](https://github.com/Lightning-AI/lightning/pull/6147))
- Changed default for DeepSpeed CPU Offload to False, due to prohibitively slow speeds at smaller scale ([#6262](https://github.com/Lightning-AI/lightning/pull/6262))

### Fixed

- Fixed epoch level schedulers not being called when `val_check_interval < 1.0` ([#6075](https://github.com/Lightning-AI/lightning/pull/6075))
- Fixed multiple early stopping callbacks ([#6197](https://github.com/Lightning-AI/lightning/pull/6197))
- Fixed incorrect usage of `detach()`, `cpu()`, `to()` ([#6216](https://github.com/Lightning-AI/lightning/pull/6216))
- Fixed LBFGS optimizer support which didn't converge in automatic optimization ([#6147](https://github.com/Lightning-AI/lightning/pull/6147))
- Prevent `WandbLogger` from dropping values ([#5931](https://github.com/Lightning-AI/lightning/pull/5931))
- Fixed error thrown when using valid distributed mode in multi node ([#6297](https://github.com/Lightning-AI/lightning/pull/6297)


## [1.2.1] - 2021-02-23

### Fixed

- Fixed incorrect yield logic for the amp autocast context manager ([#6080](https://github.com/Lightning-AI/lightning/pull/6080))
- Fixed priority of plugin/accelerator when setting distributed mode ([#6089](https://github.com/Lightning-AI/lightning/pull/6089))
- Fixed error message for AMP + CPU incompatibility ([#6107](https://github.com/Lightning-AI/lightning/pull/6107))
- Disabled batch transfer in DP mode ([#6093](https://github.com/Lightning-AI/lightning/pull/6093))


## [1.2.0] - 2021-02-18

### Added

- Added `DataType`, `AverageMethod` and `MDMCAverageMethod` enum in metrics ([#5657](https://github.com/Lightning-AI/lightning/pull/5689))
- Added support for summarized model total params size in megabytes ([#5590](https://github.com/Lightning-AI/lightning/pull/5590))
- Added support for multiple train loaders ([#1959](https://github.com/Lightning-AI/lightning/pull/1959))
- Added `Accuracy` metric now generalizes to Top-k accuracy for (multi-dimensional) multi-class inputs using the `top_k` parameter ([#4838](https://github.com/Lightning-AI/lightning/pull/4838))
- Added `Accuracy` metric now enables the computation of subset accuracy for multi-label or multi-dimensional multi-class inputs with the `subset_accuracy` parameter ([#4838](https://github.com/Lightning-AI/lightning/pull/4838))
- Added `HammingDistance` metric to compute the hamming distance (loss) ([#4838](https://github.com/Lightning-AI/lightning/pull/4838))
- Added `max_fpr` parameter to `auroc` metric for computing partial auroc metric ([#3790](https://github.com/Lightning-AI/lightning/pull/3790))
- Added `StatScores` metric to compute the number of true positives, false positives, true negatives and false negatives ([#4839](https://github.com/Lightning-AI/lightning/pull/4839))
- Added `R2Score` metric ([#5241](https://github.com/Lightning-AI/lightning/pull/5241))
- Added `LambdaCallback` ([#5347](https://github.com/Lightning-AI/lightning/pull/5347))
- Added `BackboneLambdaFinetuningCallback` ([#5377](https://github.com/Lightning-AI/lightning/pull/5377))
- Accelerator `all_gather` supports collection ([#5221](https://github.com/Lightning-AI/lightning/pull/5221))
- Added `image_gradients` functional metric to compute the image gradients of a given input image. ([#5056](https://github.com/Lightning-AI/lightning/pull/5056))
- Added `MetricCollection` ([#4318](https://github.com/Lightning-AI/lightning/pull/4318))
- Added `.clone()` method to metrics ([#4318](https://github.com/Lightning-AI/lightning/pull/4318))
- Added `IoU` class interface ([#4704](https://github.com/Lightning-AI/lightning/pull/4704))
- Support to tie weights after moving model to TPU via `on_post_move_to_device` hook
- Added missing val/test hooks in `LightningModule` ([#5467](https://github.com/Lightning-AI/lightning/pull/5467))
- The `Recall` and `Precision` metrics (and their functional counterparts `recall` and `precision`) can now be generalized to Recall@K and Precision@K with the use of `top_k` parameter ([#4842](https://github.com/Lightning-AI/lightning/pull/4842))
- Added `ModelPruning` Callback ([#5618](https://github.com/Lightning-AI/lightning/pull/5618),
    [#5825](https://github.com/Lightning-AI/lightning/pull/5825),
    [#6045](https://github.com/Lightning-AI/lightning/pull/6045))
- Added `PyTorchProfiler` ([#5560](https://github.com/Lightning-AI/lightning/pull/5560))
- Added compositional metrics ([#5464](https://github.com/Lightning-AI/lightning/pull/5464))
- Added Trainer method `predict(...)` for high performance predictions ([#5579](https://github.com/Lightning-AI/lightning/pull/5579))
- Added `on_before_batch_transfer` and `on_after_batch_transfer` data hooks ([#3671](https://github.com/Lightning-AI/lightning/pull/3671))
- Added AUC/AUROC class interface ([#5479](https://github.com/Lightning-AI/lightning/pull/5479))
- Added `PredictLoop` object ([#5752](https://github.com/Lightning-AI/lightning/pull/5752))
- Added `QuantizationAwareTraining` callback ([#5706](https://github.com/Lightning-AI/lightning/pull/5706),
    [#6040](https://github.com/Lightning-AI/lightning/pull/6040))
- Added `LightningModule.configure_callbacks` to enable the definition of model-specific callbacks ([#5621](https://github.com/Lightning-AI/lightning/pull/5621))
- Added `dim` to `PSNR` metric for mean-squared-error reduction ([#5957](https://github.com/Lightning-AI/lightning/pull/5957))
- Added promxial policy optimization template to pl_examples ([#5394](https://github.com/Lightning-AI/lightning/pull/5394))
- Added `log_graph` to `CometLogger` ([#5295](https://github.com/Lightning-AI/lightning/pull/5295))
- Added possibility for nested loaders ([#5404](https://github.com/Lightning-AI/lightning/pull/5404))
- Added `sync_step` to Wandb logger ([#5351](https://github.com/Lightning-AI/lightning/pull/5351))
- Added `StochasticWeightAveraging` callback ([#5640](https://github.com/Lightning-AI/lightning/pull/5640))
- Added `LightningDataModule.from_datasets(...)` ([#5133](https://github.com/Lightning-AI/lightning/pull/5133))
- Added `PL_TORCH_DISTRIBUTED_BACKEND` env variable to select backend ([#5981](https://github.com/Lightning-AI/lightning/pull/5981))
- Added `Trainer` flag to activate Stochastic Weight Averaging (SWA) `Trainer(stochastic_weight_avg=True)` ([#6038](https://github.com/Lightning-AI/lightning/pull/6038))
- Added DeepSpeed integration ([#5954](https://github.com/Lightning-AI/lightning/pull/5954),
    [#6042](https://github.com/Lightning-AI/lightning/pull/6042))

### Changed

- Changed `stat_scores` metric now calculates stat scores over all classes and gains new parameters, in line with the new `StatScores` metric ([#4839](https://github.com/Lightning-AI/lightning/pull/4839))
- Changed `computer_vision_fine_tunning` example to use `BackboneLambdaFinetuningCallback` ([#5377](https://github.com/Lightning-AI/lightning/pull/5377))
- Changed `automatic casting` for LoggerConnector `metrics` ([#5218](https://github.com/Lightning-AI/lightning/pull/5218))
- Changed `iou` [func] to allow float input ([#4704](https://github.com/Lightning-AI/lightning/pull/4704))
- Metric `compute()` method will no longer automatically call `reset()` ([#5409](https://github.com/Lightning-AI/lightning/pull/5409))
- Set PyTorch 1.4 as min requirements, also for testing and examples `torchvision>=0.5` and `torchtext>=0.5` ([#5418](https://github.com/Lightning-AI/lightning/pull/5418))
- Changed `callbacks` argument in `Trainer` to allow `Callback` input ([#5446](https://github.com/Lightning-AI/lightning/pull/5446))
- Changed the default of `find_unused_parameters` to `False` in DDP ([#5185](https://github.com/Lightning-AI/lightning/pull/5185))
- Changed `ModelCheckpoint` version suffixes to start at 1 ([#5008](https://github.com/Lightning-AI/lightning/pull/5008))
- Progress bar metrics tensors are now converted to float ([#5692](https://github.com/Lightning-AI/lightning/pull/5692))
- Changed the default value for the `progress_bar_refresh_rate` Trainer argument in Google COLAB notebooks to 20 ([#5516](https://github.com/Lightning-AI/lightning/pull/5516))
- Extended support for purely iteration-based training ([#5726](https://github.com/Lightning-AI/lightning/pull/5726))
- Made `LightningModule.global_rank`, `LightningModule.local_rank` and `LightningModule.logger` read-only properties ([#5730](https://github.com/Lightning-AI/lightning/pull/5730))
- Forced `ModelCheckpoint` callbacks to run after all others to guarantee all states are saved to the checkpoint ([#5731](https://github.com/Lightning-AI/lightning/pull/5731))
- Refactored Accelerators and Plugins:
    * Added base classes for plugins ([#5715](https://github.com/Lightning-AI/lightning/pull/5715))
    * Added parallel plugins for DP, DDP, DDPSpawn, DDP2 and Horovod ([#5714](https://github.com/Lightning-AI/lightning/pull/5714))
    * Precision Plugins ([#5718](https://github.com/Lightning-AI/lightning/pull/5718))
    * Added new Accelerators for CPU, GPU and TPU ([#5719](https://github.com/Lightning-AI/lightning/pull/5719))
    * Added RPC and Sharded plugins ([#5732](https://github.com/Lightning-AI/lightning/pull/5732))
    * Added missing `LightningModule`-wrapper logic to new plugins and accelerator ([#5734](https://github.com/Lightning-AI/lightning/pull/5734))
    * Moved device-specific teardown logic from training loop to accelerator ([#5973](https://github.com/Lightning-AI/lightning/pull/5973))
    * Moved accelerator_connector.py to the connectors subfolder ([#6033](https://github.com/Lightning-AI/lightning/pull/6033))
    * Trainer only references accelerator ([#6039](https://github.com/Lightning-AI/lightning/pull/6039))
    * Made parallel devices optional across all plugins ([#6051](https://github.com/Lightning-AI/lightning/pull/6051))
    * Cleaning ([#5948](https://github.com/Lightning-AI/lightning/pull/5948),
        [#5949](https://github.com/Lightning-AI/lightning/pull/5949),
        [#5950](https://github.com/Lightning-AI/lightning/pull/5950))
- Enabled `self.log` in callbacks ([#5094](https://github.com/Lightning-AI/lightning/pull/5094))
- Renamed xxx_AVAILABLE as protected ([#5082](https://github.com/Lightning-AI/lightning/pull/5082))
- Unified module names in Utils ([#5199](https://github.com/Lightning-AI/lightning/pull/5199))
- Separated utils: imports & enums ([#5256](https://github.com/Lightning-AI/lightning/pull/5256)
    [#5874](https://github.com/Lightning-AI/lightning/pull/5874))
- Refactor: clean trainer device & distributed getters ([#5300](https://github.com/Lightning-AI/lightning/pull/5300))
- Simplified training phase as LightningEnum ([#5419](https://github.com/Lightning-AI/lightning/pull/5419))
- Updated metrics to use LightningEnum ([#5689](https://github.com/Lightning-AI/lightning/pull/5689))
- Changed the seq of `on_train_batch_end`, `on_batch_end` & `on_train_epoch_end`, `on_epoch_end hooks` ([#5688](https://github.com/Lightning-AI/lightning/pull/5688))
- Refactored `setup_training` and remove `test_mode` ([#5388](https://github.com/Lightning-AI/lightning/pull/5388))
- Disabled training with zero `num_training_batches` when insufficient `limit_train_batches` ([#5703](https://github.com/Lightning-AI/lightning/pull/5703))
- Refactored `EpochResultStore` ([#5522](https://github.com/Lightning-AI/lightning/pull/5522))
- Update `lr_finder` to check for attribute if not running `fast_dev_run` ([#5990](https://github.com/Lightning-AI/lightning/pull/5990))
- LightningOptimizer manual optimizer is more flexible and expose `toggle_model` ([#5771](https://github.com/Lightning-AI/lightning/pull/5771))
- `MlflowLogger` limit parameter value length to 250 char ([#5893](https://github.com/Lightning-AI/lightning/pull/5893))
- Re-introduced fix for Hydra directory sync with multiple process ([#5993](https://github.com/Lightning-AI/lightning/pull/5993))

### Deprecated

- Function `stat_scores_multiple_classes` is deprecated in favor of `stat_scores` ([#4839](https://github.com/Lightning-AI/lightning/pull/4839))
- Moved accelerators and plugins to its `legacy` pkg ([#5645](https://github.com/Lightning-AI/lightning/pull/5645))
- Deprecated `LightningDistributedDataParallel` in favor of new wrapper module `LightningDistributedModule` ([#5185](https://github.com/Lightning-AI/lightning/pull/5185))
- Deprecated `LightningDataParallel` in favor of new wrapper module `LightningParallelModule` ([#5670](https://github.com/Lightning-AI/lightning/pull/5670))
- Renamed utils modules ([#5199](https://github.com/Lightning-AI/lightning/pull/5199))
    * `argparse_utils` >> `argparse`
    * `model_utils` >> `model_helpers`
    * `warning_utils` >> `warnings`
    * `xla_device_utils` >> `xla_device`
- Deprecated using `'val_loss'` to set the `ModelCheckpoint` monitor ([#6012](https://github.com/Lightning-AI/lightning/pull/6012))
- Deprecated `.get_model()` with explicit `.lightning_module` property ([#6035](https://github.com/Lightning-AI/lightning/pull/6035))
- Deprecated Trainer attribute `accelerator_backend` in favor of `accelerator` ([#6034](https://github.com/Lightning-AI/lightning/pull/6034))

### Removed

- Removed deprecated checkpoint argument `filepath` ([#5321](https://github.com/Lightning-AI/lightning/pull/5321))
- Removed deprecated `Fbeta`, `f1_score` and `fbeta_score` metrics ([#5322](https://github.com/Lightning-AI/lightning/pull/5322))
- Removed deprecated `TrainResult` ([#5323](https://github.com/Lightning-AI/lightning/pull/5323))
- Removed deprecated `EvalResult` ([#5633](https://github.com/Lightning-AI/lightning/pull/5633))
- Removed `LoggerStages` ([#5673](https://github.com/Lightning-AI/lightning/pull/5673))

### Fixed

- Fixed distributed setting and `ddp_cpu` only with `num_processes>1` ([#5297](https://github.com/Lightning-AI/lightning/pull/5297))
- Fixed `num_workers` for Windows example ([#5375](https://github.com/Lightning-AI/lightning/pull/5375))
- Fixed loading yaml ([#5619](https://github.com/Lightning-AI/lightning/pull/5619))
- Fixed support custom DataLoader with DDP if they can be re-instantiated ([#5745](https://github.com/Lightning-AI/lightning/pull/5745))
- Fixed repeated `.fit()` calls ignore max_steps iteration bound ([#5936](https://github.com/Lightning-AI/lightning/pull/5936))
- Fixed throwing `MisconfigurationError` on unknown mode ([#5255](https://github.com/Lightning-AI/lightning/pull/5255))
- Resolve bug with Finetuning ([#5744](https://github.com/Lightning-AI/lightning/pull/5744))
- Fixed `ModelCheckpoint` race condition in file existence check ([#5155](https://github.com/Lightning-AI/lightning/pull/5155))
- Fixed some compatibility with PyTorch 1.8 ([#5864](https://github.com/Lightning-AI/lightning/pull/5864))
- Fixed forward cache ([#5895](https://github.com/Lightning-AI/lightning/pull/5895))
- Fixed recursive detach of tensors to CPU ([#6007](https://github.com/Lightning-AI/lightning/pull/6007))
- Fixed passing wrong strings for scheduler interval doesn't throw an error ([#5923](https://github.com/Lightning-AI/lightning/pull/5923))
- Fixed wrong `requires_grad` state after `return None` with multiple optimizers ([#5738](https://github.com/Lightning-AI/lightning/pull/5638))
- Fixed add `on_epoch_end` hook at the end of `validation`, `test` epoch ([#5986](https://github.com/Lightning-AI/lightning/pull/5986))
- Fixed missing `process_dataloader` call for `TPUSpawn` when in distributed mode ([#6015](https://github.com/Lightning-AI/lightning/pull/6015))
- Fixed progress bar flickering by appending 0 to floats/strings ([#6009](https://github.com/Lightning-AI/lightning/pull/6009))
- Fixed synchronization issues with TPU training ([#6027](https://github.com/Lightning-AI/lightning/pull/6027))
- Fixed `hparams.yaml` saved twice when using `TensorBoardLogger` ([#5953](https://github.com/Lightning-AI/lightning/pull/5953))
- Fixed basic examples ([#5912](https://github.com/Lightning-AI/lightning/pull/5912),
    [#5985](https://github.com/Lightning-AI/lightning/pull/5985))
- Fixed `fairscale` compatible with PT 1.8 ([#5996](https://github.com/Lightning-AI/lightning/pull/5996))
- Ensured `process_dataloader` is called when `tpu_cores > 1` to use Parallel DataLoader ([#6015](https://github.com/Lightning-AI/lightning/pull/6015))
- Attempted SLURM auto resume call when non-shell call fails ([#6002](https://github.com/Lightning-AI/lightning/pull/6002))
- Fixed wrapping optimizers upon assignment ([#6006](https://github.com/Lightning-AI/lightning/pull/6006))
- Fixed allowing hashing of metrics with lists in their state ([#5939](https://github.com/Lightning-AI/lightning/pull/5939))


## [1.1.8] - 2021-02-08

### Fixed

- Separate epoch validation from step validation ([#5208](https://github.com/Lightning-AI/lightning/pull/5208))
- Fixed `toggle_optimizers` not handling all optimizer parameters ([#5775](https://github.com/Lightning-AI/lightning/pull/5775))


## [1.1.7] - 2021-02-03

### Fixed

- Fixed `TensorBoardLogger` not closing `SummaryWriter` on `finalize` ([#5696](https://github.com/Lightning-AI/lightning/pull/5696))
- Fixed filtering of pytorch  "unsqueeze" warning when using DP ([#5622](https://github.com/Lightning-AI/lightning/pull/5622))
- Fixed `num_classes` argument in F1 metric ([#5663](https://github.com/Lightning-AI/lightning/pull/5663))
- Fixed `log_dir` property ([#5537](https://github.com/Lightning-AI/lightning/pull/5537))
- Fixed a race condition in `ModelCheckpoint` when checking if a checkpoint file exists ([#5144](https://github.com/Lightning-AI/lightning/pull/5144))
- Remove unnecessary intermediate layers in Dockerfiles ([#5697](https://github.com/Lightning-AI/lightning/pull/5697))
- Fixed auto learning rate ordering ([#5638](https://github.com/Lightning-AI/lightning/pull/5638))


## [1.1.6] - 2021-01-26

### Changed

- Increased TPU check timeout from 20s to 100s ([#5598](https://github.com/Lightning-AI/lightning/pull/5598))
- Ignored `step` param in Neptune logger's log_metric method ([#5510](https://github.com/Lightning-AI/lightning/pull/5510))
- Pass batch outputs to `on_train_batch_end` instead of `epoch_end` outputs ([#4369](https://github.com/Lightning-AI/lightning/pull/4369))

### Fixed

- Fixed `toggle_optimizer` to reset `requires_grad` state  ([#5574](https://github.com/Lightning-AI/lightning/pull/5574))
- Fixed FileNotFoundError for best checkpoint when using DDP with Hydra ([#5629](https://github.com/Lightning-AI/lightning/pull/5629))
- Fixed an error when logging a progress bar metric with a reserved name ([#5620](https://github.com/Lightning-AI/lightning/pull/5620))
- Fixed `Metric`'s `state_dict` not included when child modules ([#5614](https://github.com/Lightning-AI/lightning/pull/5614))
- Fixed Neptune logger creating multiple experiments when GPUs > 1 ([#3256](https://github.com/Lightning-AI/lightning/pull/3256))
- Fixed duplicate logs appearing in console when using the python logging module ([#5509](https://github.com/Lightning-AI/lightning/pull/5509))
- Fixed tensor printing in `trainer.test()` ([#5138](https://github.com/Lightning-AI/lightning/pull/5138))
- Fixed not using dataloader when `hparams` present ([#4559](https://github.com/Lightning-AI/lightning/pull/4559))


## [1.1.5] - 2021-01-19

### Fixed

- Fixed a visual bug in the progress bar display initialization ([#4579](https://github.com/Lightning-AI/lightning/pull/4579))
- Fixed logging `on_train_batch_end` in a callback with multiple optimizers ([#5521](https://github.com/Lightning-AI/lightning/pull/5521))
- Fixed `reinit_scheduler_properties` with correct optimizer ([#5519](https://github.com/Lightning-AI/lightning/pull/5519))
- Fixed `val_check_interval` with `fast_dev_run` ([#5540](https://github.com/Lightning-AI/lightning/pull/5540))


## [1.1.4] - 2021-01-12

### Added

- Add automatic optimization property setter to lightning module ([#5169](https://github.com/Lightning-AI/lightning/pull/5169))

### Changed

- Changed deprecated `enable_pl_optimizer=True` ([#5244](https://github.com/Lightning-AI/lightning/pull/5244))

### Fixed

- Fixed `transfer_batch_to_device` for DDP with `len(devices_ids) == 1` ([#5195](https://github.com/Lightning-AI/lightning/pull/5195))
- Logging only on `not should_accumulate()` during training ([#5417](https://github.com/Lightning-AI/lightning/pull/5417))
- Resolve interpolation bug with Hydra ([#5406](https://github.com/Lightning-AI/lightning/pull/5406))
- Check environ before selecting a seed to prevent warning message ([#4743](https://github.com/Lightning-AI/lightning/pull/4743))
- Fixed signature mismatch in `model_to_device` of `DDPCPUHPCAccelerator` ([#5505](https://github.com/Lightning-AI/lightning/pull/5505))

## [1.1.3] - 2021-01-05

### Added

- Added a check for optimizer attached to `lr_scheduler` ([#5338](https://github.com/Lightning-AI/lightning/pull/5338))
- Added support for passing non-existing filepaths to `resume_from_checkpoint` ([#4402](https://github.com/Lightning-AI/lightning/pull/4402))

### Changed

- Skip restore from `resume_from_checkpoint` while `testing` ([#5161](https://github.com/Lightning-AI/lightning/pull/5161))
- Allowed `log_momentum` for adaptive optimizers in `LearningRateMonitor` ([#5333](https://github.com/Lightning-AI/lightning/pull/5333))
- Disabled checkpointing, earlystopping and logging with `fast_dev_run` ([#5277](https://github.com/Lightning-AI/lightning/pull/5277))
- Distributed group defaults to `WORLD` if `None` ([#5125](https://github.com/Lightning-AI/lightning/pull/5125))

### Fixed

- Fixed `trainer.test` returning non-test metrics ([#5214](https://github.com/Lightning-AI/lightning/pull/5214))
- Fixed metric state reset ([#5273](https://github.com/Lightning-AI/lightning/pull/5273))
- Fixed `--num-nodes` on `DDPSequentialPlugin` ([#5327](https://github.com/Lightning-AI/lightning/pull/5327))
- Fixed invalid value for `weights_summary` ([#5296](https://github.com/Lightning-AI/lightning/pull/5296))
- Fixed `Trainer.test` not using the latest `best_model_path` ([#5161](https://github.com/Lightning-AI/lightning/pull/5161))
- Fixed existence check for hparams not using underlying filesystem ([#5250](https://github.com/Lightning-AI/lightning/pull/5250))
- Fixed `LightningOptimizer` AMP bug ([#5191](https://github.com/Lightning-AI/lightning/pull/5191))
- Fixed casted key to string in `_flatten_dict` ([#5354](https://github.com/Lightning-AI/lightning/pull/5354))


## [1.1.2] - 2020-12-23

### Added

- Support number for logging with `sync_dist=True` ([#5080](https://github.com/Lightning-AI/lightning/pull/5080))
- Added offset logging step when resuming for Wandb logger ([#5050](https://github.com/Lightning-AI/lightning/pull/5050))

### Removed

- `enable_pl_optimizer=False` by default to temporarily fix AMP issues ([#5163](https://github.com/Lightning-AI/lightning/pull/5163))

### Fixed

- Metric reduction with Logging ([#5150](https://github.com/Lightning-AI/lightning/pull/5150))
- Remove nan loss in manual optimization ([#5121](https://github.com/Lightning-AI/lightning/pull/5121))
- Un-balanced logging properly supported ([#5119](https://github.com/Lightning-AI/lightning/pull/5119))
- Fix hanging in DDP HPC accelerators ([#5157](https://github.com/Lightning-AI/lightning/pull/5157))
- Fix reset `TensorRunningAccum` ([#5106](https://github.com/Lightning-AI/lightning/pull/5106))
- Updated `DALIClassificationLoader` to not use deprecated arguments ([#4925](https://github.com/Lightning-AI/lightning/pull/4925))
- Corrected call to `torch.no_grad` ([#5124](https://github.com/Lightning-AI/lightning/pull/5124))


## [1.1.1] - 2020-12-15

### Added

- Add a notebook example to reach a quick baseline of ~94% accuracy on CIFAR10 using Resnet in Lightning ([#4818](https://github.com/Lightning-AI/lightning/pull/4818))

### Changed

- Simplify accelerator steps ([#5015](https://github.com/Lightning-AI/lightning/pull/5015))
- Refactor load in checkpoint connector ([#4593](https://github.com/Lightning-AI/lightning/pull/4593))
- Fixed the saved filename in `ModelCheckpoint` when it already exists ([#4861](https://github.com/Lightning-AI/lightning/pull/4861))

### Removed

- Drop duplicate metrics ([#5014](https://github.com/Lightning-AI/lightning/pull/5014))
- Remove beta arg from F1 class and functional ([#5076](https://github.com/Lightning-AI/lightning/pull/5076))

### Fixed

- Fixed trainer by default `None` in `DDPAccelerator` ([#4915](https://github.com/Lightning-AI/lightning/pull/4915))
- Fixed `LightningOptimizer` to expose optimizer attributes ([#5095](https://github.com/Lightning-AI/lightning/pull/5095))
- Do not warn when the `name` key is used in the `lr_scheduler` dict ([#5057](https://github.com/Lightning-AI/lightning/pull/5057))
- Check if optimizer supports closure ([#4981](https://github.com/Lightning-AI/lightning/pull/4981))
- Add deprecated metric utility functions back to functional (
    [#5067](https://github.com/Lightning-AI/lightning/pull/5067),
    [#5068](https://github.com/Lightning-AI/lightning/pull/5068))
- Allow any input in `to_onnx` and `to_torchscript` ([#4378](https://github.com/Lightning-AI/lightning/pull/4378))
- Fixed `DDPHPCAccelerator` hangs in DDP construction by calling `init_device` ([#5157](https://github.com/Lightning-AI/lightning/pull/5157))


## [1.1.0] - 2020-12-09

### Added

- Added "monitor" key to saved `ModelCheckpoints` ([#4383](https://github.com/Lightning-AI/lightning/pull/4383))
- Added `ConfusionMatrix` class interface ([#4348](https://github.com/Lightning-AI/lightning/pull/4348))
- Added multiclass AUROC metric ([#4236](https://github.com/Lightning-AI/lightning/pull/4236))
- Added global step indexing to the checkpoint name for a better sub-epoch checkpointing experience ([#3807](https://github.com/Lightning-AI/lightning/pull/3807))
- Added optimizer hooks in callbacks ([#4379](https://github.com/Lightning-AI/lightning/pull/4379))
- Added option to log momentum ([#4384](https://github.com/Lightning-AI/lightning/pull/4384))
- Added `current_score` to `ModelCheckpoint.on_save_checkpoint` ([#4721](https://github.com/Lightning-AI/lightning/pull/4721))
- Added logging using `self.log` in train and evaluation for epoch end hooks (
    [#4552](https://github.com/Lightning-AI/lightning/pull/4552),
    [#4495](https://github.com/Lightning-AI/lightning/pull/4495),
    [#4439](https://github.com/Lightning-AI/lightning/pull/4439),
    [#4684](https://github.com/Lightning-AI/lightning/pull/4684),
    [#4913](https://github.com/Lightning-AI/lightning/pull/4913))
- Added ability for DDP plugin to modify optimizer state saving ([#4675](https://github.com/Lightning-AI/lightning/pull/4675))
- Added `prefix` argument in loggers ([#4557](https://github.com/Lightning-AI/lightning/pull/4557))
- Added printing of total num of params, trainable and non-trainable params in ModelSummary ([#4521](https://github.com/Lightning-AI/lightning/pull/4521))
- Added `PrecisionRecallCurve, ROC, AveragePrecision` class metric ([#4549](https://github.com/Lightning-AI/lightning/pull/4549))
- Added custom `Apex` and `NativeAMP` as `Precision plugins` ([#4355](https://github.com/Lightning-AI/lightning/pull/4355))
- Added `DALI MNIST` example ([#3721](https://github.com/Lightning-AI/lightning/pull/3721))
- Added `sharded plugin` for DDP for multi-gpu training memory optimizations (
    [#4639](https://github.com/Lightning-AI/lightning/pull/4639),
    [#4686](https://github.com/Lightning-AI/lightning/pull/4686),
    [#4737](https://github.com/Lightning-AI/lightning/pull/4737),
    [#4773](https://github.com/Lightning-AI/lightning/pull/4773))
- Added `experiment_id` to the NeptuneLogger ([#3462](https://github.com/Lightning-AI/lightning/pull/3462))
- Added `PyTorch Geometric` integration example with Lightning ([#4568](https://github.com/Lightning-AI/lightning/pull/4568))
- Added `all_gather` method to `LightningModule` which allows gradient based tensor synchronizations for use-cases such as negative sampling. ([#5012](https://github.com/Lightning-AI/lightning/pull/5012))
- Enabled `self.log` in most functions ([#4969](https://github.com/Lightning-AI/lightning/pull/4969))
- Added changeable extension variable for `ModelCheckpoint` ([#4977](https://github.com/Lightning-AI/lightning/pull/4977))


### Changed

- Tuner algorithms will be skipped if `fast_dev_run=True` ([#3903](https://github.com/Lightning-AI/lightning/pull/3903))
- `WandbLogger` does not force wandb `reinit` arg to True anymore and creates a run only when needed ([#4648](https://github.com/Lightning-AI/lightning/pull/4648))
- Changed `automatic_optimization` to be a model attribute ([#4602](https://github.com/Lightning-AI/lightning/pull/4602))
- Changed `Simple Profiler` report to order by percentage time spent + num calls ([#4880](https://github.com/Lightning-AI/lightning/pull/4880))
- Simplify optimization Logic ([#4984](https://github.com/Lightning-AI/lightning/pull/4984))
- Classification metrics overhaul ([#4837](https://github.com/Lightning-AI/lightning/pull/4837))
- Updated `fast_dev_run` to accept integer representing num_batches ([#4629](https://github.com/Lightning-AI/lightning/pull/4629))
- Refactored optimizer ([#4658](https://github.com/Lightning-AI/lightning/pull/4658))


### Deprecated

- Deprecated `prefix` argument in `ModelCheckpoint` ([#4765](https://github.com/Lightning-AI/lightning/pull/4765))
- Deprecated the old way of assigning hyper-parameters through `self.hparams = ...` ([#4813](https://github.com/Lightning-AI/lightning/pull/4813))
- Deprecated `mode='auto'` from `ModelCheckpoint` and `EarlyStopping` ([#4695](https://github.com/Lightning-AI/lightning/pull/4695))

### Removed

- Removed `reorder` parameter of the `auc` metric ([#5004](https://github.com/Lightning-AI/lightning/pull/5004))
- Removed `multiclass_roc` and `multiclass_precision_recall_curve`, use `roc` and `precision_recall_curve` instead ([#4549](https://github.com/Lightning-AI/lightning/pull/4549))

### Fixed

- Added feature to move tensors to CPU before saving ([#4309](https://github.com/Lightning-AI/lightning/pull/4309))
- Fixed `LoggerConnector` to have logged metrics on root device in DP ([#4138](https://github.com/Lightning-AI/lightning/pull/4138))
- Auto convert tensors to contiguous format when `gather_all` ([#4907](https://github.com/Lightning-AI/lightning/pull/4907))
- Fixed `PYTHONPATH` for ddp test model ([#4528](https://github.com/Lightning-AI/lightning/pull/4528))
- Fixed allowing logger to support indexing ([#4595](https://github.com/Lightning-AI/lightning/pull/4595))
- Fixed DDP and manual_optimization ([#4976](https://github.com/Lightning-AI/lightning/pull/4976))


## [1.0.8] - 2020-11-24

### Added

- Added casting to python types for numpy scalars when logging `hparams` ([#4647](https://github.com/Lightning-AI/lightning/pull/4647))
- Added warning when progress bar refresh rate is less than 20 on Google Colab to prevent crashing ([#4654](https://github.com/Lightning-AI/lightning/pull/4654))
- Added `F1` class metric ([#4656](https://github.com/Lightning-AI/lightning/pull/4656))

### Changed

- Consistently use `step=trainer.global_step` in `LearningRateMonitor` independently of `logging_interval` ([#4376](https://github.com/Lightning-AI/lightning/pull/4376))
- Metric states are no longer as default added to `state_dict` ([#4685](https://github.com/Lightning-AI/lightning/pull/4685))
- Renamed class metric `Fbeta` >> `FBeta` ([#4656](https://github.com/Lightning-AI/lightning/pull/4656))
- Model summary: add 1 decimal place ([#4745](https://github.com/Lightning-AI/lightning/pull/4745))
- Do not override `PYTHONWARNINGS` ([#4700](https://github.com/Lightning-AI/lightning/pull/4700))
- Changed `init_ddp_connection` moved from `DDP` to `DDPPlugin` ([#4407](https://github.com/Lightning-AI/lightning/pull/4407))


### Fixed

- Fixed checkpoint `hparams` dict casting when `omegaconf` is available ([#4770](https://github.com/Lightning-AI/lightning/pull/4770))
- Fixed incomplete progress bars when total batches not divisible by refresh rate ([#4577](https://github.com/Lightning-AI/lightning/pull/4577))
- Updated SSIM metric ([#4566](https://github.com/Lightning-AI/lightning/pull/4566))
- Fixed batch_arg_name - add `batch_arg_name` to all calls to `_adjust_batch_size`bug ([#4812](https://github.com/Lightning-AI/lightning/pull/4812))
- Fixed `torchtext` data to GPU ([#4785](https://github.com/Lightning-AI/lightning/pull/4785))
- Fixed a crash bug in MLFlow logger ([#4716](https://github.com/Lightning-AI/lightning/pull/4716))

## [1.0.7] - 2020-11-17

### Added

- Added lambda closure to `manual_optimizer_step` ([#4618](https://github.com/Lightning-AI/lightning/pull/4618))

### Changed

- Change Metrics `persistent` default mode to `False` ([#4685](https://github.com/Lightning-AI/lightning/pull/4685))
- LoggerConnector log_metrics will use `total_batch_idx` instead of `global_step` when logging on `training step` ([#4738](https://github.com/Lightning-AI/lightning/pull/4738))


### Fixed

- Prevent crash if `sync_dist=True` on CPU ([#4626](https://github.com/Lightning-AI/lightning/pull/4626))
- Fixed average pbar Metrics ([#4534](https://github.com/Lightning-AI/lightning/pull/4534))
- Fixed `setup` callback hook to correctly pass the LightningModule through ([#4608](https://github.com/Lightning-AI/lightning/pull/4608))
- Allowing decorate model init with saving `hparams` inside ([#4662](https://github.com/Lightning-AI/lightning/pull/4662))
- Fixed `split_idx` set by `LoggerConnector` in `on_trainer_init` to `Trainer`  ([#4697](https://github.com/Lightning-AI/lightning/pull/4697))


## [1.0.6] - 2020-11-11

### Added

- Added metrics aggregation in Horovod and fixed early stopping ([#3775](https://github.com/Lightning-AI/lightning/pull/3775))
- Added `manual_optimizer_step` which work with `AMP Native` and `accumulated_grad_batches` ([#4485](https://github.com/Lightning-AI/lightning/pull/4485))
- Added `persistent(mode)` method to metrics, to enable and disable metric states being added to `state_dict` ([#4482](https://github.com/Lightning-AI/lightning/pull/4482))
- Added congratulations at the end of our notebooks ([#4555](https://github.com/Lightning-AI/lightning/pull/4555))
- Added parameters `move_metrics_to_cpu` in Trainer to disable gpu leak ([#4592](https://github.com/Lightning-AI/lightning/pull/4592))


### Changed

- Changed `fsspec` to tuner ([#4458](https://github.com/Lightning-AI/lightning/pull/4458))
- Unify SLURM/TorchElastic under backend plugin ([#4578](https://github.com/Lightning-AI/lightning/pull/4578),
        [#4580](https://github.com/Lightning-AI/lightning/pull/4580),
        [#4581](https://github.com/Lightning-AI/lightning/pull/4581),
        [#4582](https://github.com/Lightning-AI/lightning/pull/4582),
        [#4583](https://github.com/Lightning-AI/lightning/pull/4583))

### Fixed

- Fixed feature-lack in `hpc_load` ([#4526](https://github.com/Lightning-AI/lightning/pull/4526))
- Fixed metrics states being overridden in DDP mode ([#4482](https://github.com/Lightning-AI/lightning/pull/4482))
- Fixed `lightning_getattr`, `lightning_hasattr` not finding the correct attributes in datamodule ([#4347](https://github.com/Lightning-AI/lightning/pull/4347))
- Fixed automatic optimization AMP by `manual_optimization_step` ([#4485](https://github.com/Lightning-AI/lightning/pull/4485))
- Replace `MisconfigurationException` with warning in `ModelCheckpoint` Callback ([#4560](https://github.com/Lightning-AI/lightning/pull/4560))
- Fixed logged keys in mlflow logger ([#4412](https://github.com/Lightning-AI/lightning/pull/4412))
- Fixed `is_picklable` by catching `AttributeError` ([#4508](https://github.com/Lightning-AI/lightning/pull/4508))
- Fixed multi test dataloaders dict `AttributeError` error ([#4480](https://github.com/Lightning-AI/lightning/pull/4480))
- Fixed show progress bar only for `progress_rank 0` on `DDP_SLURM` ([#4437](https://github.com/Lightning-AI/lightning/pull/4437))

## [1.0.5] - 2020-11-03

### Added

- Added PyTorch 1.7 Stable support ([#3821](https://github.com/Lightning-AI/lightning/pull/3821))
- Added timeout for `tpu_device_exists` to ensure process does not hang indefinitely ([#4340](https://github.com/Lightning-AI/lightning/pull/4340))

### Changed

- W&B log in sync with `Trainer` step ([#4405](https://github.com/Lightning-AI/lightning/pull/4405))
- Hook `on_after_backward` is called only when `optimizer_step` is being called ([#4439](https://github.com/Lightning-AI/lightning/pull/4439))
- Moved `track_and_norm_grad` into `training loop` and called only when `optimizer_step` is being called ([#4439](https://github.com/Lightning-AI/lightning/pull/4439))
- Changed type checker with explicit cast of `ref_model` object ([#4457](https://github.com/Lightning-AI/lightning/pull/4457))
- Changed `distributed_backend` -> `accelerator` ([#4429](https://github.com/Lightning-AI/lightning/pull/4429))

### Deprecated

- Deprecated passing `ModelCheckpoint` instance to `checkpoint_callback` Trainer argument ([#4336](https://github.com/Lightning-AI/lightning/pull/4336))

### Fixed

- Disable saving checkpoints if not trained ([#4372](https://github.com/Lightning-AI/lightning/pull/4372))
- Fixed error using `auto_select_gpus=True` with `gpus=-1` ([#4209](https://github.com/Lightning-AI/lightning/pull/4209))
- Disabled training when `limit_train_batches=0` ([#4371](https://github.com/Lightning-AI/lightning/pull/4371))
- Fixed that metrics do not store computational graph for all seen data ([#4313](https://github.com/Lightning-AI/lightning/pull/4313))
- Fixed AMP unscale for `on_after_backward` ([#4439](https://github.com/Lightning-AI/lightning/pull/4439))
- Fixed TorchScript export when module includes Metrics ([#4428](https://github.com/Lightning-AI/lightning/pull/4428))
- Fixed TorchScript trace method's data to device and docstring ([#4360](https://github.com/Lightning-AI/lightning/pull/4360))
- Fixed CSV logger warning ([#4419](https://github.com/Lightning-AI/lightning/pull/4419))
- Fixed skip DDP parameter sync ([#4301](https://github.com/Lightning-AI/lightning/pull/4301))
- Fixed `WandbLogger` _sanitize_callable function ([#4422](https://github.com/Lightning-AI/lightning/pull/4422))
- Fixed `AMP Native` `_unscale` gradient ([#4441](https://github.com/Lightning-AI/lightning/pull/4441))


## [1.0.4] - 2020-10-27

### Added

- Added `dirpath` and `filename` parameter in `ModelCheckpoint` ([#4213](https://github.com/Lightning-AI/lightning/pull/4213))
- Added plugins docs and DDPPlugin to customize ddp across all accelerators ([#4258](https://github.com/Lightning-AI/lightning/pull/4285))
- Added `strict` option to the scheduler dictionary ([#3586](https://github.com/Lightning-AI/lightning/pull/3586))
- Added `fsspec` support for profilers ([#4162](https://github.com/Lightning-AI/lightning/pull/4162))
- Added autogenerated helptext to `Trainer.add_argparse_args` ([#4344](https://github.com/Lightning-AI/lightning/pull/4344))
- Added support for string values in `Trainer`'s `profiler` parameter ([#3656](https://github.com/Lightning-AI/lightning/pull/3656))
- Added `optimizer_closure` to `optimizer.step` when supported ([#4190](https://github.com/Lightning-AI/lightning/pull/4190))
- Added unification of regression metrics ([#4166](https://github.com/Lightning-AI/lightning/pull/4166))
- Added checkpoint load from Bytes ([#4314](https://github.com/Lightning-AI/lightning/pull/4314))

### Changed

- Improved error messages for invalid `configure_optimizers` returns ([#3587](https://github.com/Lightning-AI/lightning/pull/3587))
- Allow changing the logged step value in `validation_step` ([#4130](https://github.com/Lightning-AI/lightning/pull/4130))
- Allow setting `replace_sampler_ddp=True` with a distributed sampler already added ([#4273](https://github.com/Lightning-AI/lightning/pull/4273))
- Fixed sanitized parameters for `WandbLogger.log_hyperparams` ([#4320](https://github.com/Lightning-AI/lightning/pull/4320))

### Deprecated

- Deprecated `filepath` in `ModelCheckpoint` ([#4213](https://github.com/Lightning-AI/lightning/pull/4213))
- Deprecated `reorder` parameter of the `auc` metric ([#4237](https://github.com/Lightning-AI/lightning/pull/4237))
- Deprecated bool values in `Trainer`'s `profiler` parameter ([#3656](https://github.com/Lightning-AI/lightning/pull/3656))

### Fixed

- Fixed setting device ids in DDP ([#4297](https://github.com/Lightning-AI/lightning/pull/4297))
- Fixed synchronization of best model path in `ddp_accelerator` ([#4323](https://github.com/Lightning-AI/lightning/pull/4323))
- Fixed `WandbLogger` not uploading checkpoint artifacts at the end of training ([#4341](https://github.com/Lightning-AI/lightning/pull/4341))
- Fixed `FBeta` computation ([#4183](https://github.com/Lightning-AI/lightning/pull/4183))
- Fixed `accumulation across batches` has completed `before breaking training loop` ([#4278](https://github.com/Lightning-AI/lightning/pull/4278))
- Fixed `ModelCheckpoint` don't increase current_epoch and global_step when not training ([#4291](https://github.com/Lightning-AI/lightning/pull/4291))
- Fixed `COMET_EXPERIMENT_KEY` environment variable usage in comet logger ([#4230](https://github.com/Lightning-AI/lightning/pull/4230))

## [1.0.3] - 2020-10-20

### Added

- Added persistent flag to `Metric.add_state` ([#4195](https://github.com/Lightning-AI/lightning/pull/4195))

### Changed

- Used `checkpoint_connector.hpc_save` in SLURM ([#4217](https://github.com/Lightning-AI/lightning/pull/4217))
- Moved base req. to root ([#4219](https://github.com/Lightning-AI/lightning/pull/4219))

### Fixed

- Fixed `hparams` assign in init ([#4189](https://github.com/Lightning-AI/lightning/pull/4189))
- Fixed overwrite check for model hooks ([#4010](https://github.com/Lightning-AI/lightning/pull/4010))


## [1.0.2] - 2020-10-15

### Added

- Added trace functionality to the function `to_torchscript` ([#4142](https://github.com/Lightning-AI/lightning/pull/4142))

### Changed

- Called `on_load_checkpoint` before loading `state_dict` ([#4057](https://github.com/Lightning-AI/lightning/pull/4057))

### Removed

- Removed duplicate metric vs step log for train loop ([#4173](https://github.com/Lightning-AI/lightning/pull/4173))

### Fixed

- Fixed the `self.log` problem in `validation_step()` ([#4169](https://github.com/Lightning-AI/lightning/pull/4169))
- Fixed `hparams` saving - save the state when `save_hyperparameters()` is called [in `__init__`] ([#4163](https://github.com/Lightning-AI/lightning/pull/4163))
- Fixed runtime failure while exporting `hparams` to yaml ([#4158](https://github.com/Lightning-AI/lightning/pull/4158))


## [1.0.1] - 2020-10-14

### Added

- Added getstate/setstate method for torch.save serialization ([#4127](https://github.com/Lightning-AI/lightning/pull/4127))


## [1.0.0] - 2020-10-13

### Added

- Added Explained Variance Metric + metric fix ([#4013](https://github.com/Lightning-AI/lightning/pull/4013))
- Added Metric <-> Lightning Module integration tests ([#4008](https://github.com/Lightning-AI/lightning/pull/4008))
- Added parsing OS env vars in `Trainer` ([#4022](https://github.com/Lightning-AI/lightning/pull/4022))
- Added classification metrics ([#4043](https://github.com/Lightning-AI/lightning/pull/4043))
- Updated explained variance metric ([#4024](https://github.com/Lightning-AI/lightning/pull/4024))
- Enabled plugins ([#4041](https://github.com/Lightning-AI/lightning/pull/4041))
- Enabled custom clusters ([#4048](https://github.com/Lightning-AI/lightning/pull/4048))
- Enabled passing in custom accelerators ([#4050](https://github.com/Lightning-AI/lightning/pull/4050))
- Added `LightningModule.toggle_optimizer` ([#4058](https://github.com/Lightning-AI/lightning/pull/4058))
- Added `LightningModule.manual_backward` ([#4063](https://github.com/Lightning-AI/lightning/pull/4063))
- Added `output` argument to `*_batch_end` hooks ([#3965](https://github.com/Lightning-AI/lightning/pull/3965),
    [#3966](https://github.com/Lightning-AI/lightning/pull/3966))
- Added `output` argument to `*_epoch_end` hooks ([#3967](https://github.com/Lightning-AI/lightning/pull/3967))

### Changed

- Integrated metrics API with self.log ([#3961](https://github.com/Lightning-AI/lightning/pull/3961))
- Decoupled Apex ([#4052](https://github.com/Lightning-AI/lightning/pull/4052),
        [#4054](https://github.com/Lightning-AI/lightning/pull/4054),
        [#4055](https://github.com/Lightning-AI/lightning/pull/4055),
        [#4056](https://github.com/Lightning-AI/lightning/pull/4056),
        [#4058](https://github.com/Lightning-AI/lightning/pull/4058),
        [#4060](https://github.com/Lightning-AI/lightning/pull/4060),
        [#4061](https://github.com/Lightning-AI/lightning/pull/4061),
        [#4062](https://github.com/Lightning-AI/lightning/pull/4062),
        [#4063](https://github.com/Lightning-AI/lightning/pull/4063),
        [#4064](https://github.com/Lightning-AI/lightning/pull/4064),
        [#4065](https://github.com/Lightning-AI/lightning/pull/4065))
- Renamed all backends to `Accelerator` ([#4066](https://github.com/Lightning-AI/lightning/pull/4066))
- Enabled manual returns ([#4089](https://github.com/Lightning-AI/lightning/pull/4089))

### Removed

- Removed support for EvalResult and TrainResult ([#3968](https://github.com/Lightning-AI/lightning/pull/3968))
- Removed deprecated trainer flags: `overfit_pct`, `log_save_interval`, `row_log_interval` ([#3969](https://github.com/Lightning-AI/lightning/pull/3969))
- Removed deprecated early_stop_callback ([#3982](https://github.com/Lightning-AI/lightning/pull/3982))
- Removed deprecated model hooks ([#3980](https://github.com/Lightning-AI/lightning/pull/3980))
- Removed deprecated callbacks ([#3979](https://github.com/Lightning-AI/lightning/pull/3979))
- Removed `trainer` argument in `LightningModule.backward` [#4056](https://github.com/Lightning-AI/lightning/pull/4056))

### Fixed

- Fixed `current_epoch` property update to reflect true epoch number inside `LightningDataModule`, when `reload_dataloaders_every_epoch=True`. ([#3974](https://github.com/Lightning-AI/lightning/pull/3974))
- Fixed to print scaler value in progress bar ([#4053](https://github.com/Lightning-AI/lightning/pull/4053))
- Fixed mismatch between docstring and code regarding when `on_load_checkpoint` hook is called ([#3996](https://github.com/Lightning-AI/lightning/pull/3996))


## [0.10.0] - 2020-10-07

### Added

- Added new Metrics API. ([#3868](https://github.com/Lightning-AI/lightning/pull/3868), [#3921](https://github.com/Lightning-AI/lightning/pull/3921))
- Enable PyTorch 1.7 compatibility ([#3541](https://github.com/Lightning-AI/lightning/pull/3541))
- Added `LightningModule.to_torchscript` to support exporting as `ScriptModule` ([#3258](https://github.com/Lightning-AI/lightning/pull/3258))
- Added warning when dropping unpicklable `hparams` ([#2874](https://github.com/Lightning-AI/lightning/pull/2874))
- Added EMB similarity ([#3349](https://github.com/Lightning-AI/lightning/pull/3349))
- Added `ModelCheckpoint.to_yaml` method ([#3048](https://github.com/Lightning-AI/lightning/pull/3048))
- Allow `ModelCheckpoint` monitor to be `None`, meaning it will always save ([#3630](https://github.com/Lightning-AI/lightning/pull/3630))
- Disabled optimizers setup during testing ([#3059](https://github.com/Lightning-AI/lightning/pull/3059))
- Added support for datamodules to save and load checkpoints when training ([#3563](https://github.com/Lightning-AI/lightning/pull/3563))
- Added support for datamodule in learning rate finder ([#3425](https://github.com/Lightning-AI/lightning/pull/3425))
- Added gradient clip test for native AMP ([#3754](https://github.com/Lightning-AI/lightning/pull/3754))
- Added dist lib to enable syncing anything across devices ([#3762](https://github.com/Lightning-AI/lightning/pull/3762))
- Added `broadcast` to `TPUBackend` ([#3814](https://github.com/Lightning-AI/lightning/pull/3814))
- Added `XLADeviceUtils` class to check XLA device type ([#3274](https://github.com/Lightning-AI/lightning/pull/3274))

### Changed

- Refactored accelerator backends:
   * moved TPU `xxx_step` to backend ([#3118](https://github.com/Lightning-AI/lightning/pull/3118))
   * refactored DDP backend `forward` ([#3119](https://github.com/Lightning-AI/lightning/pull/3119))
   * refactored GPU backend `__step` ([#3120](https://github.com/Lightning-AI/lightning/pull/3120))
   * refactored Horovod backend ([#3121](https://github.com/Lightning-AI/lightning/pull/3121),
        [#3122](https://github.com/Lightning-AI/lightning/pull/3122))
   * remove obscure forward call in eval + CPU backend `___step` ([#3123](https://github.com/Lightning-AI/lightning/pull/3123))
   * reduced all simplified forward ([#3126](https://github.com/Lightning-AI/lightning/pull/3126))
   * added hook base method ([#3127](https://github.com/Lightning-AI/lightning/pull/3127))
   * refactor eval loop to use hooks - use `test_mode` for if so we can split later ([#3129](https://github.com/Lightning-AI/lightning/pull/3129))
   * moved `___step_end` hooks ([#3130](https://github.com/Lightning-AI/lightning/pull/3130))
   * training forward refactor ([#3134](https://github.com/Lightning-AI/lightning/pull/3134))
   * training AMP scaling refactor ([#3135](https://github.com/Lightning-AI/lightning/pull/3135))
   * eval step scaling factor ([#3136](https://github.com/Lightning-AI/lightning/pull/3136))
   * add eval loop object to streamline eval loop ([#3138](https://github.com/Lightning-AI/lightning/pull/3138))
   * refactored dataloader process hook ([#3139](https://github.com/Lightning-AI/lightning/pull/3139))
   * refactored inner eval loop ([#3141](https://github.com/Lightning-AI/lightning/pull/3141))
   * final inner eval loop hooks ([#3154](https://github.com/Lightning-AI/lightning/pull/3154))
   * clean up hooks in `run_evaluation` ([#3156](https://github.com/Lightning-AI/lightning/pull/3156))
   * clean up data reset ([#3161](https://github.com/Lightning-AI/lightning/pull/3161))
   * expand eval loop out ([#3165](https://github.com/Lightning-AI/lightning/pull/3165))
   * moved hooks around in eval loop ([#3195](https://github.com/Lightning-AI/lightning/pull/3195))
   * remove `_evaluate` fx ([#3197](https://github.com/Lightning-AI/lightning/pull/3197))
   * `Trainer.fit` hook clean up ([#3198](https://github.com/Lightning-AI/lightning/pull/3198))
   * DDPs train hooks ([#3203](https://github.com/Lightning-AI/lightning/pull/3203))
   * refactor DDP backend ([#3204](https://github.com/Lightning-AI/lightning/pull/3204),
        [#3207](https://github.com/Lightning-AI/lightning/pull/3207),
        [#3208](https://github.com/Lightning-AI/lightning/pull/3208),
        [#3209](https://github.com/Lightning-AI/lightning/pull/3209),
        [#3210](https://github.com/Lightning-AI/lightning/pull/3210))
   * reduced accelerator selection ([#3211](https://github.com/Lightning-AI/lightning/pull/3211))
   * group prepare data hook ([#3212](https://github.com/Lightning-AI/lightning/pull/3212))
   * added data connector ([#3285](https://github.com/Lightning-AI/lightning/pull/3285))
   * modular is_overridden ([#3290](https://github.com/Lightning-AI/lightning/pull/3290))
   * adding `Trainer.tune()` ([#3293](https://github.com/Lightning-AI/lightning/pull/3293))
   * move `run_pretrain_routine` -> `setup_training` ([#3294](https://github.com/Lightning-AI/lightning/pull/3294))
   * move train outside of setup training ([#3297](https://github.com/Lightning-AI/lightning/pull/3297))
   * move `prepare_data` to data connector ([#3307](https://github.com/Lightning-AI/lightning/pull/3307))
   * moved accelerator router ([#3309](https://github.com/Lightning-AI/lightning/pull/3309))
   * train loop refactor - moving train loop to own object ([#3310](https://github.com/Lightning-AI/lightning/pull/3310),
        [#3312](https://github.com/Lightning-AI/lightning/pull/3312),
        [#3313](https://github.com/Lightning-AI/lightning/pull/3313),
        [#3314](https://github.com/Lightning-AI/lightning/pull/3314))
   * duplicate data interface definition up into DataHooks class ([#3344](https://github.com/Lightning-AI/lightning/pull/3344))
   * inner train loop ([#3359](https://github.com/Lightning-AI/lightning/pull/3359),
        [#3361](https://github.com/Lightning-AI/lightning/pull/3361),
        [#3362](https://github.com/Lightning-AI/lightning/pull/3362),
        [#3363](https://github.com/Lightning-AI/lightning/pull/3363),
        [#3365](https://github.com/Lightning-AI/lightning/pull/3365),
        [#3366](https://github.com/Lightning-AI/lightning/pull/3366),
        [#3367](https://github.com/Lightning-AI/lightning/pull/3367),
        [#3368](https://github.com/Lightning-AI/lightning/pull/3368),
        [#3369](https://github.com/Lightning-AI/lightning/pull/3369),
        [#3370](https://github.com/Lightning-AI/lightning/pull/3370),
        [#3371](https://github.com/Lightning-AI/lightning/pull/3371),
        [#3372](https://github.com/Lightning-AI/lightning/pull/3372),
        [#3373](https://github.com/Lightning-AI/lightning/pull/3373),
        [#3374](https://github.com/Lightning-AI/lightning/pull/3374),
        [#3375](https://github.com/Lightning-AI/lightning/pull/3375),
        [#3376](https://github.com/Lightning-AI/lightning/pull/3376),
        [#3385](https://github.com/Lightning-AI/lightning/pull/3385),
        [#3388](https://github.com/Lightning-AI/lightning/pull/3388),
        [#3397](https://github.com/Lightning-AI/lightning/pull/3397))
   * all logging related calls in a connector ([#3395](https://github.com/Lightning-AI/lightning/pull/3395))
   * device parser ([#3400](https://github.com/Lightning-AI/lightning/pull/3400),
        [#3405](https://github.com/Lightning-AI/lightning/pull/3405))
   * added model connector ([#3407](https://github.com/Lightning-AI/lightning/pull/3407))
   * moved eval loop logging to loggers ([#3408](https://github.com/Lightning-AI/lightning/pull/3408))
   * moved eval loop (#3412[#3408](https://github.com/Lightning-AI/lightning/pull/3408))
   * trainer/separate argparse ([#3421](https://github.com/Lightning-AI/lightning/pull/3421),
        [#3428](https://github.com/Lightning-AI/lightning/pull/3428),
        [#3432](https://github.com/Lightning-AI/lightning/pull/3432))
   * move `lr_finder` ([#3434](https://github.com/Lightning-AI/lightning/pull/3434))
   * organize args (#[#3435](https://github.com/Lightning-AI/lightning/pull/3435),
        [#3442](https://github.com/Lightning-AI/lightning/pull/3442),
        [#3447](https://github.com/Lightning-AI/lightning/pull/3447),
        [#3448](https://github.com/Lightning-AI/lightning/pull/3448),
        [#3449](https://github.com/Lightning-AI/lightning/pull/3449),
        [#3456](https://github.com/Lightning-AI/lightning/pull/3456))
   * move specific accelerator code ([#3457](https://github.com/Lightning-AI/lightning/pull/3457))
   * group connectors ([#3472](https://github.com/Lightning-AI/lightning/pull/3472))
   * accelerator connector methods x/n ([#3469](https://github.com/Lightning-AI/lightning/pull/3469),
        [#3470](https://github.com/Lightning-AI/lightning/pull/3470),
        [#3474](https://github.com/Lightning-AI/lightning/pull/3474))
   * merge backends x/n ([#3476](https://github.com/Lightning-AI/lightning/pull/3476),
        [#3477](https://github.com/Lightning-AI/lightning/pull/3477),
        [#3478](https://github.com/Lightning-AI/lightning/pull/3478),
        [#3480](https://github.com/Lightning-AI/lightning/pull/3480),
        [#3482](https://github.com/Lightning-AI/lightning/pull/3482))
   * apex plugin ([#3502](https://github.com/Lightning-AI/lightning/pull/3502))
   * precision plugins ([#3504](https://github.com/Lightning-AI/lightning/pull/3504))
   * Result - make monitor default to `checkpoint_on` to simplify ([#3571](https://github.com/Lightning-AI/lightning/pull/3571))
   * reference to the Trainer on the `LightningDataModule` ([#3684](https://github.com/Lightning-AI/lightning/pull/3684))
   * add `.log` to lightning module ([#3686](https://github.com/Lightning-AI/lightning/pull/3686),
        [#3699](https://github.com/Lightning-AI/lightning/pull/3699),
        [#3701](https://github.com/Lightning-AI/lightning/pull/3701),
        [#3704](https://github.com/Lightning-AI/lightning/pull/3704),
        [#3715](https://github.com/Lightning-AI/lightning/pull/3715))
   * enable tracking original metric when step and epoch are both true ([#3685](https://github.com/Lightning-AI/lightning/pull/3685))
   * deprecated results obj, added support for simpler comms ([#3681](https://github.com/Lightning-AI/lightning/pull/3681))
   * move backends back to individual files ([#3712](https://github.com/Lightning-AI/lightning/pull/3712))
   * fixes logging for eval steps ([#3763](https://github.com/Lightning-AI/lightning/pull/3763))
   * decoupled DDP, DDP spawn ([#3733](https://github.com/Lightning-AI/lightning/pull/3733),
        [#3766](https://github.com/Lightning-AI/lightning/pull/3766),
        [#3767](https://github.com/Lightning-AI/lightning/pull/3767),
        [#3774](https://github.com/Lightning-AI/lightning/pull/3774),
        [#3802](https://github.com/Lightning-AI/lightning/pull/3802),
        [#3806](https://github.com/Lightning-AI/lightning/pull/3806),
        [#3817](https://github.com/Lightning-AI/lightning/pull/3817),
        [#3819](https://github.com/Lightning-AI/lightning/pull/3819),
        [#3927](https://github.com/Lightning-AI/lightning/pull/3927))
   * remove weight loading hack for ddp_cpu ([#3808](https://github.com/Lightning-AI/lightning/pull/3808))
   * separate `torchelastic` from DDP ([#3810](https://github.com/Lightning-AI/lightning/pull/3810))
   * separate SLURM from DDP ([#3809](https://github.com/Lightning-AI/lightning/pull/3809))
   * decoupled DDP2 ([#3816](https://github.com/Lightning-AI/lightning/pull/3816))
   * bug fix with logging val epoch end + monitor ([#3812](https://github.com/Lightning-AI/lightning/pull/3812))
   * callback system and init DDP ([#3836](https://github.com/Lightning-AI/lightning/pull/3836))
   * adding compute environments ([#3837](https://github.com/Lightning-AI/lightning/pull/3837), [#3842](https://github.com/Lightning-AI/lightning/pull/3842))
   * epoch can now log independently ([#3843](https://github.com/Lightning-AI/lightning/pull/3843))
   * test selecting the correct backend. temp backends while slurm and TorchElastic are decoupled ([#3848](https://github.com/Lightning-AI/lightning/pull/3848))
   * fixed `init_slurm_connection` causing hostname errors ([#3856](https://github.com/Lightning-AI/lightning/pull/3856))
   * moves init apex from LM to apex connector ([#3923](https://github.com/Lightning-AI/lightning/pull/3923))
   * moves sync bn to each backend ([#3925](https://github.com/Lightning-AI/lightning/pull/3925))
   * moves configure ddp to each backend ([#3924](https://github.com/Lightning-AI/lightning/pull/3924))
- Deprecation warning ([#3844](https://github.com/Lightning-AI/lightning/pull/3844))
- Changed `LearningRateLogger` to `LearningRateMonitor` ([#3251](https://github.com/Lightning-AI/lightning/pull/3251))
- Used `fsspec` instead of `gfile` for all IO ([#3320](https://github.com/Lightning-AI/lightning/pull/3320))
    * Swapped `torch.load` for `fsspec` load in DDP spawn backend ([#3787](https://github.com/Lightning-AI/lightning/pull/3787))
    * Swapped `torch.load` for `fsspec` load in cloud_io loading ([#3692](https://github.com/Lightning-AI/lightning/pull/3692))
    * Added support for `to_disk()` to use remote filepaths with `fsspec` ([#3930](https://github.com/Lightning-AI/lightning/pull/3930))
    * Updated model_checkpoint's to_yaml to use `fsspec` open ([#3801](https://github.com/Lightning-AI/lightning/pull/3801))
    * Fixed `fsspec` is inconsistent when doing `fs.ls` ([#3805](https://github.com/Lightning-AI/lightning/pull/3805))
- Refactor `GPUStatsMonitor` to improve training speed ([#3257](https://github.com/Lightning-AI/lightning/pull/3257))
- Changed IoU score behavior for classes absent in target and pred ([#3098](https://github.com/Lightning-AI/lightning/pull/3098))
- Changed IoU `remove_bg` bool to `ignore_index` optional int ([#3098](https://github.com/Lightning-AI/lightning/pull/3098))
- Changed defaults of `save_top_k` and `save_last` to `None` in ModelCheckpoint ([#3680](https://github.com/Lightning-AI/lightning/pull/3680))
- `row_log_interval` and `log_save_interval` are now based on training loop's `global_step` instead of epoch-internal batch index ([#3667](https://github.com/Lightning-AI/lightning/pull/3667))
- Silenced some warnings. verified ddp refactors ([#3483](https://github.com/Lightning-AI/lightning/pull/3483))
- Cleaning up stale logger tests ([#3490](https://github.com/Lightning-AI/lightning/pull/3490))
- Allow `ModelCheckpoint` monitor to be `None` ([#3633](https://github.com/Lightning-AI/lightning/pull/3633))
- Enable `None` model checkpoint default ([#3669](https://github.com/Lightning-AI/lightning/pull/3669))
- Skipped `best_model_path` if `checkpoint_callback` is `None` ([#2962](https://github.com/Lightning-AI/lightning/pull/2962))
- Used `raise .. from ..` to explicitly chain exceptions ([#3750](https://github.com/Lightning-AI/lightning/pull/3750))
-  Mocking loggers ([#3596](https://github.com/Lightning-AI/lightning/pull/3596),
    [#3617](https://github.com/Lightning-AI/lightning/pull/3617),
    [#3851](https://github.com/Lightning-AI/lightning/pull/3851),
    [#3859](https://github.com/Lightning-AI/lightning/pull/3859),
    [#3884](https://github.com/Lightning-AI/lightning/pull/3884),
    [#3853](https://github.com/Lightning-AI/lightning/pull/3853),
    [#3910](https://github.com/Lightning-AI/lightning/pull/3910),
    [#3889](https://github.com/Lightning-AI/lightning/pull/3889),
    [#3926](https://github.com/Lightning-AI/lightning/pull/3926))
- Write predictions in LightningModule instead of EvalResult [#3882](https://github.com/Lightning-AI/lightning/pull/3882)

### Deprecated

- Deprecated `TrainResult` and `EvalResult`, use `self.log` and `self.write` from the `LightningModule` to log metrics and write predictions. `training_step` can now only return a scalar (for the loss) or a dictionary with anything you want. ([#3681](https://github.com/Lightning-AI/lightning/pull/3681))
- Deprecate `early_stop_callback` Trainer argument ([#3845](https://github.com/Lightning-AI/lightning/pull/3845))
- Rename Trainer arguments `row_log_interval` >> `log_every_n_steps` and `log_save_interval` >> `flush_logs_every_n_steps` ([#3748](https://github.com/Lightning-AI/lightning/pull/3748))

### Removed

- Removed experimental Metric API ([#3943](https://github.com/Lightning-AI/lightning/pull/3943),
        [#3949](https://github.com/Lightning-AI/lightning/pull/3949),
        [#3946](https://github.com/Lightning-AI/lightning/pull/3946)), listed changes before final removal:
    * Added `EmbeddingSimilarity` metric ([#3349](https://github.com/Lightning-AI/lightning/pull/3349), [#3358](https://github.com/Lightning-AI/lightning/pull/3358))
    * Added hooks to metric module interface ([#2528](https://github.com/Lightning-AI/lightning/pull/2528))
    * Added error when AUROC metric is used for multiclass problems ([#3350](https://github.com/Lightning-AI/lightning/pull/3350))
    * Fixed `ModelCheckpoint` with `save_top_k=-1` option not tracking the best models when a monitor metric is available ([#3735](https://github.com/Lightning-AI/lightning/pull/3735))
    * Fixed counter-intuitive error being thrown in `Accuracy` metric for zero target tensor ([#3764](https://github.com/Lightning-AI/lightning/pull/3764))
    * Fixed aggregation of metrics ([#3517](https://github.com/Lightning-AI/lightning/pull/3517))
    * Fixed Metric aggregation ([#3321](https://github.com/Lightning-AI/lightning/pull/3321))
    * Fixed RMSLE metric ([#3188](https://github.com/Lightning-AI/lightning/pull/3188))
    * Renamed `reduction` to `class_reduction` in classification metrics ([#3322](https://github.com/Lightning-AI/lightning/pull/3322))
    * Changed `class_reduction` similar to sklearn for classification metrics ([#3322](https://github.com/Lightning-AI/lightning/pull/3322))
    * Renaming of precision recall metric ([#3308](https://github.com/Lightning-AI/lightning/pull/3308))

### Fixed

- Fixed `on_train_batch_start` hook to end epoch early ([#3700](https://github.com/Lightning-AI/lightning/pull/3700))
- Fixed `num_sanity_val_steps` is clipped to `limit_val_batches` ([#2917](https://github.com/Lightning-AI/lightning/pull/2917))
- Fixed ONNX model save on GPU ([#3145](https://github.com/Lightning-AI/lightning/pull/3145))
- Fixed `GpuUsageLogger` to work on different platforms ([#3008](https://github.com/Lightning-AI/lightning/pull/3008))
- Fixed auto-scale batch size not dumping `auto_lr_find` parameter ([#3151](https://github.com/Lightning-AI/lightning/pull/3151))
- Fixed `batch_outputs` with optimizer frequencies ([#3229](https://github.com/Lightning-AI/lightning/pull/3229))
- Fixed setting batch size in `LightningModule.datamodule` when using `auto_scale_batch_size` ([#3266](https://github.com/Lightning-AI/lightning/pull/3266))
- Fixed Horovod distributed backend compatibility with native AMP ([#3404](https://github.com/Lightning-AI/lightning/pull/3404))
- Fixed batch size auto scaling exceeding the size of the dataset ([#3271](https://github.com/Lightning-AI/lightning/pull/3271))
- Fixed getting `experiment_id` from MLFlow only once instead of each training loop ([#3394](https://github.com/Lightning-AI/lightning/pull/3394))
- Fixed `overfit_batches` which now correctly disables shuffling for the training loader. ([#3501](https://github.com/Lightning-AI/lightning/pull/3501))
- Fixed gradient norm tracking for `row_log_interval > 1` ([#3489](https://github.com/Lightning-AI/lightning/pull/3489))
- Fixed `ModelCheckpoint` name formatting ([#3164](https://github.com/Lightning-AI/lightning/pull/3163))
- Fixed example implementation of AutoEncoder ([#3190](https://github.com/Lightning-AI/lightning/pull/3190))
- Fixed invalid paths when remote logging with TensorBoard ([#3236](https://github.com/Lightning-AI/lightning/pull/3236))
- Fixed change `t()` to `transpose()` as XLA devices do not support `.t()` on 1-dim tensor ([#3252](https://github.com/Lightning-AI/lightning/pull/3252))
- Fixed (weights only) checkpoints loading without PL ([#3287](https://github.com/Lightning-AI/lightning/pull/3287))
- Fixed `gather_all_tensors` cross GPUs in DDP ([#3319](https://github.com/Lightning-AI/lightning/pull/3319))
- Fixed CometML save dir ([#3419](https://github.com/Lightning-AI/lightning/pull/3419))
- Fixed forward key metrics ([#3467](https://github.com/Lightning-AI/lightning/pull/3467))
- Fixed normalize mode at confusion matrix (replace NaNs with zeros) ([#3465](https://github.com/Lightning-AI/lightning/pull/3465))
- Fixed global step increment in training loop when `training_epoch_end` hook is used ([#3673](https://github.com/Lightning-AI/lightning/pull/3673))
- Fixed dataloader shuffling not getting turned off with `overfit_batches > 0` and `distributed_backend = "ddp"` ([#3534](https://github.com/Lightning-AI/lightning/pull/3534))
- Fixed determinism in `DDPSpawnBackend` when using `seed_everything` in main process ([#3335](https://github.com/Lightning-AI/lightning/pull/3335))
- Fixed `ModelCheckpoint` `period` to actually save every `period` epochs ([#3630](https://github.com/Lightning-AI/lightning/pull/3630))
- Fixed `val_progress_bar` total with `num_sanity_val_steps` ([#3751](https://github.com/Lightning-AI/lightning/pull/3751))
- Fixed Tuner dump: add `current_epoch` to dumped_params ([#3261](https://github.com/Lightning-AI/lightning/pull/3261))
- Fixed `current_epoch` and `global_step` properties mismatch between `Trainer` and `LightningModule` ([#3785](https://github.com/Lightning-AI/lightning/pull/3785))
- Fixed learning rate scheduler for optimizers with internal state ([#3897](https://github.com/Lightning-AI/lightning/pull/3897))
- Fixed `tbptt_reduce_fx` when non-floating tensors are logged ([#3796](https://github.com/Lightning-AI/lightning/pull/3796))
- Fixed model checkpoint frequency ([#3852](https://github.com/Lightning-AI/lightning/pull/3852))
- Fixed logging non-tensor scalar with result breaks subsequent epoch aggregation ([#3855](https://github.com/Lightning-AI/lightning/pull/3855))
- Fixed `TrainerEvaluationLoopMixin` activates `model.train()` at the end ([#3858](https://github.com/Lightning-AI/lightning/pull/3858))
- Fixed `overfit_batches` when using with multiple val/test_dataloaders ([#3857](https://github.com/Lightning-AI/lightning/pull/3857))
- Fixed enables `training_step` to return `None` ([#3862](https://github.com/Lightning-AI/lightning/pull/3862))
- Fixed init nan for checkpointing ([#3863](https://github.com/Lightning-AI/lightning/pull/3863))
- Fixed for `load_from_checkpoint` ([#2776](https://github.com/Lightning-AI/lightning/pull/2776))
- Fixes incorrect `batch_sizes` when Dataloader returns a dict with multiple tensors ([#3668](https://github.com/Lightning-AI/lightning/pull/3668))
- Fixed unexpected signature for `validation_step` ([#3947](https://github.com/Lightning-AI/lightning/pull/3947))

## [0.9.0] - 2020-08-20

### Added

- Added SyncBN for DDP ([#2801](https://github.com/Lightning-AI/lightning/pull/2801),
     [#2838](https://github.com/Lightning-AI/lightning/pull/2838))
- Added basic `CSVLogger` ([#2721](https://github.com/Lightning-AI/lightning/pull/2721))
- Added SSIM metrics ([#2671](https://github.com/Lightning-AI/lightning/pull/2671))
- Added BLEU metrics ([#2535](https://github.com/Lightning-AI/lightning/pull/2535))
- Added support to export a model to ONNX format ([#2596](https://github.com/Lightning-AI/lightning/pull/2596))
- Added support for `Trainer(num_sanity_val_steps=-1)` to check all validation data before training ([#2246](https://github.com/Lightning-AI/lightning/pull/2246))
- Added struct. output:
  * tests for val loop flow ([#2605](https://github.com/Lightning-AI/lightning/pull/2605))
  * `EvalResult` support for train and val. loop ([#2615](https://github.com/Lightning-AI/lightning/pull/2615),
       [#2651](https://github.com/Lightning-AI/lightning/pull/2651))
  * weighted average in results obj ([#2930](https://github.com/Lightning-AI/lightning/pull/2930))
  * fix result obj DP auto reduce ([#3013](https://github.com/Lightning-AI/lightning/pull/3013))
- Added class `LightningDataModule` ([#2668](https://github.com/Lightning-AI/lightning/pull/2668))
- Added support for PyTorch 1.6 ([#2745](https://github.com/Lightning-AI/lightning/pull/2745))
- Added call DataModule hooks implicitly in trainer ([#2755](https://github.com/Lightning-AI/lightning/pull/2755))
- Added support for Mean in DDP Sync ([#2568](https://github.com/Lightning-AI/lightning/pull/2568))
- Added remaining `sklearn` metrics: `AveragePrecision`, `BalancedAccuracy`, `CohenKappaScore`, `DCG`, `Hamming`, `Hinge`, `Jaccard`, `MeanAbsoluteError`, `MeanSquaredError`, `MeanSquaredLogError`, `MedianAbsoluteError`, `R2Score`, `MeanPoissonDeviance`, `MeanGammaDeviance`, `MeanTweedieDeviance`, `ExplainedVariance` ([#2562](https://github.com/Lightning-AI/lightning/pull/2562))
- Added support for `limit_{mode}_batches (int)` to work with infinite dataloader (IterableDataset) ([#2840](https://github.com/Lightning-AI/lightning/pull/2840))
- Added support returning python scalars in DP ([#1935](https://github.com/Lightning-AI/lightning/pull/1935))
- Added support to Tensorboard logger for OmegaConf `hparams` ([#2846](https://github.com/Lightning-AI/lightning/pull/2846))
- Added tracking of basic states in `Trainer` ([#2541](https://github.com/Lightning-AI/lightning/pull/2541))
- Tracks all outputs including TBPTT and multiple optimizers ([#2890](https://github.com/Lightning-AI/lightning/pull/2890))
- Added GPU Usage Logger ([#2932](https://github.com/Lightning-AI/lightning/pull/2932))
- Added `strict=False` for `load_from_checkpoint` ([#2819](https://github.com/Lightning-AI/lightning/pull/2819))
- Added saving test predictions on multiple GPUs ([#2926](https://github.com/Lightning-AI/lightning/pull/2926))
- Auto log the computational graph for loggers that support this ([#3003](https://github.com/Lightning-AI/lightning/pull/3003))
- Added warning when changing monitor and using results obj ([#3014](https://github.com/Lightning-AI/lightning/pull/3014))
- Added a hook `transfer_batch_to_device` to the `LightningDataModule` ([#3038](https://github.com/Lightning-AI/lightning/pull/3038))

### Changed

- Truncated long version numbers in progress bar ([#2594](https://github.com/Lightning-AI/lightning/pull/2594))
- Enabling val/test loop disabling ([#2692](https://github.com/Lightning-AI/lightning/pull/2692))
- Refactored into `accelerator` module:
    * GPU training ([#2704](https://github.com/Lightning-AI/lightning/pull/2704))
    * TPU training ([#2708](https://github.com/Lightning-AI/lightning/pull/2708))
    * DDP(2) backend ([#2796](https://github.com/Lightning-AI/lightning/pull/2796))
    * Retrieve last logged val from result by key ([#3049](https://github.com/Lightning-AI/lightning/pull/3049))
- Using `.comet.config` file for `CometLogger` ([#1913](https://github.com/Lightning-AI/lightning/pull/1913))
- Updated hooks arguments - breaking for `setup` and `teardown` ([#2850](https://github.com/Lightning-AI/lightning/pull/2850))
- Using `gfile` to support remote directories ([#2164](https://github.com/Lightning-AI/lightning/pull/2164))
- Moved optimizer creation after device placement for DDP backends ([#2904](https://github.com/Lightning-AI/lightning/pull/2904))
- Support `**DictConfig` for `hparam` serialization ([#2519](https://github.com/Lightning-AI/lightning/pull/2519))
- Removed callback metrics from test results obj ([#2994](https://github.com/Lightning-AI/lightning/pull/2994))
- Re-enabled naming metrics in ckpt name ([#3060](https://github.com/Lightning-AI/lightning/pull/3060))
- Changed progress bar epoch counting to start from 0 ([#3061](https://github.com/Lightning-AI/lightning/pull/3061))

### Deprecated

- Deprecated Trainer attribute `ckpt_path`, which will now be set by `weights_save_path` ([#2681](https://github.com/Lightning-AI/lightning/pull/2681))

### Removed

- Removed deprecated: ([#2760](https://github.com/Lightning-AI/lightning/pull/2760))
    * core decorator `data_loader`
    * Module hook `on_sanity_check_start` and loading `load_from_metrics`
    * package `pl.logging`
    * Trainer arguments: `show_progress_bar`, `num_tpu_cores`, `use_amp`, `print_nan_grads`
    * LR Finder argument `num_accumulation_steps`

### Fixed

- Fixed `accumulate_grad_batches` for last batch ([#2853](https://github.com/Lightning-AI/lightning/pull/2853))
- Fixed setup call while testing ([#2624](https://github.com/Lightning-AI/lightning/pull/2624))
- Fixed local rank zero casting ([#2640](https://github.com/Lightning-AI/lightning/pull/2640))
- Fixed single scalar return from training ([#2587](https://github.com/Lightning-AI/lightning/pull/2587))
- Fixed Horovod backend to scale LR schedlers with the optimizer ([#2626](https://github.com/Lightning-AI/lightning/pull/2626))
- Fixed `dtype` and `device` properties not getting updated in submodules ([#2657](https://github.com/Lightning-AI/lightning/pull/2657))
- Fixed `fast_dev_run` to run for all dataloaders ([#2581](https://github.com/Lightning-AI/lightning/pull/2581))
- Fixed `save_dir` in loggers getting ignored by default value of `weights_save_path` when user did not specify `weights_save_path` ([#2681](https://github.com/Lightning-AI/lightning/pull/2681))
- Fixed `weights_save_path` getting ignored when `logger=False` is passed to Trainer ([#2681](https://github.com/Lightning-AI/lightning/pull/2681))
- Fixed TPU multi-core and Float16 ([#2632](https://github.com/Lightning-AI/lightning/pull/2632))
- Fixed test metrics not being logged with `LoggerCollection` ([#2723](https://github.com/Lightning-AI/lightning/pull/2723))
- Fixed data transfer to device when using `torchtext.data.Field` and `include_lengths is True` ([#2689](https://github.com/Lightning-AI/lightning/pull/2689))
- Fixed shuffle argument for distributed sampler ([#2789](https://github.com/Lightning-AI/lightning/pull/2789))
- Fixed logging interval ([#2694](https://github.com/Lightning-AI/lightning/pull/2694))
- Fixed loss value in the progress bar is wrong when `accumulate_grad_batches > 1` ([#2738](https://github.com/Lightning-AI/lightning/pull/2738))
- Fixed correct CWD for ddp sub-processes when using Hydra ([#2719](https://github.com/Lightning-AI/lightning/pull/2719))
- Fixed selecting GPUs using `CUDA_VISIBLE_DEVICES` ([#2739](https://github.com/Lightning-AI/lightning/pull/2739))
- Fixed false `num_classes` warning in metrics ([#2781](https://github.com/Lightning-AI/lightning/pull/2781))
- Fixed shell injection vulnerability in subprocess call ([#2786](https://github.com/Lightning-AI/lightning/pull/2786))
- Fixed LR finder and `hparams` compatibility ([#2821](https://github.com/Lightning-AI/lightning/pull/2821))
- Fixed `ModelCheckpoint` not saving the latest information when `save_last=True` ([#2881](https://github.com/Lightning-AI/lightning/pull/2881))
- Fixed ImageNet example: learning rate scheduler, number of workers and batch size when using DDP ([#2889](https://github.com/Lightning-AI/lightning/pull/2889))
- Fixed apex gradient clipping ([#2829](https://github.com/Lightning-AI/lightning/pull/2829))
- Fixed save apex scaler states ([#2828](https://github.com/Lightning-AI/lightning/pull/2828))
- Fixed a model loading issue with inheritance and variable positional arguments ([#2911](https://github.com/Lightning-AI/lightning/pull/2911))
- Fixed passing `non_blocking=True` when transferring a batch object that does not support it ([#2910](https://github.com/Lightning-AI/lightning/pull/2910))
- Fixed checkpointing to remote file paths ([#2925](https://github.com/Lightning-AI/lightning/pull/2925))
- Fixed adding val step argument to metrics ([#2986](https://github.com/Lightning-AI/lightning/pull/2986))
- Fixed an issue that caused `Trainer.test()` to stall in ddp mode ([#2997](https://github.com/Lightning-AI/lightning/pull/2997))
- Fixed gathering of results with tensors of varying shape ([#3020](https://github.com/Lightning-AI/lightning/pull/3020))
- Fixed batch size auto-scaling feature to set the new value on the correct model attribute ([#3043](https://github.com/Lightning-AI/lightning/pull/3043))
- Fixed automatic batch scaling not working with half precision ([#3045](https://github.com/Lightning-AI/lightning/pull/3045))
- Fixed setting device to root gpu ([#3042](https://github.com/Lightning-AI/lightning/pull/3042))

## [0.8.5] - 2020-07-09

### Added

- Added a PSNR metric: peak signal-to-noise ratio ([#2483](https://github.com/Lightning-AI/lightning/pull/2483))
- Added functional regression metrics ([#2492](https://github.com/Lightning-AI/lightning/pull/2492))

### Removed

- Removed auto val reduce ([#2462](https://github.com/Lightning-AI/lightning/pull/2462))

### Fixed

- Flattening Wandb Hyperparameters ([#2459](https://github.com/Lightning-AI/lightning/pull/2459))
- Fixed using the same DDP python interpreter and actually running ([#2482](https://github.com/Lightning-AI/lightning/pull/2482))
- Fixed model summary input type conversion for models that have input dtype different from model parameters ([#2510](https://github.com/Lightning-AI/lightning/pull/2510))
- Made `TensorBoardLogger` and `CometLogger` pickleable ([#2518](https://github.com/Lightning-AI/lightning/pull/2518))
- Fixed a problem with `MLflowLogger` creating multiple run folders ([#2502](https://github.com/Lightning-AI/lightning/pull/2502))
- Fixed global_step increment ([#2455](https://github.com/Lightning-AI/lightning/pull/2455))
- Fixed TPU hanging example ([#2488](https://github.com/Lightning-AI/lightning/pull/2488))
- Fixed `argparse` default value bug ([#2526](https://github.com/Lightning-AI/lightning/pull/2526))
- Fixed Dice and IoU to avoid NaN by adding small eps ([#2545](https://github.com/Lightning-AI/lightning/pull/2545))
- Fixed accumulate gradients schedule at epoch 0 (continued) ([#2513](https://github.com/Lightning-AI/lightning/pull/2513))
- Fixed Trainer `.fit()` returning last not best weights in "ddp_spawn" ([#2565](https://github.com/Lightning-AI/lightning/pull/2565))
- Fixed passing (do not pass) TPU weights back on test ([#2566](https://github.com/Lightning-AI/lightning/pull/2566))
- Fixed DDP tests and `.test()` ([#2512](https://github.com/Lightning-AI/lightning/pull/2512),
     [#2570](https://github.com/Lightning-AI/lightning/pull/2570))

## [0.8.4] - 2020-07-01

### Added

- Added reduce ddp results on eval ([#2434](https://github.com/Lightning-AI/lightning/pull/2434))
- Added a warning when an `IterableDataset` has `__len__` defined ([#2437](https://github.com/Lightning-AI/lightning/pull/2437))

### Changed

- Enabled no returns from eval ([#2446](https://github.com/Lightning-AI/lightning/pull/2446))

### Fixed

- Fixes train outputs ([#2428](https://github.com/Lightning-AI/lightning/pull/2428))
- Fixes Conda dependencies ([#2412](https://github.com/Lightning-AI/lightning/pull/2412))
- Fixed Apex scaling with decoupled backward ([#2433](https://github.com/Lightning-AI/lightning/pull/2433))
- Fixed crashing or wrong displaying progressbar because of missing ipywidgets ([#2417](https://github.com/Lightning-AI/lightning/pull/2417))
- Fixed TPU saving dir ([fc26078e](https://github.com/Lightning-AI/lightning/commit/fc26078e395f8a001f4c6dd7b3fe7ca202f914a3), [04e68f02](https://github.com/Lightning-AI/lightning/commit/04e68f022fc03dd5f1555ee86dea997d42a448ad))
- Fixed logging on rank 0 only ([#2425](https://github.com/Lightning-AI/lightning/pull/2425))


## [0.8.3] - 2020-06-29

### Fixed

- Fixed AMP wrong call ([593837e](https://github.com/Lightning-AI/lightning/commit/593837e1da24ff6c942b24ed803fc1496a304609))
- Fixed batch typo ([92d1e75](https://github.com/Lightning-AI/lightning/commit/92d1e75b2638a493d9d21ed5fe00a22093888285))

## [0.8.2] - 2020-06-28

### Added

- Added TorchText support for moving data to GPU ([#2379](https://github.com/Lightning-AI/lightning/pull/2379))

### Changed

- Changed epoch indexing from 0 instead of 1 ([#2289](https://github.com/Lightning-AI/lightning/pull/2289))
- Refactor Model `backward` ([#2276](https://github.com/Lightning-AI/lightning/pull/2276))
- Refactored `training_batch` + tests to verify correctness ([#2327](https://github.com/Lightning-AI/lightning/pull/2327),
     [#2328](https://github.com/Lightning-AI/lightning/pull/2328))
- Refactored training loop ([#2336](https://github.com/Lightning-AI/lightning/pull/2336))
- Made optimization steps for hooks ([#2363](https://github.com/Lightning-AI/lightning/pull/2363))
- Changed default apex level to 'O2' ([#2362](https://github.com/Lightning-AI/lightning/pull/2362))

### Removed

- Moved `TrainsLogger` to Bolts ([#2384](https://github.com/Lightning-AI/lightning/pull/2384))

### Fixed

- Fixed parsing TPU arguments and TPU tests ([#2094](https://github.com/Lightning-AI/lightning/pull/2094))
- Fixed number batches in case of multiple dataloaders and `limit_{*}_batches` ([#1920](https://github.com/Lightning-AI/lightning/pull/1920),
     [#2226](https://github.com/Lightning-AI/lightning/pull/2226))
- Fixed an issue with forward hooks not being removed after model summary ([#2298](https://github.com/Lightning-AI/lightning/pull/2298))
- Fix for `load_from_checkpoint()` not working with absolute path on Windows ([#2294](https://github.com/Lightning-AI/lightning/pull/2294))
- Fixed an issue how _has_len handles `NotImplementedError` e.g. raised by `torchtext.data.Iterator` ([#2293](https://github.com/Lightning-AI/lightning/pull/2293)), ([#2307](https://github.com/Lightning-AI/lightning/pull/2307))
- Fixed `average_precision` metric ([#2319](https://github.com/Lightning-AI/lightning/pull/2319))
- Fixed ROC metric for CUDA tensors ([#2304](https://github.com/Lightning-AI/lightning/pull/2304))
- Fixed lost compatibility with custom datatypes implementing `.to` ([#2335](https://github.com/Lightning-AI/lightning/pull/2335))
- Fixed loading model with kwargs ([#2387](https://github.com/Lightning-AI/lightning/pull/2387))
- Fixed sum(0) for `trainer.num_val_batches` ([#2268](https://github.com/Lightning-AI/lightning/pull/2268))
- Fixed checking if the parameters are a `DictConfig` Object ([#2216](https://github.com/Lightning-AI/lightning/pull/2216))
- Fixed SLURM weights saving ([#2341](https://github.com/Lightning-AI/lightning/pull/2341))
- Fixed swaps LR scheduler order ([#2356](https://github.com/Lightning-AI/lightning/pull/2356))
- Fixed adding tensorboard `hparams` logging test ([#2342](https://github.com/Lightning-AI/lightning/pull/2342))
- Fixed use model ref for tear down ([#2360](https://github.com/Lightning-AI/lightning/pull/2360))
- Fixed logger crash on DDP ([#2388](https://github.com/Lightning-AI/lightning/pull/2388))
- Fixed several issues with early stopping and checkpoint callbacks ([#1504](https://github.com/Lightning-AI/lightning/pull/1504),
     [#2391](https://github.com/Lightning-AI/lightning/pull/2391))
- Fixed loading past checkpoints from v0.7.x ([#2405](https://github.com/Lightning-AI/lightning/pull/2405))
- Fixed loading model without arguments ([#2403](https://github.com/Lightning-AI/lightning/pull/2403))
- Fixed Windows compatibility issue ([#2358](https://github.com/Lightning-AI/lightning/pull/2358))

## [0.8.1] - 2020-06-19

### Fixed

- Fixed the `load_from_checkpoint` path detected as URL bug ([#2244](https://github.com/Lightning-AI/lightning/pull/2244))
- Fixed hooks - added barrier ([#2245](https://github.com/Lightning-AI/lightning/pull/2245),
     [#2257](https://github.com/Lightning-AI/lightning/pull/2257),
     [#2260](https://github.com/Lightning-AI/lightning/pull/220))
- Fixed `hparams` - remove frame inspection on `self.hparams` ([#2253](https://github.com/Lightning-AI/lightning/pull/2253))
- Fixed setup and on fit calls ([#2252](https://github.com/Lightning-AI/lightning/pull/2252))
- Fixed GPU template ([#2255](https://github.com/Lightning-AI/lightning/pull/2255))

## [0.8.0] - 2020-06-18

### Added

- Added `overfit_batches`, `limit_{val|test}_batches` flags (overfit now uses training set for all three) ([#2213](https://github.com/Lightning-AI/lightning/pull/2213))
- Added metrics
  * Base classes ([#1326](https://github.com/Lightning-AI/lightning/pull/1326),
       [#1877](https://github.com/Lightning-AI/lightning/pull/1877))
  * Sklearn metrics classes ([#1327](https://github.com/Lightning-AI/lightning/pull/1327))
  * Native torch metrics ([#1488](https://github.com/Lightning-AI/lightning/pull/1488),
       [#2062](https://github.com/Lightning-AI/lightning/pull/2062))
  * docs for all Metrics ([#2184](https://github.com/Lightning-AI/lightning/pull/2184),
       [#2209](https://github.com/Lightning-AI/lightning/pull/2209))
  * Regression metrics ([#2221](https://github.com/Lightning-AI/lightning/pull/2221))
- Allow dataloaders without sampler field present ([#1907](https://github.com/Lightning-AI/lightning/pull/1907))
- Added option `save_last` to save the model at the end of every epoch in `ModelCheckpoint` ([#1908](https://github.com/Lightning-AI/lightning/pull/1908))
- Early stopping checks `on_validation_end` ([#1458](https://github.com/Lightning-AI/lightning/pull/1458))
- Speed up single-core TPU training by loading data using `ParallelLoader` ([#2033](https://github.com/Lightning-AI/lightning/pull/2033))
- Added a model hook `transfer_batch_to_device` that enables moving custom data structures to the target device ([#1756](https://github.com/Lightning-AI/lightning/pull/1756))
- Added [black](https://black.readthedocs.io/en/stable/) formatter for the code with code-checker on pull ([#1610](https://github.com/Lightning-AI/lightning/pull/1610))
- Added back the slow spawn ddp implementation as `ddp_spawn` ([#2115](https://github.com/Lightning-AI/lightning/pull/2115))
- Added loading checkpoints from URLs ([#1667](https://github.com/Lightning-AI/lightning/pull/1667))
- Added a callback method `on_keyboard_interrupt` for handling KeyboardInterrupt events during training ([#2134](https://github.com/Lightning-AI/lightning/pull/2134))
- Added a decorator `auto_move_data` that moves data to the correct device when using the LightningModule for inference ([#1905](https://github.com/Lightning-AI/lightning/pull/1905))
- Added `ckpt_path` option to `LightningModule.test(...)` to load particular checkpoint ([#2190](https://github.com/Lightning-AI/lightning/pull/2190))
- Added `setup` and `teardown` hooks for model ([#2229](https://github.com/Lightning-AI/lightning/pull/2229))

### Changed

- Allow user to select individual TPU core to train on ([#1729](https://github.com/Lightning-AI/lightning/pull/1729))
- Removed non-finite values from loss in `LRFinder` ([#1862](https://github.com/Lightning-AI/lightning/pull/1862))
- Allow passing model hyperparameters as complete kwarg list ([#1896](https://github.com/Lightning-AI/lightning/pull/1896))
- Renamed `ModelCheckpoint`'s attributes `best` to `best_model_score` and `kth_best_model` to `kth_best_model_path` ([#1799](https://github.com/Lightning-AI/lightning/pull/1799))
- Re-Enable Logger's `ImportError`s ([#1938](https://github.com/Lightning-AI/lightning/pull/1938))
- Changed the default value of the Trainer argument `weights_summary` from `full` to `top` ([#2029](https://github.com/Lightning-AI/lightning/pull/2029))
- Raise an error when lightning replaces an existing sampler ([#2020](https://github.com/Lightning-AI/lightning/pull/2020))
- Enabled `prepare_data` from correct processes - clarify local vs global rank ([#2166](https://github.com/Lightning-AI/lightning/pull/2166))
- Remove explicit flush from tensorboard logger ([#2126](https://github.com/Lightning-AI/lightning/pull/2126))
- Changed epoch indexing from 1 instead of 0 ([#2206](https://github.com/Lightning-AI/lightning/pull/2206))

### Deprecated

- Deprecated flags: ([#2213](https://github.com/Lightning-AI/lightning/pull/2213))
  * `overfit_pct` in favour of `overfit_batches`
  * `val_percent_check` in favour of `limit_val_batches`
  * `test_percent_check` in favour of `limit_test_batches`
- Deprecated `ModelCheckpoint`'s attributes `best` and `kth_best_model` ([#1799](https://github.com/Lightning-AI/lightning/pull/1799))
- Dropped official support/testing for older PyTorch versions <1.3 ([#1917](https://github.com/Lightning-AI/lightning/pull/1917))
- Deprecated Trainer `proc_rank` in favour of `global_rank` ([#2166](https://github.com/Lightning-AI/lightning/pull/2166),
     [#2269](https://github.com/Lightning-AI/lightning/pull/2269))

### Removed

- Removed unintended Trainer argument `progress_bar_callback`, the callback should be passed in by `Trainer(callbacks=[...])` instead ([#1855](https://github.com/Lightning-AI/lightning/pull/1855))
- Removed obsolete `self._device` in Trainer ([#1849](https://github.com/Lightning-AI/lightning/pull/1849))
- Removed deprecated API ([#2073](https://github.com/Lightning-AI/lightning/pull/2073))
   * Packages: `pl.pt_overrides`, `pl.root_module`
   * Modules: `pl.logging.comet_logger`, `pl.logging.mlflow_logger`, `pl.logging.test_tube_logger`, `pl.overrides.override_data_parallel`, `pl.core.model_saving`, `pl.core.root_module`
   * Trainer arguments: `add_row_log_interval`, `default_save_path`, `gradient_clip`, `nb_gpu_nodes`, `max_nb_epochs`, `min_nb_epochs`, `nb_sanity_val_steps`
   * Trainer attributes: `nb_gpu_nodes`, `num_gpu_nodes`, `gradient_clip`, `max_nb_epochs`, `min_nb_epochs`, `nb_sanity_val_steps`, `default_save_path`, `tng_tqdm_dic`

### Fixed

- Run graceful training teardown on interpreter exit ([#1631](https://github.com/Lightning-AI/lightning/pull/1631))
- Fixed user warning when apex was used together with learning rate schedulers ([#1873](https://github.com/Lightning-AI/lightning/pull/1873))
- Fixed multiple calls of `EarlyStopping` callback ([#1863](https://github.com/Lightning-AI/lightning/pull/1863))
- Fixed an issue with `Trainer.from_argparse_args` when passing in unknown Trainer args ([#1932](https://github.com/Lightning-AI/lightning/pull/1932))
- Fixed bug related to logger not being reset correctly for model after tuner algorithms ([#1933](https://github.com/Lightning-AI/lightning/pull/1933))
- Fixed root node resolution for SLURM cluster with dash in host name ([#1954](https://github.com/Lightning-AI/lightning/pull/1954))
- Fixed `LearningRateLogger` in multi-scheduler setting ([#1944](https://github.com/Lightning-AI/lightning/pull/1944))
- Fixed test configuration check and testing ([#1804](https://github.com/Lightning-AI/lightning/pull/1804))
- Fixed an issue with Trainer constructor silently ignoring unknown/misspelled arguments ([#1820](https://github.com/Lightning-AI/lightning/pull/1820))
- Fixed `save_weights_only` in ModelCheckpoint ([#1780](https://github.com/Lightning-AI/lightning/pull/1780))
- Allow use of same `WandbLogger` instance for multiple training loops ([#2055](https://github.com/Lightning-AI/lightning/pull/2055))
- Fixed an issue with `_auto_collect_arguments` collecting local variables that are not constructor arguments and not working for signatures that have the instance not named `self` ([#2048](https://github.com/Lightning-AI/lightning/pull/2048))
- Fixed mistake in parameters' grad norm tracking ([#2012](https://github.com/Lightning-AI/lightning/pull/2012))
- Fixed CPU and hanging GPU crash ([#2118](https://github.com/Lightning-AI/lightning/pull/2118))
- Fixed an issue with the model summary and `example_input_array` depending on a specific ordering of the submodules in a LightningModule ([#1773](https://github.com/Lightning-AI/lightning/pull/1773))
- Fixed Tpu logging ([#2230](https://github.com/Lightning-AI/lightning/pull/2230))
- Fixed Pid port + duplicate `rank_zero` logging ([#2140](https://github.com/Lightning-AI/lightning/pull/2140),
     [#2231](https://github.com/Lightning-AI/lightning/pull/2231))

## [0.7.6] - 2020-05-16

### Added

- Added callback for logging learning rates ([#1498](https://github.com/Lightning-AI/lightning/pull/1498))
- Added transfer learning example (for a binary classification task in computer vision) ([#1564](https://github.com/Lightning-AI/lightning/pull/1564))
- Added type hints in `Trainer.fit()` and `Trainer.test()` to reflect that also a list of dataloaders can be passed in ([#1723](https://github.com/Lightning-AI/lightning/pull/1723)).
- Added auto scaling of batch size ([#1638](https://github.com/Lightning-AI/lightning/pull/1638))
- The progress bar metrics now also get updated in `training_epoch_end` ([#1724](https://github.com/Lightning-AI/lightning/pull/1724))
- Enable `NeptuneLogger` to work with `distributed_backend=ddp` ([#1753](https://github.com/Lightning-AI/lightning/pull/1753))
- Added option to provide seed to random generators to ensure reproducibility ([#1572](https://github.com/Lightning-AI/lightning/pull/1572))
- Added override for hparams in `load_from_ckpt` ([#1797](https://github.com/Lightning-AI/lightning/pull/1797))
- Added support multi-node distributed execution under `torchelastic` ([#1811](https://github.com/Lightning-AI/lightning/pull/1811),
     [#1818](https://github.com/Lightning-AI/lightning/pull/1818))
- Added using `store_true` for bool args ([#1822](https://github.com/Lightning-AI/lightning/pull/1822),
     [#1842](https://github.com/Lightning-AI/lightning/pull/1842))
- Added dummy logger for internally disabling logging for some features ([#1836](https://github.com/Lightning-AI/lightning/pull/1836))

### Changed

- Enable `non-blocking` for device transfers to GPU ([#1843](https://github.com/Lightning-AI/lightning/pull/1843))
- Replace mata_tags.csv with hparams.yaml ([#1271](https://github.com/Lightning-AI/lightning/pull/1271))
- Reduction when `batch_size < num_gpus` ([#1609](https://github.com/Lightning-AI/lightning/pull/1609))
- Updated LightningTemplateModel to look more like Colab example ([#1577](https://github.com/Lightning-AI/lightning/pull/1577))
- Don't convert `namedtuple` to `tuple` when transferring the batch to target device ([#1589](https://github.com/Lightning-AI/lightning/pull/1589))
- Allow passing hparams as keyword argument to LightningModule when loading from checkpoint ([#1639](https://github.com/Lightning-AI/lightning/pull/1639))
- Args should come after the last positional argument ([#1807](https://github.com/Lightning-AI/lightning/pull/1807))
- Made ddp the default if no backend specified with multiple GPUs ([#1789](https://github.com/Lightning-AI/lightning/pull/1789))

### Deprecated

- Deprecated `tags_csv` in favor of `hparams_file` ([#1271](https://github.com/Lightning-AI/lightning/pull/1271))

### Fixed

- Fixed broken link in PR template ([#1675](https://github.com/Lightning-AI/lightning/pull/1675))
- Fixed ModelCheckpoint not None checking filepath ([#1654](https://github.com/Lightning-AI/lightning/pull/1654))
- Trainer now calls `on_load_checkpoint()` when resuming from a checkpoint ([#1666](https://github.com/Lightning-AI/lightning/pull/1666))
- Fixed sampler logic for ddp with iterable dataset ([#1734](https://github.com/Lightning-AI/lightning/pull/1734))
- Fixed `_reset_eval_dataloader()` for IterableDataset ([#1560](https://github.com/Lightning-AI/lightning/pull/1560))
- Fixed Horovod distributed backend to set the `root_gpu` property ([#1669](https://github.com/Lightning-AI/lightning/pull/1669))
- Fixed wandb logger `global_step` affects other loggers ([#1492](https://github.com/Lightning-AI/lightning/pull/1492))
- Fixed disabling progress bar on non-zero ranks using Horovod backend ([#1709](https://github.com/Lightning-AI/lightning/pull/1709))
- Fixed bugs that prevent lr finder to be used together with early stopping and validation dataloaders ([#1676](https://github.com/Lightning-AI/lightning/pull/1676))
- Fixed a bug in Trainer that prepended the checkpoint path with `version_` when it shouldn't ([#1748](https://github.com/Lightning-AI/lightning/pull/1748))
- Fixed lr key name in case of param groups in LearningRateLogger ([#1719](https://github.com/Lightning-AI/lightning/pull/1719))
- Fixed accumulation parameter and suggestion method for learning rate finder ([#1801](https://github.com/Lightning-AI/lightning/pull/1801))
- Fixed num processes wasn't being set properly and auto sampler was ddp failing ([#1819](https://github.com/Lightning-AI/lightning/pull/1819))
- Fixed bugs in semantic segmentation example ([#1824](https://github.com/Lightning-AI/lightning/pull/1824))
- Fixed saving native AMP scaler state ([#1777](https://github.com/Lightning-AI/lightning/pull/1777))
- Fixed native amp + ddp ([#1788](https://github.com/Lightning-AI/lightning/pull/1788))
- Fixed `hparam` logging with metrics ([#1647](https://github.com/Lightning-AI/lightning/pull/1647))

## [0.7.5] - 2020-04-27

### Changed

- Allow logging of metrics together with `hparams` ([#1630](https://github.com/Lightning-AI/lightning/pull/1630))

### Removed

- Removed Warning from trainer loop ([#1634](https://github.com/Lightning-AI/lightning/pull/1634))

### Fixed

- Fixed ModelCheckpoint not being fixable ([#1632](https://github.com/Lightning-AI/lightning/pull/1632))
- Fixed CPU DDP breaking change and DDP change ([#1635](https://github.com/Lightning-AI/lightning/pull/1635))
- Tested pickling ([#1636](https://github.com/Lightning-AI/lightning/pull/1636))


## [0.7.4] - 2020-04-26

### Added

- Added flag `replace_sampler_ddp` to manually disable sampler replacement in DDP  ([#1513](https://github.com/Lightning-AI/lightning/pull/1513))
- Added `auto_select_gpus` flag to trainer that enables automatic selection of available GPUs on exclusive mode systems.
- Added learning rate finder ([#1347](https://github.com/Lightning-AI/lightning/pull/1347))
- Added support for DDP mode in clusters without SLURM ([#1387](https://github.com/Lightning-AI/lightning/pull/1387))
- Added `test_dataloaders` parameter to `Trainer.test()` ([#1434](https://github.com/Lightning-AI/lightning/pull/1434))
- Added `terminate_on_nan` flag to trainer that performs a NaN check with each training iteration when set to `True` ([#1475](https://github.com/Lightning-AI/lightning/pull/1475))
- Added speed parity tests (max 1 sec difference per epoch)([#1482](https://github.com/Lightning-AI/lightning/pull/1482))
- Added `ddp_cpu` backend for testing ddp without GPUs ([#1158](https://github.com/Lightning-AI/lightning/pull/1158))
- Added [Horovod](http://horovod.ai) support as a distributed backend `Trainer(distributed_backend='horovod')` ([#1529](https://github.com/Lightning-AI/lightning/pull/1529))
- Added support for 8 core distributed training on Kaggle TPU's ([#1568](https://github.com/Lightning-AI/lightning/pull/1568))
- Added support for native AMP ([#1561](https://github.com/Lightning-AI/lightning/pull/1561),
    [#1580](https://github.com/Lightning-AI/lightning/pull/1580))

### Changed

- Changed the default behaviour to no longer include a NaN check with each training iteration ([#1475](https://github.com/Lightning-AI/lightning/pull/1475))
- Decoupled the progress bar from trainer` it is a callback now and can be customized or even be replaced entirely ([#1450](https://github.com/Lightning-AI/lightning/pull/1450)).
- Changed lr schedule step interval behavior to update every backwards pass instead of every forwards pass ([#1477](https://github.com/Lightning-AI/lightning/pull/1477))
- Defines shared proc. rank, remove rank from instances (e.g. loggers) ([#1408](https://github.com/Lightning-AI/lightning/pull/1408))
- Updated semantic segmentation example with custom U-Net and logging ([#1371](https://github.com/Lightning-AI/lightning/pull/1371))
- Disabled val and test shuffling ([#1600](https://github.com/Lightning-AI/lightning/pull/1600))

### Deprecated

- Deprecated `training_tqdm_dict` in favor of `progress_bar_dict` ([#1450](https://github.com/Lightning-AI/lightning/pull/1450)).

### Removed

- Removed `test_dataloaders` parameter from `Trainer.fit()` ([#1434](https://github.com/Lightning-AI/lightning/pull/1434))

### Fixed

- Added the possibility to pass nested metrics dictionaries to loggers ([#1582](https://github.com/Lightning-AI/lightning/pull/1582))
- Fixed memory leak from opt return ([#1528](https://github.com/Lightning-AI/lightning/pull/1528))
- Fixed saving checkpoint before deleting old ones ([#1453](https://github.com/Lightning-AI/lightning/pull/1453))
- Fixed loggers - flushing last logged metrics even before continue, e.g. `trainer.test()` results ([#1459](https://github.com/Lightning-AI/lightning/pull/1459))
- Fixed optimizer configuration when `configure_optimizers` returns dict without `lr_scheduler` ([#1443](https://github.com/Lightning-AI/lightning/pull/1443))
- Fixed `LightningModule` - mixing hparams and arguments in `LightningModule.__init__()` crashes load_from_checkpoint() ([#1505](https://github.com/Lightning-AI/lightning/pull/1505))
- Added a missing call to the `on_before_zero_grad` model hook ([#1493](https://github.com/Lightning-AI/lightning/pull/1493)).
- Allow use of sweeps with `WandbLogger` ([#1512](https://github.com/Lightning-AI/lightning/pull/1512))
- Fixed a bug that caused the `callbacks` Trainer argument to reference a global variable ([#1534](https://github.com/Lightning-AI/lightning/pull/1534)).
- Fixed a bug that set all boolean CLI arguments from `Trainer.add_argparse_args` always to True ([#1571](https://github.com/Lightning-AI/lightning/pull/1571))
- Fixed do not copy the batch when training on a single GPU ([#1576](https://github.com/Lightning-AI/lightning/pull/1576),
    [#1579](https://github.com/Lightning-AI/lightning/pull/1579))
- Fixed soft checkpoint removing on DDP ([#1408](https://github.com/Lightning-AI/lightning/pull/1408))
- Fixed automatic parser bug ([#1585](https://github.com/Lightning-AI/lightning/pull/1585))
- Fixed bool conversion from string ([#1606](https://github.com/Lightning-AI/lightning/pull/1606))

## [0.7.3] - 2020-04-09

### Added

- Added `rank_zero_warn` for warning only in rank 0 ([#1428](https://github.com/Lightning-AI/lightning/pull/1428))

### Fixed

- Fixed default `DistributedSampler` for DDP training ([#1425](https://github.com/Lightning-AI/lightning/pull/1425))
- Fixed workers warning not on windows ([#1430](https://github.com/Lightning-AI/lightning/pull/1430))
- Fixed returning tuple from `run_training_batch` ([#1431](https://github.com/Lightning-AI/lightning/pull/1431))
- Fixed gradient clipping ([#1438](https://github.com/Lightning-AI/lightning/pull/1438))
- Fixed pretty print ([#1441](https://github.com/Lightning-AI/lightning/pull/1441))


## [0.7.2] - 2020-04-07

### Added

- Added same step loggers' metrics aggregation ([#1278](https://github.com/Lightning-AI/lightning/pull/1278))
- Added parity test between a vanilla MNIST model and lightning model ([#1284](https://github.com/Lightning-AI/lightning/pull/1284))
- Added parity test between a vanilla RNN model and lightning model ([#1351](https://github.com/Lightning-AI/lightning/pull/1351))
- Added Reinforcement Learning - Deep Q-network (DQN) lightning example ([#1232](https://github.com/Lightning-AI/lightning/pull/1232))
- Added support for hierarchical `dict` ([#1152](https://github.com/Lightning-AI/lightning/pull/1152))
- Added `TrainsLogger` class ([#1122](https://github.com/Lightning-AI/lightning/pull/1122))
- Added type hints to `pl.core` ([#946](https://github.com/Lightning-AI/lightning/pull/946))
- Added support for `IterableDataset` in validation and testing ([#1104](https://github.com/Lightning-AI/lightning/pull/1104))
- Added support for non-primitive types in `hparams` for `TensorboardLogger` ([#1130](https://github.com/Lightning-AI/lightning/pull/1130))
- Added a check that stops the training when loss or weights contain `NaN` or `inf` values. ([#1097](https://github.com/Lightning-AI/lightning/pull/1097))
- Added support for `IterableDataset` when `val_check_interval=1.0` (default), this will trigger validation at the end of each epoch. ([#1283](https://github.com/Lightning-AI/lightning/pull/1283))
- Added `summary` method to Profilers. ([#1259](https://github.com/Lightning-AI/lightning/pull/1259))
- Added informative errors if user defined dataloader has zero length ([#1280](https://github.com/Lightning-AI/lightning/pull/1280))
- Added testing for python 3.8 ([#915](https://github.com/Lightning-AI/lightning/pull/915))
- Added model configuration checking ([#1199](https://github.com/Lightning-AI/lightning/pull/1199))
- Added support for optimizer frequencies through `LightningModule.configure_optimizers()` ([#1269](https://github.com/Lightning-AI/lightning/pull/1269))
- Added option to run without an optimizer by returning `None` from `configure_optimizers`. ([#1279](https://github.com/Lightning-AI/lightning/pull/1279))
- Added a warning when the number of data loader workers is small. ([#1378](https://github.com/Lightning-AI/lightning/pull/1378))

### Changed

- Changed (renamed and refatored) `TensorRunningMean` -> `TensorRunningAccum`: running accumulations were generalized. ([#1278](https://github.com/Lightning-AI/lightning/pull/1278))
- Changed `progress_bar_refresh_rate` trainer flag to disable progress bar when set to 0. ([#1108](https://github.com/Lightning-AI/lightning/pull/1108))
- Enhanced `load_from_checkpoint` to also forward params to the model ([#1307](https://github.com/Lightning-AI/lightning/pull/1307))
- Updated references to `self.forward()` to instead use the `__call__` interface. ([#1211](https://github.com/Lightning-AI/lightning/pull/1211))
- Changed default behaviour of `configure_optimizers` to use no optimizer rather than Adam. ([#1279](https://github.com/Lightning-AI/lightning/pull/1279))
- Allow to upload models on W&B ([#1339](https://github.com/Lightning-AI/lightning/pull/1339))
- On DP and DDP2 unsqueeze is automated now ([#1319](https://github.com/Lightning-AI/lightning/pull/1319))
- Did not always create a DataLoader during reinstantiation, but the same type as before (if subclass of DataLoader) ([#1346](https://github.com/Lightning-AI/lightning/pull/1346))
- Did not interfere with a default sampler ([#1318](https://github.com/Lightning-AI/lightning/pull/1318))
- Remove default Adam optimizer ([#1317](https://github.com/Lightning-AI/lightning/pull/1317))
- Give warnings for unimplemented required lightning methods ([#1317](https://github.com/Lightning-AI/lightning/pull/1317))
- Made `evaluate` method private >> `Trainer._evaluate(...)`. ([#1260](https://github.com/Lightning-AI/lightning/pull/1260))
- Simplify the PL examples structure (shallower and more readable) ([#1247](https://github.com/Lightning-AI/lightning/pull/1247))
- Changed min max gpu memory to be on their own plots ([#1358](https://github.com/Lightning-AI/lightning/pull/1358))
- Remove `.item` which causes sync issues ([#1254](https://github.com/Lightning-AI/lightning/pull/1254))
- Changed smoothing in TQDM to decrease variability of time remaining between training / eval ([#1194](https://github.com/Lightning-AI/lightning/pull/1194))
- Change default logger to dedicated one ([#1064](https://github.com/Lightning-AI/lightning/pull/1064))

### Deprecated

- Deprecated Trainer argument `print_nan_grads` ([#1097](https://github.com/Lightning-AI/lightning/pull/1097))
- Deprecated Trainer argument `show_progress_bar` ([#1108](https://github.com/Lightning-AI/lightning/pull/1108))

### Removed

- Removed test for no test dataloader in .fit ([#1495](https://github.com/Lightning-AI/lightning/pull/1495))
- Removed duplicated module `pl.utilities.arg_parse` for loading CLI arguments ([#1167](https://github.com/Lightning-AI/lightning/pull/1167))
- Removed wandb logger's `finalize` method ([#1193](https://github.com/Lightning-AI/lightning/pull/1193))
- Dropped `torchvision` dependency in tests and added own MNIST dataset class instead ([#986](https://github.com/Lightning-AI/lightning/pull/986))

### Fixed

- Fixed `model_checkpoint` when saving all models ([#1359](https://github.com/Lightning-AI/lightning/pull/1359))
- `Trainer.add_argparse_args` classmethod fixed. Now it adds a type for the arguments ([#1147](https://github.com/Lightning-AI/lightning/pull/1147))
- Fixed bug related to type checking of `ReduceLROnPlateau` lr schedulers([#1126](https://github.com/Lightning-AI/lightning/pull/1126))
- Fixed a bug to ensure lightning checkpoints to be backward compatible ([#1132](https://github.com/Lightning-AI/lightning/pull/1132))
- Fixed a bug that created an extra dataloader with active `reload_dataloaders_every_epoch` ([#1196](https://github.com/Lightning-AI/lightning/pull/1196))
- Fixed all warnings and errors in the docs build process ([#1191](https://github.com/Lightning-AI/lightning/pull/1191))
- Fixed an issue where `val_percent_check=0` would not disable validation ([#1251](https://github.com/Lightning-AI/lightning/pull/1251))
- Fixed average of incomplete `TensorRunningMean` ([#1309](https://github.com/Lightning-AI/lightning/pull/1309))
- Fixed `WandbLogger.watch` with `wandb.init()` ([#1311](https://github.com/Lightning-AI/lightning/pull/1311))
- Fixed an issue with early stopping that would prevent it from monitoring training metrics when validation is disabled / not implemented ([#1235](https://github.com/Lightning-AI/lightning/pull/1235)).
- Fixed a bug that would cause `trainer.test()` to run on the validation set when overloading `validation_epoch_end` and `test_end` ([#1353](https://github.com/Lightning-AI/lightning/pull/1353))
- Fixed `WandbLogger.watch` - use of the watch method without importing `wandb` ([#1311](https://github.com/Lightning-AI/lightning/pull/1311))
- Fixed `WandbLogger` to be used with 'ddp' - allow reinits in sub-processes ([#1149](https://github.com/Lightning-AI/lightning/pull/1149),
     [#1360](https://github.com/Lightning-AI/lightning/pull/1360))
- Made `training_epoch_end` behave like `validation_epoch_end` ([#1357](https://github.com/Lightning-AI/lightning/pull/1357))
- Fixed `fast_dev_run` running validation twice ([#1365](https://github.com/Lightning-AI/lightning/pull/1365))
- Fixed pickle error from quick patch `__code__` ([#1352](https://github.com/Lightning-AI/lightning/pull/1352))
- Fixed memory leak on GPU0 ([#1094](https://github.com/Lightning-AI/lightning/pull/1094),
     [#1349](https://github.com/Lightning-AI/lightning/pull/1349))
- Fixed checkpointing interval ([#1272](https://github.com/Lightning-AI/lightning/pull/1272))
- Fixed validation and training loops run the partial dataset ([#1192](https://github.com/Lightning-AI/lightning/pull/1192))
- Fixed running `on_validation_end` only on main process in DDP ([#1125](https://github.com/Lightning-AI/lightning/pull/1125))
- Fixed `load_spawn_weights` only in proc rank 0 ([#1385](https://github.com/Lightning-AI/lightning/pull/1385))
- Fixes using deprecated `use_amp` attribute ([#1145](https://github.com/Lightning-AI/lightning/pull/1145))
- Fixed Tensorboard logger error: lightning_logs directory not exists in multi-node DDP on nodes with rank != 0 ([#1377](https://github.com/Lightning-AI/lightning/pull/1377))
- Fixed `Unimplemented backend XLA` error on TPU ([#1387](https://github.com/Lightning-AI/lightning/pull/1387))

## [0.7.1] - 2020-03-07

### Fixed

- Fixes `print` issues and `data_loader` ([#1080](https://github.com/Lightning-AI/lightning/pull/1080))

## [0.7.0] - 2020-03-06

### Added

- Added automatic sampler setup. Depending on DDP or TPU, lightning configures the sampler correctly (user needs to do nothing) ([#926](https://github.com/Lightning-AI/lightning/pull/926))
- Added `reload_dataloaders_every_epoch=False` flag for trainer. Some users require reloading data every epoch ([#926](https://github.com/Lightning-AI/lightning/pull/926))
- Added `progress_bar_refresh_rate=50` flag for trainer. Throttle refresh rate on notebooks ([#926](https://github.com/Lightning-AI/lightning/pull/926))
- Updated governance docs
- Added a check to ensure that the metric used for early stopping exists before training commences ([#542](https://github.com/Lightning-AI/lightning/pull/542))
- Added `optimizer_idx` argument to `backward` hook ([#733](https://github.com/Lightning-AI/lightning/pull/733))
- Added `entity` argument to `WandbLogger` to be passed to `wandb.init` ([#783](https://github.com/Lightning-AI/lightning/pull/783))
- Added a tool for profiling training runs ([#782](https://github.com/Lightning-AI/lightning/pull/782))
- Improved flexibility for naming of TensorBoard logs, can now set `version` to a `str` to just save to that directory, and use `name=''` to prevent experiment-name directory ([#804](https://github.com/Lightning-AI/lightning/pull/804))
- Added option to specify `step` key when logging metrics ([#808](https://github.com/Lightning-AI/lightning/pull/808))
- Added `train_dataloader`, `val_dataloader` and `test_dataloader` arguments to `Trainer.fit()`, for alternative data parsing ([#759](https://github.com/Lightning-AI/lightning/pull/759))
- Added Tensor Processing Unit (TPU) support ([#868](https://github.com/Lightning-AI/lightning/pull/868))
- Added semantic segmentation example ([#751](https://github.com/Lightning-AI/lightning/pull/751),[#876](https://github.com/Lightning-AI/lightning/pull/876),
     [#881](https://github.com/Lightning-AI/lightning/pull/881))
- Split callbacks in multiple files ([#849](https://github.com/Lightning-AI/lightning/pull/849))
- Support for user defined callbacks ([#889](https://github.com/Lightning-AI/lightning/pull/889) and [#950](https://github.com/Lightning-AI/lightning/pull/950))
- Added support for multiple loggers to be passed to `Trainer` as an iterable (e.g. list, tuple, etc.) ([#903](https://github.com/Lightning-AI/lightning/pull/903))
- Added support for step-based learning rate scheduling ([#941](https://github.com/Lightning-AI/lightning/pull/941))
- Added support for logging `hparams` as dict ([#1029](https://github.com/Lightning-AI/lightning/pull/1029))
- Checkpoint and early stopping now work without val. step ([#1041](https://github.com/Lightning-AI/lightning/pull/1041))
- Support graceful training cleanup after Keyboard Interrupt ([#856](https://github.com/Lightning-AI/lightning/pull/856),
     [#1019](https://github.com/Lightning-AI/lightning/pull/1019))
- Added type hints for function arguments ([#912](https://github.com/Lightning-AI/lightning/pull/912), )
- Added default `argparser` for `Trainer` ([#952](https://github.com/Lightning-AI/lightning/pull/1023),
     [#1023](https://github.com/Lightning-AI/lightning/pull/1023))
- Added TPU gradient clipping ([#963](https://github.com/Lightning-AI/lightning/pull/963))
- Added max/min number of steps in `Trainer` ([#728](https://github.com/Lightning-AI/lightning/pull/728))

### Changed

- Improved `NeptuneLogger` by adding `close_after_fit` argument to allow logging after training([#908](https://github.com/Lightning-AI/lightning/pull/1084))
- Changed default TQDM to use `tqdm.auto` for prettier outputs in IPython notebooks ([#752](https://github.com/Lightning-AI/lightning/pull/752))
- Changed `pl.logging` to `pl.loggers` ([#767](https://github.com/Lightning-AI/lightning/pull/767))
- Moved the default `tqdm_dict` definition from Trainer to `LightningModule`, so it can be overridden by the user ([#749](https://github.com/Lightning-AI/lightning/pull/749))
- Moved functionality of `LightningModule.load_from_metrics` into `LightningModule.load_from_checkpoint` ([#995](https://github.com/Lightning-AI/lightning/pull/995))
- Changed Checkpoint path parameter from `filepath` to `dirpath` ([#1016](https://github.com/Lightning-AI/lightning/pull/1016))
- Freezed models `hparams` as `Namespace` property ([#1029](https://github.com/Lightning-AI/lightning/pull/1029))
- Dropped `logging` config in package init ([#1015](https://github.com/Lightning-AI/lightning/pull/1015))
- Renames model steps ([#1051](https://github.com/Lightning-AI/lightning/pull/1051))
  - `training_end` >> `training_epoch_end`
  - `validation_end` >> `validation_epoch_end`
  - `test_end` >> `test_epoch_end`
- Refactor dataloading, supports infinite dataloader ([#955](https://github.com/Lightning-AI/lightning/pull/955))
- Create single file in `TensorBoardLogger` ([#777](https://github.com/Lightning-AI/lightning/pull/777))

### Deprecated

- Deprecated `pl.logging` ([#767](https://github.com/Lightning-AI/lightning/pull/767))
- Deprecated `LightningModule.load_from_metrics` in favour of `LightningModule.load_from_checkpoint` ([#995](https://github.com/Lightning-AI/lightning/pull/995),
     [#1079](https://github.com/Lightning-AI/lightning/pull/1079))
- Deprecated `@data_loader` decorator ([#926](https://github.com/Lightning-AI/lightning/pull/926))
- Deprecated model steps `training_end`, `validation_end` and `test_end` ([#1051](https://github.com/Lightning-AI/lightning/pull/1051),
     [#1056](https://github.com/Lightning-AI/lightning/pull/1056))

### Removed

- Removed dependency on `pandas` ([#736](https://github.com/Lightning-AI/lightning/pull/736))
- Removed dependency on `torchvision` ([#797](https://github.com/Lightning-AI/lightning/pull/797))
- Removed dependency on `scikit-learn` ([#801](https://github.com/Lightning-AI/lightning/pull/801))

### Fixed

- Fixed a bug where early stopping `on_end_epoch` would be called inconsistently when `check_val_every_n_epoch == 0` ([#743](https://github.com/Lightning-AI/lightning/pull/743))
- Fixed a bug where the model checkpointer didn't write to the same directory as the logger ([#771](https://github.com/Lightning-AI/lightning/pull/771))
- Fixed a bug where the `TensorBoardLogger` class would create an additional empty log file during fitting ([#777](https://github.com/Lightning-AI/lightning/pull/777))
- Fixed a bug where `global_step` was advanced incorrectly when using `accumulate_grad_batches > 1` ([#832](https://github.com/Lightning-AI/lightning/pull/832))
- Fixed a bug when calling `self.logger.experiment` with multiple loggers ([#1009](https://github.com/Lightning-AI/lightning/pull/1009))
- Fixed a bug when calling `logger.append_tags` on a `NeptuneLogger` with a single tag ([#1009](https://github.com/Lightning-AI/lightning/pull/1009))
- Fixed sending back data from `.spawn` by saving and loading the trained model in/out of the process ([#1017](https://github.com/Lightning-AI/lightning/pull/1017)
- Fixed port collision on DDP ([#1010](https://github.com/Lightning-AI/lightning/pull/1010))
- Fixed/tested pass overrides ([#918](https://github.com/Lightning-AI/lightning/pull/918))
- Fixed comet logger to log after train ([#892](https://github.com/Lightning-AI/lightning/pull/892))
- Remove deprecated args to learning rate step function ([#890](https://github.com/Lightning-AI/lightning/pull/890))

## [0.6.0] - 2020-01-21

### Added

- Added support for resuming from a specific checkpoint via `resume_from_checkpoint` argument ([#516](https://github.com/Lightning-AI/lightning/pull/516))
- Added support for `ReduceLROnPlateau` scheduler ([#320](https://github.com/Lightning-AI/lightning/pull/320))
- Added support for Apex mode `O2` in conjunction with Data Parallel ([#493](https://github.com/Lightning-AI/lightning/pull/493))
- Added option (`save_top_k`) to save the top k models in the `ModelCheckpoint` class ([#128](https://github.com/Lightning-AI/lightning/pull/128))
- Added `on_train_start` and `on_train_end` hooks to `ModelHooks` ([#598](https://github.com/Lightning-AI/lightning/pull/598))
- Added `TensorBoardLogger` ([#607](https://github.com/Lightning-AI/lightning/pull/607))
- Added support for weight summary of model with multiple inputs ([#543](https://github.com/Lightning-AI/lightning/pull/543))
- Added `map_location` argument to `load_from_metrics` and `load_from_checkpoint` ([#625](https://github.com/Lightning-AI/lightning/pull/625))
- Added option to disable validation by setting `val_percent_check=0` ([#649](https://github.com/Lightning-AI/lightning/pull/649))
- Added `NeptuneLogger` class ([#648](https://github.com/Lightning-AI/lightning/pull/648))
- Added `WandbLogger` class ([#627](https://github.com/Lightning-AI/lightning/pull/627))

### Changed

- Changed the default progress bar to print to stdout instead of stderr ([#531](https://github.com/Lightning-AI/lightning/pull/531))
- Renamed `step_idx` to `step`, `epoch_idx` to `epoch`, `max_num_epochs` to `max_epochs` and `min_num_epochs` to `min_epochs` ([#589](https://github.com/Lightning-AI/lightning/pull/589))
- Renamed `total_batch_nb` to `total_batches`, `nb_val_batches` to `num_val_batches`, `nb_training_batches` to `num_training_batches`, `max_nb_epochs` to `max_epochs`, `min_nb_epochs` to `min_epochs`, `nb_test_batches` to `num_test_batches`, and `nb_val_batches` to `num_val_batches` ([#567](https://github.com/Lightning-AI/lightning/pull/567))
- Changed gradient logging to use parameter names instead of indexes ([#660](https://github.com/Lightning-AI/lightning/pull/660))
- Changed the default logger to `TensorBoardLogger` ([#609](https://github.com/Lightning-AI/lightning/pull/609))
- Changed the directory for tensorboard logging to be the same as model checkpointing ([#706](https://github.com/Lightning-AI/lightning/pull/706))

### Deprecated

- Deprecated `max_nb_epochs` and `min_nb_epochs` ([#567](https://github.com/Lightning-AI/lightning/pull/567))
- Deprecated the `on_sanity_check_start` hook in `ModelHooks` ([#598](https://github.com/Lightning-AI/lightning/pull/598))

### Removed

- Removed the `save_best_only` argument from `ModelCheckpoint`, use `save_top_k=1` instead ([#128](https://github.com/Lightning-AI/lightning/pull/128))

### Fixed

- Fixed a bug which occurred when using Adagrad with cuda ([#554](https://github.com/Lightning-AI/lightning/pull/554))
- Fixed a bug where training would be on the GPU despite setting `gpus=0` or `gpus=[]` ([#561](https://github.com/Lightning-AI/lightning/pull/561))
- Fixed an error with `print_nan_gradients` when some parameters do not require gradient ([#579](https://github.com/Lightning-AI/lightning/pull/579))
- Fixed a bug where the progress bar would show an incorrect number of total steps during the validation sanity check when using multiple validation data loaders ([#597](https://github.com/Lightning-AI/lightning/pull/597))
- Fixed support for PyTorch 1.1.0 ([#552](https://github.com/Lightning-AI/lightning/pull/552))
- Fixed an issue with early stopping when using a `val_check_interval < 1.0` in `Trainer` ([#492](https://github.com/Lightning-AI/lightning/pull/492))
- Fixed bugs relating to the `CometLogger` object that would cause it to not work properly ([#481](https://github.com/Lightning-AI/lightning/pull/481))
- Fixed a bug that would occur when returning `-1` from `on_batch_start` following an early exit or when the batch was `None` ([#509](https://github.com/Lightning-AI/lightning/pull/509))
- Fixed a potential race condition with several processes trying to create checkpoint directories ([#530](https://github.com/Lightning-AI/lightning/pull/530))
- Fixed a bug where batch 'segments' would remain on the GPU when using `truncated_bptt > 1` ([#532](https://github.com/Lightning-AI/lightning/pull/532))
- Fixed a bug when using `IterableDataset` ([#547](https://github.com/Lightning-AI/lightning/pull/547))
- Fixed a bug where `.item` was called on non-tensor objects ([#602](https://github.com/Lightning-AI/lightning/pull/602))
- Fixed a bug where `Trainer.train` would crash on an uninitialized variable if the trainer was run after resuming from a checkpoint that was already at `max_epochs` ([#608](https://github.com/Lightning-AI/lightning/pull/608))
- Fixed a bug where early stopping would begin two epochs early ([#617](https://github.com/Lightning-AI/lightning/pull/617))
- Fixed a bug where `num_training_batches` and `num_test_batches` would sometimes be rounded down to zero ([#649](https://github.com/Lightning-AI/lightning/pull/649))
- Fixed a bug where an additional batch would be processed when manually setting `num_training_batches` ([#653](https://github.com/Lightning-AI/lightning/pull/653))
- Fixed a bug when batches did not have a `.copy` method ([#701](https://github.com/Lightning-AI/lightning/pull/701))
- Fixed a bug when using `log_gpu_memory=True` in Python 3.6 ([#715](https://github.com/Lightning-AI/lightning/pull/715))
- Fixed a bug where checkpoint writing could exit before completion, giving incomplete checkpoints ([#689](https://github.com/Lightning-AI/lightning/pull/689))
- Fixed a bug where `on_train_end` was not called when ealy stopping ([#723](https://github.com/Lightning-AI/lightning/pull/723))

## [0.5.3] - 2019-11-06

### Added

- Added option to disable default logger, checkpointer, and early stopping by passing `logger=False`, `checkpoint_callback=False` and `early_stop_callback=False` respectively
- Added `CometLogger` for use with Comet.ml
- Added `val_check_interval` argument to `Trainer` allowing validition to be performed at every given number of batches
- Added functionality to save and load hyperparameters using the standard checkpoint mechanism
- Added call to `torch.cuda.empty_cache` before training starts
- Added option for user to override the call t `backward`
- Added support for truncated backprop through time via the `truncated_bptt_steps` argument in `Trainer`
- Added option to operate on all outputs from `training_step` in DDP2
- Added a hook for modifying DDP init
- Added a hook for modifying Apex

### Changed

- Changed experiment version to be padded with zeros (e.g. `/dir/version_9` becomes `/dir/version_0009`)
- Changed callback metrics to include any metrics given in logs or progress bar
- Changed the default for `save_best_only` in `ModelCheckpoint` to `True`
- Added `tng_data_loader` for backwards compatibility
- Renamed `MLFlowLogger.client` to `MLFlowLogger.experiment` for consistency
- Moved `global_step` increment to happen after the batch has been processed
- Changed weights restore to first attempt HPC weights before restoring normally, preventing both weights being restored and running out of memory
- Changed progress bar functionality to add multiple progress bars for train/val/test
- Changed calls to `print` to use `logging` instead

### Deprecated

- Deprecated `tng_dataloader`

### Fixed

- Fixed an issue where the number of batches was off by one during training
- Fixed a bug that occurred when setting a checkpoint callback and `early_stop_callback=False`
- Fixed an error when importing CometLogger
- Fixed a bug where the `gpus` argument had some unexpected behaviour
- Fixed a bug where the computed total number of batches was sometimes incorrect
- Fixed a bug where the progress bar would sometimes not show the total number of batches in test mode
- Fixed a bug when using the `log_gpu_memory='min_max'` option in `Trainer`
- Fixed a bug where checkpointing would sometimes erase the current directory

## [0.5.2] - 2019-10-10

### Added

- Added `weights_summary` argument to `Trainer` to be set to `full` (full summary), `top` (just top level modules) or other
- Added `tags` argument to `MLFlowLogger`

### Changed

- Changed default for `amp_level` to `O1`

### Removed

- Removed the `print_weights_summary` argument from `Trainer`

### Fixed

- Fixed a bug where logs were not written properly
- Fixed a bug where `logger.finalize` wasn't called after training is complete
- Fixed callback metric errors in DDP
- Fixed a bug where `TestTubeLogger` didn't log to the correct directory

## [0.5.1] - 2019-10-05

### Added

- Added the `LightningLoggerBase` class for experiment loggers
- Added `MLFlowLogger` for logging with `mlflow`
- Added `TestTubeLogger` for logging with `test_tube`
- Added a different implementation of DDP (`distributed_backed='ddp2'`) where every node has one model using all GPUs
- Added support for optimisers which require a closure (e.g. LBFGS)
- Added automatic `MASTER_PORT` default for DDP when not set manually
- Added new GPU memory logging options `'min_max'` (log only the min/max utilization) and `'all'` (log all the GPU memory)

### Changed

- Changed schedulers to always be called with the current epoch
- Changed `test_tube` to an optional dependency
- Changed data loaders to internally use a getter instead of a python property
- Disabled auto GPU loading when restoring weights to prevent out of memory errors
- Changed logging, early stopping and checkpointing to occur by default

### Fixed

- Fixed a bug with samplers that do not specify `set_epoch`
- Fixed a bug when using the `MLFlowLogger` with unsupported data types, this will now raise a warning
- Fixed a bug where gradient norms were always zero using `track_grad_norm`
- Fixed a bug which causes a crash when logging memory

## [0.5.0] - 2019-09-26

### Changed

- Changed `data_batch` argument to `batch` throughout
- Changed `batch_i` argument to `batch_idx` throughout
- Changed `tng_dataloader` method to `train_dataloader`
- Changed `on_tng_metrics` method to `on_training_metrics`
- Changed `gradient_clip` argument to `gradient_clip_val`
- Changed `add_log_row_interval` to `row_log_interval`

### Fixed

- Fixed a bug with tensorboard logging in multi-gpu setup

## [0.4.9] - 2019-09-16

### Added

- Added the flag `log_gpu_memory` to `Trainer` to deactivate logging of GPU memory utilization
- Added SLURM resubmit functionality (port from test-tube)
- Added optional weight_save_path to trainer to remove the need for a checkpoint_callback when using cluster training
- Added option to use single gpu per node with `DistributedDataParallel`

### Changed

- Changed functionality of `validation_end` and `test_end` with multiple dataloaders to be given all of the dataloaders at once rather than in separate calls
- Changed print_nan_grads to only print the parameter value and gradients when they contain NaN
- Changed gpu API to take integers as well (e.g. `gpus=2` instead of `gpus=[0, 1]`)
- All models now loaded on to CPU to avoid device and out of memory issues in PyTorch

### Fixed

- Fixed a bug where data types that implement `.to` but not `.cuda` would not be properly moved onto the GPU
- Fixed a bug where data would not be re-shuffled every epoch when using a `DistributedSampler`

## [0.4.8] - 2019-08-31

### Added

- Added `test_step` and `test_end` methods, used when `Trainer.test` is called
- Added `GradientAccumulationScheduler` callback which can be used to schedule changes to the number of accumulation batches
- Added option to skip the validation sanity check by setting `nb_sanity_val_steps = 0`

### Fixed

- Fixed a bug when setting `nb_sanity_val_steps = 0`

## [0.4.7] - 2019-08-24

### Changed

- Changed the default `val_check_interval` to `1.0`
- Changed defaults for `nb_val_batches`, `nb_tng_batches` and `nb_test_batches` to 0

### Fixed

- Fixed a bug where the full validation set as used despite setting `val_percent_check`
- Fixed a bug where an `Exception` was thrown when using a data set containing a single batch
- Fixed a bug where an `Exception` was thrown if no `val_dataloader` was given
- Fixed a bug where tuples were not properly transferred to the GPU
- Fixed a bug where data of a non standard type was not properly handled by the trainer
- Fixed a bug when loading data as a tuple
- Fixed a bug where `AttributeError` could be suppressed by the `Trainer`

## [0.4.6] - 2019-08-15

### Added

- Added support for data to be given as a `dict` or `list` with a single gpu
- Added support for `configure_optimizers` to return a single optimizer, two list (optimizers and schedulers), or a single list

### Fixed

- Fixed a bug where returning just an optimizer list (i.e. without schedulers) from `configure_optimizers` would throw an `Exception`

## [0.4.5] - 2019-08-13

### Added

- Added `optimizer_step` method that can be overridden to change the standard optimizer behaviour

## [0.4.4] - 2019-08-12

### Added

- Added support for multiple validation dataloaders
- Added support for latest test-tube logger (optimised for `torch==1.2.0`)

### Changed

- `validation_step` and `val_dataloader` are now optional
- `lr_scheduler` is now activated after epoch

### Fixed

- Fixed a bug where a warning would show when using `lr_scheduler` in `torch>1.1.0`
- Fixed a bug where an `Exception` would be thrown if using `torch.DistributedDataParallel` without using a `DistributedSampler`, this now throws a `Warning` instead

## [0.4.3] - 2019-08-10

### Fixed

- Fixed a bug where accumulate gradients would scale the loss incorrectly

## [0.4.2] - 2019-08-08

### Changed

- Changed install requirement to `torch==1.2.0`

## [0.4.1] - 2019-08-08

### Changed

- Changed install requirement to `torch==1.1.0`

## [0.4.0] - 2019-08-08

### Added

- Added 16-bit support for a single GPU
- Added support for training continuation (preserves epoch, global step etc.)

### Changed

- Changed `training_step` and `validation_step`, outputs will no longer be automatically reduced

### Removed

- Removed need for `Experiment` object in `Trainer`

### Fixed

- Fixed issues with reducing outputs from generative models (such as images and text)

## [0.3.6] - 2019-07-25

### Added

- Added a decorator to do lazy data loading internally

### Fixed

- Fixed a bug where `Experiment` object was not process safe, potentially causing logs to be overwritten

## [0.3.5] - 2019-07-25

## [0.3.4] - 2019-07-22

## [0.3.3] - 2019-07-22

## [0.3.2] - 2019-07-21

## [0.3.1] - 2019-07-21

## [0.2.x] - 2019-07-09

## [0.1.x] - 2019-06-DD<|MERGE_RESOLUTION|>--- conflicted
+++ resolved
@@ -8,11 +8,7 @@
 
 ### Added
 
-<<<<<<< HEAD
 - Allow LightningCLI to use a customized argument parser class ([#20596](https://github.com/Lightning-AI/pytorch-lightning/pull/20596))
-=======
--
->>>>>>> a3314d47
 
 
 ### Changed
