# Changelog

All notable changes to this project will be documented in this file.

The format is based on [Keep a Changelog](http://keepachangelog.com/en/1.0.0/).

---

## [unreleased] - YYYY-MM-DD

### Added

<<<<<<< HEAD
- WeightAveraging callback that wraps the PyTorch AveragedModel class ([#20545](https://github.com/Lightning-AI/pytorch-lightning/pull/20545))


-
=======
- Added support for general mappings being returned from `training_step` when using manual optimization ([#21011](https://github.com/Lightning-AI/pytorch-lightning/pull/21011))

>>>>>>> 20960ec3


### Changed

-


### Removed

-


### Fixed

- fix progress bar console clearing for Rich `14.1+` ([#21016](https://github.com/Lightning-AI/pytorch-lightning/pull/21016))
- fix `AdvancedProfiler` to handle nested profiling actions for Python 3.12+ ([#20809](https://github.com/Lightning-AI/pytorch-lightning/pull/20809))


- Fixed metrics in `RichProgressBar` being updated according to user provided `refresh_rate` ([#21032](https://github.com/Lightning-AI/pytorch-lightning/pull/21032))

---

## [2.5.2] - 2025-06-20

### Changed

- Add `enable_autolog_hparams` argument to Trainer ([#20593](https://github.com/Lightning-AI/pytorch-lightning/pull/20593))
- Add `toggled_optimizer(optimizer)` method to the LightningModule, which is a context manager version of `toggle_optimize` and `untoggle_optimizer` ([#20771](https://github.com/Lightning-AI/pytorch-lightning/pull/20771))
- For cross-device local checkpoints, instruct users to install `fsspec>=2025.5.0` if unavailable ([#20780](https://github.com/Lightning-AI/pytorch-lightning/pull/20780))
- Check param is of `nn.Parameter` type for pruning sanitization ([#20783](https://github.com/Lightning-AI/pytorch-lightning/pull/20783))

### Fixed

- Fixed `save_hyperparameters` not working correctly with `LightningCLI` when there are parsing links applied on instantiation ([#20777](https://github.com/Lightning-AI/pytorch-lightning/pull/20777))
- Fixed `logger_connector` has an edge case where step can be a float ([#20692](https://github.com/Lightning-AI/pytorch-lightning/pull/20692))
- Fixed Synchronize SIGTERM Handling in DDP to Prevent Deadlocks ([#20825](https://github.com/Lightning-AI/pytorch-lightning/pull/20825))
- Fixed case-sensitive model name ([#20661](https://github.com/Lightning-AI/pytorch-lightning/pull/20661))
- CLI: resolve jsonargparse deprecation warning ([#20802](https://github.com/Lightning-AI/pytorch-lightning/pull/20802))
- Fix: move `check_inputs` to the target device if available during `to_torchscript` ([#20873](https://github.com/Lightning-AI/pytorch-lightning/pull/20873))
- Fixed progress bar display to correctly handle iterable dataset and `max_steps` during training ([#20869](https://github.com/Lightning-AI/pytorch-lightning/pull/20869))
- Fixed problem for silently supporting `jsonnet` ([#20899](https://github.com/Lightning-AI/pytorch-lightning/pull/20899))


## [2.5.1] - 2025-03-18

### Changed

- Allow LightningCLI to use a customized argument parser class ([#20596](https://github.com/Lightning-AI/pytorch-lightning/pull/20596))
- Change `wandb` default x-axis to `tensorboard`'s `global_step` when `sync_tensorboard=True` ([#20611](https://github.com/Lightning-AI/pytorch-lightning/pull/20611))
- CometML logger was updated to support the recent Comet SDK ([#20275](https://github.com/Lightning-AI/pytorch-lightning/pull/20275))
- bump: testing with latest `torch` 2.6 ([#20509](https://github.com/Lightning-AI/pytorch-lightning/pull/20509))

### Fixed

- Fixed CSVLogger logging hyperparameter at every write which increase latency  ([#20594](https://github.com/Lightning-AI/pytorch-lightning/pull/20594))
- Fixed OverflowError when resuming from checkpoint with an iterable dataset ([#20565](https://github.com/Lightning-AI/pytorch-lightning/issues/20565))
- Fixed swapped _R_co and _P to prevent type error ([#20508](https://github.com/Lightning-AI/pytorch-lightning/issues/20508))
- Always call `WandbLogger.experiment` first in `_call_setup_hook` to ensure `tensorboard` logs can sync to `wandb` ([#20610](https://github.com/Lightning-AI/pytorch-lightning/pull/20610))
- Fixed TBPTT example ([#20528](https://github.com/Lightning-AI/pytorch-lightning/pull/20528))
- Fixed test compatibility as AdamW became subclass of Adam ([#20574](https://github.com/Lightning-AI/pytorch-lightning/pull/20574))
- Fixed file extension of model checkpoints uploaded by NeptuneLogger ([#20581](https://github.com/Lightning-AI/pytorch-lightning/pull/20581))
- Reset trainer variable `should_stop` when `fit` is called ([#19177](https://github.com/Lightning-AI/pytorch-lightning/pull/19177))
- Fixed making `WandbLogger` upload models from all `ModelCheckpoint` callbacks, not just one ([#20191](https://github.com/Lightning-AI/pytorch-lightning/pull/20191))
- Error when logging to MLFlow deleted experiment ([#20556](https://github.com/Lightning-AI/pytorch-lightning/pull/20556))


## [2.5.0] - 2024-12-19

### Added

- Added `step` parameter to `TensorBoardLogger.log_hyperparams` to visualize changes during training ([#20176](https://github.com/Lightning-AI/pytorch-lightning/pull/20176))
- Added `str` method to datamodule ([#20301](https://github.com/Lightning-AI/pytorch-lightning/pull/20301))
- Added timeout to DeepSpeedStrategy ([#20474](https://github.com/Lightning-AI/pytorch-lightning/pull/20474))
- Added doc for Truncated Back-Propagation Through Time ([#20422](https://github.com/Lightning-AI/pytorch-lightning/pull/20422))
- Added FP8 + FSDP2 + torch.compile examples for PyTorch Lightning ([#20440](https://github.com/Lightning-AI/pytorch-lightning/pull/20440))
- Added profiling to `Trainer.save_checkpoint` ([#20405](https://github.com/Lightning-AI/pytorch-lightning/pull/20405))
- Added after_instantiate_classes hook to CLI ([#20401](https://github.com/Lightning-AI/pytorch-lightning/pull/20401))

### Changed

- Updated checkpointing documentation to mark `resume_from_checkpoint` as deprecated ([#20477](https://github.com/Lightning-AI/pytorch-lightning/pull/20477))
- Made plugin type checks more flexible ([#20186](https://github.com/Lightning-AI/pytorch-lightning/pull/20186))
- Changed seeding NumPy using `np.random.SeedSequence()` in `pl_worker_init_function()` to robustly seed NumPy-dependent dataloader workers ([#20369](https://github.com/Lightning-AI/pytorch-lightning/pull/20369))
- Allowed callbacks to be restored not just during training ([#20403](https://github.com/Lightning-AI/pytorch-lightning/pull/20403))
- Changed LightningCLI tests to account for future fix in jsonargparse ([#20372](https://github.com/Lightning-AI/pytorch-lightning/pull/20372))
- Bumped PyTorch to version `2.5` ([#20351](https://github.com/Lightning-AI/pytorch-lightning/pull/20351))
- Decoupled checkpoint artifact path from model artifact path ([#20325](https://github.com/Lightning-AI/pytorch-lightning/pull/20325))
- Updated BitsAndBytes version ([#20313](https://github.com/Lightning-AI/pytorch-lightning/pull/20313))
- Changed merging of hparams when logging to ignore parameter names that start with an underscore `_` ([#20221](https://github.com/Lightning-AI/pytorch-lightning/pull/20221))
- Re-enabled passing `BytesIO` as path in `.to_onnx()` ([#20172](https://github.com/Lightning-AI/pytorch-lightning/pull/20172))

### Removed

- Removed `List[int]` as input type for Trainer when `accelerator="cpu"` ([#20399](https://github.com/Lightning-AI/pytorch-lightning/pull/20399))

### Fixed

- Fixed UnboundLocalError when using the predict method with return_predictions=False. ([#20484](https://github.com/Lightning-AI/pytorch-lightning/pull/20484))
- Fixed use of `convert_module` in FSDP to avoid using more memory than necessary during initialization ([#20323](https://github.com/Lightning-AI/pytorch-lightning/pull/20323))
- Fixed TypeError in `configure_optimizers` when running with `ReduceLROnPlateau` ([#20471](https://github.com/Lightning-AI/pytorch-lightning/pull/20471))
- Fixed return type in `configure_optimizers` example ([#20420](https://github.com/Lightning-AI/pytorch-lightning/pull/20420))
- Fixed in ncorrect URI prefix stripping in MLFlowLogger ([#20365](https://github.com/Lightning-AI/pytorch-lightning/pull/20365))
- Fixed shuffling behavior when using a custom sampler in data module ([#20327](https://github.com/Lightning-AI/pytorch-lightning/pull/20327))
- Ensured restarting from checkpoints leads to consistent internal counters compared to uninterrupted training ([#20379](https://github.com/Lightning-AI/pytorch-lightning/pull/20379))
- Fixed LightningCLI failing when both module and data module save hyperparameters due to conflicting internal `_class_path` parameter ([#20221](https://github.com/Lightning-AI/pytorch-lightning/pull/20221))

## [2.4.0] - 2024-08-06

### Added

- Made saving non-distributed checkpoints fully atomic ([#20011](https://github.com/Lightning-AI/pytorch-lightning/pull/20011))
- Added `dump_stats` flag to `AdvancedProfiler` ([#19703](https://github.com/Lightning-AI/pytorch-lightning/issues/19703))
- Added a flag `verbose` to the `seed_everything()` function ([#20108](https://github.com/Lightning-AI/pytorch-lightning/pull/20108))
- Added support for PyTorch 2.4 ([#20010](https://github.com/Lightning-AI/pytorch-lightning/pull/20010))
- Added support for Python 3.12 ([20078](https://github.com/Lightning-AI/pytorch-lightning/pull/20078))
- The `TQDMProgressBar` now provides an option to retain prior training epoch bars ([#19578](https://github.com/Lightning-AI/pytorch-lightning/pull/19578))
- Added the count of modules in train and eval mode to the printed `ModelSummary` table ([#20159](https://github.com/Lightning-AI/pytorch-lightning/pull/20159))

### Changed

- Triggering KeyboardInterrupt (Ctrl+C) during `.fit()`, `.evaluate()`, `.test()` or `.predict()` now terminates all processes launched by the Trainer and exits the program ([#19976](https://github.com/Lightning-AI/pytorch-lightning/pull/19976))
- Changed the implementation of how seeds are chosen for dataloader workers when using `seed_everything(..., workers=True)` ([#20055](https://github.com/Lightning-AI/pytorch-lightning/pull/20055))
- NumPy is no longer a required dependency ([#20090](https://github.com/Lightning-AI/pytorch-lightning/issues/20090))

### Removed

- Removed support for PyTorch 2.1 ([#20009](https://github.com/Lightning-AI/pytorch-lightning/pull/20009))
- Removed support for Python 3.8 ([#20071](https://github.com/Lightning-AI/pytorch-lightning/pull/20071))

### Fixed

- Avoid LightningCLI saving hyperparameters with `class_path` and `init_args` since this would be a breaking change ([#20068](https://github.com/Lightning-AI/pytorch-lightning/pull/20068))
- Fixed an issue that would cause too many printouts of the seed info when using `seed_everything()` ([#20108](https://github.com/Lightning-AI/pytorch-lightning/pull/20108))
- Fixed `_LoggerConnector`'s `_ResultMetric` to move all registered keys to the device of the logged value if needed ([#19814](https://github.com/Lightning-AI/pytorch-lightning/issues/19814))
- Fixed `_optimizer_to_device` logic for special 'step' key in optimizer state causing performance regression ([#20019](https://github.com/Lightning-AI/pytorch-lightning/pull/20019))
- Fixed parameter counts in `ModelSummary` when model has distributed parameters (DTensor) ([#20163](https://github.com/Lightning-AI/pytorch-lightning/pull/20163))
- Fixed PyTorch Lightning FSDP takes more memory than PyTorch FSDP ([#20323](https://github.com/Lightning-AI/pytorch-lightning/pull/20323))


## [2.3.0] - 2024-06-13

### Added

- The `ModelSummary` and `RichModelSummary` callbacks now display the training mode of each layer in the column "Mode" ([#19468](https://github.com/Lightning-AI/pytorch-lightning/pull/19468))
- Added `load_from_checkpoint` support for `LightningCLI` when using dependency injection ([#18105](https://github.com/Lightning-AI/pytorch-lightning/pull/18105))
- Added robust timer duration parsing with an informative error message when parsing fails ([#19513](https://github.com/Lightning-AI/pytorch-lightning/pull/19513))
- Added `on_exception` hook to `LightningDataModule` ([#19601](https://github.com/Lightning-AI/pytorch-lightning/pull/19601))
- Added support for PyTorch 2.3 ([#19708](https://github.com/Lightning-AI/pytorch-lightning/pull/19708))
- Added `ModelParallelStrategy` to support 2D parallelism ([#19878](https://github.com/Lightning-AI/pytorch-lightning/pull/19878), [#19888](https://github.com/Lightning-AI/pytorch-lightning/pull/19888))
- Added a call to `torch.distributed.destroy_process_group` in atexit handler if process group needs destruction ([#19931](https://github.com/Lightning-AI/pytorch-lightning/pull/19931))
- Added support for configuring hybrid-sharding by passing a tuple for the `FSDPStrategy(device_mesh=...)` argument ([#19504](https://github.com/Lightning-AI/pytorch-lightning/pull/19504))

### Changed

- The `prepare_data()` hook in `LightningModule` and `LightningDataModule` is now subject to a barrier without timeout to avoid long-running tasks to be interrupted ([#19448](https://github.com/Lightning-AI/pytorch-lightning/pull/19448))
- Relaxed the requirement for custom batch samplers to expose `drop_last` for prediction ([#19678](https://github.com/Lightning-AI/pytorch-lightning/pull/19678))
- It is no longer allowed to skip `training_step()` by returning `None` in distributed training ([#19918](https://github.com/Lightning-AI/pytorch-lightning/pull/19918))

### Removed

- Removed the Bagua integration (`Trainer(strategy="bagua")`) ([#19445](https://github.com/Lightning-AI/pytorch-lightning/pull/19445))
- Removed support for PyTorch 1.13 ([#19706](https://github.com/Lightning-AI/pytorch-lightning/pull/19706))

### Fixed

- Fixed a matrix shape mismatch issue when running a model loaded from a quantized checkpoint (bitsandbytes) ([#19886](https://github.com/Lightning-AI/pytorch-lightning/pull/19886))
- Fixed `WandbLogger.log_hyperparameters()` raising an error if hyperparameters are not JSON serializable ([#19769](https://github.com/Lightning-AI/pytorch-lightning/pull/19769))
- Fixed an issue with the LightningCLI not being able to set the `ModelCheckpoint(save_last=...)` argument ([#19808](https://github.com/Lightning-AI/pytorch-lightning/pull/19808))
- Fixed an issue causing ValueError for certain object such as TorchMetrics when dumping hyperparameters to YAML ([#19804](https://github.com/Lightning-AI/pytorch-lightning/pull/19804))
- Fixed resetting `epoch_loop.restarting` to avoid full validation run after `LearningRateFinder` ([#19818](https://github.com/Lightning-AI/pytorch-lightning/issues/19818))


## [2.2.2] - 2024-04-11

### Fixed

- Fixed a KeyError when saving a FSDP sharded checkpoint and setting `save_weights_only=True` ([#19524](https://github.com/Lightning-AI/pytorch-lightning/pull/19524))
- Fixed an issue causing a TypeError when using `torch.compile` as a decorator ([#19627](https://github.com/Lightning-AI/pytorch-lightning/pull/19627))


## [2.2.1] - 2024-03-04


### Fixed

- Fixed an issue with CSVLogger trying to append to file from a previous run when the version is set manually ([#19446](https://github.com/Lightning-AI/pytorch-lightning/pull/19446))
- Fixed the divisibility check for `Trainer.accumulate_grad_batches` and `Trainer.log_every_n_steps` in ThroughputMonitor ([#19470](https://github.com/Lightning-AI/pytorch-lightning/pull/19470))
- Fixed support for Remote Stop and Remote Abort with NeptuneLogger ([#19130](https://github.com/Lightning-AI/pytorch-lightning/pull/19130))
- Fixed infinite recursion error in precision plugin graveyard ([#19542](https://github.com/Lightning-AI/pytorch-lightning/pull/19542))


## [2.2.0] - 2024-02-08

### Added

- Added `lightning.pytorch.callbacks.ThroughputMonitor` to track throughput and log it ([#18848](https://github.com/Lightning-AI/pytorch-lightning/pull/18848))
- The Trainer now restores the training mode set through `.train()` or `.eval()` on a submodule-level when switching from validation to training ([#18951](https://github.com/Lightning-AI/pytorch-lightning/pull/18951))
- Added support for meta-device initialization and materialization of 4-bit Bitsandbytes layers ([#19150](https://github.com/Lightning-AI/pytorch-lightning/pull/19150))
- Added `TransformerEnginePrecision(fallback_compute_dtype=)` to control the dtype of operations that don't support fp8 ([#19082](https://github.com/Lightning-AI/pytorch-lightning/pull/19082))
- Added the option `ModelCheckpoint(save_last='link')` to create a symbolic link for the 'last.ckpt' file ([#19191](https://github.com/Lightning-AI/pytorch-lightning/pull/19191))
- Added a utility function and CLI to consolidate FSDP sharded checkpoints into a single file ([#19213](https://github.com/Lightning-AI/pytorch-lightning/pull/19213))
- The TQDM progress bar now respects the env variable `TQDM_MINITERS` for setting the refresh rate ([#19381](https://github.com/Lightning-AI/pytorch-lightning/pull/19381))
- Added support for saving and loading stateful training DataLoaders ([#19361](https://github.com/Lightning-AI/pytorch-lightning/pull/19361))
- Added shortcut name `strategy='deepspeed_stage_1_offload'` to the strategy registry ([#19075](https://github.com/Lightning-AI/pytorch-lightning/pull/19075))
- Added support for non-strict state-dict loading in Trainer via the new `LightningModule.strict_loading = True | False` attribute ([#19404](https://github.com/Lightning-AI/pytorch-lightning/pull/19404))


### Changed

- `seed_everything()` without passing in a seed no longer randomly selects a seed, and now defaults to `0` ([#18846](https://github.com/Lightning-AI/pytorch-lightning/pull/18846))
- The `LightningModule.on_{validation,test,predict}_model_{eval,train}` now only get called if they are overridden by the user ([#18951](https://github.com/Lightning-AI/pytorch-lightning/pull/18951))
- The `Trainer.fit()` loop no longer calls `LightningModule.train()` at the start; it now preserves the user's configuration of frozen layers ([#18951](https://github.com/Lightning-AI/pytorch-lightning/pull/18951))
- The `LightningModule.load_from_checkpoint()` function now calls `.configure_model()` on the model if it is overridden, to ensure all layers can be loaded from the checkpoint ([#19036](https://github.com/Lightning-AI/pytorch-lightning/pull/19036))
- Restored usage of `step` parameter when logging metrics with `NeptuneLogger` ([#19126](https://github.com/Lightning-AI/pytorch-lightning/pull/19126))
- Changed the `TransformerEnginePrecision(dtype=)` argument to `weights_dtype` and made it required ([#19082](https://github.com/Lightning-AI/pytorch-lightning/pull/19082))
- The columns in the `metrics.csv` file produced by `CSVLogger` are now sorted alphabetically ([#19159](https://github.com/Lightning-AI/pytorch-lightning/pull/19159))
- Reverted back to creating a checkpoint copy when `ModelCheckpoint(save_last=True)` instead of creating a symbolic link ([#19191](https://github.com/Lightning-AI/pytorch-lightning/pull/19191))

### Deprecated

- Deprecated all precision plugin classes under `lightning.pytorch.plugins` with the suffix `Plugin` in the name ([#18840](https://github.com/Lightning-AI/pytorch-lightning/pull/18840))

### Removed

- Removed support for PyTorch 1.12 ([#19300](https://github.com/Lightning-AI/pytorch-lightning/pull/19300))

### Fixed

- Fixed issue where the `precision="transformer-engine"` argument would not replace layers by default ([#19082](https://github.com/Lightning-AI/pytorch-lightning/pull/19082))
- Fixed issue where layers created in `LightningModule.setup` or `LightningModule.configure_model` wouldn't get converted when using the Bitsandbytes or TransformerEngine plugins ([#19061](https://github.com/Lightning-AI/pytorch-lightning/pull/19061))
- Fixed the input validation logic in `FSDPStrategy` to accept a `device_mesh` ([#19392](https://github.com/Lightning-AI/pytorch-lightning/pull/19392))


## [2.1.4] - 2024-01-31

### Fixed

- Fixed `Trainer` not expanding the `default_root_dir` if it has the `~` (home) prefix ([#19179](https://github.com/Lightning-AI/pytorch-lightning/pull/19179))
- Fixed warning for Dataloader if `num_workers=1` and CPU count is 1 ([#19224](https://github.com/Lightning-AI/pytorch-lightning/pull/19224))
- Fixed `WandbLogger.watch()` method annotation to accept `None` for the log parameter ([#19237](https://github.com/Lightning-AI/pytorch-lightning/pull/19237))
- Fixed an issue preventing the Trainer to run on CPU when the system's CUDA driver is outdated or broken ([#19234](https://github.com/Lightning-AI/pytorch-lightning/pull/19234))
- Fixed an issue with the ModelCheckpoint callback not saving relative symlinks with `ModelCheckpoint(save_last="link")` ([#19303](https://github.com/Lightning-AI/pytorch-lightning/pull/19303))
- Fixed issue where the `_restricted_classmethod_impl` would incorrectly raise a TypeError on inspection rather than on call ([#19332](https://github.com/Lightning-AI/pytorch-lightning/pull/19332))
- Fixed exporting `__version__` in `__init__` ([#19221](https://github.com/Lightning-AI/pytorch-lightning/pull/19221))


## [2.1.3] - 2023-12-21

### Changed

- `LightningCLI` no longer allows setting a normal class instance as default. A `lazy_instance` can be used instead ([#18822](https://github.com/Lightning-AI/pytorch-lightning/pull/18822))

### Fixed

- Fixed checks for local file protocol due to fsspec changes in 2023.10.0 ([#19023](https://github.com/Lightning-AI/pytorch-lightning/pull/19023))
- Fixed automatic detection of 'last.ckpt' files to respect the extension when filtering ([#17072](https://github.com/Lightning-AI/pytorch-lightning/pull/17072))
- Fixed an issue where setting `CHECKPOINT_JOIN_CHAR` or `CHECKPOINT_EQUALS_CHAR` would only work on the `ModelCheckpoint` class but not on an instance ([#19054](https://github.com/Lightning-AI/pytorch-lightning/pull/19054))
- Fixed `ModelCheckpoint` not expanding the `dirpath` if it has the `~` (home) prefix ([#19058](https://github.com/Lightning-AI/pytorch-lightning/pull/19058))
- Fixed handling checkpoint dirpath suffix in NeptuneLogger ([#18863](https://github.com/Lightning-AI/pytorch-lightning/pull/18863))
- Fixed an edge case where `ModelCheckpoint` would alternate between versioned and unversioned filename ([#19064](https://github.com/Lightning-AI/pytorch-lightning/pull/19064))
- Fixed broadcast at initialization in `MPIEnvironment` ([#19074](https://github.com/Lightning-AI/pytorch-lightning/pull/19074))
- Fixed the tensor conversion in `self.log` to respect the default dtype ([#19046](https://github.com/Lightning-AI/pytorch-lightning/issues/19046))


## [2.1.2] - 2023-11-15

### Fixed

- Fixed an issue causing permission errors on Windows when attempting to create a symlink for the "last" checkpoint ([#18942](https://github.com/Lightning-AI/pytorch-lightning/issues/18942))
- Fixed an issue where Metric instances from `torchmetrics` wouldn't get moved to the device when using FSDP ([#18954](https://github.com/Lightning-AI/pytorch-lightning/issues/18954))
- Fixed an issue preventing the user to `Trainer.save_checkpoint()` an FSDP model when `Trainer.test/validate/predict()` ran after `Trainer.fit()` ([#18992](https://github.com/Lightning-AI/pytorch-lightning/issues/18992))


## [2.1.1] - 2023-11-06

### Fixed

- Fixed an issue when replacing an existing `last.ckpt` file with a symlink ([#18793](https://github.com/Lightning-AI/pytorch-lightning/pull/18793))
- Fixed an issue when `BatchSizeFinder` `steps_per_trial` parameter ends up defining how many validation batches to run during the entire training ([#18394](https://github.com/Lightning-AI/pytorch-lightning/issues/18394))
- Fixed an issue saving the `last.ckpt` file when using `ModelCheckpoint` on a remote filesystem and no logger is used ([#18867](https://github.com/Lightning-AI/pytorch-lightning/issues/18867))
- Refined the FSDP saving logic and error messaging when path exists ([#18884](https://github.com/Lightning-AI/pytorch-lightning/pull/18884))
- Fixed an issue parsing the version from folders that don't include a version number in `TensorBoardLogger` and `CSVLogger` ([#18897](https://github.com/Lightning-AI/pytorch-lightning/issues/18897))


## [2.1.0] - 2023-10-11

### Added

- Added `metrics_format` attribute to `RichProgressBarTheme` class ([#18373](https://github.com/Lightning-AI/pytorch-lightning/pull/18373))
- Added `CHECKPOINT_EQUALS_CHAR` attribute to `ModelCheckpoint` class ([#17999](https://github.com/Lightning-AI/pytorch-lightning/pull/17999))
- Added `**summarize_kwargs` to `ModelSummary` and `RichModelSummary` callbacks ([#16788](https://github.com/Lightning-AI/pytorch-lightning/pull/16788))
- Added support for the `max_size_cycle|max_size|min_size` iteration modes during evaluation ([#17163](https://github.com/Lightning-AI/pytorch-lightning/pull/17163))
- Added support for the TPU-v4 architecture ([#17227](https://github.com/Lightning-AI/pytorch-lightning/pull/17227))
- Added support for XLA's new PJRT runtime ([#17352](https://github.com/Lightning-AI/pytorch-lightning/pull/17352))
- Check for invalid TPU device inputs ([#17227](https://github.com/Lightning-AI/pytorch-lightning/pull/17227))
- Added `XLAStrategy(sync_module_states=bool)` to control whether to broadcast the parameters to all devices ([#17522](https://github.com/Lightning-AI/pytorch-lightning/pull/17522))
- Added support for multiple optimizer parameter groups when using the FSDP strategy ([#17309](https://github.com/Lightning-AI/pytorch-lightning/pull/17309))
- Enabled saving the full model state dict when using the `FSDPStrategy` ([#16558](https://github.com/Lightning-AI/pytorch-lightning/pull/16558))
- Update `LightningDataModule.from_datasets` to support arbitrary iterables ([#17402](https://github.com/Lightning-AI/pytorch-lightning/pull/17402))
- Run the DDP wrapper in a CUDA stream ([#17334](https://github.com/Lightning-AI/pytorch-lightning/pull/17334))
- Added `SaveConfigCallback.save_config` to ease use cases such as saving the config to a logger ([#17475](https://github.com/Lightning-AI/pytorch-lightning/pull/17475))
- Enabled optional file versioning of model checkpoints ([#17320](https://github.com/Lightning-AI/pytorch-lightning/pull/17320))
- Added the process group timeout argument `FSDPStrategy(timeout=...)` for the FSDP strategy ([#17274](https://github.com/Lightning-AI/pytorch-lightning/pull/17274))
- Added `FSDPStrategy(activation_checkpointing_policy=...)` to customize the layer policy for automatic activation checkpointing (requires torch>=2.1) ([#18045](https://github.com/Lightning-AI/pytorch-lightning/pull/18045))
- Added CLI option `--map-to-cpu` to the checkpoint upgrade script to enable converting GPU checkpoints on a CPU-only machine ([#17527](https://github.com/Lightning-AI/pytorch-lightning/pull/17527))
- Added non-layer param count to the model summary ([#17005](https://github.com/Lightning-AI/pytorch-lightning/pull/17005))
- Updated `LearningRateMonitor` to log monitored values to `trainer.callback_metrics` ([#17626](https://github.com/Lightning-AI/pytorch-lightning/pull/17626))
- Added `log_weight_decay` argument to `LearningRateMonitor` callback ([#18439](https://github.com/Lightning-AI/pytorch-lightning/pull/18439))
- Added `Trainer.print()` to print on local rank zero only ([#17980](https://github.com/Lightning-AI/pytorch-lightning/pull/17980))
- Added `Trainer.init_module()` context manager to instantiate large models efficiently directly on device, dtype ([#18004](https://github.com/Lightning-AI/pytorch-lightning/pull/18004))
  * Creates the model parameters in the desired dtype (`torch.float32`, `torch.float64`) depending on the 'true' precision choice in `Trainer(precision='32-true'|'64-true')`
- Added the `LightningModule.configure_model()` hook to instantiate large models efficiently directly on device, dtype, and with sharding support ([#18004](https://github.com/Lightning-AI/pytorch-lightning/pull/18004))
  * Handles initialization for FSDP models before wrapping and the Zero stage 3 initialization for DeepSpeed before sharding
- Added support for meta-device initialization with `Trainer.init_module(empty_init=True)` in FSDP ([#18385](https://github.com/Lightning-AI/pytorch-lightning/pull/18385))
- Added `lightning.pytorch.plugins.PrecisionPlugin.module_init_context()` and `lightning.pytorch.strategies.Strategy.tensor_init_context()` context managers to control model and tensor instantiation ([#18004](https://github.com/Lightning-AI/pytorch-lightning/pull/18004))
- Automatically call `xla_model.mark_step()` before saving checkpoints with XLA ([#17882](https://github.com/Lightning-AI/pytorch-lightning/pull/17882))
- Added a callback for spike-detection ([#18014](https://github.com/Lightning-AI/pytorch-lightning/pull/18014))
- Added the ability to set the `torch.distributed.fsdp.ShardingStrategy` via string in `FSDPStrategy` ([#18087](https://github.com/Lightning-AI/pytorch-lightning/pull/18087))
- Improved error messages when attempting to load a DeepSpeed checkpoint at an invalid path ([#17795](https://github.com/Lightning-AI/pytorch-lightning/pull/17795))
- Allowed accessing rank information in the main process before processes are launched when using the `XLAStrategy` ([#18194](https://github.com/Lightning-AI/pytorch-lightning/pull/18194))
- Added support for true half-precision training via `Trainer(precision="16-true"|"bf16-true")` ([#18193](https://github.com/Lightning-AI/pytorch-lightning/pull/18193), [#18217](https://github.com/Lightning-AI/pytorch-lightning/pull/18217), [#18213](https://github.com/Lightning-AI/pytorch-lightning/pull/18213), [#18219](https://github.com/Lightning-AI/pytorch-lightning/pull/18219))
- Added automatic process cleanup to avoid zombie child processes and stalls when exceptions are raised ([#18218](https://github.com/Lightning-AI/pytorch-lightning/pull/18218))
- Added validation of user input for `devices` and `num_nodes` when running with `SLURM` or `TorchElastic` ([#18292](https://github.com/Lightning-AI/pytorch-lightning/pull/18292))
- Added support for saving checkpoints with either full state-dict or sharded state dict via `FSDPStrategy(state_dict_type="full"|"sharded")` ([#18364](https://github.com/Lightning-AI/pytorch-lightning/pull/18364))
- Added support for loading sharded/distributed checkpoints in FSDP ([#18358](https://github.com/Lightning-AI/pytorch-lightning/pull/18358))
- Made the text delimiter in the rich progress bar configurable ([#18372](https://github.com/Lightning-AI/pytorch-lightning/pull/18372))
- Improved the error messaging and instructions when handling custom batch samplers in distributed settings ([#18402](https://github.com/Lightning-AI/pytorch-lightning/pull/18402))
- Added support for mixed 8-bit precision as `Trainer(precision="transformer-engine")` using [Nvidia's Transformer Engine](https://docs.nvidia.com/deeplearning/transformer-engine) ([#18459](https://github.com/Lightning-AI/pytorch-lightning/pull/18459))
- Added support for linear layer quantization with `Trainer(plugins=BitsandbytesPrecision())` using [bitsandbytes](https://github.com/TimDettmers/bitsandbytes) ([#18655](https://github.com/Lightning-AI/pytorch-lightning/pull/18655))
- Added support for passing the process group to the `FSDPStrategy` ([#18583](https://github.com/Lightning-AI/pytorch-lightning/pull/18583))
- Enabled the default process group configuration for FSDP's hybrid sharding ([#18583](https://github.com/Lightning-AI/pytorch-lightning/pull/18583))
- Added `lightning.pytorch.utilities.suggested_max_num_workers` to assist with setting a good value in distributed settings ([#18591](https://github.com/Lightning-AI/pytorch-lightning/pull/18591))
- Improved the `num_workers` warning to give a more accurate upper limit on the `num_workers` suggestion ([#18591](https://github.com/Lightning-AI/pytorch-lightning/pull/18591))
- Added `lightning.pytorch.utilities.is_shared_filesystem` utility function to automatically check whether the filesystem is shared between machines ([#18586](https://github.com/Lightning-AI/pytorch-lightning/pull/18586))
- Added support for returning an object of type `Mapping` from `LightningModule.training_step()` ([#18657](https://github.com/Lightning-AI/pytorch-lightning/pull/18657))
- Added the hook `LightningModule.on_validation_model_zero_grad()` to allow overriding the behavior of zeroing the gradients before entering the validation loop ([#18710](https://github.com/Lightning-AI/pytorch-lightning/pull/18710))

### Changed

- Changed default metric formatting from `round(..., 3)` to `".3f"` format string in `MetricsTextColumn` class ([#18483](https://github.com/Lightning-AI/pytorch-lightning/pull/18483))
- Removed the limitation to call `self.trainer.model.parameters()` in `LightningModule.configure_optimizers()` ([#17309](https://github.com/Lightning-AI/pytorch-lightning/pull/17309))
- `Trainer(accelerator="tpu", devices=[i])"` now selects the i-th TPU core (0-based, previously it was 1-based) ([#17227](https://github.com/Lightning-AI/pytorch-lightning/pull/17227))
- Allow using iterable-style datasets with TPUs ([#17331](https://github.com/Lightning-AI/pytorch-lightning/pull/17331))
- Increased the minimum XLA requirement to 1.13 ([#17368](https://github.com/Lightning-AI/pytorch-lightning/pull/17368))
- `self.log`ed tensors are now kept in the original device to reduce unnecessary host-to-device synchronizations ([#17334](https://github.com/Lightning-AI/pytorch-lightning/pull/17334))
- Made the run initialization in `WandbLogger` lazy to avoid creating artifacts when the CLI is used ([#17573](https://github.com/Lightning-AI/pytorch-lightning/pull/17573))
- Simplified redirection of `*_step` methods in strategies by removing the `_LightningModuleWrapperBase` wrapper module ([#17531](https://github.com/Lightning-AI/pytorch-lightning/pull/17531))
- Support kwargs input for LayerSummary ([#17709](https://github.com/Lightning-AI/pytorch-lightning/pull/17709))
- Dropped support for `wandb` versions older than 0.12.0 in `WandbLogger` ([#17876](https://github.com/Lightning-AI/pytorch-lightning/pull/17876))
- During `LightningModule.setup()`, the `self.device` now returns the device the module will be placed on instead of `cpu` ([#18021](https://github.com/Lightning-AI/pytorch-lightning/pull/18021))
- Increased the minimum supported `wandb` version for `WandbLogger` from 0.12.0 to 0.12.10 ([#18171](https://github.com/Lightning-AI/pytorch-lightning/pull/18171))
- The input tensors now get cast to the right precision type before transfer to the device ([#18264](https://github.com/Lightning-AI/pytorch-lightning/pull/18264))
- Improved the formatting of emitted warnings ([#18288](https://github.com/Lightning-AI/pytorch-lightning/pull/18288))
- Broadcast and reduction of tensors with XLA-based strategies now preserve the input's device ([#18275](https://github.com/Lightning-AI/pytorch-lightning/pull/18275))
- The `FSDPStrategy` now loads checkpoints after the `configure_model`/`configure_sharded_model` hook ([#18358](https://github.com/Lightning-AI/pytorch-lightning/pull/18358))
- The `FSDPStrategy.load_optimizer_state_dict` and `FSDPStrategy.load_model_state_dict` are a no-op now ([#18358](https://github.com/Lightning-AI/pytorch-lightning/pull/18358))
- The `Trainer.num_val_batches`, `Trainer.num_test_batches` and `Trainer.num_sanity_val_batches` now return a list of sizes per dataloader instead of a single integer ([#18441](https://github.com/Lightning-AI/pytorch-lightning/pull/18441))
- The `*_step(dataloader_iter)` flavor now no longer takes the `batch_idx` in the signature ([#18390](https://github.com/Lightning-AI/pytorch-lightning/pull/18390))
- Calling `next(dataloader_iter)` now returns a triplet `(batch, batch_idx, dataloader_idx)` ([#18390](https://github.com/Lightning-AI/pytorch-lightning/pull/18390))
- Calling `next(combined_loader)` now returns a triplet `(batch, batch_idx, dataloader_idx)` ([#18390](https://github.com/Lightning-AI/pytorch-lightning/pull/18390))
- Due to lack of reliability, Trainer now only runs on one GPU instead of all GPUs in a Jupyter notebook if `devices="auto"` (default) ([#18291](https://github.com/Lightning-AI/pytorch-lightning/pull/18291))
- Made the `batch_idx` argument optional in `validation_step`, `test_step` and `predict_step` to maintain consistency with `training_step` ([#18512](https://github.com/Lightning-AI/pytorch-lightning/pull/18512))
- The `TQDMProgressBar` now consistently shows it/s for the speed even when the iteration time becomes larger than one second ([#18593](https://github.com/Lightning-AI/pytorch-lightning/pull/18593))
- The `LightningDataModule.load_from_checkpoint` and `LightningModule.load_from_checkpoint` methods now raise an error if they are called on an instance instead of the class ([#18432](https://github.com/Lightning-AI/pytorch-lightning/pull/18432))
- Enabled launching via `torchrun` in a SLURM environment; the `TorchElasticEnvironment` now gets chosen over the `SLURMEnvironment` if both are detected ([#18618](https://github.com/Lightning-AI/pytorch-lightning/pull/18618))
- If not set by the user, Lightning will set `OMP_NUM_THREADS` to `num_cpus / num_processes` when launching subprocesses (e.g. when DDP is used) to avoid system overload for CPU-intensive tasks ([#18677](https://github.com/Lightning-AI/pytorch-lightning/pull/18677))
- The `ModelCheckpoint` no longer deletes files under the save-top-k mechanism when resuming from a folder that is not the same as the current checkpoint folder ([#18750](https://github.com/Lightning-AI/pytorch-lightning/pull/18750))
- The `ModelCheckpoint` no longer deletes the file that was passed to `Trainer.fit(ckpt_path=...)` ([#18750](https://github.com/Lightning-AI/pytorch-lightning/pull/18750))
- Calling `trainer.fit()` twice now raises an error with strategies that spawn subprocesses through `multiprocessing` (ddp_spawn, xla) ([#18776](https://github.com/Lightning-AI/pytorch-lightning/pull/18776))
- The `ModelCheckpoint` now saves a symbolic link if `save_last=True` and `save_top_k != 0` ([#18748](https://github.com/Lightning-AI/pytorch-lightning/pull/18748))

### Deprecated

- Deprecated the `SingleTPUStrategy` (`strategy="single_tpu"`) in favor of `SingleDeviceXLAStrategy` (`strategy="single_xla"`) ([#17383](https://github.com/Lightning-AI/pytorch-lightning/pull/17383))
- Deprecated the `TPUAccelerator` in favor of `XLAAccelerator` ([#17383](https://github.com/Lightning-AI/pytorch-lightning/pull/17383))
- Deprecated the `TPUPrecisionPlugin` in favor of `XLAPrecisionPlugin` ([#17383](https://github.com/Lightning-AI/pytorch-lightning/pull/17383))
- Deprecated the `TPUBf16PrecisionPlugin` in favor of `XLABf16PrecisionPlugin` ([#17383](https://github.com/Lightning-AI/pytorch-lightning/pull/17383))
- Deprecated the `Strategy.post_training_step` method ([#17531](https://github.com/Lightning-AI/pytorch-lightning/pull/17531))
- Deprecated the `LightningModule.configure_sharded_model` hook in favor of `LightningModule.configure_model` ([#18004](https://github.com/Lightning-AI/pytorch-lightning/pull/18004))
- Deprecated the `LightningDoublePrecisionModule` wrapper in favor of calling `Trainer.precision_plugin.convert_input()` ([#18209](https://github.com/Lightning-AI/pytorch-lightning/pull/18209))

### Removed

- Removed the `XLAStrategy.is_distributed` property. It is always True ([#17381](https://github.com/Lightning-AI/pytorch-lightning/pull/17381))
- Removed the `SingleTPUStrategy.is_distributed` property. It is always False ([#17381](https://github.com/Lightning-AI/pytorch-lightning/pull/17381))
- Removed experimental support for `torchdistx` due to a lack of project maintenance ([#17995](https://github.com/Lightning-AI/pytorch-lightning/pull/17995))
- Removed support for PyTorch 1.11 ([#18691](https://github.com/Lightning-AI/pytorch-lightning/pull/18691))

### Fixed

- Fixed an issue with reusing the same model across multiple trainer stages when using the `DeepSpeedStrategy` ([#17531](https://github.com/Lightning-AI/pytorch-lightning/pull/17531))
- Fixed the saving and loading of FSDP optimizer states ([#17819](https://github.com/Lightning-AI/pytorch-lightning/pull/17819))
- Fixed FSDP re-applying activation checkpointing when the user had manually applied it already ([#18006](https://github.com/Lightning-AI/pytorch-lightning/pull/18006))
- Fixed issue where unexpected exceptions would leave the default torch dtype modified when using true precision settings ([#18500](https://github.com/Lightning-AI/pytorch-lightning/pull/18500))
- Fixed issue where not including the `batch_idx` argument in the `training_step` would disable gradient accumulation ([#18619](https://github.com/Lightning-AI/pytorch-lightning/pull/18619))
- Fixed the replacement of callbacks returned in `LightningModule.configure_callbacks` when the callback was a subclass of an existing Trainer callback ([#18508](https://github.com/Lightning-AI/pytorch-lightning/pull/18508))
- Fixed `Trainer.log_dir` not returning the correct directory for the `CSVLogger` ([#18548](https://github.com/Lightning-AI/pytorch-lightning/pull/18548))
- Fixed redundant input-type casting in FSDP precision ([#18630](https://github.com/Lightning-AI/pytorch-lightning/pull/18630))
- Fixed numerical issues when reducing values in low precision with `self.log` ([#18686](https://github.com/Lightning-AI/pytorch-lightning/pull/18686))
- Fixed an issue that would cause the gradients to be erased if validation happened in the middle of a gradient accumulation phase ([#18710](https://github.com/Lightning-AI/pytorch-lightning/pull/18710))
- Fixed redundant file writes in `CSVLogger` ([#18567](https://github.com/Lightning-AI/pytorch-lightning/pull/18567))
- Fixed an issue that could lead to checkpoint files being deleted accidentally when resuming training ([#18750](https://github.com/Lightning-AI/pytorch-lightning/pull/18750))


## [2.0.9] - 2023-09-14

### Fixed

- Fixed an issue that wouldn't prevent the user to set the `log_model` parameter in `WandbLogger` via the LightningCLI ([#18458](https://github.com/Lightning-AI/pytorch-lightning/pull/18458))
- Fixed the display of `v_num` in the progress bar when running with `Trainer(fast_dev_run=True)` ([#18491](https://github.com/Lightning-AI/pytorch-lightning/pull/18491))
- Fixed `UnboundLocalError` when running with `python -O` ([#18496](https://github.com/Lightning-AI/pytorch-lightning/pull/18496))
- Fixed visual glitch with the TQDM progress bar leaving the validation bar incomplete before switching back to the training display ([#18503](https://github.com/Lightning-AI/pytorch-lightning/pull/18503))
- Fixed false positive warning about logging interval when running with `Trainer(fast_dev_run=True)` ([#18550](https://github.com/Lightning-AI/pytorch-lightning/pull/18550))


## [2.0.8] - 2023-08-29

### Changed

- On XLA, avoid setting the global rank before processes have been launched as this will initialize the PJRT computation client in the main process ([#16966](https://github.com/Lightning-AI/pytorch-lightning/pull/16966))
- Fix inefficiency in rich progress bar ([#18369](https://github.com/Lightning-AI/pytorch-lightning/pull/18369))

### Fixed

- Fixed FSDP full-precision `param_dtype` training (`16-mixed` and `bf16-mixed` configurations) to avoid FSDP assertion errors with PyTorch < 2.0 ([#18278](https://github.com/Lightning-AI/pytorch-lightning/pull/18278))
- Fixed an issue that prevented the use of custom logger classes without an `experiment` property defined ([#18093](https://github.com/Lightning-AI/pytorch-lightning/pull/18093))
- Fixed setting the tracking uri in `MLFlowLogger` for logging artifacts to the MLFlow server ([#18395](https://github.com/Lightning-AI/pytorch-lightning/pull/18395))
- Fixed redundant `iter()` call to dataloader when checking dataloading configuration ([#18415](https://github.com/Lightning-AI/pytorch-lightning/pull/18415))
- Fixed model parameters getting shared between processes when running with `strategy="ddp_spawn"` and `accelerator="cpu"`; this has a necessary memory impact, as parameters are replicated for each process now ([#18238](https://github.com/Lightning-AI/pytorch-lightning/pull/18238))
- Properly manage `fetcher.done` with `dataloader_iter` ([#18376](https://github.com/Lightning-AI/pytorch-lightning/pull/18376))


## [2.0.7] - 2023-08-14

### Added

- Added `LightningOptimizer.refresh()` to update the `__dict__` in case the optimizer it wraps has changed its internal state ([#18280](https://github.com/Lightning-AI/pytorch-lightning/pull/18280))

### Changed

- Disabled the auto-detection of the Kubeflow environment ([#18137](https://github.com/Lightning-AI/pytorch-lightning/pull/18137))

### Fixed

- Fixed a `Missing folder` exception when using a Google Storage URL as a `default_root_dir` ([#18088](https://github.com/Lightning-AI/pytorch-lightning/pull/18088))
- Fixed an issue that would prevent the user to set the multiprocessing start method after importing lightning ([#18177](https://github.com/Lightning-AI/pytorch-lightning/pull/18177))
- Fixed the gradient unscaling logic if the training step skipped backward (by returning `None`) ([#18267](https://github.com/Lightning-AI/pytorch-lightning/pull/18267))
- Ensure that the closure running inside the optimizer step has gradients enabled, even if the optimizer step has it disabled ([#18268](https://github.com/Lightning-AI/pytorch-lightning/pull/18268))
- Fixed an issue that could cause the `LightningOptimizer` wrapper returned by `LightningModule.optimizers()` have different internal state than the optimizer it wraps ([#18280](https://github.com/Lightning-AI/pytorch-lightning/pull/18280))


## [2.0.6] - 2023-07-20

### Fixed

- `LightningCLI` not saving correctly `seed_everything` when `run=True` and `seed_everything=True` ([#18056](https://github.com/Lightning-AI/pytorch-lightning/pull/18056))
- Fixed validation of non-PyTorch LR schedulers in manual optimization mode ([#18092](https://github.com/Lightning-AI/pytorch-lightning/pull/18092))
- Fixed an attribute error for `_FaultTolerantMode` when loading an old checkpoint that pickled the enum ([#18094](https://github.com/Lightning-AI/pytorch-lightning/pull/18094))


## [2.0.5] - 2023-07-07

### Fixed

- Fixed delayed creation of experiment metadata and checkpoint/log dir name when using `WandbLogger` ([#17818](https://github.com/Lightning-AI/pytorch-lightning/pull/17818))
- Fixed incorrect parsing of arguments when augmenting exception messages in DDP ([#17948](https://github.com/Lightning-AI/pytorch-lightning/pull/17948))
- Fixed an issue causing the `torch.set_float32_matmul_precision` info message to show multiple times ([#17960](https://github.com/Lightning-AI/pytorch-lightning/pull/17960))
- Added missing `map_location` argument for the `LightningDataModule.load_from_checkpoint` function ([#17950](https://github.com/Lightning-AI/pytorch-lightning/pull/17950))
- Fix support for `neptune-client` ([#17939](https://github.com/Lightning-AI/pytorch-lightning/pull/17939))


## [2.0.4] - 2023-06-22

- Added validation against misconfigured device selection when using the DeepSpeed strategy ([#17952](https://github.com/Lightning-AI/pytorch-lightning/pull/17952))

### Changed

- Changes to the `NeptuneLogger` ([#16761](https://github.com/Lightning-AI/pytorch-lightning/pull/16761)):
  * It now supports neptune-client 0.16.16 and neptune >=1.0, and we have replaced the `log()` method with `append()` and `extend()`.
  * It now accepts a namespace `Handler` as an alternative to `Run` for the `run` argument. This means that you can call it like `NeptuneLogger(run=run["some/namespace"])` to log everything to the `some/namespace/` location of the run.

### Fixed

- Fixed validation of parameters of `plugins.precision.MixedPrecisionPlugin` ([#17687](https://github.com/Lightning-AI/pytorch-lightning/pull/17687))
- Fixed deriving default map location in `LightningModule.load_from_checkpoint` when there is extra state ([#17812](https://github.com/Lightning-AI/pytorch-lightning/pull/17812))


## [2.0.3] - 2023-06-07

### Changed

- Made type hints public ([#17100](https://github.com/Lightning-AI/pytorch-lightning/pull/17100))


### Fixed

- `CombinedLoader` only starts DataLoader workers when necessary when operating in sequential mode ([#17639](https://github.com/Lightning-AI/pytorch-lightning/pull/17639))
- Fixed a potential bug with uploading model checkpoints to Neptune.ai by uploading files from stream ([#17430](https://github.com/Lightning-AI/pytorch-lightning/pull/17430))
- Fixed signature inspection of decorated hooks ([#17507](https://github.com/Lightning-AI/pytorch-lightning/pull/17507))
- The `WandbLogger` no longer flattens dictionaries in the hyperparameters logged to the dashboard ([#17574](https://github.com/Lightning-AI/pytorch-lightning/pull/17574))
- Fixed computing the next version folder in `CSVLogger` ([#17139](https://github.com/Lightning-AI/pytorch-lightning/pull/17139))
- Fixed a formatting issue when the filename in `ModelCheckpoint` contained metrics that were substrings of each other ([#17610](https://github.com/Lightning-AI/pytorch-lightning/pull/17610))
- Fixed `WandbLogger` ignoring the `WANDB_PROJECT` environment variable ([#16222](https://github.com/Lightning-AI/pytorch-lightning/pull/16222))
- Fixed inconsistent settings for FSDP Precision ([#17670](https://github.com/Lightning-AI/pytorch-lightning/pull/17670))
- Fixed an edge case causing overlapping samples in DDP when no global seed is set ([#17713](https://github.com/Lightning-AI/pytorch-lightning/pull/17713))
- Fallback to module available check for mlflow ([#17467](https://github.com/Lightning-AI/pytorch-lightning/pull/17467))
- Fixed LR finder max val batches ([#17636](https://github.com/Lightning-AI/pytorch-lightning/pull/17636))
- Fixed multithreading checkpoint loading ([#17678](https://github.com/Lightning-AI/pytorch-lightning/pull/17678))


## [2.0.2] - 2023-04-24

### Fixed

- Fixed issue where `Model.load_from_checkpoint("checkpoint.ckpt", map_location=map_location)` would always return model on CPU ([#17308](https://github.com/Lightning-AI/pytorch-lightning/pull/17308))
- Fixed Sync module states during non-fit ([#17370](https://github.com/Lightning-AI/pytorch-lightning/pull/17370))
- Fixed an issue that caused `num_nodes` not to be set correctly for `FSDPStrategy` ([#17438](https://github.com/Lightning-AI/pytorch-lightning/pull/17438))


## [2.0.1] - 2023-03-30

### Changed

- Pickling the `LightningModule` no longer pickles the `Trainer` ([#17133](https://github.com/Lightning-AI/pytorch-lightning/pull/17133))
- Generalized `Optimizer` validation to accommodate both FSDP 1.x and 2.x ([#16733](https://github.com/Lightning-AI/pytorch-lightning/pull/16733))
- Disable `torch.inference_mode` with `torch.compile` in PyTorch 2.0 ([#17215](https://github.com/Lightning-AI/pytorch-lightning/pull/17215))

### Fixed

- Fixed issue where pickling the module instance would fail with a DataLoader error ([#17130](https://github.com/Lightning-AI/pytorch-lightning/pull/17130))
- Fixed WandbLogger not showing "best" aliases for model checkpoints when `ModelCheckpoint(save_top_k>0)` is used ([#17121](https://github.com/Lightning-AI/pytorch-lightning/pull/17121))
- Fixed the availability check for `rich` that prevented Lightning to be imported in Google Colab ([#17156](https://github.com/Lightning-AI/pytorch-lightning/pull/17156))
- Fixed parsing the precision config for inference in `DeepSpeedStrategy` ([#16973](https://github.com/Lightning-AI/pytorch-lightning/pull/16973))
- Fixed issue where `torch.compile` would fail when logging to WandB ([#17216](https://github.com/Lightning-AI/pytorch-lightning/pull/17216))
- Changed the `is_picklable` util function to handle the edge case that throws a `TypeError` ([#17270](https://github.com/Lightning-AI/pytorch-lightning/pull/17270))


## [2.0.0] - 2023-03-15

### Added

- Added migration logic to warn about checkpoints with apex AMP state ([#16161](https://github.com/Lightning-AI/pytorch-lightning/pull/16161))
- Added the `Trainer.ckpt_path = ...` setter to statefully set the checkpoint path to load. This can act as a replacement for the removed `Trainer(resume_from_checkpoint=...)` flag ([#16187](https://github.com/Lightning-AI/pytorch-lightning/pull/16187))
- Added an argument `include_cuda` in `pl.utilities.seed.isolate_rng` to disable managing `torch.cuda`'s rng ([#16423](https://github.com/Lightning-AI/pytorch-lightning/pull/16423))
- Added `Tuner.lr_find(attr_name=...)` to specify custom learning rate attribute names ([#16462](https://github.com/Lightning-AI/pytorch-lightning/pull/16462))
- Added an `OnExceptionCheckpoint` callback to save a checkpoint on exception ([#16512](https://github.com/Lightning-AI/pytorch-lightning/pull/16512))
- Added support for running the `MLFlowLogger` with the `mlflow-skinny` package ([16513](https://github.com/Lightning-AI/pytorch-lightning/pull/16513))
- Added a `Trainer.received_sigterm` property to check whether a SIGTERM signal was received ([#16501](https://github.com/Lightning-AI/pytorch-lightning/pull/16501))
- Added support for cascading a SIGTERM signal to launched processes after the launching process (rank 0) receives it ([#16525](https://github.com/Lightning-AI/pytorch-lightning/pull/16525))
- Added a `kill` method to launchers to kill all launched processes ([#16525](https://github.com/Lightning-AI/pytorch-lightning/pull/16525))
- Added suffix option to DDP strategy names to enable `find_unused_parameters=True`, for example `strategy="ddp_find_unused_parameters_true"` ([#16611](https://github.com/Lightning-AI/pytorch-lightning/pull/16611))
- Added a new method `Strategy.on_exception` to the strategy base interface ([#16646](https://github.com/Lightning-AI/pytorch-lightning/pull/16646))
- Added support for `predict_step(dataloader_iter, batch_index)` ([#16726](https://github.com/Lightning-AI/pytorch-lightning/pull/16726))
- Added support for arbitrary iterables as dataloaders ([#16726](https://github.com/Lightning-AI/pytorch-lightning/pull/16726))
- Added "sequential" mode support to `CombinedLoader` to consume multiple iterables in sequence ([#16743](https://github.com/Lightning-AI/pytorch-lightning/pull/16743), [#16784](https://github.com/Lightning-AI/pytorch-lightning/pull/16784))
- Added "max_size" mode support to `CombinedLoader` to consume multiple iterables entirely without cycling ([#16939](https://github.com/Lightning-AI/pytorch-lightning/pull/16939)
- Added a `Trainer(barebones=True)` argument where all features that may impact raw speed are disabled ([#16854](https://github.com/Lightning-AI/pytorch-lightning/pull/16854))
- Added support for writing logs remote file systems on `CSVLoggers`. ([#16880](https://github.com/Lightning-AI/pytorch-lightning/pull/16880))
- Added `DDPStrategy(start_method=...)` argument, defaulting to 'popen' ([#16809](https://github.com/Lightning-AI/pytorch-lightning/pull/16809))
- Added checks for whether the iterables used by the loops are valid ([#17007](https://github.com/Lightning-AI/pytorch-lightning/pull/17007))

### Changed

- The Trainer's signal handlers are now registered for `trainer.{validate,test,predict}` ([#17017](https://github.com/Lightning-AI/pytorch-lightning/pull/17017))
- Renamed `ProgressBarBase` to `ProgressBar` ([#17058](https://github.com/Lightning-AI/pytorch-lightning/pull/17058))
- The `Trainer` now chooses `accelerator="auto", strategy="auto", devices="auto"` as defaults ([#16847](https://github.com/Lightning-AI/pytorch-lightning/pull/16847))
- "Native" suffix removal ([#16490](https://github.com/Lightning-AI/pytorch-lightning/pull/16490))
 * `strategy="fsdp_native"` is now `strategy="fsdp"`
 * `strategy="fsdp_native_full_shard_offload"` is now `strategy="fsdp_cpu_offload"`
 * `pl.strategies.fully_sharded_native.DDPFullyShardedNativeStrategy` is now `pl.strategies.fsdp.FSDPStrategy`
 * `pl.plugins.precision.fsdp_native_native_amp.FullyShardedNativeNativeMixedPrecisionPlugin` is now `pl.plugins.precision.fsdp.FSDPMixedPrecisionPlugin`
 * `pl.plugins.precision.native_amp` is now `pl.plugins.precision.amp`
 * `NativeSyncBatchNorm` is now `TorchSyncBatchNorm`
- Changed the default of `LearningRateFinder(update_attr=...)` and `Tuner.lr_find(update_attr=...)` to `True` ([#16462](https://github.com/Lightning-AI/pytorch-lightning/pull/16462))
- Renamed the `pl.utilities.exceptions.GracefulExitException` to `SIGTERMException` ([#16501](https://github.com/Lightning-AI/pytorch-lightning/pull/16501))
- The `Callback.on_train_epoch_end` hook now runs after the `LightningModule.on_train_epoch_end` hook for instances of `EarlyStopping` and `Checkpoint` callbacks ([#16567](https://github.com/Lightning-AI/pytorch-lightning/pull/16567))
- The `LightningModule.{un}toggle_optimizer` methods no longer accept a `optimizer_idx` argument to select the relevant optimizer. Instead, the optimizer object can be passed in directly ([#16560](https://github.com/Lightning-AI/pytorch-lightning/pull/16560))
- Manual optimization is now required for working with multiple optimizers ([#16539](https://github.com/Lightning-AI/pytorch-lightning/pull/16539))
- DDP's `find_unused_parameters` now defaults to `False` ([#16611](https://github.com/Lightning-AI/pytorch-lightning/pull/16611))
- The strategy selected by `accelerator="hpu"` now defaults to `find_unused_parameters=False` ([#16611](https://github.com/Lightning-AI/pytorch-lightning/pull/16611))
- The main progress bar displayed during training no longer includes the combined progress for validation ([#16695](https://github.com/Lightning-AI/pytorch-lightning/pull/16695))
- Renamed `TQDMProgressBar.main_progress_bar` to `TQDMProgressBar.train_progress_bar` ([#16695](https://github.com/Lightning-AI/pytorch-lightning/pull/16695))
- Marked the progress tracking classes as protected ([#17009](https://github.com/Lightning-AI/pytorch-lightning/pull/17009))
- Marked the `lightning.pytorch.trainer.configuration_validator.verify_loop_configurations` function as protected ([#17009](https://github.com/Lightning-AI/pytorch-lightning/pull/17009))
- Marked the `lightning.pytorch.utiltiies.distributed.register_ddp_comm_hook` function as protected ([#17009](https://github.com/Lightning-AI/pytorch-lightning/pull/17009))
- Marked `lightning.pytorch.utilities.supporters.CombinedDataset` as protected ([#16714](https://github.com/Lightning-AI/pytorch-lightning/pull/16714))
- Marked the `{Accelerator,Signal,Callback,Checkpoint,Data,Logger}Connector` classes as protected ([#17008](https://github.com/Lightning-AI/pytorch-lightning/pull/17008))
- Marked the `lightning.pytorch.trainer.connectors.signal_connector.HandlersCompose` class as protected ([#17008](https://github.com/Lightning-AI/pytorch-lightning/pull/17008))
- Disabled strict loading in multiprocessing launcher ("ddp_spawn", etc.) when loading weights back into the main process ([#16365](https://github.com/Lightning-AI/pytorch-lightning/pull/16365))
- Renamed `CombinedLoader.loaders` to `CombinedLoader.iterables` ([#16743](https://github.com/Lightning-AI/pytorch-lightning/pull/16743))
- Renamed `Trainer(replace_sampler_ddp=...)` to `Trainer(use_distributed_sampler=...)` ([#16829](https://github.com/Lightning-AI/pytorch-lightning/pull/16829))
- Moved the `CombinedLoader` class from `lightning.pytorch.trainer.supporters` to `lightning.pytorch.combined_loader` ([#16819](https://github.com/Lightning-AI/pytorch-lightning/pull/16819))
- The top-level loops now own the data sources and combined dataloaders ([#16726](https://github.com/Lightning-AI/pytorch-lightning/pull/16726))
- The `trainer.*_dataloader` properties now return what the user returned in their `LightningModule.*_dataloader()` hook ([#16726](https://github.com/Lightning-AI/pytorch-lightning/pull/16726), [#16800](https://github.com/Lightning-AI/pytorch-lightning/pull/16800))
- The `dataloader_idx` argument is now optional for the `on_{validation,test,predict}_batch_{start,end}` hooks. Remove it or default it to 0 if you don't use multiple dataloaders ([#16753](https://github.com/Lightning-AI/pytorch-lightning/pull/16753))
- Renamed `TPUSpawnStrategy` to `XLAStrategy` ([#16781](https://github.com/Lightning-AI/pytorch-lightning/pull/16781))
- Renamed `strategy='tpu_spawn'` to `strategy='xla'` and `strategy='tpu_spawn_debug'` to `strategy='xla_debug'` ([#16781](https://github.com/Lightning-AI/pytorch-lightning/pull/16781))
- Changed arguments for precision settings (from [64|32|16|bf16] to ["64-true"|"32-true"|"16-mixed"|"bf16-mixed"]) ([#16783](https://github.com/Lightning-AI/pytorch-lightning/pull/16783))
- When using multiple devices, the strategy now defaults to "ddp" instead of "ddp_spawn" when none is set ([#16780](https://github.com/Lightning-AI/pytorch-lightning/pull/16780))
- The selection `Trainer(strategy="ddp_spawn", ...)` no longer falls back to "ddp" when a cluster environment gets detected ([#16780](https://github.com/Lightning-AI/pytorch-lightning/pull/16780))
- Predict's custom BatchSampler that tracks the batch indices no longer consumes the entire batch sampler at the beginning ([#16826](https://github.com/Lightning-AI/pytorch-lightning/pull/16826))
- Gradient norm tracking with `track_grad_norm` no longer rounds the norms to 4 digits, but instead logs them at full resolution ([#16877](https://github.com/Lightning-AI/pytorch-lightning/pull/16877))
- Merged the `DDPSpawnStrategy` into `DDPStrategy` ([#16809](https://github.com/Lightning-AI/pytorch-lightning/pull/16809))
- The `NeptuneLogger` now requires `neptune>=1.0.0` ([#16888](https://github.com/Lightning-AI/pytorch-lightning/pull/16888))
- Changed minimum supported version of `rich` from `10.14.0` to `12.13.0` ([#16798](https://github.com/Lightning-AI/pytorch-lightning/pull/16798))
- Removed the `lightning.pytorch.overrides.torch_distributed.broadcast_object_list` function ([#17011](https://github.com/Lightning-AI/pytorch-lightning/pull/17011))
- The `ServableModule` is now an abstract interface ([#17000](https://github.com/Lightning-AI/pytorch-lightning/pull/17000))
- The `psutil` package is now required for CPU monitoring ([#17010](https://github.com/Lightning-AI/pytorch-lightning/pull/17010))
- The Trainer no longer accepts positional arguments to ([#17022](https://github.com/Lightning-AI/pytorch-lightning/pull/17022))

### Removed

- Removed support for PyTorch 1.10 ([#16492](https://github.com/Lightning-AI/pytorch-lightning/pull/16492))
- Removed support for Python 3.7 ([#16579](https://github.com/Lightning-AI/pytorch-lightning/pull/16579))
- Removed the `pl.lite` module in favor of `lightning_fabric` ([#15953](https://github.com/Lightning-AI/pytorch-lightning/pull/15953))
- `nvidia/apex` removal ([#16149](https://github.com/Lightning-AI/pytorch-lightning/pull/16149))
  * Removed `pl.plugins.NativeMixedPrecisionPlugin` in favor of `pl.plugins.MixedPrecisionPlugin`
  * Removed the `LightningModule.optimizer_step(using_native_amp=...)` argument
  * Removed the `Trainer(amp_backend=...)` argument
  * Removed the `Trainer.amp_backend` property
  * Removed the `Trainer(amp_level=...)` argument
  * Removed the `pl.plugins.ApexMixedPrecisionPlugin` class
  * Removed the `pl.utilities.enums.AMPType` enum
  * Removed the `DeepSpeedPrecisionPlugin(amp_type=..., amp_level=...)` arguments
- Removed `Trainer(strategy='horovod')` support ([#16150](https://github.com/Lightning-AI/pytorch-lightning/pull/16150))
- `FairScale` removal (in favor of PyTorch's FSDP implementation) ([#16400](https://github.com/Lightning-AI/pytorch-lightning/pull/16400))
  * Removed the `pl.overrides.fairscale.LightningShardedDataParallel` class
  * Removed the `pl.plugins.precision.fully_sharded_native_amp.FullyShardedNativeMixedPrecisionPlugin` class
  * Removed the `pl.plugins.precision.sharded_native_amp.ShardedNativeMixedPrecisionPlugin` class
  * Removed the `pl.strategies.fully_sharded.DDPFullyShardedStrategy` (fsdp) class
  * Removed the `pl.strategies.sharded.DDPShardedStrategy` (ddp_sharded) class
  * Removed the `pl.strategies.sharded_spawn.DDPSpawnShardedStrategy` (ddp_sharded_spawn) class
- Removed legacy device arguments in Trainer ([#16171](https://github.com/Lightning-AI/pytorch-lightning/pull/16171))
  * Removed the `Trainer(gpus=...)` argument
  * Removed the `Trainer(tpu_cores=...)` argument
  * Removed the `Trainer(ipus=...)` argument
  * Removed the `Trainer(num_processes=...)` argument
- Removed the deprecated `pl.utilities.AllGatherGrad` class ([#16360](https://github.com/Lightning-AI/pytorch-lightning/pull/16360))
- Removed the deprecated `resume_from_checkpoint` Trainer argument ([#16167](https://github.com/Lightning-AI/pytorch-lightning/pull/16167))
- Removed the deprecated `pl.profiler` module ([#16359](https://github.com/Lightning-AI/pytorch-lightning/pull/16359))
- Removed deadlock detection / process reconciliation (`PL_RECONCILE_PROCESS=1`) ([#16204](https://github.com/Lightning-AI/pytorch-lightning/pull/16204))
- Removed the `{training,validation,test}_epoch_end` hooks which would retain step outputs in memory. Alternative implementations are suggested by implementing their `on_*_epoch_end` hooks instead ([#16520](https://github.com/Lightning-AI/pytorch-lightning/pull/16520))
- Removed the `outputs` argument from the `on_predict_epoch_end` hook. You can access them via `trainer.predict_loop.predictions` ([#16655](https://github.com/Lightning-AI/pytorch-lightning/pull/16655))
- Removed support for the experimental `PL_FAULT_TOLERANT_TRAINING` environment flag ([#16516](https://github.com/Lightning-AI/pytorch-lightning/pull/16516), [#16533](https://github.com/Lightning-AI/pytorch-lightning/pull/16533))
- Removed the deprecated `LightningCLI` arguments ([#16380](https://github.com/Lightning-AI/pytorch-lightning/pull/16380))
  * `save_config_filename`
  * `save_config_overwrite`
  * `save_config_multifile`
  * `description`
  * `env_prefix`
  * `env_parse`
- Removed the deprecated `pl.strategies.utils.on_colab_kaggle` function ([#16437](https://github.com/Lightning-AI/pytorch-lightning/pull/16437))
- Removed the deprecated code in:
  * `pl.core.mixins` ([#16424](https://github.com/Lightning-AI/pytorch-lightning/pull/16424))
  * `pl.utilities.distributed` ([#16390](https://github.com/Lightning-AI/pytorch-lightning/pull/16390))
  * `pl.utilities.apply_func` ([#16413](https://github.com/Lightning-AI/pytorch-lightning/pull/16413))
  * `pl.utilities.xla_device` ([#16404](https://github.com/Lightning-AI/pytorch-lightning/pull/16404))
  * `pl.utilities.data` ([#16440](https://github.com/Lightning-AI/pytorch-lightning/pull/16440))
  * `pl.utilities.device_parser` ([#16412](https://github.com/Lightning-AI/pytorch-lightning/pull/16412))
  * `pl.utilities.optimizer` ([#16439](https://github.com/Lightning-AI/pytorch-lightning/pull/16439))
  * `pl.utilities.seed` ([#16422](https://github.com/Lightning-AI/pytorch-lightning/pull/16422))
  * `pl.utilities.cloud_io` ([#16438](https://github.com/Lightning-AI/pytorch-lightning/pull/16438))
- Removed the deprecated `Accelerator.setup_environment` method ([#16436](https://github.com/Lightning-AI/pytorch-lightning/pull/16436))
- Mark the `forward_module` argument as required ([#16386](https://github.com/Lightning-AI/pytorch-lightning/pull/16386))
  * Removed the deprecated `pl_module` argument from the distributed module wrappers
  * Removed the deprecated `pl.overrides.base.unwrap_lightning_module` function
  * Removed the `pl.overrides.distributed.LightningDistributedModule` class
  * Removed the deprecated `pl.overrides.fairscale.unwrap_lightning_module_sharded` function
  * Removed the `pl.overrides.fairscale.LightningDistributedModule` class
- Removed the deprecated automatic GPU selection ([#16184](https://github.com/Lightning-AI/pytorch-lightning/pull/16184))
  * Removed the `Trainer(auto_select_gpus=...)` argument
  * Removed the `pl.tuner.auto_gpu_select.{pick_single_gpu,pick_multiple_gpus}` functions
- Removed support for loop customization
  * Removed `Loop.replace()` ([#16361](https://github.com/Lightning-AI/pytorch-lightning/pull/16361))
  * Removed `Loop.connect()` ([#16384](https://github.com/Lightning-AI/pytorch-lightning/pull/16384))
  * Removed the `trainer.{fit,validate,test,predict}_loop` properties ([#16384](https://github.com/Lightning-AI/pytorch-lightning/pull/16384))
  * Removed the default `Loop.run()` implementation ([#16384](https://github.com/Lightning-AI/pytorch-lightning/pull/16384))
  * The loop classes are now marked as protected ([#16445](https://github.com/Lightning-AI/pytorch-lightning/pull/16445))
  * The fetching classes are now marked as protected ([#16664](https://github.com/Lightning-AI/pytorch-lightning/pull/16664))
- The `lightning.pytorch.overrides.distributed.IndexBatchSamplerWrapper` class is now marked as protected ([#16826](https://github.com/Lightning-AI/pytorch-lightning/pull/16826))
- Removed the `DataLoaderLoop`, `EvaluationEpochLoop`, and `PredictionEpochLoop` classes ([#16726](https://github.com/Lightning-AI/pytorch-lightning/pull/16726))
- Removed `trainer.reset_*_dataloader()` methods in favor of `Loop.setup_data()` for the top-level loops ([#16726](https://github.com/Lightning-AI/pytorch-lightning/pull/16726))
- Removed special support for truncated backpropagation through time (TBPTT) ([#16172](https://github.com/Lightning-AI/pytorch-lightning/pull/16172))
  * Removed the `LightningModule.truncated_bptt_steps` attribute
  * Removed the `LightningModule.tbptt_split_batch` hook
  * The `LightningModule.training_step` no longer accepts a `hiddens` argument
  * Removed the `pl.loops.batch.TrainingBatchLoop`
  * Removed the `FitLoop.split_idx` property
  * Removed the `LoggerConnector.on_train_split_start` method
- Removed the experimental `PL_INTER_BATCH_PARALLELISM` environment flag ([#16355](https://github.com/Lightning-AI/pytorch-lightning/pull/16355))
- Removed the `Trainer(move_metrics_to_cpu=True)` argument ([#16358](https://github.com/Lightning-AI/pytorch-lightning/pull/16358))
- Removed the `LightningModule.precision` attribute ([#16203](https://github.com/Lightning-AI/pytorch-lightning/pull/16203))
- Removed the automatic addition of a moving average of the `training_step` loss in the progress bar. Use `self.log("loss", ..., prog_bar=True)` instead. ([#16192](https://github.com/Lightning-AI/pytorch-lightning/pull/16192))
- Removed support for passing a dictionary value to `self.log()` ([#16389](https://github.com/Lightning-AI/pytorch-lightning/pull/16389))
- Removed `Trainer.model` setter ([#16462](https://github.com/Lightning-AI/pytorch-lightning/pull/16462))
- Removed the argument `Trainer(multiple_trainloader_mode=...)`. You can use `CombinedLoader(..., mode=...)` directly now ([#16800](https://github.com/Lightning-AI/pytorch-lightning/pull/16800))
- Removed the unused `lightning.pytorch.utilities.finite_checks.print_nan_gradients` function ([#16682](https://github.com/Lightning-AI/pytorch-lightning/pull/16682))
- Removed the unused `lightning.pytorch.utilities.finite_checks.detect_nan_parameters` function ([#16682](https://github.com/Lightning-AI/pytorch-lightning/pull/16682))
- Removed the unused `lightning.pytorch.utilities.parsing.flatten_dict` function ([#16744](https://github.com/Lightning-AI/pytorch-lightning/pull/16744))
- Removed the unused `lightning.pytorch.utilities.metrics.metrics_to_scalars` function ([#16681](https://github.com/Lightning-AI/pytorch-lightning/pull/16681))
- Removed the unused `lightning.pytorch.utilities.supporters.{SharedCycleIteratorState,CombinedLoaderIterator}` classes ([#16714](https://github.com/Lightning-AI/pytorch-lightning/pull/16714))
- Tuner removal
  * Removed the deprecated `trainer.tuning` property ([#16379](https://github.com/Lightning-AI/pytorch-lightning/pull/16379))
  * Removed the deprecated `TrainerFn.TUNING` and `RunningStage.TUNING` enums ([#16379](https://github.com/Lightning-AI/pytorch-lightning/pull/16379))
  * Removed `Trainer.tune()` in favor of `Tuner(trainer).{lr_find,scale_batch_size}` ([#16462](https://github.com/Lightning-AI/pytorch-lightning/pull/16462))
  * Removed `Trainer(auto_scale_batch_size=...)` in favor of `Tuner(trainer).scale_batch_size()` ([#16462](https://github.com/Lightning-AI/pytorch-lightning/pull/16462))
  * Removed `Trainer(auto_lr_find=...)` in favor of `Tuner(trainer).lr_find()` ([#16462](https://github.com/Lightning-AI/pytorch-lightning/pull/16462))
- Removed the `on_tpu` argument from `LightningModule.optimizer_step` hook ([#16537](https://github.com/Lightning-AI/pytorch-lightning/pull/16537))
- Removed the `using_lbfgs` argument from `LightningModule.optimizer_step` hook ([#16538](https://github.com/Lightning-AI/pytorch-lightning/pull/16538))
- Removed the `Trainer.data_parallel` property. Use `isinstance(trainer.strategy, ParallelStrategy)` instead ([#16703](https://github.com/Lightning-AI/pytorch-lightning/pull/16703))
- Removed the `Trainer.prediction_writer_callbacks` property ([#16759](https://github.com/Lightning-AI/pytorch-lightning/pull/16759))
- Removed support for multiple optimizers in automatic optimization mode ([#16539](https://github.com/Lightning-AI/pytorch-lightning/pull/16539))
  * Removed `opt_idx` argument from `BaseFinetuning.finetune_function` callback method
  * Removed `opt_idx` argument from `Callback.on_before_optimizer_step` callback method
  * Removed `optimizer_idx` as an optional argument in `LightningModule.training_step`
  * Removed `optimizer_idx` argument from `LightningModule.on_before_optimizer_step`
  * Removed `optimizer_idx` argument from `LightningModule.configure_gradient_clipping`
  * Removed `optimizer_idx` argument from `LightningModule.optimizer_step`
  * Removed `optimizer_idx` argument from `LightningModule.optimizer_zero_grad`
  * Removed `optimizer_idx` argument from `LightningModule.lr_scheduler_step`
  * Removed support for declaring optimizer frequencies in the dictionary returned from `LightningModule.configure_optimizers`
  * Removed arguments `optimizer` and `optimizer_idx` from `LightningModule.backward`
  * Removed `optimizer_idx` argument from `PrecisionPlugin.optimizer_step` and all of its overrides in subclasses
  * Removed `optimizer_idx` argument from `PrecisionPlugin.{optimizer_step,backward}` and all of its overrides in subclasses
  * Removed `optimizer_idx` argument from `Strategy.{optimizer_step,backward}` and all of its overrides in subclasses
  * Removed `Trainer.optimizer_frequencies` attribute
- Removed `Strategy.dispatch` ([#16618](https://github.com/Lightning-AI/pytorch-lightning/pull/16618))
- Removed `PrecisionPlugin.dispatch` ([#16618](https://github.com/Lightning-AI/pytorch-lightning/pull/16618))
- Removed legacy argparse utilities ([#16708](https://github.com/Lightning-AI/pytorch-lightning/pull/16708))
  * Removed `LightningDataModule` methods: `add_argparse_args()`, `from_argparse_args()`, `parse_argparser()`, `get_init_arguments_and_types()`
  * Removed class methods from Trainer: `default_attributes()`, `from_argparse_args()`, `parse_argparser()`, `match_env_arguments()`, `add_argparse_args()`
  * Removed functions from `lightning.pytorch.utilities.argparse`: `from_argparse_args()`, `parse_argparser()`, `parse_env_variables()`, `get_init_arguments_and_types()`, `add_argparse_args()`
  * Removed functions from `lightning.pytorch.utilities.parsing`: `import str_to_bool()`, `str_to_bool_or_int()`, `str_to_bool_or_str()`
- Removed support for passing a scheduling dictionary to `Trainer(accumulate_grad_batches=...)` ([#16729](https://github.com/Lightning-AI/pytorch-lightning/pull/16729))
- Removed support for `DataParallel` (`strategy='dp'`) and the `LightningParallelModule`-Wrapper, ([#16748](https://github.com/Lightning-AI/pytorch-lightning/pull/16748))
- Removed the unused `lightning.pytorch.utilities.supporters.{SharedCycleIteratorState,CombinedLoaderIterator}` classes ([#16714](https://github.com/Lightning-AI/pytorch-lightning/pull/16714))
- Removed `ProgressBarBase.{train_batch_idx,val_batch_idx,test_batch_idx,predict_batch_idx}` properties ([#16760](https://github.com/Lightning-AI/pytorch-lightning/pull/16760))
- Removed the `fit_loop.{min,max}_steps` setters ([#16803](https://github.com/Lightning-AI/pytorch-lightning/pull/16803))
- Removed the `Trainer(track_grad_norm=...)` argument ([#16745](https://github.com/Lightning-AI/pytorch-lightning/pull/16745))
- Removed the `LightningModule.log_grad_norm()` hook method ([#16745](https://github.com/Lightning-AI/pytorch-lightning/pull/16745))
- Removed the `QuantizationAwareTraining` callback ([#16750](https://github.com/Lightning-AI/pytorch-lightning/pull/16750))
- Removed the `ColossalAIStrategy` and `ColossalAIPrecisionPlugin` in favor of the new [lightning-colossalai](https://github.com/Lightning-AI/lightning-colossalai) package ([#16757](https://github.com/Lightning-AI/pytorch-lightning/pull/16757), [#16778](https://github.com/Lightning-AI/pytorch-lightning/pull/16778))
- Removed the `training_step_end`, `validation_step_end`, and `test_step_end` hooks from the `LightningModule` in favor of the `*_batch_end` hooks ([#16791](https://github.com/Lightning-AI/pytorch-lightning/pull/16791))
- Removed the `lightning.pytorch.strategies.DDPSpawnStrategy` in favor of `DDPStrategy(start_method='spawn')` (merged both classes) ([#16809](https://github.com/Lightning-AI/pytorch-lightning/pull/16809))
- Removed registration of `ShardedTensor` state dict hooks in `LightningModule.__init__` with `torch>=2.1` ([#16892](https://github.com/Lightning-AI/pytorch-lightning/pull/16892))
- Removed the `lightning.pytorch.core.saving.ModelIO` class interface ([#16999](https://github.com/Lightning-AI/pytorch-lightning/pull/16999))
- Removed the unused `lightning.pytorch.utilities.memory.get_model_size_mb` function ([#17001](https://github.com/Lightning-AI/pytorch-lightning/pull/17001))

### Fixed

- Fixed an issue where `DistributedSampler.set_epoch` wasn't getting called during `trainer.predict` ([#16785](https://github.com/Lightning-AI/pytorch-lightning/pull/16785), [#16826](https://github.com/Lightning-AI/pytorch-lightning/pull/16826))

- Fixed an issue with comparing torch versions when using a version of torch built from source ([#17030](https://github.com/Lightning-AI/pytorch-lightning/pull/17030))


- Improved the error message for installing tensorboard or tensorboardx ([#17053](https://github.com/Lightning-AI/pytorch-lightning/pull/17053))


## [1.9.4] - 2023-03-01

### Added

- Added `Fabric(strategy="auto")` support. It will choose DDP over DDP-spawn, contrary to `strategy=None` (default) ([#16916](https://github.com/Lightning-AI/pytorch-lightning/pull/16916))

### Fixed

- Fixed DDP spawn hang on TPU Pods ([#16844](https://github.com/Lightning-AI/pytorch-lightning/pull/16844))
- Fixed edge cases in parsing device ids using NVML ([#16795](https://github.com/Lightning-AI/pytorch-lightning/pull/16795))
- Fixed backwards compatibility for `lightning.pytorch.utilities.parsing.get_init_args` ([#16851](https://github.com/Lightning-AI/pytorch-lightning/pull/16851))


## [1.9.3] - 2023-02-21

### Fixed

- Fixed an issue causing a wrong environment plugin to be selected when `accelerator=tpu` and `devices > 1` ([#16806](https://github.com/Lightning-AI/pytorch-lightning/pull/16806))


## [1.9.2] - 2023-02-15

### Fixed

- Fixed an attribute error and improved input validation for invalid strategy types being passed to Trainer ([#16693](https://github.com/Lightning-AI/pytorch-lightning/pull/16693))
- Fixed early stopping triggering extra validation runs after reaching `min_epochs` or `min_steps` ([#16719](https://github.com/Lightning-AI/pytorch-lightning/pull/16719))


## [1.9.1] - 2023-02-10

### Fixed

- Fixed an unintended limitation for calling `save_hyperparameters` on mixin classes that don't subclass `LightningModule`/`LightningDataModule` ([#16369](https://github.com/Lightning-AI/pytorch-lightning/pull/16369))
- Fixed an issue with `MLFlowLogger` logging the wrong keys with `.log_hyperparams()` ([#16418](https://github.com/Lightning-AI/pytorch-lightning/pull/16418))
- Fixed logging more than 100 parameters with `MLFlowLogger` and long values are truncated ([#16451](https://github.com/Lightning-AI/pytorch-lightning/pull/16451))
- Fixed strict availability check for `torch_xla` requirement ([#16476](https://github.com/Lightning-AI/pytorch-lightning/pull/16476))
- Fixed an issue where PL would wrap DataLoaders with XLA's MpDeviceLoader more than once ([#16571](https://github.com/Lightning-AI/pytorch-lightning/pull/16571))
- Fixed the batch_sampler reference for DataLoaders wrapped with XLA's MpDeviceLoader ([#16571](https://github.com/Lightning-AI/pytorch-lightning/pull/16571))
- Fixed an import error when `torch.distributed` is not available ([#16658](https://github.com/Lightning-AI/pytorch-lightning/pull/16658))


## [1.9.0] - 2023-01-17

### Added

- Added support for native logging of `MetricCollection` with enabled compute groups ([#15580](https://github.com/Lightning-AI/pytorch-lightning/pull/15580))
- Added support for custom artifact names in `pl.loggers.WandbLogger` ([#16173](https://github.com/Lightning-AI/pytorch-lightning/pull/16173))
- Added support for DDP with `LRFinder` ([#15304](https://github.com/Lightning-AI/pytorch-lightning/pull/15304))
- Added utilities to migrate checkpoints from one Lightning version to another ([#15237](https://github.com/Lightning-AI/pytorch-lightning/pull/15237))
- Added support to upgrade all checkpoints in a folder using the `pl.utilities.upgrade_checkpoint` script ([#15333](https://github.com/Lightning-AI/pytorch-lightning/pull/15333))
- Add an axes argument `ax` to the `.lr_find().plot()` to enable writing to a user-defined axes in a matplotlib figure ([#15652](https://github.com/Lightning-AI/pytorch-lightning/pull/15652))
- Added `log_model` parameter to `MLFlowLogger` ([#9187](https://github.com/Lightning-AI/pytorch-lightning/pull/9187))
- Added a check to validate that wrapped FSDP models are used while initializing optimizers ([#15301](https://github.com/Lightning-AI/pytorch-lightning/pull/15301))
- Added a warning when `self.log(..., logger=True)` is called without a configured logger ([#15814](https://github.com/Lightning-AI/pytorch-lightning/pull/15814))
- Added support for colossalai 0.1.11 ([#15888](https://github.com/Lightning-AI/pytorch-lightning/pull/15888))
- Added `LightningCLI` support for optimizer and learning schedulers via callable type dependency injection ([#15869](https://github.com/Lightning-AI/pytorch-lightning/pull/15869))
- Added support for activation checkpointing for the `DDPFullyShardedNativeStrategy` strategy ([#15826](https://github.com/Lightning-AI/pytorch-lightning/pull/15826))
- Added the option to set `DDPFullyShardedNativeStrategy(cpu_offload=True|False)` via bool instead of needing to pass a configuration object ([#15832](https://github.com/Lightning-AI/pytorch-lightning/pull/15832))
- Added info message for Ampere CUDA GPU users to enable tf32 matmul precision ([#16037](https://github.com/Lightning-AI/pytorch-lightning/pull/16037))
- Added support for returning optimizer-like classes in `LightningModule.configure_optimizers` ([#16189](https://github.com/Lightning-AI/pytorch-lightning/pull/16189))

### Changed

- Drop PyTorch 1.9 support ([#15347](https://github.com/Lightning-AI/pytorch-lightning/pull/15347))
- Switch from `tensorboard` to `tensorboardx` in `TensorBoardLogger` ([#15728](https://github.com/Lightning-AI/pytorch-lightning/pull/15728))
- From now on, Lightning Trainer and `LightningModule.load_from_checkpoint` automatically upgrade the loaded checkpoint if it was produced in an old version of Lightning ([#15237](https://github.com/Lightning-AI/pytorch-lightning/pull/15237))
- `Trainer.{validate,test,predict}(ckpt_path=...)` no longer restores the `Trainer.global_step` and `trainer.current_epoch` value from the checkpoints - From now on, only `Trainer.fit` will restore this value ([#15532](https://github.com/Lightning-AI/pytorch-lightning/pull/15532))
- The `ModelCheckpoint.save_on_train_epoch_end` attribute is now computed dynamically every epoch, accounting for changes to the validation dataloaders ([#15300](https://github.com/Lightning-AI/pytorch-lightning/pull/15300))
- The Trainer now raises an error if it is given multiple stateful callbacks of the same time with colliding state keys ([#15634](https://github.com/Lightning-AI/pytorch-lightning/pull/15634))
- `MLFlowLogger` now logs hyperparameters and metrics in batched API calls ([#15915](https://github.com/Lightning-AI/pytorch-lightning/pull/15915))
- Overriding the `on_train_batch_{start,end}` hooks in conjunction with taking a `dataloader_iter` in the `training_step` no longer errors out and instead shows a warning ([#16062](https://github.com/Lightning-AI/pytorch-lightning/pull/16062))
- Move `tensorboardX` to extra dependencies. Use the `CSVLogger` by default ([#16349](https://github.com/Lightning-AI/pytorch-lightning/pull/16349))

### Deprecated

- Deprecated `description`, `env_prefix` and `env_parse` parameters in `LightningCLI.__init__` in favour of giving them through `parser_kwargs` ([#15651](https://github.com/Lightning-AI/pytorch-lightning/pull/15651))
- Deprecated `pl.profiler` in favor of `pl.profilers` ([#16059](https://github.com/Lightning-AI/pytorch-lightning/pull/16059))
- Deprecated `Trainer(auto_select_gpus=...)` in favor of `pl.accelerators.find_usable_cuda_devices` ([#16147](https://github.com/Lightning-AI/pytorch-lightning/pull/16147))
- Deprecated `pl.tuner.auto_gpu_select.{pick_single_gpu,pick_multiple_gpus}` in favor of `pl.accelerators.find_usable_cuda_devices` ([#16147](https://github.com/Lightning-AI/pytorch-lightning/pull/16147))
- `nvidia/apex` deprecation ([#16039](https://github.com/Lightning-AI/pytorch-lightning/pull/16039))
  * Deprecated `pl.plugins.NativeMixedPrecisionPlugin` in favor of `pl.plugins.MixedPrecisionPlugin`
  * Deprecated the `LightningModule.optimizer_step(using_native_amp=...)` argument
  * Deprecated the `Trainer(amp_backend=...)` argument
  * Deprecated the `Trainer.amp_backend` property
  * Deprecated the `Trainer(amp_level=...)` argument
  * Deprecated the `pl.plugins.ApexMixedPrecisionPlugin` class
  * Deprecates the `pl.utilities.enums.AMPType` enum
  * Deprecates the `DeepSpeedPrecisionPlugin(amp_type=..., amp_level=...)` arguments
- `horovod` deprecation ([#16141](https://github.com/Lightning-AI/pytorch-lightning/pull/16141))
  * Deprecated `Trainer(strategy="horovod")`
  * Deprecated the `HorovodStrategy` class
- Deprecated `pl.lite.LightningLite` in favor of `lightning.fabric.Fabric` ([#16314](https://github.com/Lightning-AI/pytorch-lightning/pull/16314))
- `FairScale` deprecation (in favor of PyTorch's FSDP implementation) ([#16353](https://github.com/Lightning-AI/pytorch-lightning/pull/16353))
  * Deprecated the `pl.overrides.fairscale.LightningShardedDataParallel` class
  * Deprecated the `pl.plugins.precision.fully_sharded_native_amp.FullyShardedNativeMixedPrecisionPlugin` class
  * Deprecated the `pl.plugins.precision.sharded_native_amp.ShardedNativeMixedPrecisionPlugin` class
  * Deprecated the `pl.strategies.fully_sharded.DDPFullyShardedStrategy` class
  * Deprecated the `pl.strategies.sharded.DDPShardedStrategy` class
  * Deprecated the `pl.strategies.sharded_spawn.DDPSpawnShardedStrategy` class


### Removed

- Removed deprecated `pl.utilities.memory.get_gpu_memory_map` in favor of `pl.accelerators.cuda.get_nvidia_gpu_stats` ([#15617](https://github.com/Lightning-AI/pytorch-lightning/pull/15617))
- Temporarily removed support for Hydra multi-run ([#15737](https://github.com/Lightning-AI/pytorch-lightning/pull/15737))
- Removed deprecated `pl.profiler.base.AbstractProfiler` in favor of `pl.profilers.profiler.Profiler` ([#15637](https://github.com/Lightning-AI/pytorch-lightning/pull/15637))
- Removed deprecated `pl.profiler.base.BaseProfiler` in favor of `pl.profilers.profiler.Profiler` ([#15637](https://github.com/Lightning-AI/pytorch-lightning/pull/15637))
- Removed deprecated code in `pl.utilities.meta` ([#16038](https://github.com/Lightning-AI/pytorch-lightning/pull/16038))
- Removed the deprecated `LightningDeepSpeedModule` ([#16041](https://github.com/Lightning-AI/pytorch-lightning/pull/16041))
- Removed the deprecated `pl.accelerators.GPUAccelerator` in favor of `pl.accelerators.CUDAAccelerator` ([#16050](https://github.com/Lightning-AI/pytorch-lightning/pull/16050))
- Removed the deprecated `pl.profiler.*` classes in favor of `pl.profilers` ([#16059](https://github.com/Lightning-AI/pytorch-lightning/pull/16059))
- Removed the deprecated `pl.utilities.cli` module in favor of `pl.cli` ([#16116](https://github.com/Lightning-AI/pytorch-lightning/pull/16116))
- Removed the deprecated `pl.loggers.base` module in favor of `pl.loggers.logger` ([#16120](https://github.com/Lightning-AI/pytorch-lightning/pull/16120))
- Removed the deprecated `pl.loops.base` module in favor of `pl.loops.loop` ([#16142](https://github.com/Lightning-AI/pytorch-lightning/pull/16142))
- Removed the deprecated `pl.core.lightning` module in favor of `pl.core.module` ([#16318](https://github.com/Lightning-AI/pytorch-lightning/pull/16318))
- Removed the deprecated `pl.callbacks.base` module in favor of `pl.callbacks.callback` ([#16319](https://github.com/Lightning-AI/pytorch-lightning/pull/16319))
- Removed the deprecated `Trainer.reset_train_val_dataloaders()` in favor of `Trainer.reset_{train,val}_dataloader` ([#16131](https://github.com/Lightning-AI/pytorch-lightning/pull/16131))
- Removed support for `LightningCLI(seed_everything_default=None)` ([#16131](https://github.com/Lightning-AI/pytorch-lightning/pull/16131))
- Removed support in LightningLite for FairScale's sharded training (`strategy='ddp_sharded'|'ddp_sharded_spawn'`). Use Fully-Sharded Data Parallel instead (`strategy='fsdp'`) ([#16329](https://github.com/Lightning-AI/pytorch-lightning/pull/16329))


### Fixed

- Enhanced `reduce_boolean_decision` to accommodate `any`-analogous semantics expected by the `EarlyStopping` callback ([#15253](https://github.com/Lightning-AI/pytorch-lightning/pull/15253))
- Fixed the incorrect optimizer step synchronization when running across multiple TPU devices ([#16020](https://github.com/Lightning-AI/pytorch-lightning/pull/16020))
- Fixed a type error when dividing the chunk size in the ColossalAI strategy ([#16212](https://github.com/Lightning-AI/pytorch-lightning/pull/16212))
- Fixed bug where the ``interval`` key of the scheduler would be ignored during manual optimization, making the LearningRateMonitor callback fail to log the learning rate ([#16308](https://github.com/Lightning-AI/pytorch-lightning/pull/16308))
- Fixed an issue with `MLFlowLogger` not finalizing correctly when status code 'finished' was passed ([#16340](https://github.com/Lightning-AI/pytorch-lightning/pull/16340))


## [1.8.6] - 2022-12-21

- minor cleaning


## [1.8.5] - 2022-12-15

- Add function to remove checkpoint to allow override for extended classes ([#16067](https://github.com/Lightning-AI/pytorch-lightning/pull/16067))


## [1.8.4] - 2022-12-08

### Changed

- Direct support for compiled models (
   [#15922](https://github.com/Lightning-AI/pytorch-lightning/pull/15922),
   [#15957](https://github.com/Lightning-AI/pytorch-lightning/pull/15957)
)

### Fixed

- Fixed issue with unsupported torch.inference_mode() on hpu backends ([#15918](https://github.com/Lightning-AI/pytorch-lightning/pull/15918))
- Fixed LRScheduler import for PyTorch 2.0 ([#15940](https://github.com/Lightning-AI/pytorch-lightning/pull/15940))
- Fixed `fit_loop.restarting` to be `False` for lr finder ([#15620](https://github.com/Lightning-AI/pytorch-lightning/pull/15620))
- Fixed `torch.jit.script`-ing a LightningModule causing an unintended error message about deprecated `use_amp` property ([#15947](https://github.com/Lightning-AI/pytorch-lightning/pull/15947))
- Fixed the `XLAProfiler` not recording anything due to mismatching of action names ([#15885](https://github.com/Lightning-AI/pytorch-lightning/pull/15885))


## [1.8.3] - 2022-11-22

### Changed

- Temporarily removed support for Hydra multi-run ([#15737](https://github.com/Lightning-AI/pytorch-lightning/pull/15737))
- Switch from `tensorboard` to `tensorboardx` in `TensorBoardLogger` ([#15728](https://github.com/Lightning-AI/pytorch-lightning/pull/15728))


## [1.8.2] - 2022-11-17

### Fixed

- Make sure save_dir can be empty str ([#15638](https://github.com/Lightning-AI/pytorch-lightning/pull/15638))
- Fixed the automatic fallback from `Trainer(strategy="ddp_spawn", ...)` to `Trainer(strategy="ddp", ...)` when on an LSF cluster ([#15103](https://github.com/Lightning-AI/pytorch-lightning/pull/15103))



## [1.8.1] - 2022-11-10

### Added

- Added back the accidentally removed `pl.utilities.distributed.rank_zero_only` function ([#15536](https://github.com/Lightning-AI/pytorch-lightning/pull/15536))

### Deprecated

- Deprecated `pl.utilities.distributed.rank_zero_only` in favor of `pl.utilities.rank_zero_only` ([#15536](https://github.com/Lightning-AI/pytorch-lightning/pull/15536))

### Fixed

- Fixed `TensorBoardLogger` not validating the input array type when logging the model graph ([#15323](https://github.com/Lightning-AI/pytorch-lightning/pull/15323))
- Fixed an attribute error in `ColossalAIStrategy` at import time when `torch.distributed` is not available ([#15535](https://github.com/Lightning-AI/pytorch-lightning/pull/15535))
- Fixed an issue when calling `fs.listdir` with file URI instead of path in `CheckpointConnector` ([#15413](https://github.com/Lightning-AI/pytorch-lightning/pull/15413))
- Fixed an issue with the `BaseFinetuning` callback not setting the `track_running_stats` attribute for batch normaliztion layers ([#15063](https://github.com/Lightning-AI/pytorch-lightning/pull/15063))
- Fixed an issue with `WandbLogger(log_model=True|'all)` raising an error and not being able to serialize tensors in the metadata ([#15544](https://github.com/Lightning-AI/pytorch-lightning/pull/15544))
- Fixed the gradient unscaling logic when using `Trainer(precision=16)` and fused optimizers such as `Adam(..., fused=True)` ([#15544](https://github.com/Lightning-AI/pytorch-lightning/pull/15544))
- Fixed model state transfer in multiprocessing launcher when running multi-node ([#15567](https://github.com/Lightning-AI/pytorch-lightning/pull/15567))
- Fixed manual optimization raising `AttributeError` with Bagua Strategy ([#12534](https://github.com/Lightning-AI/pytorch-lightning/pull/12534))
- Fixed the import of `pytorch_lightning` causing a warning 'Redirects are currently not supported in Windows or MacOs' ([#15610](https://github.com/Lightning-AI/pytorch-lightning/pull/15610))


## [1.8.0] - 2022-11-01

### Added

- Added support for requeueing slurm array jobs ([#15040](https://github.com/Lightning-AI/pytorch-lightning/pull/15040))
- Added native AMP support for `ddp_fork` (and associated alias strategies) with CUDA GPUs ([#14983](https://github.com/Lightning-AI/pytorch-lightning/pull/14983))
- Added `BatchSizeFinder` callback ([#11089](https://github.com/Lightning-AI/pytorch-lightning/pull/11089))
- Added `LearningRateFinder` callback ([#13802](https://github.com/Lightning-AI/pytorch-lightning/pull/13802))
- Tuner now supports a new `method` argument which will determine when to run the `BatchSizeFinder`: one of `fit`, `validate`, `test` or `predict` ([#11089](https://github.com/Lightning-AI/pytorch-lightning/pull/11089))
- Added prefix to log message in `seed_everything` with rank info ([#14031](https://github.com/Lightning-AI/pytorch-lightning/pull/14031))
- Added support for auto wrapping for `DDPFullyShardedNativeStrategy` ([#14252](https://github.com/Lightning-AI/pytorch-lightning/pull/14252))
- Added support for passing extra init-parameters to the `LightningDataModule.from_datasets` ([#14185](https://github.com/Lightning-AI/pytorch-lightning/pull/14185))
- Added support for saving sharded optimizer state dict outside of `DDPShardedStrategy` ([#14208](https://github.com/Lightning-AI/pytorch-lightning/pull/14208))
- Added support for auto wrapping for `DDPFullyShardedStrategy` ([#14383](https://github.com/Lightning-AI/pytorch-lightning/pull/14383))
- Integrate the `lightning_utilities` package (
  [#14475](https://github.com/Lightning-AI/pytorch-lightning/pull/14475),
  [#14537](https://github.com/Lightning-AI/pytorch-lightning/pull/14537),
  [#14556](https://github.com/Lightning-AI/pytorch-lightning/pull/14556),
  [#14558](https://github.com/Lightning-AI/pytorch-lightning/pull/14558),
  [#14575](https://github.com/Lightning-AI/pytorch-lightning/pull/14575),
  [#14620](https://github.com/Lightning-AI/pytorch-lightning/pull/14620))
- Added `args` parameter to `LightningCLI` to ease running from within Python ([#14596](https://github.com/Lightning-AI/pytorch-lightning/pull/14596))
- Added `WandbLogger.download_artifact` and `WandbLogger.use_artifact` for managing artifacts with Weights and Biases ([#14551](https://github.com/Lightning-AI/pytorch-lightning/pull/14551))
- Added an option to configure the signal SLURM sends when a job is preempted or requeued ([#14626](https://github.com/Lightning-AI/pytorch-lightning/pull/14626))
- Added a warning when the model passed to `LightningLite.setup()` does not have all parameters on the same device ([#14822](https://github.com/Lightning-AI/pytorch-lightning/pull/14822))
- The `CometLogger` now flags the Comet Experiments as being created from Lightning for analytics purposes ([#14906](https://github.com/Lightning-AI/pytorch-lightning/pull/14906))
- Introduce `ckpt_path="hpc"` keyword for checkpoint loading ([#14911](https://github.com/Lightning-AI/pytorch-lightning/pull/14911))
- Added a more descriptive error message when attempting to fork processes with pre-initialized CUDA context ([#14709](https://github.com/Lightning-AI/pytorch-lightning/pull/14709))
- Added support for custom parameters in subclasses of `SaveConfigCallback` ([#14998](https://github.com/Lightning-AI/pytorch-lightning/pull/14998))
- Added `inference_mode` flag to Trainer to let users enable/disable inference mode during evaluation ([#15034](https://github.com/Lightning-AI/pytorch-lightning/pull/15034))
- Added `LightningLite.no_backward_sync` for control over efficient gradient accumulation with distributed strategies ([#14966](https://github.com/Lightning-AI/pytorch-lightning/pull/14966))
- Added a sanity check that scripts are executed with the `srun` command in SLURM and that environment variables are not conflicting ([#15011](https://github.com/Lightning-AI/pytorch-lightning/pull/15011))
- Added an error message when attempting to launch processes with `python -i` and an interactive-incompatible strategy ([#15293](https://github.com/Lightning-AI/pytorch-lightning/pull/15293))

### Changed

- The `Trainer.{fit,validate,test,predict,tune}` methods now raise a useful error message if the input is not a `LightningModule` ([#13892](https://github.com/Lightning-AI/pytorch-lightning/pull/13892))
- Raised a `MisconfigurationException` if batch transfer hooks are overridden with `IPUAccelerator` ([#13961](https://github.com/Lightning-AI/pytorch-lightning/pull/13961))
- Replaced the unwrapping logic in strategies with direct access to unwrapped `LightningModule` ([#13738](https://github.com/Lightning-AI/pytorch-lightning/pull/13738))
- Enabled `on_before_batch_transfer` for `DPStrategy` and `IPUAccelerator` ([#14023](https://github.com/Lightning-AI/pytorch-lightning/pull/14023))
- When resuming training with Apex enabled, the `Trainer` will now raise an error ([#14341](https://github.com/Lightning-AI/pytorch-lightning/pull/14341))
- Included `torch.cuda` rng state to the aggregate `_collect_rng_states()` and `_set_rng_states()` ([#14384](https://github.com/Lightning-AI/pytorch-lightning/pull/14384))
- Changed `trainer.should_stop` to not stop in between an epoch and run until `min_steps/min_epochs` only ([#13890](https://github.com/Lightning-AI/pytorch-lightning/pull/13890))
- The `pyDeprecate` dependency is no longer installed ([#14472](https://github.com/Lightning-AI/pytorch-lightning/pull/14472))
- When using multiple loggers, by default checkpoints and profiler output now get saved to the log dir of the first logger in the list ([#14325](https://github.com/Lightning-AI/pytorch-lightning/pull/14325))
- In Lightning Lite, state-dict access to the module wrapper now gets passed through to the original module reference ([#14629](https://github.com/Lightning-AI/pytorch-lightning/pull/14629))
- Removed fall-back to `LightningEnvironment` when number of SLURM tasks does not correspond to number of processes in Trainer ([#14300](https://github.com/Lightning-AI/pytorch-lightning/pull/14300))
- Aligned DDP and DDPSpawn strategies in setting up the environment ([#11073](https://github.com/Lightning-AI/pytorch-lightning/pull/11073))
- Integrated the Lite Precision plugins into the PL Precision plugins - the base class in PL now extends the `lightning_lite.precision.Precision` base class ([#14798](https://github.com/Lightning-AI/pytorch-lightning/pull/14798))
  * The `PrecisionPlugin.backward` signature changed: The `closure_loss` argument was renamed to `tensor`
  * The `PrecisionPlugin.{pre_,post_}backward` signature changed: The `closure_loss` argument was renamed to `tensor` and moved as the first argument
  * The `PrecisionPlugin.optimizer_step` signature changed: The `model`, `optimizer_idx` and `closure` arguments need to be passed as keyword arguments now
- Trainer queries the CUDA devices through NVML if available to avoid initializing CUDA before forking, which eliminates the need for the `PL_DISABLE_FORK` environment variable introduced in v1.7.4 ([#14631](https://github.com/Lightning-AI/pytorch-lightning/pull/14631))
- The `MLFlowLogger.finalize()` now sets the status to `FAILED` when an exception occurred in `Trainer`, and sets the status to `FINISHED` on successful completion ([#12292](https://github.com/Lightning-AI/pytorch-lightning/pull/12292))
- It is no longer needed to call `model.double()` when using `precision=64` in Lightning Lite ([#14827](https://github.com/Lightning-AI/pytorch-lightning/pull/14827))
- HPC checkpoints are now loaded automatically only in slurm environment when no specific value for `ckpt_path` has been set ([#14911](https://github.com/Lightning-AI/pytorch-lightning/pull/14911))
- The `Callback.on_load_checkpoint` now gets the full checkpoint dictionary and the `callback_state` argument was renamed `checkpoint` ([#14835](https://github.com/Lightning-AI/pytorch-lightning/pull/14835))
- Moved the warning about saving nn.Module in `save_hyperparameters()` to before the deepcopy ([#15132](https://github.com/Lightning-AI/pytorch-lightning/pull/15132))
- To avoid issues with forking processes, from PyTorch 1.13 and higher, Lightning will directly use the PyTorch NVML-based check for `torch.cuda.device_count` and from PyTorch 2.0 and higher, Lightning will configure PyTorch to use a NVML-based check for `torch.cuda.is_available`. ([#15110](https://github.com/Lightning-AI/pytorch-lightning/pull/15110), [#15133](https://github.com/Lightning-AI/pytorch-lightning/pull/15133))
- The `NeptuneLogger` now uses `neptune.init_run` instead of the deprecated `neptune.init` to initialize a run ([#15393](https://github.com/Lightning-AI/pytorch-lightning/pull/15393))

### Deprecated

- Deprecated `LightningDeepSpeedModule` ([#14000](https://github.com/Lightning-AI/pytorch-lightning/pull/14000))
- Deprecated `amp_level` from `Trainer` in favour of passing it explicitly via precision plugin ([#13898](https://github.com/Lightning-AI/pytorch-lightning/pull/13898))
- Deprecated the calls to `pl.utiltiies.meta` functions in favor of built-in https://github.com/pytorch/torchdistx support ([#13868](https://github.com/Lightning-AI/pytorch-lightning/pull/13868))
- Deprecated the `unwrap_lightning_module` and `unwrap_lightning_module_sharded` utility functions in favor of accessing the unwrapped `LightningModule` on the strategy directly ([#13738](https://github.com/Lightning-AI/pytorch-lightning/pull/13738))
- Deprecated the `pl_module` argument in `LightningParallelModule`, `LightningDistributedModule`, `LightningShardedDataParallel`, `LightningBaguaModule` and `LightningDeepSpeedModule` wrapper classes ([#13738](https://github.com/Lightning-AI/pytorch-lightning/pull/13738))
- Deprecated the `on_colab_kaggle` function ([#14247](https://github.com/Lightning-AI/pytorch-lightning/pull/14247))
- Deprecated the internal `pl.core.mixins.DeviceDtypeModuleMixin` class ([#14511](https://github.com/Lightning-AI/pytorch-lightning/pull/14511), [#14548](https://github.com/Lightning-AI/pytorch-lightning/pull/14548))
- Deprecated all functions in `pl.utilities.xla_device` ([#14514](https://github.com/Lightning-AI/pytorch-lightning/pull/14514), [#14550](https://github.com/Lightning-AI/pytorch-lightning/pull/14550))
  * Deprecated the internal `inner_f` function
  * Deprecated the internal `pl_multi_process` function
  * Deprecated the internal `XLADeviceUtils.xla_available` staticmethod
  * Deprecated the `XLADeviceUtils.tpu_device_exists` staticmethod in favor of `pl.accelerators.TPUAccelerator.is_available()`
- Deprecated `pl.utilities.distributed.tpu_distributed` in favor of `lightning_lite.accelerators.tpu.tpu_distributed` ([#14550](https://github.com/Lightning-AI/pytorch-lightning/pull/14550))
- Deprecated all functions in `pl.utilities.cloud_io` in favor of `lightning_lite.utilities.cloud_io` ([#14515](https://github.com/Lightning-AI/pytorch-lightning/pull/14515))
- Deprecated the functions in `pl.utilities.apply_func` in favor of `lightning_utilities.core.apply_func` ([#14516](https://github.com/Lightning-AI/pytorch-lightning/pull/14516), [#14537](https://github.com/Lightning-AI/pytorch-lightning/pull/14537))
- Deprecated all functions in `pl.utilities.device_parser` ([#14492](https://github.com/Lightning-AI/pytorch-lightning/pull/14492), [#14753](https://github.com/Lightning-AI/pytorch-lightning/pull/14753))
  * Deprecated the `pl.utilities.device_parser.determine_root_gpu_device` in favor of `lightning_lite.utilities.device_parser.determine_root_gpu_device`
  * Deprecated the `pl.utilities.device_parser.parse_gpu_ids` in favor of `lightning_lite.utilities.device_parser.parse_gpu_ids`
  * Deprecated the `pl.utilities.device_parser.is_cuda_available` in favor of `lightning_lite.accelerators.cuda.is_cuda_available`
  * Deprecated the `pl.utilities.device_parser.num_cuda_devices` in favor of `lightning_lite.accelerators.cuda.num_cuda_devices`
  * Deprecated the `pl.utilities.device_parser.parse_cpu_cores` in favor of `lightning_lite.accelerators.cpu.parse_cpu_cores`
  * Deprecated the `pl.utilities.device_parser.parse_tpu_cores` in favor of `lightning_lite.accelerators.tpu.parse_tpu_cores`
  * Deprecated the `pl.utilities.device_parser.parse_hpus` in favor of `pl.accelerators.hpu.parse_hpus`
- Deprecated duplicate `SaveConfigCallback` parameters in `LightningCLI.__init__`: `save_config_kwargs`, `save_config_overwrite` and `save_config_multifile`. New `save_config_kwargs` parameter should be used instead ([#14998](https://github.com/Lightning-AI/pytorch-lightning/pull/14998))
- Deprecated `TrainerFn.TUNING`, `RunningStage.TUNING` and `trainer.tuning` property ([#15100](https://github.com/Lightning-AI/pytorch-lightning/pull/15100))
- Deprecated custom `pl.utilities.distributed.AllGatherGrad` implementation in favor of PyTorch's ([#15364](https://github.com/Lightning-AI/pytorch-lightning/pull/15364))

### Removed

- Removed the deprecated `Trainer.training_type_plugin` property in favor of `Trainer.strategy` ([#14011](https://github.com/Lightning-AI/pytorch-lightning/pull/14011))
- Removed all deprecated training type plugins ([#14011](https://github.com/Lightning-AI/pytorch-lightning/pull/14011))
- Removed the deprecated `DDP2Strategy` ([#14026](https://github.com/Lightning-AI/pytorch-lightning/pull/14026))
- Removed the deprecated `DistributedType` and `DeviceType` enum classes ([#14045](https://github.com/Lightning-AI/pytorch-lightning/pull/14045))
- Removed deprecated support for passing the `rank_zero_warn` warning category positionally ([#14470](https://github.com/Lightning-AI/pytorch-lightning/pull/14470))
- Removed the legacy and unused `Trainer.get_deprecated_arg_names()` ([#14415](https://github.com/Lightning-AI/pytorch-lightning/pull/14415))
- Removed the deprecated `on_train_batch_end(outputs)` format when multiple optimizers are used and TBPTT is enabled ([#14373](https://github.com/Lightning-AI/pytorch-lightning/pull/14373))
- Removed the deprecated `training_epoch_end(outputs)` format when multiple optimizers are used and TBPTT is enabled ([#14373](https://github.com/Lightning-AI/pytorch-lightning/pull/14373))
- Removed the experimental `pl.utiltiies.meta` functions in favor of built-in https://github.com/pytorch/torchdistx support ([#13868](https://github.com/Lightning-AI/pytorch-lightning/pull/13868))
- Removed the deprecated `LoggerCollection`; `Trainer.logger` and `LightningModule.logger` now returns the first logger when more than one gets passed to the Trainer ([#14283](https://github.com/Lightning-AI/pytorch-lightning/pull/14283))
- Removed the deprecated the `trainer.lr_schedulers` ([#14408](https://github.com/Lightning-AI/pytorch-lightning/pull/14408))
- Removed the deprecated `LightningModule.{on_hpc_load,on_hpc_save}` hooks in favor of the general purpose hooks `LightningModule.{on_load_checkpoint,on_save_checkpoint}` ([#14315](https://github.com/Lightning-AI/pytorch-lightning/pull/14315))
- Removed deprecated support for old torchtext versions ([#14375](https://github.com/Lightning-AI/pytorch-lightning/pull/14375))
- Removed deprecated support for the old `neptune-client` API in the `NeptuneLogger` ([#14727](https://github.com/Lightning-AI/pytorch-lightning/pull/14727))
- Removed the deprecated `weights_save_path` Trainer argumnent and `Trainer.weights_save_path` property ([#14424](https://github.com/Lightning-AI/pytorch-lightning/pull/14424))
- Removed the deprecated ([#14471](https://github.com/Lightning-AI/pytorch-lightning/pull/14471))
  * `pl.utilities.distributed.rank_zero_only` in favor of `pl.utilities.rank_zero.rank_zero_only`
  * `pl.utilities.distributed.rank_zero_debug` in favor of `pl.utilities.rank_zero.rank_zero_debug`
  * `pl.utilities.distributed.rank_zero_info` in favor of `pl.utilities.rank_zero.rank_zero_info`
  * `pl.utilities.warnings.rank_zero_warn` in favor of `pl.utilities.rank_zero.rank_zero_warn`
  * `pl.utilities.warnings.rank_zero_deprecation` in favor of `pl.utilities.rank_zero.rank_zero_deprecation`
  * `pl.utilities.warnings.LightningDeprecationWarning` in favor of `pl.utilities.rank_zero.LightningDeprecationWarning`
- Removed deprecated `Trainer.num_processes` attribute in favour of `Trainer.num_devices` ([#14423](https://github.com/Lightning-AI/pytorch-lightning/pull/14423))
- Removed the deprecated `Trainer.data_parallel_device_ids` hook in favour of `Trainer.device_ids` ([#14422](https://github.com/Lightning-AI/pytorch-lightning/pull/14422))
- Removed the deprecated class `TrainerCallbackHookMixin` ([#14401](https://github.com/Lightning-AI/pytorch-lightning/pull/14401))
- Removed the deprecated `BaseProfiler` and `AbstractProfiler` classes ([#14404](https://github.com/Lightning-AI/pytorch-lightning/pull/14404))
- Removed the deprecated way to set the distributed backend via the environment variable `PL_TORCH_DISTRIBUTED_BACKEND`, in favor of setting the `process_group_backend` in the strategy constructor ([#14693](https://github.com/Lightning-AI/pytorch-lightning/pull/14693))
- Removed deprecated callback hooks ([#14834](https://github.com/Lightning-AI/pytorch-lightning/pull/14834))
  * `Callback.on_configure_sharded_model` in favor of `Callback.setup`
  * `Callback.on_before_accelerator_backend_setup` in favor of `Callback.setup`
  * `Callback.on_batch_start` in favor of `Callback.on_train_batch_start`
  * `Callback.on_batch_end` in favor of `Callback.on_train_batch_end`
  * `Callback.on_epoch_start` in favor of `Callback.on_{train,validation,test}_epoch_start`
  * `Callback.on_epoch_end` in favor of `Callback.on_{train,validation,test}_epoch_end`
  * `Callback.on_pretrain_routine_{start,end}` in favor of `Callback.on_fit_start`
- Removed the deprecated device attributes `Trainer.{devices,gpus,num_gpus,ipus,tpu_cores}` in favor of the accelerator-agnostic `Trainer.num_devices` ([#14829](https://github.com/Lightning-AI/pytorch-lightning/pull/14829))
- Removed the deprecated `LightningIPUModule` ([#14830](https://github.com/Lightning-AI/pytorch-lightning/pull/14830))
- Removed the deprecated `Logger.agg_and_log_metrics` hook in favour of `Logger.log_metrics` and the `agg_key_funcs` and `agg_default_func` arguments. ([#14840](https://github.com/Lightning-AI/pytorch-lightning/pull/14840))
- Removed the deprecated precision plugin checkpoint hooks `PrecisionPlugin.on_load_checkpoint` and `PrecisionPlugin.on_save_checkpoint` ([#14833](https://github.com/Lightning-AI/pytorch-lightning/pull/14833))
- Removed the deprecated `Trainer.root_gpu` attribute in favor of `Trainer.strategy.root_device` ([#14829](https://github.com/Lightning-AI/pytorch-lightning/pull/14829))
- Removed the deprecated `Trainer.use_amp` and `LightningModule.use_amp` attributes ([#14832](https://github.com/Lightning-AI/pytorch-lightning/pull/14832))
- Removed the deprecated callback hooks `Callback.on_init_start` and `Callback.on_init_end` ([#14867](https://github.com/Lightning-AI/pytorch-lightning/pull/14867))
- Removed the deprecated `Trainer.run_stage` in favor of `Trainer.{fit,validate,test,predict}` ([#14870](https://github.com/Lightning-AI/pytorch-lightning/pull/14870))
- Removed the deprecated `SimpleProfiler.profile_iterable` and `AdvancedProfiler.profile_iterable` attributes ([#14864](https://github.com/Lightning-AI/pytorch-lightning/pull/14864))
- Removed the deprecated `Trainer.verbose_evaluate` ([#14884](https://github.com/Lightning-AI/pytorch-lightning/pull/14884))
- Removed the deprecated `Trainer.should_rank_save_checkpoint` ([#14885](https://github.com/Lightning-AI/pytorch-lightning/pull/14885))
- Removed the deprecated `TrainerOptimizersMixin` ([#14887](https://github.com/Lightning-AI/pytorch-lightning/pull/14887))
- Removed the deprecated `Trainer.lightning_optimizers` ([#14889](https://github.com/Lightning-AI/pytorch-lightning/pull/14889))
- Removed the deprecated `TrainerDataLoadingMixin` ([#14888](https://github.com/Lightning-AI/pytorch-lightning/pull/14888))
- Removed the deprecated `Trainer.call_hook` in favor of `Trainer._call_callback_hooks`, `Trainer._call_lightning_module_hook`, `Trainer._call_ttp_hook`, and `Trainer._call_accelerator_hook` ([#14869](https://github.com/Lightning-AI/pytorch-lightning/pull/14869))
- Removed the deprecated `Trainer.{validated,tested,predicted}_ckpt_path` ([#14897](https://github.com/Lightning-AI/pytorch-lightning/pull/14897))
- Removed the deprecated `device_stats_monitor_prefix_metric_keys` ([#14890](https://github.com/Lightning-AI/pytorch-lightning/pull/14890))
- Removed the deprecated `LightningDataModule.on_save/load_checkpoint` hooks ([#14909](https://github.com/Lightning-AI/pytorch-lightning/pull/14909))
- Removed support for returning a value in `Callback.on_save_checkpoint` in favor of implementing `Callback.state_dict` ([#14835](https://github.com/Lightning-AI/pytorch-lightning/pull/14835))

### Fixed

- Fixed an issue with `LightningLite.setup()` not setting the `.device` attribute correctly on the returned wrapper ([#14822](https://github.com/Lightning-AI/pytorch-lightning/pull/14822))
- Fixed an attribute error when running the tuner together with the `StochasticWeightAveraging` callback ([#14836](https://github.com/Lightning-AI/pytorch-lightning/pull/14836))
- Fixed MissingFieldException in offline mode for the `NeptuneLogger()` ([#14919](https://github.com/Lightning-AI/pytorch-lightning/pull/14919))
- Fixed wandb `save_dir` is overridden by `None` `dir` when using CLI ([#14878](https://github.com/Lightning-AI/pytorch-lightning/pull/14878))
- Fixed a missing call to `LightningDataModule.load_state_dict` hook while restoring checkpoint using `LightningDataModule.load_from_checkpoint` ([#14883](https://github.com/Lightning-AI/pytorch-lightning/pull/14883))
- Fixed torchscript error with containers of LightningModules ([#14904](https://github.com/Lightning-AI/pytorch-lightning/pull/14904))
- Fixed reloading of the last checkpoint on run restart ([#14907](https://github.com/Lightning-AI/pytorch-lightning/pull/14907))
- `SaveConfigCallback` instances should only save the config once to allow having the `overwrite=False` safeguard when using `LightningCLI(..., run=False)` ([#14927](https://github.com/Lightning-AI/pytorch-lightning/pull/14927))
- Fixed an issue with terminating the trainer profiler when a `StopIteration` exception is raised while using an `IterableDataset` ([#14940](https://github.com/Lightning-AI/pytorch-lightning/pull/14945))
- Do not update on-plateau schedulers when reloading from an end-of-epoch checkpoint ([#14702](https://github.com/Lightning-AI/pytorch-lightning/pull/14702))
- Fixed `Trainer` support for PyTorch built without distributed support ([#14971](https://github.com/Lightning-AI/pytorch-lightning/pull/14971))
- Fixed batch normalization statistics calculation in `StochasticWeightAveraging` callback ([#14866](https://github.com/Lightning-AI/pytorch-lightning/pull/14866))
- Avoided initializing optimizers during deepspeed inference ([#14944](https://github.com/Lightning-AI/pytorch-lightning/pull/14944))
- Fixed `LightningCLI` parse_env and description in subcommands ([#15138](https://github.com/Lightning-AI/pytorch-lightning/pull/15138))
- Fixed an exception that would occur when creating a `multiprocessing.Pool` after importing Lightning ([#15292](https://github.com/Lightning-AI/pytorch-lightning/pull/15292))
- Fixed a pickling error when using `RichProgressBar` together with checkpointing ([#15319](https://github.com/Lightning-AI/pytorch-lightning/pull/15319))
- Fixed the `RichProgressBar` crashing when used with distributed strategies ([#15376](https://github.com/Lightning-AI/pytorch-lightning/pull/15376))
- Fixed an issue with `RichProgressBar` not resetting the internal state for the sanity check progress ([#15377](https://github.com/Lightning-AI/pytorch-lightning/pull/15377))
- Fixed an issue with DataLoader re-instantiation when the attribute is an array and the default value of the corresponding argument changed ([#15409](https://github.com/Lightning-AI/pytorch-lightning/pull/15409))


## [1.7.7] - 2022-09-22

### Fixed

- Fixed the availability check for the neptune-client package ([#14714](https://github.com/Lightning-AI/pytorch-lightning/pull/14714))
- Break HPU Graphs into two parts (forward + backward as one and optimizer as another) for better performance ([#14656](https://github.com/Lightning-AI/pytorch-lightning/pull/14656))
- Fixed torchscript error with ensembles of LightningModules ([#14657](https://github.com/Lightning-AI/pytorch-lightning/pull/14657), [#14724](https://github.com/Lightning-AI/pytorch-lightning/pull/14724))
- Fixed an issue with `TensorBoardLogger.finalize` creating a new experiment when none was created during the Trainer's execution ([#14762](https://github.com/Lightning-AI/pytorch-lightning/pull/14762))
- Fixed `TypeError` on import when `torch.distributed` is not available ([#14809](https://github.com/Lightning-AI/pytorch-lightning/pull/14809))


## [1.7.6] - 2022-09-13

### Changed

- Improved the error messaging when passing `Trainer.method(model, x_dataloader=None)` with no module-method implementations available ([#14614](https://github.com/Lightning-AI/pytorch-lightning/pull/14614))

### Fixed

- Reset the dataloaders on OOM failure in batch size finder to use the last successful batch size ([#14372](https://github.com/Lightning-AI/pytorch-lightning/pull/14372))
- Fixed an issue to keep downscaling the batch size in case there hasn't been even a single successful optimal batch size with `mode="power"` ([#14372](https://github.com/Lightning-AI/pytorch-lightning/pull/14372))
- Fixed an issue where `self.log`-ing a tensor would create a user warning from PyTorch about cloning tensors ([#14599](https://github.com/Lightning-AI/pytorch-lightning/pull/14599))
- Fixed compatibility when `torch.distributed` is not available ([#14454](https://github.com/Lightning-AI/pytorch-lightning/pull/14454))


## [1.7.5] - 2022-09-06

### Fixed

- Squeezed tensor values when logging with `LightningModule.log` ([#14489](https://github.com/Lightning-AI/pytorch-lightning/pull/14489))
- Fixed `WandbLogger` `save_dir` is not set after creation ([#14326](https://github.com/Lightning-AI/pytorch-lightning/pull/14326))
- Fixed `Trainer.estimated_stepping_batches` when maximum number of epochs is not set ([#14317](https://github.com/Lightning-AI/pytorch-lightning/pull/14317))


## [1.7.4] - 2022-08-31

### Added

- Added an environment variable `PL_DISABLE_FORK` that can be used to disable all forking in the Trainer ([#14319](https://github.com/Lightning-AI/pytorch-lightning/pull/14319))

### Fixed

- Fixed `LightningDataModule` hparams parsing ([#12806](https://github.com/Lightning-AI/pytorch-lightning/pull/12806))
- Reset epoch progress with batch size scaler ([#13846](https://github.com/Lightning-AI/pytorch-lightning/pull/13846))
- Fixed restoring the trainer after using `lr_find()` so that the correct LR schedule is used for the actual training ([#14113](https://github.com/Lightning-AI/pytorch-lightning/pull/14113))
- Fixed incorrect values after transferring data to an MPS device ([#14368](https://github.com/Lightning-AI/pytorch-lightning/pull/14368))


## [1.7.3] - 2022-08-25

### Fixed

- Fixed an assertion error when using a `ReduceOnPlateau` scheduler with the Horovod strategy ([#14215](https://github.com/Lightning-AI/pytorch-lightning/pull/14215))
- Fixed an `AttributeError` when accessing `LightningModule.logger` and the Trainer has multiple loggers ([#14234](https://github.com/Lightning-AI/pytorch-lightning/pull/14234))
- Added back support for `log`ging in the `configure_gradient_clipping` hook after unintended removal in v1.7.2 ([#14298](https://github.com/Lightning-AI/pytorch-lightning/pull/14298))
- Fixed wrong num padding for `RichProgressBar` ([#14296](https://github.com/Lightning-AI/pytorch-lightning/pull/14296))
- Fixed an issue to avoid the impact of sanity check on `reload_dataloaders_every_n_epochs` for validation ([#13964](https://github.com/Lightning-AI/pytorch-lightning/pull/13964))


## [1.7.2] - 2022-08-17

### Added

- Added `FullyShardedNativeNativeMixedPrecisionPlugin` to handle precision for `DDPFullyShardedNativeStrategy` ([#14092](https://github.com/Lightning-AI/pytorch-lightning/pull/14092))
- Added profiling to these hooks: `on_before_batch_transfer`, `transfer_batch_to_device`, `on_after_batch_transfer`, `configure_gradient_clipping`, `clip_gradients` ([#14069](https://github.com/Lightning-AI/pytorch-lightning/pull/14069))

### Changed

- The `WandbLogger.name` property no longer returns the name of the experiment, and instead returns the project's name ([#14145](https://github.com/Lightning-AI/pytorch-lightning/pull/14145))
- The default project name in `WandbLogger` is now "lightning_logs" ([#14145](https://github.com/Lightning-AI/pytorch-lightning/pull/14145))
- Updated compatibility for LightningLite to run with the latest DeepSpeed 0.7.0 ([13967](https://github.com/Lightning-AI/pytorch-lightning/pull/13967))

### Fixed

- Fixed a bug that caused spurious `AttributeError` when multiple `DataLoader` classes are imported ([#14117](https://github.com/Lightning-AI/pytorch-lightning/pull/14117))
- Fixed epoch-end logging results not being reset after the end of the epoch ([#14061](https://github.com/Lightning-AI/pytorch-lightning/pull/14061))
- Fixed resuming from a checkpoint when using Stochastic Weight Averaging (SWA) ([#9938](https://github.com/Lightning-AI/pytorch-lightning/pull/9938))
- Fixed the device placement when `LightningModule.cuda()` gets called without specifying a device index and the current cuda device was not 0 ([#14128](https://github.com/Lightning-AI/pytorch-lightning/pull/14128))
- Avoided false positive warning about using `sync_dist` when using torchmetrics ([#14143](https://github.com/Lightning-AI/pytorch-lightning/pull/14143))
- Avoid `metadata.entry_points` deprecation warning on Python 3.10 ([#14052](https://github.com/Lightning-AI/pytorch-lightning/pull/14052))
- Fixed epoch-end logging results not being reset after the end of the epoch ([#14061](https://github.com/Lightning-AI/pytorch-lightning/pull/14061))
- Avoid raising the sampler warning if num_replicas=1 ([#14097](https://github.com/Lightning-AI/pytorch-lightning/pull/14097))
- Fixed saving hyperparameters in a composition where the parent class is not a `LightningModule` or `LightningDataModule` ([#14151](https://github.com/Lightning-AI/pytorch-lightning/pull/14151))
- Avoided requiring the FairScale package to use precision with the fsdp native strategy ([#14092](https://github.com/Lightning-AI/pytorch-lightning/pull/14092))
- Fixed an issue in which the default name for a run in `WandbLogger` would be set to the project name instead of a randomly generated string ([#14145](https://github.com/Lightning-AI/pytorch-lightning/pull/14145))
- Fixed not preserving set attributes on `DataLoader` and `BatchSampler` when instantiated inside `*_dataloader` hooks ([#14212](https://github.com/Lightning-AI/pytorch-lightning/pull/14212))


## [1.7.1] - 2022-08-09

### Fixed

- Casted only floating point tensors to fp16 with IPUs ([#13983](https://github.com/Lightning-AI/pytorch-lightning/pull/13983))
- Casted tensors to fp16 before moving them to device with  `DeepSpeedStrategy` ([#14000](https://github.com/Lightning-AI/pytorch-lightning/pull/14000))
- Fixed the `NeptuneLogger` dependency being unrecognized ([#13988](https://github.com/Lightning-AI/pytorch-lightning/pull/13988))
- Fixed an issue where users would be warned about unset `max_epochs` even when `fast_dev_run` was set ([#13262](https://github.com/Lightning-AI/pytorch-lightning/pull/13262))
- Fixed MPS device being unrecognized ([#13992](https://github.com/Lightning-AI/pytorch-lightning/pull/13992))
- Fixed incorrect `precision="mixed"` being used with `DeepSpeedStrategy` and `IPUStrategy` ([#14041](https://github.com/Lightning-AI/pytorch-lightning/pull/14041))
- Fixed dtype inference during gradient norm computation ([#14051](https://github.com/Lightning-AI/pytorch-lightning/pull/14051))
- Fixed a bug that caused `ddp_find_unused_parameters` to be set `False`, whereas the intended default is `True` ([#14095](https://github.com/Lightning-AI/pytorch-lightning/pull/14095))


## [1.7.0] - 2022-08-02

### Added

-  Added ``ServableModule`` and its associated callback called ``ServableModuleValidator`` to ensure the model can served ([#13614](https://github.com/Lightning-AI/pytorch-lightning/pull/13614))
-  Converted validation loop config warnings to `PossibleUserWarning` ([#13377](https://github.com/Lightning-AI/pytorch-lightning/pull/13377))
- Added a flag named `log_rank_zero_only` to `EarlyStopping` to disable logging to non-zero rank processes ([#13233](https://github.com/Lightning-AI/pytorch-lightning/pull/13233))
- Added support for reloading the last checkpoint saved by passing `ckpt_path="last"` ([#12816](https://github.com/Lightning-AI/pytorch-lightning/pull/12816))
- Added `LightningDataModule.load_from_checkpoint` to support loading datamodules directly from checkpoint ([#12550](https://github.com/Lightning-AI/pytorch-lightning/pull/12550))
- Added a friendly error message when attempting to call `Trainer.save_checkpoint()` without a model attached ([#12772](https://github.com/Lightning-AI/pytorch-lightning/pull/12772))
- Added a friendly error message when attempting to use `DeepSpeedStrategy` on unsupported accelerators ([#12699](https://github.com/Lightning-AI/pytorch-lightning/pull/12699))
- Enabled `torch.inference_mode` for evaluation and prediction ([#12715](https://github.com/Lightning-AI/pytorch-lightning/pull/12715))
- Added support for setting `val_check_interval` to a value higher than the amount of training batches when `check_val_every_n_epoch=None` ([#11993](https://github.com/Lightning-AI/pytorch-lightning/pull/11993))
- Include the `pytorch_lightning` version as a header in the CLI config files ([#12532](https://github.com/Lightning-AI/pytorch-lightning/pull/12532))
- Added support for `Callback` registration through entry points ([#12739](https://github.com/Lightning-AI/pytorch-lightning/pull/12739))
- Added support for `Trainer(deterministic="warn")` to warn instead of fail when a non-deterministic operation is encountered ([#12588](https://github.com/Lightning-AI/pytorch-lightning/pull/12588))
- Added profiling to the loops' dataloader `__next__` calls ([#12124](https://github.com/Lightning-AI/pytorch-lightning/pull/12124))
- Hivemind Strategy
    * Added `CollaborativeStrategy` ([#12842](https://github.com/Lightning-AI/pytorch-lightning/pull/12842))
    * Renamed `CollaborativeStrategy` to `HivemindStrategy` ([#13388](https://github.com/Lightning-AI/pytorch-lightning/pull/13388))
    * Removed unnecessary endpoint logic, renamed `collaborative` to `hivemind` ([#13392](https://github.com/Lightning-AI/pytorch-lightning/pull/13392))
- Include a version suffix for new "last" checkpoints of later runs in the same directory ([#12902](https://github.com/Lightning-AI/pytorch-lightning/pull/12902))
- Show a better error message when a Metric that does not return a Tensor is logged ([#13164](https://github.com/Lightning-AI/pytorch-lightning/pull/13164))
- Added missing `predict_dataset` argument in `LightningDataModule.from_datasets` to create predict dataloaders ([#12942](https://github.com/Lightning-AI/pytorch-lightning/pull/12942))
- Added class name prefix to metrics logged by `DeviceStatsMonitor` ([#12228](https://github.com/Lightning-AI/pytorch-lightning/pull/12228))
- Automatically wrap custom samplers under a distributed environment by using `DistributedSamplerWrapper` ([#12959](https://github.com/Lightning-AI/pytorch-lightning/pull/12959))
- Added profiling of `LightningDataModule` hooks ([#12971](https://github.com/Lightning-AI/pytorch-lightning/pull/12971))
- Added Native FSDP Strategy ([#12447](https://github.com/Lightning-AI/pytorch-lightning/pull/12447))
- Added breaking of lazy graph across training, validation, test and predict steps when training with habana accelerators to ensure better performance ([#12938](https://github.com/Lightning-AI/pytorch-lightning/pull/12938))
- Added `Checkpoint` class to inherit from ([#13024](https://github.com/Lightning-AI/pytorch-lightning/pull/13024))
- Added CPU metric tracking to `DeviceStatsMonitor` ([#11795](https://github.com/Lightning-AI/pytorch-lightning/pull/11795))
- Added `teardown()` method to `Accelerator` ([#11935](https://github.com/Lightning-AI/pytorch-lightning/pull/11935))
- Added support for using custom Trainers that don't include callbacks using the CLI ([#13138](https://github.com/Lightning-AI/pytorch-lightning/pull/13138))
- Added a `timeout` argument to `DDPStrategy` and `DDPSpawnStrategy`. ([#13244](https://github.com/Lightning-AI/pytorch-lightning/pull/13244), [#13383](https://github.com/Lightning-AI/pytorch-lightning/pull/13383))
- Added `XLAEnvironment` cluster environment plugin ([#11330](https://github.com/Lightning-AI/pytorch-lightning/pull/11330))
- Added logging messages to notify when `FitLoop` stopping conditions are met ([#9749](https://github.com/Lightning-AI/pytorch-lightning/pull/9749))
- Added support for calling unknown methods with `DummyLogger` ([#13224](https://github.com/Lightning-AI/pytorch-lightning/pull/13224)
- Added support for recursively setting the `Trainer` reference for ensembles of `LightningModule`s ([#13638](https://github.com/Lightning-AI/pytorch-lightning/pull/13638)
- Added Apple Silicon Support via `MPSAccelerator` ([#13123](https://github.com/Lightning-AI/pytorch-lightning/pull/13123))
- Added support for DDP Fork ([#13405](https://github.com/Lightning-AI/pytorch-lightning/pull/13405))
- Added support for async checkpointing ([#13658](https://github.com/Lightning-AI/pytorch-lightning/pull/13658))
- Added support for HPU Device stats monitor ([#13819](https://github.com/Lightning-AI/pytorch-lightning/pull/13819))

### Changed

- `accelerator="gpu"` now automatically selects an available GPU backend (CUDA and MPS currently) ([#13642](https://github.com/Lightning-AI/pytorch-lightning/pull/13642))
- Enable validation during overfitting ([#12527](https://github.com/Lightning-AI/pytorch-lightning/pull/12527))
- Added dataclass support to `extract_batch_size` ([#12573](https://github.com/Lightning-AI/pytorch-lightning/pull/12573))
- Changed checkpoints save path in the case of one logger and user-provided weights_save_path from `weights_save_path/name/version/checkpoints` to `weights_save_path/checkpoints` ([#12372](https://github.com/Lightning-AI/pytorch-lightning/pull/12372))
- Changed checkpoints save path in the case of multiple loggers and user-provided weights_save_path from `weights_save_path/name1_name2/version1_version2/checkpoints` to `weights_save_path/checkpoints` ([#12372](https://github.com/Lightning-AI/pytorch-lightning/pull/12372))
- Marked `swa_lrs` argument in `StochasticWeightAveraging` callback as required ([#12556](https://github.com/Lightning-AI/pytorch-lightning/pull/12556))
- `LightningCLI`'s shorthand notation changed to use jsonargparse native feature ([#12614](https://github.com/Lightning-AI/pytorch-lightning/pull/12614))
- `LightningCLI` changed to use jsonargparse native support for list append ([#13129](https://github.com/Lightning-AI/pytorch-lightning/pull/13129))
- Changed `seed_everything_default` argument in the `LightningCLI` to type `Union[bool, int]`. If set to `True` a seed is automatically generated for the parser argument `--seed_everything`. ([#12822](https://github.com/Lightning-AI/pytorch-lightning/pull/12822), [#13110](https://github.com/Lightning-AI/pytorch-lightning/pull/13110))
- Make positional arguments required for classes passed into the `add_argparse_args` function. ([#12504](https://github.com/Lightning-AI/pytorch-lightning/pull/12504))
- Raise an error if there are insufficient training batches when using a float value of `limit_train_batches` ([#12885](https://github.com/Lightning-AI/pytorch-lightning/pull/12885))
- `DataLoader` instantiated inside a `*_dataloader` hook will not set the passed arguments as attributes anymore ([#12981](https://github.com/Lightning-AI/pytorch-lightning/pull/12981))
- When a multi-element tensor is logged, an error is now raised instead of silently taking the mean of all elements ([#13164](https://github.com/Lightning-AI/pytorch-lightning/pull/13164))
- The `WandbLogger` will now use the run name in the logs folder if it is provided, and otherwise the project name  ([#12604](https://github.com/Lightning-AI/pytorch-lightning/pull/12604))
- Enabled using any Sampler in distributed environment in Lite ([#13646](https://github.com/Lightning-AI/pytorch-lightning/pull/13646))
- Raised a warning instead of forcing `sync_dist=True` on epoch end ([13364](https://github.com/Lightning-AI/pytorch-lightning/pull/13364))
- Updated `val_check_interval`(int) to consider total train batches processed instead of `_batches_that_stepped` for validation check during training ([#12832](https://github.com/Lightning-AI/pytorch-lightning/pull/12832)
- Updated Habana Accelerator's `auto_device_count`, `is_available` & `get_device_name` methods based on the latest torch habana package ([#13423](https://github.com/Lightning-AI/pytorch-lightning/pull/13423))
- Disallowed using `BatchSampler` when running on multiple IPUs ([#13854](https://github.com/Lightning-AI/pytorch-lightning/pull/13854))

### Deprecated

- Deprecated `pl.accelerators.gpu.GPUAccelerator` in favor of `pl.accelerators.cuda.CUDAAccelerator` ([#13636](https://github.com/Lightning-AI/pytorch-lightning/pull/13636))
- Deprecated `pl.loggers.base.LightningLoggerBase` in favor of `pl.loggers.logger.Logger`, and deprecated `pl.loggers.base` in favor of `pl.loggers.logger` ([#120148](https://github.com/Lightning-AI/pytorch-lightning/pull/12014))
- Deprecated `pl.callbacks.base.Callback` in favor of `pl.callbacks.callback.Callback` ([#13031](https://github.com/Lightning-AI/pytorch-lightning/pull/13031))
- Deprecated `num_processes`, `gpus`, `tpu_cores,` and `ipus` from the `Trainer` constructor in favor of using the `accelerator` and `devices` arguments ([#11040](https://github.com/Lightning-AI/pytorch-lightning/pull/11040))
- Deprecated setting `LightningCLI(seed_everything_default=None)` in favor of `False` ([#12804](https://github.com/Lightning-AI/pytorch-lightning/pull/12804)).
- Deprecated `pl.core.lightning.LightningModule` in favor of `pl.core.module.LightningModule` ([#12740](https://github.com/Lightning-AI/pytorch-lightning/pull/12740))
- Deprecated `pl.loops.base.Loop` in favor of `pl.loops.loop.Loop` ([#13043](https://github.com/Lightning-AI/pytorch-lightning/pull/13043))
- Deprecated `Trainer.reset_train_val_dataloaders()` in favor of `Trainer.reset_{train,val}_dataloader` ([#12184](https://github.com/Lightning-AI/pytorch-lightning/pull/12184))
- Deprecated LightningCLI's registries in favor of importing the respective package ([#13221](https://github.com/Lightning-AI/pytorch-lightning/pull/13221))
- Deprecated public utilities in `pl.utilities.cli.LightningCLI` in favor of equivalent copies in `pl.cli.LightningCLI` ([#13767](https://github.com/Lightning-AI/pytorch-lightning/pull/13767))
- Deprecated `pl.profiler.*` in favor of `pl.profilers` ([#12308](https://github.com/Lightning-AI/pytorch-lightning/pull/12308))

### Removed

- Removed deprecated `IndexBatchSamplerWrapper.batch_indices` ([#13565](https://github.com/Lightning-AI/pytorch-lightning/pull/13565))
- Removed the deprecated `LightningModule.add_to_queue` and `LightningModule.get_from_queue` method ([#13600](https://github.com/Lightning-AI/pytorch-lightning/pull/13600))
- Removed deprecated `pl.core.decorators.parameter_validation` from `decorators` ([#13514](https://github.com/Lightning-AI/pytorch-lightning/pull/13514))
- Removed the deprecated `Logger.close` method ([#13149](https://github.com/Lightning-AI/pytorch-lightning/pull/13149))
- Removed the deprecated `weights_summary` argument from the `Trainer` constructor ([#13070](https://github.com/Lightning-AI/pytorch-lightning/pull/13070))
- Removed the deprecated `flush_logs_every_n_steps` argument from the `Trainer` constructor ([#13074](https://github.com/Lightning-AI/pytorch-lightning/pull/13074))
- Removed the deprecated `process_position` argument from the `Trainer` constructor ([13071](https://github.com/Lightning-AI/pytorch-lightning/pull/13071))
- Removed the deprecated `checkpoint_callback` argument from the `Trainer` constructor ([#13027](https://github.com/Lightning-AI/pytorch-lightning/pull/13027))
- Removed the deprecated `on_{train,val,test,predict}_dataloader` hooks from the `LightningModule` and `LightningDataModule` ([#13033](https://github.com/Lightning-AI/pytorch-lightning/pull/13033))
- Removed the deprecated `TestTubeLogger` ([#12859](https://github.com/Lightning-AI/pytorch-lightning/pull/12859))
- Removed the deprecated `pl.core.memory.LayerSummary` and `pl.core.memory.ModelSummary` ([#12593](https://github.com/Lightning-AI/pytorch-lightning/pull/12593))
- Removed the deprecated `summarize` method from the `LightningModule` ([#12559](https://github.com/Lightning-AI/pytorch-lightning/pull/12559))
- Removed the deprecated `model_size` property from the `LightningModule` class ([#12641](https://github.com/Lightning-AI/pytorch-lightning/pull/12641))
- Removed the deprecated `stochastic_weight_avg` argument from the `Trainer` constructor ([#12535](https://github.com/Lightning-AI/pytorch-lightning/pull/12535))
- Removed the deprecated `progress_bar_refresh_rate` argument from the `Trainer` constructor ([#12514](https://github.com/Lightning-AI/pytorch-lightning/pull/12514))
- Removed the deprecated `prepare_data_per_node` argument from the `Trainer` constructor ([#12536](https://github.com/Lightning-AI/pytorch-lightning/pull/12536))
- Removed the deprecated `pl.core.memory.{get_gpu_memory_map,get_memory_profile}` ([#12659](https://github.com/Lightning-AI/pytorch-lightning/pull/12659))
- Removed the deprecated `terminate_on_nan` argument from the `Trainer` constructor ([#12553](https://github.com/Lightning-AI/pytorch-lightning/pull/12553))
- Removed the deprecated `XLAStatsMonitor` callback ([#12688](https://github.com/Lightning-AI/pytorch-lightning/pull/12688))
- Remove deprecated `pl.callbacks.progress.progress` ([#12658](https://github.com/Lightning-AI/pytorch-lightning/pull/12658))
- Removed the deprecated `dim` and `size` arguments from the `LightningDataModule` constructor([#12780](https://github.com/Lightning-AI/pytorch-lightning/pull/12780))
- Removed the deprecated `train_transforms` argument from the `LightningDataModule` constructor([#12662](https://github.com/Lightning-AI/pytorch-lightning/pull/12662))
- Removed the deprecated `log_gpu_memory` argument from the `Trainer` constructor ([#12657](https://github.com/Lightning-AI/pytorch-lightning/pull/12657))
- Removed the deprecated automatic logging of GPU stats by the logger connector ([#12657](https://github.com/Lightning-AI/pytorch-lightning/pull/12657))
- Removed deprecated `GPUStatsMonitor` callback ([#12554](https://github.com/Lightning-AI/pytorch-lightning/pull/12554))
- Removed support for passing strategy names or strategy instances to the accelerator Trainer argument ([#12696](https://github.com/Lightning-AI/pytorch-lightning/pull/12696))
- Removed support for passing strategy names or strategy instances to the plugins Trainer argument ([#12700](https://github.com/Lightning-AI/pytorch-lightning/pull/12700))
- Removed the deprecated `val_transforms` argument from the `LightningDataModule` constructor ([#12763](https://github.com/Lightning-AI/pytorch-lightning/pull/12763))
- Removed the deprecated `test_transforms` argument from the `LightningDataModule` constructor ([#12773](https://github.com/Lightning-AI/pytorch-lightning/pull/12773))
- Removed deprecated `Trainer(max_steps=None)` ([#13591](https://github.com/Lightning-AI/pytorch-lightning/pull/13591))
- Removed deprecated `dataloader_idx` argument from `on_train_batch_start/end` hooks `Callback` and `LightningModule` ([#12769](https://github.com/Lightning-AI/pytorch-lightning/pull/12769), [#12977](https://github.com/Lightning-AI/pytorch-lightning/pull/12977))
- Removed deprecated `get_progress_bar_dict` property from `LightningModule` ([#12839](https://github.com/Lightning-AI/pytorch-lightning/pull/12839))
- Removed sanity check for multi-optimizer support with habana backends ([#13217](https://github.com/Lightning-AI/pytorch-lightning/pull/13217))
- Removed the need to explicitly load habana module ([#13338](https://github.com/Lightning-AI/pytorch-lightning/pull/13338))
- Removed the deprecated `Strategy.post_dispatch()` hook ([#13461](https://github.com/Lightning-AI/pytorch-lightning/pull/13461))
- Removed deprecated `pl.callbacks.lr_monitor.LearningRateMonitor.lr_sch_names` ([#13353](https://github.com/Lightning-AI/pytorch-lightning/pull/13353))
- Removed deprecated `Trainer.slurm_job_id` in favor of `SLURMEnvironment.job_id` ([#13459](https://github.com/Lightning-AI/pytorch-lightning/pull/13459))
- Removed support for the `DDP2Strategy` ([#12705](https://github.com/Lightning-AI/pytorch-lightning/pull/12705))
- Removed deprecated `LightningDistributed` ([#13549](https://github.com/Lightning-AI/pytorch-lightning/pull/13549))
- Removed deprecated ClusterEnvironment properties `master_address` and `master_port` in favor of `main_address` and `main_port` ([#13458](https://github.com/Lightning-AI/pytorch-lightning/pull/13458))
- Removed deprecated ClusterEnvironment methods `KubeflowEnvironment.is_using_kubelfow()`, `LSFEnvironment.is_using_lsf()` and `TorchElasticEnvironment.is_using_torchelastic()` in favor of the `detect()` method ([#13458](https://github.com/Lightning-AI/pytorch-lightning/pull/13458))
- Removed deprecated `Callback.on_keyboard_interrupt` ([#13438](https://github.com/Lightning-AI/pytorch-lightning/pull/13438))
- Removed deprecated `LightningModule.on_post_move_to_device` ([#13548](https://github.com/Lightning-AI/pytorch-lightning/pull/13548))
- Removed `TPUSpawnStrategy.{tpu_local_core_rank,tpu_global_core_rank}` attributes in favor of `TPUSpawnStrategy.{local_rank,global_rank}` ([#11163](https://github.com/Lightning-AI/pytorch-lightning/pull/11163))
- Removed `SingleTPUStrategy.{tpu_local_core_rank,tpu_global_core_rank}` attributes in favor of `SingleTPUStrategy.{local_rank,global_rank}`([#11163](https://github.com/Lightning-AI/pytorch-lightning/pull/11163))

### Fixed

- Improved support for custom `DataLoader`s when instantiated in `*_dataloader` hook ([#12981](https://github.com/Lightning-AI/pytorch-lightning/pull/12981))
- Allowed custom `BatchSampler`s when instantiated in `*_dataloader` hook [#13640](https://github.com/Lightning-AI/pytorch-lightning/pull/13640))
- Fixed an issue with unsupported torch.inference_mode() on hpu backends by making it use no_grad ([#13014](https://github.com/Lightning-AI/pytorch-lightning/pull/13014))
- The model wrapper returned by `LightningLite.setup()` now properly supports pass-through when looking up attributes ([#12597](https://github.com/Lightning-AI/pytorch-lightning/pull/12597))
- Fixed issue where the CLI fails with certain torch objects ([#13153](https://github.com/Lightning-AI/pytorch-lightning/pull/13153))
- Fixed ``LightningCLI`` signature parameter resolving for some lightning classes ([#13283](https://github.com/Lightning-AI/pytorch-lightning/pull/13283))
- Fixed Model Summary when using DeepSpeed Stage 3 ([#13427](https://github.com/Lightning-AI/pytorch-lightning/pull/13427))
- Fixed `pl.utilities.distributed.gather_all_tensors` to handle tensors of different dimensions ([#12630](https://github.com/Lightning-AI/pytorch-lightning/pull/12630))
- Fixed the input validation for the accelerator Trainer argument when passed as a string ([#13417](https://github.com/Lightning-AI/pytorch-lightning/pull/13417))
- Fixed `Trainer.predict(return_predictions=False)` to track prediction's batch_indices ([#13629](https://github.com/Lightning-AI/pytorch-lightning/pull/13629))
- Fixed and issue that prevented setting a custom `CheckpointIO` plugin with strategies ([#13785](https://github.com/Lightning-AI/pytorch-lightning/pull/13785))
- Fixed main progress bar counter when `val_check_interval=int` and `check_val_every_n_epoch=None` ([#12832](https://github.com/Lightning-AI/pytorch-lightning/pull/12832)
- Improved support for custom `ReduceLROnPlateau` scheduler if `reduce_on_plateau` is set by the user in scheduler config ([#13838](https://github.com/Lightning-AI/pytorch-lightning/pull/13838))
- Used `global_step` while restoring logging step for old checkpoints ([#13645](https://github.com/Lightning-AI/pytorch-lightning/pull/13645))
- When training with `precision=16` on IPU, the cast has been moved off the IPU onto the host, making the copies from host to IPU cheaper ([#13880](https://github.com/Lightning-AI/pytorch-lightning/pull/13880))
- Fixed error handling in learning rate finder when not enough data points are available to give a good suggestion ([#13845](https://github.com/Lightning-AI/pytorch-lightning/pull/13845))
- Fixed an issue that caused the learning rate finder to set the model's learning rate to None when no suggestion was possible ([#13845](https://github.com/Lightning-AI/pytorch-lightning/pull/13845))
- Fixed an issue causing deterministic algorithms and other globals to get reset in spawned processes ([#13921](https://github.com/Lightning-AI/pytorch-lightning/pull/13921))
- Fixed default `amp_level` for `DeepSpeedPrecisionPlugin` to `O2` ([#13897](https://github.com/Lightning-AI/pytorch-lightning/pull/13897))
- Fixed Python 3.10 compatibility for truncated back-propagation through time (TBPTT) ([#13973](https://github.com/Lightning-AI/pytorch-lightning/pull/13973))
- Fixed `TQDMProgressBar` reset and update to show correct time estimation (2/2) ([#13962](https://github.com/Lightning-AI/pytorch-lightning/pull/13962))


## [1.6.5] - 2022-07-13

### Fixed

- Fixed `estimated_stepping_batches` requiring distributed comms in `configure_optimizers` for the `DeepSpeedStrategy` ([#13350](https://github.com/Lightning-AI/pytorch-lightning/pull/13350))
- Fixed bug with Python version check that prevented use with development versions of Python ([#13420](https://github.com/Lightning-AI/pytorch-lightning/pull/13420))
- The loops now call `.set_epoch()` also on batch samplers if the dataloader has one wrapped in a distributed sampler ([#13396](https://github.com/Lightning-AI/pytorch-lightning/pull/13396))
- Fixed the restoration of log step during restart ([#13467](https://github.com/Lightning-AI/pytorch-lightning/pull/13467))


## [1.6.4] - 2022-06-01

### Added

- Added all DDP params to be exposed through hpu parallel strategy ([#13067](https://github.com/Lightning-AI/pytorch-lightning/pull/13067))

### Changed

- Keep `torch.backends.cudnn.benchmark=False` by default (unlike in v1.6.{0-3}) after speed and memory problems depending on the data used. Please consider tuning `Trainer(benchmark)` manually. ([#13154](https://github.com/Lightning-AI/pytorch-lightning/pull/13154))
- Prevent modification of `torch.backends.cudnn.benchmark` when `Trainer(benchmark=...)` is not set ([#13154](https://github.com/Lightning-AI/pytorch-lightning/pull/13154))

### Fixed

- Fixed an issue causing zero-division error for empty dataloaders ([#12885](https://github.com/Lightning-AI/pytorch-lightning/pull/12885))
- Fixed mismatching default values for the types of some arguments in the DeepSpeed and Fully-Sharded strategies which made the CLI unable to use them ([#12989](https://github.com/Lightning-AI/pytorch-lightning/pull/12989))
- Avoid redundant callback restore warning while tuning ([#13026](https://github.com/Lightning-AI/pytorch-lightning/pull/13026))
- Fixed `Trainer(precision=64)` during evaluation which now uses the wrapped precision module ([#12983](https://github.com/Lightning-AI/pytorch-lightning/pull/12983))
- Fixed an issue to use wrapped `LightningModule` for evaluation during `trainer.fit` for `BaguaStrategy` ([#12983](https://github.com/Lightning-AI/pytorch-lightning/pull/12983))
- Fixed an issue wrt unnecessary usage of habana mixed precision package for fp32 types ([#13028](https://github.com/Lightning-AI/pytorch-lightning/pull/13028))
- Fixed the number of references of `LightningModule` so it can be deleted ([#12897](https://github.com/Lightning-AI/pytorch-lightning/pull/12897))
- Fixed `materialize_module` setting a module's child recursively ([#12870](https://github.com/Lightning-AI/pytorch-lightning/pull/12870))
- Fixed issue where the CLI could not pass a `Profiler` to the `Trainer` ([#13084](https://github.com/Lightning-AI/pytorch-lightning/pull/13084))
- Fixed torchelastic detection with non-distributed installations ([#13142](https://github.com/Lightning-AI/pytorch-lightning/pull/13142))
- Fixed logging's step values when multiple dataloaders are used during evaluation ([#12184](https://github.com/Lightning-AI/pytorch-lightning/pull/12184))
- Fixed epoch logging on train epoch end ([#13025](https://github.com/Lightning-AI/pytorch-lightning/pull/13025))
- Fixed `DDPStrategy` and `DDPSpawnStrategy` to initialize optimizers only after moving the module to the device ([#11952](https://github.com/Lightning-AI/pytorch-lightning/pull/11952))


## [1.6.3] - 2022-05-03

### Fixed

- Use only a single instance of `rich.console.Console` throughout codebase ([#12886](https://github.com/Lightning-AI/pytorch-lightning/pull/12886))
- Fixed an issue to ensure all the checkpoint states are saved in a common filepath with `DeepspeedStrategy` ([#12887](https://github.com/Lightning-AI/pytorch-lightning/pull/12887))
- Fixed `trainer.logger` deprecation message ([#12671](https://github.com/Lightning-AI/pytorch-lightning/pull/12671))
- Fixed an issue where sharded grad scaler is passed in when using BF16 with the `ShardedStrategy` ([#12915](https://github.com/Lightning-AI/pytorch-lightning/pull/12915))
- Fixed an issue wrt recursive invocation of DDP configuration in hpu parallel plugin ([#12912](https://github.com/Lightning-AI/pytorch-lightning/pull/12912))
- Fixed printing of ragged dictionaries in `Trainer.validate` and `Trainer.test` ([#12857](https://github.com/Lightning-AI/pytorch-lightning/pull/12857))
- Fixed threading support for legacy loading of checkpoints ([#12814](https://github.com/Lightning-AI/pytorch-lightning/pull/12814))
- Fixed pickling of `KFoldLoop` ([#12441](https://github.com/Lightning-AI/pytorch-lightning/pull/12441))
- Stopped `optimizer_zero_grad` from being called after IPU execution ([#12913](https://github.com/Lightning-AI/pytorch-lightning/pull/12913))
- Fixed `fuse_modules` to be qat-aware for `torch>=1.11` ([#12891](https://github.com/Lightning-AI/pytorch-lightning/pull/12891))
- Enforced eval shuffle warning only for default samplers in DataLoader ([#12653](https://github.com/Lightning-AI/pytorch-lightning/pull/12653))
- Enable mixed precision in `DDPFullyShardedStrategy` when `precision=16` ([#12965](https://github.com/Lightning-AI/pytorch-lightning/pull/12965))
- Fixed `TQDMProgressBar` reset and update to show correct time estimation (1/2) ([#12889](https://github.com/Lightning-AI/pytorch-lightning/pull/12889))
- Fixed fit loop restart logic to enable resume using the checkpoint ([#12821](https://github.com/Lightning-AI/pytorch-lightning/pull/12821))


## [1.6.2] - 2022-04-27

### Fixed

- Fixed `ImportError` when `torch.distributed` is not available. ([#12794](https://github.com/Lightning-AI/pytorch-lightning/pull/12794))
- When using custom DataLoaders in LightningDataModule, multiple inheritance is resolved properly ([#12716](https://github.com/Lightning-AI/pytorch-lightning/pull/12716))
- Fixed encoding issues on terminals that do not support unicode characters ([#12828](https://github.com/Lightning-AI/pytorch-lightning/pull/12828))
- Fixed support for `ModelCheckpoint` monitors with dots ([#12783](https://github.com/Lightning-AI/pytorch-lightning/pull/12783))


## [1.6.1] - 2022-04-13

### Changed

- Support `strategy` argument being case insensitive ([#12528](https://github.com/Lightning-AI/pytorch-lightning/pull/12528))

### Fixed

- Run main progress bar updates independent of val progress bar updates in `TQDMProgressBar` ([#12563](https://github.com/Lightning-AI/pytorch-lightning/pull/12563))
- Avoid calling `average_parameters` multiple times per optimizer step ([#12452](https://github.com/Lightning-AI/pytorch-lightning/pull/12452))
- Properly pass some Logger's parent's arguments to `super().__init__()` ([#12609](https://github.com/Lightning-AI/pytorch-lightning/pull/12609))
- Fixed an issue where incorrect type warnings appear when the overridden `LightningLite.run` method accepts user-defined arguments ([#12629](https://github.com/Lightning-AI/pytorch-lightning/pull/12629))
- Fixed `rank_zero_only` decorator in LSF environments ([#12587](https://github.com/Lightning-AI/pytorch-lightning/pull/12587))
- Don't raise a warning when `nn.Module` is not saved under hparams ([#12669](https://github.com/Lightning-AI/pytorch-lightning/pull/12669))
- Raise `MisconfigurationException` when the accelerator is available but the user passes invalid `([]/0/"0")` values to the `devices` flag ([#12708](https://github.com/Lightning-AI/pytorch-lightning/pull/12708))
- Support `auto_select_gpus` with the accelerator and devices API ([#12608](https://github.com/Lightning-AI/pytorch-lightning/pull/12608))


## [1.6.0] - 2022-03-29

### Added

- Allow logging to an existing run ID in MLflow with `MLFlowLogger` ([#12290](https://github.com/Lightning-AI/pytorch-lightning/pull/12290))
- Enable gradient accumulation using Horovod's `backward_passes_per_step` ([#11911](https://github.com/Lightning-AI/pytorch-lightning/pull/11911))
- Add new `DETAIL` log level to provide useful logs for improving monitoring and debugging of batch jobs ([#11008](https://github.com/Lightning-AI/pytorch-lightning/pull/11008))
- Added a flag `SLURMEnvironment(auto_requeue=True|False)` to control whether Lightning handles the requeuing ([#10601](https://github.com/Lightning-AI/pytorch-lightning/pull/10601))
- Fault Tolerant Manual
    * Add `_Stateful` protocol to detect if classes are stateful ([#10646](https://github.com/Lightning-AI/pytorch-lightning/pull/10646))
    * Add `_FaultTolerantMode` enum used to track different supported fault tolerant modes ([#10645](https://github.com/Lightning-AI/pytorch-lightning/pull/10645))
    * Add a `_rotate_worker_indices` utility to reload the state according the latest worker ([#10647](https://github.com/Lightning-AI/pytorch-lightning/pull/10647))
    * Add stateful workers ([#10674](https://github.com/Lightning-AI/pytorch-lightning/pull/10674))
    * Add an utility to collect the states across processes ([#10639](https://github.com/Lightning-AI/pytorch-lightning/pull/10639))
    * Add logic to reload the states across data loading components ([#10699](https://github.com/Lightning-AI/pytorch-lightning/pull/10699))
    * Cleanup some fault tolerant utilities ([#10703](https://github.com/Lightning-AI/pytorch-lightning/pull/10703))
    * Enable Fault Tolerant Manual Training ([#10707](https://github.com/Lightning-AI/pytorch-lightning/pull/10707))
    * Broadcast the `_terminate_gracefully` to all processes and add support for DDP ([#10638](https://github.com/Lightning-AI/pytorch-lightning/pull/10638))
- Added support for re-instantiation of custom (subclasses of) `DataLoaders` returned in the `*_dataloader()` methods, i.e., automatic replacement of samplers now works with custom types of `DataLoader` ([#10680](https://github.com/Lightning-AI/pytorch-lightning/pull/10680))
- Added a function to validate if fault tolerant training is supported. ([#10465](https://github.com/Lightning-AI/pytorch-lightning/pull/10465))
- Added a private callback to manage the creation and deletion of fault-tolerance checkpoints ([#11862](https://github.com/Lightning-AI/pytorch-lightning/pull/11862))
- Show a better error message when a custom `DataLoader` implementation is not well implemented and we need to reconstruct it ([#10719](https://github.com/Lightning-AI/pytorch-lightning/pull/10719))
- Show a better error message when frozen dataclass is used as a batch ([#10927](https://github.com/Lightning-AI/pytorch-lightning/pull/10927))
- Save the `Loop`'s state by default in the checkpoint ([#10784](https://github.com/Lightning-AI/pytorch-lightning/pull/10784))
- Added `Loop.replace` to easily switch one loop for another ([#10324](https://github.com/Lightning-AI/pytorch-lightning/pull/10324))
- Added support for `--lr_scheduler=ReduceLROnPlateau` to the `LightningCLI` ([#10860](https://github.com/Lightning-AI/pytorch-lightning/pull/10860))
- Added `LightningCLI.configure_optimizers` to override the `configure_optimizers` return value ([#10860](https://github.com/Lightning-AI/pytorch-lightning/pull/10860))
- Added `LightningCLI(auto_registry)` flag to register all subclasses of the registerable components automatically ([#12108](https://github.com/Lightning-AI/pytorch-lightning/pull/12108))
- Added a warning that shows when `max_epochs` in the `Trainer` is not set ([#10700](https://github.com/Lightning-AI/pytorch-lightning/pull/10700))
- Added support for returning a single Callback from `LightningModule.configure_callbacks` without wrapping it into a list ([#11060](https://github.com/Lightning-AI/pytorch-lightning/pull/11060))
- Added `console_kwargs` for `RichProgressBar` to initialize inner Console ([#10875](https://github.com/Lightning-AI/pytorch-lightning/pull/10875))
- Added support for shorthand notation to instantiate loggers with the `LightningCLI` ([#11533](https://github.com/Lightning-AI/pytorch-lightning/pull/11533))
- Added a `LOGGER_REGISTRY` instance to register custom loggers to the `LightningCLI` ([#11533](https://github.com/Lightning-AI/pytorch-lightning/pull/11533))
- Added info message when the `Trainer` arguments `limit_*_batches`, `overfit_batches`, or `val_check_interval` are set to `1` or `1.0` ([#11950](https://github.com/Lightning-AI/pytorch-lightning/pull/11950))
- Added a `PrecisionPlugin.teardown` method ([#10990](https://github.com/Lightning-AI/pytorch-lightning/pull/10990))
- Added `LightningModule.lr_scheduler_step` ([#10249](https://github.com/Lightning-AI/pytorch-lightning/pull/10249))
- Added support for no pre-fetching to `DataFetcher` ([#11606](https://github.com/Lightning-AI/pytorch-lightning/pull/11606))
- Added support for optimizer step progress tracking with manual optimization ([#11848](https://github.com/Lightning-AI/pytorch-lightning/pull/11848))
- Return the output of the `optimizer.step`. This can be useful for `LightningLite` users, manual optimization users, or users overriding `LightningModule.optimizer_step` ([#11711](https://github.com/Lightning-AI/pytorch-lightning/pull/11711))
- Teardown the active loop and strategy on exception ([#11620](https://github.com/Lightning-AI/pytorch-lightning/pull/11620))
- Added a `MisconfigurationException` if user provided `opt_idx` in scheduler config doesn't match with actual optimizer index of its respective optimizer ([#11247](https://github.com/Lightning-AI/pytorch-lightning/pull/11247))
- Added a `loggers` property to `Trainer` which returns a list of loggers provided by the user ([#11683](https://github.com/Lightning-AI/pytorch-lightning/pull/11683))
- Added a `loggers` property to `LightningModule` which retrieves the `loggers` property from `Trainer` ([#11683](https://github.com/Lightning-AI/pytorch-lightning/pull/11683))
- Added support for DDP when using a `CombinedLoader` for the training data ([#11648](https://github.com/Lightning-AI/pytorch-lightning/pull/11648))
- Added a warning when using `DistributedSampler` during validation/testing ([#11479](https://github.com/Lightning-AI/pytorch-lightning/pull/11479))
- Added support for `Bagua` training strategy ([#11146](https://github.com/Lightning-AI/pytorch-lightning/pull/11146))
- Added support for manually returning a `poptorch.DataLoader` in a `*_dataloader` hook ([#12116](https://github.com/Lightning-AI/pytorch-lightning/pull/12116))
- Added `rank_zero` module to centralize utilities ([#11747](https://github.com/Lightning-AI/pytorch-lightning/pull/11747))
- Added a `_Stateful` support for `LightningDataModule` ([#11637](https://github.com/Lightning-AI/pytorch-lightning/pull/11637))
- Added `_Stateful` support for `PrecisionPlugin` ([#11638](https://github.com/Lightning-AI/pytorch-lightning/pull/11638))
- Added `Accelerator.is_available` to check device availability ([#11797](https://github.com/Lightning-AI/pytorch-lightning/pull/11797))
- Enabled static type-checking on the signature of `Trainer` ([#11888](https://github.com/Lightning-AI/pytorch-lightning/pull/11888))
- Added utility functions for moving optimizers to devices ([#11758](https://github.com/Lightning-AI/pytorch-lightning/pull/11758))
- Added a warning when saving an instance of `nn.Module` with `save_hyperparameters()` ([#12068](https://github.com/Lightning-AI/pytorch-lightning/pull/12068))
- Added `estimated_stepping_batches` property to `Trainer` ([#11599](https://github.com/Lightning-AI/pytorch-lightning/pull/11599))
- Added support for pluggable Accelerators ([#12030](https://github.com/Lightning-AI/pytorch-lightning/pull/12030))
- Added profiling for `on_load_checkpoint`/`on_save_checkpoint` callback and LightningModule hooks ([#12149](https://github.com/Lightning-AI/pytorch-lightning/pull/12149))
- Added `LayerSync` and `NativeSyncBatchNorm` plugins ([#11754](https://github.com/Lightning-AI/pytorch-lightning/pull/11754))
- Added optional `storage_options` argument to `Trainer.save_checkpoint()` to pass to custom `CheckpointIO` implementations ([#11891](https://github.com/Lightning-AI/pytorch-lightning/pull/11891))
- Added support to explicitly specify the process group backend for parallel strategies ([#11745](https://github.com/Lightning-AI/pytorch-lightning/pull/11745))
- Added `device_ids` and `num_devices` property to `Trainer` ([#12151](https://github.com/Lightning-AI/pytorch-lightning/pull/12151))
- Added `Callback.state_dict()` and `Callback.load_state_dict()` methods ([#12232](https://github.com/Lightning-AI/pytorch-lightning/pull/12232))
- Added `AcceleratorRegistry` ([#12180](https://github.com/Lightning-AI/pytorch-lightning/pull/12180))
- Added support for Habana Accelerator (HPU) ([#11808](https://github.com/Lightning-AI/pytorch-lightning/pull/11808))
- Added support for dataclasses in `apply_to_collections` ([#11889](https://github.com/Lightning-AI/pytorch-lightning/pull/11889))

### Changed

- Drop PyTorch 1.7 support ([#12191](https://github.com/Lightning-AI/pytorch-lightning/pull/12191)), ([#12432](https://github.com/Lightning-AI/pytorch-lightning/pull/12432))
- Make `benchmark` flag optional and set its value based on the deterministic flag ([#11944](https://github.com/Lightning-AI/pytorch-lightning/pull/11944))
- Implemented a new native and rich format in `_print_results` method of the `EvaluationLoop` ([#11332](https://github.com/Lightning-AI/pytorch-lightning/pull/11332))
- Do not print an empty table at the end of the `EvaluationLoop` ([#12427](https://github.com/Lightning-AI/pytorch-lightning/pull/12427))
- Set the `prog_bar` flag to False in `LightningModule.log_grad_norm` ([#11472](https://github.com/Lightning-AI/pytorch-lightning/pull/11472))
- Raised exception in `init_dist_connection()` when torch distributed is not available ([#10418](https://github.com/Lightning-AI/pytorch-lightning/pull/10418))
- The `monitor` argument in the `EarlyStopping` callback is no longer optional ([#10328](https://github.com/Lightning-AI/pytorch-lightning/pull/10328))
- Do not fail if batch size could not be inferred for logging when using DeepSpeed ([#10438](https://github.com/Lightning-AI/pytorch-lightning/pull/10438))
- Raised `MisconfigurationException` when `enable_progress_bar=False` and a progress bar instance has been passed in the callback list ([#10520](https://github.com/Lightning-AI/pytorch-lightning/pull/10520))
- Moved `trainer.connectors.env_vars_connector._defaults_from_env_vars` to `utilities.argsparse._defaults_from_env_vars` ([#10501](https://github.com/Lightning-AI/pytorch-lightning/pull/10501))
- Changes in `LightningCLI` required for the new major release of jsonargparse v4.0.0 ([#10426](https://github.com/Lightning-AI/pytorch-lightning/pull/10426))
- Renamed `refresh_rate_per_second` parameter to `refresh_rate` for `RichProgressBar` signature ([#10497](https://github.com/Lightning-AI/pytorch-lightning/pull/10497))
- Moved ownership of the `PrecisionPlugin` into `TrainingTypePlugin` and updated all references ([#10570](https://github.com/Lightning-AI/pytorch-lightning/pull/10570))
- Fault Tolerant relies on `signal.SIGTERM` to gracefully exit instead of `signal.SIGUSR1` ([#10605](https://github.com/Lightning-AI/pytorch-lightning/pull/10605))
- `Loop.restarting=...` now sets the value recursively for all subloops ([#11442](https://github.com/Lightning-AI/pytorch-lightning/pull/11442))
- Raised an error if the `batch_size` cannot be inferred from the current batch if it contained a string or was a custom batch object ([#10541](https://github.com/Lightning-AI/pytorch-lightning/pull/10541))
- The validation loop is now disabled when `overfit_batches > 0` is set in the Trainer ([#9709](https://github.com/Lightning-AI/pytorch-lightning/pull/9709))
- Moved optimizer related logics from `Accelerator` to `TrainingTypePlugin` ([#10596](https://github.com/Lightning-AI/pytorch-lightning/pull/10596))
- Moved ownership of the lightning optimizers from the `Trainer` to the `Strategy` ([#11444](https://github.com/Lightning-AI/pytorch-lightning/pull/11444))
- Moved ownership of the data fetchers from the DataConnector to the Loops ([#11621](https://github.com/Lightning-AI/pytorch-lightning/pull/11621))
- Moved `batch_to_device` method from `Accelerator` to `TrainingTypePlugin` ([#10649](https://github.com/Lightning-AI/pytorch-lightning/pull/10649))
- The `DDPSpawnPlugin` no longer overrides the `post_dispatch` plugin hook ([#10034](https://github.com/Lightning-AI/pytorch-lightning/pull/10034))
- Integrate the progress bar implementation with progress tracking ([#11213](https://github.com/Lightning-AI/pytorch-lightning/pull/11213))
- The `LightningModule.{add_to_queue,get_from_queue}` hooks no longer get a `torch.multiprocessing.SimpleQueue` and instead receive a list based queue ([#10034](https://github.com/Lightning-AI/pytorch-lightning/pull/10034))
- Changed `training_step`, `validation_step`, `test_step` and `predict_step` method signatures in `Accelerator` and updated input from caller side ([#10908](https://github.com/Lightning-AI/pytorch-lightning/pull/10908))
- Changed the name of the temporary checkpoint that the `DDPSpawnPlugin` and related plugins save ([#10934](https://github.com/Lightning-AI/pytorch-lightning/pull/10934))
- `LoggerCollection` returns only unique logger names and versions ([#10976](https://github.com/Lightning-AI/pytorch-lightning/pull/10976))
- Redesigned process creation for spawn-based plugins (`DDPSpawnPlugin`, `TPUSpawnPlugin`, etc.) ([#10896](https://github.com/Lightning-AI/pytorch-lightning/pull/10896))
    * All spawn-based plugins now spawn processes immediately upon calling `Trainer.{fit,validate,test,predict}`
    * The hooks/callbacks `prepare_data`, `setup`, `configure_sharded_model` and `teardown` now run under initialized process group for spawn-based plugins just like their non-spawn counterparts
    * Some configuration errors that were previously raised as `MisconfigurationException`s will now be raised as `ProcessRaisedException` (torch>=1.8) or as `Exception` (torch<1.8)
    * Removed the `TrainingTypePlugin.pre_dispatch()` method and merged it with `TrainingTypePlugin.setup()` ([#11137](https://github.com/Lightning-AI/pytorch-lightning/pull/11137))
- Changed profiler to index and display the names of the hooks with a new pattern [<base class>]<class>.<hook name> ([#11026](https://github.com/Lightning-AI/pytorch-lightning/pull/11026))
- Changed `batch_to_device` entry in profiling from stage-specific to generic, to match profiling of other hooks ([#11031](https://github.com/Lightning-AI/pytorch-lightning/pull/11031))
- Changed the info message for finalizing ddp-spawn worker processes to a debug-level message ([#10864](https://github.com/Lightning-AI/pytorch-lightning/pull/10864))
- Removed duplicated file extension when uploading model checkpoints with `NeptuneLogger` ([#11015](https://github.com/Lightning-AI/pytorch-lightning/pull/11015))
- Removed `__getstate__` and `__setstate__` of `RichProgressBar` ([#11100](https://github.com/Lightning-AI/pytorch-lightning/pull/11100))
- The `DDPPlugin` and `DDPSpawnPlugin` and their subclasses now remove the `SyncBatchNorm` wrappers in `teardown()` to enable proper support at inference after fitting ([#11078](https://github.com/Lightning-AI/pytorch-lightning/pull/11078))
- Moved ownership of the `Accelerator` instance to the `TrainingTypePlugin`; all training-type plugins now take an optional parameter `accelerator` ([#11022](https://github.com/Lightning-AI/pytorch-lightning/pull/11022))
- Renamed the `TrainingTypePlugin` to `Strategy` ([#11120](https://github.com/Lightning-AI/pytorch-lightning/pull/11120))
    * Renamed the `ParallelPlugin` to `ParallelStrategy` ([#11123](https://github.com/Lightning-AI/pytorch-lightning/pull/11123))
    * Renamed the `DataParallelPlugin` to `DataParallelStrategy` ([#11183](https://github.com/Lightning-AI/pytorch-lightning/pull/11183))
    * Renamed the `DDPPlugin` to `DDPStrategy` ([#11142](https://github.com/Lightning-AI/pytorch-lightning/pull/11142))
    * Renamed the `DDP2Plugin` to `DDP2Strategy` ([#11185](https://github.com/Lightning-AI/pytorch-lightning/pull/11185))
    * Renamed the `DDPShardedPlugin` to `DDPShardedStrategy` ([#11186](https://github.com/Lightning-AI/pytorch-lightning/pull/11186))
    * Renamed the `DDPFullyShardedPlugin` to `DDPFullyShardedStrategy` ([#11143](https://github.com/Lightning-AI/pytorch-lightning/pull/11143))
    * Renamed the `DDPSpawnPlugin` to `DDPSpawnStrategy` ([#11145](https://github.com/Lightning-AI/pytorch-lightning/pull/11145))
    * Renamed the `DDPSpawnShardedPlugin` to `DDPSpawnShardedStrategy` ([#11210](https://github.com/Lightning-AI/pytorch-lightning/pull/11210))
    * Renamed the `DeepSpeedPlugin` to `DeepSpeedStrategy` ([#11194](https://github.com/Lightning-AI/pytorch-lightning/pull/11194))
    * Renamed the `HorovodPlugin` to `HorovodStrategy` ([#11195](https://github.com/Lightning-AI/pytorch-lightning/pull/11195))
    * Renamed the `TPUSpawnPlugin` to `TPUSpawnStrategy` ([#11190](https://github.com/Lightning-AI/pytorch-lightning/pull/11190))
    * Renamed the `IPUPlugin` to `IPUStrategy` ([#11193](https://github.com/Lightning-AI/pytorch-lightning/pull/11193))
    * Renamed the `SingleDevicePlugin` to `SingleDeviceStrategy` ([#11182](https://github.com/Lightning-AI/pytorch-lightning/pull/11182))
    * Renamed the `SingleTPUPlugin` to `SingleTPUStrategy` ([#11182](https://github.com/Lightning-AI/pytorch-lightning/pull/11182))
    * Renamed the `TrainingTypePluginsRegistry` to `StrategyRegistry` ([#11233](https://github.com/Lightning-AI/pytorch-lightning/pull/11233))
- Marked the `ResultCollection`, `ResultMetric`, and `ResultMetricCollection` classes as protected ([#11130](https://github.com/Lightning-AI/pytorch-lightning/pull/11130))
- Marked `trainer.checkpoint_connector` as protected ([#11550](https://github.com/Lightning-AI/pytorch-lightning/pull/11550))
- The epoch start/end hooks are now called by the `FitLoop` instead of the `TrainingEpochLoop` ([#11201](https://github.com/Lightning-AI/pytorch-lightning/pull/11201))
- DeepSpeed does not require lightning module zero 3 partitioning ([#10655](https://github.com/Lightning-AI/pytorch-lightning/pull/10655))
- Moved `Strategy` classes to the `strategies` directory ([#11226](https://github.com/Lightning-AI/pytorch-lightning/pull/11226))
- Renamed `training_type_plugin` file to `strategy` ([#11239](https://github.com/Lightning-AI/pytorch-lightning/pull/11239))
- Changed `DeviceStatsMonitor` to group metrics based on the logger's `group_separator` ([#11254](https://github.com/Lightning-AI/pytorch-lightning/pull/11254))
- Raised `UserWarning` if evaluation is triggered with `best` ckpt and trainer is configured with multiple checkpoint callbacks ([#11274](https://github.com/Lightning-AI/pytorch-lightning/pull/11274))
- `Trainer.logged_metrics` now always contains scalar tensors, even when a Python scalar was logged ([#11270](https://github.com/Lightning-AI/pytorch-lightning/pull/11270))
- The tuner now uses the checkpoint connector to copy and restore its state ([#11518](https://github.com/Lightning-AI/pytorch-lightning/pull/11518))
- Changed `MisconfigurationException` to `ModuleNotFoundError` when `rich` isn't available ([#11360](https://github.com/Lightning-AI/pytorch-lightning/pull/11360))
- The `trainer.current_epoch` value is now increased by 1 during and after `on_train_end` ([#8578](https://github.com/Lightning-AI/pytorch-lightning/pull/8578))
- The `trainer.global_step` value now accounts for multiple optimizers and TBPTT splits ([#11805](https://github.com/Lightning-AI/pytorch-lightning/pull/11805))
- The `trainer.global_step` value is now increased right after the `optimizer.step()` call which will impact users who access it during an intra-training validation hook ([#11805](https://github.com/Lightning-AI/pytorch-lightning/pull/11805))
- The filename of checkpoints created with `ModelCheckpoint(filename='{step}')` is different compared to previous versions. A checkpoint saved after 1 step will be named `step=1.ckpt` instead of `step=0.ckpt` ([#11805](https://github.com/Lightning-AI/pytorch-lightning/pull/11805))
- Inherit from `ABC` for `Accelerator`: Users need to implement `auto_device_count` ([#11521](https://github.com/Lightning-AI/pytorch-lightning/pull/11521))
- Changed `parallel_devices` property in `ParallelStrategy` to be lazy initialized ([#11572](https://github.com/Lightning-AI/pytorch-lightning/pull/11572))
- Updated `TQDMProgressBar` to run a separate progress bar for each eval dataloader ([#11657](https://github.com/Lightning-AI/pytorch-lightning/pull/11657))
- Sorted `SimpleProfiler(extended=False)` summary based on mean duration for each hook ([#11671](https://github.com/Lightning-AI/pytorch-lightning/pull/11671))
- Avoid enforcing `shuffle=False` for eval dataloaders ([#11575](https://github.com/Lightning-AI/pytorch-lightning/pull/11575))
- When using DP (data-parallel), Lightning will no longer automatically reduce all tensors returned in training_step; it will only reduce the loss unless `training_step_end` is overridden ([#11594](https://github.com/Lightning-AI/pytorch-lightning/pull/11594))
- When using DP (data-parallel), the `training_epoch_end` hook will no longer receive reduced outputs from `training_step` and instead get the full tensor of results from all GPUs ([#11594](https://github.com/Lightning-AI/pytorch-lightning/pull/11594))
- Changed default logger name to `lightning_logs` for consistency ([#11762](https://github.com/Lightning-AI/pytorch-lightning/pull/11762))
- Rewrote `accelerator_connector` ([#11448](https://github.com/Lightning-AI/pytorch-lightning/pull/11448))
- When manual optimization is used with DDP, we no longer force `find_unused_parameters=True` ([#12425](https://github.com/Lightning-AI/pytorch-lightning/pull/12425))
- Disable loading dataloades if corresponding `limit_batches=0` ([#11576](https://github.com/Lightning-AI/pytorch-lightning/pull/11576))
- Removed `is_global_zero` check in `training_epoch_loop` before `logger.save`. If you have a custom logger that implements `save` the Trainer will now call `save` on all ranks by default. To change this behavior add `@rank_zero_only` to your `save` implementation ([#12134](https://github.com/Lightning-AI/pytorch-lightning/pull/12134))
- Disabled tuner with distributed strategies ([#12179](https://github.com/Lightning-AI/pytorch-lightning/pull/12179))
- Marked `trainer.logger_connector` as protected ([#12195](https://github.com/Lightning-AI/pytorch-lightning/pull/12195))
- Move `Strategy.process_dataloader` function call from `fit/evaluation/predict_loop.py` to `data_connector.py` ([#12251](https://github.com/Lightning-AI/pytorch-lightning/pull/12251))
- `ModelCheckpoint(save_last=True, every_n_epochs=N)` now saves a "last" checkpoint every epoch (disregarding `every_n_epochs`) instead of only once at the end of training ([#12418](https://github.com/Lightning-AI/pytorch-lightning/pull/12418))
- The strategies that support `sync_batchnorm` now only apply it when fitting ([#11919](https://github.com/Lightning-AI/pytorch-lightning/pull/11919))
- Avoided fallback on CPU if no devices are provided for other accelerators ([#12410](https://github.com/Lightning-AI/pytorch-lightning/pull/12410))
- Modified `supporters.py` so that in the accumulator element (for loss) is created directly on the device ([#12430](https://github.com/Lightning-AI/pytorch-lightning/pull/12430))
- Removed `EarlyStopping.on_save_checkpoint` and `EarlyStopping.on_load_checkpoint` in favor of `EarlyStopping.state_dict` and `EarlyStopping.load_state_dict` ([#11887](https://github.com/Lightning-AI/pytorch-lightning/pull/11887))
- Removed `BaseFinetuning.on_save_checkpoint` and `BaseFinetuning.on_load_checkpoint` in favor of `BaseFinetuning.state_dict` and `BaseFinetuning.load_state_dict` ([#11887](https://github.com/Lightning-AI/pytorch-lightning/pull/11887))
- Removed `BackboneFinetuning.on_save_checkpoint` and `BackboneFinetuning.on_load_checkpoint` in favor of `BackboneFinetuning.state_dict` and `BackboneFinetuning.load_state_dict` ([#11887](https://github.com/Lightning-AI/pytorch-lightning/pull/11887))
- Removed `ModelCheckpoint.on_save_checkpoint` and `ModelCheckpoint.on_load_checkpoint` in favor of `ModelCheckpoint.state_dict` and `ModelCheckpoint.load_state_dict` ([#11887](https://github.com/Lightning-AI/pytorch-lightning/pull/11887))
- Removed `Timer.on_save_checkpoint` and `Timer.on_load_checkpoint` in favor of `Timer.state_dict` and `Timer.load_state_dict` ([#11887](https://github.com/Lightning-AI/pytorch-lightning/pull/11887))
- Replaced PostLocalSGDOptimizer with a dedicated model averaging component ([#12378](https://github.com/Lightning-AI/pytorch-lightning/pull/12378))

### Deprecated

- Deprecated `training_type_plugin` property in favor of `strategy` in `Trainer` and updated the references ([#11141](https://github.com/Lightning-AI/pytorch-lightning/pull/11141))
- Deprecated `Trainer.{validated,tested,predicted}_ckpt_path` and replaced with read-only property `Trainer.ckpt_path` set when checkpoints loaded via `Trainer.{fit,validate,test,predict}` ([#11696](https://github.com/Lightning-AI/pytorch-lightning/pull/11696))
- Deprecated `ClusterEnvironment.master_{address,port}` in favor of `ClusterEnvironment.main_{address,port}` ([#10103](https://github.com/Lightning-AI/pytorch-lightning/pull/10103))
- Deprecated `DistributedType` in favor of `_StrategyType` ([#10505](https://github.com/Lightning-AI/pytorch-lightning/pull/10505))
- Deprecated the `precision_plugin` constructor argument from `Accelerator` ([#10570](https://github.com/Lightning-AI/pytorch-lightning/pull/10570))
- Deprecated `DeviceType` in favor of `_AcceleratorType` ([#10503](https://github.com/Lightning-AI/pytorch-lightning/pull/10503))
- Deprecated the property `Trainer.slurm_job_id` in favor of the new `SLURMEnvironment.job_id()` method ([#10622](https://github.com/Lightning-AI/pytorch-lightning/pull/10622))
- Deprecated the access to the attribute `IndexBatchSamplerWrapper.batch_indices` in favor of `IndexBatchSamplerWrapper.seen_batch_indices` ([#10870](https://github.com/Lightning-AI/pytorch-lightning/pull/10870))
- Deprecated `on_init_start` and `on_init_end` callback hooks ([#10940](https://github.com/Lightning-AI/pytorch-lightning/pull/10940))
- Deprecated `Trainer.call_hook` in favor of `Trainer._call_callback_hooks`, `Trainer._call_lightning_module_hook`, `Trainer._call_ttp_hook`, and `Trainer._call_accelerator_hook` ([#10979](https://github.com/Lightning-AI/pytorch-lightning/pull/10979))
- Deprecated `TrainingTypePlugin.post_dispatch` in favor of `TrainingTypePlugin.teardown` ([#10939](https://github.com/Lightning-AI/pytorch-lightning/pull/10939))
- Deprecated `ModelIO.on_hpc_{save/load}` in favor of `CheckpointHooks.on_{save/load}_checkpoint` ([#10911](https://github.com/Lightning-AI/pytorch-lightning/pull/10911))
- Deprecated `Trainer.run_stage` in favor of `Trainer.{fit,validate,test,predict}` ([#11000](https://github.com/Lightning-AI/pytorch-lightning/pull/11000))
- Deprecated `Trainer.lr_schedulers` in favor of `Trainer.lr_scheduler_configs` which returns a list of dataclasses instead of dictionaries ([#11443](https://github.com/Lightning-AI/pytorch-lightning/pull/11443))
- Deprecated `Trainer.verbose_evaluate` in favor of `EvaluationLoop(verbose=...)` ([#10931](https://github.com/Lightning-AI/pytorch-lightning/pull/10931))
- Deprecated `Trainer.should_rank_save_checkpoint` Trainer property ([#11068](https://github.com/Lightning-AI/pytorch-lightning/pull/11068))
- Deprecated `Trainer.lightning_optimizers` ([#11444](https://github.com/Lightning-AI/pytorch-lightning/pull/11444))
- Deprecated `TrainerOptimizersMixin` and moved functionality to `core/optimizer.py`([#11155](https://github.com/Lightning-AI/pytorch-lightning/pull/11155))
- Deprecated the `on_train_batch_end(outputs)` format when multiple optimizers are used and TBPTT is enabled ([#12182](https://github.com/Lightning-AI/pytorch-lightning/pull/12182))
- Deprecated the `training_epoch_end(outputs)` format when multiple optimizers are used and TBPTT is enabled ([#12182](https://github.com/Lightning-AI/pytorch-lightning/pull/12182))
- Deprecated `TrainerCallbackHookMixin` ([#11148](https://github.com/Lightning-AI/pytorch-lightning/pull/11148))
- Deprecated `TrainerDataLoadingMixin` and moved functionality to `Trainer` and `DataConnector` ([#11282](https://github.com/Lightning-AI/pytorch-lightning/pull/11282))
- Deprecated function `pl.callbacks.device_stats_monitor.prefix_metric_keys` ([#11254](https://github.com/Lightning-AI/pytorch-lightning/pull/11254))
- Deprecated `Callback.on_epoch_start` hook in favour of `Callback.on_{train/val/test}_epoch_start` ([#11578](https://github.com/Lightning-AI/pytorch-lightning/pull/11578))
- Deprecated `Callback.on_epoch_end` hook in favour of `Callback.on_{train/val/test}_epoch_end` ([#11578](https://github.com/Lightning-AI/pytorch-lightning/pull/11578))
- Deprecated `LightningModule.on_epoch_start` hook in favor of `LightningModule.on_{train/val/test}_epoch_start` ([#11578](https://github.com/Lightning-AI/pytorch-lightning/pull/11578))
- Deprecated `LightningModule.on_epoch_end` hook in favor of `LightningModule.on_{train/val/test}_epoch_end` ([#11578](https://github.com/Lightning-AI/pytorch-lightning/pull/11578))
- Deprecated `on_before_accelerator_backend_setup` callback hook in favour of `setup` ([#11568](https://github.com/Lightning-AI/pytorch-lightning/pull/11568))
- Deprecated `on_batch_start` and `on_batch_end` callback hooks in favor of `on_train_batch_start` and `on_train_batch_end` ([#11577](https://github.com/Lightning-AI/pytorch-lightning/pull/11577))
- Deprecated `on_configure_sharded_model` callback hook in favor of `setup` ([#11627](https://github.com/Lightning-AI/pytorch-lightning/pull/11627))
- Deprecated `pl.utilities.distributed.rank_zero_only` in favor of `pl.utilities.rank_zero.rank_zero_only` ([#11747](https://github.com/Lightning-AI/pytorch-lightning/pull/11747))
- Deprecated `pl.utilities.distributed.rank_zero_debug` in favor of `pl.utilities.rank_zero.rank_zero_debug` ([#11747](https://github.com/Lightning-AI/pytorch-lightning/pull/11747))
- Deprecated `pl.utilities.distributed.rank_zero_info` in favor of `pl.utilities.rank_zero.rank_zero_info` ([#11747](https://github.com/Lightning-AI/pytorch-lightning/pull/11747))
- Deprecated `pl.utilities.warnings.rank_zero_warn` in favor of `pl.utilities.rank_zero.rank_zero_warn` ([#11747](https://github.com/Lightning-AI/pytorch-lightning/pull/11747))
- Deprecated `pl.utilities.warnings.rank_zero_deprecation` in favor of `pl.utilities.rank_zero.rank_zero_deprecation` ([#11747](https://github.com/Lightning-AI/pytorch-lightning/pull/11747))
- Deprecated `pl.utilities.warnings.LightningDeprecationWarning` in favor of `pl.utilities.rank_zero.LightningDeprecationWarning` ([#11747](https://github.com/Lightning-AI/pytorch-lightning/pull/11747))
- Deprecated `on_pretrain_routine_start` and `on_pretrain_routine_end` callback hooks in favor of `on_fit_start` ([#11794](https://github.com/Lightning-AI/pytorch-lightning/pull/11794))
- Deprecated `LightningModule.on_pretrain_routine_start` and `LightningModule.on_pretrain_routine_end` hooks in favor of `on_fit_start` ([#12122](https://github.com/Lightning-AI/pytorch-lightning/pull/12122))
- Deprecated `agg_key_funcs` and `agg_default_func` parameters from `LightningLoggerBase` ([#11871](https://github.com/Lightning-AI/pytorch-lightning/pull/11871))
- Deprecated `LightningLoggerBase.update_agg_funcs` ([#11871](https://github.com/Lightning-AI/pytorch-lightning/pull/11871))
- Deprecated `LightningLoggerBase.agg_and_log_metrics` in favor of `LightningLoggerBase.log_metrics` ([#11832](https://github.com/Lightning-AI/pytorch-lightning/pull/11832))
- Deprecated passing `weights_save_path` to the `Trainer` constructor in favor of adding the `ModelCheckpoint` callback with `dirpath` directly to the list of callbacks ([#12084](https://github.com/Lightning-AI/pytorch-lightning/pull/12084))
- Deprecated `pl.profiler.AbstractProfiler` in favor of `pl.profiler.Profiler` ([#12106](https://github.com/Lightning-AI/pytorch-lightning/pull/12106))
- Deprecated `pl.profiler.BaseProfiler` in favor of `pl.profiler.Profiler` ([#12150](https://github.com/Lightning-AI/pytorch-lightning/pull/12150))
- Deprecated `BaseProfiler.profile_iterable` ([#12102](https://github.com/Lightning-AI/pytorch-lightning/pull/12102))
- Deprecated `LoggerCollection` in favor of `trainer.loggers` ([#12147](https://github.com/Lightning-AI/pytorch-lightning/pull/12147))
- Deprecated `PrecisionPlugin.on_{save,load}_checkpoint` in favor of `PrecisionPlugin.{state_dict,load_state_dict}` ([#11978](https://github.com/Lightning-AI/pytorch-lightning/pull/11978))
- Deprecated `LightningDataModule.on_save/load_checkpoint` in favor of `state_dict/load_state_dict` ([#11893](https://github.com/Lightning-AI/pytorch-lightning/pull/11893))
- Deprecated `Trainer.use_amp` in favor of `Trainer.amp_backend` ([#12312](https://github.com/Lightning-AI/pytorch-lightning/pull/12312))
- Deprecated `LightningModule.use_amp` in favor of `Trainer.amp_backend` ([#12315](https://github.com/Lightning-AI/pytorch-lightning/pull/12315))
- Deprecated specifying the process group backend through the environment variable `PL_TORCH_DISTRIBUTED_BACKEND` ([#11745](https://github.com/Lightning-AI/pytorch-lightning/pull/11745))
- Deprecated `ParallelPlugin.torch_distributed_backend` in favor of `DDPStrategy.process_group_backend` property ([#11745](https://github.com/Lightning-AI/pytorch-lightning/pull/11745))
- Deprecated `ModelCheckpoint.save_checkpoint` in favor of `Trainer.save_checkpoint` ([#12456](https://github.com/Lightning-AI/pytorch-lightning/pull/12456))
- Deprecated `Trainer.devices` in favor of `Trainer.num_devices` and `Trainer.device_ids` ([#12151](https://github.com/Lightning-AI/pytorch-lightning/pull/12151))
- Deprecated `Trainer.root_gpu` in favor of `Trainer.strategy.root_device.index` when GPU is used ([#12262](https://github.com/Lightning-AI/pytorch-lightning/pull/12262))
- Deprecated `Trainer.num_gpus` in favor of `Trainer.num_devices` when GPU is used ([#12384](https://github.com/Lightning-AI/pytorch-lightning/pull/12384))
- Deprecated `Trainer.ipus` in favor of `Trainer.num_devices` when IPU is used ([#12386](https://github.com/Lightning-AI/pytorch-lightning/pull/12386))
- Deprecated `Trainer.num_processes` in favor of `Trainer.num_devices` ([#12388](https://github.com/Lightning-AI/pytorch-lightning/pull/12388))
- Deprecated `Trainer.data_parallel_device_ids` in favor of `Trainer.device_ids` ([#12072](https://github.com/Lightning-AI/pytorch-lightning/pull/12072))
- Deprecated returning state from `Callback.on_save_checkpoint` in favor of returning state in `Callback.state_dict` for checkpointing ([#11887](https://github.com/Lightning-AI/pytorch-lightning/pull/11887))
- Deprecated passing only the callback state to `Callback.on_load_checkpoint(callback_state)` in favor of passing the callback state to `Callback.load_state_dict` and in 1.8, passing the entire checkpoint dictionary to `Callback.on_load_checkpoint(checkpoint)` ([#11887](https://github.com/Lightning-AI/pytorch-lightning/pull/11887))
- Deprecated `Trainer.gpus` in favor of `Trainer.device_ids` or `Trainer.num_devices` ([#12436](https://github.com/Lightning-AI/pytorch-lightning/pull/12436))
- Deprecated `Trainer.tpu_cores` in favor of `Trainer.num_devices` ([#12437](https://github.com/Lightning-AI/pytorch-lightning/pull/12437))

### Removed

- Removed deprecated parameter `method` in `pl.utilities.model_helpers.is_overridden` ([#10507](https://github.com/Lightning-AI/pytorch-lightning/pull/10507))
- Remove deprecated method `ClusterEnvironment.creates_children` ([#10339](https://github.com/Lightning-AI/pytorch-lightning/pull/10339))
- Removed deprecated `TrainerModelHooksMixin.is_function_implemented` and `TrainerModelHooksMixin.has_arg` ([#10322](https://github.com/Lightning-AI/pytorch-lightning/pull/10322))
- Removed deprecated `pl.utilities.device_dtype_mixin.DeviceDtypeModuleMixin` in favor of `pl.core.mixins.device_dtype_mixin.DeviceDtypeModuleMixin` ([#10442](https://github.com/Lightning-AI/pytorch-lightning/pull/10442))
- Removed deprecated `LightningModule.loaded_optimizer_states_dict` property ([#10346](https://github.com/Lightning-AI/pytorch-lightning/pull/10346))
- Removed deprecated `Trainer.fit(train_dataloader=)`, `Trainer.validate(val_dataloaders=)`, and `Trainer.test(test_dataloader=)` ([#10325](https://github.com/Lightning-AI/pytorch-lightning/pull/10325))
- Removed deprecated `has_prepared_data`, `has_setup_fit`, `has_setup_validate`, `has_setup_test`, `has_setup_predict`, `has_teardown_fit`, `has_teardown_validate`, `has_teardown_test` and `has_teardown_predict` datamodule lifecycle properties  ([#10350](https://github.com/Lightning-AI/pytorch-lightning/pull/10350))
- Removed deprecated `every_n_val_epochs` parameter of ModelCheckpoint ([#10366](https://github.com/Lightning-AI/pytorch-lightning/pull/10366))
- Removed deprecated `import pl.profiler.profilers` in favor of `import pl.profiler` ([#10443](https://github.com/Lightning-AI/pytorch-lightning/pull/10443))
- Removed deprecated property `configure_slurm_dpp` from accelerator connector ([#10370](https://github.com/Lightning-AI/pytorch-lightning/pull/10370))
- Removed deprecated arguments `num_nodes` and `sync_batchnorm` from `DDPPlugin`, `DDPSpawnPlugin`, `DeepSpeedPlugin` ([#10357](https://github.com/Lightning-AI/pytorch-lightning/pull/10357))
- Removed deprecated property `is_slurm_managing_tasks` from AcceleratorConnector ([#10353](https://github.com/Lightning-AI/pytorch-lightning/pull/10353))
- Removed deprecated `LightningModule.log(tbptt_reduce_fx, tbptt_reduce_token, sync_dist_op)` ([#10423](https://github.com/Lightning-AI/pytorch-lightning/pull/10423))
- Removed deprecated `Plugin.task_idx` ([#10441](https://github.com/Lightning-AI/pytorch-lightning/pull/10441))
- Removed deprecated method `master_params` from PrecisionPlugin ([#10372](https://github.com/Lightning-AI/pytorch-lightning/pull/10372))
- Removed the automatic detachment of "extras" returned from `training_step`. For example, `return {'loss': ..., 'foo': foo.detach()}` will now be necessary if `foo` has gradients which you do not want to store ([#10424](https://github.com/Lightning-AI/pytorch-lightning/pull/10424))
- Removed deprecated passthrough methods and properties from `Accelerator` base class:
  * ([#10403](https://github.com/Lightning-AI/pytorch-lightning/pull/10403))
  * ([#10448](https://github.com/Lightning-AI/pytorch-lightning/pull/10448))
- Removed deprecated signature for `transfer_batch_to_device` hook. The new argument `dataloader_idx` is now required ([#10480](https://github.com/Lightning-AI/pytorch-lightning/pull/10480))
- Removed deprecated `utilities.distributed.rank_zero_{warn/deprecation}` ([#10451](https://github.com/Lightning-AI/pytorch-lightning/pull/10451))
- Removed deprecated `mode` argument from `ModelSummary` class ([#10449](https://github.com/Lightning-AI/pytorch-lightning/pull/10449))
- Removed deprecated `Trainer.train_loop` property in favor of `Trainer.fit_loop` ([#10482](https://github.com/Lightning-AI/pytorch-lightning/pull/10482))
- Removed deprecated `Trainer.train_loop` property in favor of `Trainer.fit_loop` ([#10482](https://github.com/Lightning-AI/pytorch-lightning/pull/10482))
- Removed deprecated `disable_validation` property from Trainer ([#10450](https://github.com/Lightning-AI/pytorch-lightning/pull/10450))
- Removed deprecated `CheckpointConnector.hpc_load` property in favor of `CheckpointConnector.restore` ([#10525](https://github.com/Lightning-AI/pytorch-lightning/pull/10525))
- Removed deprecated `reload_dataloaders_every_epoch` from `Trainer` in favour of `reload_dataloaders_every_n_epochs` ([#10481](https://github.com/Lightning-AI/pytorch-lightning/pull/10481))
- Removed the `precision_plugin` attribute from `Accelerator` in favor of its equivalent attribute `precision_plugin` in the `TrainingTypePlugin` ([#10570](https://github.com/Lightning-AI/pytorch-lightning/pull/10570))
- Removed `DeepSpeedPlugin.{precision,amp_type,amp_level}` properties ([#10657](https://github.com/Lightning-AI/pytorch-lightning/pull/10657))
- Removed patching of `on_before_batch_transfer`, `transfer_batch_to_device` and `on_after_batch_transfer` hooks in `LightningModule` ([#10603](https://github.com/Lightning-AI/pytorch-lightning/pull/10603))
- Removed argument `return_result` from the `DDPSpawnPlugin.spawn()` method ([#10867](https://github.com/Lightning-AI/pytorch-lightning/pull/10867))
- Removed the property `TrainingTypePlugin.results` and corresponding properties in subclasses ([#10034](https://github.com/Lightning-AI/pytorch-lightning/pull/10034))
- Removed the `mp_queue` attribute from `DDPSpawnPlugin` and `TPUSpawnPlugin` ([#10034](https://github.com/Lightning-AI/pytorch-lightning/pull/10034))
- Removed unnecessary `_move_optimizer_state` method overrides from `TPUSpawnPlugin` and `SingleTPUPlugin` ([#10849](https://github.com/Lightning-AI/pytorch-lightning/pull/10849))
- Removed `should_rank_save_checkpoint` property from `TrainingTypePlugin` ([#11070](https://github.com/Lightning-AI/pytorch-lightning/pull/11070))
- Removed `model_sharded_context` method from `Accelerator` ([#10886](https://github.com/Lightning-AI/pytorch-lightning/pull/10886))
- Removed method `pre_dispatch` from the `PrecisionPlugin` ([#10887](https://github.com/Lightning-AI/pytorch-lightning/pull/10887))
- Removed method `setup_optimizers_in_pre_dispatch` from the `strategies` and achieve the same logic in `setup` and `pre_dispatch` methods ([#10906](https://github.com/Lightning-AI/pytorch-lightning/pull/10906))
- Removed methods `pre_dispatch`, `dispatch` and `post_dispatch` from the `Accelerator` ([#10885](https://github.com/Lightning-AI/pytorch-lightning/pull/10885))
- Removed method `training_step`, `test_step`, `validation_step` and `predict_step` from the `Accelerator` ([#10890](https://github.com/Lightning-AI/pytorch-lightning/pull/10890))
- Removed `TrainingTypePlugin.start_{training,evaluating,predicting}` hooks and the same in all subclasses ([#10989](https://github.com/Lightning-AI/pytorch-lightning/pull/10989), [#10896](https://github.com/Lightning-AI/pytorch-lightning/pull/10896))
- Removed `Accelerator.on_train_start` ([#10999](https://github.com/Lightning-AI/pytorch-lightning/pull/10999))
- Removed support for Python 3.6 ([#11117](https://github.com/Lightning-AI/pytorch-lightning/pull/11117))
- Removed `Strategy.init_optimizers` in favor of `Strategy.setup_optimizers` ([#11236](https://github.com/Lightning-AI/pytorch-lightning/pull/11236))
- Removed `profile("training_step_and_backward")` in `Closure` class since we already profile calls `training_step` and `backward` ([#11222](https://github.com/Lightning-AI/pytorch-lightning/pull/11222))
- Removed `Strategy.optimizer_zero_grad` ([#11246](https://github.com/Lightning-AI/pytorch-lightning/pull/11246))
- Removed `Strategy.on_gpu` ([#11537](https://github.com/Lightning-AI/pytorch-lightning/pull/11537))
- Removed `Strategy.on_tpu` property ([#11536](https://github.com/Lightning-AI/pytorch-lightning/pull/11536))
- Removed the abstract property `LightningLoggerBase.experiment` ([#11603](https://github.com/Lightning-AI/pytorch-lightning/pull/11603))
- Removed `FitLoop.current_epoch` getter and setter ([#11562](https://github.com/Lightning-AI/pytorch-lightning/pull/11562))
- Removed access to `_short_id` in `NeptuneLogger` ([#11517](https://github.com/Lightning-AI/pytorch-lightning/pull/11517))
- Removed `log_text` and `log_image` from the `LightningLoggerBase` API ([#11857](https://github.com/Lightning-AI/pytorch-lightning/pull/11857))
- Removed calls to `profile("model_forward")` in favor of profiling `training_step` ([#12032](https://github.com/Lightning-AI/pytorch-lightning/pull/12032))
- Removed `get_mp_spawn_kwargs` from `DDPSpawnStrategy` and `TPUSpawnStrategy` in favor of configuration in the `_SpawnLauncher` ([#11966](https://github.com/Lightning-AI/pytorch-lightning/pull/11966))
- Removed `_aggregate_metrics`, `_reduce_agg_metrics`, and `_finalize_agg_metrics` from `LightningLoggerBase` ([#12053](https://github.com/Lightning-AI/pytorch-lightning/pull/12053))
- Removed the `AcceleratorConnector.device_type` property ([#12081](https://github.com/Lightning-AI/pytorch-lightning/pull/12081))
- Removed `AcceleratorConnector.num_nodes` ([#12107](https://github.com/Lightning-AI/pytorch-lightning/pull/12107))
- Removed `AcceleratorConnector.has_ipu` property ([#12111](https://github.com/Lightning-AI/pytorch-lightning/pull/12111))
- Removed `AcceleratorConnector.use_ipu` property ([#12110](https://github.com/Lightning-AI/pytorch-lightning/pull/12110))
- Removed `AcceleratorConnector.has_tpu` property ([#12109](https://github.com/Lightning-AI/pytorch-lightning/pull/12109))
- Removed `AcceleratorConnector.use_dp` property ([#12112](https://github.com/Lightning-AI/pytorch-lightning/pull/12112))
- Removed `configure_sync_batchnorm` from `ParallelStrategy` and all other strategies that inherit from it ([#11754](https://github.com/Lightning-AI/pytorch-lightning/pull/11754))
- Removed public attribute `sync_batchnorm` from strategies ([#11754](https://github.com/Lightning-AI/pytorch-lightning/pull/11754))
- Removed `AcceleratorConnector.root_gpu` property ([#12262](https://github.com/Lightning-AI/pytorch-lightning/pull/12262))
- Removed `AcceleratorConnector.tpu_id` property ([#12387](https://github.com/Lightning-AI/pytorch-lightning/pull/12387))
- Removed `AcceleratorConnector.num_gpus` property ([#12384](https://github.com/Lightning-AI/pytorch-lightning/pull/12384))
- Removed `AcceleratorConnector.num_ipus` property ([#12386](https://github.com/Lightning-AI/pytorch-lightning/pull/12386))
- Removed `AcceleratorConnector.num_processes` property ([#12388](https://github.com/Lightning-AI/pytorch-lightning/pull/12388))
- Removed `AcceleratorConnector.parallel_device_ids` property ([#12072](https://github.com/Lightning-AI/pytorch-lightning/pull/12072))
- Removed `AcceleratorConnector.devices` property ([#12435](https://github.com/Lightning-AI/pytorch-lightning/pull/12435))
- Removed `AcceleratorConnector.parallel_devices` property ([#12075](https://github.com/Lightning-AI/pytorch-lightning/pull/12075))
- Removed `AcceleratorConnector.tpu_cores` property ([#12437](https://github.com/Lightning-AI/pytorch-lightning/pull/12437))

### Fixed

- Fixed an issue where `ModelCheckpoint` could delete last checkpoint from the old directory when `dirpath` has changed during resumed training ([#12225](https://github.com/Lightning-AI/pytorch-lightning/pull/12225))
- Fixed an issue where `ModelCheckpoint` could delete older checkpoints when `dirpath` has changed during resumed training ([#12045](https://github.com/Lightning-AI/pytorch-lightning/pull/12045))
- Fixed an issue where `HorovodStrategy.teardown()` did not complete gracefully if an exception was thrown during callback setup [#11752](https://github.com/Lightning-AI/pytorch-lightning/pull/11752)
- Fixed security vulnerabilities CVE-2020-1747 and CVE-2020-14343 caused by the `PyYAML` dependency ([#11099](https://github.com/Lightning-AI/pytorch-lightning/pull/11099))
- Fixed security vulnerability "CWE-94: Improper Control of Generation of Code (Code Injection)" ([#12212](https://github.com/Lightning-AI/pytorch-lightning/pull/12212))
- Fixed logging on `{test,validation}_epoch_end` with multiple dataloaders ([#11132](https://github.com/Lightning-AI/pytorch-lightning/pull/11132))
- Reset the validation progress tracking state after sanity checking ([#11218](https://github.com/Lightning-AI/pytorch-lightning/pull/11218))
- Fixed double evaluation bug with fault-tolerance enabled where the second call was completely skipped ([#11119](https://github.com/Lightning-AI/pytorch-lightning/pull/11119))
- Fixed an issue with the `TPUSpawnPlugin` handling the `XLA_USE_BF16` environment variable incorrectly ([#10990](https://github.com/Lightning-AI/pytorch-lightning/pull/10990))
- Fixed wrong typehint for `Trainer.lightning_optimizers` ([#11155](https://github.com/Lightning-AI/pytorch-lightning/pull/11155))
- Fixed the lr-scheduler state not being dumped to checkpoint when using the deepspeed strategy ([#11307](https://github.com/Lightning-AI/pytorch-lightning/pull/11307))
- Fixed bug that forced overriding `configure_optimizers` with the CLI ([#11672](https://github.com/Lightning-AI/pytorch-lightning/pull/11672))
- Fixed type promotion when tensors of higher category than float are logged ([#11401](https://github.com/Lightning-AI/pytorch-lightning/pull/11401))
- Fixed `SimpleProfiler` summary ([#11414](https://github.com/Lightning-AI/pytorch-lightning/pull/11414))
- No longer set a `DistributedSampler` to the `poptorch.DataLoader` when IPUs are used ([#12114](https://github.com/Lightning-AI/pytorch-lightning/pull/12114))
- Fixed bug where progress bar was not being disabled when not in rank zero during predict ([#11377](https://github.com/Lightning-AI/pytorch-lightning/pull/11377))
- Fixed the mid-epoch warning call while resuming training ([#11556](https://github.com/Lightning-AI/pytorch-lightning/pull/11556))
- Fixed `LightningModule.{un,}toggle_model` when only 1 optimizer is used ([#12088](https://github.com/Lightning-AI/pytorch-lightning/pull/12088))
- Fixed an issue in `RichProgressbar` to display the metrics logged only on main progress bar ([#11690](https://github.com/Lightning-AI/pytorch-lightning/pull/11690))
- Fixed `RichProgressBar` progress when refresh rate does not evenly divide the total counter ([#11668](https://github.com/Lightning-AI/pytorch-lightning/pull/11668))
- Fixed `RichProgressBar` progress validation bar total when using multiple validation runs within a single training epoch ([#11668](https://github.com/Lightning-AI/pytorch-lightning/pull/11668))
- Configure native Deepspeed schedulers with interval='step' ([#11788](https://github.com/Lightning-AI/pytorch-lightning/pull/11788)), ([#12031](https://github.com/Lightning-AI/pytorch-lightning/pull/12031))
- Update `RichProgressBarTheme` styles after detecting light theme on colab ([#10993](https://github.com/Lightning-AI/pytorch-lightning/pull/10993))
- Fixed passing `_ddp_params_and_buffers_to_ignore` ([#11949](https://github.com/Lightning-AI/pytorch-lightning/pull/11949))
- Fixed an `AttributeError` when calling `save_hyperparameters` and no parameters need saving ([#11827](https://github.com/Lightning-AI/pytorch-lightning/pull/11827))
- Fixed environment variable priority for global rank determination ([#11406](https://github.com/Lightning-AI/pytorch-lightning/pull/11406))
- Fixed an issue that caused the Trainer to produce identical results on subsequent runs without explicit re-seeding ([#11870](https://github.com/Lightning-AI/pytorch-lightning/pull/11870))
- Fixed an issue that caused the Tuner to affect the random state ([#11870](https://github.com/Lightning-AI/pytorch-lightning/pull/11870))
- Fixed to avoid common hook warning if no hook is overridden ([#12131](https://github.com/Lightning-AI/pytorch-lightning/pull/12131))
- Fixed deepspeed keeping old sub-folders in same ckpt path ([#12194](https://github.com/Lightning-AI/pytorch-lightning/pull/12194))
- Fixed returning logged metrics instead of callback metrics during evaluation ([#12224](https://github.com/Lightning-AI/pytorch-lightning/pull/12224))
- Fixed the case where `logger=None` is passed to the Trainer ([#12249](https://github.com/Lightning-AI/pytorch-lightning/pull/12249))
- Fixed bug where the global step tracked by `ModelCheckpoint` was still set even if no checkpoint was saved ([#12418](https://github.com/Lightning-AI/pytorch-lightning/pull/12418))
- Fixed bug where `ModelCheckpoint` was overriding the `epoch` and `step` logged values ([#12418](https://github.com/Lightning-AI/pytorch-lightning/pull/12418))
- Fixed bug where monitoring the default `epoch` and `step` values with `ModelCheckpoint` would fail ([#12418](https://github.com/Lightning-AI/pytorch-lightning/pull/12418))
- Fixed initializing optimizers unnecessarily in `DDPFullyShardedStrategy` ([#12267](https://github.com/Lightning-AI/pytorch-lightning/pull/12267))
- Fixed check for horovod module ([#12377](https://github.com/Lightning-AI/pytorch-lightning/pull/12377))
- Fixed logging to loggers with multiple eval dataloaders ([#12454](https://github.com/Lightning-AI/pytorch-lightning/pull/12454))
- Fixed an issue with resuming from a checkpoint trained with QAT ([#11346](https://github.com/Lightning-AI/pytorch-lightning/pull/11346))


## [1.5.10] - 2022-02-08

### Fixed

- Fixed an issue to avoid validation loop run on restart ([#11552](https://github.com/Lightning-AI/pytorch-lightning/pull/11552))
- The `RichProgressBar` now correctly shows the `on_epoch` logged values on train epoch end ([#11689](https://github.com/Lightning-AI/pytorch-lightning/pull/11689))
- Fixed an issue to make the `step` argument in `WandbLogger.log_image` work ([#11716](https://github.com/Lightning-AI/pytorch-lightning/pull/11716))
- Fixed `restore_optimizers` for mapping states ([#11757](https://github.com/Lightning-AI/pytorch-lightning/pull/11757))
- With `DPStrategy`, the batch is not explicitly moved to the device ([#11780](https://github.com/Lightning-AI/pytorch-lightning/pull/11780))
- Fixed an issue to avoid val bar disappear after `trainer.validate()` ([#11700](https://github.com/Lightning-AI/pytorch-lightning/pull/11700))
- Fixed supporting remote filesystems with `Trainer.weights_save_path` for fault-tolerant training ([#11776](https://github.com/Lightning-AI/pytorch-lightning/pull/11776))
- Fixed check for available modules ([#11526](https://github.com/Lightning-AI/pytorch-lightning/pull/11526))
- Fixed bug where the path for "last" checkpoints was not getting saved correctly which caused newer runs to not remove the previous "last" checkpoint ([#11481](https://github.com/Lightning-AI/pytorch-lightning/pull/11481))
- Fixed bug where the path for best checkpoints was not getting saved correctly when no metric was monitored which caused newer runs to not use the best checkpoint ([#11481](https://github.com/Lightning-AI/pytorch-lightning/pull/11481))


## [1.5.9] - 2022-01-20

### Fixed

- Pinned sphinx-autodoc-typehints with <v1.15 ([#11400](https://github.com/Lightning-AI/pytorch-lightning/pull/11400))
- Skipped testing with PyTorch 1.7 and Python 3.9 on Ubuntu ([#11217](https://github.com/Lightning-AI/pytorch-lightning/pull/11217))
- Fixed type promotion when tensors of higher category than float are logged ([#11401](https://github.com/Lightning-AI/pytorch-lightning/pull/11401))
- Fixed the format of the configuration saved automatically by the CLI's `SaveConfigCallback` ([#11532](https://github.com/Lightning-AI/pytorch-lightning/pull/11532))

### Changed
- Changed `LSFEnvironment` to use `LSB_DJOB_RANKFILE` environment variable instead of `LSB_HOSTS` for determining node rank and main address ([#10825](https://github.com/Lightning-AI/pytorch-lightning/pull/10825))
- Disabled sampler replacement when using `IterableDataset` ([#11507](https://github.com/Lightning-AI/pytorch-lightning/pull/11507))


## [1.5.8] - 2022-01-05

### Fixed

- Fixed `LightningCLI` race condition while saving the config ([#11199](https://github.com/Lightning-AI/pytorch-lightning/pull/11199))
- Fixed the default value used with `log(reduce_fx=min|max)` ([#11310](https://github.com/Lightning-AI/pytorch-lightning/pull/11310))
- Fixed data fetcher selection ([#11294](https://github.com/Lightning-AI/pytorch-lightning/pull/11294))
- Fixed a race condition that could result in incorrect (zero) values being observed in prediction writer callbacks ([#11288](https://github.com/Lightning-AI/pytorch-lightning/pull/11288))
- Fixed dataloaders not getting reloaded the correct amount of times when setting `reload_dataloaders_every_n_epochs` and `check_val_every_n_epoch` ([#10948](https://github.com/Lightning-AI/pytorch-lightning/pull/10948))
- Fixed deepspeed strategy not restoring the lr-scheduler states when lr-scheduler(s) are configured through `LightningModule.configure_optimizer` ([#11322](https://github.com/Lightning-AI/pytorch-lightning/pull/11322))


## [1.5.7] - 2021-12-21

### Fixed

- Fixed `NeptuneLogger` when using DDP ([#11030](https://github.com/Lightning-AI/pytorch-lightning/pull/11030))
- Fixed a bug to disable logging hyperparameters in logger if there are no hparams ([#11105](https://github.com/Lightning-AI/pytorch-lightning/pull/11105))
- Avoid the deprecated `onnx.export(example_outputs=...)` in torch 1.10 ([#11116](https://github.com/Lightning-AI/pytorch-lightning/pull/11116))
- Fixed an issue when torch-scripting a `LightningModule` after training with `Trainer(sync_batchnorm=True)` ([#11078](https://github.com/Lightning-AI/pytorch-lightning/pull/11078))
- Fixed an `AttributeError` occurring when using a `CombinedLoader` (multiple dataloaders) for prediction ([#11111](https://github.com/Lightning-AI/pytorch-lightning/pull/11111))
- Fixed bug where `Trainer(track_grad_norm=..., logger=False)` would fail ([#11114](https://github.com/Lightning-AI/pytorch-lightning/pull/11114))
- Fixed an incorrect warning being produced by the model summary when using `bf16` precision on CPU ([#11161](https://github.com/Lightning-AI/pytorch-lightning/pull/11161))

### Changed

- DeepSpeed does not require lightning module zero 3 partitioning ([#10655](https://github.com/Lightning-AI/pytorch-lightning/pull/10655))
- The `ModelCheckpoint` callback now saves and restores attributes `best_k_models`, `kth_best_model_path`, `kth_value`, and `last_model_path` ([#10995](https://github.com/Lightning-AI/pytorch-lightning/pull/10995))


## [1.5.6] - 2021-12-15

### Fixed

- Fixed a bug where the DeepSpeedPlugin arguments `cpu_checkpointing` and `contiguous_memory_optimization` were not being forwarded to deepspeed correctly ([#10874](https://github.com/Lightning-AI/pytorch-lightning/pull/10874))
- Fixed an issue with `NeptuneLogger` causing checkpoints to be uploaded with a duplicated file extension ([#11015](https://github.com/Lightning-AI/pytorch-lightning/pull/11015))
- Fixed support for logging within callbacks returned from `LightningModule` ([#10991](https://github.com/Lightning-AI/pytorch-lightning/pull/10991))
- Fixed running sanity check with `RichProgressBar` ([#10913](https://github.com/Lightning-AI/pytorch-lightning/pull/10913))
- Fixed support for `CombinedLoader` while checking for warning raised with eval dataloaders ([#10994](https://github.com/Lightning-AI/pytorch-lightning/pull/10994))
- The TQDM progress bar now correctly shows the `on_epoch` logged values on train epoch end ([#11069](https://github.com/Lightning-AI/pytorch-lightning/pull/11069))
- Fixed bug where the TQDM updated the training progress bar during `trainer.validate` ([#11069](https://github.com/Lightning-AI/pytorch-lightning/pull/11069))


## [1.5.5] - 2021-12-07

### Fixed

- Disabled batch_size extraction for torchmetric instances because they accumulate the metrics internally ([#10815](https://github.com/Lightning-AI/pytorch-lightning/pull/10815))
- Fixed an issue with `SignalConnector` not restoring the default signal handlers on teardown when running on SLURM or with fault-tolerant training enabled ([#10611](https://github.com/Lightning-AI/pytorch-lightning/pull/10611))
- Fixed `SignalConnector._has_already_handler` check for callable type ([#10483](https://github.com/Lightning-AI/pytorch-lightning/pull/10483))
- Fixed an issue to return the results for each dataloader separately instead of duplicating them for each ([#10810](https://github.com/Lightning-AI/pytorch-lightning/pull/10810))
- Improved exception message if `rich` version is less than `10.2.2` ([#10839](https://github.com/Lightning-AI/pytorch-lightning/pull/10839))
- Fixed uploading best model checkpoint in NeptuneLogger ([#10369](https://github.com/Lightning-AI/pytorch-lightning/pull/10369))
- Fixed early schedule reset logic in PyTorch profiler that was causing data leak ([#10837](https://github.com/Lightning-AI/pytorch-lightning/pull/10837))
- Fixed a bug that caused incorrect batch indices to be passed to the `BasePredictionWriter` hooks when using a dataloader with `num_workers > 0` ([#10870](https://github.com/Lightning-AI/pytorch-lightning/pull/10870))
- Fixed an issue with item assignment on the logger on rank > 0 for those who support it ([#10917](https://github.com/Lightning-AI/pytorch-lightning/pull/10917))
- Fixed importing `torch_xla.debug` for `torch-xla<1.8` ([#10836](https://github.com/Lightning-AI/pytorch-lightning/pull/10836))
- Fixed an issue with `DDPSpawnPlugin` and related plugins leaving a temporary checkpoint behind ([#10934](https://github.com/Lightning-AI/pytorch-lightning/pull/10934))
- Fixed a `TypeError` occurring in the `SingalConnector.teardown()` method ([#10961](https://github.com/Lightning-AI/pytorch-lightning/pull/10961))


## [1.5.4] - 2021-11-30

### Fixed

- Fixed support for `--key.help=class` with the `LightningCLI` ([#10767](https://github.com/Lightning-AI/pytorch-lightning/pull/10767))
- Fixed `_compare_version` for python packages ([#10762](https://github.com/Lightning-AI/pytorch-lightning/pull/10762))
- Fixed TensorBoardLogger `SummaryWriter` not close before spawning the processes ([#10777](https://github.com/Lightning-AI/pytorch-lightning/pull/10777))
- Fixed a consolidation error in Lite when attempting to save the state dict of a sharded optimizer ([#10746](https://github.com/Lightning-AI/pytorch-lightning/pull/10746))
- Fixed the default logging level for batch hooks associated with training from `on_step=False, on_epoch=True` to `on_step=True, on_epoch=False` ([#10756](https://github.com/Lightning-AI/pytorch-lightning/pull/10756))

### Removed

- Removed PyTorch 1.6 support ([#10367](https://github.com/Lightning-AI/pytorch-lightning/pull/10367), [#10738](https://github.com/Lightning-AI/pytorch-lightning/pull/10738))


## [1.5.3] - 2021-11-24

### Fixed

- Fixed `ShardedTensor` state dict hook registration to check if torch distributed is available ([#10621](https://github.com/Lightning-AI/pytorch-lightning/pull/10621))
- Fixed an issue with `self.log` not respecting a tensor's `dtype` when applying computations ([#10076](https://github.com/Lightning-AI/pytorch-lightning/pull/10076))
- Fixed LigtningLite `_wrap_init` popping unexisting keys from DataLoader signature parameters ([#10613](https://github.com/Lightning-AI/pytorch-lightning/pull/10613))
- Fixed signals being registered within threads ([#10610](https://github.com/Lightning-AI/pytorch-lightning/pull/10610))
- Fixed an issue that caused Lightning to extract the batch size even though it was set by the user in `LightningModule.log` ([#10408](https://github.com/Lightning-AI/pytorch-lightning/pull/10408))
- Fixed `Trainer(move_metrics_to_cpu=True)` not moving the evaluation logged results to CPU ([#10631](https://github.com/Lightning-AI/pytorch-lightning/pull/10631))
- Fixed the `{validation,test}_step` outputs getting moved to CPU with `Trainer(move_metrics_to_cpu=True)` ([#10631](https://github.com/Lightning-AI/pytorch-lightning/pull/10631))
- Fixed an issue with collecting logged test results with multiple dataloaders ([#10522](https://github.com/Lightning-AI/pytorch-lightning/pull/10522))


## [1.5.2] - 2021-11-16

### Fixed

- Fixed `CombinedLoader` and `max_size_cycle` didn't receive a `DistributedSampler` ([#10374](https://github.com/Lightning-AI/pytorch-lightning/pull/10374))
- Fixed an issue where class or init-only variables of dataclasses were passed to the dataclass constructor in `utilities.apply_to_collection` ([#9702](https://github.com/Lightning-AI/pytorch-lightning/pull/9702))
- Fixed `isinstance` not working with `init_meta_context`, materialized model not being moved to the device ([#10493](https://github.com/Lightning-AI/pytorch-lightning/pull/10493))
- Fixed an issue that prevented the Trainer to shutdown workers when execution is interrupted due to failure([#10463](https://github.com/Lightning-AI/pytorch-lightning/pull/10463))
- Squeeze the early stopping monitor to remove empty tensor dimensions ([#10461](https://github.com/Lightning-AI/pytorch-lightning/pull/10461))
- Fixed sampler replacement logic with `overfit_batches` to only replace the sample when `SequentialSampler` is not used ([#10486](https://github.com/Lightning-AI/pytorch-lightning/pull/10486))
- Fixed scripting causing false positive deprecation warnings ([#10470](https://github.com/Lightning-AI/pytorch-lightning/pull/10470), [#10555](https://github.com/Lightning-AI/pytorch-lightning/pull/10555))
- Do not fail if batch size could not be inferred for logging when using DeepSpeed ([#10438](https://github.com/Lightning-AI/pytorch-lightning/pull/10438))
- Fixed propagation of device and dtype information to submodules of LightningLite when they inherit from `DeviceDtypeModuleMixin` ([#10559](https://github.com/Lightning-AI/pytorch-lightning/pull/10559))


## [1.5.1] - 2021-11-09

### Fixed

- Fixed `apply_to_collection(defaultdict)` ([#10316](https://github.com/Lightning-AI/pytorch-lightning/pull/10316))
- Fixed failure when `DataLoader(batch_size=None)` is passed ([#10345](https://github.com/Lightning-AI/pytorch-lightning/pull/10345))
- Fixed interception of `__init__` arguments for sub-classed DataLoader re-instantiation in Lite ([#10334](https://github.com/Lightning-AI/pytorch-lightning/pull/10334))
- Fixed issue with pickling `CSVLogger` after a call to `CSVLogger.save` ([#10388](https://github.com/Lightning-AI/pytorch-lightning/pull/10388))
- Fixed an import error being caused by `PostLocalSGD` when `torch.distributed` not available ([#10359](https://github.com/Lightning-AI/pytorch-lightning/pull/10359))
- Fixed the logging with `on_step=True` in epoch-level hooks causing unintended side-effects. Logging with `on_step=True` in epoch-level hooks will now correctly raise an error ([#10409](https://github.com/Lightning-AI/pytorch-lightning/pull/10409))
- Fixed deadlocks for distributed training with `RichProgressBar` ([#10428](https://github.com/Lightning-AI/pytorch-lightning/pull/10428))
- Fixed an issue where the model wrapper in Lite converted non-floating point tensors to float ([#10429](https://github.com/Lightning-AI/pytorch-lightning/pull/10429))
- Fixed an issue with inferring the dataset type in fault-tolerant training ([#10432](https://github.com/Lightning-AI/pytorch-lightning/pull/10432))
- Fixed dataloader workers with `persistent_workers` being deleted on every iteration ([#10434](https://github.com/Lightning-AI/pytorch-lightning/pull/10434))


## [1.5.0] - 2021-11-02

### Added

- Added support for monitoring the learning rate without schedulers in `LearningRateMonitor` ([#9786](https://github.com/Lightning-AI/pytorch-lightning/pull/9786))
- Added registration of `ShardedTensor` state dict hooks in `LightningModule.__init__` if the PyTorch version supports `ShardedTensor` ([#8944](https://github.com/Lightning-AI/pytorch-lightning/pull/8944))
- Added error handling including calling of `on_keyboard_interrupt()` and `on_exception()` for all entrypoints (fit, validate, test, predict) ([#8819](https://github.com/Lightning-AI/pytorch-lightning/pull/8819))
- Added a flavor of `training_step` that takes `dataloader_iter` as an argument ([#8807](https://github.com/Lightning-AI/pytorch-lightning/pull/8807))
- Added a `state_key` property to the `Callback` base class ([#6886](https://github.com/Lightning-AI/pytorch-lightning/pull/6886))
- Added progress tracking to loops:
    * Integrated `TrainingEpochLoop.total_batch_idx` ([#8598](https://github.com/Lightning-AI/pytorch-lightning/pull/8598))
    * Added `BatchProgress` and integrated `TrainingEpochLoop.is_last_batch` ([#9657](https://github.com/Lightning-AI/pytorch-lightning/pull/9657))
    * Avoid optional `Tracker` attributes ([#9320](https://github.com/Lightning-AI/pytorch-lightning/pull/9320))
    * Reset `current` progress counters when restarting an epoch loop that had already finished ([#9371](https://github.com/Lightning-AI/pytorch-lightning/pull/9371))
    * Call `reset_on_restart` in the loop's `reset` hook instead of when loading a checkpoint ([#9561](https://github.com/Lightning-AI/pytorch-lightning/pull/9561))
    * Use `completed` over `processed` in `reset_on_restart` ([#9656](https://github.com/Lightning-AI/pytorch-lightning/pull/9656))
    * Renamed `reset_on_epoch` to `reset_on_run` ([#9658](https://github.com/Lightning-AI/pytorch-lightning/pull/9658))
- Added `batch_size` and `rank_zero_only` arguments for `log_dict` to match `log` ([#8628](https://github.com/Lightning-AI/pytorch-lightning/pull/8628))
- Added a check for unique GPU ids ([#8666](https://github.com/Lightning-AI/pytorch-lightning/pull/8666))
- Added `ResultCollection` state_dict to the Loop `state_dict` and added support for distributed reload ([#8641](https://github.com/Lightning-AI/pytorch-lightning/pull/8641))
- Added DeepSpeed collate checkpoint utility function ([#8701](https://github.com/Lightning-AI/pytorch-lightning/pull/8701))
- Added a `handles_accumulate_grad_batches` property to the training type plugins ([#8856](https://github.com/Lightning-AI/pytorch-lightning/pull/8856))
- Added a warning to `WandbLogger` when reusing a wandb run ([#8714](https://github.com/Lightning-AI/pytorch-lightning/pull/8714))
- Added `log_graph` argument for `watch` method of `WandbLogger` ([#8662](https://github.com/Lightning-AI/pytorch-lightning/pull/8662))
- `LightningCLI` additions:
  * Added `LightningCLI(run=False|True)` to choose whether to run a `Trainer` subcommand ([#8751](https://github.com/Lightning-AI/pytorch-lightning/pull/8751))
  * Added support to call any trainer function from the `LightningCLI` via subcommands ([#7508](https://github.com/Lightning-AI/pytorch-lightning/pull/7508))
  * Allow easy trainer re-instantiation ([#7508](https://github.com/Lightning-AI/pytorch-lightning/pull/9241))
  * Automatically register all optimizers and learning rate schedulers ([#9565](https://github.com/Lightning-AI/pytorch-lightning/pull/9565))
  * Allow registering custom optimizers and learning rate schedulers without subclassing the CLI ([#9565](https://github.com/Lightning-AI/pytorch-lightning/pull/9565))
  * Support shorthand notation to instantiate optimizers and learning rate schedulers ([#9565](https://github.com/Lightning-AI/pytorch-lightning/pull/9565))
  * Support passing lists of callbacks via command line ([#8815](https://github.com/Lightning-AI/pytorch-lightning/pull/8815))
  * Support shorthand notation to instantiate models ([#9588](https://github.com/Lightning-AI/pytorch-lightning/pull/9588))
  * Support shorthand notation to instantiate datamodules ([#10011](https://github.com/Lightning-AI/pytorch-lightning/pull/10011))
  * Added `multifile` option to `LightningCLI` to enable/disable config saving to preserve multiple files structure ([#9073](https://github.com/Lightning-AI/pytorch-lightning/pull/9073))
- Fault-tolerant training:
    * Added `FastForwardSampler` and `CaptureIterableDataset` injection to data loading utilities ([#8366](https://github.com/Lightning-AI/pytorch-lightning/pull/8366))
    * Added `DataFetcher` to control fetching flow ([#8890](https://github.com/Lightning-AI/pytorch-lightning/pull/8890))
    * Added `SharedCycleIteratorState` to prevent infinite loop ([#8889](https://github.com/Lightning-AI/pytorch-lightning/pull/8889))
    * Added `CaptureMapDataset` for state management in map-style datasets ([#8891](https://github.com/Lightning-AI/pytorch-lightning/pull/8891))
    * Added Fault Tolerant Training to `DataFetcher` ([#8891](https://github.com/Lightning-AI/pytorch-lightning/pull/8891))
    * Replaced old prefetch iterator with new `DataFetcher` in training loop ([#8953](https://github.com/Lightning-AI/pytorch-lightning/pull/8953))
    * Added partial support for global random state fault-tolerance in map-style datasets ([#8950](https://github.com/Lightning-AI/pytorch-lightning/pull/8950))
    * Converted state to tuple explicitly when setting Python random state ([#9401](https://github.com/Lightning-AI/pytorch-lightning/pull/9401))
    * Added support for restarting an optimizer loop (multiple optimizers) ([#9537](https://github.com/Lightning-AI/pytorch-lightning/pull/9537))
    * Added support for restarting within Evaluation Loop ([#9563](https://github.com/Lightning-AI/pytorch-lightning/pull/9563))
    * Added mechanism to detect that a signal has been sent so the Trainer can gracefully exit ([#9566](https://github.com/Lightning-AI/pytorch-lightning/pull/9566))
    * Added support for skipping ahead to validation during the auto-restart of fitting ([#9681](https://github.com/Lightning-AI/pytorch-lightning/pull/9681))
    * Added support for auto-restart if a fault-tolerant checkpoint is available ([#9722](https://github.com/Lightning-AI/pytorch-lightning/pull/9722))
- Checkpoint saving and loading extensibility:
  * Added `CheckpointIO` plugin to expose checkpoint IO from training type plugin ([#8743](https://github.com/Lightning-AI/pytorch-lightning/pull/8743))
  * Refactored `CheckpointConnector` to offload validation logic to the `CheckpointIO` plugin ([#9045](https://github.com/Lightning-AI/pytorch-lightning/pull/9045))
  * Added `remove_checkpoint` to `CheckpointIO` plugin by moving the responsibility out of the `ModelCheckpoint` callback ([#9373](https://github.com/Lightning-AI/pytorch-lightning/pull/9373))
  * Added `XLACheckpointIO` plugin ([#9972](https://github.com/Lightning-AI/pytorch-lightning/pull/9972))
- Loop customization:
    * Added `Closure` and `AbstractClosure` classes ([#8642](https://github.com/Lightning-AI/pytorch-lightning/pull/8642))
    * Refactored `TrainingBatchLoop` and extracted `OptimizerLoop`, splitting off automatic optimization into its own loop ([#9191](https://github.com/Lightning-AI/pytorch-lightning/pull/9191))
    * Removed `TrainingBatchLoop.backward()`; manual optimization now calls directly into `Accelerator.backward()` and automatic optimization handles backward in new `OptimizerLoop` ([#9265](https://github.com/Lightning-AI/pytorch-lightning/pull/9265))
    * Extracted `ManualOptimization` logic from `TrainingBatchLoop` into its own separate loop class ([#9266](https://github.com/Lightning-AI/pytorch-lightning/pull/9266))
    * Added `OutputResult` and `ManualResult` classes ([#9437](https://github.com/Lightning-AI/pytorch-lightning/pull/9437), [#9424](https://github.com/Lightning-AI/pytorch-lightning/pull/9424))
    * Marked `OptimizerLoop.backward` as protected ([#9514](https://github.com/Lightning-AI/pytorch-lightning/pull/9514))
    * Marked `FitLoop.should_accumulate` as protected ([#9515](https://github.com/Lightning-AI/pytorch-lightning/pull/9515))
    * Marked several methods in `PredictionLoop` as protected: `on_predict_start`, `on_predict_epoch_end`, `on_predict_end`, `on_predict_model_eval` ([#9516](https://github.com/Lightning-AI/pytorch-lightning/pull/9516))
    * Marked several methods in `EvaluationLoop` as protected: `get_max_batches`, `on_evaluation_model_eval`, `on_evaluation_model_train`, `on_evaluation_start`, `on_evaluation_epoch_start`, `on_evaluation_epoch_end`, `on_evaluation_end`, `reload_evaluation_dataloaders` ([#9516](https://github.com/Lightning-AI/pytorch-lightning/pull/9516))
    * Marked several methods in `EvaluationEpochLoop` as protected: `on_evaluation_batch_start`, `evaluation_step`, `evaluation_step_end` ([#9516](https://github.com/Lightning-AI/pytorch-lightning/pull/9516))
    * Added `yielding_training_step` example ([#9983](https://github.com/Lightning-AI/pytorch-lightning/pull/9983))
- Added support for saving and loading state of multiple callbacks of the same type ([#7187](https://github.com/Lightning-AI/pytorch-lightning/pull/7187))
- Added DeepSpeed Stage 1 support ([#8974](https://github.com/Lightning-AI/pytorch-lightning/pull/8974))
- Added `Python dataclass` support for `LightningDataModule` ([#8272](https://github.com/Lightning-AI/pytorch-lightning/pull/8272))
- Added sanitization of tensors when they get logged as hyperparameters in `TensorBoardLogger` ([#9031](https://github.com/Lightning-AI/pytorch-lightning/pull/9031))
- Added `InterBatchParallelDataFetcher` ([#9020](https://github.com/Lightning-AI/pytorch-lightning/pull/9020))
- Added `DataLoaderIterDataFetcher` ([#9020](https://github.com/Lightning-AI/pytorch-lightning/pull/9020))
- Added `DataFetcher` within `Fit / Evaluation` Loop  ([#9047](https://github.com/Lightning-AI/pytorch-lightning/pull/9047))
- Added a friendly error message when DDP attempts to spawn new distributed processes with rank > 0 ([#9005](https://github.com/Lightning-AI/pytorch-lightning/pull/9005))
- Added Rich integration:
    * Added Rich progress bar ([#8929](https://github.com/Lightning-AI/pytorch-lightning/pull/8929), [#9559](https://github.com/Lightning-AI/pytorch-lightning/pull/9559))
    * Added Support for iterable datasets ([#9734](https://github.com/Lightning-AI/pytorch-lightning/pull/9734))
    * Added `RichModelSummary` callback ([#9546](https://github.com/Lightning-AI/pytorch-lightning/pull/9546))
    * Added `configure_columns` method to `RichProgressBar` ([#10288](https://github.com/Lightning-AI/pytorch-lightning/pull/10288))
    * Added `leave` argument to `RichProgressBar` ([#10301](https://github.com/Lightning-AI/pytorch-lightning/pull/10301))
- Added input validation logic for precision ([#9080](https://github.com/Lightning-AI/pytorch-lightning/pull/9080))
- Added support for CPU AMP autocast ([#9084](https://github.com/Lightning-AI/pytorch-lightning/pull/9084))
- Added `on_exception` callback hook ([#9183](https://github.com/Lightning-AI/pytorch-lightning/pull/9183))
- Added a warning to DeepSpeed when inferring batch size ([#9221](https://github.com/Lightning-AI/pytorch-lightning/pull/9221))
- Added `ModelSummary` callback ([#9344](https://github.com/Lightning-AI/pytorch-lightning/pull/9344))
- Added `log_images`, `log_text` and `log_table` to `WandbLogger` ([#9545](https://github.com/Lightning-AI/pytorch-lightning/pull/9545))
- Added `PL_RECONCILE_PROCESS` environment variable to enable process reconciliation regardless of cluster environment settings ([#9389](https://github.com/Lightning-AI/pytorch-lightning/pull/9389))
- Added `get_device_stats` to the Accelerator interface and added its implementation for GPU and TPU ([#9586](https://github.com/Lightning-AI/pytorch-lightning/pull/9586))
- Added a warning when an unknown key is encountered in the optimizer configuration, and when `OneCycleLR` is used with `"interval": "epoch"` ([#9666](https://github.com/Lightning-AI/pytorch-lightning/pull/9666))
- Added `DeviceStatsMonitor` callback ([#9712](https://github.com/Lightning-AI/pytorch-lightning/pull/9712))
- Added `enable_progress_bar` to the Trainer constructor ([#9664](https://github.com/Lightning-AI/pytorch-lightning/pull/9664))
- Added `pl_legacy_patch` load utility for loading old checkpoints that have pickled legacy Lightning attributes ([#9166](https://github.com/Lightning-AI/pytorch-lightning/pull/9166))
- Added support for `torch.use_deterministic_algorithms` ([#9121](https://github.com/Lightning-AI/pytorch-lightning/pull/9121))
- Added automatic parameters tying for TPUs ([#9525](https://github.com/Lightning-AI/pytorch-lightning/pull/9525))
- Added support for `torch.autograd.set_detect_anomaly` through `Trainer` constructor argument `detect_anomaly` ([#9848](https://github.com/Lightning-AI/pytorch-lightning/pull/9848))
- Added `enable_model_summary` flag to Trainer ([#9699](https://github.com/Lightning-AI/pytorch-lightning/pull/9699))
- Added `strategy` argument to Trainer ([#8597](https://github.com/Lightning-AI/pytorch-lightning/pull/8597))
- Added `init_meta_context`, `materialize_module` utilities ([#9920](https://github.com/Lightning-AI/pytorch-lightning/pull/9920))
- Added `TPUPrecisionPlugin` ([#10020](https://github.com/Lightning-AI/pytorch-lightning/pull/#10020))
- Added `torch.bfloat16` support:
  * Added bfloat16 support for Lightning Trainer ([#9049](https://github.com/Lightning-AI/pytorch-lightning/pull/9049))
  * Renamed `TPUHalfPrecisionPlugin` to `TPUBf16PrecisionPlugin` ([#10026](https://github.com/Lightning-AI/pytorch-lightning/pull/10026))
  * Default to `precision=bf16` on CPU when `precision=16` is passed ([#10033](https://github.com/Lightning-AI/pytorch-lightning/pull/10033))
  * Added support for `torch.autocast` ([#10053](https://github.com/Lightning-AI/pytorch-lightning/pull/10053))
- Added `kfold` example for loop customization ([#9965](https://github.com/Lightning-AI/pytorch-lightning/pull/9965))
- LightningLite:
    * Added `PrecisionPlugin.forward_context`, making it the default implementation for all `{train,val,test,predict}_step_context()` methods ([#9988](https://github.com/Lightning-AI/pytorch-lightning/pull/9988))
    * Added `DDPSpawnPlugin.spawn()` for spawning new processes of a given function ([#10018](https://github.com/Lightning-AI/pytorch-lightning/pull/10018), [#10022](https://github.com/Lightning-AI/pytorch-lightning/pull/10022))
    * Added `TrainingTypePlugin.{_setup_model, _setup_optimizer}` methods ([#9994](https://github.com/Lightning-AI/pytorch-lightning/pull/9994), [#10064](https://github.com/Lightning-AI/pytorch-lightning/pull/10064))
    * Implemented `DataParallelPlugin._setup_model` ([#10010](https://github.com/Lightning-AI/pytorch-lightning/pull/10010))
    * Implemented `DeepSpeedPlugin._setup_model_and_optimizers` ([#10009](https://github.com/Lightning-AI/pytorch-lightning/pull/10009), [#10064](https://github.com/Lightning-AI/pytorch-lightning/pull/10064))
    * Implemented `{DDPShardedPlugin,DDPShardedSpawnPlugin}._setup_model_and_optimizers` ([#10028](https://github.com/Lightning-AI/pytorch-lightning/pull/10028), [#10064](https://github.com/Lightning-AI/pytorch-lightning/pull/10064))
    * Added optional `model` argument to the `optimizer_step` methods in accelerators and plugins ([#10023](https://github.com/Lightning-AI/pytorch-lightning/pull/10023))
    * Updated precision attributes in `DeepSpeedPlugin` ([#10164](https://github.com/Lightning-AI/pytorch-lightning/pull/10164))
    * Added the ability to return a result from rank 0 in `DDPSpawnPlugin.spawn` ([#10162](https://github.com/Lightning-AI/pytorch-lightning/pull/10162))
    * Added `pl.lite` package ([#10175](https://github.com/Lightning-AI/pytorch-lightning/pull/10175))
    * Added `LightningLite` documentation ([#10043](https://github.com/Lightning-AI/pytorch-lightning/pull/10043))
    * Added `LightningLite` examples ([#9987](https://github.com/Lightning-AI/pytorch-lightning/pull/9987))
    * Make the `_LiteDataLoader` an iterator and add supports for custom dataloader ([#10279](https://github.com/Lightning-AI/pytorch-lightning/pull/10279))
- Added `use_omegaconf` argument to `save_hparams_to_yaml` plugin ([#9170](https://github.com/Lightning-AI/pytorch-lightning/pull/9170))
- Added `ckpt_path` argument for `Trainer.fit()` ([#10061](https://github.com/Lightning-AI/pytorch-lightning/pull/10061))
- Added `auto_device_count` method to `Accelerators` ([#10222](https://github.com/Lightning-AI/pytorch-lightning/pull/10222))
- Added support for `devices="auto"` ([#10264](https://github.com/Lightning-AI/pytorch-lightning/pull/10264))
- Added a `filename` argument in `ModelCheckpoint.format_checkpoint_name` ([#9818](https://github.com/Lightning-AI/pytorch-lightning/pull/9818))
- Added support for empty `gpus` list to run on CPU ([#10246](https://github.com/Lightning-AI/pytorch-lightning/pull/10246))
- Added a warning if multiple batch sizes are found from ambiguous batch ([#10247](https://github.com/Lightning-AI/pytorch-lightning/pull/10247))

### Changed

- Trainer now raises a `MisconfigurationException` when its methods are called with `ckpt_path="best"` but a checkpoint callback isn't configured ([#9841](https://github.com/Lightning-AI/pytorch-lightning/pull/9841))
- Setting `Trainer(accelerator="ddp_cpu")` now does not spawn a subprocess if `num_processes` is kept `1` along with `num_nodes > 1` ([#9603](https://github.com/Lightning-AI/pytorch-lightning/pull/9603))
- Module imports are now catching `ModuleNotFoundError` instead of `ImportError` ([#9867](https://github.com/Lightning-AI/pytorch-lightning/pull/9867))
- `pl.loggers.neptune.NeptuneLogger` is now consistent with the new [neptune-client](https://github.com/neptune-ai/neptune-client) API; the old [neptune-client](https://github.com/neptune-ai/neptune-client) API is supported by `NeptuneClient` from the [neptune-contrib](https://github.com/neptune-ai/neptune-contrib) repo ([#6867](https://github.com/Lightning-AI/pytorch-lightning/pull/6867))
- Parsing of `enums` type hyperparameters to be saved in the `haprams.yaml` file by TensorBoard and CSV loggers has been fixed and made in line with how OmegaConf parses it ([#9170](https://github.com/Lightning-AI/pytorch-lightning/pull/9170))
- Parsing of the `gpus` Trainer argument has changed: `gpus="n"` (str) no longer selects the GPU index n and instead selects the first n devices ([#8770](https://github.com/Lightning-AI/pytorch-lightning/pull/8770))
- `iteration_count` and other index attributes in the loops has been replaced with progress dataclasses ([#8477](https://github.com/Lightning-AI/pytorch-lightning/pull/8477))
- The `trainer.lightning_module` reference is now properly set at the very beginning of a run ([#8536](https://github.com/Lightning-AI/pytorch-lightning/pull/8536))
- The model weights now get loaded in all cases when the checkpoint path gets provided in validate/test/predict, regardless of whether the model instance is provided or not ([#8352](https://github.com/Lightning-AI/pytorch-lightning/pull/8352))
- The `Trainer` functions `reset_{train,val,test,predict}_dataloader`, `reset_train_val_dataloaders`, and `request_dataloader` `model` argument is now optional ([#8536](https://github.com/Lightning-AI/pytorch-lightning/pull/8536))
- Saved checkpoints will no longer use the type of a `Callback` as the key to avoid issues with unpickling ([#6886](https://github.com/Lightning-AI/pytorch-lightning/pull/6886))
- Improved string conversion for `ResultCollection` ([#8622](https://github.com/Lightning-AI/pytorch-lightning/pull/8622))
- `LightningCLI` changes:
    * `LightningCLI.init_parser` now returns the parser instance ([#8721](https://github.com/Lightning-AI/pytorch-lightning/pull/8721))
    * `LightningCLI.add_core_arguments_to_parser`, `LightningCLI.parse_arguments` now take a `parser` argument ([#8721](https://github.com/Lightning-AI/pytorch-lightning/pull/8721))
    * `LightningCLI.instantiate_trainer` now takes a config and a list of callbacks ([#8721](https://github.com/Lightning-AI/pytorch-lightning/pull/8721))
    * Split `LightningCLI.add_core_arguments_to_parser` into `LightningCLI.add_default_arguments_to_parser` + `LightningCLI.add_core_arguments_to_parser` ([#8721](https://github.com/Lightning-AI/pytorch-lightning/pull/8721))
- The accelerator and training type plugin `setup` hooks no longer have a `model` argument ([#8536](https://github.com/Lightning-AI/pytorch-lightning/pull/8536))
- The accelerator and training type plugin `update_global_step` hook has been removed ([#8856](https://github.com/Lightning-AI/pytorch-lightning/pull/8856))
- The coverage of `self.log`-ing in any `LightningModule` or `Callback` hook has been improved ([#8498](https://github.com/Lightning-AI/pytorch-lightning/pull/8498))
- `self.log`-ing without a `Trainer` reference now raises a warning instead of an exception ([#9733](https://github.com/Lightning-AI/pytorch-lightning/pull/9733))
- Removed restrictions in the Trainer that loggers can only log from rank 0; the existing logger behavior has not changed ([#8608](https://github.com/Lightning-AI/pytorch-lightning/pull/8608))
- `Trainer.request_dataloader` now takes a `RunningStage` enum instance ([#8858](https://github.com/Lightning-AI/pytorch-lightning/pull/8858))
- Changed `rank_zero_warn` to `NotImplementedError` in the `{train, val, test, predict}_dataloader` hooks that `Lightning(Data)Module` uses ([#9161](https://github.com/Lightning-AI/pytorch-lightning/pull/9161))
- Moved `block_ddp_sync_behaviour` out of `TrainingBatchLoop` to loop utilities ([#9192](https://github.com/Lightning-AI/pytorch-lightning/pull/9192))
- Executing the `optimizer_closure` is now required when overriding the `optimizer_step` hook ([#9360](https://github.com/Lightning-AI/pytorch-lightning/pull/9360))
- Changed logging of `LightningModule` and `LightningDataModule` hyperparameters to raise an exception only if there are colliding keys with different values ([#9496](https://github.com/Lightning-AI/pytorch-lightning/pull/9496))
- `seed_everything` now fails when an invalid seed value is passed instead of selecting a random seed ([#8787](https://github.com/Lightning-AI/pytorch-lightning/pull/8787))
- The Trainer now calls `TrainingTypePlugin` collective APIs directly instead of going through the Accelerator reference ([#9677](https://github.com/Lightning-AI/pytorch-lightning/pull/9677), [#9901](https://github.com/Lightning-AI/pytorch-lightning/pull/9901))
- The tuner now uses a unique filename to save a temporary checkpoint ([#9682](https://github.com/Lightning-AI/pytorch-lightning/pull/9682))
- Changed `HorovodPlugin.all_gather` to return a `torch.Tensor` instead of a list ([#9696](https://github.com/Lightning-AI/pytorch-lightning/pull/9696))
- Changed Trainer connectors to be protected attributes:
    * Configuration Validator ([#9779](https://github.com/Lightning-AI/pytorch-lightning/pull/9779))
- The `current_epoch` and `global_step` attributes now get restored irrespective of the Trainer task ([#9413](https://github.com/Lightning-AI/pytorch-lightning/pull/9413))
- Trainer now raises an exception when requesting `amp_level` with native `amp_backend` ([#9755](https://github.com/Lightning-AI/pytorch-lightning/pull/9755))
- Update the logic to check for accumulation steps with deepspeed ([#9826](https://github.com/Lightning-AI/pytorch-lightning/pull/9826))
- `pl.utilities.grads.grad_norm` now raises an exception if parameter `norm_type <= 0` ([#9765](https://github.com/Lightning-AI/pytorch-lightning/pull/9765))
- Updated error message for interactive incompatible plugins ([#9896](https://github.com/Lightning-AI/pytorch-lightning/pull/9896))
- Moved the `optimizer_step` and `clip_gradients` hook from the `Accelerator` and `TrainingTypePlugin` into the `PrecisionPlugin` ([#10143](https://github.com/Lightning-AI/pytorch-lightning/pull/10143), [#10029](https://github.com/Lightning-AI/pytorch-lightning/pull/10029))
- `NativeMixedPrecisionPlugin` and its subclasses now take an optional `GradScaler` instance ([#10055](https://github.com/Lightning-AI/pytorch-lightning/pull/10055))
- Trainer is now raising a `MisconfigurationException` instead of a warning if `Trainer.{validate/test}` is missing required methods ([#10016](https://github.com/Lightning-AI/pytorch-lightning/pull/10016))
- Changed default value of the `max_steps` Trainer argument from `None` to -1 ([#9460](https://github.com/Lightning-AI/pytorch-lightning/pull/9460))
- LightningModule now raises an error when calling `log(on_step=False, on_epoch=False)` ([#10227](https://github.com/Lightning-AI/pytorch-lightning/pull/10227))
- Quantization aware training observers are now disabled by default during validating/testing/predicting stages ([#8540](https://github.com/Lightning-AI/pytorch-lightning/pull/8540))
- Raised `MisconfigurationException` when total length of `dataloader` across ranks is zero, and give warning when total length is non-zero, but only local rank length is zero. ([#9827](https://github.com/Lightning-AI/pytorch-lightning/pull/9827))
- Changed the model size calculation using `ByteCounter` ([#10123](https://github.com/Lightning-AI/pytorch-lightning/pull/10123))
- Enabled `on_load_checkpoint` for `LightningDataModule` for all `trainer_fn` ([#10238](https://github.com/Lightning-AI/pytorch-lightning/pull/10238))
- Allowed separate config files for parameters with class type when LightningCLI is in `subclass_mode=False` ([#10286](https://github.com/Lightning-AI/pytorch-lightning/pull/10286))

### Deprecated

- Deprecated Trainer argument `terminate_on_nan` in favor of `detect_anomaly`([#9175](https://github.com/Lightning-AI/pytorch-lightning/pull/9175))
- Deprecated `Trainer.terminate_on_nan` public attribute access ([#9849](https://github.com/Lightning-AI/pytorch-lightning/pull/9849))
- Deprecated `LightningModule.summarize()` in favor of `pl.utilities.model_summary.summarize()` ([#8513](https://github.com/Lightning-AI/pytorch-lightning/pull/8513))
- Deprecated `LightningModule.model_size` ([#8343](https://github.com/Lightning-AI/pytorch-lightning/pull/8343))
- Deprecated `DataModule` properties: `train_transforms`, `val_transforms`, `test_transforms`, `size`, `dims` ([#8851](https://github.com/Lightning-AI/pytorch-lightning/pull/8851))
- Deprecated `add_to_queue`, `get_from_queue` from `LightningModule` in favor of corresponding methods in the `DDPSpawnPlugin` ([#9118](https://github.com/Lightning-AI/pytorch-lightning/pull/9118))
- Deprecated `LightningModule.get_progress_bar_dict` and `Trainer.progress_bar_dict` in favor of `pl.callbacks.progress.base.get_standard_metrics` and `ProgressBarBase.get_metrics` ([#8985](https://github.com/Lightning-AI/pytorch-lightning/pull/8985))
- Deprecated `prepare_data_per_node` flag on Trainer and set it as a property of `DataHooks`, accessible in the `LightningModule` and `LightningDataModule` ([#8958](https://github.com/Lightning-AI/pytorch-lightning/pull/8958))
- Deprecated the `TestTubeLogger` ([#9065](https://github.com/Lightning-AI/pytorch-lightning/pull/9065))
- Deprecated `on_{train/val/test/predict}_dataloader()` from `LightningModule` and `LightningDataModule` ([#9098](https://github.com/Lightning-AI/pytorch-lightning/pull/9098))
- Deprecated `on_keyboard_interrupt` callback hook in favor of new `on_exception` hook ([#9260](https://github.com/Lightning-AI/pytorch-lightning/pull/9260))
- Deprecated passing `process_position` to the `Trainer` constructor in favor of adding the `ProgressBar` callback with `process_position` directly to the list of callbacks ([#9222](https://github.com/Lightning-AI/pytorch-lightning/pull/9222))
- Deprecated passing `flush_logs_every_n_steps` as a Trainer argument, instead pass it to the logger init if supported ([#9366](https://github.com/Lightning-AI/pytorch-lightning/pull/9366))
- Deprecated `LightningLoggerBase.close`, `LoggerCollection.close` in favor of `LightningLoggerBase.finalize`, `LoggerCollection.finalize` ([#9422](https://github.com/Lightning-AI/pytorch-lightning/pull/9422))
- Deprecated passing `progress_bar_refresh_rate` to the `Trainer` constructor in favor of adding the `ProgressBar` callback with `refresh_rate` directly to the list of callbacks, or passing `enable_progress_bar=False` to disable the progress bar ([#9616](https://github.com/Lightning-AI/pytorch-lightning/pull/9616))
- Deprecated `LightningDistributed` and moved the broadcast logic to `DDPPlugin` and `DDPSpawnPlugin` directly ([#9691](https://github.com/Lightning-AI/pytorch-lightning/pull/9691))
- Deprecated passing `stochastic_weight_avg` to the `Trainer` constructor in favor of adding the `StochasticWeightAveraging` callback directly to the list of callbacks ([#8989](https://github.com/Lightning-AI/pytorch-lightning/pull/8989))
- Deprecated Accelerator collective API `barrier`, `broadcast`, and `all_gather` in favor of calling the `TrainingTypePlugin` collective API directly ([#9677](https://github.com/Lightning-AI/pytorch-lightning/pull/9677))
- Deprecated `checkpoint_callback` from the `Trainer` constructor in favor of `enable_checkpointing` ([#9754](https://github.com/Lightning-AI/pytorch-lightning/pull/9754))
- Deprecated the `LightningModule.on_post_move_to_device` method ([#9525](https://github.com/Lightning-AI/pytorch-lightning/pull/9525))
- Deprecated `pl.core.decorators.parameter_validation` in favor of `pl.utilities.parameter_tying.set_shared_parameters` ([#9525](https://github.com/Lightning-AI/pytorch-lightning/pull/9525))
- Deprecated passing `weights_summary` to the `Trainer` constructor in favor of adding the `ModelSummary` callback with `max_depth` directly to the list of callbacks ([#9699](https://github.com/Lightning-AI/pytorch-lightning/pull/9699))
- Deprecated `log_gpu_memory`, `gpu_metrics`, and util funcs in favor of `DeviceStatsMonitor` callback ([#9921](https://github.com/Lightning-AI/pytorch-lightning/pull/9921))
- Deprecated `GPUStatsMonitor` and `XLAStatsMonitor` in favor of `DeviceStatsMonitor` callback ([#9924](https://github.com/Lightning-AI/pytorch-lightning/pull/9924))
- Deprecated setting `Trainer(max_steps=None)`; To turn off the limit, set `Trainer(max_steps=-1)` (default) ([#9460](https://github.com/Lightning-AI/pytorch-lightning/pull/9460))
- Deprecated access to the `AcceleratorConnector.is_slurm_managing_tasks` attribute and marked it as protected ([#10101](https://github.com/Lightning-AI/pytorch-lightning/pull/10101))
- Deprecated access to the `AcceleratorConnector.configure_slurm_ddp` method and marked it as protected ([#10101](https://github.com/Lightning-AI/pytorch-lightning/pull/10101))
- Deprecated passing `resume_from_checkpoint` to the `Trainer` constructor in favor of `trainer.fit(ckpt_path=)` ([#10061](https://github.com/Lightning-AI/pytorch-lightning/pull/10061))
- Deprecated `ClusterEnvironment.creates_children()` in favor of `ClusterEnvironment.creates_processes_externally` (property) ([#10106](https://github.com/Lightning-AI/pytorch-lightning/pull/10106))
- Deprecated `PrecisionPlugin.master_params()` in favor of `PrecisionPlugin.main_params()` ([#10105](https://github.com/Lightning-AI/pytorch-lightning/pull/10105))
- Deprecated `lr_sch_names` from `LearningRateMonitor` ([#10066](https://github.com/Lightning-AI/pytorch-lightning/pull/10066))
- Deprecated `ProgressBar` callback in favor of `TQDMProgressBar` ([#10134](https://github.com/Lightning-AI/pytorch-lightning/pull/10134))

### Removed

- Removed deprecated `metrics` ([#8586](https://github.com/Lightning-AI/pytorch-lightning/pull/8586/))
- Removed the deprecated `outputs` argument in both the `LightningModule.on_train_epoch_end` and `Callback.on_train_epoch_end` hooks ([#8587](https://github.com/Lightning-AI/pytorch-lightning/pull/8587))
- Removed the deprecated `TrainerLoggingMixin` class ([#8609](https://github.com/Lightning-AI/pytorch-lightning/pull/8609))
- Removed the deprecated `TrainerTrainingTricksMixin` class ([#8679](https://github.com/Lightning-AI/pytorch-lightning/pull/8679))
- Removed the deprecated `optimizer_idx` from `training_step` as an accepted argument in manual optimization ([#8576](https://github.com/Lightning-AI/pytorch-lightning/pull/8576))
- Removed support for the deprecated `on_save_checkpoint` signature. The hook now takes a `checkpoint` positional parameter ([#8697](https://github.com/Lightning-AI/pytorch-lightning/pull/8697))
- Removed support for the deprecated `on_load_checkpoint` signature. The hook now takes a `pl_module` positional parameter ([#8697](https://github.com/Lightning-AI/pytorch-lightning/pull/8697))
- Removed the deprecated `save_function` property in `ModelCheckpoint` ([#8680](https://github.com/Lightning-AI/pytorch-lightning/pull/8680))
- Removed the deprecated `model` argument from `ModelCheckpoint.save_checkpoint` ([#8688](https://github.com/Lightning-AI/pytorch-lightning/pull/8688))
- Removed the deprecated `sync_step` argument from `WandbLogger` ([#8763](https://github.com/Lightning-AI/pytorch-lightning/pull/8763))
- Removed the deprecated `Trainer.truncated_bptt_steps` in favor of `LightningModule.truncated_bptt_steps` ([#8826](https://github.com/Lightning-AI/pytorch-lightning/pull/8826))
- Removed `LightningModule.write_predictions` and `LightningModule.write_predictions_dict` ([#8850](https://github.com/Lightning-AI/pytorch-lightning/pull/8850))
- Removed `on_reset_*_dataloader` hooks in TrainingType Plugins and Accelerators ([#8858](https://github.com/Lightning-AI/pytorch-lightning/pull/8858))
- Removed deprecated `GradInformation` module in favor of `pl.utilities.grads` ([#8831](https://github.com/Lightning-AI/pytorch-lightning/pull/8831/))
- Removed `TrainingTypePlugin.on_save` and `Accelerator.on_save` ([#9023](https://github.com/Lightning-AI/pytorch-lightning/pull/9023))
- Removed `{Accelerator,TrainingTypePlugin,PrecisionPlugin}.post_optimizer_step` ([#9746](https://github.com/Lightning-AI/pytorch-lightning/pull/9746))
- Removed deprecated `connect_precision_plugin` and `connect_training_type_plugin` from `Accelerator` ([#9019](https://github.com/Lightning-AI/pytorch-lightning/pull/9019))
- Removed `on_train_epoch_end` from `Accelerator` ([#9035](https://github.com/Lightning-AI/pytorch-lightning/pull/9035))
- Removed `InterBatchProcessor` in favor of `DataLoaderIterDataFetcher` ([#9052](https://github.com/Lightning-AI/pytorch-lightning/pull/9052))
- Removed `Plugin` in `base_plugin.py` in favor of accessing `TrainingTypePlugin` and `PrecisionPlugin` directly instead ([#9066](https://github.com/Lightning-AI/pytorch-lightning/pull/9066))
- Removed `teardown` from `ParallelPlugin` ([#8943](https://github.com/Lightning-AI/pytorch-lightning/pull/8943))
- Removed deprecated `profiled_functions` argument from `PyTorchProfiler` ([#9178](https://github.com/Lightning-AI/pytorch-lightning/pull/9178))
- Removed deprecated `pytorch_lightning.utilities.argparse_utils` module ([#9166](https://github.com/Lightning-AI/pytorch-lightning/pull/9166))
- Removed deprecated property `Trainer.running_sanity_check` in favor of `Trainer.sanity_checking` ([#9209](https://github.com/Lightning-AI/pytorch-lightning/pull/9209))
- Removed deprecated `BaseProfiler.output_filename` arg from it and its descendants in favor of `dirpath` and `filename` ([#9214](https://github.com/Lightning-AI/pytorch-lightning/pull/9214))
- Removed deprecated property `ModelCheckpoint.period` in favor of `ModelCheckpoint.every_n_epochs` ([#9213](https://github.com/Lightning-AI/pytorch-lightning/pull/9213))
- Removed deprecated `auto_move_data` decorator ([#9231](https://github.com/Lightning-AI/pytorch-lightning/pull/9231))
- Removed deprecated property `LightningModule.datamodule` in favor of `Trainer.datamodule` ([#9233](https://github.com/Lightning-AI/pytorch-lightning/pull/9233))
- Removed deprecated properties `DeepSpeedPlugin.cpu_offload*` in favor of `offload_optimizer`, `offload_parameters` and `pin_memory` ([#9244](https://github.com/Lightning-AI/pytorch-lightning/pull/9244))
- Removed deprecated property `AcceleratorConnector.is_using_torchelastic` in favor of `TorchElasticEnvironment.is_using_torchelastic()` ([#9729](https://github.com/Lightning-AI/pytorch-lightning/pull/9729))
- Removed `pl.utilities.debugging.InternalDebugger` ([#9680](https://github.com/Lightning-AI/pytorch-lightning/pull/9680))
- Removed `call_configure_sharded_model_hook` property from `Accelerator` and `TrainingTypePlugin` ([#9612](https://github.com/Lightning-AI/pytorch-lightning/pull/9612))
- Removed `TrainerProperties` mixin and moved property definitions directly into `Trainer` ([#9495](https://github.com/Lightning-AI/pytorch-lightning/pull/9495))
- Removed a redundant warning with `ModelCheckpoint(monitor=None)` callback ([#9875](https://github.com/Lightning-AI/pytorch-lightning/pull/9875))
- Remove `epoch` from `trainer.logged_metrics` ([#9904](https://github.com/Lightning-AI/pytorch-lightning/pull/9904))
- Remove deprecated `distributed_backend` from `Trainer` ([#10017](https://github.com/Lightning-AI/pytorch-lightning/pull/10017))
- Removed `process_idx` from the `{DDPSpawnPlugin,TPUSpawnPlugin}.new_process` methods ([#10022](https://github.com/Lightning-AI/pytorch-lightning/pull/10022))
- Removed automatic patching of `{train,val,test,predict}_dataloader()` on the `LightningModule` ([#9764](https://github.com/Lightning-AI/pytorch-lightning/pull/9764))
- Removed `pl.trainer.connectors.OptimizerConnector` ([#10120](https://github.com/Lightning-AI/pytorch-lightning/pull/10120))

### Fixed

- Fixed ImageNet evaluation in example ([#10179](https://github.com/Lightning-AI/pytorch-lightning/pull/10179))
- Fixed an issue with logger outputs not being finalized correctly after prediction runs ([#8685](https://github.com/Lightning-AI/pytorch-lightning/pull/8685))
- Fixed `move_metrics_to_cpu` moving the loss to CPU while training on device ([#9308](https://github.com/Lightning-AI/pytorch-lightning/pull/9308))
- Fixed incorrect main progress bar indicator when resuming training mid-epoch ([#9310](https://github.com/Lightning-AI/pytorch-lightning/pull/9310))
- Fixed an issue with freeing memory of datafetchers during teardown ([#9387](https://github.com/Lightning-AI/pytorch-lightning/pull/9387))
- Fixed a bug where the training step output needed to be `deepcopy`-ed ([#9349](https://github.com/Lightning-AI/pytorch-lightning/pull/9349))
- Fixed an issue with freeing memory allocated by the data iterators in `Loop.on_run_end` ([#9386](https://github.com/Lightning-AI/pytorch-lightning/pull/9386), [#9915](https://github.com/Lightning-AI/pytorch-lightning/pull/9915))
- Fixed `BasePredictionWriter` not returning the batch indices in a non-distributed setting ([#9432](https://github.com/Lightning-AI/pytorch-lightning/pull/9432))
- Fixed an error when running in XLA environments with no TPU attached ([#9572](https://github.com/Lightning-AI/pytorch-lightning/pull/9572))
- Fixed check on torchmetrics logged whose `compute()` output is a multielement tensor ([#9582](https://github.com/Lightning-AI/pytorch-lightning/pull/9582))
- Fixed gradient accumulation for `DDPShardedPlugin` ([#9122](https://github.com/Lightning-AI/pytorch-lightning/pull/9122))
- Fixed missing DeepSpeed distributed call ([#9540](https://github.com/Lightning-AI/pytorch-lightning/pull/9540))
- Fixed an issue with wrapped LightningModule during evaluation; The LightningModule no longer gets wrapped with data-parallel modules when not fitting in `DDPPlugin`, `DDPSpawnPlugin`, `DDPShardedPlugin`, `DDPSpawnShardedPlugin` ([#9096](https://github.com/Lightning-AI/pytorch-lightning/pull/9096))
- Fixed `trainer.accumulate_grad_batches` to be an int on init. The default value for it is now `None` inside Trainer ([#9652](https://github.com/Lightning-AI/pytorch-lightning/pull/9652))
- Fixed `broadcast` in `DDPPlugin` and `DDPSpawnPlugin` to respect the `src` input ([#9691](https://github.com/Lightning-AI/pytorch-lightning/pull/9691))
- Fixed `self.log(on_epoch=True, reduce_fx=sum))` for the `on_batch_start` and `on_train_batch_start` hooks ([#9791](https://github.com/Lightning-AI/pytorch-lightning/pull/9791))
- Fixed `self.log(on_epoch=True)` for the `on_batch_start` and `on_train_batch_start` hooks ([#9780](https://github.com/Lightning-AI/pytorch-lightning/pull/9780))
- Fixed restoring training state during `Trainer.fit` only ([#9413](https://github.com/Lightning-AI/pytorch-lightning/pull/9413))
- Fixed DeepSpeed and Lightning both calling the scheduler ([#9788](https://github.com/Lightning-AI/pytorch-lightning/pull/9788))
- Fixed missing arguments when saving hyperparameters from the parent class but not from the child class ([#9800](https://github.com/Lightning-AI/pytorch-lightning/pull/9800))
- Fixed DeepSpeed GPU device IDs ([#9847](https://github.com/Lightning-AI/pytorch-lightning/pull/9847))
- Reset `val_dataloader` in `tuner/batch_size_scaling` ([#9857](https://github.com/Lightning-AI/pytorch-lightning/pull/9857))
- Fixed use of `LightningCLI` in computer_vision_fine_tuning.py example ([#9934](https://github.com/Lightning-AI/pytorch-lightning/pull/9934))
- Fixed issue with non-init dataclass fields in `apply_to_collection` ([#9963](https://github.com/Lightning-AI/pytorch-lightning/pull/9963))
- Reset `val_dataloader` in `tuner/batch_size_scaling` for binsearch ([#9975](https://github.com/Lightning-AI/pytorch-lightning/pull/9975))
- Fixed logic to check for spawn in dataloader `TrainerDataLoadingMixin._worker_check` ([#9902](https://github.com/Lightning-AI/pytorch-lightning/pull/9902))
- Fixed `train_dataloader` getting loaded twice when resuming from a checkpoint during `Trainer.fit()` ([#9671](https://github.com/Lightning-AI/pytorch-lightning/pull/9671))
- Fixed `LearningRateMonitor` logging with multiple param groups optimizer with no scheduler ([#10044](https://github.com/Lightning-AI/pytorch-lightning/pull/10044))
- Fixed undesired side effects being caused by `Trainer` patching dataloader methods on the `LightningModule` ([#9764](https://github.com/Lightning-AI/pytorch-lightning/pull/9764))
- Fixed gradients not being unscaled when clipping or logging the gradient norm ([#9287](https://github.com/Lightning-AI/pytorch-lightning/pull/9287))
- Fixed `on_before_optimizer_step` getting called before the optimizer closure (including backward) has run ([#10167](https://github.com/Lightning-AI/pytorch-lightning/pull/10167))
- Fixed monitor value in `ModelCheckpoint` getting moved to the wrong device in a special case where it becomes NaN ([#10118](https://github.com/Lightning-AI/pytorch-lightning/pull/10118))
- Fixed creation of `dirpath` in `BaseProfiler` if it doesn't exist ([#10073](https://github.com/Lightning-AI/pytorch-lightning/pull/10073))
- Fixed incorrect handling of sigterm ([#10189](https://github.com/Lightning-AI/pytorch-lightning/pull/10189))
- Fixed bug where `log(on_step=True, on_epoch=True, sync_dist=True)` wouldn't reduce the value on step ([#10227](https://github.com/Lightning-AI/pytorch-lightning/pull/10227))
- Fixed an issue with `pl.utilities.seed.reset_seed` converting the `PL_SEED_WORKERS` environment variable to `bool` ([#10099](https://github.com/Lightning-AI/pytorch-lightning/pull/10099))
- Fixed iterating over a logger collection when `fast_dev_run > 0` ([#10232](https://github.com/Lightning-AI/pytorch-lightning/pull/10232))
- Fixed `batch_size` in `ResultCollection` not being reset to 1 on epoch end ([#10242](https://github.com/Lightning-AI/pytorch-lightning/pull/10242))
- Fixed `distrib_type` not being set when training plugin instances are being passed to the Trainer ([#10251](https://github.com/Lightning-AI/pytorch-lightning/pull/10251))


## [1.4.9] - 2021-09-30

- Fixed `lr_find` to generate same results on multiple calls ([#9704](https://github.com/Lightning-AI/pytorch-lightning/pull/9704))
- Fixed `reset` metrics on validation epoch end ([#9717](https://github.com/Lightning-AI/pytorch-lightning/pull/9717))
- Fixed input validation for `gradient_clip_val`, `gradient_clip_algorithm`, `track_grad_norm` and `terminate_on_nan` Trainer arguments ([#9595](https://github.com/Lightning-AI/pytorch-lightning/pull/9595))
- Reset metrics before each task starts ([#9410](https://github.com/Lightning-AI/pytorch-lightning/pull/9410))


## [1.4.8] - 2021-09-22

- Fixed error reporting in DDP process reconciliation when processes are launched by an external agent ([#9389](https://github.com/Lightning-AI/pytorch-lightning/pull/9389))
- Added PL_RECONCILE_PROCESS environment variable to enable process reconciliation regardless of cluster environment settings ([#9389](https://github.com/Lightning-AI/pytorch-lightning/pull/9389))
- Fixed `add_argparse_args` raising `TypeError` when args are typed as `typing.Generic` in Python 3.6 ([#9554](https://github.com/Lightning-AI/pytorch-lightning/pull/9554))
- Fixed back-compatibility for saving hyperparameters from a single container and inferring its argument name by reverting [#9125](https://github.com/Lightning-AI/pytorch-lightning/pull/9125) ([#9642](https://github.com/Lightning-AI/pytorch-lightning/pull/9642))


## [1.4.7] - 2021-09-14

- Fixed logging of nan parameters ([#9364](https://github.com/Lightning-AI/pytorch-lightning/pull/9364))
- Fixed `replace_sampler` missing the batch size under specific conditions ([#9367](https://github.com/Lightning-AI/pytorch-lightning/pull/9367))
- Pass init args to ShardedDataParallel ([#9483](https://github.com/Lightning-AI/pytorch-lightning/pull/9483))
- Fixed collision of user argument when using ShardedDDP ([#9512](https://github.com/Lightning-AI/pytorch-lightning/pull/9512))
- Fixed DeepSpeed crash for RNNs ([#9489](https://github.com/Lightning-AI/pytorch-lightning/pull/9489))


## [1.4.6] - 2021-09-07

- Fixed an issues with export to ONNX format when a model has multiple inputs ([#8800](https://github.com/Lightning-AI/pytorch-lightning/pull/8800))
- Removed deprecation warnings being called for `on_{task}_dataloader` ([#9279](https://github.com/Lightning-AI/pytorch-lightning/pull/9279))
- Fixed save/load/resume from checkpoint for DeepSpeed Plugin (
    [#8397](https://github.com/Lightning-AI/pytorch-lightning/pull/8397),
    [#8644](https://github.com/Lightning-AI/pytorch-lightning/pull/8644),
    [#8627](https://github.com/Lightning-AI/pytorch-lightning/pull/8627))
- Fixed `EarlyStopping` running on train epoch end when `check_val_every_n_epoch>1` is set ([#9156](https://github.com/Lightning-AI/pytorch-lightning/pull/9156))
- Fixed an issue with logger outputs not being finalized correctly after prediction runs ([#8333](https://github.com/Lightning-AI/pytorch-lightning/pull/8333))
- Fixed the Apex and DeepSpeed plugin closure running after the `on_before_optimizer_step` hook ([#9288](https://github.com/Lightning-AI/pytorch-lightning/pull/9288))
- Fixed the Native AMP plugin closure not running with manual optimization ([#9288](https://github.com/Lightning-AI/pytorch-lightning/pull/9288))
- Fixed bug where data-loading functions where not getting the correct running stage passed ([#8858](https://github.com/Lightning-AI/pytorch-lightning/pull/8858))
- Fixed intra-epoch evaluation outputs staying in memory when the respective `*_epoch_end` hook wasn't overridden ([#9261](https://github.com/Lightning-AI/pytorch-lightning/pull/9261))
- Fixed error handling in DDP process reconciliation when `_sync_dir` was not initialized ([#9267](https://github.com/Lightning-AI/pytorch-lightning/pull/9267))
- Fixed PyTorch Profiler not enabled for manual optimization ([#9316](https://github.com/Lightning-AI/pytorch-lightning/pull/9316))
- Fixed inspection of other args when a container is specified in `save_hyperparameters` ([#9125](https://github.com/Lightning-AI/pytorch-lightning/pull/9125))
- Fixed signature of `Timer.on_train_epoch_end` and `StochasticWeightAveraging.on_train_epoch_end` to prevent unwanted deprecation warnings ([#9347](https://github.com/Lightning-AI/pytorch-lightning/pull/9347))


## [1.4.5] - 2021-08-31

- Fixed reduction using `self.log(sync_dict=True, reduce_fx={mean,max})` ([#9142](https://github.com/Lightning-AI/pytorch-lightning/pull/9142))
- Fixed not setting a default value for `max_epochs` if `max_time` was specified on the `Trainer` constructor ([#9072](https://github.com/Lightning-AI/pytorch-lightning/pull/9072))
- Fixed the CometLogger, no longer modifies the metrics in place. Instead creates a copy of metrics before performing any operations ([#9150](https://github.com/Lightning-AI/pytorch-lightning/pull/9150))
- Fixed `DDP` "CUDA error: initialization error" due to a `copy` instead of `deepcopy` on `ResultCollection` ([#9239](https://github.com/Lightning-AI/pytorch-lightning/pull/9239))


## [1.4.4] - 2021-08-24

- Fixed a bug in the binary search mode of auto batch size scaling where exception was raised if the first trainer run resulted in OOM ([#8954](https://github.com/Lightning-AI/pytorch-lightning/pull/8954))
- Fixed a bug causing logging with `log_gpu_memory='min_max'` not working ([#9013](https://github.com/Lightning-AI/pytorch-lightning/pull/9013))


## [1.4.3] - 2021-08-17

- Fixed plateau scheduler stepping on incomplete epoch ([#8861](https://github.com/Lightning-AI/pytorch-lightning/pull/8861))
- Fixed infinite loop with `CycleIterator` and multiple loaders ([#8889](https://github.com/Lightning-AI/pytorch-lightning/pull/8889))
- Fixed `StochasticWeightAveraging` with a list of learning rates not applying them to each param group ([#8747](https://github.com/Lightning-AI/pytorch-lightning/pull/8747))
- Restore original loaders if replaced by entrypoint ([#8885](https://github.com/Lightning-AI/pytorch-lightning/pull/8885))
- Fixed lost reference to `_Metadata` object in `ResultMetricCollection` ([#8932](https://github.com/Lightning-AI/pytorch-lightning/pull/8932))
- Ensure the existence of `DDPPlugin._sync_dir` in `reconciliate_processes` ([#8939](https://github.com/Lightning-AI/pytorch-lightning/pull/8939))


## [1.4.2] - 2021-08-10

- Fixed recursive call for `apply_to_collection(include_none=False)` ([#8719](https://github.com/Lightning-AI/pytorch-lightning/pull/8719))
- Fixed truncated backprop through time enablement when set as a property on the LightningModule and not the Trainer ([#8804](https://github.com/Lightning-AI/pytorch-lightning/pull/8804/))
- Fixed comments and exception message for metrics_to_scalars ([#8782](https://github.com/Lightning-AI/pytorch-lightning/pull/8782/))
- Fixed typo error in LightningLoggerBase.after_save_checkpoint docstring ([#8737](https://github.com/Lightning-AI/pytorch-lightning/pull/8737/))


## [1.4.1] - 2021-08-03

- Fixed `trainer.fit_loop.split_idx` always returning `None` ([#8601](https://github.com/Lightning-AI/pytorch-lightning/pull/8601))
- Fixed references for `ResultCollection.extra` ([#8622](https://github.com/Lightning-AI/pytorch-lightning/pull/8622))
- Fixed reference issues during epoch end result collection ([#8621](https://github.com/Lightning-AI/pytorch-lightning/pull/8621))
- Fixed horovod auto-detection when horovod is not installed and the launcher is `mpirun` ([#8610](https://github.com/Lightning-AI/pytorch-lightning/pull/8610))
- Fixed an issue with `training_step` outputs not getting collected correctly for `training_epoch_end` ([#8613](https://github.com/Lightning-AI/pytorch-lightning/pull/8613))
- Fixed distributed types support for CPUs ([#8667](https://github.com/Lightning-AI/pytorch-lightning/pull/8667))
- Fixed a deadlock issue with DDP and torchelastic ([#8655](https://github.com/Lightning-AI/pytorch-lightning/pull/8655))
- Fixed `accelerator=ddp` choice for CPU ([#8645](https://github.com/Lightning-AI/pytorch-lightning/pull/8645))


## [1.4.0] - 2021-07-27

### Added

- Added `extract_batch_size` utility and corresponding tests to extract batch dimension from multiple batch types ([#8357](https://github.com/Lightning-AI/pytorch-lightning/pull/8357/))
- Added support for named parameter groups in `LearningRateMonitor` ([#7987](https://github.com/Lightning-AI/pytorch-lightning/pull/7987))
- Added `dataclass` support for `pl.utilities.apply_to_collection` ([#7935](https://github.com/Lightning-AI/pytorch-lightning/pull/7935))
- Added support to `LightningModule.to_torchscript` for saving to custom filesystems with `fsspec` ([#7617](https://github.com/Lightning-AI/pytorch-lightning/pull/7617))
- Added `KubeflowEnvironment` for use with the `PyTorchJob` operator in Kubeflow
- Added LightningCLI support for config files on object stores ([#7521](https://github.com/Lightning-AI/pytorch-lightning/pull/7521))
- Added `ModelPruning(prune_on_train_epoch_end=True|False)` to choose when to apply pruning ([#7704](https://github.com/Lightning-AI/pytorch-lightning/pull/7704))
- Added support for checkpointing based on a provided time interval during training ([#7515](https://github.com/Lightning-AI/pytorch-lightning/pull/7515))
- Progress tracking
  * Added dataclasses for progress tracking ([#6603](https://github.com/Lightning-AI/pytorch-lightning/pull/6603),
    [#7574](https://github.com/Lightning-AI/pytorch-lightning/pull/7574),
    [#8140](https://github.com/Lightning-AI/pytorch-lightning/pull/8140),
    [#8362](https://github.com/Lightning-AI/pytorch-lightning/pull/8362))
  * Add `{,load_}state_dict` to the progress tracking dataclasses ([#8140](https://github.com/Lightning-AI/pytorch-lightning/pull/8140))
  * Connect the progress tracking dataclasses to the loops ([#8244](https://github.com/Lightning-AI/pytorch-lightning/pull/8244),
    [#8362](https://github.com/Lightning-AI/pytorch-lightning/pull/8362))
  * Do not reset the progress tracking dataclasses total counters ([#8475](https://github.com/Lightning-AI/pytorch-lightning/pull/8475))
- Added support for passing a `LightningDataModule` positionally as the second argument to `trainer.{validate,test,predict}` ([#7431](https://github.com/Lightning-AI/pytorch-lightning/pull/7431))
- Added argument `trainer.predict(ckpt_path)` ([#7430](https://github.com/Lightning-AI/pytorch-lightning/pull/7430))
- Added `clip_grad_by_value` support for TPUs ([#7025](https://github.com/Lightning-AI/pytorch-lightning/pull/7025))
- Added support for passing any class to `is_overridden` ([#7918](https://github.com/Lightning-AI/pytorch-lightning/pull/7918))
- Added `sub_dir` parameter to `TensorBoardLogger` ([#6195](https://github.com/Lightning-AI/pytorch-lightning/pull/6195))
- Added correct `dataloader_idx` to batch transfer hooks ([#6241](https://github.com/Lightning-AI/pytorch-lightning/pull/6241))
- Added `include_none=bool` argument to `apply_to_collection` ([#7769](https://github.com/Lightning-AI/pytorch-lightning/pull/7769))
- Added `apply_to_collections` to apply a function to two zipped collections ([#7769](https://github.com/Lightning-AI/pytorch-lightning/pull/7769))
- Added `ddp_fully_sharded` support ([#7487](https://github.com/Lightning-AI/pytorch-lightning/pull/7487))
- Added `should_rank_save_checkpoint` property to Training Plugins ([#7684](https://github.com/Lightning-AI/pytorch-lightning/pull/7684))
- Added `log_grad_norm` hook to `LightningModule` to customize the logging of gradient norms ([#7873](https://github.com/Lightning-AI/pytorch-lightning/pull/7873))
- Added `save_config_filename` init argument to `LightningCLI` to ease resolving name conflicts ([#7741](https://github.com/Lightning-AI/pytorch-lightning/pull/7741))
- Added `save_config_overwrite` init argument to `LightningCLI` to ease overwriting existing config files ([#8059](https://github.com/Lightning-AI/pytorch-lightning/pull/8059))
- Added reset dataloader hooks to Training Plugins and Accelerators ([#7861](https://github.com/Lightning-AI/pytorch-lightning/pull/7861))
- Added trainer stage hooks for Training Plugins and Accelerators ([#7864](https://github.com/Lightning-AI/pytorch-lightning/pull/7864))
- Added the `on_before_optimizer_step` hook ([#8048](https://github.com/Lightning-AI/pytorch-lightning/pull/8048))
- Added IPU Accelerator ([#7867](https://github.com/Lightning-AI/pytorch-lightning/pull/7867))
- Fault-tolerant training
    * Added `{,load_}state_dict` to `ResultCollection` ([#7948](https://github.com/Lightning-AI/pytorch-lightning/pull/7948))
    * Added `{,load_}state_dict` to `Loops` ([#8197](https://github.com/Lightning-AI/pytorch-lightning/pull/8197))
    * Added `FastForwardSampler` and `CaptureIterableDataset` ([#8307](https://github.com/Lightning-AI/pytorch-lightning/pull/8307))
    * Set `Loop.restarting=False` at the end of the first iteration ([#8362](https://github.com/Lightning-AI/pytorch-lightning/pull/8362))
    * Save the loops state with the checkpoint (opt-in) ([#8362](https://github.com/Lightning-AI/pytorch-lightning/pull/8362))
    * Save a checkpoint to restore the state on exception (opt-in) ([#8362](https://github.com/Lightning-AI/pytorch-lightning/pull/8362))
    * Added `state_dict` and `load_state_dict` utilities for `CombinedLoader` + utilities for dataloader ([#8364](https://github.com/Lightning-AI/pytorch-lightning/pull/8364))
- Added `rank_zero_only` to `LightningModule.log` function ([#7966](https://github.com/Lightning-AI/pytorch-lightning/pull/7966))
- Added `metric_attribute` to `LightningModule.log` function ([#7966](https://github.com/Lightning-AI/pytorch-lightning/pull/7966))
- Added a warning if `Trainer(log_every_n_steps)` is a value too high for the training dataloader ([#7734](https://github.com/Lightning-AI/pytorch-lightning/pull/7734))
- Added LightningCLI support for argument links applied on instantiation ([#7895](https://github.com/Lightning-AI/pytorch-lightning/pull/7895))
- Added LightningCLI support for configurable callbacks that should always be present ([#7964](https://github.com/Lightning-AI/pytorch-lightning/pull/7964))
- Added DeepSpeed Infinity Support, and updated to DeepSpeed 0.4.0 ([#7234](https://github.com/Lightning-AI/pytorch-lightning/pull/7234))
- Added support for `torch.nn.UninitializedParameter` in `ModelSummary` ([#7642](https://github.com/Lightning-AI/pytorch-lightning/pull/7642))
- Added support `LightningModule.save_hyperparameters` when `LightningModule` is a dataclass ([#7992](https://github.com/Lightning-AI/pytorch-lightning/pull/7992))
- Added support for overriding `optimizer_zero_grad` and `optimizer_step` when using accumulate_grad_batches ([#7980](https://github.com/Lightning-AI/pytorch-lightning/pull/7980))
- Added `logger` boolean flag to `save_hyperparameters` ([#7960](https://github.com/Lightning-AI/pytorch-lightning/pull/7960))
- Added support for calling scripts using the module syntax (`python -m package.script`) ([#8073](https://github.com/Lightning-AI/pytorch-lightning/pull/8073))
- Added support for optimizers and learning rate schedulers to `LightningCLI` ([#8093](https://github.com/Lightning-AI/pytorch-lightning/pull/8093))
- Added XLA Profiler ([#8014](https://github.com/Lightning-AI/pytorch-lightning/pull/8014))
- Added `PrecisionPlugin.{pre,post}_backward` ([#8328](https://github.com/Lightning-AI/pytorch-lightning/pull/8328))
- Added `on_load_checkpoint` and `on_save_checkpoint` hooks to the `PrecisionPlugin` base class ([#7831](https://github.com/Lightning-AI/pytorch-lightning/pull/7831))
- Added `max_depth` parameter in `ModelSummary` ([#8062](https://github.com/Lightning-AI/pytorch-lightning/pull/8062))
- Added `XLAStatsMonitor` callback ([#8235](https://github.com/Lightning-AI/pytorch-lightning/pull/8235))
- Added `restore` function and `restarting` attribute to base `Loop` ([#8247](https://github.com/Lightning-AI/pytorch-lightning/pull/8247))
- Added support for `save_hyperparameters` in `LightningDataModule` ([#3792](https://github.com/Lightning-AI/pytorch-lightning/pull/3792))
- Added the `ModelCheckpoint(save_on_train_epoch_end)` to choose when to run the saving logic ([#8389](https://github.com/Lightning-AI/pytorch-lightning/pull/8389))
- Added `LSFEnvironment` for distributed training with the LSF resource manager `jsrun` ([#5102](https://github.com/Lightning-AI/pytorch-lightning/pull/5102))
- Added support for `accelerator='cpu'|'gpu'|'tpu'|'ipu'|'auto'` ([#7808](https://github.com/Lightning-AI/pytorch-lightning/pull/7808))
- Added `tpu_spawn_debug` to plugin registry ([#7933](https://github.com/Lightning-AI/pytorch-lightning/pull/7933))
- Enabled traditional/manual launching of DDP processes through `LOCAL_RANK` and `NODE_RANK` environment variable assignments ([#7480](https://github.com/Lightning-AI/pytorch-lightning/pull/7480))
- Added `quantize_on_fit_end` argument to `QuantizationAwareTraining` ([#8464](https://github.com/Lightning-AI/pytorch-lightning/pull/8464))
- Added experimental support for loop specialization ([#8226](https://github.com/Lightning-AI/pytorch-lightning/pull/8226))
- Added support for `devices` flag to Trainer ([#8440](https://github.com/Lightning-AI/pytorch-lightning/pull/8440))
- Added private `prevent_trainer_and_dataloaders_deepcopy` context manager on the `LightningModule` ([#8472](https://github.com/Lightning-AI/pytorch-lightning/pull/8472))
- Added support for providing callables to the Lightning CLI instead of types ([#8400](https://github.com/Lightning-AI/pytorch-lightning/pull/8400))

### Changed

- Decoupled device parsing logic from Accelerator connector to Trainer ([#8180](https://github.com/Lightning-AI/pytorch-lightning/pull/8180))
- Changed the `Trainer`'s `checkpoint_callback` argument to allow only boolean values ([#7539](https://github.com/Lightning-AI/pytorch-lightning/pull/7539))
- Log epoch metrics before the `on_evaluation_end` hook ([#7272](https://github.com/Lightning-AI/pytorch-lightning/pull/7272))
- Explicitly disallow calling `self.log(on_epoch=False)` during epoch-only or single-call hooks ([#7874](https://github.com/Lightning-AI/pytorch-lightning/pull/7874))
- Changed these `Trainer` methods to be protected: `call_setup_hook`, `call_configure_sharded_model`, `pre_dispatch`, `dispatch`, `post_dispatch`, `call_teardown_hook`, `run_train`, `run_sanity_check`, `run_evaluate`, `run_evaluation`, `run_predict`, `track_output_for_epoch_end`
- Changed `metrics_to_scalars` to work with any collection or value ([#7888](https://github.com/Lightning-AI/pytorch-lightning/pull/7888))
- Changed `clip_grad_norm` to use `torch.nn.utils.clip_grad_norm_` ([#7025](https://github.com/Lightning-AI/pytorch-lightning/pull/7025))
- Validation is now always run inside the training epoch scope ([#7357](https://github.com/Lightning-AI/pytorch-lightning/pull/7357))
- `ModelCheckpoint` now runs at the end of the training epoch by default ([#8389](https://github.com/Lightning-AI/pytorch-lightning/pull/8389))
- `EarlyStopping` now runs at the end of the training epoch by default ([#8286](https://github.com/Lightning-AI/pytorch-lightning/pull/8286))
- Refactored Loops
    * Moved attributes `global_step`, `current_epoch`, `max/min_steps`, `max/min_epochs`, `batch_idx`, and `total_batch_idx` to TrainLoop ([#7437](https://github.com/Lightning-AI/pytorch-lightning/pull/7437))
    * Refactored result handling in training loop ([#7506](https://github.com/Lightning-AI/pytorch-lightning/pull/7506))
    * Moved attributes `hiddens` and `split_idx` to TrainLoop ([#7507](https://github.com/Lightning-AI/pytorch-lightning/pull/7507))
    * Refactored the logic around manual and automatic optimization inside the optimizer loop ([#7526](https://github.com/Lightning-AI/pytorch-lightning/pull/7526))
    * Simplified "should run validation" logic ([#7682](https://github.com/Lightning-AI/pytorch-lightning/pull/7682))
    * Simplified logic for updating the learning rate for schedulers ([#7682](https://github.com/Lightning-AI/pytorch-lightning/pull/7682))
    * Removed the `on_epoch` guard from the "should stop" validation check ([#7701](https://github.com/Lightning-AI/pytorch-lightning/pull/7701))
    * Refactored internal loop interface; added new classes `FitLoop`, `TrainingEpochLoop`, `TrainingBatchLoop` ([#7871](https://github.com/Lightning-AI/pytorch-lightning/pull/7871), [#8077](https://github.com/Lightning-AI/pytorch-lightning/pull/8077))
    * Removed `pl.trainer.training_loop` ([#7985](https://github.com/Lightning-AI/pytorch-lightning/pull/7985))
    * Refactored evaluation loop interface; added new classes `DataLoaderLoop`, `EvaluationLoop`, `EvaluationEpochLoop` ([#7990](https://github.com/Lightning-AI/pytorch-lightning/pull/7990), [#8077](https://github.com/Lightning-AI/pytorch-lightning/pull/8077))
    * Removed `pl.trainer.evaluation_loop` ([#8056](https://github.com/Lightning-AI/pytorch-lightning/pull/8056))
    * Restricted public access to several internal functions ([#8024](https://github.com/Lightning-AI/pytorch-lightning/pull/8024))
    * Refactored trainer `_run_*` functions and separate evaluation loops ([#8065](https://github.com/Lightning-AI/pytorch-lightning/pull/8065))
    * Refactored prediction loop interface; added new classes `PredictionLoop`, `PredictionEpochLoop` ([#7700](https://github.com/Lightning-AI/pytorch-lightning/pull/7700), [#8077](https://github.com/Lightning-AI/pytorch-lightning/pull/8077))
    * Removed `pl.trainer.predict_loop` ([#8094](https://github.com/Lightning-AI/pytorch-lightning/pull/8094))
    * Moved result teardown to the loops ([#8245](https://github.com/Lightning-AI/pytorch-lightning/pull/8245))
    * Improve `Loop` API to better handle children `state_dict` and `progress` ([#8334](https://github.com/Lightning-AI/pytorch-lightning/pull/8334))
- Refactored logging
    * Renamed and moved `core/step_result.py` to `trainer/connectors/logger_connector/result.py` ([#7736](https://github.com/Lightning-AI/pytorch-lightning/pull/7736))
    * Dramatically simplify the `LoggerConnector` ([#7882](https://github.com/Lightning-AI/pytorch-lightning/pull/7882))
    * `trainer.{logged,progress_bar,callback}_metrics` are now updated on-demand ([#7882](https://github.com/Lightning-AI/pytorch-lightning/pull/7882))
    * Completely overhaul the `Result` object in favor of `ResultMetric` ([#7882](https://github.com/Lightning-AI/pytorch-lightning/pull/7882))
    * Improve epoch-level reduction time and overall memory usage ([#7882](https://github.com/Lightning-AI/pytorch-lightning/pull/7882))
    * Allow passing `self.log(batch_size=...)` ([#7891](https://github.com/Lightning-AI/pytorch-lightning/pull/7891))
    * Each of the training loops now keeps its own results collection ([#7891](https://github.com/Lightning-AI/pytorch-lightning/pull/7891))
    * Remove `EpochResultStore` and `HookResultStore` in favor of `ResultCollection` ([#7909](https://github.com/Lightning-AI/pytorch-lightning/pull/7909))
    * Remove `MetricsHolder` ([#7909](https://github.com/Lightning-AI/pytorch-lightning/pull/7909))
- Moved `ignore_scalar_return_in_dp` warning suppression to the DataParallelPlugin class ([#7421](https://github.com/Lightning-AI/pytorch-lightning/pull/7421/))
- Changed the behaviour when logging evaluation step metrics to no longer append `/epoch_*` to the metric name ([#7351](https://github.com/Lightning-AI/pytorch-lightning/pull/7351))
- Raised `ValueError` when a `None` value is `self.log`-ed ([#7771](https://github.com/Lightning-AI/pytorch-lightning/pull/7771))
- Changed `resolve_training_type_plugins` to allow setting `num_nodes` and `sync_batchnorm` from `Trainer` setting ([#7026](https://github.com/Lightning-AI/pytorch-lightning/pull/7026))
- Default `seed_everything(workers=True)` in the `LightningCLI` ([#7504](https://github.com/Lightning-AI/pytorch-lightning/pull/7504))
- Changed `model.state_dict()` in `CheckpointConnector` to allow `training_type_plugin` to customize the model's `state_dict()` ([#7474](https://github.com/Lightning-AI/pytorch-lightning/pull/7474))
- `MLflowLogger` now uses the env variable `MLFLOW_TRACKING_URI` as default tracking URI ([#7457](https://github.com/Lightning-AI/pytorch-lightning/pull/7457))
- Changed `Trainer` arg and functionality from `reload_dataloaders_every_epoch` to `reload_dataloaders_every_n_epochs` ([#5043](https://github.com/Lightning-AI/pytorch-lightning/pull/5043))
- Changed `WandbLogger(log_model={True/'all'})` to log models as artifacts ([#6231](https://github.com/Lightning-AI/pytorch-lightning/pull/6231))
- MLFlowLogger now accepts `run_name` as an constructor argument ([#7622](https://github.com/Lightning-AI/pytorch-lightning/pull/7622))
- Changed `teardown()` in `Accelerator` to allow `training_type_plugin` to customize `teardown` logic ([#7579](https://github.com/Lightning-AI/pytorch-lightning/pull/7579))
- `Trainer.fit` now raises an error when using manual optimization with unsupported features such as `gradient_clip_val` or `accumulate_grad_batches` ([#7788](https://github.com/Lightning-AI/pytorch-lightning/pull/7788))
- Accelerator hooks are called regardless if `LightningModule` overrides the same hooks ([#7826](https://github.com/Lightning-AI/pytorch-lightning/pull/7826))
- Moved profilers to their own file ([#7822](https://github.com/Lightning-AI/pytorch-lightning/pull/7822))
- The `on_after_backward` hook is now called on accumulating iterations. Use the `on_before_optimizer_step` hook to mimic the old behaviour ([#8328](https://github.com/Lightning-AI/pytorch-lightning/pull/8328))
- The mixed precision loss is no longer unscaled before the `on_after_backward` hook. Use the `on_before_optimizer_step` hook to mimic the old behaviour  ([#8328](https://github.com/Lightning-AI/pytorch-lightning/pull/8328))
- The `TrainingTypePlugin.{pre,post}_backward` hooks no longer take the `optimizer, opt_idx, should_accumulate` arguments ([#8328](https://github.com/Lightning-AI/pytorch-lightning/pull/8328))
- The `PrecisionPlugin.backward` hooks no longer returns a value ([#8328](https://github.com/Lightning-AI/pytorch-lightning/pull/8328))
- The `PrecisionPlugin.backward` hooks no longer takes a `should_accumulate` argument ([#8328](https://github.com/Lightning-AI/pytorch-lightning/pull/8328))
- Added the `on_before_backward` hook ([#7865](https://github.com/Lightning-AI/pytorch-lightning/pull/7865))
- `LightningCLI` now aborts with a clearer message if config already exists and disables save config during `fast_dev_run`([#7963](https://github.com/Lightning-AI/pytorch-lightning/pull/7963))
- Saved the `LightningCLI` config on `setup` and only on the main process ([#8017](https://github.com/Lightning-AI/pytorch-lightning/pull/8017))
- Dropped the `LightningCLI` `ArgumentParser` when pickling ([#8017](https://github.com/Lightning-AI/pytorch-lightning/pull/8017))
- Skip `broadcast` if distributed not initialized for the spawn plugins ([#8017](https://github.com/Lightning-AI/pytorch-lightning/pull/8017))
- `Trainer(resume_from_checkpoint=...)` now restores the model directly after `LightningModule.setup()`, which is before `LightningModule.configure_sharded_model()` ([#7652](https://github.com/Lightning-AI/pytorch-lightning/pull/7652))
- Moved `torch.cuda.set_device()` to enable collective calls earlier in setup ([#8312](https://github.com/Lightning-AI/pytorch-lightning/pull/8312))
- Used XLA utility API to move data to CPU (Single TPU core) ([#8078](https://github.com/Lightning-AI/pytorch-lightning/pull/8078))
- Improved error messages in `replace_sampler` when the `DataLoader` attributes are not included in the signature or the signature is missing optional arguments ([#8519](https://github.com/Lightning-AI/pytorch-lightning/pull/8519))
- Moved `DeviceDtypeModuleMixin` and `HyperparametersMixin` mixin to `core` ([#8396](https://github.com/Lightning-AI/pytorch-lightning/pull/8396))
- Return the `default_root_dir` as the `log_dir` when the logger is a `LoggerCollection` ([#8187](https://github.com/Lightning-AI/pytorch-lightning/pull/8187))

### Deprecated

- Deprecated `LightningModule.loaded_optimizer_states_dict` ([#8229](https://github.com/Lightning-AI/pytorch-lightning/pull/8229))
- Standardized the dataloaders arguments of `trainer.{fit,valdiate,test,tune}` ([#7431](https://github.com/Lightning-AI/pytorch-lightning/pull/7431))
- Deprecated `DataModule` properties: `has_prepared_data`, `has_setup_fit`, `has_setup_validate`, `has_setup_test`, `has_setup_predict`, `has_teardown_fit`, `has_teardown_validate`, `has_teardown_test`, `has_teardown_predict` ([#7657](https://github.com/Lightning-AI/pytorch-lightning/pull/7657/))
- Deprecated `TrainerModelHooksMixin` in favor of `pl.utilities.signature_utils` ([#7422](https://github.com/Lightning-AI/pytorch-lightning/pull/7422))
- Deprecated `num_nodes` and `sync_batchnorm` arguments in `DDPPlugin` and `DDPSpawnPlugin` ([#7026](https://github.com/Lightning-AI/pytorch-lightning/pull/7026))
- Deprecated `self.log(sync_dist_op)` in favor of `self.log(reduce_fx)`. ([#7891](https://github.com/Lightning-AI/pytorch-lightning/pull/7891))
- Deprecated `is_overridden(model=...)` in favor of `is_overridden(instance=...)` ([#7918](https://github.com/Lightning-AI/pytorch-lightning/pull/7918))
- Deprecated automatically detaching returned extras with grads ([#7994](https://github.com/Lightning-AI/pytorch-lightning/pull/7994))
- Deprecated default value of `monitor` argument in EarlyStopping callback to enforce `monitor` as a required argument ([#7907](https://github.com/Lightning-AI/pytorch-lightning/pull/7907))
- Deprecated importing `rank_zero_{warn,deprecation}` directly from `pl.utilities.distributed` ([#8085](https://github.com/Lightning-AI/pytorch-lightning/pull/8085))
- Deprecated the use of `CheckpointConnector.hpc_load()` in favor of `CheckpointConnector.restore()` ([#7652](https://github.com/Lightning-AI/pytorch-lightning/pull/7652))
- Deprecated `ModelCheckpoint(every_n_val_epochs)` in favor of `ModelCheckpoint(every_n_epochs)` ([#8383](https://github.com/Lightning-AI/pytorch-lightning/pull/8383))
- Deprecated `DDPPlugin.task_idx` in favor of `DDPPlugin.local_rank` ([#8203](https://github.com/Lightning-AI/pytorch-lightning/pull/8203))
- Deprecated the `Trainer.train_loop` property in favor of `Trainer.fit_loop` ([#8025](https://github.com/Lightning-AI/pytorch-lightning/pull/8025))
- Deprecated the `Trainer.disable_validation` property in favor of `not Trainer.enable_validation` ([#8291](https://github.com/Lightning-AI/pytorch-lightning/pull/8291))
- Deprecated `mode` parameter in `ModelSummary` in favor of `max_depth` ([#8062](https://github.com/Lightning-AI/pytorch-lightning/pull/8062))
- Deprecated `reload_dataloaders_every_epoch` argument of `Trainer` in favor of `reload_dataloaders_every_n_epochs` ([#5043](https://github.com/Lightning-AI/pytorch-lightning/pull/5043))
- Deprecated `distributed_backend` argument for `Trainer` ([#8575](https://github.com/Lightning-AI/pytorch-lightning/pull/8575))

### Removed

- Dropped official support/testing for PyTorch <1.6 ([#8288](https://github.com/Lightning-AI/pytorch-lightning/pull/8288))
- Removed `ProfilerConnector` ([#7654](https://github.com/Lightning-AI/pytorch-lightning/pull/7654))
- Pruned deprecated classif. metrics from `pl.metrics.functional.classification` ([#7499](https://github.com/Lightning-AI/pytorch-lightning/pull/7499))
- Removed deprecated data parallel classes `LightningDataParallel` and `LightningDistributedDataParallel` from `pl.overrides.data_parallel` ([#7510](https://github.com/Lightning-AI/pytorch-lightning/pull/7510))
- Removed deprecated trainer attributes - `get_model` and `accelerator_backend` ([#7502](https://github.com/Lightning-AI/pytorch-lightning/pull/7502))
- Removed support for automatically monitoring the `val_loss` key with `ModelCheckpoint`. Pass your `monitor` of choice to the `ModelCheckpoint` instance instead ([#8293](https://github.com/Lightning-AI/pytorch-lightning/pull/8293))
- Removed support for `self.log(tbptt_reduce_fx)` and `self.log(tbptt_pad_token)`. Please, open a discussion explaining your use-case if you relied on these. ([#7644](https://github.com/Lightning-AI/pytorch-lightning/pull/7644))
- Removed deprecated utils modules `model_utils`, `warning_utils`, `xla_device_utils` and partially `argparse_utils` ([#7503](https://github.com/Lightning-AI/pytorch-lightning/pull/7503))
- Removed `RPCPlugin` and `RPCSequentialPlugin`. If you were successfully using these plugins, please open a GitHub discussion about your use case ([#8101](https://github.com/Lightning-AI/pytorch-lightning/pull/8101))
- Removed deprecated trainer attributes - `on_cpu`, `on_tpu`, `use_tpu`, `on_gpu`, `use_dp`, `use_ddp`, `use_ddp2`, `use_horovod`, `use_single_gpu` ([#7501](https://github.com/Lightning-AI/pytorch-lightning/pull/7501))
- Removed deprecated `optimizer` argument in `LightningModule.manual_backward()`; Toggling optimizers in manual optimization should be done using `LightningModule.{un}toggle_optimizer()` ([#8287](https://github.com/Lightning-AI/pytorch-lightning/pull/8287))
- Removed DeepSpeed FP16 Exception as FP32 is now supported ([#8462](https://github.com/Lightning-AI/pytorch-lightning/pull/8462))
- Removed environment variable `PL_EXP_VERSION` from DDP subprocesses ([7403](https://github.com/Lightning-AI/pytorch-lightning/pull/7403))

### Fixed

- Fixed the `GPUStatsMonitor` callbacks to use the correct GPU IDs if `CUDA_VISIBLE_DEVICES` set ([#8260](https://github.com/Lightning-AI/pytorch-lightning/pull/8260))
- Fixed `lr_scheduler` checkpointed state by calling `update_lr_schedulers` before saving checkpoints ([#7877](https://github.com/Lightning-AI/pytorch-lightning/pull/7877))
- Fixed ambiguous warning when both overfit and train dataloader shuffling are enabled ([#7685](https://github.com/Lightning-AI/pytorch-lightning/pull/7685))
- Fixed dev debugger memory growing due to tracking events even when disabled ([#7875](https://github.com/Lightning-AI/pytorch-lightning/pull/7875))
- Fixed `None` loss keys getting added in `training_epoch_end` when using manual optimization and not returning a loss ([#7772](https://github.com/Lightning-AI/pytorch-lightning/pull/7772))
- Fixed a bug where `precision=64` with `accelerator='ddp_spawn'` would throw a pickle error ([#6924](https://github.com/Lightning-AI/pytorch-lightning/pull/6924))
- Do not override the existing `epoch` value in `logged_metrics` when already logged by the user ([#7982](https://github.com/Lightning-AI/pytorch-lightning/pull/7982))
- Support for manual optimization with DeepSpeed ([#7970](https://github.com/Lightning-AI/pytorch-lightning/pull/7970))
- Fixed `dataloader_idx` argument value when predicting with only one `DataLoader` ([#7941](https://github.com/Lightning-AI/pytorch-lightning/pull/7941))
- Fixed passing the `stage` argument of `Callback.{setup,teardown}` as a keyword ([#7973](https://github.com/Lightning-AI/pytorch-lightning/pull/7973))
- Fixed metrics generated during `validation sanity checking` are cleaned on end ([#8171](https://github.com/Lightning-AI/pytorch-lightning/pull/8171))
- Fixed `log_gpu_memory` metrics not being added to `logging` when nothing else is logged ([#8174](https://github.com/Lightning-AI/pytorch-lightning/pull/8174))
- Fixed a bug where calling `log` with a `Metric` instance would raise an error if it was a nested attribute of the model ([#8181](https://github.com/Lightning-AI/pytorch-lightning/pull/8181))
- Fixed a bug where using `precision=64` would cause buffers with complex dtype to be cast to real ([#8208](https://github.com/Lightning-AI/pytorch-lightning/pull/8208))
- Fixed `is_overridden` returning true for wrapped functions with no changes ([#8296](https://github.com/Lightning-AI/pytorch-lightning/pull/8296))
- Fixed a bug where `truncated_bptt_steps` would throw an AttributeError when the target RNN has multiple hidden states ([#8145](https://github.com/Lightning-AI/pytorch-lightning/pull/8145))
- Fixed `self.optimizers()` not returning a single optimizer if it had been wrapped ([#8326](https://github.com/Lightning-AI/pytorch-lightning/pull/8326))
- Fixed the `on_after_backward` hook not getting called when using manual optimization and no plugins ([#8328](https://github.com/Lightning-AI/pytorch-lightning/pull/8328))
- Fixed the `LightningModule.backward` hook only getting called with the `apex` plugin when using manual optimization ([#8328](https://github.com/Lightning-AI/pytorch-lightning/pull/8328))
- Fixed moving batch to device before sending it to the `on_*_batch_start`/`on_*_batch_end` callbacks and model hooks ([#7378](https://github.com/Lightning-AI/pytorch-lightning/pull/7378))
- Fixed passing a custom `DDPPlugin` when choosing `accelerator="ddp_cpu"` for the accelerator ([#6208](https://github.com/Lightning-AI/pytorch-lightning/pull/6208))
- Fixed missing call to `LightningModule.untoggle_optimizer` in training loop when running gradient accumulation with multiple optimizers ([#8284](https://github.com/Lightning-AI/pytorch-lightning/pull/8284))
- Fixed hash of LightningEnum to work with value instead of name ([#8421](https://github.com/Lightning-AI/pytorch-lightning/pull/8421)).
- Fixed a bug where an extra checkpoint was saved at the end of training if the `val_check_interval` did not align with the number of training batches ([#7724](https://github.com/Lightning-AI/pytorch-lightning/pull/7724))
- Fixed hash of LightningEnum to work with value instead of name([#8421](https://github.com/Lightning-AI/pytorch-lightning/pull/8421)).
- Fixed `move_data_to_device` to return the batch if the object `to` function didn't return `self` ([#8433](https://github.com/Lightning-AI/pytorch-lightning/pull/8433))
- Fixed progress bar updates for Pod Training ([#8258](https://github.com/Lightning-AI/pytorch-lightning/pull/8258))
- Fixed clearing dataloader references before attaching new dataloaders in consecutive `Trainer.{fit,validate,test,predict}´ runs ([#8442](https://github.com/Lightning-AI/pytorch-lightning/pull/8442))
- Fixed memory leaks on GPU by moving `optimizer_states`, `ResultCollection.extra`, `ResultMetric` attributes, and `LoggerConnector` metrics to `cpu`. Also, delete the DDP wrapper on `teardown` ([#8490](https://github.com/Lightning-AI/pytorch-lightning/pull/8490))
- Fixed `SWA` callback using LightningModule `prevent_trainer_and_dataloaders_deepcopy` to avoid OOM ([#8472](https://github.com/Lightning-AI/pytorch-lightning/pull/8472))
- Fixed `ModelPruning` callback `on_save_checkpoint` to avoid making a `deepcopy` potentially leading to OOM ([#8472](https://github.com/Lightning-AI/pytorch-lightning/pull/8472))
- Fixed the sampler replacement logic for `DataLoader`s which do not define all `DataLoader` attributes as `__init__` parameters ([#8519](https://github.com/Lightning-AI/pytorch-lightning/pull/8519))
- Fixed DeepSpeed Windows support ([#8488](https://github.com/Lightning-AI/pytorch-lightning/pull/8488))
- Fixed DeepSpeed not properly setting the trainer `lr_schedulers` attribute ([#8527](https://github.com/Lightning-AI/pytorch-lightning/pull/8527))
- Fixed experiment version and log-dir divergence in DDP when using multiple `Trainer` instances in sequence ([7403](https://github.com/Lightning-AI/pytorch-lightning/pull/7403))
- Enabled manual optimization for TPUs ([#8458](https://github.com/Lightning-AI/pytorch-lightning/pull/8458))
- Fixed `accumulate_grad_batches` not been recomputed during model reload ([#5334](https://github.com/Lightning-AI/pytorch-lightning/pull/5334))
- Fixed a `TypeError` when wrapping optimizers in the `HorovodPlugin` and running `Trainer.test` ([#7840](https://github.com/Lightning-AI/pytorch-lightning/pull/7840))
- Fixed `BackboneFinetuning` restoration ([#8501](https://github.com/Lightning-AI/pytorch-lightning/pull/8501))
- Fixed `lr_scheduler` with metric (e.g. `torch.optim.lr_scheduler.ReduceLROnPlateau`) when using `automatic_optimization = False` ([#7643](https://github.com/Lightning-AI/pytorch-lightning/pull/7643))
- Fixed `DeepSpeed` breaking with no schedulers ([#8580](https://github.com/Lightning-AI/pytorch-lightning/pull/8580))


## [1.3.8] - 2021-07-01

### Fixed

- Fixed a sync deadlock when checkpointing a `LightningModule` that uses a torchmetrics 0.4 `Metric` ([#8218](https://github.com/Lightning-AI/pytorch-lightning/pull/8218))
- Fixed compatibility TorchMetrics v0.4 ([#8206](https://github.com/Lightning-AI/pytorch-lightning/pull/8206))
- Added torchelastic check when sanitizing GPUs ([#8095](https://github.com/Lightning-AI/pytorch-lightning/pull/8095))
- Fixed a DDP info message that was never shown ([#8111](https://github.com/Lightning-AI/pytorch-lightning/pull/8111))
- Fixed metrics deprecation message at module import level ([#8163](https://github.com/Lightning-AI/pytorch-lightning/pull/8163))
- Fixed a bug where an infinite recursion would be triggered when using the `BaseFinetuning` callback on a model that contains a `ModuleDict` ([#8170](https://github.com/Lightning-AI/pytorch-lightning/pull/8170))
- Added a mechanism to detect `deadlock` for `DDP` when only 1 process trigger an `Exception`. The mechanism will `kill the processes` when it happens ([#8167](https://github.com/Lightning-AI/pytorch-lightning/pull/8167))
- Fixed NCCL error when selecting non-consecutive device ids ([#8165](https://github.com/Lightning-AI/pytorch-lightning/pull/8165))
- Fixed SWA to also work with `IterableDataset` ([#8172](https://github.com/Lightning-AI/pytorch-lightning/pull/8172))


## [1.3.7] - 2021-06-22

### Fixed

- Fixed a bug where skipping an optimizer while using amp causes amp to trigger an assertion error ([#7975](https://github.com/Lightning-AI/pytorch-lightning/pull/7975))
- Fixed deprecation messages not showing due to incorrect stacklevel ([#8002](https://github.com/Lightning-AI/pytorch-lightning/pull/8002), [#8005](https://github.com/Lightning-AI/pytorch-lightning/pull/8005))
- Fixed setting a `DistributedSampler` when using a distributed plugin in a custom accelerator ([#7814](https://github.com/Lightning-AI/pytorch-lightning/pull/7814))
- Improved `PyTorchProfiler` chrome traces names ([#8009](https://github.com/Lightning-AI/pytorch-lightning/pull/8009))
- Fixed moving the best score to device in `EarlyStopping` callback for TPU devices ([#7959](https://github.com/Lightning-AI/pytorch-lightning/pull/7959))
- Fixes access to `callback_metrics` in ddp_spawn ([#7916](https://github.com/Lightning-AI/pytorch-lightning/pull/7916))


## [1.3.6] - 2021-06-15

### Fixed

- Fixed logs overwriting issue for remote filesystems ([#7889](https://github.com/Lightning-AI/pytorch-lightning/pull/7889))
- Fixed `DataModule.prepare_data` could only be called on the global rank 0 process ([#7945](https://github.com/Lightning-AI/pytorch-lightning/pull/7945))
- Fixed setting `worker_init_fn` to seed dataloaders correctly when using DDP ([#7942](https://github.com/Lightning-AI/pytorch-lightning/pull/7942))
- Fixed `BaseFinetuning` callback to properly handle parent modules w/ parameters ([#7931](https://github.com/Lightning-AI/pytorch-lightning/pull/7931))


## [1.3.5] - 2021-06-08

### Added

- Added warning to Training Step output ([#7779](https://github.com/Lightning-AI/pytorch-lightning/pull/7779))

### Fixed

- Fixed `LearningRateMonitor` and `BackboneFinetuning` ([#7835](https://github.com/Lightning-AI/pytorch-lightning/pull/7835))
- Minor improvements to `apply_to_collection` and type signature of `log_dict` ([#7851](https://github.com/Lightning-AI/pytorch-lightning/pull/7851))
- Fixed docker versions ([#7834](https://github.com/Lightning-AI/pytorch-lightning/pull/7834))
- Fixed sharded training check for fp16 precision ([#7825](https://github.com/Lightning-AI/pytorch-lightning/pull/7825))
- Fixed support for torch Module type hints in LightningCLI ([#7807](https://github.com/Lightning-AI/pytorch-lightning/pull/7807))

### Changed

- Move `training_output` validation to after `train_step_end` ([#7868](https://github.com/Lightning-AI/pytorch-lightning/pull/7868))


## [1.3.4] - 2021-06-01

### Fixed

- Fixed info message when max training time reached ([#7780](https://github.com/Lightning-AI/pytorch-lightning/pull/7780))
- Fixed missing `__len__` method to `IndexBatchSamplerWrapper` ([#7681](https://github.com/Lightning-AI/pytorch-lightning/pull/7681))


## [1.3.3] - 2021-05-27

### Changed

- Changed calling of `untoggle_optimizer(opt_idx)` out of the closure function ([#7563](https://github.com/Lightning-AI/pytorch-lightning/pull/7563))

### Fixed

- Fixed `ProgressBar` pickling after calling `trainer.predict` ([#7608](https://github.com/Lightning-AI/pytorch-lightning/pull/7608))
- Fixed broadcasting in multi-node, multi-gpu DDP using torch 1.7 ([#7592](https://github.com/Lightning-AI/pytorch-lightning/pull/7592))
- Fixed dataloaders are not reset when tuning the model ([#7566](https://github.com/Lightning-AI/pytorch-lightning/pull/7566))
- Fixed print errors in `ProgressBar` when `trainer.fit` is not called ([#7674](https://github.com/Lightning-AI/pytorch-lightning/pull/7674))
- Fixed global step update when the epoch is skipped ([#7677](https://github.com/Lightning-AI/pytorch-lightning/pull/7677))
- Fixed training loop total batch counter when accumulate grad batches was enabled ([#7692](https://github.com/Lightning-AI/pytorch-lightning/pull/7692))


## [1.3.2] - 2021-05-18

### Changed

- `DataModule`s now avoid duplicate `{setup,teardown,prepare_data}` calls for the same stage ([#7238](https://github.com/Lightning-AI/pytorch-lightning/pull/7238))

### Fixed

- Fixed parsing of multiple training dataloaders ([#7433](https://github.com/Lightning-AI/pytorch-lightning/pull/7433))
- Fixed recursive passing of `wrong_type` keyword argument in `pl.utilities.apply_to_collection` ([#7433](https://github.com/Lightning-AI/pytorch-lightning/pull/7433))
- Fixed setting correct `DistribType` for `ddp_cpu` (spawn) backend ([#7492](https://github.com/Lightning-AI/pytorch-lightning/pull/7492))
- Fixed incorrect number of calls to LR scheduler when `check_val_every_n_epoch > 1` ([#7032](https://github.com/Lightning-AI/pytorch-lightning/pull/7032))


## [1.3.1] - 2021-05-11

### Fixed

- Fixed DeepSpeed with IterableDatasets ([#7362](https://github.com/Lightning-AI/pytorch-lightning/pull/7362))
- Fixed `Trainer.current_epoch` not getting restored after tuning ([#7434](https://github.com/Lightning-AI/pytorch-lightning/pull/7434))
- Fixed local rank displayed in console log ([#7395](https://github.com/Lightning-AI/pytorch-lightning/pull/7395))


## [1.3.0] - 2021-05-06

### Added

- Added support for the `EarlyStopping` callback to run at the end of the training epoch ([#6944](https://github.com/Lightning-AI/pytorch-lightning/pull/6944))
- Added synchronization points before and after `setup` hooks are run ([#7202](https://github.com/Lightning-AI/pytorch-lightning/pull/7202))
- Added a `teardown` hook to `ClusterEnvironment` ([#6942](https://github.com/Lightning-AI/pytorch-lightning/pull/6942))
- Added utils for metrics to scalar conversions ([#7180](https://github.com/Lightning-AI/pytorch-lightning/pull/7180))
- Added utils for NaN/Inf detection for gradients and parameters ([#6834](https://github.com/Lightning-AI/pytorch-lightning/pull/6834))
- Added more explicit exception message when trying to execute `trainer.test()` or `trainer.validate()` with `fast_dev_run=True` ([#6667](https://github.com/Lightning-AI/pytorch-lightning/pull/6667))
- Added `LightningCLI` class to provide simple reproducibility with minimum boilerplate training CLI (
    [#4492](https://github.com/Lightning-AI/pytorch-lightning/pull/4492),
    [#6862](https://github.com/Lightning-AI/pytorch-lightning/pull/6862),
    [#7156](https://github.com/Lightning-AI/pytorch-lightning/pull/7156),
    [#7299](https://github.com/Lightning-AI/pytorch-lightning/pull/7299))
- Added `gradient_clip_algorithm` argument to Trainer for gradient clipping by value ([#6123](https://github.com/Lightning-AI/pytorch-lightning/pull/6123)).
- Added a way to print to terminal without breaking up the progress bar ([#5470](https://github.com/Lightning-AI/pytorch-lightning/pull/5470))
- Added support to checkpoint after training steps in `ModelCheckpoint` callback ([#6146](https://github.com/Lightning-AI/pytorch-lightning/pull/6146))
- Added `TrainerStatus.{INITIALIZING,RUNNING,FINISHED,INTERRUPTED}` ([#7173](https://github.com/Lightning-AI/pytorch-lightning/pull/7173))
- Added `Trainer.validate()` method to perform one evaluation epoch over the validation set ([#4948](https://github.com/Lightning-AI/pytorch-lightning/pull/4948))
- Added `LightningEnvironment` for Lightning-specific DDP ([#5915](https://github.com/Lightning-AI/pytorch-lightning/pull/5915))
- Added `teardown()` hook to LightningDataModule ([#4673](https://github.com/Lightning-AI/pytorch-lightning/pull/4673))
- Added `auto_insert_metric_name` parameter to `ModelCheckpoint` ([#6277](https://github.com/Lightning-AI/pytorch-lightning/pull/6277))
- Added arg to `self.log` that enables users to give custom names when dealing with multiple dataloaders ([#6274](https://github.com/Lightning-AI/pytorch-lightning/pull/6274))
- Added `teardown` method to `BaseProfiler` to enable subclasses defining post-profiling steps outside of `__del__` ([#6370](https://github.com/Lightning-AI/pytorch-lightning/pull/6370))
- Added `setup` method to `BaseProfiler` to enable subclasses defining pre-profiling steps for every process ([#6633](https://github.com/Lightning-AI/pytorch-lightning/pull/6633))
- Added no return warning to predict ([#6139](https://github.com/Lightning-AI/pytorch-lightning/pull/6139))
- Added `Trainer.predict` config validation ([#6543](https://github.com/Lightning-AI/pytorch-lightning/pull/6543))
- Added `AbstractProfiler` interface ([#6621](https://github.com/Lightning-AI/pytorch-lightning/pull/6621))
- Added support for including module names for forward in the autograd trace of `PyTorchProfiler` ([#6349](https://github.com/Lightning-AI/pytorch-lightning/pull/6349))
- Added support for the PyTorch 1.8.1 autograd profiler ([#6618](https://github.com/Lightning-AI/pytorch-lightning/pull/6618))
- Added `outputs` parameter to callback's `on_validation_epoch_end` & `on_test_epoch_end` hooks ([#6120](https://github.com/Lightning-AI/pytorch-lightning/pull/6120))
- Added `configure_sharded_model` hook ([#6679](https://github.com/Lightning-AI/pytorch-lightning/pull/6679))
- Added support for `precision=64`, enabling training with double precision ([#6595](https://github.com/Lightning-AI/pytorch-lightning/pull/6595))
- Added support for DDP communication hooks ([#6736](https://github.com/Lightning-AI/pytorch-lightning/pull/6736))
- Added `artifact_location` argument to `MLFlowLogger` which will be passed to the `MlflowClient.create_experiment` call ([#6677](https://github.com/Lightning-AI/pytorch-lightning/pull/6677))
- Added `model` parameter to precision plugins' `clip_gradients` signature (
    [#6764](https://github.com/Lightning-AI/pytorch-lightning/pull/6764),
    [#7231](https://github.com/Lightning-AI/pytorch-lightning/pull/7231))
- Added `is_last_batch` attribute to `Trainer` ([#6825](https://github.com/Lightning-AI/pytorch-lightning/pull/6825))
- Added `LightningModule.lr_schedulers()` for manual optimization  ([#6567](https://github.com/Lightning-AI/pytorch-lightning/pull/6567))
- Added `MpModelWrapper` in TPU Spawn ([#7045](https://github.com/Lightning-AI/pytorch-lightning/pull/7045))
- Added `max_time` Trainer argument to limit training time ([#6823](https://github.com/Lightning-AI/pytorch-lightning/pull/6823))
- Added `on_predict_{batch,epoch}_{start,end}` hooks ([#7141](https://github.com/Lightning-AI/pytorch-lightning/pull/7141))
- Added new `EarlyStopping` parameters `stopping_threshold` and `divergence_threshold` ([#6868](https://github.com/Lightning-AI/pytorch-lightning/pull/6868))
- Added `debug` flag to TPU Training Plugins (PT_XLA_DEBUG) ([#7219](https://github.com/Lightning-AI/pytorch-lightning/pull/7219))
- Added new `UnrepeatedDistributedSampler` and `IndexBatchSamplerWrapper` for tracking distributed predictions ([#7215](https://github.com/Lightning-AI/pytorch-lightning/pull/7215))
- Added `trainer.predict(return_predictions=None|False|True)` ([#7215](https://github.com/Lightning-AI/pytorch-lightning/pull/7215))
- Added `BasePredictionWriter` callback to implement prediction saving ([#7127](https://github.com/Lightning-AI/pytorch-lightning/pull/7127))
- Added `trainer.tune(scale_batch_size_kwargs, lr_find_kwargs)` arguments to configure the tuning algorithms ([#7258](https://github.com/Lightning-AI/pytorch-lightning/pull/7258))
- Added `tpu_distributed` check for TPU Spawn barrier ([#7241](https://github.com/Lightning-AI/pytorch-lightning/pull/7241))
- Added device updates to TPU Spawn for Pod training ([#7243](https://github.com/Lightning-AI/pytorch-lightning/pull/7243))
- Added warning when missing `Callback` and using `resume_from_checkpoint` ([#7254](https://github.com/Lightning-AI/pytorch-lightning/pull/7254))
- DeepSpeed single file saving ([#6900](https://github.com/Lightning-AI/pytorch-lightning/pull/6900))
- Added Training type Plugins Registry (
    [#6982](https://github.com/Lightning-AI/pytorch-lightning/pull/6982),
    [#7063](https://github.com/Lightning-AI/pytorch-lightning/pull/7063),
    [#7214](https://github.com/Lightning-AI/pytorch-lightning/pull/7214),
    [#7224](https://github.com/Lightning-AI/pytorch-lightning/pull/7224)
)
- Add `ignore` param to `save_hyperparameters` ([#6056](https://github.com/Lightning-AI/pytorch-lightning/pull/6056))

### Changed

- Changed `LightningModule.truncated_bptt_steps` to be property ([#7323](https://github.com/Lightning-AI/pytorch-lightning/pull/7323))
- Changed `EarlyStopping` callback from by default running `EarlyStopping.on_validation_end` if only training is run. Set `check_on_train_epoch_end` to run the callback at the end of the train epoch instead of at the end of the validation epoch ([#7069](https://github.com/Lightning-AI/pytorch-lightning/pull/7069))
- Renamed `pl.callbacks.swa` to `pl.callbacks.stochastic_weight_avg` ([#6259](https://github.com/Lightning-AI/pytorch-lightning/pull/6259))
- Refactor `RunningStage` and `TrainerState` usage (
    [#4945](https://github.com/Lightning-AI/pytorch-lightning/pull/4945),
    [#7173](https://github.com/Lightning-AI/pytorch-lightning/pull/7173))
    * Added `RunningStage.SANITY_CHECKING`
    * Added `TrainerFn.{FITTING,VALIDATING,TESTING,PREDICTING,TUNING}`
    * Changed `trainer.evaluating` to return `True` if validating or testing
- Changed `setup()` and `teardown()` stage argument to take any of `{fit,validate,test,predict}` ([#6386](https://github.com/Lightning-AI/pytorch-lightning/pull/6386))
- Changed profilers to save separate report files per state and rank ([#6621](https://github.com/Lightning-AI/pytorch-lightning/pull/6621))
- The trainer no longer tries to save a checkpoint on exception or run callback's `on_train_end` functions ([#6864](https://github.com/Lightning-AI/pytorch-lightning/pull/6864))
- Changed `PyTorchProfiler` to use `torch.autograd.profiler.record_function` to record functions ([#6349](https://github.com/Lightning-AI/pytorch-lightning/pull/6349))
- Disabled `lr_scheduler.step()` in manual optimization  ([#6825](https://github.com/Lightning-AI/pytorch-lightning/pull/6825))
- Changed warnings and recommendations for dataloaders in `ddp_spawn` ([#6762](https://github.com/Lightning-AI/pytorch-lightning/pull/6762))
- `pl.seed_everything` will now also set the seed on the `DistributedSampler` ([#7024](https://github.com/Lightning-AI/pytorch-lightning/pull/7024))
- Changed default setting for communication of multi-node training using `DDPShardedPlugin` ([#6937](https://github.com/Lightning-AI/pytorch-lightning/pull/6937))
- `trainer.tune()` now returns the tuning result ([#7258](https://github.com/Lightning-AI/pytorch-lightning/pull/7258))
- `LightningModule.from_datasets()` now accepts `IterableDataset` instances as training datasets. ([#7503](https://github.com/Lightning-AI/pytorch-lightning/pull/7503))
- Changed `resume_from_checkpoint` warning to an error when the checkpoint file does not exist ([#7075](https://github.com/Lightning-AI/pytorch-lightning/pull/7075))
- Automatically set `sync_batchnorm` for `training_type_plugin` ([#6536](https://github.com/Lightning-AI/pytorch-lightning/pull/6536))
- Allowed training type plugin to delay optimizer creation ([#6331](https://github.com/Lightning-AI/pytorch-lightning/pull/6331))
- Removed ModelSummary validation from train loop on_trainer_init ([#6610](https://github.com/Lightning-AI/pytorch-lightning/pull/6610))
- Moved `save_function` to accelerator ([#6689](https://github.com/Lightning-AI/pytorch-lightning/pull/6689))
- Updated DeepSpeed ZeRO ([#6546](https://github.com/Lightning-AI/pytorch-lightning/pull/6546),
    [#6752](https://github.com/Lightning-AI/pytorch-lightning/pull/6752),
    [#6142](https://github.com/Lightning-AI/pytorch-lightning/pull/6142),
    [#6321](https://github.com/Lightning-AI/pytorch-lightning/pull/6321))
- Improved verbose logging for `EarlyStopping` callback ([#6811](https://github.com/Lightning-AI/pytorch-lightning/pull/6811))
- Run ddp_spawn dataloader checks on Windows ([#6930](https://github.com/Lightning-AI/pytorch-lightning/pull/6930))
- Updated mlflow with using `resolve_tags` ([#6746](https://github.com/Lightning-AI/pytorch-lightning/pull/6746))
- Moved `save_hyperparameters` to its own function ([#7119](https://github.com/Lightning-AI/pytorch-lightning/pull/7119))
- Replaced `_DataModuleWrapper` with `__new__` ([#7289](https://github.com/Lightning-AI/pytorch-lightning/pull/7289))
- Reset `current_fx` properties on lightning module in teardown ([#7247](https://github.com/Lightning-AI/pytorch-lightning/pull/7247))
- Auto-set `DataLoader.worker_init_fn` with `seed_everything` ([#6960](https://github.com/Lightning-AI/pytorch-lightning/pull/6960))
- Remove `model.trainer` call inside of dataloading mixin ([#7317](https://github.com/Lightning-AI/pytorch-lightning/pull/7317))
- Split profilers module ([#6261](https://github.com/Lightning-AI/pytorch-lightning/pull/6261))
- Ensure accelerator is valid if running interactively ([#5970](https://github.com/Lightning-AI/pytorch-lightning/pull/5970))
- Disabled batch transfer in DP mode ([#6098](https://github.com/Lightning-AI/pytorch-lightning/pull/6098))

### Deprecated

- Deprecated `outputs` in both `LightningModule.on_train_epoch_end` and `Callback.on_train_epoch_end` hooks ([#7339](https://github.com/Lightning-AI/pytorch-lightning/pull/7339))
- Deprecated `Trainer.truncated_bptt_steps` in favor of `LightningModule.truncated_bptt_steps` ([#7323](https://github.com/Lightning-AI/pytorch-lightning/pull/7323))
- Deprecated `outputs` in both `LightningModule.on_train_epoch_end` and `Callback.on_train_epoch_end` hooks ([#7339](https://github.com/Lightning-AI/pytorch-lightning/pull/7339))
- Deprecated `LightningModule.grad_norm` in favor of `pl.utilities.grads.grad_norm` ([#7292](https://github.com/Lightning-AI/pytorch-lightning/pull/7292))
- Deprecated the `save_function` property from the `ModelCheckpoint` callback ([#7201](https://github.com/Lightning-AI/pytorch-lightning/pull/7201))
- Deprecated `LightningModule.write_predictions` and `LightningModule.write_predictions_dict` ([#7066](https://github.com/Lightning-AI/pytorch-lightning/pull/7066))
- Deprecated `TrainerLoggingMixin` in favor of a separate utilities module for metric handling ([#7180](https://github.com/Lightning-AI/pytorch-lightning/pull/7180))
- Deprecated `TrainerTrainingTricksMixin` in favor of a separate utilities module for NaN/Inf detection for gradients and parameters ([#6834](https://github.com/Lightning-AI/pytorch-lightning/pull/6834))
- `period` has been deprecated in favor of `every_n_val_epochs` in the `ModelCheckpoint` callback ([#6146](https://github.com/Lightning-AI/pytorch-lightning/pull/6146))
- Deprecated `trainer.running_sanity_check` in favor of `trainer.sanity_checking` ([#4945](https://github.com/Lightning-AI/pytorch-lightning/pull/4945))
- Deprecated `Profiler(output_filename)` in favor of `dirpath` and `filename` ([#6621](https://github.com/Lightning-AI/pytorch-lightning/pull/6621))
- Deprecated `PyTorchProfiler(profiled_functions)` in favor of `record_functions` ([#6349](https://github.com/Lightning-AI/pytorch-lightning/pull/6349))
- Deprecated `@auto_move_data` in favor of `trainer.predict` ([#6993](https://github.com/Lightning-AI/pytorch-lightning/pull/6993))
- Deprecated `Callback.on_load_checkpoint(checkpoint)` in favor of `Callback.on_load_checkpoint(trainer, pl_module, checkpoint)` ([#7253](https://github.com/Lightning-AI/pytorch-lightning/pull/7253))
- Deprecated metrics in favor of `torchmetrics` (
    [#6505](https://github.com/Lightning-AI/pytorch-lightning/pull/6505),
    [#6530](https://github.com/Lightning-AI/pytorch-lightning/pull/6530),
    [#6540](https://github.com/Lightning-AI/pytorch-lightning/pull/6540),
    [#6547](https://github.com/Lightning-AI/pytorch-lightning/pull/6547),
    [#6515](https://github.com/Lightning-AI/pytorch-lightning/pull/6515),
    [#6572](https://github.com/Lightning-AI/pytorch-lightning/pull/6572),
    [#6573](https://github.com/Lightning-AI/pytorch-lightning/pull/6573),
    [#6584](https://github.com/Lightning-AI/pytorch-lightning/pull/6584),
    [#6636](https://github.com/Lightning-AI/pytorch-lightning/pull/6636),
    [#6637](https://github.com/Lightning-AI/pytorch-lightning/pull/6637),
    [#6649](https://github.com/Lightning-AI/pytorch-lightning/pull/6649),
    [#6659](https://github.com/Lightning-AI/pytorch-lightning/pull/6659),
    [#7131](https://github.com/Lightning-AI/pytorch-lightning/pull/7131),
)
- Deprecated the `LightningModule.datamodule` getter and setter methods; access them through `Trainer.datamodule` instead ([#7168](https://github.com/Lightning-AI/pytorch-lightning/pull/7168))
- Deprecated the use of `Trainer(gpus="i")` (string) for selecting the i-th GPU; from v1.5 this will set the number of GPUs instead of the index ([#6388](https://github.com/Lightning-AI/pytorch-lightning/pull/6388))

### Removed

- Removed the `exp_save_path` property from the `LightningModule` ([#7266](https://github.com/Lightning-AI/pytorch-lightning/pull/7266))
- Removed training loop explicitly calling `EarlyStopping.on_validation_end` if no validation is run ([#7069](https://github.com/Lightning-AI/pytorch-lightning/pull/7069))
- Removed `automatic_optimization` as a property from the training loop in favor of `LightningModule.automatic_optimization` ([#7130](https://github.com/Lightning-AI/pytorch-lightning/pull/7130))
- Removed evaluation loop legacy returns for `*_epoch_end` hooks ([#6973](https://github.com/Lightning-AI/pytorch-lightning/pull/6973))
- Removed support for passing a bool value to `profiler` argument of Trainer ([#6164](https://github.com/Lightning-AI/pytorch-lightning/pull/6164))
- Removed no return warning from val/test step ([#6139](https://github.com/Lightning-AI/pytorch-lightning/pull/6139))
- Removed passing a `ModelCheckpoint` instance to `Trainer(checkpoint_callback)` ([#6166](https://github.com/Lightning-AI/pytorch-lightning/pull/6166))
- Removed deprecated Trainer argument `enable_pl_optimizer` and `automatic_optimization` ([#6163](https://github.com/Lightning-AI/pytorch-lightning/pull/6163))
- Removed deprecated metrics ([#6161](https://github.com/Lightning-AI/pytorch-lightning/pull/6161))
    * from `pl.metrics.functional.classification` removed `to_onehot`, `to_categorical`, `get_num_classes`, `roc`, `multiclass_roc`, `average_precision`, `precision_recall_curve`, `multiclass_precision_recall_curve`
    * from `pl.metrics.functional.reduction` removed `reduce`, `class_reduce`
- Removed deprecated `ModelCheckpoint` arguments `prefix`, `mode="auto"` ([#6162](https://github.com/Lightning-AI/pytorch-lightning/pull/6162))
- Removed `mode='auto'` from `EarlyStopping` ([#6167](https://github.com/Lightning-AI/pytorch-lightning/pull/6167))
- Removed `epoch` and `step` arguments from `ModelCheckpoint.format_checkpoint_name()`, these are now included in the `metrics` argument ([#7344](https://github.com/Lightning-AI/pytorch-lightning/pull/7344))
- Removed legacy references for magic keys in the `Result` object ([#6016](https://github.com/Lightning-AI/pytorch-lightning/pull/6016))
- Removed deprecated `LightningModule` `hparams` setter ([#6207](https://github.com/Lightning-AI/pytorch-lightning/pull/6207))
- Removed legacy code to log or include metrics in the progress bar by returning them in a dict with the `"log"/"progress_bar"` magic keys. Use `self.log` instead ([#6734](https://github.com/Lightning-AI/pytorch-lightning/pull/6734))
- Removed `trainer.fit()` return value of `1`. It has no return now ([#7237](https://github.com/Lightning-AI/pytorch-lightning/pull/7237))
- Removed `logger_connector` legacy code ([#6733](https://github.com/Lightning-AI/pytorch-lightning/pull/6733))
- Removed unused mixin attributes ([#6487](https://github.com/Lightning-AI/pytorch-lightning/pull/6487))

### Fixed

- Fixed NaN errors in progress bars when training with iterable datasets with no length defined ([#7306](https://github.com/Lightning-AI/pytorch-lightning/pull/7306))
- Fixed attaching train and validation dataloaders when `reload_dataloaders_every_epoch=True` and `num_sanity_val_steps=0` ([#7207](https://github.com/Lightning-AI/pytorch-lightning/pull/7207))
- Added a barrier in the accelerator `teardown` to synchronize processes before execution finishes ([#6814](https://github.com/Lightning-AI/pytorch-lightning/pull/6814))
- Fixed multi-node DDP sub-process launch by using `local_rank` instead of `global_rank` for main process assertion ([#7061](https://github.com/Lightning-AI/pytorch-lightning/pull/7061))
- Fixed incorrect removal of `WORLD_SIZE` environment variable in DDP training when launching with torch distributed/torchelastic ([#6942](https://github.com/Lightning-AI/pytorch-lightning/pull/6942))
- Made the `Plugin.reduce` method more consistent across all Plugins to reflect a mean-reduction by default ([#6011](https://github.com/Lightning-AI/pytorch-lightning/pull/6011))
- Move lightning module to correct device type when using LightningDistributedWrapper ([#6070](https://github.com/Lightning-AI/pytorch-lightning/pull/6070))
- Do not print top-k verbose log with `ModelCheckpoint(monitor=None)` ([#6109](https://github.com/Lightning-AI/pytorch-lightning/pull/6109))
- Fixed `ModelCheckpoint(save_top_k=0, save_last=True)` not saving the `last` checkpoint ([#6136](https://github.com/Lightning-AI/pytorch-lightning/pull/6136))
- Fixed `.teardown(stage='fit')` and `.on_fit_{start,end}()` getting called during `trainer.test` ([#6386](https://github.com/Lightning-AI/pytorch-lightning/pull/6386))
- Fixed LightningModule `all_gather` on cpu tensors ([#6416](https://github.com/Lightning-AI/pytorch-lightning/pull/6416))
- Fixed torch distributed not available in setup hook for DDP ([#6506](https://github.com/Lightning-AI/pytorch-lightning/pull/6506))
- Fixed `trainer.tuner.{lr_find,scale_batch_size}` not setting the `Trainer` state properly ([#7258](https://github.com/Lightning-AI/pytorch-lightning/pull/7258))
- Fixed bug where the learning rate schedulers did not follow the optimizer frequencies ([#4868](https://github.com/Lightning-AI/pytorch-lightning/pull/4868))
- Fixed pickle error checker to now check for `pickle.PickleError` to catch all pickle errors ([#6917](https://github.com/Lightning-AI/pytorch-lightning/pull/6917))
- Fixed a bug where the outputs object passed to `LightningModule.training_epoch_end` was different from the object passed to the `on_train_end_epoch` hook ([#6969](https://github.com/Lightning-AI/pytorch-lightning/pull/6969))
- Fixed a bug where the outputs passed to `train_batch_end` would be lists even when using a single optimizer and no truncated backprop through time steps ([#6969](https://github.com/Lightning-AI/pytorch-lightning/pull/6969))
- Fixed bug for trainer error handling which would cause hang for distributed training ([#6864](https://github.com/Lightning-AI/pytorch-lightning/pull/6864))
- Fixed `self.device` not returning the correct device in replicas of data-parallel ([#6414](https://github.com/Lightning-AI/pytorch-lightning/pull/6414))
- Fixed `lr_find` trying beyond `num_training` steps and suggesting a too high learning rate ([#7076](https://github.com/Lightning-AI/pytorch-lightning/pull/7076))
- Fixed logger creating incorrect version folder in DDP with repeated `Trainer.fit` calls ([#7077](https://github.com/Lightning-AI/pytorch-lightning/pull/7077))
- Fixed metric objects passed directly to `self.log` not being reset correctly ([#7055](https://github.com/Lightning-AI/pytorch-lightning/pull/7055))
- Fixed `CombinedLoader` in distributed settings for validation / testing ([#7102](https://github.com/Lightning-AI/pytorch-lightning/pull/7102))
- Fixed the save_dir in `WandbLogger` when the run was initiated externally ([#7106](https://github.com/Lightning-AI/pytorch-lightning/pull/7106))
- Fixed `num_sanity_val_steps` affecting reproducibility of training data shuffling ([#7014](https://github.com/Lightning-AI/pytorch-lightning/pull/7014))
- Fixed resetting device after `fitting/evaluating/predicting` ([#7188](https://github.com/Lightning-AI/pytorch-lightning/pull/7188))
- Fixed bug where `trainer.tuner.scale_batch_size(max_trials=0)` would not return the correct batch size result ([#7262](https://github.com/Lightning-AI/pytorch-lightning/pull/7262))
- Fixed metrics not being properly logged with `precision=16` and `manual_optimization` ([#7228](https://github.com/Lightning-AI/pytorch-lightning/pull/7228))
- Fixed `BaseFinetuning` properly reloading `optimizer_states` when using `resume_from_checkpoint` ([#6891](https://github.com/Lightning-AI/pytorch-lightning/pull/6891))
- Fixed `parameters_to_ignore` not properly set to DDPWrapper ([#7239](https://github.com/Lightning-AI/pytorch-lightning/pull/7239))
- Fixed parsing of `fast_dev_run=True` with the built-in `ArgumentParser` ([#7240](https://github.com/Lightning-AI/pytorch-lightning/pull/7240))
- Fixed handling an `IterableDataset` that fails to produce a batch at the beginning of an epoch ([#7294](https://github.com/Lightning-AI/pytorch-lightning/pull/7294))
- Fixed `LightningModule.save_hyperparameters()` when attempting to save an empty container ([#7268](https://github.com/Lightning-AI/pytorch-lightning/pull/7268))
- Fixed `apex` not properly instantiated when running with `ddp` ([#7274](https://github.com/Lightning-AI/pytorch-lightning/pull/7274))
- Fixed optimizer `state` not moved to `GPU` ([#7277](https://github.com/Lightning-AI/pytorch-lightning/pull/7277))
- Fixed custom init args for `WandbLogger` ([#6989](https://github.com/Lightning-AI/pytorch-lightning/pull/6989))
- Fixed a bug where an error would be raised if the train dataloader sometimes produced None for a batch ([#7342](https://github.com/Lightning-AI/pytorch-lightning/pull/7342))
- Fixed examples (
    [#6600](https://github.com/Lightning-AI/pytorch-lightning/pull/6600),
    [#6638](https://github.com/Lightning-AI/pytorch-lightning/pull/6638),
    [#7096](https://github.com/Lightning-AI/pytorch-lightning/pull/7096),
    [#7246](https://github.com/Lightning-AI/pytorch-lightning/pull/7246),
    [#6357](https://github.com/Lightning-AI/pytorch-lightning/pull/6357),
    [#6476](https://github.com/Lightning-AI/pytorch-lightning/pull/6476),
    [#6294](https://github.com/Lightning-AI/pytorch-lightning/pull/6294),
    [#6373](https://github.com/Lightning-AI/pytorch-lightning/pull/6373),
    [#6088](https://github.com/Lightning-AI/pytorch-lightning/pull/6088),
    [#7398](https://github.com/Lightning-AI/pytorch-lightning/pull/7398)
)
- Resolved schedule step bug for PyTorch Profiler ([#6674](https://github.com/Lightning-AI/pytorch-lightning/pull/6674),
    [#6681](https://github.com/Lightning-AI/pytorch-lightning/pull/6681))
- Updated logic for checking TPUs availability ([#6767](https://github.com/Lightning-AI/pytorch-lightning/pull/6767))
- Resolve TPU miss rendezvous ([#6781](https://github.com/Lightning-AI/pytorch-lightning/pull/6781))
- Fixed auto-scaling mode when calling tune method on trainer ([#7321](https://github.com/Lightning-AI/pytorch-lightning/pull/7321))
- Fixed finetuning complex models correctly unfreezes ([#6880](https://github.com/Lightning-AI/pytorch-lightning/pull/6880))
- Ensure we set the eval/train flag correctly on accelerator model ([#6877](https://github.com/Lightning-AI/pytorch-lightning/pull/6877))
- Set better defaults for `rank_zero_only.rank` when training is launched with SLURM and torchelastic ([#6802](https://github.com/Lightning-AI/pytorch-lightning/pull/6802))
- Fixed matching the number of outputs of backward with forward for AllGatherGrad ([#6625](https://github.com/Lightning-AI/pytorch-lightning/pull/6625))
- Fixed the `gradient_clip_algorithm` has no effect ([#6928](https://github.com/Lightning-AI/pytorch-lightning/pull/6928))
- Fixed CUDA OOM detection and handling ([#6934](https://github.com/Lightning-AI/pytorch-lightning/pull/6934))
- Fixed `unfreeze_and_add_param_group` expects `modules` rather than `module` ([#6822](https://github.com/Lightning-AI/pytorch-lightning/pull/6822))
- Fixed DPP + SyncBN when move on device ([#6838](https://github.com/Lightning-AI/pytorch-lightning/pull/6838))
- Fixed missing arguments in `lr_find` call ([#6784](https://github.com/Lightning-AI/pytorch-lightning/pull/6784))
- Fixed `set_default_tensor_type` to `torch.DoubleTensor` with precision=64 ([#7108](https://github.com/Lightning-AI/pytorch-lightning/pull/7108))
- Fixed `NeptuneLogger.log_text(step=None)` ([#7194](https://github.com/Lightning-AI/pytorch-lightning/pull/7194))
- Fixed importing torchtext batch ([#6365](https://github.com/Lightning-AI/pytorch-lightning/pull/6365),
    [#6323](https://github.com/Lightning-AI/pytorch-lightning/pull/6323),
    [#6211](https://github.com/Lightning-AI/pytorch-lightning/pull/6211))


## [1.2.9] - 2021-04-20

### Fixed

- Fixed the order to call for world ranks & the `root_device` property in `TPUSpawnPlugin` ([#7074](https://github.com/Lightning-AI/pytorch-lightning/pull/7074))
- Fixed multi-gpu join for Horovod ([#6954](https://github.com/Lightning-AI/pytorch-lightning/pull/6954))
- Fixed parsing for pre-release package versions ([#6999](https://github.com/Lightning-AI/pytorch-lightning/pull/6999))


## [1.2.8] - 2021-04-14

### Added

- Added TPUSpawn + IterableDataset error message ([#6875](https://github.com/Lightning-AI/pytorch-lightning/pull/6875))

### Fixed

- Fixed process rank not being available right away after `Trainer` instantiation ([#6941](https://github.com/Lightning-AI/pytorch-lightning/pull/6941))
- Fixed `sync_dist` for tpus ([#6950](https://github.com/Lightning-AI/pytorch-lightning/pull/6950))
- Fixed `AttributeError` for `require_backward_grad_sync` when running manual optimization with sharded plugin ([#6915](https://github.com/Lightning-AI/pytorch-lightning/pull/6915))
- Fixed `--gpus` default for parser returned by `Trainer.add_argparse_args` ([#6898](https://github.com/Lightning-AI/pytorch-lightning/pull/6898))
- Fixed TPU Spawn all gather ([#6896](https://github.com/Lightning-AI/pytorch-lightning/pull/6896))
- Fixed `EarlyStopping` logic when `min_epochs` or `min_steps` requirement is not met ([#6705](https://github.com/Lightning-AI/pytorch-lightning/pull/6705))
- Fixed csv extension check ([#6436](https://github.com/Lightning-AI/pytorch-lightning/pull/6436))
- Fixed checkpoint issue when using Horovod distributed backend ([#6958](https://github.com/Lightning-AI/pytorch-lightning/pull/6958))
- Fixed tensorboard exception raising ([#6901](https://github.com/Lightning-AI/pytorch-lightning/pull/6901))
- Fixed setting the eval/train flag correctly on accelerator model ([#6983](https://github.com/Lightning-AI/pytorch-lightning/pull/6983))
- Fixed DDP_SPAWN compatibility with bug_report_model.py ([#6892](https://github.com/Lightning-AI/pytorch-lightning/pull/6892))
- Fixed bug where `BaseFinetuning.flatten_modules()` was duplicating leaf node parameters ([#6879](https://github.com/Lightning-AI/pytorch-lightning/pull/6879))
- Set better defaults for `rank_zero_only.rank` when training is launched with SLURM and torchelastic:
    * Support SLURM and torchelastic global rank environment variables ([#5715](https://github.com/Lightning-AI/pytorch-lightning/pull/5715))
    * Remove hardcoding of local rank in accelerator connector ([#6878](https://github.com/Lightning-AI/pytorch-lightning/pull/6878))


## [1.2.7] - 2021-04-06

### Fixed

- Fixed resolve a bug with omegaconf and xm.save ([#6741](https://github.com/Lightning-AI/pytorch-lightning/pull/6741))
- Fixed an issue with IterableDataset when __len__ is not defined ([#6828](https://github.com/Lightning-AI/pytorch-lightning/pull/6828))
- Sanitize None params during pruning ([#6836](https://github.com/Lightning-AI/pytorch-lightning/pull/6836))
- Enforce an epoch scheduler interval when using SWA ([#6588](https://github.com/Lightning-AI/pytorch-lightning/pull/6588))
- Fixed TPU Colab hang issue, post training ([#6816](https://github.com/Lightning-AI/pytorch-lightning/pull/6816))
- Fixed a bug where `TensorBoardLogger` would give a warning and not log correctly to a symbolic link `save_dir` ([#6730](https://github.com/Lightning-AI/pytorch-lightning/pull/6730))
- Fixed bug where `predict` could not be used when `progress_bar_refresh_rate=0` ([#6884](https://github.com/Lightning-AI/pytorch-lightning/pull/6884))


## [1.2.6] - 2021-03-30

### Changed

- Changed the behavior of `on_epoch_start` to run at the beginning of validation & test epoch ([#6498](https://github.com/Lightning-AI/pytorch-lightning/pull/6498))

### Removed

- Removed legacy code to include `step` dictionary returns in `callback_metrics`. Use `self.log_dict` instead. ([#6682](https://github.com/Lightning-AI/pytorch-lightning/pull/6682))

### Fixed

- Fixed `DummyLogger.log_hyperparams` raising a `TypeError` when running with `fast_dev_run=True` ([#6398](https://github.com/Lightning-AI/pytorch-lightning/pull/6398))
- Fixed error on TPUs when there was no `ModelCheckpoint` ([#6654](https://github.com/Lightning-AI/pytorch-lightning/pull/6654))
- Fixed `trainer.test` freeze on TPUs ([#6654](https://github.com/Lightning-AI/pytorch-lightning/pull/6654))
- Fixed a bug where gradients were disabled after calling `Trainer.predict` ([#6657](https://github.com/Lightning-AI/pytorch-lightning/pull/6657))
- Fixed bug where no TPUs were detected in a TPU pod env ([#6719](https://github.com/Lightning-AI/pytorch-lightning/pull/6719))


## [1.2.5] - 2021-03-23

### Changed

- Update Gradient Clipping for the TPU Accelerator ([#6576](https://github.com/Lightning-AI/pytorch-lightning/pull/6576))
- Refactored setup for typing friendly ([#6590](https://github.com/Lightning-AI/pytorch-lightning/pull/6590))

### Fixed

- Fixed a bug where `all_gather` would not work correctly with `tpu_cores=8` ([#6587](https://github.com/Lightning-AI/pytorch-lightning/pull/6587))
- Fixed comparing required versions ([#6434](https://github.com/Lightning-AI/pytorch-lightning/pull/6434))
- Fixed duplicate logs appearing in console when using the python logging module ([#6275](https://github.com/Lightning-AI/pytorch-lightning/pull/6275))
- Added Autocast in validation, test and predict modes for Native AMP ([#6565](https://github.com/Lightning-AI/pytorch-lightning/pull/6565))


## [1.2.4] - 2021-03-16

### Changed

- Changed the default of `find_unused_parameters` back to `True` in DDP and DDP Spawn ([#6438](https://github.com/Lightning-AI/pytorch-lightning/pull/6438))

### Fixed

- Expose DeepSpeed loss parameters to allow users to fix loss instability ([#6115](https://github.com/Lightning-AI/pytorch-lightning/pull/6115))
- Fixed DP reduction with collection ([#6324](https://github.com/Lightning-AI/pytorch-lightning/pull/6324))
- Fixed an issue where the tuner would not tune the learning rate if also tuning the batch size ([#4688](https://github.com/Lightning-AI/pytorch-lightning/pull/4688))
- Fixed broadcast to use PyTorch `broadcast_object_list` and add `reduce_decision` ([#6410](https://github.com/Lightning-AI/pytorch-lightning/pull/6410))
- Fixed logger creating directory structure too early in DDP ([#6380](https://github.com/Lightning-AI/pytorch-lightning/pull/6380))
- Fixed DeepSpeed additional memory use on rank 0 when default device not set early enough ([#6460](https://github.com/Lightning-AI/pytorch-lightning/pull/6460))
- Fixed an issue with `Tuner.scale_batch_size` not finding the batch size attribute in the datamodule ([#5968](https://github.com/Lightning-AI/pytorch-lightning/pull/5968))
- Fixed an exception in the layer summary when the model contains torch.jit scripted submodules ([#6511](https://github.com/Lightning-AI/pytorch-lightning/pull/6511))
- Fixed when Train loop config was run during `Trainer.predict` ([#6541](https://github.com/Lightning-AI/pytorch-lightning/pull/6541))


## [1.2.3] - 2021-03-09

### Fixed

- Fixed `ModelPruning(make_pruning_permanent=True)` pruning buffers getting removed when saved during training ([#6073](https://github.com/Lightning-AI/pytorch-lightning/pull/6073))
- Fixed when `_stable_1d_sort` to work when `n >= N` ([#6177](https://github.com/Lightning-AI/pytorch-lightning/pull/6177))
- Fixed `AttributeError` when `logger=None` on TPU ([#6221](https://github.com/Lightning-AI/pytorch-lightning/pull/6221))
- Fixed PyTorch Profiler with `emit_nvtx` ([#6260](https://github.com/Lightning-AI/pytorch-lightning/pull/6260))
- Fixed `trainer.test` from `best_path` hangs after calling `trainer.fit`  ([#6272](https://github.com/Lightning-AI/pytorch-lightning/pull/6272))
- Fixed `SingleTPU` calling `all_gather` ([#6296](https://github.com/Lightning-AI/pytorch-lightning/pull/6296))
- Ensure we check DeepSpeed/Sharded in multi-node DDP ([#6297](https://github.com/Lightning-AI/pytorch-lightning/pull/6297)
- Check `LightningOptimizer` doesn't delete optimizer hooks ([#6305](https://github.com/Lightning-AI/pytorch-lightning/pull/6305)
- Resolve memory leak for evaluation ([#6326](https://github.com/Lightning-AI/pytorch-lightning/pull/6326)
- Ensure that clip gradients is only called if the value is greater than 0 ([#6330](https://github.com/Lightning-AI/pytorch-lightning/pull/6330)
- Fixed `Trainer` not resetting `lightning_optimizers` when calling `Trainer.fit()` multiple times ([#6372](https://github.com/Lightning-AI/pytorch-lightning/pull/6372))


## [1.2.2] - 2021-03-02

### Added

- Added `checkpoint` parameter to callback's `on_save_checkpoint` hook ([#6072](https://github.com/Lightning-AI/pytorch-lightning/pull/6072))

### Changed

- Changed the order of `backward`, `step`, `zero_grad` to `zero_grad`, `backward`, `step` ([#6147](https://github.com/Lightning-AI/pytorch-lightning/pull/6147))
- Changed default for DeepSpeed CPU Offload to False, due to prohibitively slow speeds at smaller scale ([#6262](https://github.com/Lightning-AI/pytorch-lightning/pull/6262))

### Fixed

- Fixed epoch level schedulers not being called when `val_check_interval < 1.0` ([#6075](https://github.com/Lightning-AI/pytorch-lightning/pull/6075))
- Fixed multiple early stopping callbacks ([#6197](https://github.com/Lightning-AI/pytorch-lightning/pull/6197))
- Fixed incorrect usage of `detach()`, `cpu()`, `to()` ([#6216](https://github.com/Lightning-AI/pytorch-lightning/pull/6216))
- Fixed LBFGS optimizer support which didn't converge in automatic optimization ([#6147](https://github.com/Lightning-AI/pytorch-lightning/pull/6147))
- Prevent `WandbLogger` from dropping values ([#5931](https://github.com/Lightning-AI/pytorch-lightning/pull/5931))
- Fixed error thrown when using valid distributed mode in multi node ([#6297](https://github.com/Lightning-AI/pytorch-lightning/pull/6297)


## [1.2.1] - 2021-02-23

### Fixed

- Fixed incorrect yield logic for the amp autocast context manager ([#6080](https://github.com/Lightning-AI/pytorch-lightning/pull/6080))
- Fixed priority of plugin/accelerator when setting distributed mode ([#6089](https://github.com/Lightning-AI/pytorch-lightning/pull/6089))
- Fixed error message for AMP + CPU incompatibility ([#6107](https://github.com/Lightning-AI/pytorch-lightning/pull/6107))
- Disabled batch transfer in DP mode ([#6093](https://github.com/Lightning-AI/pytorch-lightning/pull/6093))


## [1.2.0] - 2021-02-18

### Added

- Added `DataType`, `AverageMethod` and `MDMCAverageMethod` enum in metrics ([#5657](https://github.com/Lightning-AI/pytorch-lightning/pull/5689))
- Added support for summarized model total params size in megabytes ([#5590](https://github.com/Lightning-AI/pytorch-lightning/pull/5590))
- Added support for multiple train loaders ([#1959](https://github.com/Lightning-AI/pytorch-lightning/pull/1959))
- Added `Accuracy` metric now generalizes to Top-k accuracy for (multi-dimensional) multi-class inputs using the `top_k` parameter ([#4838](https://github.com/Lightning-AI/pytorch-lightning/pull/4838))
- Added `Accuracy` metric now enables the computation of subset accuracy for multi-label or multi-dimensional multi-class inputs with the `subset_accuracy` parameter ([#4838](https://github.com/Lightning-AI/pytorch-lightning/pull/4838))
- Added `HammingDistance` metric to compute the hamming distance (loss) ([#4838](https://github.com/Lightning-AI/pytorch-lightning/pull/4838))
- Added `max_fpr` parameter to `auroc` metric for computing partial auroc metric ([#3790](https://github.com/Lightning-AI/pytorch-lightning/pull/3790))
- Added `StatScores` metric to compute the number of true positives, false positives, true negatives and false negatives ([#4839](https://github.com/Lightning-AI/pytorch-lightning/pull/4839))
- Added `R2Score` metric ([#5241](https://github.com/Lightning-AI/pytorch-lightning/pull/5241))
- Added `LambdaCallback` ([#5347](https://github.com/Lightning-AI/pytorch-lightning/pull/5347))
- Added `BackboneLambdaFinetuningCallback` ([#5377](https://github.com/Lightning-AI/pytorch-lightning/pull/5377))
- Accelerator `all_gather` supports collection ([#5221](https://github.com/Lightning-AI/pytorch-lightning/pull/5221))
- Added `image_gradients` functional metric to compute the image gradients of a given input image. ([#5056](https://github.com/Lightning-AI/pytorch-lightning/pull/5056))
- Added `MetricCollection` ([#4318](https://github.com/Lightning-AI/pytorch-lightning/pull/4318))
- Added `.clone()` method to metrics ([#4318](https://github.com/Lightning-AI/pytorch-lightning/pull/4318))
- Added `IoU` class interface ([#4704](https://github.com/Lightning-AI/pytorch-lightning/pull/4704))
- Support to tie weights after moving model to TPU via `on_post_move_to_device` hook
- Added missing val/test hooks in `LightningModule` ([#5467](https://github.com/Lightning-AI/pytorch-lightning/pull/5467))
- The `Recall` and `Precision` metrics (and their functional counterparts `recall` and `precision`) can now be generalized to Recall@K and Precision@K with the use of `top_k` parameter ([#4842](https://github.com/Lightning-AI/pytorch-lightning/pull/4842))
- Added `ModelPruning` Callback ([#5618](https://github.com/Lightning-AI/pytorch-lightning/pull/5618),
    [#5825](https://github.com/Lightning-AI/pytorch-lightning/pull/5825),
    [#6045](https://github.com/Lightning-AI/pytorch-lightning/pull/6045))
- Added `PyTorchProfiler` ([#5560](https://github.com/Lightning-AI/pytorch-lightning/pull/5560))
- Added compositional metrics ([#5464](https://github.com/Lightning-AI/pytorch-lightning/pull/5464))
- Added Trainer method `predict(...)` for high performance predictions ([#5579](https://github.com/Lightning-AI/pytorch-lightning/pull/5579))
- Added `on_before_batch_transfer` and `on_after_batch_transfer` data hooks ([#3671](https://github.com/Lightning-AI/pytorch-lightning/pull/3671))
- Added AUC/AUROC class interface ([#5479](https://github.com/Lightning-AI/pytorch-lightning/pull/5479))
- Added `PredictLoop` object ([#5752](https://github.com/Lightning-AI/pytorch-lightning/pull/5752))
- Added `QuantizationAwareTraining` callback ([#5706](https://github.com/Lightning-AI/pytorch-lightning/pull/5706),
    [#6040](https://github.com/Lightning-AI/pytorch-lightning/pull/6040))
- Added `LightningModule.configure_callbacks` to enable the definition of model-specific callbacks ([#5621](https://github.com/Lightning-AI/pytorch-lightning/pull/5621))
- Added `dim` to `PSNR` metric for mean-squared-error reduction ([#5957](https://github.com/Lightning-AI/pytorch-lightning/pull/5957))
- Added promxial policy optimization template to pl_examples ([#5394](https://github.com/Lightning-AI/pytorch-lightning/pull/5394))
- Added `log_graph` to `CometLogger` ([#5295](https://github.com/Lightning-AI/pytorch-lightning/pull/5295))
- Added possibility for nested loaders ([#5404](https://github.com/Lightning-AI/pytorch-lightning/pull/5404))
- Added `sync_step` to Wandb logger ([#5351](https://github.com/Lightning-AI/pytorch-lightning/pull/5351))
- Added `StochasticWeightAveraging` callback ([#5640](https://github.com/Lightning-AI/pytorch-lightning/pull/5640))
- Added `LightningDataModule.from_datasets(...)` ([#5133](https://github.com/Lightning-AI/pytorch-lightning/pull/5133))
- Added `PL_TORCH_DISTRIBUTED_BACKEND` env variable to select backend ([#5981](https://github.com/Lightning-AI/pytorch-lightning/pull/5981))
- Added `Trainer` flag to activate Stochastic Weight Averaging (SWA) `Trainer(stochastic_weight_avg=True)` ([#6038](https://github.com/Lightning-AI/pytorch-lightning/pull/6038))
- Added DeepSpeed integration ([#5954](https://github.com/Lightning-AI/pytorch-lightning/pull/5954),
    [#6042](https://github.com/Lightning-AI/pytorch-lightning/pull/6042))

### Changed

- Changed `stat_scores` metric now calculates stat scores over all classes and gains new parameters, in line with the new `StatScores` metric ([#4839](https://github.com/Lightning-AI/pytorch-lightning/pull/4839))
- Changed `computer_vision_fine_tunning` example to use `BackboneLambdaFinetuningCallback` ([#5377](https://github.com/Lightning-AI/pytorch-lightning/pull/5377))
- Changed `automatic casting` for LoggerConnector `metrics` ([#5218](https://github.com/Lightning-AI/pytorch-lightning/pull/5218))
- Changed `iou` [func] to allow float input ([#4704](https://github.com/Lightning-AI/pytorch-lightning/pull/4704))
- Metric `compute()` method will no longer automatically call `reset()` ([#5409](https://github.com/Lightning-AI/pytorch-lightning/pull/5409))
- Set PyTorch 1.4 as min requirements, also for testing and examples `torchvision>=0.5` and `torchtext>=0.5` ([#5418](https://github.com/Lightning-AI/pytorch-lightning/pull/5418))
- Changed `callbacks` argument in `Trainer` to allow `Callback` input ([#5446](https://github.com/Lightning-AI/pytorch-lightning/pull/5446))
- Changed the default of `find_unused_parameters` to `False` in DDP ([#5185](https://github.com/Lightning-AI/pytorch-lightning/pull/5185))
- Changed `ModelCheckpoint` version suffixes to start at 1 ([#5008](https://github.com/Lightning-AI/pytorch-lightning/pull/5008))
- Progress bar metrics tensors are now converted to float ([#5692](https://github.com/Lightning-AI/pytorch-lightning/pull/5692))
- Changed the default value for the `progress_bar_refresh_rate` Trainer argument in Google COLAB notebooks to 20 ([#5516](https://github.com/Lightning-AI/pytorch-lightning/pull/5516))
- Extended support for purely iteration-based training ([#5726](https://github.com/Lightning-AI/pytorch-lightning/pull/5726))
- Made `LightningModule.global_rank`, `LightningModule.local_rank` and `LightningModule.logger` read-only properties ([#5730](https://github.com/Lightning-AI/pytorch-lightning/pull/5730))
- Forced `ModelCheckpoint` callbacks to run after all others to guarantee all states are saved to the checkpoint ([#5731](https://github.com/Lightning-AI/pytorch-lightning/pull/5731))
- Refactored Accelerators and Plugins:
    * Added base classes for plugins ([#5715](https://github.com/Lightning-AI/pytorch-lightning/pull/5715))
    * Added parallel plugins for DP, DDP, DDPSpawn, DDP2 and Horovod ([#5714](https://github.com/Lightning-AI/pytorch-lightning/pull/5714))
    * Precision Plugins ([#5718](https://github.com/Lightning-AI/pytorch-lightning/pull/5718))
    * Added new Accelerators for CPU, GPU and TPU ([#5719](https://github.com/Lightning-AI/pytorch-lightning/pull/5719))
    * Added RPC and Sharded plugins ([#5732](https://github.com/Lightning-AI/pytorch-lightning/pull/5732))
    * Added missing `LightningModule`-wrapper logic to new plugins and accelerator ([#5734](https://github.com/Lightning-AI/pytorch-lightning/pull/5734))
    * Moved device-specific teardown logic from training loop to accelerator ([#5973](https://github.com/Lightning-AI/pytorch-lightning/pull/5973))
    * Moved accelerator_connector.py to the connectors subfolder ([#6033](https://github.com/Lightning-AI/pytorch-lightning/pull/6033))
    * Trainer only references accelerator ([#6039](https://github.com/Lightning-AI/pytorch-lightning/pull/6039))
    * Made parallel devices optional across all plugins ([#6051](https://github.com/Lightning-AI/pytorch-lightning/pull/6051))
    * Cleaning ([#5948](https://github.com/Lightning-AI/pytorch-lightning/pull/5948),
        [#5949](https://github.com/Lightning-AI/pytorch-lightning/pull/5949),
        [#5950](https://github.com/Lightning-AI/pytorch-lightning/pull/5950))
- Enabled `self.log` in callbacks ([#5094](https://github.com/Lightning-AI/pytorch-lightning/pull/5094))
- Renamed xxx_AVAILABLE as protected ([#5082](https://github.com/Lightning-AI/pytorch-lightning/pull/5082))
- Unified module names in Utils ([#5199](https://github.com/Lightning-AI/pytorch-lightning/pull/5199))
- Separated utils: imports & enums ([#5256](https://github.com/Lightning-AI/pytorch-lightning/pull/5256)
    [#5874](https://github.com/Lightning-AI/pytorch-lightning/pull/5874))
- Refactor: clean trainer device & distributed getters ([#5300](https://github.com/Lightning-AI/pytorch-lightning/pull/5300))
- Simplified training phase as LightningEnum ([#5419](https://github.com/Lightning-AI/pytorch-lightning/pull/5419))
- Updated metrics to use LightningEnum ([#5689](https://github.com/Lightning-AI/pytorch-lightning/pull/5689))
- Changed the seq of `on_train_batch_end`, `on_batch_end` & `on_train_epoch_end`, `on_epoch_end hooks` ([#5688](https://github.com/Lightning-AI/pytorch-lightning/pull/5688))
- Refactored `setup_training` and remove `test_mode` ([#5388](https://github.com/Lightning-AI/pytorch-lightning/pull/5388))
- Disabled training with zero `num_training_batches` when insufficient `limit_train_batches` ([#5703](https://github.com/Lightning-AI/pytorch-lightning/pull/5703))
- Refactored `EpochResultStore` ([#5522](https://github.com/Lightning-AI/pytorch-lightning/pull/5522))
- Update `lr_finder` to check for attribute if not running `fast_dev_run` ([#5990](https://github.com/Lightning-AI/pytorch-lightning/pull/5990))
- LightningOptimizer manual optimizer is more flexible and expose `toggle_model` ([#5771](https://github.com/Lightning-AI/pytorch-lightning/pull/5771))
- `MlflowLogger` limit parameter value length to 250 char ([#5893](https://github.com/Lightning-AI/pytorch-lightning/pull/5893))
- Re-introduced fix for Hydra directory sync with multiple process ([#5993](https://github.com/Lightning-AI/pytorch-lightning/pull/5993))

### Deprecated

- Function `stat_scores_multiple_classes` is deprecated in favor of `stat_scores` ([#4839](https://github.com/Lightning-AI/pytorch-lightning/pull/4839))
- Moved accelerators and plugins to its `legacy` pkg ([#5645](https://github.com/Lightning-AI/pytorch-lightning/pull/5645))
- Deprecated `LightningDistributedDataParallel` in favor of new wrapper module `LightningDistributedModule` ([#5185](https://github.com/Lightning-AI/pytorch-lightning/pull/5185))
- Deprecated `LightningDataParallel` in favor of new wrapper module `LightningParallelModule` ([#5670](https://github.com/Lightning-AI/pytorch-lightning/pull/5670))
- Renamed utils modules ([#5199](https://github.com/Lightning-AI/pytorch-lightning/pull/5199))
    * `argparse_utils` >> `argparse`
    * `model_utils` >> `model_helpers`
    * `warning_utils` >> `warnings`
    * `xla_device_utils` >> `xla_device`
- Deprecated using `'val_loss'` to set the `ModelCheckpoint` monitor ([#6012](https://github.com/Lightning-AI/pytorch-lightning/pull/6012))
- Deprecated `.get_model()` with explicit `.lightning_module` property ([#6035](https://github.com/Lightning-AI/pytorch-lightning/pull/6035))
- Deprecated Trainer attribute `accelerator_backend` in favor of `accelerator` ([#6034](https://github.com/Lightning-AI/pytorch-lightning/pull/6034))

### Removed

- Removed deprecated checkpoint argument `filepath` ([#5321](https://github.com/Lightning-AI/pytorch-lightning/pull/5321))
- Removed deprecated `Fbeta`, `f1_score` and `fbeta_score` metrics ([#5322](https://github.com/Lightning-AI/pytorch-lightning/pull/5322))
- Removed deprecated `TrainResult` ([#5323](https://github.com/Lightning-AI/pytorch-lightning/pull/5323))
- Removed deprecated `EvalResult` ([#5633](https://github.com/Lightning-AI/pytorch-lightning/pull/5633))
- Removed `LoggerStages` ([#5673](https://github.com/Lightning-AI/pytorch-lightning/pull/5673))

### Fixed

- Fixed distributed setting and `ddp_cpu` only with `num_processes>1` ([#5297](https://github.com/Lightning-AI/pytorch-lightning/pull/5297))
- Fixed `num_workers` for Windows example ([#5375](https://github.com/Lightning-AI/pytorch-lightning/pull/5375))
- Fixed loading yaml ([#5619](https://github.com/Lightning-AI/pytorch-lightning/pull/5619))
- Fixed support custom DataLoader with DDP if they can be re-instantiated ([#5745](https://github.com/Lightning-AI/pytorch-lightning/pull/5745))
- Fixed repeated `.fit()` calls ignore max_steps iteration bound ([#5936](https://github.com/Lightning-AI/pytorch-lightning/pull/5936))
- Fixed throwing `MisconfigurationError` on unknown mode ([#5255](https://github.com/Lightning-AI/pytorch-lightning/pull/5255))
- Resolve bug with Finetuning ([#5744](https://github.com/Lightning-AI/pytorch-lightning/pull/5744))
- Fixed `ModelCheckpoint` race condition in file existence check ([#5155](https://github.com/Lightning-AI/pytorch-lightning/pull/5155))
- Fixed some compatibility with PyTorch 1.8 ([#5864](https://github.com/Lightning-AI/pytorch-lightning/pull/5864))
- Fixed forward cache ([#5895](https://github.com/Lightning-AI/pytorch-lightning/pull/5895))
- Fixed recursive detach of tensors to CPU ([#6007](https://github.com/Lightning-AI/pytorch-lightning/pull/6007))
- Fixed passing wrong strings for scheduler interval doesn't throw an error ([#5923](https://github.com/Lightning-AI/pytorch-lightning/pull/5923))
- Fixed wrong `requires_grad` state after `return None` with multiple optimizers ([#5738](https://github.com/Lightning-AI/pytorch-lightning/pull/5638))
- Fixed add `on_epoch_end` hook at the end of `validation`, `test` epoch ([#5986](https://github.com/Lightning-AI/pytorch-lightning/pull/5986))
- Fixed missing `process_dataloader` call for `TPUSpawn` when in distributed mode ([#6015](https://github.com/Lightning-AI/pytorch-lightning/pull/6015))
- Fixed progress bar flickering by appending 0 to floats/strings ([#6009](https://github.com/Lightning-AI/pytorch-lightning/pull/6009))
- Fixed synchronization issues with TPU training ([#6027](https://github.com/Lightning-AI/pytorch-lightning/pull/6027))
- Fixed `hparams.yaml` saved twice when using `TensorBoardLogger` ([#5953](https://github.com/Lightning-AI/pytorch-lightning/pull/5953))
- Fixed basic examples ([#5912](https://github.com/Lightning-AI/pytorch-lightning/pull/5912),
    [#5985](https://github.com/Lightning-AI/pytorch-lightning/pull/5985))
- Fixed `fairscale` compatible with PT 1.8 ([#5996](https://github.com/Lightning-AI/pytorch-lightning/pull/5996))
- Ensured `process_dataloader` is called when `tpu_cores > 1` to use Parallel DataLoader ([#6015](https://github.com/Lightning-AI/pytorch-lightning/pull/6015))
- Attempted SLURM auto resume call when non-shell call fails ([#6002](https://github.com/Lightning-AI/pytorch-lightning/pull/6002))
- Fixed wrapping optimizers upon assignment ([#6006](https://github.com/Lightning-AI/pytorch-lightning/pull/6006))
- Fixed allowing hashing of metrics with lists in their state ([#5939](https://github.com/Lightning-AI/pytorch-lightning/pull/5939))


## [1.1.8] - 2021-02-08

### Fixed

- Separate epoch validation from step validation ([#5208](https://github.com/Lightning-AI/pytorch-lightning/pull/5208))
- Fixed `toggle_optimizers` not handling all optimizer parameters ([#5775](https://github.com/Lightning-AI/pytorch-lightning/pull/5775))


## [1.1.7] - 2021-02-03

### Fixed

- Fixed `TensorBoardLogger` not closing `SummaryWriter` on `finalize` ([#5696](https://github.com/Lightning-AI/pytorch-lightning/pull/5696))
- Fixed filtering of pytorch  "unsqueeze" warning when using DP ([#5622](https://github.com/Lightning-AI/pytorch-lightning/pull/5622))
- Fixed `num_classes` argument in F1 metric ([#5663](https://github.com/Lightning-AI/pytorch-lightning/pull/5663))
- Fixed `log_dir` property ([#5537](https://github.com/Lightning-AI/pytorch-lightning/pull/5537))
- Fixed a race condition in `ModelCheckpoint` when checking if a checkpoint file exists ([#5144](https://github.com/Lightning-AI/pytorch-lightning/pull/5144))
- Remove unnecessary intermediate layers in Dockerfiles ([#5697](https://github.com/Lightning-AI/pytorch-lightning/pull/5697))
- Fixed auto learning rate ordering ([#5638](https://github.com/Lightning-AI/pytorch-lightning/pull/5638))


## [1.1.6] - 2021-01-26

### Changed

- Increased TPU check timeout from 20s to 100s ([#5598](https://github.com/Lightning-AI/pytorch-lightning/pull/5598))
- Ignored `step` param in Neptune logger's log_metric method ([#5510](https://github.com/Lightning-AI/pytorch-lightning/pull/5510))
- Pass batch outputs to `on_train_batch_end` instead of `epoch_end` outputs ([#4369](https://github.com/Lightning-AI/pytorch-lightning/pull/4369))

### Fixed

- Fixed `toggle_optimizer` to reset `requires_grad` state  ([#5574](https://github.com/Lightning-AI/pytorch-lightning/pull/5574))
- Fixed FileNotFoundError for best checkpoint when using DDP with Hydra ([#5629](https://github.com/Lightning-AI/pytorch-lightning/pull/5629))
- Fixed an error when logging a progress bar metric with a reserved name ([#5620](https://github.com/Lightning-AI/pytorch-lightning/pull/5620))
- Fixed `Metric`'s `state_dict` not included when child modules ([#5614](https://github.com/Lightning-AI/pytorch-lightning/pull/5614))
- Fixed Neptune logger creating multiple experiments when GPUs > 1 ([#3256](https://github.com/Lightning-AI/pytorch-lightning/pull/3256))
- Fixed duplicate logs appearing in console when using the python logging module ([#5509](https://github.com/Lightning-AI/pytorch-lightning/pull/5509))
- Fixed tensor printing in `trainer.test()` ([#5138](https://github.com/Lightning-AI/pytorch-lightning/pull/5138))
- Fixed not using dataloader when `hparams` present ([#4559](https://github.com/Lightning-AI/pytorch-lightning/pull/4559))


## [1.1.5] - 2021-01-19

### Fixed

- Fixed a visual bug in the progress bar display initialization ([#4579](https://github.com/Lightning-AI/pytorch-lightning/pull/4579))
- Fixed logging `on_train_batch_end` in a callback with multiple optimizers ([#5521](https://github.com/Lightning-AI/pytorch-lightning/pull/5521))
- Fixed `reinit_scheduler_properties` with correct optimizer ([#5519](https://github.com/Lightning-AI/pytorch-lightning/pull/5519))
- Fixed `val_check_interval` with `fast_dev_run` ([#5540](https://github.com/Lightning-AI/pytorch-lightning/pull/5540))


## [1.1.4] - 2021-01-12

### Added

- Add automatic optimization property setter to lightning module ([#5169](https://github.com/Lightning-AI/pytorch-lightning/pull/5169))

### Changed

- Changed deprecated `enable_pl_optimizer=True` ([#5244](https://github.com/Lightning-AI/pytorch-lightning/pull/5244))

### Fixed

- Fixed `transfer_batch_to_device` for DDP with `len(devices_ids) == 1` ([#5195](https://github.com/Lightning-AI/pytorch-lightning/pull/5195))
- Logging only on `not should_accumulate()` during training ([#5417](https://github.com/Lightning-AI/pytorch-lightning/pull/5417))
- Resolve interpolation bug with Hydra ([#5406](https://github.com/Lightning-AI/pytorch-lightning/pull/5406))
- Check environ before selecting a seed to prevent warning message ([#4743](https://github.com/Lightning-AI/pytorch-lightning/pull/4743))
- Fixed signature mismatch in `model_to_device` of `DDPCPUHPCAccelerator` ([#5505](https://github.com/Lightning-AI/pytorch-lightning/pull/5505))

## [1.1.3] - 2021-01-05

### Added

- Added a check for optimizer attached to `lr_scheduler` ([#5338](https://github.com/Lightning-AI/pytorch-lightning/pull/5338))
- Added support for passing non-existing filepaths to `resume_from_checkpoint` ([#4402](https://github.com/Lightning-AI/pytorch-lightning/pull/4402))

### Changed

- Skip restore from `resume_from_checkpoint` while `testing` ([#5161](https://github.com/Lightning-AI/pytorch-lightning/pull/5161))
- Allowed `log_momentum` for adaptive optimizers in `LearningRateMonitor` ([#5333](https://github.com/Lightning-AI/pytorch-lightning/pull/5333))
- Disabled checkpointing, earlystopping and logging with `fast_dev_run` ([#5277](https://github.com/Lightning-AI/pytorch-lightning/pull/5277))
- Distributed group defaults to `WORLD` if `None` ([#5125](https://github.com/Lightning-AI/pytorch-lightning/pull/5125))

### Fixed

- Fixed `trainer.test` returning non-test metrics ([#5214](https://github.com/Lightning-AI/pytorch-lightning/pull/5214))
- Fixed metric state reset ([#5273](https://github.com/Lightning-AI/pytorch-lightning/pull/5273))
- Fixed `--num-nodes` on `DDPSequentialPlugin` ([#5327](https://github.com/Lightning-AI/pytorch-lightning/pull/5327))
- Fixed invalid value for `weights_summary` ([#5296](https://github.com/Lightning-AI/pytorch-lightning/pull/5296))
- Fixed `Trainer.test` not using the latest `best_model_path` ([#5161](https://github.com/Lightning-AI/pytorch-lightning/pull/5161))
- Fixed existence check for hparams not using underlying filesystem ([#5250](https://github.com/Lightning-AI/pytorch-lightning/pull/5250))
- Fixed `LightningOptimizer` AMP bug ([#5191](https://github.com/Lightning-AI/pytorch-lightning/pull/5191))
- Fixed casted key to string in `_flatten_dict` ([#5354](https://github.com/Lightning-AI/pytorch-lightning/pull/5354))


## [1.1.2] - 2020-12-23

### Added

- Support number for logging with `sync_dist=True` ([#5080](https://github.com/Lightning-AI/pytorch-lightning/pull/5080))
- Added offset logging step when resuming for Wandb logger ([#5050](https://github.com/Lightning-AI/pytorch-lightning/pull/5050))

### Removed

- `enable_pl_optimizer=False` by default to temporarily fix AMP issues ([#5163](https://github.com/Lightning-AI/pytorch-lightning/pull/5163))

### Fixed

- Metric reduction with Logging ([#5150](https://github.com/Lightning-AI/pytorch-lightning/pull/5150))
- Remove nan loss in manual optimization ([#5121](https://github.com/Lightning-AI/pytorch-lightning/pull/5121))
- Un-balanced logging properly supported ([#5119](https://github.com/Lightning-AI/pytorch-lightning/pull/5119))
- Fix hanging in DDP HPC accelerators ([#5157](https://github.com/Lightning-AI/pytorch-lightning/pull/5157))
- Fix reset `TensorRunningAccum` ([#5106](https://github.com/Lightning-AI/pytorch-lightning/pull/5106))
- Updated `DALIClassificationLoader` to not use deprecated arguments ([#4925](https://github.com/Lightning-AI/pytorch-lightning/pull/4925))
- Corrected call to `torch.no_grad` ([#5124](https://github.com/Lightning-AI/pytorch-lightning/pull/5124))


## [1.1.1] - 2020-12-15

### Added

- Add a notebook example to reach a quick baseline of ~94% accuracy on CIFAR10 using Resnet in Lightning ([#4818](https://github.com/Lightning-AI/pytorch-lightning/pull/4818))

### Changed

- Simplify accelerator steps ([#5015](https://github.com/Lightning-AI/pytorch-lightning/pull/5015))
- Refactor load in checkpoint connector ([#4593](https://github.com/Lightning-AI/pytorch-lightning/pull/4593))
- Fixed the saved filename in `ModelCheckpoint` when it already exists ([#4861](https://github.com/Lightning-AI/pytorch-lightning/pull/4861))

### Removed

- Drop duplicate metrics ([#5014](https://github.com/Lightning-AI/pytorch-lightning/pull/5014))
- Remove beta arg from F1 class and functional ([#5076](https://github.com/Lightning-AI/pytorch-lightning/pull/5076))

### Fixed

- Fixed trainer by default `None` in `DDPAccelerator` ([#4915](https://github.com/Lightning-AI/pytorch-lightning/pull/4915))
- Fixed `LightningOptimizer` to expose optimizer attributes ([#5095](https://github.com/Lightning-AI/pytorch-lightning/pull/5095))
- Do not warn when the `name` key is used in the `lr_scheduler` dict ([#5057](https://github.com/Lightning-AI/pytorch-lightning/pull/5057))
- Check if optimizer supports closure ([#4981](https://github.com/Lightning-AI/pytorch-lightning/pull/4981))
- Add deprecated metric utility functions back to functional (
    [#5067](https://github.com/Lightning-AI/pytorch-lightning/pull/5067),
    [#5068](https://github.com/Lightning-AI/pytorch-lightning/pull/5068))
- Allow any input in `to_onnx` and `to_torchscript` ([#4378](https://github.com/Lightning-AI/pytorch-lightning/pull/4378))
- Fixed `DDPHPCAccelerator` hangs in DDP construction by calling `init_device` ([#5157](https://github.com/Lightning-AI/pytorch-lightning/pull/5157))


## [1.1.0] - 2020-12-09

### Added

- Added "monitor" key to saved `ModelCheckpoints` ([#4383](https://github.com/Lightning-AI/pytorch-lightning/pull/4383))
- Added `ConfusionMatrix` class interface ([#4348](https://github.com/Lightning-AI/pytorch-lightning/pull/4348))
- Added multiclass AUROC metric ([#4236](https://github.com/Lightning-AI/pytorch-lightning/pull/4236))
- Added global step indexing to the checkpoint name for a better sub-epoch checkpointing experience ([#3807](https://github.com/Lightning-AI/pytorch-lightning/pull/3807))
- Added optimizer hooks in callbacks ([#4379](https://github.com/Lightning-AI/pytorch-lightning/pull/4379))
- Added option to log momentum ([#4384](https://github.com/Lightning-AI/pytorch-lightning/pull/4384))
- Added `current_score` to `ModelCheckpoint.on_save_checkpoint` ([#4721](https://github.com/Lightning-AI/pytorch-lightning/pull/4721))
- Added logging using `self.log` in train and evaluation for epoch end hooks (
    [#4552](https://github.com/Lightning-AI/pytorch-lightning/pull/4552),
    [#4495](https://github.com/Lightning-AI/pytorch-lightning/pull/4495),
    [#4439](https://github.com/Lightning-AI/pytorch-lightning/pull/4439),
    [#4684](https://github.com/Lightning-AI/pytorch-lightning/pull/4684),
    [#4913](https://github.com/Lightning-AI/pytorch-lightning/pull/4913))
- Added ability for DDP plugin to modify optimizer state saving ([#4675](https://github.com/Lightning-AI/pytorch-lightning/pull/4675))
- Added `prefix` argument in loggers ([#4557](https://github.com/Lightning-AI/pytorch-lightning/pull/4557))
- Added printing of total num of params, trainable and non-trainable params in ModelSummary ([#4521](https://github.com/Lightning-AI/pytorch-lightning/pull/4521))
- Added `PrecisionRecallCurve, ROC, AveragePrecision` class metric ([#4549](https://github.com/Lightning-AI/pytorch-lightning/pull/4549))
- Added custom `Apex` and `NativeAMP` as `Precision plugins` ([#4355](https://github.com/Lightning-AI/pytorch-lightning/pull/4355))
- Added `DALI MNIST` example ([#3721](https://github.com/Lightning-AI/pytorch-lightning/pull/3721))
- Added `sharded plugin` for DDP for multi-gpu training memory optimizations (
    [#4639](https://github.com/Lightning-AI/pytorch-lightning/pull/4639),
    [#4686](https://github.com/Lightning-AI/pytorch-lightning/pull/4686),
    [#4737](https://github.com/Lightning-AI/pytorch-lightning/pull/4737),
    [#4773](https://github.com/Lightning-AI/pytorch-lightning/pull/4773))
- Added `experiment_id` to the NeptuneLogger ([#3462](https://github.com/Lightning-AI/pytorch-lightning/pull/3462))
- Added `PyTorch Geometric` integration example with Lightning ([#4568](https://github.com/Lightning-AI/pytorch-lightning/pull/4568))
- Added `all_gather` method to `LightningModule` which allows gradient based tensor synchronizations for use-cases such as negative sampling. ([#5012](https://github.com/Lightning-AI/pytorch-lightning/pull/5012))
- Enabled `self.log` in most functions ([#4969](https://github.com/Lightning-AI/pytorch-lightning/pull/4969))
- Added changeable extension variable for `ModelCheckpoint` ([#4977](https://github.com/Lightning-AI/pytorch-lightning/pull/4977))


### Changed

- Tuner algorithms will be skipped if `fast_dev_run=True` ([#3903](https://github.com/Lightning-AI/pytorch-lightning/pull/3903))
- `WandbLogger` does not force wandb `reinit` arg to True anymore and creates a run only when needed ([#4648](https://github.com/Lightning-AI/pytorch-lightning/pull/4648))
- Changed `automatic_optimization` to be a model attribute ([#4602](https://github.com/Lightning-AI/pytorch-lightning/pull/4602))
- Changed `Simple Profiler` report to order by percentage time spent + num calls ([#4880](https://github.com/Lightning-AI/pytorch-lightning/pull/4880))
- Simplify optimization Logic ([#4984](https://github.com/Lightning-AI/pytorch-lightning/pull/4984))
- Classification metrics overhaul ([#4837](https://github.com/Lightning-AI/pytorch-lightning/pull/4837))
- Updated `fast_dev_run` to accept integer representing num_batches ([#4629](https://github.com/Lightning-AI/pytorch-lightning/pull/4629))
- Refactored optimizer ([#4658](https://github.com/Lightning-AI/pytorch-lightning/pull/4658))


### Deprecated

- Deprecated `prefix` argument in `ModelCheckpoint` ([#4765](https://github.com/Lightning-AI/pytorch-lightning/pull/4765))
- Deprecated the old way of assigning hyper-parameters through `self.hparams = ...` ([#4813](https://github.com/Lightning-AI/pytorch-lightning/pull/4813))
- Deprecated `mode='auto'` from `ModelCheckpoint` and `EarlyStopping` ([#4695](https://github.com/Lightning-AI/pytorch-lightning/pull/4695))

### Removed

- Removed `reorder` parameter of the `auc` metric ([#5004](https://github.com/Lightning-AI/pytorch-lightning/pull/5004))
- Removed `multiclass_roc` and `multiclass_precision_recall_curve`, use `roc` and `precision_recall_curve` instead ([#4549](https://github.com/Lightning-AI/pytorch-lightning/pull/4549))

### Fixed

- Added feature to move tensors to CPU before saving ([#4309](https://github.com/Lightning-AI/pytorch-lightning/pull/4309))
- Fixed `LoggerConnector` to have logged metrics on root device in DP ([#4138](https://github.com/Lightning-AI/pytorch-lightning/pull/4138))
- Auto convert tensors to contiguous format when `gather_all` ([#4907](https://github.com/Lightning-AI/pytorch-lightning/pull/4907))
- Fixed `PYTHONPATH` for ddp test model ([#4528](https://github.com/Lightning-AI/pytorch-lightning/pull/4528))
- Fixed allowing logger to support indexing ([#4595](https://github.com/Lightning-AI/pytorch-lightning/pull/4595))
- Fixed DDP and manual_optimization ([#4976](https://github.com/Lightning-AI/pytorch-lightning/pull/4976))


## [1.0.8] - 2020-11-24

### Added

- Added casting to python types for numpy scalars when logging `hparams` ([#4647](https://github.com/Lightning-AI/pytorch-lightning/pull/4647))
- Added warning when progress bar refresh rate is less than 20 on Google Colab to prevent crashing ([#4654](https://github.com/Lightning-AI/pytorch-lightning/pull/4654))
- Added `F1` class metric ([#4656](https://github.com/Lightning-AI/pytorch-lightning/pull/4656))

### Changed

- Consistently use `step=trainer.global_step` in `LearningRateMonitor` independently of `logging_interval` ([#4376](https://github.com/Lightning-AI/pytorch-lightning/pull/4376))
- Metric states are no longer as default added to `state_dict` ([#4685](https://github.com/Lightning-AI/pytorch-lightning/pull/4685))
- Renamed class metric `Fbeta` >> `FBeta` ([#4656](https://github.com/Lightning-AI/pytorch-lightning/pull/4656))
- Model summary: add 1 decimal place ([#4745](https://github.com/Lightning-AI/pytorch-lightning/pull/4745))
- Do not override `PYTHONWARNINGS` ([#4700](https://github.com/Lightning-AI/pytorch-lightning/pull/4700))
- Changed `init_ddp_connection` moved from `DDP` to `DDPPlugin` ([#4407](https://github.com/Lightning-AI/pytorch-lightning/pull/4407))


### Fixed

- Fixed checkpoint `hparams` dict casting when `omegaconf` is available ([#4770](https://github.com/Lightning-AI/pytorch-lightning/pull/4770))
- Fixed incomplete progress bars when total batches not divisible by refresh rate ([#4577](https://github.com/Lightning-AI/pytorch-lightning/pull/4577))
- Updated SSIM metric ([#4566](https://github.com/Lightning-AI/pytorch-lightning/pull/4566))
- Fixed batch_arg_name - add `batch_arg_name` to all calls to `_adjust_batch_size`bug ([#4812](https://github.com/Lightning-AI/pytorch-lightning/pull/4812))
- Fixed `torchtext` data to GPU ([#4785](https://github.com/Lightning-AI/pytorch-lightning/pull/4785))
- Fixed a crash bug in MLFlow logger ([#4716](https://github.com/Lightning-AI/pytorch-lightning/pull/4716))

## [1.0.7] - 2020-11-17

### Added

- Added lambda closure to `manual_optimizer_step` ([#4618](https://github.com/Lightning-AI/pytorch-lightning/pull/4618))

### Changed

- Change Metrics `persistent` default mode to `False` ([#4685](https://github.com/Lightning-AI/pytorch-lightning/pull/4685))
- LoggerConnector log_metrics will use `total_batch_idx` instead of `global_step` when logging on `training step` ([#4738](https://github.com/Lightning-AI/pytorch-lightning/pull/4738))


### Fixed

- Prevent crash if `sync_dist=True` on CPU ([#4626](https://github.com/Lightning-AI/pytorch-lightning/pull/4626))
- Fixed average pbar Metrics ([#4534](https://github.com/Lightning-AI/pytorch-lightning/pull/4534))
- Fixed `setup` callback hook to correctly pass the LightningModule through ([#4608](https://github.com/Lightning-AI/pytorch-lightning/pull/4608))
- Allowing decorate model init with saving `hparams` inside ([#4662](https://github.com/Lightning-AI/pytorch-lightning/pull/4662))
- Fixed `split_idx` set by `LoggerConnector` in `on_trainer_init` to `Trainer`  ([#4697](https://github.com/Lightning-AI/pytorch-lightning/pull/4697))


## [1.0.6] - 2020-11-11

### Added

- Added metrics aggregation in Horovod and fixed early stopping ([#3775](https://github.com/Lightning-AI/pytorch-lightning/pull/3775))
- Added `manual_optimizer_step` which work with `AMP Native` and `accumulated_grad_batches` ([#4485](https://github.com/Lightning-AI/pytorch-lightning/pull/4485))
- Added `persistent(mode)` method to metrics, to enable and disable metric states being added to `state_dict` ([#4482](https://github.com/Lightning-AI/pytorch-lightning/pull/4482))
- Added congratulations at the end of our notebooks ([#4555](https://github.com/Lightning-AI/pytorch-lightning/pull/4555))
- Added parameters `move_metrics_to_cpu` in Trainer to disable gpu leak ([#4592](https://github.com/Lightning-AI/pytorch-lightning/pull/4592))


### Changed

- Changed `fsspec` to tuner ([#4458](https://github.com/Lightning-AI/pytorch-lightning/pull/4458))
- Unify SLURM/TorchElastic under backend plugin ([#4578](https://github.com/Lightning-AI/pytorch-lightning/pull/4578),
        [#4580](https://github.com/Lightning-AI/pytorch-lightning/pull/4580),
        [#4581](https://github.com/Lightning-AI/pytorch-lightning/pull/4581),
        [#4582](https://github.com/Lightning-AI/pytorch-lightning/pull/4582),
        [#4583](https://github.com/Lightning-AI/pytorch-lightning/pull/4583))

### Fixed

- Fixed feature-lack in `hpc_load` ([#4526](https://github.com/Lightning-AI/pytorch-lightning/pull/4526))
- Fixed metrics states being overridden in DDP mode ([#4482](https://github.com/Lightning-AI/pytorch-lightning/pull/4482))
- Fixed `lightning_getattr`, `lightning_hasattr` not finding the correct attributes in datamodule ([#4347](https://github.com/Lightning-AI/pytorch-lightning/pull/4347))
- Fixed automatic optimization AMP by `manual_optimization_step` ([#4485](https://github.com/Lightning-AI/pytorch-lightning/pull/4485))
- Replace `MisconfigurationException` with warning in `ModelCheckpoint` Callback ([#4560](https://github.com/Lightning-AI/pytorch-lightning/pull/4560))
- Fixed logged keys in mlflow logger ([#4412](https://github.com/Lightning-AI/pytorch-lightning/pull/4412))
- Fixed `is_picklable` by catching `AttributeError` ([#4508](https://github.com/Lightning-AI/pytorch-lightning/pull/4508))
- Fixed multi test dataloaders dict `AttributeError` error ([#4480](https://github.com/Lightning-AI/pytorch-lightning/pull/4480))
- Fixed show progress bar only for `progress_rank 0` on `DDP_SLURM` ([#4437](https://github.com/Lightning-AI/pytorch-lightning/pull/4437))

## [1.0.5] - 2020-11-03

### Added

- Added PyTorch 1.7 Stable support ([#3821](https://github.com/Lightning-AI/pytorch-lightning/pull/3821))
- Added timeout for `tpu_device_exists` to ensure process does not hang indefinitely ([#4340](https://github.com/Lightning-AI/pytorch-lightning/pull/4340))

### Changed

- W&B log in sync with `Trainer` step ([#4405](https://github.com/Lightning-AI/pytorch-lightning/pull/4405))
- Hook `on_after_backward` is called only when `optimizer_step` is being called ([#4439](https://github.com/Lightning-AI/pytorch-lightning/pull/4439))
- Moved `track_and_norm_grad` into `training loop` and called only when `optimizer_step` is being called ([#4439](https://github.com/Lightning-AI/pytorch-lightning/pull/4439))
- Changed type checker with explicit cast of `ref_model` object ([#4457](https://github.com/Lightning-AI/pytorch-lightning/pull/4457))
- Changed `distributed_backend` -> `accelerator` ([#4429](https://github.com/Lightning-AI/pytorch-lightning/pull/4429))

### Deprecated

- Deprecated passing `ModelCheckpoint` instance to `checkpoint_callback` Trainer argument ([#4336](https://github.com/Lightning-AI/pytorch-lightning/pull/4336))

### Fixed

- Disable saving checkpoints if not trained ([#4372](https://github.com/Lightning-AI/pytorch-lightning/pull/4372))
- Fixed error using `auto_select_gpus=True` with `gpus=-1` ([#4209](https://github.com/Lightning-AI/pytorch-lightning/pull/4209))
- Disabled training when `limit_train_batches=0` ([#4371](https://github.com/Lightning-AI/pytorch-lightning/pull/4371))
- Fixed that metrics do not store computational graph for all seen data ([#4313](https://github.com/Lightning-AI/pytorch-lightning/pull/4313))
- Fixed AMP unscale for `on_after_backward` ([#4439](https://github.com/Lightning-AI/pytorch-lightning/pull/4439))
- Fixed TorchScript export when module includes Metrics ([#4428](https://github.com/Lightning-AI/pytorch-lightning/pull/4428))
- Fixed TorchScript trace method's data to device and docstring ([#4360](https://github.com/Lightning-AI/pytorch-lightning/pull/4360))
- Fixed CSV logger warning ([#4419](https://github.com/Lightning-AI/pytorch-lightning/pull/4419))
- Fixed skip DDP parameter sync ([#4301](https://github.com/Lightning-AI/pytorch-lightning/pull/4301))
- Fixed `WandbLogger` _sanitize_callable function ([#4422](https://github.com/Lightning-AI/pytorch-lightning/pull/4422))
- Fixed `AMP Native` `_unscale` gradient ([#4441](https://github.com/Lightning-AI/pytorch-lightning/pull/4441))


## [1.0.4] - 2020-10-27

### Added

- Added `dirpath` and `filename` parameter in `ModelCheckpoint` ([#4213](https://github.com/Lightning-AI/pytorch-lightning/pull/4213))
- Added plugins docs and DDPPlugin to customize ddp across all accelerators ([#4258](https://github.com/Lightning-AI/pytorch-lightning/pull/4285))
- Added `strict` option to the scheduler dictionary ([#3586](https://github.com/Lightning-AI/pytorch-lightning/pull/3586))
- Added `fsspec` support for profilers ([#4162](https://github.com/Lightning-AI/pytorch-lightning/pull/4162))
- Added autogenerated helptext to `Trainer.add_argparse_args` ([#4344](https://github.com/Lightning-AI/pytorch-lightning/pull/4344))
- Added support for string values in `Trainer`'s `profiler` parameter ([#3656](https://github.com/Lightning-AI/pytorch-lightning/pull/3656))
- Added `optimizer_closure` to `optimizer.step` when supported ([#4190](https://github.com/Lightning-AI/pytorch-lightning/pull/4190))
- Added unification of regression metrics ([#4166](https://github.com/Lightning-AI/pytorch-lightning/pull/4166))
- Added checkpoint load from Bytes ([#4314](https://github.com/Lightning-AI/pytorch-lightning/pull/4314))

### Changed

- Improved error messages for invalid `configure_optimizers` returns ([#3587](https://github.com/Lightning-AI/pytorch-lightning/pull/3587))
- Allow changing the logged step value in `validation_step` ([#4130](https://github.com/Lightning-AI/pytorch-lightning/pull/4130))
- Allow setting `replace_sampler_ddp=True` with a distributed sampler already added ([#4273](https://github.com/Lightning-AI/pytorch-lightning/pull/4273))
- Fixed sanitized parameters for `WandbLogger.log_hyperparams` ([#4320](https://github.com/Lightning-AI/pytorch-lightning/pull/4320))

### Deprecated

- Deprecated `filepath` in `ModelCheckpoint` ([#4213](https://github.com/Lightning-AI/pytorch-lightning/pull/4213))
- Deprecated `reorder` parameter of the `auc` metric ([#4237](https://github.com/Lightning-AI/pytorch-lightning/pull/4237))
- Deprecated bool values in `Trainer`'s `profiler` parameter ([#3656](https://github.com/Lightning-AI/pytorch-lightning/pull/3656))

### Fixed

- Fixed setting device ids in DDP ([#4297](https://github.com/Lightning-AI/pytorch-lightning/pull/4297))
- Fixed synchronization of best model path in `ddp_accelerator` ([#4323](https://github.com/Lightning-AI/pytorch-lightning/pull/4323))
- Fixed `WandbLogger` not uploading checkpoint artifacts at the end of training ([#4341](https://github.com/Lightning-AI/pytorch-lightning/pull/4341))
- Fixed `FBeta` computation ([#4183](https://github.com/Lightning-AI/pytorch-lightning/pull/4183))
- Fixed `accumulation across batches` has completed `before breaking training loop` ([#4278](https://github.com/Lightning-AI/pytorch-lightning/pull/4278))
- Fixed `ModelCheckpoint` don't increase current_epoch and global_step when not training ([#4291](https://github.com/Lightning-AI/pytorch-lightning/pull/4291))
- Fixed `COMET_EXPERIMENT_KEY` environment variable usage in comet logger ([#4230](https://github.com/Lightning-AI/pytorch-lightning/pull/4230))

## [1.0.3] - 2020-10-20

### Added

- Added persistent flag to `Metric.add_state` ([#4195](https://github.com/Lightning-AI/pytorch-lightning/pull/4195))

### Changed

- Used `checkpoint_connector.hpc_save` in SLURM ([#4217](https://github.com/Lightning-AI/pytorch-lightning/pull/4217))
- Moved base req. to root ([#4219](https://github.com/Lightning-AI/pytorch-lightning/pull/4219))

### Fixed

- Fixed `hparams` assign in init ([#4189](https://github.com/Lightning-AI/pytorch-lightning/pull/4189))
- Fixed overwrite check for model hooks ([#4010](https://github.com/Lightning-AI/pytorch-lightning/pull/4010))


## [1.0.2] - 2020-10-15

### Added

- Added trace functionality to the function `to_torchscript` ([#4142](https://github.com/Lightning-AI/pytorch-lightning/pull/4142))

### Changed

- Called `on_load_checkpoint` before loading `state_dict` ([#4057](https://github.com/Lightning-AI/pytorch-lightning/pull/4057))

### Removed

- Removed duplicate metric vs step log for train loop ([#4173](https://github.com/Lightning-AI/pytorch-lightning/pull/4173))

### Fixed

- Fixed the `self.log` problem in `validation_step()` ([#4169](https://github.com/Lightning-AI/pytorch-lightning/pull/4169))
- Fixed `hparams` saving - save the state when `save_hyperparameters()` is called [in `__init__`] ([#4163](https://github.com/Lightning-AI/pytorch-lightning/pull/4163))
- Fixed runtime failure while exporting `hparams` to yaml ([#4158](https://github.com/Lightning-AI/pytorch-lightning/pull/4158))


## [1.0.1] - 2020-10-14

### Added

- Added getstate/setstate method for torch.save serialization ([#4127](https://github.com/Lightning-AI/pytorch-lightning/pull/4127))


## [1.0.0] - 2020-10-13

### Added

- Added Explained Variance Metric + metric fix ([#4013](https://github.com/Lightning-AI/pytorch-lightning/pull/4013))
- Added Metric <-> Lightning Module integration tests ([#4008](https://github.com/Lightning-AI/pytorch-lightning/pull/4008))
- Added parsing OS env vars in `Trainer` ([#4022](https://github.com/Lightning-AI/pytorch-lightning/pull/4022))
- Added classification metrics ([#4043](https://github.com/Lightning-AI/pytorch-lightning/pull/4043))
- Updated explained variance metric ([#4024](https://github.com/Lightning-AI/pytorch-lightning/pull/4024))
- Enabled plugins ([#4041](https://github.com/Lightning-AI/pytorch-lightning/pull/4041))
- Enabled custom clusters ([#4048](https://github.com/Lightning-AI/pytorch-lightning/pull/4048))
- Enabled passing in custom accelerators ([#4050](https://github.com/Lightning-AI/pytorch-lightning/pull/4050))
- Added `LightningModule.toggle_optimizer` ([#4058](https://github.com/Lightning-AI/pytorch-lightning/pull/4058))
- Added `LightningModule.manual_backward` ([#4063](https://github.com/Lightning-AI/pytorch-lightning/pull/4063))
- Added `output` argument to `*_batch_end` hooks ([#3965](https://github.com/Lightning-AI/pytorch-lightning/pull/3965),
    [#3966](https://github.com/Lightning-AI/pytorch-lightning/pull/3966))
- Added `output` argument to `*_epoch_end` hooks ([#3967](https://github.com/Lightning-AI/pytorch-lightning/pull/3967))

### Changed

- Integrated metrics API with self.log ([#3961](https://github.com/Lightning-AI/pytorch-lightning/pull/3961))
- Decoupled Apex ([#4052](https://github.com/Lightning-AI/pytorch-lightning/pull/4052),
        [#4054](https://github.com/Lightning-AI/pytorch-lightning/pull/4054),
        [#4055](https://github.com/Lightning-AI/pytorch-lightning/pull/4055),
        [#4056](https://github.com/Lightning-AI/pytorch-lightning/pull/4056),
        [#4058](https://github.com/Lightning-AI/pytorch-lightning/pull/4058),
        [#4060](https://github.com/Lightning-AI/pytorch-lightning/pull/4060),
        [#4061](https://github.com/Lightning-AI/pytorch-lightning/pull/4061),
        [#4062](https://github.com/Lightning-AI/pytorch-lightning/pull/4062),
        [#4063](https://github.com/Lightning-AI/pytorch-lightning/pull/4063),
        [#4064](https://github.com/Lightning-AI/pytorch-lightning/pull/4064),
        [#4065](https://github.com/Lightning-AI/pytorch-lightning/pull/4065))
- Renamed all backends to `Accelerator` ([#4066](https://github.com/Lightning-AI/pytorch-lightning/pull/4066))
- Enabled manual returns ([#4089](https://github.com/Lightning-AI/pytorch-lightning/pull/4089))

### Removed

- Removed support for EvalResult and TrainResult ([#3968](https://github.com/Lightning-AI/pytorch-lightning/pull/3968))
- Removed deprecated trainer flags: `overfit_pct`, `log_save_interval`, `row_log_interval` ([#3969](https://github.com/Lightning-AI/pytorch-lightning/pull/3969))
- Removed deprecated early_stop_callback ([#3982](https://github.com/Lightning-AI/pytorch-lightning/pull/3982))
- Removed deprecated model hooks ([#3980](https://github.com/Lightning-AI/pytorch-lightning/pull/3980))
- Removed deprecated callbacks ([#3979](https://github.com/Lightning-AI/pytorch-lightning/pull/3979))
- Removed `trainer` argument in `LightningModule.backward` [#4056](https://github.com/Lightning-AI/pytorch-lightning/pull/4056))

### Fixed

- Fixed `current_epoch` property update to reflect true epoch number inside `LightningDataModule`, when `reload_dataloaders_every_epoch=True`. ([#3974](https://github.com/Lightning-AI/pytorch-lightning/pull/3974))
- Fixed to print scaler value in progress bar ([#4053](https://github.com/Lightning-AI/pytorch-lightning/pull/4053))
- Fixed mismatch between docstring and code regarding when `on_load_checkpoint` hook is called ([#3996](https://github.com/Lightning-AI/pytorch-lightning/pull/3996))


## [0.10.0] - 2020-10-07

### Added

- Added new Metrics API. ([#3868](https://github.com/Lightning-AI/pytorch-lightning/pull/3868), [#3921](https://github.com/Lightning-AI/pytorch-lightning/pull/3921))
- Enable PyTorch 1.7 compatibility ([#3541](https://github.com/Lightning-AI/pytorch-lightning/pull/3541))
- Added `LightningModule.to_torchscript` to support exporting as `ScriptModule` ([#3258](https://github.com/Lightning-AI/pytorch-lightning/pull/3258))
- Added warning when dropping unpicklable `hparams` ([#2874](https://github.com/Lightning-AI/pytorch-lightning/pull/2874))
- Added EMB similarity ([#3349](https://github.com/Lightning-AI/pytorch-lightning/pull/3349))
- Added `ModelCheckpoint.to_yaml` method ([#3048](https://github.com/Lightning-AI/pytorch-lightning/pull/3048))
- Allow `ModelCheckpoint` monitor to be `None`, meaning it will always save ([#3630](https://github.com/Lightning-AI/pytorch-lightning/pull/3630))
- Disabled optimizers setup during testing ([#3059](https://github.com/Lightning-AI/pytorch-lightning/pull/3059))
- Added support for datamodules to save and load checkpoints when training ([#3563](https://github.com/Lightning-AI/pytorch-lightning/pull/3563))
- Added support for datamodule in learning rate finder ([#3425](https://github.com/Lightning-AI/pytorch-lightning/pull/3425))
- Added gradient clip test for native AMP ([#3754](https://github.com/Lightning-AI/pytorch-lightning/pull/3754))
- Added dist lib to enable syncing anything across devices ([#3762](https://github.com/Lightning-AI/pytorch-lightning/pull/3762))
- Added `broadcast` to `TPUBackend` ([#3814](https://github.com/Lightning-AI/pytorch-lightning/pull/3814))
- Added `XLADeviceUtils` class to check XLA device type ([#3274](https://github.com/Lightning-AI/pytorch-lightning/pull/3274))

### Changed

- Refactored accelerator backends:
   * moved TPU `xxx_step` to backend ([#3118](https://github.com/Lightning-AI/pytorch-lightning/pull/3118))
   * refactored DDP backend `forward` ([#3119](https://github.com/Lightning-AI/pytorch-lightning/pull/3119))
   * refactored GPU backend `__step` ([#3120](https://github.com/Lightning-AI/pytorch-lightning/pull/3120))
   * refactored Horovod backend ([#3121](https://github.com/Lightning-AI/pytorch-lightning/pull/3121),
        [#3122](https://github.com/Lightning-AI/pytorch-lightning/pull/3122))
   * remove obscure forward call in eval + CPU backend `___step` ([#3123](https://github.com/Lightning-AI/pytorch-lightning/pull/3123))
   * reduced all simplified forward ([#3126](https://github.com/Lightning-AI/pytorch-lightning/pull/3126))
   * added hook base method ([#3127](https://github.com/Lightning-AI/pytorch-lightning/pull/3127))
   * refactor eval loop to use hooks - use `test_mode` for if so we can split later ([#3129](https://github.com/Lightning-AI/pytorch-lightning/pull/3129))
   * moved `___step_end` hooks ([#3130](https://github.com/Lightning-AI/pytorch-lightning/pull/3130))
   * training forward refactor ([#3134](https://github.com/Lightning-AI/pytorch-lightning/pull/3134))
   * training AMP scaling refactor ([#3135](https://github.com/Lightning-AI/pytorch-lightning/pull/3135))
   * eval step scaling factor ([#3136](https://github.com/Lightning-AI/pytorch-lightning/pull/3136))
   * add eval loop object to streamline eval loop ([#3138](https://github.com/Lightning-AI/pytorch-lightning/pull/3138))
   * refactored dataloader process hook ([#3139](https://github.com/Lightning-AI/pytorch-lightning/pull/3139))
   * refactored inner eval loop ([#3141](https://github.com/Lightning-AI/pytorch-lightning/pull/3141))
   * final inner eval loop hooks ([#3154](https://github.com/Lightning-AI/pytorch-lightning/pull/3154))
   * clean up hooks in `run_evaluation` ([#3156](https://github.com/Lightning-AI/pytorch-lightning/pull/3156))
   * clean up data reset ([#3161](https://github.com/Lightning-AI/pytorch-lightning/pull/3161))
   * expand eval loop out ([#3165](https://github.com/Lightning-AI/pytorch-lightning/pull/3165))
   * moved hooks around in eval loop ([#3195](https://github.com/Lightning-AI/pytorch-lightning/pull/3195))
   * remove `_evaluate` fx ([#3197](https://github.com/Lightning-AI/pytorch-lightning/pull/3197))
   * `Trainer.fit` hook clean up ([#3198](https://github.com/Lightning-AI/pytorch-lightning/pull/3198))
   * DDPs train hooks ([#3203](https://github.com/Lightning-AI/pytorch-lightning/pull/3203))
   * refactor DDP backend ([#3204](https://github.com/Lightning-AI/pytorch-lightning/pull/3204),
        [#3207](https://github.com/Lightning-AI/pytorch-lightning/pull/3207),
        [#3208](https://github.com/Lightning-AI/pytorch-lightning/pull/3208),
        [#3209](https://github.com/Lightning-AI/pytorch-lightning/pull/3209),
        [#3210](https://github.com/Lightning-AI/pytorch-lightning/pull/3210))
   * reduced accelerator selection ([#3211](https://github.com/Lightning-AI/pytorch-lightning/pull/3211))
   * group prepare data hook ([#3212](https://github.com/Lightning-AI/pytorch-lightning/pull/3212))
   * added data connector ([#3285](https://github.com/Lightning-AI/pytorch-lightning/pull/3285))
   * modular is_overridden ([#3290](https://github.com/Lightning-AI/pytorch-lightning/pull/3290))
   * adding `Trainer.tune()` ([#3293](https://github.com/Lightning-AI/pytorch-lightning/pull/3293))
   * move `run_pretrain_routine` -> `setup_training` ([#3294](https://github.com/Lightning-AI/pytorch-lightning/pull/3294))
   * move train outside of setup training ([#3297](https://github.com/Lightning-AI/pytorch-lightning/pull/3297))
   * move `prepare_data` to data connector ([#3307](https://github.com/Lightning-AI/pytorch-lightning/pull/3307))
   * moved accelerator router ([#3309](https://github.com/Lightning-AI/pytorch-lightning/pull/3309))
   * train loop refactor - moving train loop to own object ([#3310](https://github.com/Lightning-AI/pytorch-lightning/pull/3310),
        [#3312](https://github.com/Lightning-AI/pytorch-lightning/pull/3312),
        [#3313](https://github.com/Lightning-AI/pytorch-lightning/pull/3313),
        [#3314](https://github.com/Lightning-AI/pytorch-lightning/pull/3314))
   * duplicate data interface definition up into DataHooks class ([#3344](https://github.com/Lightning-AI/pytorch-lightning/pull/3344))
   * inner train loop ([#3359](https://github.com/Lightning-AI/pytorch-lightning/pull/3359),
        [#3361](https://github.com/Lightning-AI/pytorch-lightning/pull/3361),
        [#3362](https://github.com/Lightning-AI/pytorch-lightning/pull/3362),
        [#3363](https://github.com/Lightning-AI/pytorch-lightning/pull/3363),
        [#3365](https://github.com/Lightning-AI/pytorch-lightning/pull/3365),
        [#3366](https://github.com/Lightning-AI/pytorch-lightning/pull/3366),
        [#3367](https://github.com/Lightning-AI/pytorch-lightning/pull/3367),
        [#3368](https://github.com/Lightning-AI/pytorch-lightning/pull/3368),
        [#3369](https://github.com/Lightning-AI/pytorch-lightning/pull/3369),
        [#3370](https://github.com/Lightning-AI/pytorch-lightning/pull/3370),
        [#3371](https://github.com/Lightning-AI/pytorch-lightning/pull/3371),
        [#3372](https://github.com/Lightning-AI/pytorch-lightning/pull/3372),
        [#3373](https://github.com/Lightning-AI/pytorch-lightning/pull/3373),
        [#3374](https://github.com/Lightning-AI/pytorch-lightning/pull/3374),
        [#3375](https://github.com/Lightning-AI/pytorch-lightning/pull/3375),
        [#3376](https://github.com/Lightning-AI/pytorch-lightning/pull/3376),
        [#3385](https://github.com/Lightning-AI/pytorch-lightning/pull/3385),
        [#3388](https://github.com/Lightning-AI/pytorch-lightning/pull/3388),
        [#3397](https://github.com/Lightning-AI/pytorch-lightning/pull/3397))
   * all logging related calls in a connector ([#3395](https://github.com/Lightning-AI/pytorch-lightning/pull/3395))
   * device parser ([#3400](https://github.com/Lightning-AI/pytorch-lightning/pull/3400),
        [#3405](https://github.com/Lightning-AI/pytorch-lightning/pull/3405))
   * added model connector ([#3407](https://github.com/Lightning-AI/pytorch-lightning/pull/3407))
   * moved eval loop logging to loggers ([#3408](https://github.com/Lightning-AI/pytorch-lightning/pull/3408))
   * moved eval loop (#3412[#3408](https://github.com/Lightning-AI/pytorch-lightning/pull/3408))
   * trainer/separate argparse ([#3421](https://github.com/Lightning-AI/pytorch-lightning/pull/3421),
        [#3428](https://github.com/Lightning-AI/pytorch-lightning/pull/3428),
        [#3432](https://github.com/Lightning-AI/pytorch-lightning/pull/3432))
   * move `lr_finder` ([#3434](https://github.com/Lightning-AI/pytorch-lightning/pull/3434))
   * organize args (#[#3435](https://github.com/Lightning-AI/pytorch-lightning/pull/3435),
        [#3442](https://github.com/Lightning-AI/pytorch-lightning/pull/3442),
        [#3447](https://github.com/Lightning-AI/pytorch-lightning/pull/3447),
        [#3448](https://github.com/Lightning-AI/pytorch-lightning/pull/3448),
        [#3449](https://github.com/Lightning-AI/pytorch-lightning/pull/3449),
        [#3456](https://github.com/Lightning-AI/pytorch-lightning/pull/3456))
   * move specific accelerator code ([#3457](https://github.com/Lightning-AI/pytorch-lightning/pull/3457))
   * group connectors ([#3472](https://github.com/Lightning-AI/pytorch-lightning/pull/3472))
   * accelerator connector methods x/n ([#3469](https://github.com/Lightning-AI/pytorch-lightning/pull/3469),
        [#3470](https://github.com/Lightning-AI/pytorch-lightning/pull/3470),
        [#3474](https://github.com/Lightning-AI/pytorch-lightning/pull/3474))
   * merge backends x/n ([#3476](https://github.com/Lightning-AI/pytorch-lightning/pull/3476),
        [#3477](https://github.com/Lightning-AI/pytorch-lightning/pull/3477),
        [#3478](https://github.com/Lightning-AI/pytorch-lightning/pull/3478),
        [#3480](https://github.com/Lightning-AI/pytorch-lightning/pull/3480),
        [#3482](https://github.com/Lightning-AI/pytorch-lightning/pull/3482))
   * apex plugin ([#3502](https://github.com/Lightning-AI/pytorch-lightning/pull/3502))
   * precision plugins ([#3504](https://github.com/Lightning-AI/pytorch-lightning/pull/3504))
   * Result - make monitor default to `checkpoint_on` to simplify ([#3571](https://github.com/Lightning-AI/pytorch-lightning/pull/3571))
   * reference to the Trainer on the `LightningDataModule` ([#3684](https://github.com/Lightning-AI/pytorch-lightning/pull/3684))
   * add `.log` to lightning module ([#3686](https://github.com/Lightning-AI/pytorch-lightning/pull/3686),
        [#3699](https://github.com/Lightning-AI/pytorch-lightning/pull/3699),
        [#3701](https://github.com/Lightning-AI/pytorch-lightning/pull/3701),
        [#3704](https://github.com/Lightning-AI/pytorch-lightning/pull/3704),
        [#3715](https://github.com/Lightning-AI/pytorch-lightning/pull/3715))
   * enable tracking original metric when step and epoch are both true ([#3685](https://github.com/Lightning-AI/pytorch-lightning/pull/3685))
   * deprecated results obj, added support for simpler comms ([#3681](https://github.com/Lightning-AI/pytorch-lightning/pull/3681))
   * move backends back to individual files ([#3712](https://github.com/Lightning-AI/pytorch-lightning/pull/3712))
   * fixes logging for eval steps ([#3763](https://github.com/Lightning-AI/pytorch-lightning/pull/3763))
   * decoupled DDP, DDP spawn ([#3733](https://github.com/Lightning-AI/pytorch-lightning/pull/3733),
        [#3766](https://github.com/Lightning-AI/pytorch-lightning/pull/3766),
        [#3767](https://github.com/Lightning-AI/pytorch-lightning/pull/3767),
        [#3774](https://github.com/Lightning-AI/pytorch-lightning/pull/3774),
        [#3802](https://github.com/Lightning-AI/pytorch-lightning/pull/3802),
        [#3806](https://github.com/Lightning-AI/pytorch-lightning/pull/3806),
        [#3817](https://github.com/Lightning-AI/pytorch-lightning/pull/3817),
        [#3819](https://github.com/Lightning-AI/pytorch-lightning/pull/3819),
        [#3927](https://github.com/Lightning-AI/pytorch-lightning/pull/3927))
   * remove weight loading hack for ddp_cpu ([#3808](https://github.com/Lightning-AI/pytorch-lightning/pull/3808))
   * separate `torchelastic` from DDP ([#3810](https://github.com/Lightning-AI/pytorch-lightning/pull/3810))
   * separate SLURM from DDP ([#3809](https://github.com/Lightning-AI/pytorch-lightning/pull/3809))
   * decoupled DDP2 ([#3816](https://github.com/Lightning-AI/pytorch-lightning/pull/3816))
   * bug fix with logging val epoch end + monitor ([#3812](https://github.com/Lightning-AI/pytorch-lightning/pull/3812))
   * callback system and init DDP ([#3836](https://github.com/Lightning-AI/pytorch-lightning/pull/3836))
   * adding compute environments ([#3837](https://github.com/Lightning-AI/pytorch-lightning/pull/3837), [#3842](https://github.com/Lightning-AI/pytorch-lightning/pull/3842))
   * epoch can now log independently ([#3843](https://github.com/Lightning-AI/pytorch-lightning/pull/3843))
   * test selecting the correct backend. temp backends while slurm and TorchElastic are decoupled ([#3848](https://github.com/Lightning-AI/pytorch-lightning/pull/3848))
   * fixed `init_slurm_connection` causing hostname errors ([#3856](https://github.com/Lightning-AI/pytorch-lightning/pull/3856))
   * moves init apex from LM to apex connector ([#3923](https://github.com/Lightning-AI/pytorch-lightning/pull/3923))
   * moves sync bn to each backend ([#3925](https://github.com/Lightning-AI/pytorch-lightning/pull/3925))
   * moves configure ddp to each backend ([#3924](https://github.com/Lightning-AI/pytorch-lightning/pull/3924))
- Deprecation warning ([#3844](https://github.com/Lightning-AI/pytorch-lightning/pull/3844))
- Changed `LearningRateLogger` to `LearningRateMonitor` ([#3251](https://github.com/Lightning-AI/pytorch-lightning/pull/3251))
- Used `fsspec` instead of `gfile` for all IO ([#3320](https://github.com/Lightning-AI/pytorch-lightning/pull/3320))
    * Swapped `torch.load` for `fsspec` load in DDP spawn backend ([#3787](https://github.com/Lightning-AI/pytorch-lightning/pull/3787))
    * Swapped `torch.load` for `fsspec` load in cloud_io loading ([#3692](https://github.com/Lightning-AI/pytorch-lightning/pull/3692))
    * Added support for `to_disk()` to use remote filepaths with `fsspec` ([#3930](https://github.com/Lightning-AI/pytorch-lightning/pull/3930))
    * Updated model_checkpoint's to_yaml to use `fsspec` open ([#3801](https://github.com/Lightning-AI/pytorch-lightning/pull/3801))
    * Fixed `fsspec` is inconsistent when doing `fs.ls` ([#3805](https://github.com/Lightning-AI/pytorch-lightning/pull/3805))
- Refactor `GPUStatsMonitor` to improve training speed ([#3257](https://github.com/Lightning-AI/pytorch-lightning/pull/3257))
- Changed IoU score behavior for classes absent in target and pred ([#3098](https://github.com/Lightning-AI/pytorch-lightning/pull/3098))
- Changed IoU `remove_bg` bool to `ignore_index` optional int ([#3098](https://github.com/Lightning-AI/pytorch-lightning/pull/3098))
- Changed defaults of `save_top_k` and `save_last` to `None` in ModelCheckpoint ([#3680](https://github.com/Lightning-AI/pytorch-lightning/pull/3680))
- `row_log_interval` and `log_save_interval` are now based on training loop's `global_step` instead of epoch-internal batch index ([#3667](https://github.com/Lightning-AI/pytorch-lightning/pull/3667))
- Silenced some warnings. verified ddp refactors ([#3483](https://github.com/Lightning-AI/pytorch-lightning/pull/3483))
- Cleaning up stale logger tests ([#3490](https://github.com/Lightning-AI/pytorch-lightning/pull/3490))
- Allow `ModelCheckpoint` monitor to be `None` ([#3633](https://github.com/Lightning-AI/pytorch-lightning/pull/3633))
- Enable `None` model checkpoint default ([#3669](https://github.com/Lightning-AI/pytorch-lightning/pull/3669))
- Skipped `best_model_path` if `checkpoint_callback` is `None` ([#2962](https://github.com/Lightning-AI/pytorch-lightning/pull/2962))
- Used `raise .. from ..` to explicitly chain exceptions ([#3750](https://github.com/Lightning-AI/pytorch-lightning/pull/3750))
-  Mocking loggers ([#3596](https://github.com/Lightning-AI/pytorch-lightning/pull/3596),
    [#3617](https://github.com/Lightning-AI/pytorch-lightning/pull/3617),
    [#3851](https://github.com/Lightning-AI/pytorch-lightning/pull/3851),
    [#3859](https://github.com/Lightning-AI/pytorch-lightning/pull/3859),
    [#3884](https://github.com/Lightning-AI/pytorch-lightning/pull/3884),
    [#3853](https://github.com/Lightning-AI/pytorch-lightning/pull/3853),
    [#3910](https://github.com/Lightning-AI/pytorch-lightning/pull/3910),
    [#3889](https://github.com/Lightning-AI/pytorch-lightning/pull/3889),
    [#3926](https://github.com/Lightning-AI/pytorch-lightning/pull/3926))
- Write predictions in LightningModule instead of EvalResult [#3882](https://github.com/Lightning-AI/pytorch-lightning/pull/3882)

### Deprecated

- Deprecated `TrainResult` and `EvalResult`, use `self.log` and `self.write` from the `LightningModule` to log metrics and write predictions. `training_step` can now only return a scalar (for the loss) or a dictionary with anything you want. ([#3681](https://github.com/Lightning-AI/pytorch-lightning/pull/3681))
- Deprecate `early_stop_callback` Trainer argument ([#3845](https://github.com/Lightning-AI/pytorch-lightning/pull/3845))
- Rename Trainer arguments `row_log_interval` >> `log_every_n_steps` and `log_save_interval` >> `flush_logs_every_n_steps` ([#3748](https://github.com/Lightning-AI/pytorch-lightning/pull/3748))

### Removed

- Removed experimental Metric API ([#3943](https://github.com/Lightning-AI/pytorch-lightning/pull/3943),
        [#3949](https://github.com/Lightning-AI/pytorch-lightning/pull/3949),
        [#3946](https://github.com/Lightning-AI/pytorch-lightning/pull/3946)), listed changes before final removal:
    * Added `EmbeddingSimilarity` metric ([#3349](https://github.com/Lightning-AI/pytorch-lightning/pull/3349), [#3358](https://github.com/Lightning-AI/pytorch-lightning/pull/3358))
    * Added hooks to metric module interface ([#2528](https://github.com/Lightning-AI/pytorch-lightning/pull/2528))
    * Added error when AUROC metric is used for multiclass problems ([#3350](https://github.com/Lightning-AI/pytorch-lightning/pull/3350))
    * Fixed `ModelCheckpoint` with `save_top_k=-1` option not tracking the best models when a monitor metric is available ([#3735](https://github.com/Lightning-AI/pytorch-lightning/pull/3735))
    * Fixed counter-intuitive error being thrown in `Accuracy` metric for zero target tensor ([#3764](https://github.com/Lightning-AI/pytorch-lightning/pull/3764))
    * Fixed aggregation of metrics ([#3517](https://github.com/Lightning-AI/pytorch-lightning/pull/3517))
    * Fixed Metric aggregation ([#3321](https://github.com/Lightning-AI/pytorch-lightning/pull/3321))
    * Fixed RMSLE metric ([#3188](https://github.com/Lightning-AI/pytorch-lightning/pull/3188))
    * Renamed `reduction` to `class_reduction` in classification metrics ([#3322](https://github.com/Lightning-AI/pytorch-lightning/pull/3322))
    * Changed `class_reduction` similar to sklearn for classification metrics ([#3322](https://github.com/Lightning-AI/pytorch-lightning/pull/3322))
    * Renaming of precision recall metric ([#3308](https://github.com/Lightning-AI/pytorch-lightning/pull/3308))

### Fixed

- Fixed `on_train_batch_start` hook to end epoch early ([#3700](https://github.com/Lightning-AI/pytorch-lightning/pull/3700))
- Fixed `num_sanity_val_steps` is clipped to `limit_val_batches` ([#2917](https://github.com/Lightning-AI/pytorch-lightning/pull/2917))
- Fixed ONNX model save on GPU ([#3145](https://github.com/Lightning-AI/pytorch-lightning/pull/3145))
- Fixed `GpuUsageLogger` to work on different platforms ([#3008](https://github.com/Lightning-AI/pytorch-lightning/pull/3008))
- Fixed auto-scale batch size not dumping `auto_lr_find` parameter ([#3151](https://github.com/Lightning-AI/pytorch-lightning/pull/3151))
- Fixed `batch_outputs` with optimizer frequencies ([#3229](https://github.com/Lightning-AI/pytorch-lightning/pull/3229))
- Fixed setting batch size in `LightningModule.datamodule` when using `auto_scale_batch_size` ([#3266](https://github.com/Lightning-AI/pytorch-lightning/pull/3266))
- Fixed Horovod distributed backend compatibility with native AMP ([#3404](https://github.com/Lightning-AI/pytorch-lightning/pull/3404))
- Fixed batch size auto scaling exceeding the size of the dataset ([#3271](https://github.com/Lightning-AI/pytorch-lightning/pull/3271))
- Fixed getting `experiment_id` from MLFlow only once instead of each training loop ([#3394](https://github.com/Lightning-AI/pytorch-lightning/pull/3394))
- Fixed `overfit_batches` which now correctly disables shuffling for the training loader. ([#3501](https://github.com/Lightning-AI/pytorch-lightning/pull/3501))
- Fixed gradient norm tracking for `row_log_interval > 1` ([#3489](https://github.com/Lightning-AI/pytorch-lightning/pull/3489))
- Fixed `ModelCheckpoint` name formatting ([#3164](https://github.com/Lightning-AI/pytorch-lightning/pull/3163))
- Fixed example implementation of AutoEncoder ([#3190](https://github.com/Lightning-AI/pytorch-lightning/pull/3190))
- Fixed invalid paths when remote logging with TensorBoard ([#3236](https://github.com/Lightning-AI/pytorch-lightning/pull/3236))
- Fixed change `t()` to `transpose()` as XLA devices do not support `.t()` on 1-dim tensor ([#3252](https://github.com/Lightning-AI/pytorch-lightning/pull/3252))
- Fixed (weights only) checkpoints loading without PL ([#3287](https://github.com/Lightning-AI/pytorch-lightning/pull/3287))
- Fixed `gather_all_tensors` cross GPUs in DDP ([#3319](https://github.com/Lightning-AI/pytorch-lightning/pull/3319))
- Fixed CometML save dir ([#3419](https://github.com/Lightning-AI/pytorch-lightning/pull/3419))
- Fixed forward key metrics ([#3467](https://github.com/Lightning-AI/pytorch-lightning/pull/3467))
- Fixed normalize mode at confusion matrix (replace NaNs with zeros) ([#3465](https://github.com/Lightning-AI/pytorch-lightning/pull/3465))
- Fixed global step increment in training loop when `training_epoch_end` hook is used ([#3673](https://github.com/Lightning-AI/pytorch-lightning/pull/3673))
- Fixed dataloader shuffling not getting turned off with `overfit_batches > 0` and `distributed_backend = "ddp"` ([#3534](https://github.com/Lightning-AI/pytorch-lightning/pull/3534))
- Fixed determinism in `DDPSpawnBackend` when using `seed_everything` in main process ([#3335](https://github.com/Lightning-AI/pytorch-lightning/pull/3335))
- Fixed `ModelCheckpoint` `period` to actually save every `period` epochs ([#3630](https://github.com/Lightning-AI/pytorch-lightning/pull/3630))
- Fixed `val_progress_bar` total with `num_sanity_val_steps` ([#3751](https://github.com/Lightning-AI/pytorch-lightning/pull/3751))
- Fixed Tuner dump: add `current_epoch` to dumped_params ([#3261](https://github.com/Lightning-AI/pytorch-lightning/pull/3261))
- Fixed `current_epoch` and `global_step` properties mismatch between `Trainer` and `LightningModule` ([#3785](https://github.com/Lightning-AI/pytorch-lightning/pull/3785))
- Fixed learning rate scheduler for optimizers with internal state ([#3897](https://github.com/Lightning-AI/pytorch-lightning/pull/3897))
- Fixed `tbptt_reduce_fx` when non-floating tensors are logged ([#3796](https://github.com/Lightning-AI/pytorch-lightning/pull/3796))
- Fixed model checkpoint frequency ([#3852](https://github.com/Lightning-AI/pytorch-lightning/pull/3852))
- Fixed logging non-tensor scalar with result breaks subsequent epoch aggregation ([#3855](https://github.com/Lightning-AI/pytorch-lightning/pull/3855))
- Fixed `TrainerEvaluationLoopMixin` activates `model.train()` at the end ([#3858](https://github.com/Lightning-AI/pytorch-lightning/pull/3858))
- Fixed `overfit_batches` when using with multiple val/test_dataloaders ([#3857](https://github.com/Lightning-AI/pytorch-lightning/pull/3857))
- Fixed enables `training_step` to return `None` ([#3862](https://github.com/Lightning-AI/pytorch-lightning/pull/3862))
- Fixed init nan for checkpointing ([#3863](https://github.com/Lightning-AI/pytorch-lightning/pull/3863))
- Fixed for `load_from_checkpoint` ([#2776](https://github.com/Lightning-AI/pytorch-lightning/pull/2776))
- Fixes incorrect `batch_sizes` when Dataloader returns a dict with multiple tensors ([#3668](https://github.com/Lightning-AI/pytorch-lightning/pull/3668))
- Fixed unexpected signature for `validation_step` ([#3947](https://github.com/Lightning-AI/pytorch-lightning/pull/3947))

## [0.9.0] - 2020-08-20

### Added

- Added SyncBN for DDP ([#2801](https://github.com/Lightning-AI/pytorch-lightning/pull/2801),
     [#2838](https://github.com/Lightning-AI/pytorch-lightning/pull/2838))
- Added basic `CSVLogger` ([#2721](https://github.com/Lightning-AI/pytorch-lightning/pull/2721))
- Added SSIM metrics ([#2671](https://github.com/Lightning-AI/pytorch-lightning/pull/2671))
- Added BLEU metrics ([#2535](https://github.com/Lightning-AI/pytorch-lightning/pull/2535))
- Added support to export a model to ONNX format ([#2596](https://github.com/Lightning-AI/pytorch-lightning/pull/2596))
- Added support for `Trainer(num_sanity_val_steps=-1)` to check all validation data before training ([#2246](https://github.com/Lightning-AI/pytorch-lightning/pull/2246))
- Added struct. output:
  * tests for val loop flow ([#2605](https://github.com/Lightning-AI/pytorch-lightning/pull/2605))
  * `EvalResult` support for train and val. loop ([#2615](https://github.com/Lightning-AI/pytorch-lightning/pull/2615),
       [#2651](https://github.com/Lightning-AI/pytorch-lightning/pull/2651))
  * weighted average in results obj ([#2930](https://github.com/Lightning-AI/pytorch-lightning/pull/2930))
  * fix result obj DP auto reduce ([#3013](https://github.com/Lightning-AI/pytorch-lightning/pull/3013))
- Added class `LightningDataModule` ([#2668](https://github.com/Lightning-AI/pytorch-lightning/pull/2668))
- Added support for PyTorch 1.6 ([#2745](https://github.com/Lightning-AI/pytorch-lightning/pull/2745))
- Added call DataModule hooks implicitly in trainer ([#2755](https://github.com/Lightning-AI/pytorch-lightning/pull/2755))
- Added support for Mean in DDP Sync ([#2568](https://github.com/Lightning-AI/pytorch-lightning/pull/2568))
- Added remaining `sklearn` metrics: `AveragePrecision`, `BalancedAccuracy`, `CohenKappaScore`, `DCG`, `Hamming`, `Hinge`, `Jaccard`, `MeanAbsoluteError`, `MeanSquaredError`, `MeanSquaredLogError`, `MedianAbsoluteError`, `R2Score`, `MeanPoissonDeviance`, `MeanGammaDeviance`, `MeanTweedieDeviance`, `ExplainedVariance` ([#2562](https://github.com/Lightning-AI/pytorch-lightning/pull/2562))
- Added support for `limit_{mode}_batches (int)` to work with infinite dataloader (IterableDataset) ([#2840](https://github.com/Lightning-AI/pytorch-lightning/pull/2840))
- Added support returning python scalars in DP ([#1935](https://github.com/Lightning-AI/pytorch-lightning/pull/1935))
- Added support to Tensorboard logger for OmegaConf `hparams` ([#2846](https://github.com/Lightning-AI/pytorch-lightning/pull/2846))
- Added tracking of basic states in `Trainer` ([#2541](https://github.com/Lightning-AI/pytorch-lightning/pull/2541))
- Tracks all outputs including TBPTT and multiple optimizers ([#2890](https://github.com/Lightning-AI/pytorch-lightning/pull/2890))
- Added GPU Usage Logger ([#2932](https://github.com/Lightning-AI/pytorch-lightning/pull/2932))
- Added `strict=False` for `load_from_checkpoint` ([#2819](https://github.com/Lightning-AI/pytorch-lightning/pull/2819))
- Added saving test predictions on multiple GPUs ([#2926](https://github.com/Lightning-AI/pytorch-lightning/pull/2926))
- Auto log the computational graph for loggers that support this ([#3003](https://github.com/Lightning-AI/pytorch-lightning/pull/3003))
- Added warning when changing monitor and using results obj ([#3014](https://github.com/Lightning-AI/pytorch-lightning/pull/3014))
- Added a hook `transfer_batch_to_device` to the `LightningDataModule` ([#3038](https://github.com/Lightning-AI/pytorch-lightning/pull/3038))

### Changed

- Truncated long version numbers in progress bar ([#2594](https://github.com/Lightning-AI/pytorch-lightning/pull/2594))
- Enabling val/test loop disabling ([#2692](https://github.com/Lightning-AI/pytorch-lightning/pull/2692))
- Refactored into `accelerator` module:
    * GPU training ([#2704](https://github.com/Lightning-AI/pytorch-lightning/pull/2704))
    * TPU training ([#2708](https://github.com/Lightning-AI/pytorch-lightning/pull/2708))
    * DDP(2) backend ([#2796](https://github.com/Lightning-AI/pytorch-lightning/pull/2796))
    * Retrieve last logged val from result by key ([#3049](https://github.com/Lightning-AI/pytorch-lightning/pull/3049))
- Using `.comet.config` file for `CometLogger` ([#1913](https://github.com/Lightning-AI/pytorch-lightning/pull/1913))
- Updated hooks arguments - breaking for `setup` and `teardown` ([#2850](https://github.com/Lightning-AI/pytorch-lightning/pull/2850))
- Using `gfile` to support remote directories ([#2164](https://github.com/Lightning-AI/pytorch-lightning/pull/2164))
- Moved optimizer creation after device placement for DDP backends ([#2904](https://github.com/Lightning-AI/pytorch-lightning/pull/2904))
- Support `**DictConfig` for `hparam` serialization ([#2519](https://github.com/Lightning-AI/pytorch-lightning/pull/2519))
- Removed callback metrics from test results obj ([#2994](https://github.com/Lightning-AI/pytorch-lightning/pull/2994))
- Re-enabled naming metrics in ckpt name ([#3060](https://github.com/Lightning-AI/pytorch-lightning/pull/3060))
- Changed progress bar epoch counting to start from 0 ([#3061](https://github.com/Lightning-AI/pytorch-lightning/pull/3061))

### Deprecated

- Deprecated Trainer attribute `ckpt_path`, which will now be set by `weights_save_path` ([#2681](https://github.com/Lightning-AI/pytorch-lightning/pull/2681))

### Removed

- Removed deprecated: ([#2760](https://github.com/Lightning-AI/pytorch-lightning/pull/2760))
    * core decorator `data_loader`
    * Module hook `on_sanity_check_start` and loading `load_from_metrics`
    * package `pl.logging`
    * Trainer arguments: `show_progress_bar`, `num_tpu_cores`, `use_amp`, `print_nan_grads`
    * LR Finder argument `num_accumulation_steps`

### Fixed

- Fixed `accumulate_grad_batches` for last batch ([#2853](https://github.com/Lightning-AI/pytorch-lightning/pull/2853))
- Fixed setup call while testing ([#2624](https://github.com/Lightning-AI/pytorch-lightning/pull/2624))
- Fixed local rank zero casting ([#2640](https://github.com/Lightning-AI/pytorch-lightning/pull/2640))
- Fixed single scalar return from training ([#2587](https://github.com/Lightning-AI/pytorch-lightning/pull/2587))
- Fixed Horovod backend to scale LR schedlers with the optimizer ([#2626](https://github.com/Lightning-AI/pytorch-lightning/pull/2626))
- Fixed `dtype` and `device` properties not getting updated in submodules ([#2657](https://github.com/Lightning-AI/pytorch-lightning/pull/2657))
- Fixed `fast_dev_run` to run for all dataloaders ([#2581](https://github.com/Lightning-AI/pytorch-lightning/pull/2581))
- Fixed `save_dir` in loggers getting ignored by default value of `weights_save_path` when user did not specify `weights_save_path` ([#2681](https://github.com/Lightning-AI/pytorch-lightning/pull/2681))
- Fixed `weights_save_path` getting ignored when `logger=False` is passed to Trainer ([#2681](https://github.com/Lightning-AI/pytorch-lightning/pull/2681))
- Fixed TPU multi-core and Float16 ([#2632](https://github.com/Lightning-AI/pytorch-lightning/pull/2632))
- Fixed test metrics not being logged with `LoggerCollection` ([#2723](https://github.com/Lightning-AI/pytorch-lightning/pull/2723))
- Fixed data transfer to device when using `torchtext.data.Field` and `include_lengths is True` ([#2689](https://github.com/Lightning-AI/pytorch-lightning/pull/2689))
- Fixed shuffle argument for distributed sampler ([#2789](https://github.com/Lightning-AI/pytorch-lightning/pull/2789))
- Fixed logging interval ([#2694](https://github.com/Lightning-AI/pytorch-lightning/pull/2694))
- Fixed loss value in the progress bar is wrong when `accumulate_grad_batches > 1` ([#2738](https://github.com/Lightning-AI/pytorch-lightning/pull/2738))
- Fixed correct CWD for ddp sub-processes when using Hydra ([#2719](https://github.com/Lightning-AI/pytorch-lightning/pull/2719))
- Fixed selecting GPUs using `CUDA_VISIBLE_DEVICES` ([#2739](https://github.com/Lightning-AI/pytorch-lightning/pull/2739))
- Fixed false `num_classes` warning in metrics ([#2781](https://github.com/Lightning-AI/pytorch-lightning/pull/2781))
- Fixed shell injection vulnerability in subprocess call ([#2786](https://github.com/Lightning-AI/pytorch-lightning/pull/2786))
- Fixed LR finder and `hparams` compatibility ([#2821](https://github.com/Lightning-AI/pytorch-lightning/pull/2821))
- Fixed `ModelCheckpoint` not saving the latest information when `save_last=True` ([#2881](https://github.com/Lightning-AI/pytorch-lightning/pull/2881))
- Fixed ImageNet example: learning rate scheduler, number of workers and batch size when using DDP ([#2889](https://github.com/Lightning-AI/pytorch-lightning/pull/2889))
- Fixed apex gradient clipping ([#2829](https://github.com/Lightning-AI/pytorch-lightning/pull/2829))
- Fixed save apex scaler states ([#2828](https://github.com/Lightning-AI/pytorch-lightning/pull/2828))
- Fixed a model loading issue with inheritance and variable positional arguments ([#2911](https://github.com/Lightning-AI/pytorch-lightning/pull/2911))
- Fixed passing `non_blocking=True` when transferring a batch object that does not support it ([#2910](https://github.com/Lightning-AI/pytorch-lightning/pull/2910))
- Fixed checkpointing to remote file paths ([#2925](https://github.com/Lightning-AI/pytorch-lightning/pull/2925))
- Fixed adding val step argument to metrics ([#2986](https://github.com/Lightning-AI/pytorch-lightning/pull/2986))
- Fixed an issue that caused `Trainer.test()` to stall in ddp mode ([#2997](https://github.com/Lightning-AI/pytorch-lightning/pull/2997))
- Fixed gathering of results with tensors of varying shape ([#3020](https://github.com/Lightning-AI/pytorch-lightning/pull/3020))
- Fixed batch size auto-scaling feature to set the new value on the correct model attribute ([#3043](https://github.com/Lightning-AI/pytorch-lightning/pull/3043))
- Fixed automatic batch scaling not working with half precision ([#3045](https://github.com/Lightning-AI/pytorch-lightning/pull/3045))
- Fixed setting device to root gpu ([#3042](https://github.com/Lightning-AI/pytorch-lightning/pull/3042))

## [0.8.5] - 2020-07-09

### Added

- Added a PSNR metric: peak signal-to-noise ratio ([#2483](https://github.com/Lightning-AI/pytorch-lightning/pull/2483))
- Added functional regression metrics ([#2492](https://github.com/Lightning-AI/pytorch-lightning/pull/2492))

### Removed

- Removed auto val reduce ([#2462](https://github.com/Lightning-AI/pytorch-lightning/pull/2462))

### Fixed

- Flattening Wandb Hyperparameters ([#2459](https://github.com/Lightning-AI/pytorch-lightning/pull/2459))
- Fixed using the same DDP python interpreter and actually running ([#2482](https://github.com/Lightning-AI/pytorch-lightning/pull/2482))
- Fixed model summary input type conversion for models that have input dtype different from model parameters ([#2510](https://github.com/Lightning-AI/pytorch-lightning/pull/2510))
- Made `TensorBoardLogger` and `CometLogger` pickleable ([#2518](https://github.com/Lightning-AI/pytorch-lightning/pull/2518))
- Fixed a problem with `MLflowLogger` creating multiple run folders ([#2502](https://github.com/Lightning-AI/pytorch-lightning/pull/2502))
- Fixed global_step increment ([#2455](https://github.com/Lightning-AI/pytorch-lightning/pull/2455))
- Fixed TPU hanging example ([#2488](https://github.com/Lightning-AI/pytorch-lightning/pull/2488))
- Fixed `argparse` default value bug ([#2526](https://github.com/Lightning-AI/pytorch-lightning/pull/2526))
- Fixed Dice and IoU to avoid NaN by adding small eps ([#2545](https://github.com/Lightning-AI/pytorch-lightning/pull/2545))
- Fixed accumulate gradients schedule at epoch 0 (continued) ([#2513](https://github.com/Lightning-AI/pytorch-lightning/pull/2513))
- Fixed Trainer `.fit()` returning last not best weights in "ddp_spawn" ([#2565](https://github.com/Lightning-AI/pytorch-lightning/pull/2565))
- Fixed passing (do not pass) TPU weights back on test ([#2566](https://github.com/Lightning-AI/pytorch-lightning/pull/2566))
- Fixed DDP tests and `.test()` ([#2512](https://github.com/Lightning-AI/pytorch-lightning/pull/2512),
     [#2570](https://github.com/Lightning-AI/pytorch-lightning/pull/2570))

## [0.8.4] - 2020-07-01

### Added

- Added reduce ddp results on eval ([#2434](https://github.com/Lightning-AI/pytorch-lightning/pull/2434))
- Added a warning when an `IterableDataset` has `__len__` defined ([#2437](https://github.com/Lightning-AI/pytorch-lightning/pull/2437))

### Changed

- Enabled no returns from eval ([#2446](https://github.com/Lightning-AI/pytorch-lightning/pull/2446))

### Fixed

- Fixes train outputs ([#2428](https://github.com/Lightning-AI/pytorch-lightning/pull/2428))
- Fixes Conda dependencies ([#2412](https://github.com/Lightning-AI/pytorch-lightning/pull/2412))
- Fixed Apex scaling with decoupled backward ([#2433](https://github.com/Lightning-AI/pytorch-lightning/pull/2433))
- Fixed crashing or wrong displaying progressbar because of missing ipywidgets ([#2417](https://github.com/Lightning-AI/pytorch-lightning/pull/2417))
- Fixed TPU saving dir ([fc26078e](https://github.com/Lightning-AI/lightning/commit/fc26078e395f8a001f4c6dd7b3fe7ca202f914a3), [04e68f02](https://github.com/Lightning-AI/lightning/commit/04e68f022fc03dd5f1555ee86dea997d42a448ad))
- Fixed logging on rank 0 only ([#2425](https://github.com/Lightning-AI/pytorch-lightning/pull/2425))


## [0.8.3] - 2020-06-29

### Fixed

- Fixed AMP wrong call ([593837e](https://github.com/Lightning-AI/lightning/commit/593837e1da24ff6c942b24ed803fc1496a304609))
- Fixed batch typo ([92d1e75](https://github.com/Lightning-AI/lightning/commit/92d1e75b2638a493d9d21ed5fe00a22093888285))

## [0.8.2] - 2020-06-28

### Added

- Added TorchText support for moving data to GPU ([#2379](https://github.com/Lightning-AI/pytorch-lightning/pull/2379))

### Changed

- Changed epoch indexing from 0 instead of 1 ([#2289](https://github.com/Lightning-AI/pytorch-lightning/pull/2289))
- Refactor Model `backward` ([#2276](https://github.com/Lightning-AI/pytorch-lightning/pull/2276))
- Refactored `training_batch` + tests to verify correctness ([#2327](https://github.com/Lightning-AI/pytorch-lightning/pull/2327),
     [#2328](https://github.com/Lightning-AI/pytorch-lightning/pull/2328))
- Refactored training loop ([#2336](https://github.com/Lightning-AI/pytorch-lightning/pull/2336))
- Made optimization steps for hooks ([#2363](https://github.com/Lightning-AI/pytorch-lightning/pull/2363))
- Changed default apex level to 'O2' ([#2362](https://github.com/Lightning-AI/pytorch-lightning/pull/2362))

### Removed

- Moved `TrainsLogger` to Bolts ([#2384](https://github.com/Lightning-AI/pytorch-lightning/pull/2384))

### Fixed

- Fixed parsing TPU arguments and TPU tests ([#2094](https://github.com/Lightning-AI/pytorch-lightning/pull/2094))
- Fixed number batches in case of multiple dataloaders and `limit_{*}_batches` ([#1920](https://github.com/Lightning-AI/pytorch-lightning/pull/1920),
     [#2226](https://github.com/Lightning-AI/pytorch-lightning/pull/2226))
- Fixed an issue with forward hooks not being removed after model summary ([#2298](https://github.com/Lightning-AI/pytorch-lightning/pull/2298))
- Fix for `load_from_checkpoint()` not working with absolute path on Windows ([#2294](https://github.com/Lightning-AI/pytorch-lightning/pull/2294))
- Fixed an issue how _has_len handles `NotImplementedError` e.g. raised by `torchtext.data.Iterator` ([#2293](https://github.com/Lightning-AI/pytorch-lightning/pull/2293)), ([#2307](https://github.com/Lightning-AI/pytorch-lightning/pull/2307))
- Fixed `average_precision` metric ([#2319](https://github.com/Lightning-AI/pytorch-lightning/pull/2319))
- Fixed ROC metric for CUDA tensors ([#2304](https://github.com/Lightning-AI/pytorch-lightning/pull/2304))
- Fixed lost compatibility with custom datatypes implementing `.to` ([#2335](https://github.com/Lightning-AI/pytorch-lightning/pull/2335))
- Fixed loading model with kwargs ([#2387](https://github.com/Lightning-AI/pytorch-lightning/pull/2387))
- Fixed sum(0) for `trainer.num_val_batches` ([#2268](https://github.com/Lightning-AI/pytorch-lightning/pull/2268))
- Fixed checking if the parameters are a `DictConfig` Object ([#2216](https://github.com/Lightning-AI/pytorch-lightning/pull/2216))
- Fixed SLURM weights saving ([#2341](https://github.com/Lightning-AI/pytorch-lightning/pull/2341))
- Fixed swaps LR scheduler order ([#2356](https://github.com/Lightning-AI/pytorch-lightning/pull/2356))
- Fixed adding tensorboard `hparams` logging test ([#2342](https://github.com/Lightning-AI/pytorch-lightning/pull/2342))
- Fixed use model ref for tear down ([#2360](https://github.com/Lightning-AI/pytorch-lightning/pull/2360))
- Fixed logger crash on DDP ([#2388](https://github.com/Lightning-AI/pytorch-lightning/pull/2388))
- Fixed several issues with early stopping and checkpoint callbacks ([#1504](https://github.com/Lightning-AI/pytorch-lightning/pull/1504),
     [#2391](https://github.com/Lightning-AI/pytorch-lightning/pull/2391))
- Fixed loading past checkpoints from v0.7.x ([#2405](https://github.com/Lightning-AI/pytorch-lightning/pull/2405))
- Fixed loading model without arguments ([#2403](https://github.com/Lightning-AI/pytorch-lightning/pull/2403))
- Fixed Windows compatibility issue ([#2358](https://github.com/Lightning-AI/pytorch-lightning/pull/2358))

## [0.8.1] - 2020-06-19

### Fixed

- Fixed the `load_from_checkpoint` path detected as URL bug ([#2244](https://github.com/Lightning-AI/pytorch-lightning/pull/2244))
- Fixed hooks - added barrier ([#2245](https://github.com/Lightning-AI/pytorch-lightning/pull/2245),
     [#2257](https://github.com/Lightning-AI/pytorch-lightning/pull/2257),
     [#2260](https://github.com/Lightning-AI/pytorch-lightning/pull/220))
- Fixed `hparams` - remove frame inspection on `self.hparams` ([#2253](https://github.com/Lightning-AI/pytorch-lightning/pull/2253))
- Fixed setup and on fit calls ([#2252](https://github.com/Lightning-AI/pytorch-lightning/pull/2252))
- Fixed GPU template ([#2255](https://github.com/Lightning-AI/pytorch-lightning/pull/2255))

## [0.8.0] - 2020-06-18

### Added

- Added `overfit_batches`, `limit_{val|test}_batches` flags (overfit now uses training set for all three) ([#2213](https://github.com/Lightning-AI/pytorch-lightning/pull/2213))
- Added metrics
  * Base classes ([#1326](https://github.com/Lightning-AI/pytorch-lightning/pull/1326),
       [#1877](https://github.com/Lightning-AI/pytorch-lightning/pull/1877))
  * Sklearn metrics classes ([#1327](https://github.com/Lightning-AI/pytorch-lightning/pull/1327))
  * Native torch metrics ([#1488](https://github.com/Lightning-AI/pytorch-lightning/pull/1488),
       [#2062](https://github.com/Lightning-AI/pytorch-lightning/pull/2062))
  * docs for all Metrics ([#2184](https://github.com/Lightning-AI/pytorch-lightning/pull/2184),
       [#2209](https://github.com/Lightning-AI/pytorch-lightning/pull/2209))
  * Regression metrics ([#2221](https://github.com/Lightning-AI/pytorch-lightning/pull/2221))
- Allow dataloaders without sampler field present ([#1907](https://github.com/Lightning-AI/pytorch-lightning/pull/1907))
- Added option `save_last` to save the model at the end of every epoch in `ModelCheckpoint` ([#1908](https://github.com/Lightning-AI/pytorch-lightning/pull/1908))
- Early stopping checks `on_validation_end` ([#1458](https://github.com/Lightning-AI/pytorch-lightning/pull/1458))
- Speed up single-core TPU training by loading data using `ParallelLoader` ([#2033](https://github.com/Lightning-AI/pytorch-lightning/pull/2033))
- Added a model hook `transfer_batch_to_device` that enables moving custom data structures to the target device ([#1756](https://github.com/Lightning-AI/pytorch-lightning/pull/1756))
- Added [black](https://black.readthedocs.io/en/stable/) formatter for the code with code-checker on pull ([#1610](https://github.com/Lightning-AI/pytorch-lightning/pull/1610))
- Added back the slow spawn ddp implementation as `ddp_spawn` ([#2115](https://github.com/Lightning-AI/pytorch-lightning/pull/2115))
- Added loading checkpoints from URLs ([#1667](https://github.com/Lightning-AI/pytorch-lightning/pull/1667))
- Added a callback method `on_keyboard_interrupt` for handling KeyboardInterrupt events during training ([#2134](https://github.com/Lightning-AI/pytorch-lightning/pull/2134))
- Added a decorator `auto_move_data` that moves data to the correct device when using the LightningModule for inference ([#1905](https://github.com/Lightning-AI/pytorch-lightning/pull/1905))
- Added `ckpt_path` option to `LightningModule.test(...)` to load particular checkpoint ([#2190](https://github.com/Lightning-AI/pytorch-lightning/pull/2190))
- Added `setup` and `teardown` hooks for model ([#2229](https://github.com/Lightning-AI/pytorch-lightning/pull/2229))

### Changed

- Allow user to select individual TPU core to train on ([#1729](https://github.com/Lightning-AI/pytorch-lightning/pull/1729))
- Removed non-finite values from loss in `LRFinder` ([#1862](https://github.com/Lightning-AI/pytorch-lightning/pull/1862))
- Allow passing model hyperparameters as complete kwarg list ([#1896](https://github.com/Lightning-AI/pytorch-lightning/pull/1896))
- Renamed `ModelCheckpoint`'s attributes `best` to `best_model_score` and `kth_best_model` to `kth_best_model_path` ([#1799](https://github.com/Lightning-AI/pytorch-lightning/pull/1799))
- Re-Enable Logger's `ImportError`s ([#1938](https://github.com/Lightning-AI/pytorch-lightning/pull/1938))
- Changed the default value of the Trainer argument `weights_summary` from `full` to `top` ([#2029](https://github.com/Lightning-AI/pytorch-lightning/pull/2029))
- Raise an error when lightning replaces an existing sampler ([#2020](https://github.com/Lightning-AI/pytorch-lightning/pull/2020))
- Enabled `prepare_data` from correct processes - clarify local vs global rank ([#2166](https://github.com/Lightning-AI/pytorch-lightning/pull/2166))
- Remove explicit flush from tensorboard logger ([#2126](https://github.com/Lightning-AI/pytorch-lightning/pull/2126))
- Changed epoch indexing from 1 instead of 0 ([#2206](https://github.com/Lightning-AI/pytorch-lightning/pull/2206))

### Deprecated

- Deprecated flags: ([#2213](https://github.com/Lightning-AI/pytorch-lightning/pull/2213))
  * `overfit_pct` in favour of `overfit_batches`
  * `val_percent_check` in favour of `limit_val_batches`
  * `test_percent_check` in favour of `limit_test_batches`
- Deprecated `ModelCheckpoint`'s attributes `best` and `kth_best_model` ([#1799](https://github.com/Lightning-AI/pytorch-lightning/pull/1799))
- Dropped official support/testing for older PyTorch versions <1.3 ([#1917](https://github.com/Lightning-AI/pytorch-lightning/pull/1917))
- Deprecated Trainer `proc_rank` in favour of `global_rank` ([#2166](https://github.com/Lightning-AI/pytorch-lightning/pull/2166),
     [#2269](https://github.com/Lightning-AI/pytorch-lightning/pull/2269))

### Removed

- Removed unintended Trainer argument `progress_bar_callback`, the callback should be passed in by `Trainer(callbacks=[...])` instead ([#1855](https://github.com/Lightning-AI/pytorch-lightning/pull/1855))
- Removed obsolete `self._device` in Trainer ([#1849](https://github.com/Lightning-AI/pytorch-lightning/pull/1849))
- Removed deprecated API ([#2073](https://github.com/Lightning-AI/pytorch-lightning/pull/2073))
   * Packages: `pl.pt_overrides`, `pl.root_module`
   * Modules: `pl.logging.comet_logger`, `pl.logging.mlflow_logger`, `pl.logging.test_tube_logger`, `pl.overrides.override_data_parallel`, `pl.core.model_saving`, `pl.core.root_module`
   * Trainer arguments: `add_row_log_interval`, `default_save_path`, `gradient_clip`, `nb_gpu_nodes`, `max_nb_epochs`, `min_nb_epochs`, `nb_sanity_val_steps`
   * Trainer attributes: `nb_gpu_nodes`, `num_gpu_nodes`, `gradient_clip`, `max_nb_epochs`, `min_nb_epochs`, `nb_sanity_val_steps`, `default_save_path`, `tng_tqdm_dic`

### Fixed

- Run graceful training teardown on interpreter exit ([#1631](https://github.com/Lightning-AI/pytorch-lightning/pull/1631))
- Fixed user warning when apex was used together with learning rate schedulers ([#1873](https://github.com/Lightning-AI/pytorch-lightning/pull/1873))
- Fixed multiple calls of `EarlyStopping` callback ([#1863](https://github.com/Lightning-AI/pytorch-lightning/pull/1863))
- Fixed an issue with `Trainer.from_argparse_args` when passing in unknown Trainer args ([#1932](https://github.com/Lightning-AI/pytorch-lightning/pull/1932))
- Fixed bug related to logger not being reset correctly for model after tuner algorithms ([#1933](https://github.com/Lightning-AI/pytorch-lightning/pull/1933))
- Fixed root node resolution for SLURM cluster with dash in host name ([#1954](https://github.com/Lightning-AI/pytorch-lightning/pull/1954))
- Fixed `LearningRateLogger` in multi-scheduler setting ([#1944](https://github.com/Lightning-AI/pytorch-lightning/pull/1944))
- Fixed test configuration check and testing ([#1804](https://github.com/Lightning-AI/pytorch-lightning/pull/1804))
- Fixed an issue with Trainer constructor silently ignoring unknown/misspelled arguments ([#1820](https://github.com/Lightning-AI/pytorch-lightning/pull/1820))
- Fixed `save_weights_only` in ModelCheckpoint ([#1780](https://github.com/Lightning-AI/pytorch-lightning/pull/1780))
- Allow use of same `WandbLogger` instance for multiple training loops ([#2055](https://github.com/Lightning-AI/pytorch-lightning/pull/2055))
- Fixed an issue with `_auto_collect_arguments` collecting local variables that are not constructor arguments and not working for signatures that have the instance not named `self` ([#2048](https://github.com/Lightning-AI/pytorch-lightning/pull/2048))
- Fixed mistake in parameters' grad norm tracking ([#2012](https://github.com/Lightning-AI/pytorch-lightning/pull/2012))
- Fixed CPU and hanging GPU crash ([#2118](https://github.com/Lightning-AI/pytorch-lightning/pull/2118))
- Fixed an issue with the model summary and `example_input_array` depending on a specific ordering of the submodules in a LightningModule ([#1773](https://github.com/Lightning-AI/pytorch-lightning/pull/1773))
- Fixed Tpu logging ([#2230](https://github.com/Lightning-AI/pytorch-lightning/pull/2230))
- Fixed Pid port + duplicate `rank_zero` logging ([#2140](https://github.com/Lightning-AI/pytorch-lightning/pull/2140),
     [#2231](https://github.com/Lightning-AI/pytorch-lightning/pull/2231))

## [0.7.6] - 2020-05-16

### Added

- Added callback for logging learning rates ([#1498](https://github.com/Lightning-AI/pytorch-lightning/pull/1498))
- Added transfer learning example (for a binary classification task in computer vision) ([#1564](https://github.com/Lightning-AI/pytorch-lightning/pull/1564))
- Added type hints in `Trainer.fit()` and `Trainer.test()` to reflect that also a list of dataloaders can be passed in ([#1723](https://github.com/Lightning-AI/pytorch-lightning/pull/1723)).
- Added auto scaling of batch size ([#1638](https://github.com/Lightning-AI/pytorch-lightning/pull/1638))
- The progress bar metrics now also get updated in `training_epoch_end` ([#1724](https://github.com/Lightning-AI/pytorch-lightning/pull/1724))
- Enable `NeptuneLogger` to work with `distributed_backend=ddp` ([#1753](https://github.com/Lightning-AI/pytorch-lightning/pull/1753))
- Added option to provide seed to random generators to ensure reproducibility ([#1572](https://github.com/Lightning-AI/pytorch-lightning/pull/1572))
- Added override for hparams in `load_from_ckpt` ([#1797](https://github.com/Lightning-AI/pytorch-lightning/pull/1797))
- Added support multi-node distributed execution under `torchelastic` ([#1811](https://github.com/Lightning-AI/pytorch-lightning/pull/1811),
     [#1818](https://github.com/Lightning-AI/pytorch-lightning/pull/1818))
- Added using `store_true` for bool args ([#1822](https://github.com/Lightning-AI/pytorch-lightning/pull/1822),
     [#1842](https://github.com/Lightning-AI/pytorch-lightning/pull/1842))
- Added dummy logger for internally disabling logging for some features ([#1836](https://github.com/Lightning-AI/pytorch-lightning/pull/1836))

### Changed

- Enable `non-blocking` for device transfers to GPU ([#1843](https://github.com/Lightning-AI/pytorch-lightning/pull/1843))
- Replace mata_tags.csv with hparams.yaml ([#1271](https://github.com/Lightning-AI/pytorch-lightning/pull/1271))
- Reduction when `batch_size < num_gpus` ([#1609](https://github.com/Lightning-AI/pytorch-lightning/pull/1609))
- Updated LightningTemplateModel to look more like Colab example ([#1577](https://github.com/Lightning-AI/pytorch-lightning/pull/1577))
- Don't convert `namedtuple` to `tuple` when transferring the batch to target device ([#1589](https://github.com/Lightning-AI/pytorch-lightning/pull/1589))
- Allow passing hparams as keyword argument to LightningModule when loading from checkpoint ([#1639](https://github.com/Lightning-AI/pytorch-lightning/pull/1639))
- Args should come after the last positional argument ([#1807](https://github.com/Lightning-AI/pytorch-lightning/pull/1807))
- Made ddp the default if no backend specified with multiple GPUs ([#1789](https://github.com/Lightning-AI/pytorch-lightning/pull/1789))

### Deprecated

- Deprecated `tags_csv` in favor of `hparams_file` ([#1271](https://github.com/Lightning-AI/pytorch-lightning/pull/1271))

### Fixed

- Fixed broken link in PR template ([#1675](https://github.com/Lightning-AI/pytorch-lightning/pull/1675))
- Fixed ModelCheckpoint not None checking filepath ([#1654](https://github.com/Lightning-AI/pytorch-lightning/pull/1654))
- Trainer now calls `on_load_checkpoint()` when resuming from a checkpoint ([#1666](https://github.com/Lightning-AI/pytorch-lightning/pull/1666))
- Fixed sampler logic for ddp with iterable dataset ([#1734](https://github.com/Lightning-AI/pytorch-lightning/pull/1734))
- Fixed `_reset_eval_dataloader()` for IterableDataset ([#1560](https://github.com/Lightning-AI/pytorch-lightning/pull/1560))
- Fixed Horovod distributed backend to set the `root_gpu` property ([#1669](https://github.com/Lightning-AI/pytorch-lightning/pull/1669))
- Fixed wandb logger `global_step` affects other loggers ([#1492](https://github.com/Lightning-AI/pytorch-lightning/pull/1492))
- Fixed disabling progress bar on non-zero ranks using Horovod backend ([#1709](https://github.com/Lightning-AI/pytorch-lightning/pull/1709))
- Fixed bugs that prevent lr finder to be used together with early stopping and validation dataloaders ([#1676](https://github.com/Lightning-AI/pytorch-lightning/pull/1676))
- Fixed a bug in Trainer that prepended the checkpoint path with `version_` when it shouldn't ([#1748](https://github.com/Lightning-AI/pytorch-lightning/pull/1748))
- Fixed lr key name in case of param groups in LearningRateLogger ([#1719](https://github.com/Lightning-AI/pytorch-lightning/pull/1719))
- Fixed accumulation parameter and suggestion method for learning rate finder ([#1801](https://github.com/Lightning-AI/pytorch-lightning/pull/1801))
- Fixed num processes wasn't being set properly and auto sampler was ddp failing ([#1819](https://github.com/Lightning-AI/pytorch-lightning/pull/1819))
- Fixed bugs in semantic segmentation example ([#1824](https://github.com/Lightning-AI/pytorch-lightning/pull/1824))
- Fixed saving native AMP scaler state ([#1777](https://github.com/Lightning-AI/pytorch-lightning/pull/1777))
- Fixed native amp + ddp ([#1788](https://github.com/Lightning-AI/pytorch-lightning/pull/1788))
- Fixed `hparam` logging with metrics ([#1647](https://github.com/Lightning-AI/pytorch-lightning/pull/1647))

## [0.7.5] - 2020-04-27

### Changed

- Allow logging of metrics together with `hparams` ([#1630](https://github.com/Lightning-AI/pytorch-lightning/pull/1630))

### Removed

- Removed Warning from trainer loop ([#1634](https://github.com/Lightning-AI/pytorch-lightning/pull/1634))

### Fixed

- Fixed ModelCheckpoint not being fixable ([#1632](https://github.com/Lightning-AI/pytorch-lightning/pull/1632))
- Fixed CPU DDP breaking change and DDP change ([#1635](https://github.com/Lightning-AI/pytorch-lightning/pull/1635))
- Tested pickling ([#1636](https://github.com/Lightning-AI/pytorch-lightning/pull/1636))


## [0.7.4] - 2020-04-26

### Added

- Added flag `replace_sampler_ddp` to manually disable sampler replacement in DDP  ([#1513](https://github.com/Lightning-AI/pytorch-lightning/pull/1513))
- Added `auto_select_gpus` flag to trainer that enables automatic selection of available GPUs on exclusive mode systems.
- Added learning rate finder ([#1347](https://github.com/Lightning-AI/pytorch-lightning/pull/1347))
- Added support for DDP mode in clusters without SLURM ([#1387](https://github.com/Lightning-AI/pytorch-lightning/pull/1387))
- Added `test_dataloaders` parameter to `Trainer.test()` ([#1434](https://github.com/Lightning-AI/pytorch-lightning/pull/1434))
- Added `terminate_on_nan` flag to trainer that performs a NaN check with each training iteration when set to `True` ([#1475](https://github.com/Lightning-AI/pytorch-lightning/pull/1475))
- Added speed parity tests (max 1 sec difference per epoch)([#1482](https://github.com/Lightning-AI/pytorch-lightning/pull/1482))
- Added `ddp_cpu` backend for testing ddp without GPUs ([#1158](https://github.com/Lightning-AI/pytorch-lightning/pull/1158))
- Added [Horovod](http://horovod.ai) support as a distributed backend `Trainer(distributed_backend='horovod')` ([#1529](https://github.com/Lightning-AI/pytorch-lightning/pull/1529))
- Added support for 8 core distributed training on Kaggle TPU's ([#1568](https://github.com/Lightning-AI/pytorch-lightning/pull/1568))
- Added support for native AMP ([#1561](https://github.com/Lightning-AI/pytorch-lightning/pull/1561),
    [#1580](https://github.com/Lightning-AI/pytorch-lightning/pull/1580))

### Changed

- Changed the default behaviour to no longer include a NaN check with each training iteration ([#1475](https://github.com/Lightning-AI/pytorch-lightning/pull/1475))
- Decoupled the progress bar from trainer` it is a callback now and can be customized or even be replaced entirely ([#1450](https://github.com/Lightning-AI/pytorch-lightning/pull/1450)).
- Changed lr schedule step interval behavior to update every backwards pass instead of every forwards pass ([#1477](https://github.com/Lightning-AI/pytorch-lightning/pull/1477))
- Defines shared proc. rank, remove rank from instances (e.g. loggers) ([#1408](https://github.com/Lightning-AI/pytorch-lightning/pull/1408))
- Updated semantic segmentation example with custom U-Net and logging ([#1371](https://github.com/Lightning-AI/pytorch-lightning/pull/1371))
- Disabled val and test shuffling ([#1600](https://github.com/Lightning-AI/pytorch-lightning/pull/1600))

### Deprecated

- Deprecated `training_tqdm_dict` in favor of `progress_bar_dict` ([#1450](https://github.com/Lightning-AI/pytorch-lightning/pull/1450)).

### Removed

- Removed `test_dataloaders` parameter from `Trainer.fit()` ([#1434](https://github.com/Lightning-AI/pytorch-lightning/pull/1434))

### Fixed

- Added the possibility to pass nested metrics dictionaries to loggers ([#1582](https://github.com/Lightning-AI/pytorch-lightning/pull/1582))
- Fixed memory leak from opt return ([#1528](https://github.com/Lightning-AI/pytorch-lightning/pull/1528))
- Fixed saving checkpoint before deleting old ones ([#1453](https://github.com/Lightning-AI/pytorch-lightning/pull/1453))
- Fixed loggers - flushing last logged metrics even before continue, e.g. `trainer.test()` results ([#1459](https://github.com/Lightning-AI/pytorch-lightning/pull/1459))
- Fixed optimizer configuration when `configure_optimizers` returns dict without `lr_scheduler` ([#1443](https://github.com/Lightning-AI/pytorch-lightning/pull/1443))
- Fixed `LightningModule` - mixing hparams and arguments in `LightningModule.__init__()` crashes load_from_checkpoint() ([#1505](https://github.com/Lightning-AI/pytorch-lightning/pull/1505))
- Added a missing call to the `on_before_zero_grad` model hook ([#1493](https://github.com/Lightning-AI/pytorch-lightning/pull/1493)).
- Allow use of sweeps with `WandbLogger` ([#1512](https://github.com/Lightning-AI/pytorch-lightning/pull/1512))
- Fixed a bug that caused the `callbacks` Trainer argument to reference a global variable ([#1534](https://github.com/Lightning-AI/pytorch-lightning/pull/1534)).
- Fixed a bug that set all boolean CLI arguments from `Trainer.add_argparse_args` always to True ([#1571](https://github.com/Lightning-AI/pytorch-lightning/pull/1571))
- Fixed do not copy the batch when training on a single GPU ([#1576](https://github.com/Lightning-AI/pytorch-lightning/pull/1576),
    [#1579](https://github.com/Lightning-AI/pytorch-lightning/pull/1579))
- Fixed soft checkpoint removing on DDP ([#1408](https://github.com/Lightning-AI/pytorch-lightning/pull/1408))
- Fixed automatic parser bug ([#1585](https://github.com/Lightning-AI/pytorch-lightning/pull/1585))
- Fixed bool conversion from string ([#1606](https://github.com/Lightning-AI/pytorch-lightning/pull/1606))

## [0.7.3] - 2020-04-09

### Added

- Added `rank_zero_warn` for warning only in rank 0 ([#1428](https://github.com/Lightning-AI/pytorch-lightning/pull/1428))

### Fixed

- Fixed default `DistributedSampler` for DDP training ([#1425](https://github.com/Lightning-AI/pytorch-lightning/pull/1425))
- Fixed workers warning not on windows ([#1430](https://github.com/Lightning-AI/pytorch-lightning/pull/1430))
- Fixed returning tuple from `run_training_batch` ([#1431](https://github.com/Lightning-AI/pytorch-lightning/pull/1431))
- Fixed gradient clipping ([#1438](https://github.com/Lightning-AI/pytorch-lightning/pull/1438))
- Fixed pretty print ([#1441](https://github.com/Lightning-AI/pytorch-lightning/pull/1441))


## [0.7.2] - 2020-04-07

### Added

- Added same step loggers' metrics aggregation ([#1278](https://github.com/Lightning-AI/pytorch-lightning/pull/1278))
- Added parity test between a vanilla MNIST model and lightning model ([#1284](https://github.com/Lightning-AI/pytorch-lightning/pull/1284))
- Added parity test between a vanilla RNN model and lightning model ([#1351](https://github.com/Lightning-AI/pytorch-lightning/pull/1351))
- Added Reinforcement Learning - Deep Q-network (DQN) lightning example ([#1232](https://github.com/Lightning-AI/pytorch-lightning/pull/1232))
- Added support for hierarchical `dict` ([#1152](https://github.com/Lightning-AI/pytorch-lightning/pull/1152))
- Added `TrainsLogger` class ([#1122](https://github.com/Lightning-AI/pytorch-lightning/pull/1122))
- Added type hints to `pl.core` ([#946](https://github.com/Lightning-AI/pytorch-lightning/pull/946))
- Added support for `IterableDataset` in validation and testing ([#1104](https://github.com/Lightning-AI/pytorch-lightning/pull/1104))
- Added support for non-primitive types in `hparams` for `TensorboardLogger` ([#1130](https://github.com/Lightning-AI/pytorch-lightning/pull/1130))
- Added a check that stops the training when loss or weights contain `NaN` or `inf` values. ([#1097](https://github.com/Lightning-AI/pytorch-lightning/pull/1097))
- Added support for `IterableDataset` when `val_check_interval=1.0` (default), this will trigger validation at the end of each epoch. ([#1283](https://github.com/Lightning-AI/pytorch-lightning/pull/1283))
- Added `summary` method to Profilers. ([#1259](https://github.com/Lightning-AI/pytorch-lightning/pull/1259))
- Added informative errors if user defined dataloader has zero length ([#1280](https://github.com/Lightning-AI/pytorch-lightning/pull/1280))
- Added testing for python 3.8 ([#915](https://github.com/Lightning-AI/pytorch-lightning/pull/915))
- Added model configuration checking ([#1199](https://github.com/Lightning-AI/pytorch-lightning/pull/1199))
- Added support for optimizer frequencies through `LightningModule.configure_optimizers()` ([#1269](https://github.com/Lightning-AI/pytorch-lightning/pull/1269))
- Added option to run without an optimizer by returning `None` from `configure_optimizers`. ([#1279](https://github.com/Lightning-AI/pytorch-lightning/pull/1279))
- Added a warning when the number of data loader workers is small. ([#1378](https://github.com/Lightning-AI/pytorch-lightning/pull/1378))

### Changed

- Changed (renamed and refatored) `TensorRunningMean` -> `TensorRunningAccum`: running accumulations were generalized. ([#1278](https://github.com/Lightning-AI/pytorch-lightning/pull/1278))
- Changed `progress_bar_refresh_rate` trainer flag to disable progress bar when set to 0. ([#1108](https://github.com/Lightning-AI/pytorch-lightning/pull/1108))
- Enhanced `load_from_checkpoint` to also forward params to the model ([#1307](https://github.com/Lightning-AI/pytorch-lightning/pull/1307))
- Updated references to `self.forward()` to instead use the `__call__` interface. ([#1211](https://github.com/Lightning-AI/pytorch-lightning/pull/1211))
- Changed default behaviour of `configure_optimizers` to use no optimizer rather than Adam. ([#1279](https://github.com/Lightning-AI/pytorch-lightning/pull/1279))
- Allow to upload models on W&B ([#1339](https://github.com/Lightning-AI/pytorch-lightning/pull/1339))
- On DP and DDP2 unsqueeze is automated now ([#1319](https://github.com/Lightning-AI/pytorch-lightning/pull/1319))
- Did not always create a DataLoader during reinstantiation, but the same type as before (if subclass of DataLoader) ([#1346](https://github.com/Lightning-AI/pytorch-lightning/pull/1346))
- Did not interfere with a default sampler ([#1318](https://github.com/Lightning-AI/pytorch-lightning/pull/1318))
- Remove default Adam optimizer ([#1317](https://github.com/Lightning-AI/pytorch-lightning/pull/1317))
- Give warnings for unimplemented required lightning methods ([#1317](https://github.com/Lightning-AI/pytorch-lightning/pull/1317))
- Made `evaluate` method private >> `Trainer._evaluate(...)`. ([#1260](https://github.com/Lightning-AI/pytorch-lightning/pull/1260))
- Simplify the PL examples structure (shallower and more readable) ([#1247](https://github.com/Lightning-AI/pytorch-lightning/pull/1247))
- Changed min max gpu memory to be on their own plots ([#1358](https://github.com/Lightning-AI/pytorch-lightning/pull/1358))
- Remove `.item` which causes sync issues ([#1254](https://github.com/Lightning-AI/pytorch-lightning/pull/1254))
- Changed smoothing in TQDM to decrease variability of time remaining between training / eval ([#1194](https://github.com/Lightning-AI/pytorch-lightning/pull/1194))
- Change default logger to dedicated one ([#1064](https://github.com/Lightning-AI/pytorch-lightning/pull/1064))

### Deprecated

- Deprecated Trainer argument `print_nan_grads` ([#1097](https://github.com/Lightning-AI/pytorch-lightning/pull/1097))
- Deprecated Trainer argument `show_progress_bar` ([#1108](https://github.com/Lightning-AI/pytorch-lightning/pull/1108))

### Removed

- Removed test for no test dataloader in .fit ([#1495](https://github.com/Lightning-AI/pytorch-lightning/pull/1495))
- Removed duplicated module `pl.utilities.arg_parse` for loading CLI arguments ([#1167](https://github.com/Lightning-AI/pytorch-lightning/pull/1167))
- Removed wandb logger's `finalize` method ([#1193](https://github.com/Lightning-AI/pytorch-lightning/pull/1193))
- Dropped `torchvision` dependency in tests and added own MNIST dataset class instead ([#986](https://github.com/Lightning-AI/pytorch-lightning/pull/986))

### Fixed

- Fixed `model_checkpoint` when saving all models ([#1359](https://github.com/Lightning-AI/pytorch-lightning/pull/1359))
- `Trainer.add_argparse_args` classmethod fixed. Now it adds a type for the arguments ([#1147](https://github.com/Lightning-AI/pytorch-lightning/pull/1147))
- Fixed bug related to type checking of `ReduceLROnPlateau` lr schedulers([#1126](https://github.com/Lightning-AI/pytorch-lightning/pull/1126))
- Fixed a bug to ensure lightning checkpoints to be backward compatible ([#1132](https://github.com/Lightning-AI/pytorch-lightning/pull/1132))
- Fixed a bug that created an extra dataloader with active `reload_dataloaders_every_epoch` ([#1196](https://github.com/Lightning-AI/pytorch-lightning/pull/1196))
- Fixed all warnings and errors in the docs build process ([#1191](https://github.com/Lightning-AI/pytorch-lightning/pull/1191))
- Fixed an issue where `val_percent_check=0` would not disable validation ([#1251](https://github.com/Lightning-AI/pytorch-lightning/pull/1251))
- Fixed average of incomplete `TensorRunningMean` ([#1309](https://github.com/Lightning-AI/pytorch-lightning/pull/1309))
- Fixed `WandbLogger.watch` with `wandb.init()` ([#1311](https://github.com/Lightning-AI/pytorch-lightning/pull/1311))
- Fixed an issue with early stopping that would prevent it from monitoring training metrics when validation is disabled / not implemented ([#1235](https://github.com/Lightning-AI/pytorch-lightning/pull/1235)).
- Fixed a bug that would cause `trainer.test()` to run on the validation set when overloading `validation_epoch_end` and `test_end` ([#1353](https://github.com/Lightning-AI/pytorch-lightning/pull/1353))
- Fixed `WandbLogger.watch` - use of the watch method without importing `wandb` ([#1311](https://github.com/Lightning-AI/pytorch-lightning/pull/1311))
- Fixed `WandbLogger` to be used with 'ddp' - allow reinits in sub-processes ([#1149](https://github.com/Lightning-AI/pytorch-lightning/pull/1149),
     [#1360](https://github.com/Lightning-AI/pytorch-lightning/pull/1360))
- Made `training_epoch_end` behave like `validation_epoch_end` ([#1357](https://github.com/Lightning-AI/pytorch-lightning/pull/1357))
- Fixed `fast_dev_run` running validation twice ([#1365](https://github.com/Lightning-AI/pytorch-lightning/pull/1365))
- Fixed pickle error from quick patch `__code__` ([#1352](https://github.com/Lightning-AI/pytorch-lightning/pull/1352))
- Fixed memory leak on GPU0 ([#1094](https://github.com/Lightning-AI/pytorch-lightning/pull/1094),
     [#1349](https://github.com/Lightning-AI/pytorch-lightning/pull/1349))
- Fixed checkpointing interval ([#1272](https://github.com/Lightning-AI/pytorch-lightning/pull/1272))
- Fixed validation and training loops run the partial dataset ([#1192](https://github.com/Lightning-AI/pytorch-lightning/pull/1192))
- Fixed running `on_validation_end` only on main process in DDP ([#1125](https://github.com/Lightning-AI/pytorch-lightning/pull/1125))
- Fixed `load_spawn_weights` only in proc rank 0 ([#1385](https://github.com/Lightning-AI/pytorch-lightning/pull/1385))
- Fixes using deprecated `use_amp` attribute ([#1145](https://github.com/Lightning-AI/pytorch-lightning/pull/1145))
- Fixed Tensorboard logger error: lightning_logs directory not exists in multi-node DDP on nodes with rank != 0 ([#1377](https://github.com/Lightning-AI/pytorch-lightning/pull/1377))
- Fixed `Unimplemented backend XLA` error on TPU ([#1387](https://github.com/Lightning-AI/pytorch-lightning/pull/1387))

## [0.7.1] - 2020-03-07

### Fixed

- Fixes `print` issues and `data_loader` ([#1080](https://github.com/Lightning-AI/pytorch-lightning/pull/1080))

## [0.7.0] - 2020-03-06

### Added

- Added automatic sampler setup. Depending on DDP or TPU, lightning configures the sampler correctly (user needs to do nothing) ([#926](https://github.com/Lightning-AI/pytorch-lightning/pull/926))
- Added `reload_dataloaders_every_epoch=False` flag for trainer. Some users require reloading data every epoch ([#926](https://github.com/Lightning-AI/pytorch-lightning/pull/926))
- Added `progress_bar_refresh_rate=50` flag for trainer. Throttle refresh rate on notebooks ([#926](https://github.com/Lightning-AI/pytorch-lightning/pull/926))
- Updated governance docs
- Added a check to ensure that the metric used for early stopping exists before training commences ([#542](https://github.com/Lightning-AI/pytorch-lightning/pull/542))
- Added `optimizer_idx` argument to `backward` hook ([#733](https://github.com/Lightning-AI/pytorch-lightning/pull/733))
- Added `entity` argument to `WandbLogger` to be passed to `wandb.init` ([#783](https://github.com/Lightning-AI/pytorch-lightning/pull/783))
- Added a tool for profiling training runs ([#782](https://github.com/Lightning-AI/pytorch-lightning/pull/782))
- Improved flexibility for naming of TensorBoard logs, can now set `version` to a `str` to just save to that directory, and use `name=''` to prevent experiment-name directory ([#804](https://github.com/Lightning-AI/pytorch-lightning/pull/804))
- Added option to specify `step` key when logging metrics ([#808](https://github.com/Lightning-AI/pytorch-lightning/pull/808))
- Added `train_dataloader`, `val_dataloader` and `test_dataloader` arguments to `Trainer.fit()`, for alternative data parsing ([#759](https://github.com/Lightning-AI/pytorch-lightning/pull/759))
- Added Tensor Processing Unit (TPU) support ([#868](https://github.com/Lightning-AI/pytorch-lightning/pull/868))
- Added semantic segmentation example ([#751](https://github.com/Lightning-AI/pytorch-lightning/pull/751),[#876](https://github.com/Lightning-AI/pytorch-lightning/pull/876),
     [#881](https://github.com/Lightning-AI/pytorch-lightning/pull/881))
- Split callbacks in multiple files ([#849](https://github.com/Lightning-AI/pytorch-lightning/pull/849))
- Support for user defined callbacks ([#889](https://github.com/Lightning-AI/pytorch-lightning/pull/889) and [#950](https://github.com/Lightning-AI/pytorch-lightning/pull/950))
- Added support for multiple loggers to be passed to `Trainer` as an iterable (e.g. list, tuple, etc.) ([#903](https://github.com/Lightning-AI/pytorch-lightning/pull/903))
- Added support for step-based learning rate scheduling ([#941](https://github.com/Lightning-AI/pytorch-lightning/pull/941))
- Added support for logging `hparams` as dict ([#1029](https://github.com/Lightning-AI/pytorch-lightning/pull/1029))
- Checkpoint and early stopping now work without val. step ([#1041](https://github.com/Lightning-AI/pytorch-lightning/pull/1041))
- Support graceful training cleanup after Keyboard Interrupt ([#856](https://github.com/Lightning-AI/pytorch-lightning/pull/856),
     [#1019](https://github.com/Lightning-AI/pytorch-lightning/pull/1019))
- Added type hints for function arguments ([#912](https://github.com/Lightning-AI/pytorch-lightning/pull/912), )
- Added default `argparser` for `Trainer` ([#952](https://github.com/Lightning-AI/pytorch-lightning/pull/1023),
     [#1023](https://github.com/Lightning-AI/pytorch-lightning/pull/1023))
- Added TPU gradient clipping ([#963](https://github.com/Lightning-AI/pytorch-lightning/pull/963))
- Added max/min number of steps in `Trainer` ([#728](https://github.com/Lightning-AI/pytorch-lightning/pull/728))

### Changed

- Improved `NeptuneLogger` by adding `close_after_fit` argument to allow logging after training([#908](https://github.com/Lightning-AI/pytorch-lightning/pull/1084))
- Changed default TQDM to use `tqdm.auto` for prettier outputs in IPython notebooks ([#752](https://github.com/Lightning-AI/pytorch-lightning/pull/752))
- Changed `pl.logging` to `pl.loggers` ([#767](https://github.com/Lightning-AI/pytorch-lightning/pull/767))
- Moved the default `tqdm_dict` definition from Trainer to `LightningModule`, so it can be overridden by the user ([#749](https://github.com/Lightning-AI/pytorch-lightning/pull/749))
- Moved functionality of `LightningModule.load_from_metrics` into `LightningModule.load_from_checkpoint` ([#995](https://github.com/Lightning-AI/pytorch-lightning/pull/995))
- Changed Checkpoint path parameter from `filepath` to `dirpath` ([#1016](https://github.com/Lightning-AI/pytorch-lightning/pull/1016))
- Freezed models `hparams` as `Namespace` property ([#1029](https://github.com/Lightning-AI/pytorch-lightning/pull/1029))
- Dropped `logging` config in package init ([#1015](https://github.com/Lightning-AI/pytorch-lightning/pull/1015))
- Renames model steps ([#1051](https://github.com/Lightning-AI/pytorch-lightning/pull/1051))
  - `training_end` >> `training_epoch_end`
  - `validation_end` >> `validation_epoch_end`
  - `test_end` >> `test_epoch_end`
- Refactor dataloading, supports infinite dataloader ([#955](https://github.com/Lightning-AI/pytorch-lightning/pull/955))
- Create single file in `TensorBoardLogger` ([#777](https://github.com/Lightning-AI/pytorch-lightning/pull/777))

### Deprecated

- Deprecated `pl.logging` ([#767](https://github.com/Lightning-AI/pytorch-lightning/pull/767))
- Deprecated `LightningModule.load_from_metrics` in favour of `LightningModule.load_from_checkpoint` ([#995](https://github.com/Lightning-AI/pytorch-lightning/pull/995),
     [#1079](https://github.com/Lightning-AI/pytorch-lightning/pull/1079))
- Deprecated `@data_loader` decorator ([#926](https://github.com/Lightning-AI/pytorch-lightning/pull/926))
- Deprecated model steps `training_end`, `validation_end` and `test_end` ([#1051](https://github.com/Lightning-AI/pytorch-lightning/pull/1051),
     [#1056](https://github.com/Lightning-AI/pytorch-lightning/pull/1056))

### Removed

- Removed dependency on `pandas` ([#736](https://github.com/Lightning-AI/pytorch-lightning/pull/736))
- Removed dependency on `torchvision` ([#797](https://github.com/Lightning-AI/pytorch-lightning/pull/797))
- Removed dependency on `scikit-learn` ([#801](https://github.com/Lightning-AI/pytorch-lightning/pull/801))

### Fixed

- Fixed a bug where early stopping `on_end_epoch` would be called inconsistently when `check_val_every_n_epoch == 0` ([#743](https://github.com/Lightning-AI/pytorch-lightning/pull/743))
- Fixed a bug where the model checkpointer didn't write to the same directory as the logger ([#771](https://github.com/Lightning-AI/pytorch-lightning/pull/771))
- Fixed a bug where the `TensorBoardLogger` class would create an additional empty log file during fitting ([#777](https://github.com/Lightning-AI/pytorch-lightning/pull/777))
- Fixed a bug where `global_step` was advanced incorrectly when using `accumulate_grad_batches > 1` ([#832](https://github.com/Lightning-AI/pytorch-lightning/pull/832))
- Fixed a bug when calling `self.logger.experiment` with multiple loggers ([#1009](https://github.com/Lightning-AI/pytorch-lightning/pull/1009))
- Fixed a bug when calling `logger.append_tags` on a `NeptuneLogger` with a single tag ([#1009](https://github.com/Lightning-AI/pytorch-lightning/pull/1009))
- Fixed sending back data from `.spawn` by saving and loading the trained model in/out of the process ([#1017](https://github.com/Lightning-AI/pytorch-lightning/pull/1017)
- Fixed port collision on DDP ([#1010](https://github.com/Lightning-AI/pytorch-lightning/pull/1010))
- Fixed/tested pass overrides ([#918](https://github.com/Lightning-AI/pytorch-lightning/pull/918))
- Fixed comet logger to log after train ([#892](https://github.com/Lightning-AI/pytorch-lightning/pull/892))
- Remove deprecated args to learning rate step function ([#890](https://github.com/Lightning-AI/pytorch-lightning/pull/890))

## [0.6.0] - 2020-01-21

### Added

- Added support for resuming from a specific checkpoint via `resume_from_checkpoint` argument ([#516](https://github.com/Lightning-AI/pytorch-lightning/pull/516))
- Added support for `ReduceLROnPlateau` scheduler ([#320](https://github.com/Lightning-AI/pytorch-lightning/pull/320))
- Added support for Apex mode `O2` in conjunction with Data Parallel ([#493](https://github.com/Lightning-AI/pytorch-lightning/pull/493))
- Added option (`save_top_k`) to save the top k models in the `ModelCheckpoint` class ([#128](https://github.com/Lightning-AI/pytorch-lightning/pull/128))
- Added `on_train_start` and `on_train_end` hooks to `ModelHooks` ([#598](https://github.com/Lightning-AI/pytorch-lightning/pull/598))
- Added `TensorBoardLogger` ([#607](https://github.com/Lightning-AI/pytorch-lightning/pull/607))
- Added support for weight summary of model with multiple inputs ([#543](https://github.com/Lightning-AI/pytorch-lightning/pull/543))
- Added `map_location` argument to `load_from_metrics` and `load_from_checkpoint` ([#625](https://github.com/Lightning-AI/pytorch-lightning/pull/625))
- Added option to disable validation by setting `val_percent_check=0` ([#649](https://github.com/Lightning-AI/pytorch-lightning/pull/649))
- Added `NeptuneLogger` class ([#648](https://github.com/Lightning-AI/pytorch-lightning/pull/648))
- Added `WandbLogger` class ([#627](https://github.com/Lightning-AI/pytorch-lightning/pull/627))

### Changed

- Changed the default progress bar to print to stdout instead of stderr ([#531](https://github.com/Lightning-AI/pytorch-lightning/pull/531))
- Renamed `step_idx` to `step`, `epoch_idx` to `epoch`, `max_num_epochs` to `max_epochs` and `min_num_epochs` to `min_epochs` ([#589](https://github.com/Lightning-AI/pytorch-lightning/pull/589))
- Renamed `total_batch_nb` to `total_batches`, `nb_val_batches` to `num_val_batches`, `nb_training_batches` to `num_training_batches`, `max_nb_epochs` to `max_epochs`, `min_nb_epochs` to `min_epochs`, `nb_test_batches` to `num_test_batches`, and `nb_val_batches` to `num_val_batches` ([#567](https://github.com/Lightning-AI/pytorch-lightning/pull/567))
- Changed gradient logging to use parameter names instead of indexes ([#660](https://github.com/Lightning-AI/pytorch-lightning/pull/660))
- Changed the default logger to `TensorBoardLogger` ([#609](https://github.com/Lightning-AI/pytorch-lightning/pull/609))
- Changed the directory for tensorboard logging to be the same as model checkpointing ([#706](https://github.com/Lightning-AI/pytorch-lightning/pull/706))

### Deprecated

- Deprecated `max_nb_epochs` and `min_nb_epochs` ([#567](https://github.com/Lightning-AI/pytorch-lightning/pull/567))
- Deprecated the `on_sanity_check_start` hook in `ModelHooks` ([#598](https://github.com/Lightning-AI/pytorch-lightning/pull/598))

### Removed

- Removed the `save_best_only` argument from `ModelCheckpoint`, use `save_top_k=1` instead ([#128](https://github.com/Lightning-AI/pytorch-lightning/pull/128))

### Fixed

- Fixed a bug which occurred when using Adagrad with cuda ([#554](https://github.com/Lightning-AI/pytorch-lightning/pull/554))
- Fixed a bug where training would be on the GPU despite setting `gpus=0` or `gpus=[]` ([#561](https://github.com/Lightning-AI/pytorch-lightning/pull/561))
- Fixed an error with `print_nan_gradients` when some parameters do not require gradient ([#579](https://github.com/Lightning-AI/pytorch-lightning/pull/579))
- Fixed a bug where the progress bar would show an incorrect number of total steps during the validation sanity check when using multiple validation data loaders ([#597](https://github.com/Lightning-AI/pytorch-lightning/pull/597))
- Fixed support for PyTorch 1.1.0 ([#552](https://github.com/Lightning-AI/pytorch-lightning/pull/552))
- Fixed an issue with early stopping when using a `val_check_interval < 1.0` in `Trainer` ([#492](https://github.com/Lightning-AI/pytorch-lightning/pull/492))
- Fixed bugs relating to the `CometLogger` object that would cause it to not work properly ([#481](https://github.com/Lightning-AI/pytorch-lightning/pull/481))
- Fixed a bug that would occur when returning `-1` from `on_batch_start` following an early exit or when the batch was `None` ([#509](https://github.com/Lightning-AI/pytorch-lightning/pull/509))
- Fixed a potential race condition with several processes trying to create checkpoint directories ([#530](https://github.com/Lightning-AI/pytorch-lightning/pull/530))
- Fixed a bug where batch 'segments' would remain on the GPU when using `truncated_bptt > 1` ([#532](https://github.com/Lightning-AI/pytorch-lightning/pull/532))
- Fixed a bug when using `IterableDataset` ([#547](https://github.com/Lightning-AI/pytorch-lightning/pull/547))
- Fixed a bug where `.item` was called on non-tensor objects ([#602](https://github.com/Lightning-AI/pytorch-lightning/pull/602))
- Fixed a bug where `Trainer.train` would crash on an uninitialized variable if the trainer was run after resuming from a checkpoint that was already at `max_epochs` ([#608](https://github.com/Lightning-AI/pytorch-lightning/pull/608))
- Fixed a bug where early stopping would begin two epochs early ([#617](https://github.com/Lightning-AI/pytorch-lightning/pull/617))
- Fixed a bug where `num_training_batches` and `num_test_batches` would sometimes be rounded down to zero ([#649](https://github.com/Lightning-AI/pytorch-lightning/pull/649))
- Fixed a bug where an additional batch would be processed when manually setting `num_training_batches` ([#653](https://github.com/Lightning-AI/pytorch-lightning/pull/653))
- Fixed a bug when batches did not have a `.copy` method ([#701](https://github.com/Lightning-AI/pytorch-lightning/pull/701))
- Fixed a bug when using `log_gpu_memory=True` in Python 3.6 ([#715](https://github.com/Lightning-AI/pytorch-lightning/pull/715))
- Fixed a bug where checkpoint writing could exit before completion, giving incomplete checkpoints ([#689](https://github.com/Lightning-AI/pytorch-lightning/pull/689))
- Fixed a bug where `on_train_end` was not called when ealy stopping ([#723](https://github.com/Lightning-AI/pytorch-lightning/pull/723))

## [0.5.3] - 2019-11-06

### Added

- Added option to disable default logger, checkpointer, and early stopping by passing `logger=False`, `checkpoint_callback=False` and `early_stop_callback=False` respectively
- Added `CometLogger` for use with Comet.ml
- Added `val_check_interval` argument to `Trainer` allowing validition to be performed at every given number of batches
- Added functionality to save and load hyperparameters using the standard checkpoint mechanism
- Added call to `torch.cuda.empty_cache` before training starts
- Added option for user to override the call t `backward`
- Added support for truncated backprop through time via the `truncated_bptt_steps` argument in `Trainer`
- Added option to operate on all outputs from `training_step` in DDP2
- Added a hook for modifying DDP init
- Added a hook for modifying Apex

### Changed

- Changed experiment version to be padded with zeros (e.g. `/dir/version_9` becomes `/dir/version_0009`)
- Changed callback metrics to include any metrics given in logs or progress bar
- Changed the default for `save_best_only` in `ModelCheckpoint` to `True`
- Added `tng_data_loader` for backwards compatibility
- Renamed `MLFlowLogger.client` to `MLFlowLogger.experiment` for consistency
- Moved `global_step` increment to happen after the batch has been processed
- Changed weights restore to first attempt HPC weights before restoring normally, preventing both weights being restored and running out of memory
- Changed progress bar functionality to add multiple progress bars for train/val/test
- Changed calls to `print` to use `logging` instead

### Deprecated

- Deprecated `tng_dataloader`

### Fixed

- Fixed an issue where the number of batches was off by one during training
- Fixed a bug that occurred when setting a checkpoint callback and `early_stop_callback=False`
- Fixed an error when importing CometLogger
- Fixed a bug where the `gpus` argument had some unexpected behaviour
- Fixed a bug where the computed total number of batches was sometimes incorrect
- Fixed a bug where the progress bar would sometimes not show the total number of batches in test mode
- Fixed a bug when using the `log_gpu_memory='min_max'` option in `Trainer`
- Fixed a bug where checkpointing would sometimes erase the current directory

## [0.5.2] - 2019-10-10

### Added

- Added `weights_summary` argument to `Trainer` to be set to `full` (full summary), `top` (just top level modules) or other
- Added `tags` argument to `MLFlowLogger`

### Changed

- Changed default for `amp_level` to `O1`

### Removed

- Removed the `print_weights_summary` argument from `Trainer`

### Fixed

- Fixed a bug where logs were not written properly
- Fixed a bug where `logger.finalize` wasn't called after training is complete
- Fixed callback metric errors in DDP
- Fixed a bug where `TestTubeLogger` didn't log to the correct directory

## [0.5.1] - 2019-10-05

### Added

- Added the `LightningLoggerBase` class for experiment loggers
- Added `MLFlowLogger` for logging with `mlflow`
- Added `TestTubeLogger` for logging with `test_tube`
- Added a different implementation of DDP (`distributed_backed='ddp2'`) where every node has one model using all GPUs
- Added support for optimisers which require a closure (e.g. LBFGS)
- Added automatic `MASTER_PORT` default for DDP when not set manually
- Added new GPU memory logging options `'min_max'` (log only the min/max utilization) and `'all'` (log all the GPU memory)

### Changed

- Changed schedulers to always be called with the current epoch
- Changed `test_tube` to an optional dependency
- Changed data loaders to internally use a getter instead of a python property
- Disabled auto GPU loading when restoring weights to prevent out of memory errors
- Changed logging, early stopping and checkpointing to occur by default

### Fixed

- Fixed a bug with samplers that do not specify `set_epoch`
- Fixed a bug when using the `MLFlowLogger` with unsupported data types, this will now raise a warning
- Fixed a bug where gradient norms were always zero using `track_grad_norm`
- Fixed a bug which causes a crash when logging memory

## [0.5.0] - 2019-09-26

### Changed

- Changed `data_batch` argument to `batch` throughout
- Changed `batch_i` argument to `batch_idx` throughout
- Changed `tng_dataloader` method to `train_dataloader`
- Changed `on_tng_metrics` method to `on_training_metrics`
- Changed `gradient_clip` argument to `gradient_clip_val`
- Changed `add_log_row_interval` to `row_log_interval`

### Fixed

- Fixed a bug with tensorboard logging in multi-gpu setup

## [0.4.9] - 2019-09-16

### Added

- Added the flag `log_gpu_memory` to `Trainer` to deactivate logging of GPU memory utilization
- Added SLURM resubmit functionality (port from test-tube)
- Added optional weight_save_path to trainer to remove the need for a checkpoint_callback when using cluster training
- Added option to use single gpu per node with `DistributedDataParallel`

### Changed

- Changed functionality of `validation_end` and `test_end` with multiple dataloaders to be given all of the dataloaders at once rather than in separate calls
- Changed print_nan_grads to only print the parameter value and gradients when they contain NaN
- Changed gpu API to take integers as well (e.g. `gpus=2` instead of `gpus=[0, 1]`)
- All models now loaded on to CPU to avoid device and out of memory issues in PyTorch

### Fixed

- Fixed a bug where data types that implement `.to` but not `.cuda` would not be properly moved onto the GPU
- Fixed a bug where data would not be re-shuffled every epoch when using a `DistributedSampler`

## [0.4.8] - 2019-08-31

### Added

- Added `test_step` and `test_end` methods, used when `Trainer.test` is called
- Added `GradientAccumulationScheduler` callback which can be used to schedule changes to the number of accumulation batches
- Added option to skip the validation sanity check by setting `nb_sanity_val_steps = 0`

### Fixed

- Fixed a bug when setting `nb_sanity_val_steps = 0`

## [0.4.7] - 2019-08-24

### Changed

- Changed the default `val_check_interval` to `1.0`
- Changed defaults for `nb_val_batches`, `nb_tng_batches` and `nb_test_batches` to 0

### Fixed

- Fixed a bug where the full validation set as used despite setting `val_percent_check`
- Fixed a bug where an `Exception` was thrown when using a data set containing a single batch
- Fixed a bug where an `Exception` was thrown if no `val_dataloader` was given
- Fixed a bug where tuples were not properly transferred to the GPU
- Fixed a bug where data of a non standard type was not properly handled by the trainer
- Fixed a bug when loading data as a tuple
- Fixed a bug where `AttributeError` could be suppressed by the `Trainer`

## [0.4.6] - 2019-08-15

### Added

- Added support for data to be given as a `dict` or `list` with a single gpu
- Added support for `configure_optimizers` to return a single optimizer, two list (optimizers and schedulers), or a single list

### Fixed

- Fixed a bug where returning just an optimizer list (i.e. without schedulers) from `configure_optimizers` would throw an `Exception`

## [0.4.5] - 2019-08-13

### Added

- Added `optimizer_step` method that can be overridden to change the standard optimizer behaviour

## [0.4.4] - 2019-08-12

### Added

- Added support for multiple validation dataloaders
- Added support for latest test-tube logger (optimised for `torch==1.2.0`)

### Changed

- `validation_step` and `val_dataloader` are now optional
- `lr_scheduler` is now activated after epoch

### Fixed

- Fixed a bug where a warning would show when using `lr_scheduler` in `torch>1.1.0`
- Fixed a bug where an `Exception` would be thrown if using `torch.DistributedDataParallel` without using a `DistributedSampler`, this now throws a `Warning` instead

## [0.4.3] - 2019-08-10

### Fixed

- Fixed a bug where accumulate gradients would scale the loss incorrectly

## [0.4.2] - 2019-08-08

### Changed

- Changed install requirement to `torch==1.2.0`

## [0.4.1] - 2019-08-08

### Changed

- Changed install requirement to `torch==1.1.0`

## [0.4.0] - 2019-08-08

### Added

- Added 16-bit support for a single GPU
- Added support for training continuation (preserves epoch, global step etc.)

### Changed

- Changed `training_step` and `validation_step`, outputs will no longer be automatically reduced

### Removed

- Removed need for `Experiment` object in `Trainer`

### Fixed

- Fixed issues with reducing outputs from generative models (such as images and text)

## [0.3.6] - 2019-07-25

### Added

- Added a decorator to do lazy data loading internally

### Fixed

- Fixed a bug where `Experiment` object was not process safe, potentially causing logs to be overwritten

## [0.3.5] - 2019-07-25

## [0.3.4] - 2019-07-22

## [0.3.3] - 2019-07-22

## [0.3.2] - 2019-07-21

## [0.3.1] - 2019-07-21

## [0.2.x] - 2019-07-09

## [0.1.x] - 2019-06-DD<|MERGE_RESOLUTION|>--- conflicted
+++ resolved
@@ -10,15 +10,11 @@
 
 ### Added
 
-<<<<<<< HEAD
 - WeightAveraging callback that wraps the PyTorch AveragedModel class ([#20545](https://github.com/Lightning-AI/pytorch-lightning/pull/20545))
 
 
--
-=======
 - Added support for general mappings being returned from `training_step` when using manual optimization ([#21011](https://github.com/Lightning-AI/pytorch-lightning/pull/21011))
 
->>>>>>> 20960ec3
 
 
 ### Changed
