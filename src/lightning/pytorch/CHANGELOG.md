--- conflicted
+++ resolved
@@ -89,14 +89,8 @@
 - If not set by the user, Lightning will set `OMP_NUM_THREADS` to `num_cpus / num_processes` when launching subprocesses (e.g. when DDP is used) to avoid system overload for CPU-intensive tasks ([#18677](https://github.com/Lightning-AI/lightning/pull/18677))
 - The `ModelCheckpoint` no longer deletes files under the save-top-k mechanism when resuming from a folder that is not the same as the current checkpoint folder ([#18750](https://github.com/Lightning-AI/lightning/pull/18750))
 - The `ModelCheckpoint` no longer deletes the file that was passed to `Trainer.fit(ckpt_path=...)` ([#18750](https://github.com/Lightning-AI/lightning/pull/18750))
-
-<<<<<<< HEAD
-
 - Calling `trainer.fit()` twice now raises an error with strategies that spawn subprocesses through `multiprocessing` (ddp_spawn, xla) ([#18776](https://github.com/Lightning-AI/lightning/pull/18776))
 
-
-=======
->>>>>>> 4df6e13f
 ### Deprecated
 
 - Deprecated the `SingleTPUStrategy` (`strategy="single_tpu"`) in favor of `SingleDeviceXLAStrategy` (`strategy="single_xla"`) ([#17383](https://github.com/Lightning-AI/lightning/pull/17383))
