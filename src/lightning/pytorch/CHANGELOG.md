# Changelog

All notable changes to this project will be documented in this file.

The format is based on [Keep a Changelog](http://keepachangelog.com/en/1.0.0/).

---

## [unreleased] - YYYY-MM-DD

### Added

- Added `WeightAveraging` callback that wraps the PyTorch `AveragedModel` class ([#20545](https://github.com/Lightning-AI/pytorch-lightning/pull/20545))


- Added Torch-Tensorrt integration with `LightningModule` ([#20808](https://github.com/Lightning-AI/pytorch-lightning/pull/20808))


- Added time-based validation support though `val_check_interval` ([#21071](https://github.com/Lightning-AI/pytorch-lightning/pull/21071))


- Added attributes to access stopping reason in `EarlyStopping` callback ([#21188](https://github.com/Lightning-AI/pytorch-lightning/pull/21188))


- Added support for variable batch size in `ThroughputMonitor` ([#20236](https://github.com/Lightning-AI/pytorch-lightning/pull/20236))


### Changed

- Default to `RichProgressBar` and `RichModelSummary` if the rich package is available. Fallback to TQDMProgressBar and ModelSummary otherwise ([#20896](https://github.com/Lightning-AI/pytorch-lightning/pull/20896))


- Fixed preventing recursive symlink creation iwhen `save_last='link'` and `save_top_k=-1` ([#21186](https://github.com/Lightning-AI/pytorch-lightning/pull/21186))


### Removed

-


### Fixed

- Fixed edgecase when `max_trials` is reached in `Tuner.scale_batch_size` ([#21187](https://github.com/Lightning-AI/pytorch-lightning/pull/21187))


- Fixed case where `LightningCLI` could not be initialized with `trainer_default` containing callbacks ([#21192](https://github.com/Lightning-AI/pytorch-lightning/pull/21192))


- Fixed missing reset when `ModelPruning` is applied with lottery ticket hypothesis ([#21191](https://github.com/Lightning-AI/pytorch-lightning/pull/21191))


---

## [2.5.5] - 2025-09-05

### Changed

- Include `exclude_frozen_parameters` to `DeepSpeedStrategy` ([#21060](https://github.com/Lightning-AI/pytorch-lightning/pull/21060))
- Include `PossibleUserWarning` that is raised if modules are in eval mode when training starts ([#21146](https://github.com/Lightning-AI/pytorch-lightning/pull/21146))

### Fixed

- Fixed `LightningCLI` not using `ckpt_path` hyperparameters to instantiate classes ([#21116](https://github.com/Lightning-AI/pytorch-lightning/pull/21116))
- Fixed callbacks by defer step/time-triggered `ModelCheckpoint` saves until validation metrics are available ([#21106](https://github.com/Lightning-AI/pytorch-lightning/pull/21106))
- Fixed with adding a missing device id for pytorch 2.8 ([#21105](https://github.com/Lightning-AI/pytorch-lightning/pull/21105))
- Fixed `TQDMProgressBar` not resetting correctly when using both a finite and iterable dataloader ([#21147](https://github.com/Lightning-AI/pytorch-lightning/pull/21147))
- Fixed cleanup of temporary files from `Tuner` on crashes ([#21162](https://github.com/Lightning-AI/pytorch-lightning/pull/21162))

<<<<<<< HEAD

- Fixed LR Finder: compute gradients w.r.t. `log10(lr)` in exponential mode #([#21171](https://github.com/Lightning-AI/pytorch-lightning/pull/21171))



---
=======
>>>>>>> 6989e156

## [2.5.4] - 2025-08-29

### Fixed

- Fixed `AsyncCheckpointIO` snapshots tensors to avoid race with parameter mutation ([#21079](https://github.com/Lightning-AI/pytorch-lightning/pull/21079))
- Fixed `AsyncCheckpointIO` threadpool exception if calling fit or validate more than one ([#20952](https://github.com/Lightning-AI/pytorch-lightning/pull/20952))
- Fixed learning rate not being correctly set after using `LearningRateFinder` callback ([#21068](https://github.com/Lightning-AI/pytorch-lightning/pull/21068))
- Fixed misalignment column while using rich model summary in `DeepSpeedstrategy` ([#21100](https://github.com/Lightning-AI/pytorch-lightning/pull/21100))
- Fixed `RichProgressBar` crashing when sanity checking using val dataloader with 0 len ([#21108](https://github.com/Lightning-AI/pytorch-lightning/pull/21108))

## [2.5.3] - 2025-08-13

### Changed

- Added `save_on_exception` option to `ModelCheckpoint` Callback ([#20916](https://github.com/Lightning-AI/pytorch-lightning/pull/20916))
- Allow `dataloader_idx_` in log names when `add_dataloader_idx=False` ([#20987](https://github.com/Lightning-AI/pytorch-lightning/pull/20987))
- Allow returning `ONNXProgram` when calling `to_onnx(dynamo=True)` ([#20811](https://github.com/Lightning-AI/pytorch-lightning/pull/20811))
- Extended support for general mappings being returned from `training_step` when using manual optimization ([#21011](https://github.com/Lightning-AI/pytorch-lightning/pull/21011))

### Fixed

- Fixed Allowing trainer to accept CUDAAccelerator instance as accelerator with FSDP strategy ([#20964](https://github.com/Lightning-AI/pytorch-lightning/pull/20964))
- Fixed progress bar console clearing for Rich `14.1+` ([#21016](https://github.com/Lightning-AI/pytorch-lightning/pull/21016))
- Fixed `AdvancedProfiler` to handle nested profiling actions for Python 3.12+ ([#20809](https://github.com/Lightning-AI/pytorch-lightning/pull/20809))
- Fixed rich progress bar error when resume training ([#21000](https://github.com/Lightning-AI/pytorch-lightning/pull/21000))
- Fixed double iteration bug when resumed from a checkpoint. ([#20775](https://github.com/Lightning-AI/pytorch-lightning/pull/20775))
- Fixed support for more dtypes in `ModelSummary` ([#21034](https://github.com/Lightning-AI/pytorch-lightning/pull/21034))
- Fixed metrics in `RichProgressBar` being updated according to user provided `refresh_rate` ([#21032](https://github.com/Lightning-AI/pytorch-lightning/pull/21032))
- Fixed `save_last` behavior in the absence of validation ([#20960](https://github.com/Lightning-AI/pytorch-lightning/pull/20960))
- Fixed integration between `LearningRateFinder` and `EarlyStopping` ([#21056](https://github.com/Lightning-AI/pytorch-lightning/pull/21056))
- Fixed gradient calculation in `lr_finder` for `mode="exponential"`  ([#21055](https://github.com/Lightning-AI/pytorch-lightning/pull/21055))
- Fixed `save_hyperparameters` crashing with `dataclasses` using `init=False` fields ([#21051](https://github.com/Lightning-AI/pytorch-lightning/pull/21051))


## [2.5.2] - 2025-06-20

### Changed

- Add `enable_autolog_hparams` argument to Trainer ([#20593](https://github.com/Lightning-AI/pytorch-lightning/pull/20593))
- Add `toggled_optimizer(optimizer)` method to the LightningModule, which is a context manager version of `toggle_optimize` and `untoggle_optimizer` ([#20771](https://github.com/Lightning-AI/pytorch-lightning/pull/20771))
- For cross-device local checkpoints, instruct users to install `fsspec>=2025.5.0` if unavailable ([#20780](https://github.com/Lightning-AI/pytorch-lightning/pull/20780))
- Check param is of `nn.Parameter` type for pruning sanitization ([#20783](https://github.com/Lightning-AI/pytorch-lightning/pull/20783))

### Fixed

- Fixed `save_hyperparameters` not working correctly with `LightningCLI` when there are parsing links applied on instantiation ([#20777](https://github.com/Lightning-AI/pytorch-lightning/pull/20777))
- Fixed `logger_connector` has an edge case where step can be a float ([#20692](https://github.com/Lightning-AI/pytorch-lightning/pull/20692))
- Fixed Synchronize SIGTERM Handling in DDP to Prevent Deadlocks ([#20825](https://github.com/Lightning-AI/pytorch-lightning/pull/20825))
- Fixed case-sensitive model name ([#20661](https://github.com/Lightning-AI/pytorch-lightning/pull/20661))
- CLI: resolve jsonargparse deprecation warning ([#20802](https://github.com/Lightning-AI/pytorch-lightning/pull/20802))
- Fix: move `check_inputs` to the target device if available during `to_torchscript` ([#20873](https://github.com/Lightning-AI/pytorch-lightning/pull/20873))
- Fixed progress bar display to correctly handle iterable dataset and `max_steps` during training ([#20869](https://github.com/Lightning-AI/pytorch-lightning/pull/20869))
- Fixed problem for silently supporting `jsonnet` ([#20899](https://github.com/Lightning-AI/pytorch-lightning/pull/20899))


## [2.5.1] - 2025-03-18

### Changed

- Allow LightningCLI to use a customized argument parser class ([#20596](https://github.com/Lightning-AI/pytorch-lightning/pull/20596))
- Change `wandb` default x-axis to `tensorboard`'s `global_step` when `sync_tensorboard=True` ([#20611](https://github.com/Lightning-AI/pytorch-lightning/pull/20611))
- CometML logger was updated to support the recent Comet SDK ([#20275](https://github.com/Lightning-AI/pytorch-lightning/pull/20275))
- bump: testing with latest `torch` 2.6 ([#20509](https://github.com/Lightning-AI/pytorch-lightning/pull/20509))

### Fixed

- Fixed CSVLogger logging hyperparameter at every write which increase latency  ([#20594](https://github.com/Lightning-AI/pytorch-lightning/pull/20594))
- Fixed OverflowError when resuming from checkpoint with an iterable dataset ([#20565](https://github.com/Lightning-AI/pytorch-lightning/issues/20565))
- Fixed swapped _R_co and _P to prevent type error ([#20508](https://github.com/Lightning-AI/pytorch-lightning/issues/20508))
- Always call `WandbLogger.experiment` first in `_call_setup_hook` to ensure `tensorboard` logs can sync to `wandb` ([#20610](https://github.com/Lightning-AI/pytorch-lightning/pull/20610))
- Fixed TBPTT example ([#20528](https://github.com/Lightning-AI/pytorch-lightning/pull/20528))
- Fixed test compatibility as AdamW became subclass of Adam ([#20574](https://github.com/Lightning-AI/pytorch-lightning/pull/20574))
- Fixed file extension of model checkpoints uploaded by NeptuneLogger ([#20581](https://github.com/Lightning-AI/pytorch-lightning/pull/20581))
- Reset trainer variable `should_stop` when `fit` is called ([#19177](https://github.com/Lightning-AI/pytorch-lightning/pull/19177))
- Fixed making `WandbLogger` upload models from all `ModelCheckpoint` callbacks, not just one ([#20191](https://github.com/Lightning-AI/pytorch-lightning/pull/20191))
- Error when logging to MLFlow deleted experiment ([#20556](https://github.com/Lightning-AI/pytorch-lightning/pull/20556))


## [2.5.0] - 2024-12-19

### Added

- Added `step` parameter to `TensorBoardLogger.log_hyperparams` to visualize changes during training ([#20176](https://github.com/Lightning-AI/pytorch-lightning/pull/20176))
- Added `str` method to datamodule ([#20301](https://github.com/Lightning-AI/pytorch-lightning/pull/20301))
- Added timeout to DeepSpeedStrategy ([#20474](https://github.com/Lightning-AI/pytorch-lightning/pull/20474))
- Added doc for Truncated Back-Propagation Through Time ([#20422](https://github.com/Lightning-AI/pytorch-lightning/pull/20422))
- Added FP8 + FSDP2 + torch.compile examples for PyTorch Lightning ([#20440](https://github.com/Lightning-AI/pytorch-lightning/pull/20440))
- Added profiling to `Trainer.save_checkpoint` ([#20405](https://github.com/Lightning-AI/pytorch-lightning/pull/20405))
- Added after_instantiate_classes hook to CLI ([#20401](https://github.com/Lightning-AI/pytorch-lightning/pull/20401))

### Changed

- Updated checkpointing documentation to mark `resume_from_checkpoint` as deprecated ([#20477](https://github.com/Lightning-AI/pytorch-lightning/pull/20477))
- Made plugin type checks more flexible ([#20186](https://github.com/Lightning-AI/pytorch-lightning/pull/20186))
- Changed seeding NumPy using `np.random.SeedSequence()` in `pl_worker_init_function()` to robustly seed NumPy-dependent dataloader workers ([#20369](https://github.com/Lightning-AI/pytorch-lightning/pull/20369))
- Allowed callbacks to be restored not just during training ([#20403](https://github.com/Lightning-AI/pytorch-lightning/pull/20403))
- Changed LightningCLI tests to account for future fix in jsonargparse ([#20372](https://github.com/Lightning-AI/pytorch-lightning/pull/20372))
- Bumped PyTorch to version `2.5` ([#20351](https://github.com/Lightning-AI/pytorch-lightning/pull/20351))
- Decoupled checkpoint artifact path from model artifact path ([#20325](https://github.com/Lightning-AI/pytorch-lightning/pull/20325))
- Updated BitsAndBytes version ([#20313](https://github.com/Lightning-AI/pytorch-lightning/pull/20313))
- Changed merging of hparams when logging to ignore parameter names that start with an underscore `_` ([#20221](https://github.com/Lightning-AI/pytorch-lightning/pull/20221))
- Re-enabled passing `BytesIO` as path in `.to_onnx()` ([#20172](https://github.com/Lightning-AI/pytorch-lightning/pull/20172))

### Removed

- Removed `List[int]` as input type for Trainer when `accelerator="cpu"` ([#20399](https://github.com/Lightning-AI/pytorch-lightning/pull/20399))

### Fixed

- Fixed UnboundLocalError when using the predict method with return_predictions=False. ([#20484](https://github.com/Lightning-AI/pytorch-lightning/pull/20484))
- Fixed use of `convert_module` in FSDP to avoid using more memory than necessary during initialization ([#20323](https://github.com/Lightning-AI/pytorch-lightning/pull/20323))
- Fixed TypeError in `configure_optimizers` when running with `ReduceLROnPlateau` ([#20471](https://github.com/Lightning-AI/pytorch-lightning/pull/20471))
- Fixed return type in `configure_optimizers` example ([#20420](https://github.com/Lightning-AI/pytorch-lightning/pull/20420))
- Fixed in ncorrect URI prefix stripping in MLFlowLogger ([#20365](https://github.com/Lightning-AI/pytorch-lightning/pull/20365))
- Fixed shuffling behavior when using a custom sampler in data module ([#20327](https://github.com/Lightning-AI/pytorch-lightning/pull/20327))
- Ensured restarting from checkpoints leads to consistent internal counters compared to uninterrupted training ([#20379](https://github.com/Lightning-AI/pytorch-lightning/pull/20379))
- Fixed LightningCLI failing when both module and data module save hyperparameters due to conflicting internal `_class_path` parameter ([#20221](https://github.com/Lightning-AI/pytorch-lightning/pull/20221))

## [2.4.0] - 2024-08-06

### Added

- Made saving non-distributed checkpoints fully atomic ([#20011](https://github.com/Lightning-AI/pytorch-lightning/pull/20011))
- Added `dump_stats` flag to `AdvancedProfiler` ([#19703](https://github.com/Lightning-AI/pytorch-lightning/issues/19703))
- Added a flag `verbose` to the `seed_everything()` function ([#20108](https://github.com/Lightning-AI/pytorch-lightning/pull/20108))
- Added support for PyTorch 2.4 ([#20010](https://github.com/Lightning-AI/pytorch-lightning/pull/20010))
- Added support for Python 3.12 ([20078](https://github.com/Lightning-AI/pytorch-lightning/pull/20078))
- The `TQDMProgressBar` now provides an option to retain prior training epoch bars ([#19578](https://github.com/Lightning-AI/pytorch-lightning/pull/19578))
- Added the count of modules in train and eval mode to the printed `ModelSummary` table ([#20159](https://github.com/Lightning-AI/pytorch-lightning/pull/20159))

### Changed

- Triggering KeyboardInterrupt (Ctrl+C) during `.fit()`, `.evaluate()`, `.test()` or `.predict()` now terminates all processes launched by the Trainer and exits the program ([#19976](https://github.com/Lightning-AI/pytorch-lightning/pull/19976))
- Changed the implementation of how seeds are chosen for dataloader workers when using `seed_everything(..., workers=True)` ([#20055](https://github.com/Lightning-AI/pytorch-lightning/pull/20055))
- NumPy is no longer a required dependency ([#20090](https://github.com/Lightning-AI/pytorch-lightning/issues/20090))

### Removed

- Removed support for PyTorch 2.1 ([#20009](https://github.com/Lightning-AI/pytorch-lightning/pull/20009))
- Removed support for Python 3.8 ([#20071](https://github.com/Lightning-AI/pytorch-lightning/pull/20071))

### Fixed

- Avoid LightningCLI saving hyperparameters with `class_path` and `init_args` since this would be a breaking change ([#20068](https://github.com/Lightning-AI/pytorch-lightning/pull/20068))
- Fixed an issue that would cause too many printouts of the seed info when using `seed_everything()` ([#20108](https://github.com/Lightning-AI/pytorch-lightning/pull/20108))
- Fixed `_LoggerConnector`'s `_ResultMetric` to move all registered keys to the device of the logged value if needed ([#19814](https://github.com/Lightning-AI/pytorch-lightning/issues/19814))
- Fixed `_optimizer_to_device` logic for special 'step' key in optimizer state causing performance regression ([#20019](https://github.com/Lightning-AI/pytorch-lightning/pull/20019))
- Fixed parameter counts in `ModelSummary` when model has distributed parameters (DTensor) ([#20163](https://github.com/Lightning-AI/pytorch-lightning/pull/20163))
- Fixed PyTorch Lightning FSDP takes more memory than PyTorch FSDP ([#20323](https://github.com/Lightning-AI/pytorch-lightning/pull/20323))


## [2.3.0] - 2024-06-13

### Added

- The `ModelSummary` and `RichModelSummary` callbacks now display the training mode of each layer in the column "Mode" ([#19468](https://github.com/Lightning-AI/pytorch-lightning/pull/19468))
- Added `load_from_checkpoint` support for `LightningCLI` when using dependency injection ([#18105](https://github.com/Lightning-AI/pytorch-lightning/pull/18105))
- Added robust timer duration parsing with an informative error message when parsing fails ([#19513](https://github.com/Lightning-AI/pytorch-lightning/pull/19513))
- Added `on_exception` hook to `LightningDataModule` ([#19601](https://github.com/Lightning-AI/pytorch-lightning/pull/19601))
- Added support for PyTorch 2.3 ([#19708](https://github.com/Lightning-AI/pytorch-lightning/pull/19708))
- Added `ModelParallelStrategy` to support 2D parallelism ([#19878](https://github.com/Lightning-AI/pytorch-lightning/pull/19878), [#19888](https://github.com/Lightning-AI/pytorch-lightning/pull/19888))
- Added a call to `torch.distributed.destroy_process_group` in atexit handler if process group needs destruction ([#19931](https://github.com/Lightning-AI/pytorch-lightning/pull/19931))
- Added support for configuring hybrid-sharding by passing a tuple for the `FSDPStrategy(device_mesh=...)` argument ([#19504](https://github.com/Lightning-AI/pytorch-lightning/pull/19504))

### Changed

- The `prepare_data()` hook in `LightningModule` and `LightningDataModule` is now subject to a barrier without timeout to avoid long-running tasks to be interrupted ([#19448](https://github.com/Lightning-AI/pytorch-lightning/pull/19448))
- Relaxed the requirement for custom batch samplers to expose `drop_last` for prediction ([#19678](https://github.com/Lightning-AI/pytorch-lightning/pull/19678))
- It is no longer allowed to skip `training_step()` by returning `None` in distributed training ([#19918](https://github.com/Lightning-AI/pytorch-lightning/pull/19918))

### Removed

- Removed the Bagua integration (`Trainer(strategy="bagua")`) ([#19445](https://github.com/Lightning-AI/pytorch-lightning/pull/19445))
- Removed support for PyTorch 1.13 ([#19706](https://github.com/Lightning-AI/pytorch-lightning/pull/19706))

### Fixed

- Fixed a matrix shape mismatch issue when running a model loaded from a quantized checkpoint (bitsandbytes) ([#19886](https://github.com/Lightning-AI/pytorch-lightning/pull/19886))
- Fixed `WandbLogger.log_hyperparameters()` raising an error if hyperparameters are not JSON serializable ([#19769](https://github.com/Lightning-AI/pytorch-lightning/pull/19769))
- Fixed an issue with the LightningCLI not being able to set the `ModelCheckpoint(save_last=...)` argument ([#19808](https://github.com/Lightning-AI/pytorch-lightning/pull/19808))
- Fixed an issue causing ValueError for certain object such as TorchMetrics when dumping hyperparameters to YAML ([#19804](https://github.com/Lightning-AI/pytorch-lightning/pull/19804))
- Fixed resetting `epoch_loop.restarting` to avoid full validation run after `LearningRateFinder` ([#19818](https://github.com/Lightning-AI/pytorch-lightning/issues/19818))


## [2.2.2] - 2024-04-11

### Fixed

- Fixed a KeyError when saving a FSDP sharded checkpoint and setting `save_weights_only=True` ([#19524](https://github.com/Lightning-AI/pytorch-lightning/pull/19524))
- Fixed an issue causing a TypeError when using `torch.compile` as a decorator ([#19627](https://github.com/Lightning-AI/pytorch-lightning/pull/19627))


## [2.2.1] - 2024-03-04


### Fixed

- Fixed an issue with CSVLogger trying to append to file from a previous run when the version is set manually ([#19446](https://github.com/Lightning-AI/pytorch-lightning/pull/19446))
- Fixed the divisibility check for `Trainer.accumulate_grad_batches` and `Trainer.log_every_n_steps` in ThroughputMonitor ([#19470](https://github.com/Lightning-AI/pytorch-lightning/pull/19470))
- Fixed support for Remote Stop and Remote Abort with NeptuneLogger ([#19130](https://github.com/Lightning-AI/pytorch-lightning/pull/19130))
- Fixed infinite recursion error in precision plugin graveyard ([#19542](https://github.com/Lightning-AI/pytorch-lightning/pull/19542))


## [2.2.0] - 2024-02-08

### Added

- Added `lightning.pytorch.callbacks.ThroughputMonitor` to track throughput and log it ([#18848](https://github.com/Lightning-AI/pytorch-lightning/pull/18848))
- The Trainer now restores the training mode set through `.train()` or `.eval()` on a submodule-level when switching from validation to training ([#18951](https://github.com/Lightning-AI/pytorch-lightning/pull/18951))
- Added support for meta-device initialization and materialization of 4-bit Bitsandbytes layers ([#19150](https://github.com/Lightning-AI/pytorch-lightning/pull/19150))
- Added `TransformerEnginePrecision(fallback_compute_dtype=)` to control the dtype of operations that don't support fp8 ([#19082](https://github.com/Lightning-AI/pytorch-lightning/pull/19082))
- Added the option `ModelCheckpoint(save_last='link')` to create a symbolic link for the 'last.ckpt' file ([#19191](https://github.com/Lightning-AI/pytorch-lightning/pull/19191))
- Added a utility function and CLI to consolidate FSDP sharded checkpoints into a single file ([#19213](https://github.com/Lightning-AI/pytorch-lightning/pull/19213))
- The TQDM progress bar now respects the env variable `TQDM_MINITERS` for setting the refresh rate ([#19381](https://github.com/Lightning-AI/pytorch-lightning/pull/19381))
- Added support for saving and loading stateful training DataLoaders ([#19361](https://github.com/Lightning-AI/pytorch-lightning/pull/19361))
- Added shortcut name `strategy='deepspeed_stage_1_offload'` to the strategy registry ([#19075](https://github.com/Lightning-AI/pytorch-lightning/pull/19075))
- Added support for non-strict state-dict loading in Trainer via the new `LightningModule.strict_loading = True | False` attribute ([#19404](https://github.com/Lightning-AI/pytorch-lightning/pull/19404))


### Changed

- `seed_everything()` without passing in a seed no longer randomly selects a seed, and now defaults to `0` ([#18846](https://github.com/Lightning-AI/pytorch-lightning/pull/18846))
- The `LightningModule.on_{validation,test,predict}_model_{eval,train}` now only get called if they are overridden by the user ([#18951](https://github.com/Lightning-AI/pytorch-lightning/pull/18951))
- The `Trainer.fit()` loop no longer calls `LightningModule.train()` at the start; it now preserves the user's configuration of frozen layers ([#18951](https://github.com/Lightning-AI/pytorch-lightning/pull/18951))
- The `LightningModule.load_from_checkpoint()` function now calls `.configure_model()` on the model if it is overridden, to ensure all layers can be loaded from the checkpoint ([#19036](https://github.com/Lightning-AI/pytorch-lightning/pull/19036))
- Restored usage of `step` parameter when logging metrics with `NeptuneLogger` ([#19126](https://github.com/Lightning-AI/pytorch-lightning/pull/19126))
- Changed the `TransformerEnginePrecision(dtype=)` argument to `weights_dtype` and made it required ([#19082](https://github.com/Lightning-AI/pytorch-lightning/pull/19082))
- The columns in the `metrics.csv` file produced by `CSVLogger` are now sorted alphabetically ([#19159](https://github.com/Lightning-AI/pytorch-lightning/pull/19159))
- Reverted back to creating a checkpoint copy when `ModelCheckpoint(save_last=True)` instead of creating a symbolic link ([#19191](https://github.com/Lightning-AI/pytorch-lightning/pull/19191))

### Deprecated

- Deprecated all precision plugin classes under `lightning.pytorch.plugins` with the suffix `Plugin` in the name ([#18840](https://github.com/Lightning-AI/pytorch-lightning/pull/18840))

### Removed

- Removed support for PyTorch 1.12 ([#19300](https://github.com/Lightning-AI/pytorch-lightning/pull/19300))

### Fixed

- Fixed issue where the `precision="transformer-engine"` argument would not replace layers by default ([#19082](https://github.com/Lightning-AI/pytorch-lightning/pull/19082))
- Fixed issue where layers created in `LightningModule.setup` or `LightningModule.configure_model` wouldn't get converted when using the Bitsandbytes or TransformerEngine plugins ([#19061](https://github.com/Lightning-AI/pytorch-lightning/pull/19061))
- Fixed the input validation logic in `FSDPStrategy` to accept a `device_mesh` ([#19392](https://github.com/Lightning-AI/pytorch-lightning/pull/19392))


## [2.1.4] - 2024-01-31

### Fixed

- Fixed `Trainer` not expanding the `default_root_dir` if it has the `~` (home) prefix ([#19179](https://github.com/Lightning-AI/pytorch-lightning/pull/19179))
- Fixed warning for Dataloader if `num_workers=1` and CPU count is 1 ([#19224](https://github.com/Lightning-AI/pytorch-lightning/pull/19224))
- Fixed `WandbLogger.watch()` method annotation to accept `None` for the log parameter ([#19237](https://github.com/Lightning-AI/pytorch-lightning/pull/19237))
- Fixed an issue preventing the Trainer to run on CPU when the system's CUDA driver is outdated or broken ([#19234](https://github.com/Lightning-AI/pytorch-lightning/pull/19234))
- Fixed an issue with the ModelCheckpoint callback not saving relative symlinks with `ModelCheckpoint(save_last="link")` ([#19303](https://github.com/Lightning-AI/pytorch-lightning/pull/19303))
- Fixed issue where the `_restricted_classmethod_impl` would incorrectly raise a TypeError on inspection rather than on call ([#19332](https://github.com/Lightning-AI/pytorch-lightning/pull/19332))
- Fixed exporting `__version__` in `__init__` ([#19221](https://github.com/Lightning-AI/pytorch-lightning/pull/19221))


## [2.1.3] - 2023-12-21

### Changed

- `LightningCLI` no longer allows setting a normal class instance as default. A `lazy_instance` can be used instead ([#18822](https://github.com/Lightning-AI/pytorch-lightning/pull/18822))

### Fixed

- Fixed checks for local file protocol due to fsspec changes in 2023.10.0 ([#19023](https://github.com/Lightning-AI/pytorch-lightning/pull/19023))
- Fixed automatic detection of 'last.ckpt' files to respect the extension when filtering ([#17072](https://github.com/Lightning-AI/pytorch-lightning/pull/17072))
- Fixed an issue where setting `CHECKPOINT_JOIN_CHAR` or `CHECKPOINT_EQUALS_CHAR` would only work on the `ModelCheckpoint` class but not on an instance ([#19054](https://github.com/Lightning-AI/pytorch-lightning/pull/19054))
- Fixed `ModelCheckpoint` not expanding the `dirpath` if it has the `~` (home) prefix ([#19058](https://github.com/Lightning-AI/pytorch-lightning/pull/19058))
- Fixed handling checkpoint dirpath suffix in NeptuneLogger ([#18863](https://github.com/Lightning-AI/pytorch-lightning/pull/18863))
- Fixed an edge case where `ModelCheckpoint` would alternate between versioned and unversioned filename ([#19064](https://github.com/Lightning-AI/pytorch-lightning/pull/19064))
- Fixed broadcast at initialization in `MPIEnvironment` ([#19074](https://github.com/Lightning-AI/pytorch-lightning/pull/19074))
- Fixed the tensor conversion in `self.log` to respect the default dtype ([#19046](https://github.com/Lightning-AI/pytorch-lightning/issues/19046))


## [2.1.2] - 2023-11-15

### Fixed

- Fixed an issue causing permission errors on Windows when attempting to create a symlink for the "last" checkpoint ([#18942](https://github.com/Lightning-AI/pytorch-lightning/issues/18942))
- Fixed an issue where Metric instances from `torchmetrics` wouldn't get moved to the device when using FSDP ([#18954](https://github.com/Lightning-AI/pytorch-lightning/issues/18954))
- Fixed an issue preventing the user to `Trainer.save_checkpoint()` an FSDP model when `Trainer.test/validate/predict()` ran after `Trainer.fit()` ([#18992](https://github.com/Lightning-AI/pytorch-lightning/issues/18992))


## [2.1.1] - 2023-11-06

### Fixed

- Fixed an issue when replacing an existing `last.ckpt` file with a symlink ([#18793](https://github.com/Lightning-AI/pytorch-lightning/pull/18793))
- Fixed an issue when `BatchSizeFinder` `steps_per_trial` parameter ends up defining how many validation batches to run during the entire training ([#18394](https://github.com/Lightning-AI/pytorch-lightning/issues/18394))
- Fixed an issue saving the `last.ckpt` file when using `ModelCheckpoint` on a remote filesystem and no logger is used ([#18867](https://github.com/Lightning-AI/pytorch-lightning/issues/18867))
- Refined the FSDP saving logic and error messaging when path exists ([#18884](https://github.com/Lightning-AI/pytorch-lightning/pull/18884))
- Fixed an issue parsing the version from folders that don't include a version number in `TensorBoardLogger` and `CSVLogger` ([#18897](https://github.com/Lightning-AI/pytorch-lightning/issues/18897))


## [2.1.0] - 2023-10-11

### Added

- Added `metrics_format` attribute to `RichProgressBarTheme` class ([#18373](https://github.com/Lightning-AI/pytorch-lightning/pull/18373))
- Added `CHECKPOINT_EQUALS_CHAR` attribute to `ModelCheckpoint` class ([#17999](https://github.com/Lightning-AI/pytorch-lightning/pull/17999))
- Added `**summarize_kwargs` to `ModelSummary` and `RichModelSummary` callbacks ([#16788](https://github.com/Lightning-AI/pytorch-lightning/pull/16788))
- Added support for the `max_size_cycle|max_size|min_size` iteration modes during evaluation ([#17163](https://github.com/Lightning-AI/pytorch-lightning/pull/17163))
- Added support for the TPU-v4 architecture ([#17227](https://github.com/Lightning-AI/pytorch-lightning/pull/17227))
- Added support for XLA's new PJRT runtime ([#17352](https://github.com/Lightning-AI/pytorch-lightning/pull/17352))
- Check for invalid TPU device inputs ([#17227](https://github.com/Lightning-AI/pytorch-lightning/pull/17227))
- Added `XLAStrategy(sync_module_states=bool)` to control whether to broadcast the parameters to all devices ([#17522](https://github.com/Lightning-AI/pytorch-lightning/pull/17522))
- Added support for multiple optimizer parameter groups when using the FSDP strategy ([#17309](https://github.com/Lightning-AI/pytorch-lightning/pull/17309))
- Enabled saving the full model state dict when using the `FSDPStrategy` ([#16558](https://github.com/Lightning-AI/pytorch-lightning/pull/16558))
- Update `LightningDataModule.from_datasets` to support arbitrary iterables ([#17402](https://github.com/Lightning-AI/pytorch-lightning/pull/17402))
- Run the DDP wrapper in a CUDA stream ([#17334](https://github.com/Lightning-AI/pytorch-lightning/pull/17334))
- Added `SaveConfigCallback.save_config` to ease use cases such as saving the config to a logger ([#17475](https://github.com/Lightning-AI/pytorch-lightning/pull/17475))
- Enabled optional file versioning of model checkpoints ([#17320](https://github.com/Lightning-AI/pytorch-lightning/pull/17320))
- Added the process group timeout argument `FSDPStrategy(timeout=...)` for the FSDP strategy ([#17274](https://github.com/Lightning-AI/pytorch-lightning/pull/17274))
- Added `FSDPStrategy(activation_checkpointing_policy=...)` to customize the layer policy for automatic activation checkpointing (requires torch>=2.1) ([#18045](https://github.com/Lightning-AI/pytorch-lightning/pull/18045))
- Added CLI option `--map-to-cpu` to the checkpoint upgrade script to enable converting GPU checkpoints on a CPU-only machine ([#17527](https://github.com/Lightning-AI/pytorch-lightning/pull/17527))
- Added non-layer param count to the model summary ([#17005](https://github.com/Lightning-AI/pytorch-lightning/pull/17005))
- Updated `LearningRateMonitor` to log monitored values to `trainer.callback_metrics` ([#17626](https://github.com/Lightning-AI/pytorch-lightning/pull/17626))
- Added `log_weight_decay` argument to `LearningRateMonitor` callback ([#18439](https://github.com/Lightning-AI/pytorch-lightning/pull/18439))
- Added `Trainer.print()` to print on local rank zero only ([#17980](https://github.com/Lightning-AI/pytorch-lightning/pull/17980))
- Added `Trainer.init_module()` context manager to instantiate large models efficiently directly on device, dtype ([#18004](https://github.com/Lightning-AI/pytorch-lightning/pull/18004))
  * Creates the model parameters in the desired dtype (`torch.float32`, `torch.float64`) depending on the 'true' precision choice in `Trainer(precision='32-true'|'64-true')`
- Added the `LightningModule.configure_model()` hook to instantiate large models efficiently directly on device, dtype, and with sharding support ([#18004](https://github.com/Lightning-AI/pytorch-lightning/pull/18004))
  * Handles initialization for FSDP models before wrapping and the Zero stage 3 initialization for DeepSpeed before sharding
- Added support for meta-device initialization with `Trainer.init_module(empty_init=True)` in FSDP ([#18385](https://github.com/Lightning-AI/pytorch-lightning/pull/18385))
- Added `lightning.pytorch.plugins.PrecisionPlugin.module_init_context()` and `lightning.pytorch.strategies.Strategy.tensor_init_context()` context managers to control model and tensor instantiation ([#18004](https://github.com/Lightning-AI/pytorch-lightning/pull/18004))
- Automatically call `xla_model.mark_step()` before saving checkpoints with XLA ([#17882](https://github.com/Lightning-AI/pytorch-lightning/pull/17882))
- Added a callback for spike-detection ([#18014](https://github.com/Lightning-AI/pytorch-lightning/pull/18014))
- Added the ability to set the `torch.distributed.fsdp.ShardingStrategy` via string in `FSDPStrategy` ([#18087](https://github.com/Lightning-AI/pytorch-lightning/pull/18087))
- Improved error messages when attempting to load a DeepSpeed checkpoint at an invalid path ([#17795](https://github.com/Lightning-AI/pytorch-lightning/pull/17795))
- Allowed accessing rank information in the main process before processes are launched when using the `XLAStrategy` ([#18194](https://github.com/Lightning-AI/pytorch-lightning/pull/18194))
- Added support for true half-precision training via `Trainer(precision="16-true"|"bf16-true")` ([#18193](https://github.com/Lightning-AI/pytorch-lightning/pull/18193), [#18217](https://github.com/Lightning-AI/pytorch-lightning/pull/18217), [#18213](https://github.com/Lightning-AI/pytorch-lightning/pull/18213), [#18219](https://github.com/Lightning-AI/pytorch-lightning/pull/18219))
- Added automatic process cleanup to avoid zombie child processes and stalls when exceptions are raised ([#18218](https://github.com/Lightning-AI/pytorch-lightning/pull/18218))
- Added validation of user input for `devices` and `num_nodes` when running with `SLURM` or `TorchElastic` ([#18292](https://github.com/Lightning-AI/pytorch-lightning/pull/18292))
- Added support for saving checkpoints with either full state-dict or sharded state dict via `FSDPStrategy(state_dict_type="full"|"sharded")` ([#18364](https://github.com/Lightning-AI/pytorch-lightning/pull/18364))
- Added support for loading sharded/distributed checkpoints in FSDP ([#18358](https://github.com/Lightning-AI/pytorch-lightning/pull/18358))
- Made the text delimiter in the rich progress bar configurable ([#18372](https://github.com/Lightning-AI/pytorch-lightning/pull/18372))
- Improved the error messaging and instructions when handling custom batch samplers in distributed settings ([#18402](https://github.com/Lightning-AI/pytorch-lightning/pull/18402))
- Added support for mixed 8-bit precision as `Trainer(precision="transformer-engine")` using [Nvidia's Transformer Engine](https://docs.nvidia.com/deeplearning/transformer-engine) ([#18459](https://github.com/Lightning-AI/pytorch-lightning/pull/18459))
- Added support for linear layer quantization with `Trainer(plugins=BitsandbytesPrecision())` using [bitsandbytes](https://github.com/TimDettmers/bitsandbytes) ([#18655](https://github.com/Lightning-AI/pytorch-lightning/pull/18655))
- Added support for passing the process group to the `FSDPStrategy` ([#18583](https://github.com/Lightning-AI/pytorch-lightning/pull/18583))
- Enabled the default process group configuration for FSDP's hybrid sharding ([#18583](https://github.com/Lightning-AI/pytorch-lightning/pull/18583))
- Added `lightning.pytorch.utilities.suggested_max_num_workers` to assist with setting a good value in distributed settings ([#18591](https://github.com/Lightning-AI/pytorch-lightning/pull/18591))
- Improved the `num_workers` warning to give a more accurate upper limit on the `num_workers` suggestion ([#18591](https://github.com/Lightning-AI/pytorch-lightning/pull/18591))
- Added `lightning.pytorch.utilities.is_shared_filesystem` utility function to automatically check whether the filesystem is shared between machines ([#18586](https://github.com/Lightning-AI/pytorch-lightning/pull/18586))
- Added support for returning an object of type `Mapping` from `LightningModule.training_step()` ([#18657](https://github.com/Lightning-AI/pytorch-lightning/pull/18657))
- Added the hook `LightningModule.on_validation_model_zero_grad()` to allow overriding the behavior of zeroing the gradients before entering the validation loop ([#18710](https://github.com/Lightning-AI/pytorch-lightning/pull/18710))

### Changed

- Changed default metric formatting from `round(..., 3)` to `".3f"` format string in `MetricsTextColumn` class ([#18483](https://github.com/Lightning-AI/pytorch-lightning/pull/18483))
- Removed the limitation to call `self.trainer.model.parameters()` in `LightningModule.configure_optimizers()` ([#17309](https://github.com/Lightning-AI/pytorch-lightning/pull/17309))
- `Trainer(accelerator="tpu", devices=[i])"` now selects the i-th TPU core (0-based, previously it was 1-based) ([#17227](https://github.com/Lightning-AI/pytorch-lightning/pull/17227))
- Allow using iterable-style datasets with TPUs ([#17331](https://github.com/Lightning-AI/pytorch-lightning/pull/17331))
- Increased the minimum XLA requirement to 1.13 ([#17368](https://github.com/Lightning-AI/pytorch-lightning/pull/17368))
- `self.log`ed tensors are now kept in the original device to reduce unnecessary host-to-device synchronizations ([#17334](https://github.com/Lightning-AI/pytorch-lightning/pull/17334))
- Made the run initialization in `WandbLogger` lazy to avoid creating artifacts when the CLI is used ([#17573](https://github.com/Lightning-AI/pytorch-lightning/pull/17573))
- Simplified redirection of `*_step` methods in strategies by removing the `_LightningModuleWrapperBase` wrapper module ([#17531](https://github.com/Lightning-AI/pytorch-lightning/pull/17531))
- Support kwargs input for LayerSummary ([#17709](https://github.com/Lightning-AI/pytorch-lightning/pull/17709))
- Dropped support for `wandb` versions older than 0.12.0 in `WandbLogger` ([#17876](https://github.com/Lightning-AI/pytorch-lightning/pull/17876))
- During `LightningModule.setup()`, the `self.device` now returns the device the module will be placed on instead of `cpu` ([#18021](https://github.com/Lightning-AI/pytorch-lightning/pull/18021))
- Increased the minimum supported `wandb` version for `WandbLogger` from 0.12.0 to 0.12.10 ([#18171](https://github.com/Lightning-AI/pytorch-lightning/pull/18171))
- The input tensors now get cast to the right precision type before transfer to the device ([#18264](https://github.com/Lightning-AI/pytorch-lightning/pull/18264))
- Improved the formatting of emitted warnings ([#18288](https://github.com/Lightning-AI/pytorch-lightning/pull/18288))
- Broadcast and reduction of tensors with XLA-based strategies now preserve the input's device ([#18275](https://github.com/Lightning-AI/pytorch-lightning/pull/18275))
- The `FSDPStrategy` now loads checkpoints after the `configure_model`/`configure_sharded_model` hook ([#18358](https://github.com/Lightning-AI/pytorch-lightning/pull/18358))
- The `FSDPStrategy.load_optimizer_state_dict` and `FSDPStrategy.load_model_state_dict` are a no-op now ([#18358](https://github.com/Lightning-AI/pytorch-lightning/pull/18358))
- The `Trainer.num_val_batches`, `Trainer.num_test_batches` and `Trainer.num_sanity_val_batches` now return a list of sizes per dataloader instead of a single integer ([#18441](https://github.com/Lightning-AI/pytorch-lightning/pull/18441))
- The `*_step(dataloader_iter)` flavor now no longer takes the `batch_idx` in the signature ([#18390](https://github.com/Lightning-AI/pytorch-lightning/pull/18390))
- Calling `next(dataloader_iter)` now returns a triplet `(batch, batch_idx, dataloader_idx)` ([#18390](https://github.com/Lightning-AI/pytorch-lightning/pull/18390))
- Calling `next(combined_loader)` now returns a triplet `(batch, batch_idx, dataloader_idx)` ([#18390](https://github.com/Lightning-AI/pytorch-lightning/pull/18390))
- Due to lack of reliability, Trainer now only runs on one GPU instead of all GPUs in a Jupyter notebook if `devices="auto"` (default) ([#18291](https://github.com/Lightning-AI/pytorch-lightning/pull/18291))
- Made the `batch_idx` argument optional in `validation_step`, `test_step` and `predict_step` to maintain consistency with `training_step` ([#18512](https://github.com/Lightning-AI/pytorch-lightning/pull/18512))
- The `TQDMProgressBar` now consistently shows it/s for the speed even when the iteration time becomes larger than one second ([#18593](https://github.com/Lightning-AI/pytorch-lightning/pull/18593))
- The `LightningDataModule.load_from_checkpoint` and `LightningModule.load_from_checkpoint` methods now raise an error if they are called on an instance instead of the class ([#18432](https://github.com/Lightning-AI/pytorch-lightning/pull/18432))
- Enabled launching via `torchrun` in a SLURM environment; the `TorchElasticEnvironment` now gets chosen over the `SLURMEnvironment` if both are detected ([#18618](https://github.com/Lightning-AI/pytorch-lightning/pull/18618))
- If not set by the user, Lightning will set `OMP_NUM_THREADS` to `num_cpus / num_processes` when launching subprocesses (e.g. when DDP is used) to avoid system overload for CPU-intensive tasks ([#18677](https://github.com/Lightning-AI/pytorch-lightning/pull/18677))
- The `ModelCheckpoint` no longer deletes files under the save-top-k mechanism when resuming from a folder that is not the same as the current checkpoint folder ([#18750](https://github.com/Lightning-AI/pytorch-lightning/pull/18750))
- The `ModelCheckpoint` no longer deletes the file that was passed to `Trainer.fit(ckpt_path=...)` ([#18750](https://github.com/Lightning-AI/pytorch-lightning/pull/18750))
- Calling `trainer.fit()` twice now raises an error with strategies that spawn subprocesses through `multiprocessing` (ddp_spawn, xla) ([#18776](https://github.com/Lightning-AI/pytorch-lightning/pull/18776))
- The `ModelCheckpoint` now saves a symbolic link if `save_last=True` and `save_top_k != 0` ([#18748](https://github.com/Lightning-AI/pytorch-lightning/pull/18748))

### Deprecated

- Deprecated the `SingleTPUStrategy` (`strategy="single_tpu"`) in favor of `SingleDeviceXLAStrategy` (`strategy="single_xla"`) ([#17383](https://github.com/Lightning-AI/pytorch-lightning/pull/17383))
- Deprecated the `TPUAccelerator` in favor of `XLAAccelerator` ([#17383](https://github.com/Lightning-AI/pytorch-lightning/pull/17383))
- Deprecated the `TPUPrecisionPlugin` in favor of `XLAPrecisionPlugin` ([#17383](https://github.com/Lightning-AI/pytorch-lightning/pull/17383))
- Deprecated the `TPUBf16PrecisionPlugin` in favor of `XLABf16PrecisionPlugin` ([#17383](https://github.com/Lightning-AI/pytorch-lightning/pull/17383))
- Deprecated the `Strategy.post_training_step` method ([#17531](https://github.com/Lightning-AI/pytorch-lightning/pull/17531))
- Deprecated the `LightningModule.configure_sharded_model` hook in favor of `LightningModule.configure_model` ([#18004](https://github.com/Lightning-AI/pytorch-lightning/pull/18004))
- Deprecated the `LightningDoublePrecisionModule` wrapper in favor of calling `Trainer.precision_plugin.convert_input()` ([#18209](https://github.com/Lightning-AI/pytorch-lightning/pull/18209))

### Removed

- Removed the `XLAStrategy.is_distributed` property. It is always True ([#17381](https://github.com/Lightning-AI/pytorch-lightning/pull/17381))
- Removed the `SingleTPUStrategy.is_distributed` property. It is always False ([#17381](https://github.com/Lightning-AI/pytorch-lightning/pull/17381))
- Removed experimental support for `torchdistx` due to a lack of project maintenance ([#17995](https://github.com/Lightning-AI/pytorch-lightning/pull/17995))
- Removed support for PyTorch 1.11 ([#18691](https://github.com/Lightning-AI/pytorch-lightning/pull/18691))

### Fixed

- Fixed an issue with reusing the same model across multiple trainer stages when using the `DeepSpeedStrategy` ([#17531](https://github.com/Lightning-AI/pytorch-lightning/pull/17531))
- Fixed the saving and loading of FSDP optimizer states ([#17819](https://github.com/Lightning-AI/pytorch-lightning/pull/17819))
- Fixed FSDP re-applying activation checkpointing when the user had manually applied it already ([#18006](https://github.com/Lightning-AI/pytorch-lightning/pull/18006))
- Fixed issue where unexpected exceptions would leave the default torch dtype modified when using true precision settings ([#18500](https://github.com/Lightning-AI/pytorch-lightning/pull/18500))
- Fixed issue where not including the `batch_idx` argument in the `training_step` would disable gradient accumulation ([#18619](https://github.com/Lightning-AI/pytorch-lightning/pull/18619))
- Fixed the replacement of callbacks returned in `LightningModule.configure_callbacks` when the callback was a subclass of an existing Trainer callback ([#18508](https://github.com/Lightning-AI/pytorch-lightning/pull/18508))
- Fixed `Trainer.log_dir` not returning the correct directory for the `CSVLogger` ([#18548](https://github.com/Lightning-AI/pytorch-lightning/pull/18548))
- Fixed redundant input-type casting in FSDP precision ([#18630](https://github.com/Lightning-AI/pytorch-lightning/pull/18630))
- Fixed numerical issues when reducing values in low precision with `self.log` ([#18686](https://github.com/Lightning-AI/pytorch-lightning/pull/18686))
- Fixed an issue that would cause the gradients to be erased if validation happened in the middle of a gradient accumulation phase ([#18710](https://github.com/Lightning-AI/pytorch-lightning/pull/18710))
- Fixed redundant file writes in `CSVLogger` ([#18567](https://github.com/Lightning-AI/pytorch-lightning/pull/18567))
- Fixed an issue that could lead to checkpoint files being deleted accidentally when resuming training ([#18750](https://github.com/Lightning-AI/pytorch-lightning/pull/18750))


## [2.0.9] - 2023-09-14

### Fixed

- Fixed an issue that wouldn't prevent the user to set the `log_model` parameter in `WandbLogger` via the LightningCLI ([#18458](https://github.com/Lightning-AI/pytorch-lightning/pull/18458))
- Fixed the display of `v_num` in the progress bar when running with `Trainer(fast_dev_run=True)` ([#18491](https://github.com/Lightning-AI/pytorch-lightning/pull/18491))
- Fixed `UnboundLocalError` when running with `python -O` ([#18496](https://github.com/Lightning-AI/pytorch-lightning/pull/18496))
- Fixed visual glitch with the TQDM progress bar leaving the validation bar incomplete before switching back to the training display ([#18503](https://github.com/Lightning-AI/pytorch-lightning/pull/18503))
- Fixed false positive warning about logging interval when running with `Trainer(fast_dev_run=True)` ([#18550](https://github.com/Lightning-AI/pytorch-lightning/pull/18550))


## [2.0.8] - 2023-08-29

### Changed

- On XLA, avoid setting the global rank before processes have been launched as this will initialize the PJRT computation client in the main process ([#16966](https://github.com/Lightning-AI/pytorch-lightning/pull/16966))
- Fix inefficiency in rich progress bar ([#18369](https://github.com/Lightning-AI/pytorch-lightning/pull/18369))

### Fixed

- Fixed FSDP full-precision `param_dtype` training (`16-mixed` and `bf16-mixed` configurations) to avoid FSDP assertion errors with PyTorch < 2.0 ([#18278](https://github.com/Lightning-AI/pytorch-lightning/pull/18278))
- Fixed an issue that prevented the use of custom logger classes without an `experiment` property defined ([#18093](https://github.com/Lightning-AI/pytorch-lightning/pull/18093))
- Fixed setting the tracking uri in `MLFlowLogger` for logging artifacts to the MLFlow server ([#18395](https://github.com/Lightning-AI/pytorch-lightning/pull/18395))
- Fixed redundant `iter()` call to dataloader when checking dataloading configuration ([#18415](https://github.com/Lightning-AI/pytorch-lightning/pull/18415))
- Fixed model parameters getting shared between processes when running with `strategy="ddp_spawn"` and `accelerator="cpu"`; this has a necessary memory impact, as parameters are replicated for each process now ([#18238](https://github.com/Lightning-AI/pytorch-lightning/pull/18238))
- Properly manage `fetcher.done` with `dataloader_iter` ([#18376](https://github.com/Lightning-AI/pytorch-lightning/pull/18376))


## [2.0.7] - 2023-08-14

### Added

- Added `LightningOptimizer.refresh()` to update the `__dict__` in case the optimizer it wraps has changed its internal state ([#18280](https://github.com/Lightning-AI/pytorch-lightning/pull/18280))

### Changed

- Disabled the auto-detection of the Kubeflow environment ([#18137](https://github.com/Lightning-AI/pytorch-lightning/pull/18137))

### Fixed

- Fixed a `Missing folder` exception when using a Google Storage URL as a `default_root_dir` ([#18088](https://github.com/Lightning-AI/pytorch-lightning/pull/18088))
- Fixed an issue that would prevent the user to set the multiprocessing start method after importing lightning ([#18177](https://github.com/Lightning-AI/pytorch-lightning/pull/18177))
- Fixed the gradient unscaling logic if the training step skipped backward (by returning `None`) ([#18267](https://github.com/Lightning-AI/pytorch-lightning/pull/18267))
- Ensure that the closure running inside the optimizer step has gradients enabled, even if the optimizer step has it disabled ([#18268](https://github.com/Lightning-AI/pytorch-lightning/pull/18268))
- Fixed an issue that could cause the `LightningOptimizer` wrapper returned by `LightningModule.optimizers()` have different internal state than the optimizer it wraps ([#18280](https://github.com/Lightning-AI/pytorch-lightning/pull/18280))


## [2.0.6] - 2023-07-20

### Fixed

- `LightningCLI` not saving correctly `seed_everything` when `run=True` and `seed_everything=True` ([#18056](https://github.com/Lightning-AI/pytorch-lightning/pull/18056))
- Fixed validation of non-PyTorch LR schedulers in manual optimization mode ([#18092](https://github.com/Lightning-AI/pytorch-lightning/pull/18092))
- Fixed an attribute error for `_FaultTolerantMode` when loading an old checkpoint that pickled the enum ([#18094](https://github.com/Lightning-AI/pytorch-lightning/pull/18094))


## [2.0.5] - 2023-07-07

### Fixed

- Fixed delayed creation of experiment metadata and checkpoint/log dir name when using `WandbLogger` ([#17818](https://github.com/Lightning-AI/pytorch-lightning/pull/17818))
- Fixed incorrect parsing of arguments when augmenting exception messages in DDP ([#17948](https://github.com/Lightning-AI/pytorch-lightning/pull/17948))
- Fixed an issue causing the `torch.set_float32_matmul_precision` info message to show multiple times ([#17960](https://github.com/Lightning-AI/pytorch-lightning/pull/17960))
- Added missing `map_location` argument for the `LightningDataModule.load_from_checkpoint` function ([#17950](https://github.com/Lightning-AI/pytorch-lightning/pull/17950))
- Fix support for `neptune-client` ([#17939](https://github.com/Lightning-AI/pytorch-lightning/pull/17939))


## [2.0.4] - 2023-06-22

- Added validation against misconfigured device selection when using the DeepSpeed strategy ([#17952](https://github.com/Lightning-AI/pytorch-lightning/pull/17952))

### Changed

- Changes to the `NeptuneLogger` ([#16761](https://github.com/Lightning-AI/pytorch-lightning/pull/16761)):
  * It now supports neptune-client 0.16.16 and neptune >=1.0, and we have replaced the `log()` method with `append()` and `extend()`.
  * It now accepts a namespace `Handler` as an alternative to `Run` for the `run` argument. This means that you can call it like `NeptuneLogger(run=run["some/namespace"])` to log everything to the `some/namespace/` location of the run.

### Fixed

- Fixed validation of parameters of `plugins.precision.MixedPrecisionPlugin` ([#17687](https://github.com/Lightning-AI/pytorch-lightning/pull/17687))
- Fixed deriving default map location in `LightningModule.load_from_checkpoint` when there is extra state ([#17812](https://github.com/Lightning-AI/pytorch-lightning/pull/17812))


## [2.0.3] - 2023-06-07

### Changed

- Made type hints public ([#17100](https://github.com/Lightning-AI/pytorch-lightning/pull/17100))


### Fixed

- `CombinedLoader` only starts DataLoader workers when necessary when operating in sequential mode ([#17639](https://github.com/Lightning-AI/pytorch-lightning/pull/17639))
- Fixed a potential bug with uploading model checkpoints to Neptune.ai by uploading files from stream ([#17430](https://github.com/Lightning-AI/pytorch-lightning/pull/17430))
- Fixed signature inspection of decorated hooks ([#17507](https://github.com/Lightning-AI/pytorch-lightning/pull/17507))
- The `WandbLogger` no longer flattens dictionaries in the hyperparameters logged to the dashboard ([#17574](https://github.com/Lightning-AI/pytorch-lightning/pull/17574))
- Fixed computing the next version folder in `CSVLogger` ([#17139](https://github.com/Lightning-AI/pytorch-lightning/pull/17139))
- Fixed a formatting issue when the filename in `ModelCheckpoint` contained metrics that were substrings of each other ([#17610](https://github.com/Lightning-AI/pytorch-lightning/pull/17610))
- Fixed `WandbLogger` ignoring the `WANDB_PROJECT` environment variable ([#16222](https://github.com/Lightning-AI/pytorch-lightning/pull/16222))
- Fixed inconsistent settings for FSDP Precision ([#17670](https://github.com/Lightning-AI/pytorch-lightning/pull/17670))
- Fixed an edge case causing overlapping samples in DDP when no global seed is set ([#17713](https://github.com/Lightning-AI/pytorch-lightning/pull/17713))
- Fallback to module available check for mlflow ([#17467](https://github.com/Lightning-AI/pytorch-lightning/pull/17467))
- Fixed LR finder max val batches ([#17636](https://github.com/Lightning-AI/pytorch-lightning/pull/17636))
- Fixed multithreading checkpoint loading ([#17678](https://github.com/Lightning-AI/pytorch-lightning/pull/17678))


## [2.0.2] - 2023-04-24

### Fixed

- Fixed issue where `Model.load_from_checkpoint("checkpoint.ckpt", map_location=map_location)` would always return model on CPU ([#17308](https://github.com/Lightning-AI/pytorch-lightning/pull/17308))
- Fixed Sync module states during non-fit ([#17370](https://github.com/Lightning-AI/pytorch-lightning/pull/17370))
- Fixed an issue that caused `num_nodes` not to be set correctly for `FSDPStrategy` ([#17438](https://github.com/Lightning-AI/pytorch-lightning/pull/17438))


## [2.0.1] - 2023-03-30

### Changed

- Pickling the `LightningModule` no longer pickles the `Trainer` ([#17133](https://github.com/Lightning-AI/pytorch-lightning/pull/17133))
- Generalized `Optimizer` validation to accommodate both FSDP 1.x and 2.x ([#16733](https://github.com/Lightning-AI/pytorch-lightning/pull/16733))
- Disable `torch.inference_mode` with `torch.compile` in PyTorch 2.0 ([#17215](https://github.com/Lightning-AI/pytorch-lightning/pull/17215))

### Fixed

- Fixed issue where pickling the module instance would fail with a DataLoader error ([#17130](https://github.com/Lightning-AI/pytorch-lightning/pull/17130))
- Fixed WandbLogger not showing "best" aliases for model checkpoints when `ModelCheckpoint(save_top_k>0)` is used ([#17121](https://github.com/Lightning-AI/pytorch-lightning/pull/17121))
- Fixed the availability check for `rich` that prevented Lightning to be imported in Google Colab ([#17156](https://github.com/Lightning-AI/pytorch-lightning/pull/17156))
- Fixed parsing the precision config for inference in `DeepSpeedStrategy` ([#16973](https://github.com/Lightning-AI/pytorch-lightning/pull/16973))
- Fixed issue where `torch.compile` would fail when logging to WandB ([#17216](https://github.com/Lightning-AI/pytorch-lightning/pull/17216))
- Changed the `is_picklable` util function to handle the edge case that throws a `TypeError` ([#17270](https://github.com/Lightning-AI/pytorch-lightning/pull/17270))


## [2.0.0] - 2023-03-15

### Added

- Added migration logic to warn about checkpoints with apex AMP state ([#16161](https://github.com/Lightning-AI/pytorch-lightning/pull/16161))
- Added the `Trainer.ckpt_path = ...` setter to statefully set the checkpoint path to load. This can act as a replacement for the removed `Trainer(resume_from_checkpoint=...)` flag ([#16187](https://github.com/Lightning-AI/pytorch-lightning/pull/16187))
- Added an argument `include_cuda` in `pl.utilities.seed.isolate_rng` to disable managing `torch.cuda`'s rng ([#16423](https://github.com/Lightning-AI/pytorch-lightning/pull/16423))
- Added `Tuner.lr_find(attr_name=...)` to specify custom learning rate attribute names ([#16462](https://github.com/Lightning-AI/pytorch-lightning/pull/16462))
- Added an `OnExceptionCheckpoint` callback to save a checkpoint on exception ([#16512](https://github.com/Lightning-AI/pytorch-lightning/pull/16512))
- Added support for running the `MLFlowLogger` with the `mlflow-skinny` package ([16513](https://github.com/Lightning-AI/pytorch-lightning/pull/16513))
- Added a `Trainer.received_sigterm` property to check whether a SIGTERM signal was received ([#16501](https://github.com/Lightning-AI/pytorch-lightning/pull/16501))
- Added support for cascading a SIGTERM signal to launched processes after the launching process (rank 0) receives it ([#16525](https://github.com/Lightning-AI/pytorch-lightning/pull/16525))
- Added a `kill` method to launchers to kill all launched processes ([#16525](https://github.com/Lightning-AI/pytorch-lightning/pull/16525))
- Added suffix option to DDP strategy names to enable `find_unused_parameters=True`, for example `strategy="ddp_find_unused_parameters_true"` ([#16611](https://github.com/Lightning-AI/pytorch-lightning/pull/16611))
- Added a new method `Strategy.on_exception` to the strategy base interface ([#16646](https://github.com/Lightning-AI/pytorch-lightning/pull/16646))
- Added support for `predict_step(dataloader_iter, batch_index)` ([#16726](https://github.com/Lightning-AI/pytorch-lightning/pull/16726))
- Added support for arbitrary iterables as dataloaders ([#16726](https://github.com/Lightning-AI/pytorch-lightning/pull/16726))
- Added "sequential" mode support to `CombinedLoader` to consume multiple iterables in sequence ([#16743](https://github.com/Lightning-AI/pytorch-lightning/pull/16743), [#16784](https://github.com/Lightning-AI/pytorch-lightning/pull/16784))
- Added "max_size" mode support to `CombinedLoader` to consume multiple iterables entirely without cycling ([#16939](https://github.com/Lightning-AI/pytorch-lightning/pull/16939)
- Added a `Trainer(barebones=True)` argument where all features that may impact raw speed are disabled ([#16854](https://github.com/Lightning-AI/pytorch-lightning/pull/16854))
- Added support for writing logs remote file systems on `CSVLoggers`. ([#16880](https://github.com/Lightning-AI/pytorch-lightning/pull/16880))
- Added `DDPStrategy(start_method=...)` argument, defaulting to 'popen' ([#16809](https://github.com/Lightning-AI/pytorch-lightning/pull/16809))
- Added checks for whether the iterables used by the loops are valid ([#17007](https://github.com/Lightning-AI/pytorch-lightning/pull/17007))

### Changed

- The Trainer's signal handlers are now registered for `trainer.{validate,test,predict}` ([#17017](https://github.com/Lightning-AI/pytorch-lightning/pull/17017))
- Renamed `ProgressBarBase` to `ProgressBar` ([#17058](https://github.com/Lightning-AI/pytorch-lightning/pull/17058))
- The `Trainer` now chooses `accelerator="auto", strategy="auto", devices="auto"` as defaults ([#16847](https://github.com/Lightning-AI/pytorch-lightning/pull/16847))
- "Native" suffix removal ([#16490](https://github.com/Lightning-AI/pytorch-lightning/pull/16490))
 * `strategy="fsdp_native"` is now `strategy="fsdp"`
 * `strategy="fsdp_native_full_shard_offload"` is now `strategy="fsdp_cpu_offload"`
 * `pl.strategies.fully_sharded_native.DDPFullyShardedNativeStrategy` is now `pl.strategies.fsdp.FSDPStrategy`
 * `pl.plugins.precision.fsdp_native_native_amp.FullyShardedNativeNativeMixedPrecisionPlugin` is now `pl.plugins.precision.fsdp.FSDPMixedPrecisionPlugin`
 * `pl.plugins.precision.native_amp` is now `pl.plugins.precision.amp`
 * `NativeSyncBatchNorm` is now `TorchSyncBatchNorm`
- Changed the default of `LearningRateFinder(update_attr=...)` and `Tuner.lr_find(update_attr=...)` to `True` ([#16462](https://github.com/Lightning-AI/pytorch-lightning/pull/16462))
- Renamed the `pl.utilities.exceptions.GracefulExitException` to `SIGTERMException` ([#16501](https://github.com/Lightning-AI/pytorch-lightning/pull/16501))
- The `Callback.on_train_epoch_end` hook now runs after the `LightningModule.on_train_epoch_end` hook for instances of `EarlyStopping` and `Checkpoint` callbacks ([#16567](https://github.com/Lightning-AI/pytorch-lightning/pull/16567))
- The `LightningModule.{un}toggle_optimizer` methods no longer accept a `optimizer_idx` argument to select the relevant optimizer. Instead, the optimizer object can be passed in directly ([#16560](https://github.com/Lightning-AI/pytorch-lightning/pull/16560))
- Manual optimization is now required for working with multiple optimizers ([#16539](https://github.com/Lightning-AI/pytorch-lightning/pull/16539))
- DDP's `find_unused_parameters` now defaults to `False` ([#16611](https://github.com/Lightning-AI/pytorch-lightning/pull/16611))
- The strategy selected by `accelerator="hpu"` now defaults to `find_unused_parameters=False` ([#16611](https://github.com/Lightning-AI/pytorch-lightning/pull/16611))
- The main progress bar displayed during training no longer includes the combined progress for validation ([#16695](https://github.com/Lightning-AI/pytorch-lightning/pull/16695))
- Renamed `TQDMProgressBar.main_progress_bar` to `TQDMProgressBar.train_progress_bar` ([#16695](https://github.com/Lightning-AI/pytorch-lightning/pull/16695))
- Marked the progress tracking classes as protected ([#17009](https://github.com/Lightning-AI/pytorch-lightning/pull/17009))
- Marked the `lightning.pytorch.trainer.configuration_validator.verify_loop_configurations` function as protected ([#17009](https://github.com/Lightning-AI/pytorch-lightning/pull/17009))
- Marked the `lightning.pytorch.utiltiies.distributed.register_ddp_comm_hook` function as protected ([#17009](https://github.com/Lightning-AI/pytorch-lightning/pull/17009))
- Marked `lightning.pytorch.utilities.supporters.CombinedDataset` as protected ([#16714](https://github.com/Lightning-AI/pytorch-lightning/pull/16714))
- Marked the `{Accelerator,Signal,Callback,Checkpoint,Data,Logger}Connector` classes as protected ([#17008](https://github.com/Lightning-AI/pytorch-lightning/pull/17008))
- Marked the `lightning.pytorch.trainer.connectors.signal_connector.HandlersCompose` class as protected ([#17008](https://github.com/Lightning-AI/pytorch-lightning/pull/17008))
- Disabled strict loading in multiprocessing launcher ("ddp_spawn", etc.) when loading weights back into the main process ([#16365](https://github.com/Lightning-AI/pytorch-lightning/pull/16365))
- Renamed `CombinedLoader.loaders` to `CombinedLoader.iterables` ([#16743](https://github.com/Lightning-AI/pytorch-lightning/pull/16743))
- Renamed `Trainer(replace_sampler_ddp=...)` to `Trainer(use_distributed_sampler=...)` ([#16829](https://github.com/Lightning-AI/pytorch-lightning/pull/16829))
- Moved the `CombinedLoader` class from `lightning.pytorch.trainer.supporters` to `lightning.pytorch.combined_loader` ([#16819](https://github.com/Lightning-AI/pytorch-lightning/pull/16819))
- The top-level loops now own the data sources and combined dataloaders ([#16726](https://github.com/Lightning-AI/pytorch-lightning/pull/16726))
- The `trainer.*_dataloader` properties now return what the user returned in their `LightningModule.*_dataloader()` hook ([#16726](https://github.com/Lightning-AI/pytorch-lightning/pull/16726), [#16800](https://github.com/Lightning-AI/pytorch-lightning/pull/16800))
- The `dataloader_idx` argument is now optional for the `on_{validation,test,predict}_batch_{start,end}` hooks. Remove it or default it to 0 if you don't use multiple dataloaders ([#16753](https://github.com/Lightning-AI/pytorch-lightning/pull/16753))
- Renamed `TPUSpawnStrategy` to `XLAStrategy` ([#16781](https://github.com/Lightning-AI/pytorch-lightning/pull/16781))
- Renamed `strategy='tpu_spawn'` to `strategy='xla'` and `strategy='tpu_spawn_debug'` to `strategy='xla_debug'` ([#16781](https://github.com/Lightning-AI/pytorch-lightning/pull/16781))
- Changed arguments for precision settings (from [64|32|16|bf16] to ["64-true"|"32-true"|"16-mixed"|"bf16-mixed"]) ([#16783](https://github.com/Lightning-AI/pytorch-lightning/pull/16783))
- When using multiple devices, the strategy now defaults to "ddp" instead of "ddp_spawn" when none is set ([#16780](https://github.com/Lightning-AI/pytorch-lightning/pull/16780))
- The selection `Trainer(strategy="ddp_spawn", ...)` no longer falls back to "ddp" when a cluster environment gets detected ([#16780](https://github.com/Lightning-AI/pytorch-lightning/pull/16780))
- Predict's custom BatchSampler that tracks the batch indices no longer consumes the entire batch sampler at the beginning ([#16826](https://github.com/Lightning-AI/pytorch-lightning/pull/16826))
- Gradient norm tracking with `track_grad_norm` no longer rounds the norms to 4 digits, but instead logs them at full resolution ([#16877](https://github.com/Lightning-AI/pytorch-lightning/pull/16877))
- Merged the `DDPSpawnStrategy` into `DDPStrategy` ([#16809](https://github.com/Lightning-AI/pytorch-lightning/pull/16809))
- The `NeptuneLogger` now requires `neptune>=1.0.0` ([#16888](https://github.com/Lightning-AI/pytorch-lightning/pull/16888))
- Changed minimum supported version of `rich` from `10.14.0` to `12.13.0` ([#16798](https://github.com/Lightning-AI/pytorch-lightning/pull/16798))
- Removed the `lightning.pytorch.overrides.torch_distributed.broadcast_object_list` function ([#17011](https://github.com/Lightning-AI/pytorch-lightning/pull/17011))
- The `ServableModule` is now an abstract interface ([#17000](https://github.com/Lightning-AI/pytorch-lightning/pull/17000))
- The `psutil` package is now required for CPU monitoring ([#17010](https://github.com/Lightning-AI/pytorch-lightning/pull/17010))
- The Trainer no longer accepts positional arguments to ([#17022](https://github.com/Lightning-AI/pytorch-lightning/pull/17022))

### Removed

- Removed support for PyTorch 1.10 ([#16492](https://github.com/Lightning-AI/pytorch-lightning/pull/16492))
- Removed support for Python 3.7 ([#16579](https://github.com/Lightning-AI/pytorch-lightning/pull/16579))
- Removed the `pl.lite` module in favor of `lightning_fabric` ([#15953](https://github.com/Lightning-AI/pytorch-lightning/pull/15953))
- `nvidia/apex` removal ([#16149](https://github.com/Lightning-AI/pytorch-lightning/pull/16149))
  * Removed `pl.plugins.NativeMixedPrecisionPlugin` in favor of `pl.plugins.MixedPrecisionPlugin`
  * Removed the `LightningModule.optimizer_step(using_native_amp=...)` argument
  * Removed the `Trainer(amp_backend=...)` argument
  * Removed the `Trainer.amp_backend` property
  * Removed the `Trainer(amp_level=...)` argument
  * Removed the `pl.plugins.ApexMixedPrecisionPlugin` class
  * Removed the `pl.utilities.enums.AMPType` enum
  * Removed the `DeepSpeedPrecisionPlugin(amp_type=..., amp_level=...)` arguments
- Removed `Trainer(strategy='horovod')` support ([#16150](https://github.com/Lightning-AI/pytorch-lightning/pull/16150))
- `FairScale` removal (in favor of PyTorch's FSDP implementation) ([#16400](https://github.com/Lightning-AI/pytorch-lightning/pull/16400))
  * Removed the `pl.overrides.fairscale.LightningShardedDataParallel` class
  * Removed the `pl.plugins.precision.fully_sharded_native_amp.FullyShardedNativeMixedPrecisionPlugin` class
  * Removed the `pl.plugins.precision.sharded_native_amp.ShardedNativeMixedPrecisionPlugin` class
  * Removed the `pl.strategies.fully_sharded.DDPFullyShardedStrategy` (fsdp) class
  * Removed the `pl.strategies.sharded.DDPShardedStrategy` (ddp_sharded) class
  * Removed the `pl.strategies.sharded_spawn.DDPSpawnShardedStrategy` (ddp_sharded_spawn) class
- Removed legacy device arguments in Trainer ([#16171](https://github.com/Lightning-AI/pytorch-lightning/pull/16171))
  * Removed the `Trainer(gpus=...)` argument
  * Removed the `Trainer(tpu_cores=...)` argument
  * Removed the `Trainer(ipus=...)` argument
  * Removed the `Trainer(num_processes=...)` argument
- Removed the deprecated `pl.utilities.AllGatherGrad` class ([#16360](https://github.com/Lightning-AI/pytorch-lightning/pull/16360))
- Removed the deprecated `resume_from_checkpoint` Trainer argument ([#16167](https://github.com/Lightning-AI/pytorch-lightning/pull/16167))
- Removed the deprecated `pl.profiler` module ([#16359](https://github.com/Lightning-AI/pytorch-lightning/pull/16359))
- Removed deadlock detection / process reconciliation (`PL_RECONCILE_PROCESS=1`) ([#16204](https://github.com/Lightning-AI/pytorch-lightning/pull/16204))
- Removed the `{training,validation,test}_epoch_end` hooks which would retain step outputs in memory. Alternative implementations are suggested by implementing their `on_*_epoch_end` hooks instead ([#16520](https://github.com/Lightning-AI/pytorch-lightning/pull/16520))
- Removed the `outputs` argument from the `on_predict_epoch_end` hook. You can access them via `trainer.predict_loop.predictions` ([#16655](https://github.com/Lightning-AI/pytorch-lightning/pull/16655))
- Removed support for the experimental `PL_FAULT_TOLERANT_TRAINING` environment flag ([#16516](https://github.com/Lightning-AI/pytorch-lightning/pull/16516), [#16533](https://github.com/Lightning-AI/pytorch-lightning/pull/16533))
- Removed the deprecated `LightningCLI` arguments ([#16380](https://github.com/Lightning-AI/pytorch-lightning/pull/16380))
  * `save_config_filename`
  * `save_config_overwrite`
  * `save_config_multifile`
  * `description`
  * `env_prefix`
  * `env_parse`
- Removed the deprecated `pl.strategies.utils.on_colab_kaggle` function ([#16437](https://github.com/Lightning-AI/pytorch-lightning/pull/16437))
- Removed the deprecated code in:
  * `pl.core.mixins` ([#16424](https://github.com/Lightning-AI/pytorch-lightning/pull/16424))
  * `pl.utilities.distributed` ([#16390](https://github.com/Lightning-AI/pytorch-lightning/pull/16390))
  * `pl.utilities.apply_func` ([#16413](https://github.com/Lightning-AI/pytorch-lightning/pull/16413))
  * `pl.utilities.xla_device` ([#16404](https://github.com/Lightning-AI/pytorch-lightning/pull/16404))
  * `pl.utilities.data` ([#16440](https://github.com/Lightning-AI/pytorch-lightning/pull/16440))
  * `pl.utilities.device_parser` ([#16412](https://github.com/Lightning-AI/pytorch-lightning/pull/16412))
  * `pl.utilities.optimizer` ([#16439](https://github.com/Lightning-AI/pytorch-lightning/pull/16439))
  * `pl.utilities.seed` ([#16422](https://github.com/Lightning-AI/pytorch-lightning/pull/16422))
  * `pl.utilities.cloud_io` ([#16438](https://github.com/Lightning-AI/pytorch-lightning/pull/16438))
- Removed the deprecated `Accelerator.setup_environment` method ([#16436](https://github.com/Lightning-AI/pytorch-lightning/pull/16436))
- Mark the `forward_module` argument as required ([#16386](https://github.com/Lightning-AI/pytorch-lightning/pull/16386))
  * Removed the deprecated `pl_module` argument from the distributed module wrappers
  * Removed the deprecated `pl.overrides.base.unwrap_lightning_module` function
  * Removed the `pl.overrides.distributed.LightningDistributedModule` class
  * Removed the deprecated `pl.overrides.fairscale.unwrap_lightning_module_sharded` function
  * Removed the `pl.overrides.fairscale.LightningDistributedModule` class
- Removed the deprecated automatic GPU selection ([#16184](https://github.com/Lightning-AI/pytorch-lightning/pull/16184))
  * Removed the `Trainer(auto_select_gpus=...)` argument
  * Removed the `pl.tuner.auto_gpu_select.{pick_single_gpu,pick_multiple_gpus}` functions
- Removed support for loop customization
  * Removed `Loop.replace()` ([#16361](https://github.com/Lightning-AI/pytorch-lightning/pull/16361))
  * Removed `Loop.connect()` ([#16384](https://github.com/Lightning-AI/pytorch-lightning/pull/16384))
  * Removed the `trainer.{fit,validate,test,predict}_loop` properties ([#16384](https://github.com/Lightning-AI/pytorch-lightning/pull/16384))
  * Removed the default `Loop.run()` implementation ([#16384](https://github.com/Lightning-AI/pytorch-lightning/pull/16384))
  * The loop classes are now marked as protected ([#16445](https://github.com/Lightning-AI/pytorch-lightning/pull/16445))
  * The fetching classes are now marked as protected ([#16664](https://github.com/Lightning-AI/pytorch-lightning/pull/16664))
- The `lightning.pytorch.overrides.distributed.IndexBatchSamplerWrapper` class is now marked as protected ([#16826](https://github.com/Lightning-AI/pytorch-lightning/pull/16826))
- Removed the `DataLoaderLoop`, `EvaluationEpochLoop`, and `PredictionEpochLoop` classes ([#16726](https://github.com/Lightning-AI/pytorch-lightning/pull/16726))
- Removed `trainer.reset_*_dataloader()` methods in favor of `Loop.setup_data()` for the top-level loops ([#16726](https://github.com/Lightning-AI/pytorch-lightning/pull/16726))
- Removed special support for truncated backpropagation through time (TBPTT) ([#16172](https://github.com/Lightning-AI/pytorch-lightning/pull/16172))
  * Removed the `LightningModule.truncated_bptt_steps` attribute
  * Removed the `LightningModule.tbptt_split_batch` hook
  * The `LightningModule.training_step` no longer accepts a `hiddens` argument
  * Removed the `pl.loops.batch.TrainingBatchLoop`
  * Removed the `FitLoop.split_idx` property
  * Removed the `LoggerConnector.on_train_split_start` method
- Removed the experimental `PL_INTER_BATCH_PARALLELISM` environment flag ([#16355](https://github.com/Lightning-AI/pytorch-lightning/pull/16355))
- Removed the `Trainer(move_metrics_to_cpu=True)` argument ([#16358](https://github.com/Lightning-AI/pytorch-lightning/pull/16358))
- Removed the `LightningModule.precision` attribute ([#16203](https://github.com/Lightning-AI/pytorch-lightning/pull/16203))
- Removed the automatic addition of a moving average of the `training_step` loss in the progress bar. Use `self.log("loss", ..., prog_bar=True)` instead. ([#16192](https://github.com/Lightning-AI/pytorch-lightning/pull/16192))
- Removed support for passing a dictionary value to `self.log()` ([#16389](https://github.com/Lightning-AI/pytorch-lightning/pull/16389))
- Removed `Trainer.model` setter ([#16462](https://github.com/Lightning-AI/pytorch-lightning/pull/16462))
- Removed the argument `Trainer(multiple_trainloader_mode=...)`. You can use `CombinedLoader(..., mode=...)` directly now ([#16800](https://github.com/Lightning-AI/pytorch-lightning/pull/16800))
- Removed the unused `lightning.pytorch.utilities.finite_checks.print_nan_gradients` function ([#16682](https://github.com/Lightning-AI/pytorch-lightning/pull/16682))
- Removed the unused `lightning.pytorch.utilities.finite_checks.detect_nan_parameters` function ([#16682](https://github.com/Lightning-AI/pytorch-lightning/pull/16682))
- Removed the unused `lightning.pytorch.utilities.parsing.flatten_dict` function ([#16744](https://github.com/Lightning-AI/pytorch-lightning/pull/16744))
- Removed the unused `lightning.pytorch.utilities.metrics.metrics_to_scalars` function ([#16681](https://github.com/Lightning-AI/pytorch-lightning/pull/16681))
- Removed the unused `lightning.pytorch.utilities.supporters.{SharedCycleIteratorState,CombinedLoaderIterator}` classes ([#16714](https://github.com/Lightning-AI/pytorch-lightning/pull/16714))
- Tuner removal
  * Removed the deprecated `trainer.tuning` property ([#16379](https://github.com/Lightning-AI/pytorch-lightning/pull/16379))
  * Removed the deprecated `TrainerFn.TUNING` and `RunningStage.TUNING` enums ([#16379](https://github.com/Lightning-AI/pytorch-lightning/pull/16379))
  * Removed `Trainer.tune()` in favor of `Tuner(trainer).{lr_find,scale_batch_size}` ([#16462](https://github.com/Lightning-AI/pytorch-lightning/pull/16462))
  * Removed `Trainer(auto_scale_batch_size=...)` in favor of `Tuner(trainer).scale_batch_size()` ([#16462](https://github.com/Lightning-AI/pytorch-lightning/pull/16462))
  * Removed `Trainer(auto_lr_find=...)` in favor of `Tuner(trainer).lr_find()` ([#16462](https://github.com/Lightning-AI/pytorch-lightning/pull/16462))
- Removed the `on_tpu` argument from `LightningModule.optimizer_step` hook ([#16537](https://github.com/Lightning-AI/pytorch-lightning/pull/16537))
- Removed the `using_lbfgs` argument from `LightningModule.optimizer_step` hook ([#16538](https://github.com/Lightning-AI/pytorch-lightning/pull/16538))
- Removed the `Trainer.data_parallel` property. Use `isinstance(trainer.strategy, ParallelStrategy)` instead ([#16703](https://github.com/Lightning-AI/pytorch-lightning/pull/16703))
- Removed the `Trainer.prediction_writer_callbacks` property ([#16759](https://github.com/Lightning-AI/pytorch-lightning/pull/16759))
- Removed support for multiple optimizers in automatic optimization mode ([#16539](https://github.com/Lightning-AI/pytorch-lightning/pull/16539))
  * Removed `opt_idx` argument from `BaseFinetuning.finetune_function` callback method
  * Removed `opt_idx` argument from `Callback.on_before_optimizer_step` callback method
  * Removed `optimizer_idx` as an optional argument in `LightningModule.training_step`
  * Removed `optimizer_idx` argument from `LightningModule.on_before_optimizer_step`
  * Removed `optimizer_idx` argument from `LightningModule.configure_gradient_clipping`
  * Removed `optimizer_idx` argument from `LightningModule.optimizer_step`
  * Removed `optimizer_idx` argument from `LightningModule.optimizer_zero_grad`
  * Removed `optimizer_idx` argument from `LightningModule.lr_scheduler_step`
  * Removed support for declaring optimizer frequencies in the dictionary returned from `LightningModule.configure_optimizers`
  * Removed arguments `optimizer` and `optimizer_idx` from `LightningModule.backward`
  * Removed `optimizer_idx` argument from `PrecisionPlugin.optimizer_step` and all of its overrides in subclasses
  * Removed `optimizer_idx` argument from `PrecisionPlugin.{optimizer_step,backward}` and all of its overrides in subclasses
  * Removed `optimizer_idx` argument from `Strategy.{optimizer_step,backward}` and all of its overrides in subclasses
  * Removed `Trainer.optimizer_frequencies` attribute
- Removed `Strategy.dispatch` ([#16618](https://github.com/Lightning-AI/pytorch-lightning/pull/16618))
- Removed `PrecisionPlugin.dispatch` ([#16618](https://github.com/Lightning-AI/pytorch-lightning/pull/16618))
- Removed legacy argparse utilities ([#16708](https://github.com/Lightning-AI/pytorch-lightning/pull/16708))
  * Removed `LightningDataModule` methods: `add_argparse_args()`, `from_argparse_args()`, `parse_argparser()`, `get_init_arguments_and_types()`
  * Removed class methods from Trainer: `default_attributes()`, `from_argparse_args()`, `parse_argparser()`, `match_env_arguments()`, `add_argparse_args()`
  * Removed functions from `lightning.pytorch.utilities.argparse`: `from_argparse_args()`, `parse_argparser()`, `parse_env_variables()`, `get_init_arguments_and_types()`, `add_argparse_args()`
  * Removed functions from `lightning.pytorch.utilities.parsing`: `import str_to_bool()`, `str_to_bool_or_int()`, `str_to_bool_or_str()`
- Removed support for passing a scheduling dictionary to `Trainer(accumulate_grad_batches=...)` ([#16729](https://github.com/Lightning-AI/pytorch-lightning/pull/16729))
- Removed support for `DataParallel` (`strategy='dp'`) and the `LightningParallelModule`-Wrapper, ([#16748](https://github.com/Lightning-AI/pytorch-lightning/pull/16748))
- Removed the unused `lightning.pytorch.utilities.supporters.{SharedCycleIteratorState,CombinedLoaderIterator}` classes ([#16714](https://github.com/Lightning-AI/pytorch-lightning/pull/16714))
- Removed `ProgressBarBase.{train_batch_idx,val_batch_idx,test_batch_idx,predict_batch_idx}` properties ([#16760](https://github.com/Lightning-AI/pytorch-lightning/pull/16760))
- Removed the `fit_loop.{min,max}_steps` setters ([#16803](https://github.com/Lightning-AI/pytorch-lightning/pull/16803))
- Removed the `Trainer(track_grad_norm=...)` argument ([#16745](https://github.com/Lightning-AI/pytorch-lightning/pull/16745))
- Removed the `LightningModule.log_grad_norm()` hook method ([#16745](https://github.com/Lightning-AI/pytorch-lightning/pull/16745))
- Removed the `QuantizationAwareTraining` callback ([#16750](https://github.com/Lightning-AI/pytorch-lightning/pull/16750))
- Removed the `ColossalAIStrategy` and `ColossalAIPrecisionPlugin` in favor of the new [lightning-colossalai](https://github.com/Lightning-AI/lightning-colossalai) package ([#16757](https://github.com/Lightning-AI/pytorch-lightning/pull/16757), [#16778](https://github.com/Lightning-AI/pytorch-lightning/pull/16778))
- Removed the `training_step_end`, `validation_step_end`, and `test_step_end` hooks from the `LightningModule` in favor of the `*_batch_end` hooks ([#16791](https://github.com/Lightning-AI/pytorch-lightning/pull/16791))
- Removed the `lightning.pytorch.strategies.DDPSpawnStrategy` in favor of `DDPStrategy(start_method='spawn')` (merged both classes) ([#16809](https://github.com/Lightning-AI/pytorch-lightning/pull/16809))
- Removed registration of `ShardedTensor` state dict hooks in `LightningModule.__init__` with `torch>=2.1` ([#16892](https://github.com/Lightning-AI/pytorch-lightning/pull/16892))
- Removed the `lightning.pytorch.core.saving.ModelIO` class interface ([#16999](https://github.com/Lightning-AI/pytorch-lightning/pull/16999))
- Removed the unused `lightning.pytorch.utilities.memory.get_model_size_mb` function ([#17001](https://github.com/Lightning-AI/pytorch-lightning/pull/17001))

### Fixed

- Fixed an issue where `DistributedSampler.set_epoch` wasn't getting called during `trainer.predict` ([#16785](https://github.com/Lightning-AI/pytorch-lightning/pull/16785), [#16826](https://github.com/Lightning-AI/pytorch-lightning/pull/16826))

- Fixed an issue with comparing torch versions when using a version of torch built from source ([#17030](https://github.com/Lightning-AI/pytorch-lightning/pull/17030))


- Improved the error message for installing tensorboard or tensorboardx ([#17053](https://github.com/Lightning-AI/pytorch-lightning/pull/17053))


## [1.9.4] - 2023-03-01

### Added

- Added `Fabric(strategy="auto")` support. It will choose DDP over DDP-spawn, contrary to `strategy=None` (default) ([#16916](https://github.com/Lightning-AI/pytorch-lightning/pull/16916))

### Fixed

- Fixed DDP spawn hang on TPU Pods ([#16844](https://github.com/Lightning-AI/pytorch-lightning/pull/16844))
- Fixed edge cases in parsing device ids using NVML ([#16795](https://github.com/Lightning-AI/pytorch-lightning/pull/16795))
- Fixed backwards compatibility for `lightning.pytorch.utilities.parsing.get_init_args` ([#16851](https://github.com/Lightning-AI/pytorch-lightning/pull/16851))


## [1.9.3] - 2023-02-21

### Fixed

- Fixed an issue causing a wrong environment plugin to be selected when `accelerator=tpu` and `devices > 1` ([#16806](https://github.com/Lightning-AI/pytorch-lightning/pull/16806))


## [1.9.2] - 2023-02-15

### Fixed

- Fixed an attribute error and improved input validation for invalid strategy types being passed to Trainer ([#16693](https://github.com/Lightning-AI/pytorch-lightning/pull/16693))
- Fixed early stopping triggering extra validation runs after reaching `min_epochs` or `min_steps` ([#16719](https://github.com/Lightning-AI/pytorch-lightning/pull/16719))


## [1.9.1] - 2023-02-10

### Fixed

- Fixed an unintended limitation for calling `save_hyperparameters` on mixin classes that don't subclass `LightningModule`/`LightningDataModule` ([#16369](https://github.com/Lightning-AI/pytorch-lightning/pull/16369))
- Fixed an issue with `MLFlowLogger` logging the wrong keys with `.log_hyperparams()` ([#16418](https://github.com/Lightning-AI/pytorch-lightning/pull/16418))
- Fixed logging more than 100 parameters with `MLFlowLogger` and long values are truncated ([#16451](https://github.com/Lightning-AI/pytorch-lightning/pull/16451))
- Fixed strict availability check for `torch_xla` requirement ([#16476](https://github.com/Lightning-AI/pytorch-lightning/pull/16476))
- Fixed an issue where PL would wrap DataLoaders with XLA's MpDeviceLoader more than once ([#16571](https://github.com/Lightning-AI/pytorch-lightning/pull/16571))
- Fixed the batch_sampler reference for DataLoaders wrapped with XLA's MpDeviceLoader ([#16571](https://github.com/Lightning-AI/pytorch-lightning/pull/16571))
- Fixed an import error when `torch.distributed` is not available ([#16658](https://github.com/Lightning-AI/pytorch-lightning/pull/16658))


## [1.9.0] - 2023-01-17

### Added

- Added support for native logging of `MetricCollection` with enabled compute groups ([#15580](https://github.com/Lightning-AI/pytorch-lightning/pull/15580))
- Added support for custom artifact names in `pl.loggers.WandbLogger` ([#16173](https://github.com/Lightning-AI/pytorch-lightning/pull/16173))
- Added support for DDP with `LRFinder` ([#15304](https://github.com/Lightning-AI/pytorch-lightning/pull/15304))
- Added utilities to migrate checkpoints from one Lightning version to another ([#15237](https://github.com/Lightning-AI/pytorch-lightning/pull/15237))
- Added support to upgrade all checkpoints in a folder using the `pl.utilities.upgrade_checkpoint` script ([#15333](https://github.com/Lightning-AI/pytorch-lightning/pull/15333))
- Add an axes argument `ax` to the `.lr_find().plot()` to enable writing to a user-defined axes in a matplotlib figure ([#15652](https://github.com/Lightning-AI/pytorch-lightning/pull/15652))
- Added `log_model` parameter to `MLFlowLogger` ([#9187](https://github.com/Lightning-AI/pytorch-lightning/pull/9187))
- Added a check to validate that wrapped FSDP models are used while initializing optimizers ([#15301](https://github.com/Lightning-AI/pytorch-lightning/pull/15301))
- Added a warning when `self.log(..., logger=True)` is called without a configured logger ([#15814](https://github.com/Lightning-AI/pytorch-lightning/pull/15814))
- Added support for colossalai 0.1.11 ([#15888](https://github.com/Lightning-AI/pytorch-lightning/pull/15888))
- Added `LightningCLI` support for optimizer and learning schedulers via callable type dependency injection ([#15869](https://github.com/Lightning-AI/pytorch-lightning/pull/15869))
- Added support for activation checkpointing for the `DDPFullyShardedNativeStrategy` strategy ([#15826](https://github.com/Lightning-AI/pytorch-lightning/pull/15826))
- Added the option to set `DDPFullyShardedNativeStrategy(cpu_offload=True|False)` via bool instead of needing to pass a configuration object ([#15832](https://github.com/Lightning-AI/pytorch-lightning/pull/15832))
- Added info message for Ampere CUDA GPU users to enable tf32 matmul precision ([#16037](https://github.com/Lightning-AI/pytorch-lightning/pull/16037))
- Added support for returning optimizer-like classes in `LightningModule.configure_optimizers` ([#16189](https://github.com/Lightning-AI/pytorch-lightning/pull/16189))

### Changed

- Drop PyTorch 1.9 support ([#15347](https://github.com/Lightning-AI/pytorch-lightning/pull/15347))
- Switch from `tensorboard` to `tensorboardx` in `TensorBoardLogger` ([#15728](https://github.com/Lightning-AI/pytorch-lightning/pull/15728))
- From now on, Lightning Trainer and `LightningModule.load_from_checkpoint` automatically upgrade the loaded checkpoint if it was produced in an old version of Lightning ([#15237](https://github.com/Lightning-AI/pytorch-lightning/pull/15237))
- `Trainer.{validate,test,predict}(ckpt_path=...)` no longer restores the `Trainer.global_step` and `trainer.current_epoch` value from the checkpoints - From now on, only `Trainer.fit` will restore this value ([#15532](https://github.com/Lightning-AI/pytorch-lightning/pull/15532))
- The `ModelCheckpoint.save_on_train_epoch_end` attribute is now computed dynamically every epoch, accounting for changes to the validation dataloaders ([#15300](https://github.com/Lightning-AI/pytorch-lightning/pull/15300))
- The Trainer now raises an error if it is given multiple stateful callbacks of the same time with colliding state keys ([#15634](https://github.com/Lightning-AI/pytorch-lightning/pull/15634))
- `MLFlowLogger` now logs hyperparameters and metrics in batched API calls ([#15915](https://github.com/Lightning-AI/pytorch-lightning/pull/15915))
- Overriding the `on_train_batch_{start,end}` hooks in conjunction with taking a `dataloader_iter` in the `training_step` no longer errors out and instead shows a warning ([#16062](https://github.com/Lightning-AI/pytorch-lightning/pull/16062))
- Move `tensorboardX` to extra dependencies. Use the `CSVLogger` by default ([#16349](https://github.com/Lightning-AI/pytorch-lightning/pull/16349))

### Deprecated

- Deprecated `description`, `env_prefix` and `env_parse` parameters in `LightningCLI.__init__` in favour of giving them through `parser_kwargs` ([#15651](https://github.com/Lightning-AI/pytorch-lightning/pull/15651))
- Deprecated `pl.profiler` in favor of `pl.profilers` ([#16059](https://github.com/Lightning-AI/pytorch-lightning/pull/16059))
- Deprecated `Trainer(auto_select_gpus=...)` in favor of `pl.accelerators.find_usable_cuda_devices` ([#16147](https://github.com/Lightning-AI/pytorch-lightning/pull/16147))
- Deprecated `pl.tuner.auto_gpu_select.{pick_single_gpu,pick_multiple_gpus}` in favor of `pl.accelerators.find_usable_cuda_devices` ([#16147](https://github.com/Lightning-AI/pytorch-lightning/pull/16147))
- `nvidia/apex` deprecation ([#16039](https://github.com/Lightning-AI/pytorch-lightning/pull/16039))
  * Deprecated `pl.plugins.NativeMixedPrecisionPlugin` in favor of `pl.plugins.MixedPrecisionPlugin`
  * Deprecated the `LightningModule.optimizer_step(using_native_amp=...)` argument
  * Deprecated the `Trainer(amp_backend=...)` argument
  * Deprecated the `Trainer.amp_backend` property
  * Deprecated the `Trainer(amp_level=...)` argument
  * Deprecated the `pl.plugins.ApexMixedPrecisionPlugin` class
  * Deprecates the `pl.utilities.enums.AMPType` enum
  * Deprecates the `DeepSpeedPrecisionPlugin(amp_type=..., amp_level=...)` arguments
- `horovod` deprecation ([#16141](https://github.com/Lightning-AI/pytorch-lightning/pull/16141))
  * Deprecated `Trainer(strategy="horovod")`
  * Deprecated the `HorovodStrategy` class
- Deprecated `pl.lite.LightningLite` in favor of `lightning.fabric.Fabric` ([#16314](https://github.com/Lightning-AI/pytorch-lightning/pull/16314))
- `FairScale` deprecation (in favor of PyTorch's FSDP implementation) ([#16353](https://github.com/Lightning-AI/pytorch-lightning/pull/16353))
  * Deprecated the `pl.overrides.fairscale.LightningShardedDataParallel` class
  * Deprecated the `pl.plugins.precision.fully_sharded_native_amp.FullyShardedNativeMixedPrecisionPlugin` class
  * Deprecated the `pl.plugins.precision.sharded_native_amp.ShardedNativeMixedPrecisionPlugin` class
  * Deprecated the `pl.strategies.fully_sharded.DDPFullyShardedStrategy` class
  * Deprecated the `pl.strategies.sharded.DDPShardedStrategy` class
  * Deprecated the `pl.strategies.sharded_spawn.DDPSpawnShardedStrategy` class


### Removed

- Removed deprecated `pl.utilities.memory.get_gpu_memory_map` in favor of `pl.accelerators.cuda.get_nvidia_gpu_stats` ([#15617](https://github.com/Lightning-AI/pytorch-lightning/pull/15617))
- Temporarily removed support for Hydra multi-run ([#15737](https://github.com/Lightning-AI/pytorch-lightning/pull/15737))
- Removed deprecated `pl.profiler.base.AbstractProfiler` in favor of `pl.profilers.profiler.Profiler` ([#15637](https://github.com/Lightning-AI/pytorch-lightning/pull/15637))
- Removed deprecated `pl.profiler.base.BaseProfiler` in favor of `pl.profilers.profiler.Profiler` ([#15637](https://github.com/Lightning-AI/pytorch-lightning/pull/15637))
- Removed deprecated code in `pl.utilities.meta` ([#16038](https://github.com/Lightning-AI/pytorch-lightning/pull/16038))
- Removed the deprecated `LightningDeepSpeedModule` ([#16041](https://github.com/Lightning-AI/pytorch-lightning/pull/16041))
- Removed the deprecated `pl.accelerators.GPUAccelerator` in favor of `pl.accelerators.CUDAAccelerator` ([#16050](https://github.com/Lightning-AI/pytorch-lightning/pull/16050))
- Removed the deprecated `pl.profiler.*` classes in favor of `pl.profilers` ([#16059](https://github.com/Lightning-AI/pytorch-lightning/pull/16059))
- Removed the deprecated `pl.utilities.cli` module in favor of `pl.cli` ([#16116](https://github.com/Lightning-AI/pytorch-lightning/pull/16116))
- Removed the deprecated `pl.loggers.base` module in favor of `pl.loggers.logger` ([#16120](https://github.com/Lightning-AI/pytorch-lightning/pull/16120))
- Removed the deprecated `pl.loops.base` module in favor of `pl.loops.loop` ([#16142](https://github.com/Lightning-AI/pytorch-lightning/pull/16142))
- Removed the deprecated `pl.core.lightning` module in favor of `pl.core.module` ([#16318](https://github.com/Lightning-AI/pytorch-lightning/pull/16318))
- Removed the deprecated `pl.callbacks.base` module in favor of `pl.callbacks.callback` ([#16319](https://github.com/Lightning-AI/pytorch-lightning/pull/16319))
- Removed the deprecated `Trainer.reset_train_val_dataloaders()` in favor of `Trainer.reset_{train,val}_dataloader` ([#16131](https://github.com/Lightning-AI/pytorch-lightning/pull/16131))
- Removed support for `LightningCLI(seed_everything_default=None)` ([#16131](https://github.com/Lightning-AI/pytorch-lightning/pull/16131))
- Removed support in LightningLite for FairScale's sharded training (`strategy='ddp_sharded'|'ddp_sharded_spawn'`). Use Fully-Sharded Data Parallel instead (`strategy='fsdp'`) ([#16329](https://github.com/Lightning-AI/pytorch-lightning/pull/16329))


### Fixed

- Enhanced `reduce_boolean_decision` to accommodate `any`-analogous semantics expected by the `EarlyStopping` callback ([#15253](https://github.com/Lightning-AI/pytorch-lightning/pull/15253))
- Fixed the incorrect optimizer step synchronization when running across multiple TPU devices ([#16020](https://github.com/Lightning-AI/pytorch-lightning/pull/16020))
- Fixed a type error when dividing the chunk size in the ColossalAI strategy ([#16212](https://github.com/Lightning-AI/pytorch-lightning/pull/16212))
- Fixed bug where the ``interval`` key of the scheduler would be ignored during manual optimization, making the LearningRateMonitor callback fail to log the learning rate ([#16308](https://github.com/Lightning-AI/pytorch-lightning/pull/16308))
- Fixed an issue with `MLFlowLogger` not finalizing correctly when status code 'finished' was passed ([#16340](https://github.com/Lightning-AI/pytorch-lightning/pull/16340))


## [1.8.6] - 2022-12-21

- minor cleaning


## [1.8.5] - 2022-12-15

- Add function to remove checkpoint to allow override for extended classes ([#16067](https://github.com/Lightning-AI/pytorch-lightning/pull/16067))


## [1.8.4] - 2022-12-08

### Changed

- Direct support for compiled models (
   [#15922](https://github.com/Lightning-AI/pytorch-lightning/pull/15922),
   [#15957](https://github.com/Lightning-AI/pytorch-lightning/pull/15957)
)

### Fixed

- Fixed issue with unsupported torch.inference_mode() on hpu backends ([#15918](https://github.com/Lightning-AI/pytorch-lightning/pull/15918))
- Fixed LRScheduler import for PyTorch 2.0 ([#15940](https://github.com/Lightning-AI/pytorch-lightning/pull/15940))
- Fixed `fit_loop.restarting` to be `False` for lr finder ([#15620](https://github.com/Lightning-AI/pytorch-lightning/pull/15620))
- Fixed `torch.jit.script`-ing a LightningModule causing an unintended error message about deprecated `use_amp` property ([#15947](https://github.com/Lightning-AI/pytorch-lightning/pull/15947))
- Fixed the `XLAProfiler` not recording anything due to mismatching of action names ([#15885](https://github.com/Lightning-AI/pytorch-lightning/pull/15885))


## [1.8.3] - 2022-11-22

### Changed

- Temporarily removed support for Hydra multi-run ([#15737](https://github.com/Lightning-AI/pytorch-lightning/pull/15737))
- Switch from `tensorboard` to `tensorboardx` in `TensorBoardLogger` ([#15728](https://github.com/Lightning-AI/pytorch-lightning/pull/15728))


## [1.8.2] - 2022-11-17

### Fixed

- Make sure save_dir can be empty str ([#15638](https://github.com/Lightning-AI/pytorch-lightning/pull/15638))
- Fixed the automatic fallback from `Trainer(strategy="ddp_spawn", ...)` to `Trainer(strategy="ddp", ...)` when on an LSF cluster ([#15103](https://github.com/Lightning-AI/pytorch-lightning/pull/15103))



## [1.8.1] - 2022-11-10

### Added

- Added back the accidentally removed `pl.utilities.distributed.rank_zero_only` function ([#15536](https://github.com/Lightning-AI/pytorch-lightning/pull/15536))

### Deprecated

- Deprecated `pl.utilities.distributed.rank_zero_only` in favor of `pl.utilities.rank_zero_only` ([#15536](https://github.com/Lightning-AI/pytorch-lightning/pull/15536))

### Fixed

- Fixed `TensorBoardLogger` not validating the input array type when logging the model graph ([#15323](https://github.com/Lightning-AI/pytorch-lightning/pull/15323))
- Fixed an attribute error in `ColossalAIStrategy` at import time when `torch.distributed` is not available ([#15535](https://github.com/Lightning-AI/pytorch-lightning/pull/15535))
- Fixed an issue when calling `fs.listdir` with file URI instead of path in `CheckpointConnector` ([#15413](https://github.com/Lightning-AI/pytorch-lightning/pull/15413))
- Fixed an issue with the `BaseFinetuning` callback not setting the `track_running_stats` attribute for batch normaliztion layers ([#15063](https://github.com/Lightning-AI/pytorch-lightning/pull/15063))
- Fixed an issue with `WandbLogger(log_model=True|'all)` raising an error and not being able to serialize tensors in the metadata ([#15544](https://github.com/Lightning-AI/pytorch-lightning/pull/15544))
- Fixed the gradient unscaling logic when using `Trainer(precision=16)` and fused optimizers such as `Adam(..., fused=True)` ([#15544](https://github.com/Lightning-AI/pytorch-lightning/pull/15544))
- Fixed model state transfer in multiprocessing launcher when running multi-node ([#15567](https://github.com/Lightning-AI/pytorch-lightning/pull/15567))
- Fixed manual optimization raising `AttributeError` with Bagua Strategy ([#12534](https://github.com/Lightning-AI/pytorch-lightning/pull/12534))
- Fixed the import of `pytorch_lightning` causing a warning 'Redirects are currently not supported in Windows or MacOs' ([#15610](https://github.com/Lightning-AI/pytorch-lightning/pull/15610))


## [1.8.0] - 2022-11-01

### Added

- Added support for requeueing slurm array jobs ([#15040](https://github.com/Lightning-AI/pytorch-lightning/pull/15040))
- Added native AMP support for `ddp_fork` (and associated alias strategies) with CUDA GPUs ([#14983](https://github.com/Lightning-AI/pytorch-lightning/pull/14983))
- Added `BatchSizeFinder` callback ([#11089](https://github.com/Lightning-AI/pytorch-lightning/pull/11089))
- Added `LearningRateFinder` callback ([#13802](https://github.com/Lightning-AI/pytorch-lightning/pull/13802))
- Tuner now supports a new `method` argument which will determine when to run the `BatchSizeFinder`: one of `fit`, `validate`, `test` or `predict` ([#11089](https://github.com/Lightning-AI/pytorch-lightning/pull/11089))
- Added prefix to log message in `seed_everything` with rank info ([#14031](https://github.com/Lightning-AI/pytorch-lightning/pull/14031))
- Added support for auto wrapping for `DDPFullyShardedNativeStrategy` ([#14252](https://github.com/Lightning-AI/pytorch-lightning/pull/14252))
- Added support for passing extra init-parameters to the `LightningDataModule.from_datasets` ([#14185](https://github.com/Lightning-AI/pytorch-lightning/pull/14185))
- Added support for saving sharded optimizer state dict outside of `DDPShardedStrategy` ([#14208](https://github.com/Lightning-AI/pytorch-lightning/pull/14208))
- Added support for auto wrapping for `DDPFullyShardedStrategy` ([#14383](https://github.com/Lightning-AI/pytorch-lightning/pull/14383))
- Integrate the `lightning_utilities` package (
  [#14475](https://github.com/Lightning-AI/pytorch-lightning/pull/14475),
  [#14537](https://github.com/Lightning-AI/pytorch-lightning/pull/14537),
  [#14556](https://github.com/Lightning-AI/pytorch-lightning/pull/14556),
  [#14558](https://github.com/Lightning-AI/pytorch-lightning/pull/14558),
  [#14575](https://github.com/Lightning-AI/pytorch-lightning/pull/14575),
  [#14620](https://github.com/Lightning-AI/pytorch-lightning/pull/14620))
- Added `args` parameter to `LightningCLI` to ease running from within Python ([#14596](https://github.com/Lightning-AI/pytorch-lightning/pull/14596))
- Added `WandbLogger.download_artifact` and `WandbLogger.use_artifact` for managing artifacts with Weights and Biases ([#14551](https://github.com/Lightning-AI/pytorch-lightning/pull/14551))
- Added an option to configure the signal SLURM sends when a job is preempted or requeued ([#14626](https://github.com/Lightning-AI/pytorch-lightning/pull/14626))
- Added a warning when the model passed to `LightningLite.setup()` does not have all parameters on the same device ([#14822](https://github.com/Lightning-AI/pytorch-lightning/pull/14822))
- The `CometLogger` now flags the Comet Experiments as being created from Lightning for analytics purposes ([#14906](https://github.com/Lightning-AI/pytorch-lightning/pull/14906))
- Introduce `ckpt_path="hpc"` keyword for checkpoint loading ([#14911](https://github.com/Lightning-AI/pytorch-lightning/pull/14911))
- Added a more descriptive error message when attempting to fork processes with pre-initialized CUDA context ([#14709](https://github.com/Lightning-AI/pytorch-lightning/pull/14709))
- Added support for custom parameters in subclasses of `SaveConfigCallback` ([#14998](https://github.com/Lightning-AI/pytorch-lightning/pull/14998))
- Added `inference_mode` flag to Trainer to let users enable/disable inference mode during evaluation ([#15034](https://github.com/Lightning-AI/pytorch-lightning/pull/15034))
- Added `LightningLite.no_backward_sync` for control over efficient gradient accumulation with distributed strategies ([#14966](https://github.com/Lightning-AI/pytorch-lightning/pull/14966))
- Added a sanity check that scripts are executed with the `srun` command in SLURM and that environment variables are not conflicting ([#15011](https://github.com/Lightning-AI/pytorch-lightning/pull/15011))
- Added an error message when attempting to launch processes with `python -i` and an interactive-incompatible strategy ([#15293](https://github.com/Lightning-AI/pytorch-lightning/pull/15293))

### Changed

- The `Trainer.{fit,validate,test,predict,tune}` methods now raise a useful error message if the input is not a `LightningModule` ([#13892](https://github.com/Lightning-AI/pytorch-lightning/pull/13892))
- Raised a `MisconfigurationException` if batch transfer hooks are overridden with `IPUAccelerator` ([#13961](https://github.com/Lightning-AI/pytorch-lightning/pull/13961))
- Replaced the unwrapping logic in strategies with direct access to unwrapped `LightningModule` ([#13738](https://github.com/Lightning-AI/pytorch-lightning/pull/13738))
- Enabled `on_before_batch_transfer` for `DPStrategy` and `IPUAccelerator` ([#14023](https://github.com/Lightning-AI/pytorch-lightning/pull/14023))
- When resuming training with Apex enabled, the `Trainer` will now raise an error ([#14341](https://github.com/Lightning-AI/pytorch-lightning/pull/14341))
- Included `torch.cuda` rng state to the aggregate `_collect_rng_states()` and `_set_rng_states()` ([#14384](https://github.com/Lightning-AI/pytorch-lightning/pull/14384))
- Changed `trainer.should_stop` to not stop in between an epoch and run until `min_steps/min_epochs` only ([#13890](https://github.com/Lightning-AI/pytorch-lightning/pull/13890))
- The `pyDeprecate` dependency is no longer installed ([#14472](https://github.com/Lightning-AI/pytorch-lightning/pull/14472))
- When using multiple loggers, by default checkpoints and profiler output now get saved to the log dir of the first logger in the list ([#14325](https://github.com/Lightning-AI/pytorch-lightning/pull/14325))
- In Lightning Lite, state-dict access to the module wrapper now gets passed through to the original module reference ([#14629](https://github.com/Lightning-AI/pytorch-lightning/pull/14629))
- Removed fall-back to `LightningEnvironment` when number of SLURM tasks does not correspond to number of processes in Trainer ([#14300](https://github.com/Lightning-AI/pytorch-lightning/pull/14300))
- Aligned DDP and DDPSpawn strategies in setting up the environment ([#11073](https://github.com/Lightning-AI/pytorch-lightning/pull/11073))
- Integrated the Lite Precision plugins into the PL Precision plugins - the base class in PL now extends the `lightning_lite.precision.Precision` base class ([#14798](https://github.com/Lightning-AI/pytorch-lightning/pull/14798))
  * The `PrecisionPlugin.backward` signature changed: The `closure_loss` argument was renamed to `tensor`
  * The `PrecisionPlugin.{pre_,post_}backward` signature changed: The `closure_loss` argument was renamed to `tensor` and moved as the first argument
  * The `PrecisionPlugin.optimizer_step` signature changed: The `model`, `optimizer_idx` and `closure` arguments need to be passed as keyword arguments now
- Trainer queries the CUDA devices through NVML if available to avoid initializing CUDA before forking, which eliminates the need for the `PL_DISABLE_FORK` environment variable introduced in v1.7.4 ([#14631](https://github.com/Lightning-AI/pytorch-lightning/pull/14631))
- The `MLFlowLogger.finalize()` now sets the status to `FAILED` when an exception occurred in `Trainer`, and sets the status to `FINISHED` on successful completion ([#12292](https://github.com/Lightning-AI/pytorch-lightning/pull/12292))
- It is no longer needed to call `model.double()` when using `precision=64` in Lightning Lite ([#14827](https://github.com/Lightning-AI/pytorch-lightning/pull/14827))
- HPC checkpoints are now loaded automatically only in slurm environment when no specific value for `ckpt_path` has been set ([#14911](https://github.com/Lightning-AI/pytorch-lightning/pull/14911))
- The `Callback.on_load_checkpoint` now gets the full checkpoint dictionary and the `callback_state` argument was renamed `checkpoint` ([#14835](https://github.com/Lightning-AI/pytorch-lightning/pull/14835))
- Moved the warning about saving nn.Module in `save_hyperparameters()` to before the deepcopy ([#15132](https://github.com/Lightning-AI/pytorch-lightning/pull/15132))
- To avoid issues with forking processes, from PyTorch 1.13 and higher, Lightning will directly use the PyTorch NVML-based check for `torch.cuda.device_count` and from PyTorch 2.0 and higher, Lightning will configure PyTorch to use a NVML-based check for `torch.cuda.is_available`. ([#15110](https://github.com/Lightning-AI/pytorch-lightning/pull/15110), [#15133](https://github.com/Lightning-AI/pytorch-lightning/pull/15133))
- The `NeptuneLogger` now uses `neptune.init_run` instead of the deprecated `neptune.init` to initialize a run ([#15393](https://github.com/Lightning-AI/pytorch-lightning/pull/15393))

### Deprecated

- Deprecated `LightningDeepSpeedModule` ([#14000](https://github.com/Lightning-AI/pytorch-lightning/pull/14000))
- Deprecated `amp_level` from `Trainer` in favour of passing it explicitly via precision plugin ([#13898](https://github.com/Lightning-AI/pytorch-lightning/pull/13898))
- Deprecated the calls to `pl.utiltiies.meta` functions in favor of built-in https://github.com/pytorch/torchdistx support ([#13868](https://github.com/Lightning-AI/pytorch-lightning/pull/13868))
- Deprecated the `unwrap_lightning_module` and `unwrap_lightning_module_sharded` utility functions in favor of accessing the unwrapped `LightningModule` on the strategy directly ([#13738](https://github.com/Lightning-AI/pytorch-lightning/pull/13738))
- Deprecated the `pl_module` argument in `LightningParallelModule`, `LightningDistributedModule`, `LightningShardedDataParallel`, `LightningBaguaModule` and `LightningDeepSpeedModule` wrapper classes ([#13738](https://github.com/Lightning-AI/pytorch-lightning/pull/13738))
- Deprecated the `on_colab_kaggle` function ([#14247](https://github.com/Lightning-AI/pytorch-lightning/pull/14247))
- Deprecated the internal `pl.core.mixins.DeviceDtypeModuleMixin` class ([#14511](https://github.com/Lightning-AI/pytorch-lightning/pull/14511), [#14548](https://github.com/Lightning-AI/pytorch-lightning/pull/14548))
- Deprecated all functions in `pl.utilities.xla_device` ([#14514](https://github.com/Lightning-AI/pytorch-lightning/pull/14514), [#14550](https://github.com/Lightning-AI/pytorch-lightning/pull/14550))
  * Deprecated the internal `inner_f` function
  * Deprecated the internal `pl_multi_process` function
  * Deprecated the internal `XLADeviceUtils.xla_available` staticmethod
  * Deprecated the `XLADeviceUtils.tpu_device_exists` staticmethod in favor of `pl.accelerators.TPUAccelerator.is_available()`
- Deprecated `pl.utilities.distributed.tpu_distributed` in favor of `lightning_lite.accelerators.tpu.tpu_distributed` ([#14550](https://github.com/Lightning-AI/pytorch-lightning/pull/14550))
- Deprecated all functions in `pl.utilities.cloud_io` in favor of `lightning_lite.utilities.cloud_io` ([#14515](https://github.com/Lightning-AI/pytorch-lightning/pull/14515))
- Deprecated the functions in `pl.utilities.apply_func` in favor of `lightning_utilities.core.apply_func` ([#14516](https://github.com/Lightning-AI/pytorch-lightning/pull/14516), [#14537](https://github.com/Lightning-AI/pytorch-lightning/pull/14537))
- Deprecated all functions in `pl.utilities.device_parser` ([#14492](https://github.com/Lightning-AI/pytorch-lightning/pull/14492), [#14753](https://github.com/Lightning-AI/pytorch-lightning/pull/14753))
  * Deprecated the `pl.utilities.device_parser.determine_root_gpu_device` in favor of `lightning_lite.utilities.device_parser.determine_root_gpu_device`
  * Deprecated the `pl.utilities.device_parser.parse_gpu_ids` in favor of `lightning_lite.utilities.device_parser.parse_gpu_ids`
  * Deprecated the `pl.utilities.device_parser.is_cuda_available` in favor of `lightning_lite.accelerators.cuda.is_cuda_available`
  * Deprecated the `pl.utilities.device_parser.num_cuda_devices` in favor of `lightning_lite.accelerators.cuda.num_cuda_devices`
  * Deprecated the `pl.utilities.device_parser.parse_cpu_cores` in favor of `lightning_lite.accelerators.cpu.parse_cpu_cores`
  * Deprecated the `pl.utilities.device_parser.parse_tpu_cores` in favor of `lightning_lite.accelerators.tpu.parse_tpu_cores`
  * Deprecated the `pl.utilities.device_parser.parse_hpus` in favor of `pl.accelerators.hpu.parse_hpus`
- Deprecated duplicate `SaveConfigCallback` parameters in `LightningCLI.__init__`: `save_config_kwargs`, `save_config_overwrite` and `save_config_multifile`. New `save_config_kwargs` parameter should be used instead ([#14998](https://github.com/Lightning-AI/pytorch-lightning/pull/14998))
- Deprecated `TrainerFn.TUNING`, `RunningStage.TUNING` and `trainer.tuning` property ([#15100](https://github.com/Lightning-AI/pytorch-lightning/pull/15100))
- Deprecated custom `pl.utilities.distributed.AllGatherGrad` implementation in favor of PyTorch's ([#15364](https://github.com/Lightning-AI/pytorch-lightning/pull/15364))

### Removed

- Removed the deprecated `Trainer.training_type_plugin` property in favor of `Trainer.strategy` ([#14011](https://github.com/Lightning-AI/pytorch-lightning/pull/14011))
- Removed all deprecated training type plugins ([#14011](https://github.com/Lightning-AI/pytorch-lightning/pull/14011))
- Removed the deprecated `DDP2Strategy` ([#14026](https://github.com/Lightning-AI/pytorch-lightning/pull/14026))
- Removed the deprecated `DistributedType` and `DeviceType` enum classes ([#14045](https://github.com/Lightning-AI/pytorch-lightning/pull/14045))
- Removed deprecated support for passing the `rank_zero_warn` warning category positionally ([#14470](https://github.com/Lightning-AI/pytorch-lightning/pull/14470))
- Removed the legacy and unused `Trainer.get_deprecated_arg_names()` ([#14415](https://github.com/Lightning-AI/pytorch-lightning/pull/14415))
- Removed the deprecated `on_train_batch_end(outputs)` format when multiple optimizers are used and TBPTT is enabled ([#14373](https://github.com/Lightning-AI/pytorch-lightning/pull/14373))
- Removed the deprecated `training_epoch_end(outputs)` format when multiple optimizers are used and TBPTT is enabled ([#14373](https://github.com/Lightning-AI/pytorch-lightning/pull/14373))
- Removed the experimental `pl.utiltiies.meta` functions in favor of built-in https://github.com/pytorch/torchdistx support ([#13868](https://github.com/Lightning-AI/pytorch-lightning/pull/13868))
- Removed the deprecated `LoggerCollection`; `Trainer.logger` and `LightningModule.logger` now returns the first logger when more than one gets passed to the Trainer ([#14283](https://github.com/Lightning-AI/pytorch-lightning/pull/14283))
- Removed the deprecated the `trainer.lr_schedulers` ([#14408](https://github.com/Lightning-AI/pytorch-lightning/pull/14408))
- Removed the deprecated `LightningModule.{on_hpc_load,on_hpc_save}` hooks in favor of the general purpose hooks `LightningModule.{on_load_checkpoint,on_save_checkpoint}` ([#14315](https://github.com/Lightning-AI/pytorch-lightning/pull/14315))
- Removed deprecated support for old torchtext versions ([#14375](https://github.com/Lightning-AI/pytorch-lightning/pull/14375))
- Removed deprecated support for the old `neptune-client` API in the `NeptuneLogger` ([#14727](https://github.com/Lightning-AI/pytorch-lightning/pull/14727))
- Removed the deprecated `weights_save_path` Trainer argumnent and `Trainer.weights_save_path` property ([#14424](https://github.com/Lightning-AI/pytorch-lightning/pull/14424))
- Removed the deprecated ([#14471](https://github.com/Lightning-AI/pytorch-lightning/pull/14471))
  * `pl.utilities.distributed.rank_zero_only` in favor of `pl.utilities.rank_zero.rank_zero_only`
  * `pl.utilities.distributed.rank_zero_debug` in favor of `pl.utilities.rank_zero.rank_zero_debug`
  * `pl.utilities.distributed.rank_zero_info` in favor of `pl.utilities.rank_zero.rank_zero_info`
  * `pl.utilities.warnings.rank_zero_warn` in favor of `pl.utilities.rank_zero.rank_zero_warn`
  * `pl.utilities.warnings.rank_zero_deprecation` in favor of `pl.utilities.rank_zero.rank_zero_deprecation`
  * `pl.utilities.warnings.LightningDeprecationWarning` in favor of `pl.utilities.rank_zero.LightningDeprecationWarning`
- Removed deprecated `Trainer.num_processes` attribute in favour of `Trainer.num_devices` ([#14423](https://github.com/Lightning-AI/pytorch-lightning/pull/14423))
- Removed the deprecated `Trainer.data_parallel_device_ids` hook in favour of `Trainer.device_ids` ([#14422](https://github.com/Lightning-AI/pytorch-lightning/pull/14422))
- Removed the deprecated class `TrainerCallbackHookMixin` ([#14401](https://github.com/Lightning-AI/pytorch-lightning/pull/14401))
- Removed the deprecated `BaseProfiler` and `AbstractProfiler` classes ([#14404](https://github.com/Lightning-AI/pytorch-lightning/pull/14404))
- Removed the deprecated way to set the distributed backend via the environment variable `PL_TORCH_DISTRIBUTED_BACKEND`, in favor of setting the `process_group_backend` in the strategy constructor ([#14693](https://github.com/Lightning-AI/pytorch-lightning/pull/14693))
- Removed deprecated callback hooks ([#14834](https://github.com/Lightning-AI/pytorch-lightning/pull/14834))
  * `Callback.on_configure_sharded_model` in favor of `Callback.setup`
  * `Callback.on_before_accelerator_backend_setup` in favor of `Callback.setup`
  * `Callback.on_batch_start` in favor of `Callback.on_train_batch_start`
  * `Callback.on_batch_end` in favor of `Callback.on_train_batch_end`
  * `Callback.on_epoch_start` in favor of `Callback.on_{train,validation,test}_epoch_start`
  * `Callback.on_epoch_end` in favor of `Callback.on_{train,validation,test}_epoch_end`
  * `Callback.on_pretrain_routine_{start,end}` in favor of `Callback.on_fit_start`
- Removed the deprecated device attributes `Trainer.{devices,gpus,num_gpus,ipus,tpu_cores}` in favor of the accelerator-agnostic `Trainer.num_devices` ([#14829](https://github.com/Lightning-AI/pytorch-lightning/pull/14829))
- Removed the deprecated `LightningIPUModule` ([#14830](https://github.com/Lightning-AI/pytorch-lightning/pull/14830))
- Removed the deprecated `Logger.agg_and_log_metrics` hook in favour of `Logger.log_metrics` and the `agg_key_funcs` and `agg_default_func` arguments. ([#14840](https://github.com/Lightning-AI/pytorch-lightning/pull/14840))
- Removed the deprecated precision plugin checkpoint hooks `PrecisionPlugin.on_load_checkpoint` and `PrecisionPlugin.on_save_checkpoint` ([#14833](https://github.com/Lightning-AI/pytorch-lightning/pull/14833))
- Removed the deprecated `Trainer.root_gpu` attribute in favor of `Trainer.strategy.root_device` ([#14829](https://github.com/Lightning-AI/pytorch-lightning/pull/14829))
- Removed the deprecated `Trainer.use_amp` and `LightningModule.use_amp` attributes ([#14832](https://github.com/Lightning-AI/pytorch-lightning/pull/14832))
- Removed the deprecated callback hooks `Callback.on_init_start` and `Callback.on_init_end` ([#14867](https://github.com/Lightning-AI/pytorch-lightning/pull/14867))
- Removed the deprecated `Trainer.run_stage` in favor of `Trainer.{fit,validate,test,predict}` ([#14870](https://github.com/Lightning-AI/pytorch-lightning/pull/14870))
- Removed the deprecated `SimpleProfiler.profile_iterable` and `AdvancedProfiler.profile_iterable` attributes ([#14864](https://github.com/Lightning-AI/pytorch-lightning/pull/14864))
- Removed the deprecated `Trainer.verbose_evaluate` ([#14884](https://github.com/Lightning-AI/pytorch-lightning/pull/14884))
- Removed the deprecated `Trainer.should_rank_save_checkpoint` ([#14885](https://github.com/Lightning-AI/pytorch-lightning/pull/14885))
- Removed the deprecated `TrainerOptimizersMixin` ([#14887](https://github.com/Lightning-AI/pytorch-lightning/pull/14887))
- Removed the deprecated `Trainer.lightning_optimizers` ([#14889](https://github.com/Lightning-AI/pytorch-lightning/pull/14889))
- Removed the deprecated `TrainerDataLoadingMixin` ([#14888](https://github.com/Lightning-AI/pytorch-lightning/pull/14888))
- Removed the deprecated `Trainer.call_hook` in favor of `Trainer._call_callback_hooks`, `Trainer._call_lightning_module_hook`, `Trainer._call_ttp_hook`, and `Trainer._call_accelerator_hook` ([#14869](https://github.com/Lightning-AI/pytorch-lightning/pull/14869))
- Removed the deprecated `Trainer.{validated,tested,predicted}_ckpt_path` ([#14897](https://github.com/Lightning-AI/pytorch-lightning/pull/14897))
- Removed the deprecated `device_stats_monitor_prefix_metric_keys` ([#14890](https://github.com/Lightning-AI/pytorch-lightning/pull/14890))
- Removed the deprecated `LightningDataModule.on_save/load_checkpoint` hooks ([#14909](https://github.com/Lightning-AI/pytorch-lightning/pull/14909))
- Removed support for returning a value in `Callback.on_save_checkpoint` in favor of implementing `Callback.state_dict` ([#14835](https://github.com/Lightning-AI/pytorch-lightning/pull/14835))

### Fixed

- Fixed an issue with `LightningLite.setup()` not setting the `.device` attribute correctly on the returned wrapper ([#14822](https://github.com/Lightning-AI/pytorch-lightning/pull/14822))
- Fixed an attribute error when running the tuner together with the `StochasticWeightAveraging` callback ([#14836](https://github.com/Lightning-AI/pytorch-lightning/pull/14836))
- Fixed MissingFieldException in offline mode for the `NeptuneLogger()` ([#14919](https://github.com/Lightning-AI/pytorch-lightning/pull/14919))
- Fixed wandb `save_dir` is overridden by `None` `dir` when using CLI ([#14878](https://github.com/Lightning-AI/pytorch-lightning/pull/14878))
- Fixed a missing call to `LightningDataModule.load_state_dict` hook while restoring checkpoint using `LightningDataModule.load_from_checkpoint` ([#14883](https://github.com/Lightning-AI/pytorch-lightning/pull/14883))
- Fixed torchscript error with containers of LightningModules ([#14904](https://github.com/Lightning-AI/pytorch-lightning/pull/14904))
- Fixed reloading of the last checkpoint on run restart ([#14907](https://github.com/Lightning-AI/pytorch-lightning/pull/14907))
- `SaveConfigCallback` instances should only save the config once to allow having the `overwrite=False` safeguard when using `LightningCLI(..., run=False)` ([#14927](https://github.com/Lightning-AI/pytorch-lightning/pull/14927))
- Fixed an issue with terminating the trainer profiler when a `StopIteration` exception is raised while using an `IterableDataset` ([#14940](https://github.com/Lightning-AI/pytorch-lightning/pull/14945))
- Do not update on-plateau schedulers when reloading from an end-of-epoch checkpoint ([#14702](https://github.com/Lightning-AI/pytorch-lightning/pull/14702))
- Fixed `Trainer` support for PyTorch built without distributed support ([#14971](https://github.com/Lightning-AI/pytorch-lightning/pull/14971))
- Fixed batch normalization statistics calculation in `StochasticWeightAveraging` callback ([#14866](https://github.com/Lightning-AI/pytorch-lightning/pull/14866))
- Avoided initializing optimizers during deepspeed inference ([#14944](https://github.com/Lightning-AI/pytorch-lightning/pull/14944))
- Fixed `LightningCLI` parse_env and description in subcommands ([#15138](https://github.com/Lightning-AI/pytorch-lightning/pull/15138))
- Fixed an exception that would occur when creating a `multiprocessing.Pool` after importing Lightning ([#15292](https://github.com/Lightning-AI/pytorch-lightning/pull/15292))
- Fixed a pickling error when using `RichProgressBar` together with checkpointing ([#15319](https://github.com/Lightning-AI/pytorch-lightning/pull/15319))
- Fixed the `RichProgressBar` crashing when used with distributed strategies ([#15376](https://github.com/Lightning-AI/pytorch-lightning/pull/15376))
- Fixed an issue with `RichProgressBar` not resetting the internal state for the sanity check progress ([#15377](https://github.com/Lightning-AI/pytorch-lightning/pull/15377))
- Fixed an issue with DataLoader re-instantiation when the attribute is an array and the default value of the corresponding argument changed ([#15409](https://github.com/Lightning-AI/pytorch-lightning/pull/15409))


## [1.7.7] - 2022-09-22

### Fixed

- Fixed the availability check for the neptune-client package ([#14714](https://github.com/Lightning-AI/pytorch-lightning/pull/14714))
- Break HPU Graphs into two parts (forward + backward as one and optimizer as another) for better performance ([#14656](https://github.com/Lightning-AI/pytorch-lightning/pull/14656))
- Fixed torchscript error with ensembles of LightningModules ([#14657](https://github.com/Lightning-AI/pytorch-lightning/pull/14657), [#14724](https://github.com/Lightning-AI/pytorch-lightning/pull/14724))
- Fixed an issue with `TensorBoardLogger.finalize` creating a new experiment when none was created during the Trainer's execution ([#14762](https://github.com/Lightning-AI/pytorch-lightning/pull/14762))
- Fixed `TypeError` on import when `torch.distributed` is not available ([#14809](https://github.com/Lightning-AI/pytorch-lightning/pull/14809))


## [1.7.6] - 2022-09-13

### Changed

- Improved the error messaging when passing `Trainer.method(model, x_dataloader=None)` with no module-method implementations available ([#14614](https://github.com/Lightning-AI/pytorch-lightning/pull/14614))

### Fixed

- Reset the dataloaders on OOM failure in batch size finder to use the last successful batch size ([#14372](https://github.com/Lightning-AI/pytorch-lightning/pull/14372))
- Fixed an issue to keep downscaling the batch size in case there hasn't been even a single successful optimal batch size with `mode="power"` ([#14372](https://github.com/Lightning-AI/pytorch-lightning/pull/14372))
- Fixed an issue where `self.log`-ing a tensor would create a user warning from PyTorch about cloning tensors ([#14599](https://github.com/Lightning-AI/pytorch-lightning/pull/14599))
- Fixed compatibility when `torch.distributed` is not available ([#14454](https://github.com/Lightning-AI/pytorch-lightning/pull/14454))


## [1.7.5] - 2022-09-06

### Fixed

- Squeezed tensor values when logging with `LightningModule.log` ([#14489](https://github.com/Lightning-AI/pytorch-lightning/pull/14489))
- Fixed `WandbLogger` `save_dir` is not set after creation ([#14326](https://github.com/Lightning-AI/pytorch-lightning/pull/14326))
- Fixed `Trainer.estimated_stepping_batches` when maximum number of epochs is not set ([#14317](https://github.com/Lightning-AI/pytorch-lightning/pull/14317))


## [1.7.4] - 2022-08-31

### Added

- Added an environment variable `PL_DISABLE_FORK` that can be used to disable all forking in the Trainer ([#14319](https://github.com/Lightning-AI/pytorch-lightning/pull/14319))

### Fixed

- Fixed `LightningDataModule` hparams parsing ([#12806](https://github.com/Lightning-AI/pytorch-lightning/pull/12806))
- Reset epoch progress with batch size scaler ([#13846](https://github.com/Lightning-AI/pytorch-lightning/pull/13846))
- Fixed restoring the trainer after using `lr_find()` so that the correct LR schedule is used for the actual training ([#14113](https://github.com/Lightning-AI/pytorch-lightning/pull/14113))
- Fixed incorrect values after transferring data to an MPS device ([#14368](https://github.com/Lightning-AI/pytorch-lightning/pull/14368))


## [1.7.3] - 2022-08-25

### Fixed

- Fixed an assertion error when using a `ReduceOnPlateau` scheduler with the Horovod strategy ([#14215](https://github.com/Lightning-AI/pytorch-lightning/pull/14215))
- Fixed an `AttributeError` when accessing `LightningModule.logger` and the Trainer has multiple loggers ([#14234](https://github.com/Lightning-AI/pytorch-lightning/pull/14234))
- Added back support for `log`ging in the `configure_gradient_clipping` hook after unintended removal in v1.7.2 ([#14298](https://github.com/Lightning-AI/pytorch-lightning/pull/14298))
- Fixed wrong num padding for `RichProgressBar` ([#14296](https://github.com/Lightning-AI/pytorch-lightning/pull/14296))
- Fixed an issue to avoid the impact of sanity check on `reload_dataloaders_every_n_epochs` for validation ([#13964](https://github.com/Lightning-AI/pytorch-lightning/pull/13964))


## [1.7.2] - 2022-08-17

### Added

- Added `FullyShardedNativeNativeMixedPrecisionPlugin` to handle precision for `DDPFullyShardedNativeStrategy` ([#14092](https://github.com/Lightning-AI/pytorch-lightning/pull/14092))
- Added profiling to these hooks: `on_before_batch_transfer`, `transfer_batch_to_device`, `on_after_batch_transfer`, `configure_gradient_clipping`, `clip_gradients` ([#14069](https://github.com/Lightning-AI/pytorch-lightning/pull/14069))

### Changed

- The `WandbLogger.name` property no longer returns the name of the experiment, and instead returns the project's name ([#14145](https://github.com/Lightning-AI/pytorch-lightning/pull/14145))
- The default project name in `WandbLogger` is now "lightning_logs" ([#14145](https://github.com/Lightning-AI/pytorch-lightning/pull/14145))
- Updated compatibility for LightningLite to run with the latest DeepSpeed 0.7.0 ([13967](https://github.com/Lightning-AI/pytorch-lightning/pull/13967))

### Fixed

- Fixed a bug that caused spurious `AttributeError` when multiple `DataLoader` classes are imported ([#14117](https://github.com/Lightning-AI/pytorch-lightning/pull/14117))
- Fixed epoch-end logging results not being reset after the end of the epoch ([#14061](https://github.com/Lightning-AI/pytorch-lightning/pull/14061))
- Fixed resuming from a checkpoint when using Stochastic Weight Averaging (SWA) ([#9938](https://github.com/Lightning-AI/pytorch-lightning/pull/9938))
- Fixed the device placement when `LightningModule.cuda()` gets called without specifying a device index and the current cuda device was not 0 ([#14128](https://github.com/Lightning-AI/pytorch-lightning/pull/14128))
- Avoided false positive warning about using `sync_dist` when using torchmetrics ([#14143](https://github.com/Lightning-AI/pytorch-lightning/pull/14143))
- Avoid `metadata.entry_points` deprecation warning on Python 3.10 ([#14052](https://github.com/Lightning-AI/pytorch-lightning/pull/14052))
- Fixed epoch-end logging results not being reset after the end of the epoch ([#14061](https://github.com/Lightning-AI/pytorch-lightning/pull/14061))
- Avoid raising the sampler warning if num_replicas=1 ([#14097](https://github.com/Lightning-AI/pytorch-lightning/pull/14097))
- Fixed saving hyperparameters in a composition where the parent class is not a `LightningModule` or `LightningDataModule` ([#14151](https://github.com/Lightning-AI/pytorch-lightning/pull/14151))
- Avoided requiring the FairScale package to use precision with the fsdp native strategy ([#14092](https://github.com/Lightning-AI/pytorch-lightning/pull/14092))
- Fixed an issue in which the default name for a run in `WandbLogger` would be set to the project name instead of a randomly generated string ([#14145](https://github.com/Lightning-AI/pytorch-lightning/pull/14145))
- Fixed not preserving set attributes on `DataLoader` and `BatchSampler` when instantiated inside `*_dataloader` hooks ([#14212](https://github.com/Lightning-AI/pytorch-lightning/pull/14212))


## [1.7.1] - 2022-08-09

### Fixed

- Casted only floating point tensors to fp16 with IPUs ([#13983](https://github.com/Lightning-AI/pytorch-lightning/pull/13983))
- Casted tensors to fp16 before moving them to device with  `DeepSpeedStrategy` ([#14000](https://github.com/Lightning-AI/pytorch-lightning/pull/14000))
- Fixed the `NeptuneLogger` dependency being unrecognized ([#13988](https://github.com/Lightning-AI/pytorch-lightning/pull/13988))
- Fixed an issue where users would be warned about unset `max_epochs` even when `fast_dev_run` was set ([#13262](https://github.com/Lightning-AI/pytorch-lightning/pull/13262))
- Fixed MPS device being unrecognized ([#13992](https://github.com/Lightning-AI/pytorch-lightning/pull/13992))
- Fixed incorrect `precision="mixed"` being used with `DeepSpeedStrategy` and `IPUStrategy` ([#14041](https://github.com/Lightning-AI/pytorch-lightning/pull/14041))
- Fixed dtype inference during gradient norm computation ([#14051](https://github.com/Lightning-AI/pytorch-lightning/pull/14051))
- Fixed a bug that caused `ddp_find_unused_parameters` to be set `False`, whereas the intended default is `True` ([#14095](https://github.com/Lightning-AI/pytorch-lightning/pull/14095))


## [1.7.0] - 2022-08-02

### Added

-  Added ``ServableModule`` and its associated callback called ``ServableModuleValidator`` to ensure the model can served ([#13614](https://github.com/Lightning-AI/pytorch-lightning/pull/13614))
-  Converted validation loop config warnings to `PossibleUserWarning` ([#13377](https://github.com/Lightning-AI/pytorch-lightning/pull/13377))
- Added a flag named `log_rank_zero_only` to `EarlyStopping` to disable logging to non-zero rank processes ([#13233](https://github.com/Lightning-AI/pytorch-lightning/pull/13233))
- Added support for reloading the last checkpoint saved by passing `ckpt_path="last"` ([#12816](https://github.com/Lightning-AI/pytorch-lightning/pull/12816))
- Added `LightningDataModule.load_from_checkpoint` to support loading datamodules directly from checkpoint ([#12550](https://github.com/Lightning-AI/pytorch-lightning/pull/12550))
- Added a friendly error message when attempting to call `Trainer.save_checkpoint()` without a model attached ([#12772](https://github.com/Lightning-AI/pytorch-lightning/pull/12772))
- Added a friendly error message when attempting to use `DeepSpeedStrategy` on unsupported accelerators ([#12699](https://github.com/Lightning-AI/pytorch-lightning/pull/12699))
- Enabled `torch.inference_mode` for evaluation and prediction ([#12715](https://github.com/Lightning-AI/pytorch-lightning/pull/12715))
- Added support for setting `val_check_interval` to a value higher than the amount of training batches when `check_val_every_n_epoch=None` ([#11993](https://github.com/Lightning-AI/pytorch-lightning/pull/11993))
- Include the `pytorch_lightning` version as a header in the CLI config files ([#12532](https://github.com/Lightning-AI/pytorch-lightning/pull/12532))
- Added support for `Callback` registration through entry points ([#12739](https://github.com/Lightning-AI/pytorch-lightning/pull/12739))
- Added support for `Trainer(deterministic="warn")` to warn instead of fail when a non-deterministic operation is encountered ([#12588](https://github.com/Lightning-AI/pytorch-lightning/pull/12588))
- Added profiling to the loops' dataloader `__next__` calls ([#12124](https://github.com/Lightning-AI/pytorch-lightning/pull/12124))
- Hivemind Strategy
    * Added `CollaborativeStrategy` ([#12842](https://github.com/Lightning-AI/pytorch-lightning/pull/12842))
    * Renamed `CollaborativeStrategy` to `HivemindStrategy` ([#13388](https://github.com/Lightning-AI/pytorch-lightning/pull/13388))
    * Removed unnecessary endpoint logic, renamed `collaborative` to `hivemind` ([#13392](https://github.com/Lightning-AI/pytorch-lightning/pull/13392))
- Include a version suffix for new "last" checkpoints of later runs in the same directory ([#12902](https://github.com/Lightning-AI/pytorch-lightning/pull/12902))
- Show a better error message when a Metric that does not return a Tensor is logged ([#13164](https://github.com/Lightning-AI/pytorch-lightning/pull/13164))
- Added missing `predict_dataset` argument in `LightningDataModule.from_datasets` to create predict dataloaders ([#12942](https://github.com/Lightning-AI/pytorch-lightning/pull/12942))
- Added class name prefix to metrics logged by `DeviceStatsMonitor` ([#12228](https://github.com/Lightning-AI/pytorch-lightning/pull/12228))
- Automatically wrap custom samplers under a distributed environment by using `DistributedSamplerWrapper` ([#12959](https://github.com/Lightning-AI/pytorch-lightning/pull/12959))
- Added profiling of `LightningDataModule` hooks ([#12971](https://github.com/Lightning-AI/pytorch-lightning/pull/12971))
- Added Native FSDP Strategy ([#12447](https://github.com/Lightning-AI/pytorch-lightning/pull/12447))
- Added breaking of lazy graph across training, validation, test and predict steps when training with habana accelerators to ensure better performance ([#12938](https://github.com/Lightning-AI/pytorch-lightning/pull/12938))
- Added `Checkpoint` class to inherit from ([#13024](https://github.com/Lightning-AI/pytorch-lightning/pull/13024))
- Added CPU metric tracking to `DeviceStatsMonitor` ([#11795](https://github.com/Lightning-AI/pytorch-lightning/pull/11795))
- Added `teardown()` method to `Accelerator` ([#11935](https://github.com/Lightning-AI/pytorch-lightning/pull/11935))
- Added support for using custom Trainers that don't include callbacks using the CLI ([#13138](https://github.com/Lightning-AI/pytorch-lightning/pull/13138))
- Added a `timeout` argument to `DDPStrategy` and `DDPSpawnStrategy`. ([#13244](https://github.com/Lightning-AI/pytorch-lightning/pull/13244), [#13383](https://github.com/Lightning-AI/pytorch-lightning/pull/13383))
- Added `XLAEnvironment` cluster environment plugin ([#11330](https://github.com/Lightning-AI/pytorch-lightning/pull/11330))
- Added logging messages to notify when `FitLoop` stopping conditions are met ([#9749](https://github.com/Lightning-AI/pytorch-lightning/pull/9749))
- Added support for calling unknown methods with `DummyLogger` ([#13224](https://github.com/Lightning-AI/pytorch-lightning/pull/13224)
- Added support for recursively setting the `Trainer` reference for ensembles of `LightningModule`s ([#13638](https://github.com/Lightning-AI/pytorch-lightning/pull/13638)
- Added Apple Silicon Support via `MPSAccelerator` ([#13123](https://github.com/Lightning-AI/pytorch-lightning/pull/13123))
- Added support for DDP Fork ([#13405](https://github.com/Lightning-AI/pytorch-lightning/pull/13405))
- Added support for async checkpointing ([#13658](https://github.com/Lightning-AI/pytorch-lightning/pull/13658))
- Added support for HPU Device stats monitor ([#13819](https://github.com/Lightning-AI/pytorch-lightning/pull/13819))

### Changed

- `accelerator="gpu"` now automatically selects an available GPU backend (CUDA and MPS currently) ([#13642](https://github.com/Lightning-AI/pytorch-lightning/pull/13642))
- Enable validation during overfitting ([#12527](https://github.com/Lightning-AI/pytorch-lightning/pull/12527))
- Added dataclass support to `extract_batch_size` ([#12573](https://github.com/Lightning-AI/pytorch-lightning/pull/12573))
- Changed checkpoints save path in the case of one logger and user-provided weights_save_path from `weights_save_path/name/version/checkpoints` to `weights_save_path/checkpoints` ([#12372](https://github.com/Lightning-AI/pytorch-lightning/pull/12372))
- Changed checkpoints save path in the case of multiple loggers and user-provided weights_save_path from `weights_save_path/name1_name2/version1_version2/checkpoints` to `weights_save_path/checkpoints` ([#12372](https://github.com/Lightning-AI/pytorch-lightning/pull/12372))
- Marked `swa_lrs` argument in `StochasticWeightAveraging` callback as required ([#12556](https://github.com/Lightning-AI/pytorch-lightning/pull/12556))
- `LightningCLI`'s shorthand notation changed to use jsonargparse native feature ([#12614](https://github.com/Lightning-AI/pytorch-lightning/pull/12614))
- `LightningCLI` changed to use jsonargparse native support for list append ([#13129](https://github.com/Lightning-AI/pytorch-lightning/pull/13129))
- Changed `seed_everything_default` argument in the `LightningCLI` to type `Union[bool, int]`. If set to `True` a seed is automatically generated for the parser argument `--seed_everything`. ([#12822](https://github.com/Lightning-AI/pytorch-lightning/pull/12822), [#13110](https://github.com/Lightning-AI/pytorch-lightning/pull/13110))
- Make positional arguments required for classes passed into the `add_argparse_args` function. ([#12504](https://github.com/Lightning-AI/pytorch-lightning/pull/12504))
- Raise an error if there are insufficient training batches when using a float value of `limit_train_batches` ([#12885](https://github.com/Lightning-AI/pytorch-lightning/pull/12885))
- `DataLoader` instantiated inside a `*_dataloader` hook will not set the passed arguments as attributes anymore ([#12981](https://github.com/Lightning-AI/pytorch-lightning/pull/12981))
- When a multi-element tensor is logged, an error is now raised instead of silently taking the mean of all elements ([#13164](https://github.com/Lightning-AI/pytorch-lightning/pull/13164))
- The `WandbLogger` will now use the run name in the logs folder if it is provided, and otherwise the project name  ([#12604](https://github.com/Lightning-AI/pytorch-lightning/pull/12604))
- Enabled using any Sampler in distributed environment in Lite ([#13646](https://github.com/Lightning-AI/pytorch-lightning/pull/13646))
- Raised a warning instead of forcing `sync_dist=True` on epoch end ([13364](https://github.com/Lightning-AI/pytorch-lightning/pull/13364))
- Updated `val_check_interval`(int) to consider total train batches processed instead of `_batches_that_stepped` for validation check during training ([#12832](https://github.com/Lightning-AI/pytorch-lightning/pull/12832)
- Updated Habana Accelerator's `auto_device_count`, `is_available` & `get_device_name` methods based on the latest torch habana package ([#13423](https://github.com/Lightning-AI/pytorch-lightning/pull/13423))
- Disallowed using `BatchSampler` when running on multiple IPUs ([#13854](https://github.com/Lightning-AI/pytorch-lightning/pull/13854))

### Deprecated

- Deprecated `pl.accelerators.gpu.GPUAccelerator` in favor of `pl.accelerators.cuda.CUDAAccelerator` ([#13636](https://github.com/Lightning-AI/pytorch-lightning/pull/13636))
- Deprecated `pl.loggers.base.LightningLoggerBase` in favor of `pl.loggers.logger.Logger`, and deprecated `pl.loggers.base` in favor of `pl.loggers.logger` ([#120148](https://github.com/Lightning-AI/pytorch-lightning/pull/12014))
- Deprecated `pl.callbacks.base.Callback` in favor of `pl.callbacks.callback.Callback` ([#13031](https://github.com/Lightning-AI/pytorch-lightning/pull/13031))
- Deprecated `num_processes`, `gpus`, `tpu_cores,` and `ipus` from the `Trainer` constructor in favor of using the `accelerator` and `devices` arguments ([#11040](https://github.com/Lightning-AI/pytorch-lightning/pull/11040))
- Deprecated setting `LightningCLI(seed_everything_default=None)` in favor of `False` ([#12804](https://github.com/Lightning-AI/pytorch-lightning/pull/12804)).
- Deprecated `pl.core.lightning.LightningModule` in favor of `pl.core.module.LightningModule` ([#12740](https://github.com/Lightning-AI/pytorch-lightning/pull/12740))
- Deprecated `pl.loops.base.Loop` in favor of `pl.loops.loop.Loop` ([#13043](https://github.com/Lightning-AI/pytorch-lightning/pull/13043))
- Deprecated `Trainer.reset_train_val_dataloaders()` in favor of `Trainer.reset_{train,val}_dataloader` ([#12184](https://github.com/Lightning-AI/pytorch-lightning/pull/12184))
- Deprecated LightningCLI's registries in favor of importing the respective package ([#13221](https://github.com/Lightning-AI/pytorch-lightning/pull/13221))
- Deprecated public utilities in `pl.utilities.cli.LightningCLI` in favor of equivalent copies in `pl.cli.LightningCLI` ([#13767](https://github.com/Lightning-AI/pytorch-lightning/pull/13767))
- Deprecated `pl.profiler.*` in favor of `pl.profilers` ([#12308](https://github.com/Lightning-AI/pytorch-lightning/pull/12308))

### Removed

- Removed deprecated `IndexBatchSamplerWrapper.batch_indices` ([#13565](https://github.com/Lightning-AI/pytorch-lightning/pull/13565))
- Removed the deprecated `LightningModule.add_to_queue` and `LightningModule.get_from_queue` method ([#13600](https://github.com/Lightning-AI/pytorch-lightning/pull/13600))
- Removed deprecated `pl.core.decorators.parameter_validation` from `decorators` ([#13514](https://github.com/Lightning-AI/pytorch-lightning/pull/13514))
- Removed the deprecated `Logger.close` method ([#13149](https://github.com/Lightning-AI/pytorch-lightning/pull/13149))
- Removed the deprecated `weights_summary` argument from the `Trainer` constructor ([#13070](https://github.com/Lightning-AI/pytorch-lightning/pull/13070))
- Removed the deprecated `flush_logs_every_n_steps` argument from the `Trainer` constructor ([#13074](https://github.com/Lightning-AI/pytorch-lightning/pull/13074))
- Removed the deprecated `process_position` argument from the `Trainer` constructor ([13071](https://github.com/Lightning-AI/pytorch-lightning/pull/13071))
- Removed the deprecated `checkpoint_callback` argument from the `Trainer` constructor ([#13027](https://github.com/Lightning-AI/pytorch-lightning/pull/13027))
- Removed the deprecated `on_{train,val,test,predict}_dataloader` hooks from the `LightningModule` and `LightningDataModule` ([#13033](https://github.com/Lightning-AI/pytorch-lightning/pull/13033))
- Removed the deprecated `TestTubeLogger` ([#12859](https://github.com/Lightning-AI/pytorch-lightning/pull/12859))
- Removed the deprecated `pl.core.memory.LayerSummary` and `pl.core.memory.ModelSummary` ([#12593](https://github.com/Lightning-AI/pytorch-lightning/pull/12593))
- Removed the deprecated `summarize` method from the `LightningModule` ([#12559](https://github.com/Lightning-AI/pytorch-lightning/pull/12559))
- Removed the deprecated `model_size` property from the `LightningModule` class ([#12641](https://github.com/Lightning-AI/pytorch-lightning/pull/12641))
- Removed the deprecated `stochastic_weight_avg` argument from the `Trainer` constructor ([#12535](https://github.com/Lightning-AI/pytorch-lightning/pull/12535))
- Removed the deprecated `progress_bar_refresh_rate` argument from the `Trainer` constructor ([#12514](https://github.com/Lightning-AI/pytorch-lightning/pull/12514))
- Removed the deprecated `prepare_data_per_node` argument from the `Trainer` constructor ([#12536](https://github.com/Lightning-AI/pytorch-lightning/pull/12536))
- Removed the deprecated `pl.core.memory.{get_gpu_memory_map,get_memory_profile}` ([#12659](https://github.com/Lightning-AI/pytorch-lightning/pull/12659))
- Removed the deprecated `terminate_on_nan` argument from the `Trainer` constructor ([#12553](https://github.com/Lightning-AI/pytorch-lightning/pull/12553))
- Removed the deprecated `XLAStatsMonitor` callback ([#12688](https://github.com/Lightning-AI/pytorch-lightning/pull/12688))
- Remove deprecated `pl.callbacks.progress.progress` ([#12658](https://github.com/Lightning-AI/pytorch-lightning/pull/12658))
- Removed the deprecated `dim` and `size` arguments from the `LightningDataModule` constructor([#12780](https://github.com/Lightning-AI/pytorch-lightning/pull/12780))
- Removed the deprecated `train_transforms` argument from the `LightningDataModule` constructor([#12662](https://github.com/Lightning-AI/pytorch-lightning/pull/12662))
- Removed the deprecated `log_gpu_memory` argument from the `Trainer` constructor ([#12657](https://github.com/Lightning-AI/pytorch-lightning/pull/12657))
- Removed the deprecated automatic logging of GPU stats by the logger connector ([#12657](https://github.com/Lightning-AI/pytorch-lightning/pull/12657))
- Removed deprecated `GPUStatsMonitor` callback ([#12554](https://github.com/Lightning-AI/pytorch-lightning/pull/12554))
- Removed support for passing strategy names or strategy instances to the accelerator Trainer argument ([#12696](https://github.com/Lightning-AI/pytorch-lightning/pull/12696))
- Removed support for passing strategy names or strategy instances to the plugins Trainer argument ([#12700](https://github.com/Lightning-AI/pytorch-lightning/pull/12700))
- Removed the deprecated `val_transforms` argument from the `LightningDataModule` constructor ([#12763](https://github.com/Lightning-AI/pytorch-lightning/pull/12763))
- Removed the deprecated `test_transforms` argument from the `LightningDataModule` constructor ([#12773](https://github.com/Lightning-AI/pytorch-lightning/pull/12773))
- Removed deprecated `Trainer(max_steps=None)` ([#13591](https://github.com/Lightning-AI/pytorch-lightning/pull/13591))
- Removed deprecated `dataloader_idx` argument from `on_train_batch_start/end` hooks `Callback` and `LightningModule` ([#12769](https://github.com/Lightning-AI/pytorch-lightning/pull/12769), [#12977](https://github.com/Lightning-AI/pytorch-lightning/pull/12977))
- Removed deprecated `get_progress_bar_dict` property from `LightningModule` ([#12839](https://github.com/Lightning-AI/pytorch-lightning/pull/12839))
- Removed sanity check for multi-optimizer support with habana backends ([#13217](https://github.com/Lightning-AI/pytorch-lightning/pull/13217))
- Removed the need to explicitly load habana module ([#13338](https://github.com/Lightning-AI/pytorch-lightning/pull/13338))
- Removed the deprecated `Strategy.post_dispatch()` hook ([#13461](https://github.com/Lightning-AI/pytorch-lightning/pull/13461))
- Removed deprecated `pl.callbacks.lr_monitor.LearningRateMonitor.lr_sch_names` ([#13353](https://github.com/Lightning-AI/pytorch-lightning/pull/13353))
- Removed deprecated `Trainer.slurm_job_id` in favor of `SLURMEnvironment.job_id` ([#13459](https://github.com/Lightning-AI/pytorch-lightning/pull/13459))
- Removed support for the `DDP2Strategy` ([#12705](https://github.com/Lightning-AI/pytorch-lightning/pull/12705))
- Removed deprecated `LightningDistributed` ([#13549](https://github.com/Lightning-AI/pytorch-lightning/pull/13549))
- Removed deprecated ClusterEnvironment properties `master_address` and `master_port` in favor of `main_address` and `main_port` ([#13458](https://github.com/Lightning-AI/pytorch-lightning/pull/13458))
- Removed deprecated ClusterEnvironment methods `KubeflowEnvironment.is_using_kubelfow()`, `LSFEnvironment.is_using_lsf()` and `TorchElasticEnvironment.is_using_torchelastic()` in favor of the `detect()` method ([#13458](https://github.com/Lightning-AI/pytorch-lightning/pull/13458))
- Removed deprecated `Callback.on_keyboard_interrupt` ([#13438](https://github.com/Lightning-AI/pytorch-lightning/pull/13438))
- Removed deprecated `LightningModule.on_post_move_to_device` ([#13548](https://github.com/Lightning-AI/pytorch-lightning/pull/13548))
- Removed `TPUSpawnStrategy.{tpu_local_core_rank,tpu_global_core_rank}` attributes in favor of `TPUSpawnStrategy.{local_rank,global_rank}` ([#11163](https://github.com/Lightning-AI/pytorch-lightning/pull/11163))
- Removed `SingleTPUStrategy.{tpu_local_core_rank,tpu_global_core_rank}` attributes in favor of `SingleTPUStrategy.{local_rank,global_rank}`([#11163](https://github.com/Lightning-AI/pytorch-lightning/pull/11163))

### Fixed

- Improved support for custom `DataLoader`s when instantiated in `*_dataloader` hook ([#12981](https://github.com/Lightning-AI/pytorch-lightning/pull/12981))
- Allowed custom `BatchSampler`s when instantiated in `*_dataloader` hook [#13640](https://github.com/Lightning-AI/pytorch-lightning/pull/13640))
- Fixed an issue with unsupported torch.inference_mode() on hpu backends by making it use no_grad ([#13014](https://github.com/Lightning-AI/pytorch-lightning/pull/13014))
- The model wrapper returned by `LightningLite.setup()` now properly supports pass-through when looking up attributes ([#12597](https://github.com/Lightning-AI/pytorch-lightning/pull/12597))
- Fixed issue where the CLI fails with certain torch objects ([#13153](https://github.com/Lightning-AI/pytorch-lightning/pull/13153))
- Fixed ``LightningCLI`` signature parameter resolving for some lightning classes ([#13283](https://github.com/Lightning-AI/pytorch-lightning/pull/13283))
- Fixed Model Summary when using DeepSpeed Stage 3 ([#13427](https://github.com/Lightning-AI/pytorch-lightning/pull/13427))
- Fixed `pl.utilities.distributed.gather_all_tensors` to handle tensors of different dimensions ([#12630](https://github.com/Lightning-AI/pytorch-lightning/pull/12630))
- Fixed the input validation for the accelerator Trainer argument when passed as a string ([#13417](https://github.com/Lightning-AI/pytorch-lightning/pull/13417))
- Fixed `Trainer.predict(return_predictions=False)` to track prediction's batch_indices ([#13629](https://github.com/Lightning-AI/pytorch-lightning/pull/13629))
- Fixed and issue that prevented setting a custom `CheckpointIO` plugin with strategies ([#13785](https://github.com/Lightning-AI/pytorch-lightning/pull/13785))
- Fixed main progress bar counter when `val_check_interval=int` and `check_val_every_n_epoch=None` ([#12832](https://github.com/Lightning-AI/pytorch-lightning/pull/12832)
- Improved support for custom `ReduceLROnPlateau` scheduler if `reduce_on_plateau` is set by the user in scheduler config ([#13838](https://github.com/Lightning-AI/pytorch-lightning/pull/13838))
- Used `global_step` while restoring logging step for old checkpoints ([#13645](https://github.com/Lightning-AI/pytorch-lightning/pull/13645))
- When training with `precision=16` on IPU, the cast has been moved off the IPU onto the host, making the copies from host to IPU cheaper ([#13880](https://github.com/Lightning-AI/pytorch-lightning/pull/13880))
- Fixed error handling in learning rate finder when not enough data points are available to give a good suggestion ([#13845](https://github.com/Lightning-AI/pytorch-lightning/pull/13845))
- Fixed an issue that caused the learning rate finder to set the model's learning rate to None when no suggestion was possible ([#13845](https://github.com/Lightning-AI/pytorch-lightning/pull/13845))
- Fixed an issue causing deterministic algorithms and other globals to get reset in spawned processes ([#13921](https://github.com/Lightning-AI/pytorch-lightning/pull/13921))
- Fixed default `amp_level` for `DeepSpeedPrecisionPlugin` to `O2` ([#13897](https://github.com/Lightning-AI/pytorch-lightning/pull/13897))
- Fixed Python 3.10 compatibility for truncated back-propagation through time (TBPTT) ([#13973](https://github.com/Lightning-AI/pytorch-lightning/pull/13973))
- Fixed `TQDMProgressBar` reset and update to show correct time estimation (2/2) ([#13962](https://github.com/Lightning-AI/pytorch-lightning/pull/13962))


## [1.6.5] - 2022-07-13

### Fixed

- Fixed `estimated_stepping_batches` requiring distributed comms in `configure_optimizers` for the `DeepSpeedStrategy` ([#13350](https://github.com/Lightning-AI/pytorch-lightning/pull/13350))
- Fixed bug with Python version check that prevented use with development versions of Python ([#13420](https://github.com/Lightning-AI/pytorch-lightning/pull/13420))
- The loops now call `.set_epoch()` also on batch samplers if the dataloader has one wrapped in a distributed sampler ([#13396](https://github.com/Lightning-AI/pytorch-lightning/pull/13396))
- Fixed the restoration of log step during restart ([#13467](https://github.com/Lightning-AI/pytorch-lightning/pull/13467))


## [1.6.4] - 2022-06-01

### Added

- Added all DDP params to be exposed through hpu parallel strategy ([#13067](https://github.com/Lightning-AI/pytorch-lightning/pull/13067))

### Changed

- Keep `torch.backends.cudnn.benchmark=False` by default (unlike in v1.6.{0-3}) after speed and memory problems depending on the data used. Please consider tuning `Trainer(benchmark)` manually. ([#13154](https://github.com/Lightning-AI/pytorch-lightning/pull/13154))
- Prevent modification of `torch.backends.cudnn.benchmark` when `Trainer(benchmark=...)` is not set ([#13154](https://github.com/Lightning-AI/pytorch-lightning/pull/13154))

### Fixed

- Fixed an issue causing zero-division error for empty dataloaders ([#12885](https://github.com/Lightning-AI/pytorch-lightning/pull/12885))
- Fixed mismatching default values for the types of some arguments in the DeepSpeed and Fully-Sharded strategies which made the CLI unable to use them ([#12989](https://github.com/Lightning-AI/pytorch-lightning/pull/12989))
- Avoid redundant callback restore warning while tuning ([#13026](https://github.com/Lightning-AI/pytorch-lightning/pull/13026))
- Fixed `Trainer(precision=64)` during evaluation which now uses the wrapped precision module ([#12983](https://github.com/Lightning-AI/pytorch-lightning/pull/12983))
- Fixed an issue to use wrapped `LightningModule` for evaluation during `trainer.fit` for `BaguaStrategy` ([#12983](https://github.com/Lightning-AI/pytorch-lightning/pull/12983))
- Fixed an issue wrt unnecessary usage of habana mixed precision package for fp32 types ([#13028](https://github.com/Lightning-AI/pytorch-lightning/pull/13028))
- Fixed the number of references of `LightningModule` so it can be deleted ([#12897](https://github.com/Lightning-AI/pytorch-lightning/pull/12897))
- Fixed `materialize_module` setting a module's child recursively ([#12870](https://github.com/Lightning-AI/pytorch-lightning/pull/12870))
- Fixed issue where the CLI could not pass a `Profiler` to the `Trainer` ([#13084](https://github.com/Lightning-AI/pytorch-lightning/pull/13084))
- Fixed torchelastic detection with non-distributed installations ([#13142](https://github.com/Lightning-AI/pytorch-lightning/pull/13142))
- Fixed logging's step values when multiple dataloaders are used during evaluation ([#12184](https://github.com/Lightning-AI/pytorch-lightning/pull/12184))
- Fixed epoch logging on train epoch end ([#13025](https://github.com/Lightning-AI/pytorch-lightning/pull/13025))
- Fixed `DDPStrategy` and `DDPSpawnStrategy` to initialize optimizers only after moving the module to the device ([#11952](https://github.com/Lightning-AI/pytorch-lightning/pull/11952))


## [1.6.3] - 2022-05-03

### Fixed

- Use only a single instance of `rich.console.Console` throughout codebase ([#12886](https://github.com/Lightning-AI/pytorch-lightning/pull/12886))
- Fixed an issue to ensure all the checkpoint states are saved in a common filepath with `DeepspeedStrategy` ([#12887](https://github.com/Lightning-AI/pytorch-lightning/pull/12887))
- Fixed `trainer.logger` deprecation message ([#12671](https://github.com/Lightning-AI/pytorch-lightning/pull/12671))
- Fixed an issue where sharded grad scaler is passed in when using BF16 with the `ShardedStrategy` ([#12915](https://github.com/Lightning-AI/pytorch-lightning/pull/12915))
- Fixed an issue wrt recursive invocation of DDP configuration in hpu parallel plugin ([#12912](https://github.com/Lightning-AI/pytorch-lightning/pull/12912))
- Fixed printing of ragged dictionaries in `Trainer.validate` and `Trainer.test` ([#12857](https://github.com/Lightning-AI/pytorch-lightning/pull/12857))
- Fixed threading support for legacy loading of checkpoints ([#12814](https://github.com/Lightning-AI/pytorch-lightning/pull/12814))
- Fixed pickling of `KFoldLoop` ([#12441](https://github.com/Lightning-AI/pytorch-lightning/pull/12441))
- Stopped `optimizer_zero_grad` from being called after IPU execution ([#12913](https://github.com/Lightning-AI/pytorch-lightning/pull/12913))
- Fixed `fuse_modules` to be qat-aware for `torch>=1.11` ([#12891](https://github.com/Lightning-AI/pytorch-lightning/pull/12891))
- Enforced eval shuffle warning only for default samplers in DataLoader ([#12653](https://github.com/Lightning-AI/pytorch-lightning/pull/12653))
- Enable mixed precision in `DDPFullyShardedStrategy` when `precision=16` ([#12965](https://github.com/Lightning-AI/pytorch-lightning/pull/12965))
- Fixed `TQDMProgressBar` reset and update to show correct time estimation (1/2) ([#12889](https://github.com/Lightning-AI/pytorch-lightning/pull/12889))
- Fixed fit loop restart logic to enable resume using the checkpoint ([#12821](https://github.com/Lightning-AI/pytorch-lightning/pull/12821))


## [1.6.2] - 2022-04-27

### Fixed

- Fixed `ImportError` when `torch.distributed` is not available. ([#12794](https://github.com/Lightning-AI/pytorch-lightning/pull/12794))
- When using custom DataLoaders in LightningDataModule, multiple inheritance is resolved properly ([#12716](https://github.com/Lightning-AI/pytorch-lightning/pull/12716))
- Fixed encoding issues on terminals that do not support unicode characters ([#12828](https://github.com/Lightning-AI/pytorch-lightning/pull/12828))
- Fixed support for `ModelCheckpoint` monitors with dots ([#12783](https://github.com/Lightning-AI/pytorch-lightning/pull/12783))


## [1.6.1] - 2022-04-13

### Changed

- Support `strategy` argument being case insensitive ([#12528](https://github.com/Lightning-AI/pytorch-lightning/pull/12528))

### Fixed

- Run main progress bar updates independent of val progress bar updates in `TQDMProgressBar` ([#12563](https://github.com/Lightning-AI/pytorch-lightning/pull/12563))
- Avoid calling `average_parameters` multiple times per optimizer step ([#12452](https://github.com/Lightning-AI/pytorch-lightning/pull/12452))
- Properly pass some Logger's parent's arguments to `super().__init__()` ([#12609](https://github.com/Lightning-AI/pytorch-lightning/pull/12609))
- Fixed an issue where incorrect type warnings appear when the overridden `LightningLite.run` method accepts user-defined arguments ([#12629](https://github.com/Lightning-AI/pytorch-lightning/pull/12629))
- Fixed `rank_zero_only` decorator in LSF environments ([#12587](https://github.com/Lightning-AI/pytorch-lightning/pull/12587))
- Don't raise a warning when `nn.Module` is not saved under hparams ([#12669](https://github.com/Lightning-AI/pytorch-lightning/pull/12669))
- Raise `MisconfigurationException` when the accelerator is available but the user passes invalid `([]/0/"0")` values to the `devices` flag ([#12708](https://github.com/Lightning-AI/pytorch-lightning/pull/12708))
- Support `auto_select_gpus` with the accelerator and devices API ([#12608](https://github.com/Lightning-AI/pytorch-lightning/pull/12608))


## [1.6.0] - 2022-03-29

### Added

- Allow logging to an existing run ID in MLflow with `MLFlowLogger` ([#12290](https://github.com/Lightning-AI/pytorch-lightning/pull/12290))
- Enable gradient accumulation using Horovod's `backward_passes_per_step` ([#11911](https://github.com/Lightning-AI/pytorch-lightning/pull/11911))
- Add new `DETAIL` log level to provide useful logs for improving monitoring and debugging of batch jobs ([#11008](https://github.com/Lightning-AI/pytorch-lightning/pull/11008))
- Added a flag `SLURMEnvironment(auto_requeue=True|False)` to control whether Lightning handles the requeuing ([#10601](https://github.com/Lightning-AI/pytorch-lightning/pull/10601))
- Fault Tolerant Manual
    * Add `_Stateful` protocol to detect if classes are stateful ([#10646](https://github.com/Lightning-AI/pytorch-lightning/pull/10646))
    * Add `_FaultTolerantMode` enum used to track different supported fault tolerant modes ([#10645](https://github.com/Lightning-AI/pytorch-lightning/pull/10645))
    * Add a `_rotate_worker_indices` utility to reload the state according the latest worker ([#10647](https://github.com/Lightning-AI/pytorch-lightning/pull/10647))
    * Add stateful workers ([#10674](https://github.com/Lightning-AI/pytorch-lightning/pull/10674))
    * Add an utility to collect the states across processes ([#10639](https://github.com/Lightning-AI/pytorch-lightning/pull/10639))
    * Add logic to reload the states across data loading components ([#10699](https://github.com/Lightning-AI/pytorch-lightning/pull/10699))
    * Cleanup some fault tolerant utilities ([#10703](https://github.com/Lightning-AI/pytorch-lightning/pull/10703))
    * Enable Fault Tolerant Manual Training ([#10707](https://github.com/Lightning-AI/pytorch-lightning/pull/10707))
    * Broadcast the `_terminate_gracefully` to all processes and add support for DDP ([#10638](https://github.com/Lightning-AI/pytorch-lightning/pull/10638))
- Added support for re-instantiation of custom (subclasses of) `DataLoaders` returned in the `*_dataloader()` methods, i.e., automatic replacement of samplers now works with custom types of `DataLoader` ([#10680](https://github.com/Lightning-AI/pytorch-lightning/pull/10680))
- Added a function to validate if fault tolerant training is supported. ([#10465](https://github.com/Lightning-AI/pytorch-lightning/pull/10465))
- Added a private callback to manage the creation and deletion of fault-tolerance checkpoints ([#11862](https://github.com/Lightning-AI/pytorch-lightning/pull/11862))
- Show a better error message when a custom `DataLoader` implementation is not well implemented and we need to reconstruct it ([#10719](https://github.com/Lightning-AI/pytorch-lightning/pull/10719))
- Show a better error message when frozen dataclass is used as a batch ([#10927](https://github.com/Lightning-AI/pytorch-lightning/pull/10927))
- Save the `Loop`'s state by default in the checkpoint ([#10784](https://github.com/Lightning-AI/pytorch-lightning/pull/10784))
- Added `Loop.replace` to easily switch one loop for another ([#10324](https://github.com/Lightning-AI/pytorch-lightning/pull/10324))
- Added support for `--lr_scheduler=ReduceLROnPlateau` to the `LightningCLI` ([#10860](https://github.com/Lightning-AI/pytorch-lightning/pull/10860))
- Added `LightningCLI.configure_optimizers` to override the `configure_optimizers` return value ([#10860](https://github.com/Lightning-AI/pytorch-lightning/pull/10860))
- Added `LightningCLI(auto_registry)` flag to register all subclasses of the registerable components automatically ([#12108](https://github.com/Lightning-AI/pytorch-lightning/pull/12108))
- Added a warning that shows when `max_epochs` in the `Trainer` is not set ([#10700](https://github.com/Lightning-AI/pytorch-lightning/pull/10700))
- Added support for returning a single Callback from `LightningModule.configure_callbacks` without wrapping it into a list ([#11060](https://github.com/Lightning-AI/pytorch-lightning/pull/11060))
- Added `console_kwargs` for `RichProgressBar` to initialize inner Console ([#10875](https://github.com/Lightning-AI/pytorch-lightning/pull/10875))
- Added support for shorthand notation to instantiate loggers with the `LightningCLI` ([#11533](https://github.com/Lightning-AI/pytorch-lightning/pull/11533))
- Added a `LOGGER_REGISTRY` instance to register custom loggers to the `LightningCLI` ([#11533](https://github.com/Lightning-AI/pytorch-lightning/pull/11533))
- Added info message when the `Trainer` arguments `limit_*_batches`, `overfit_batches`, or `val_check_interval` are set to `1` or `1.0` ([#11950](https://github.com/Lightning-AI/pytorch-lightning/pull/11950))
- Added a `PrecisionPlugin.teardown` method ([#10990](https://github.com/Lightning-AI/pytorch-lightning/pull/10990))
- Added `LightningModule.lr_scheduler_step` ([#10249](https://github.com/Lightning-AI/pytorch-lightning/pull/10249))
- Added support for no pre-fetching to `DataFetcher` ([#11606](https://github.com/Lightning-AI/pytorch-lightning/pull/11606))
- Added support for optimizer step progress tracking with manual optimization ([#11848](https://github.com/Lightning-AI/pytorch-lightning/pull/11848))
- Return the output of the `optimizer.step`. This can be useful for `LightningLite` users, manual optimization users, or users overriding `LightningModule.optimizer_step` ([#11711](https://github.com/Lightning-AI/pytorch-lightning/pull/11711))
- Teardown the active loop and strategy on exception ([#11620](https://github.com/Lightning-AI/pytorch-lightning/pull/11620))
- Added a `MisconfigurationException` if user provided `opt_idx` in scheduler config doesn't match with actual optimizer index of its respective optimizer ([#11247](https://github.com/Lightning-AI/pytorch-lightning/pull/11247))
- Added a `loggers` property to `Trainer` which returns a list of loggers provided by the user ([#11683](https://github.com/Lightning-AI/pytorch-lightning/pull/11683))
- Added a `loggers` property to `LightningModule` which retrieves the `loggers` property from `Trainer` ([#11683](https://github.com/Lightning-AI/pytorch-lightning/pull/11683))
- Added support for DDP when using a `CombinedLoader` for the training data ([#11648](https://github.com/Lightning-AI/pytorch-lightning/pull/11648))
- Added a warning when using `DistributedSampler` during validation/testing ([#11479](https://github.com/Lightning-AI/pytorch-lightning/pull/11479))
- Added support for `Bagua` training strategy ([#11146](https://github.com/Lightning-AI/pytorch-lightning/pull/11146))
- Added support for manually returning a `poptorch.DataLoader` in a `*_dataloader` hook ([#12116](https://github.com/Lightning-AI/pytorch-lightning/pull/12116))
- Added `rank_zero` module to centralize utilities ([#11747](https://github.com/Lightning-AI/pytorch-lightning/pull/11747))
- Added a `_Stateful` support for `LightningDataModule` ([#11637](https://github.com/Lightning-AI/pytorch-lightning/pull/11637))
- Added `_Stateful` support for `PrecisionPlugin` ([#11638](https://github.com/Lightning-AI/pytorch-lightning/pull/11638))
- Added `Accelerator.is_available` to check device availability ([#11797](https://github.com/Lightning-AI/pytorch-lightning/pull/11797))
- Enabled static type-checking on the signature of `Trainer` ([#11888](https://github.com/Lightning-AI/pytorch-lightning/pull/11888))
- Added utility functions for moving optimizers to devices ([#11758](https://github.com/Lightning-AI/pytorch-lightning/pull/11758))
- Added a warning when saving an instance of `nn.Module` with `save_hyperparameters()` ([#12068](https://github.com/Lightning-AI/pytorch-lightning/pull/12068))
- Added `estimated_stepping_batches` property to `Trainer` ([#11599](https://github.com/Lightning-AI/pytorch-lightning/pull/11599))
- Added support for pluggable Accelerators ([#12030](https://github.com/Lightning-AI/pytorch-lightning/pull/12030))
- Added profiling for `on_load_checkpoint`/`on_save_checkpoint` callback and LightningModule hooks ([#12149](https://github.com/Lightning-AI/pytorch-lightning/pull/12149))
- Added `LayerSync` and `NativeSyncBatchNorm` plugins ([#11754](https://github.com/Lightning-AI/pytorch-lightning/pull/11754))
- Added optional `storage_options` argument to `Trainer.save_checkpoint()` to pass to custom `CheckpointIO` implementations ([#11891](https://github.com/Lightning-AI/pytorch-lightning/pull/11891))
- Added support to explicitly specify the process group backend for parallel strategies ([#11745](https://github.com/Lightning-AI/pytorch-lightning/pull/11745))
- Added `device_ids` and `num_devices` property to `Trainer` ([#12151](https://github.com/Lightning-AI/pytorch-lightning/pull/12151))
- Added `Callback.state_dict()` and `Callback.load_state_dict()` methods ([#12232](https://github.com/Lightning-AI/pytorch-lightning/pull/12232))
- Added `AcceleratorRegistry` ([#12180](https://github.com/Lightning-AI/pytorch-lightning/pull/12180))
- Added support for Habana Accelerator (HPU) ([#11808](https://github.com/Lightning-AI/pytorch-lightning/pull/11808))
- Added support for dataclasses in `apply_to_collections` ([#11889](https://github.com/Lightning-AI/pytorch-lightning/pull/11889))

### Changed

- Drop PyTorch 1.7 support ([#12191](https://github.com/Lightning-AI/pytorch-lightning/pull/12191)), ([#12432](https://github.com/Lightning-AI/pytorch-lightning/pull/12432))
- Make `benchmark` flag optional and set its value based on the deterministic flag ([#11944](https://github.com/Lightning-AI/pytorch-lightning/pull/11944))
- Implemented a new native and rich format in `_print_results` method of the `EvaluationLoop` ([#11332](https://github.com/Lightning-AI/pytorch-lightning/pull/11332))
- Do not print an empty table at the end of the `EvaluationLoop` ([#12427](https://github.com/Lightning-AI/pytorch-lightning/pull/12427))
- Set the `prog_bar` flag to False in `LightningModule.log_grad_norm` ([#11472](https://github.com/Lightning-AI/pytorch-lightning/pull/11472))
- Raised exception in `init_dist_connection()` when torch distributed is not available ([#10418](https://github.com/Lightning-AI/pytorch-lightning/pull/10418))
- The `monitor` argument in the `EarlyStopping` callback is no longer optional ([#10328](https://github.com/Lightning-AI/pytorch-lightning/pull/10328))
- Do not fail if batch size could not be inferred for logging when using DeepSpeed ([#10438](https://github.com/Lightning-AI/pytorch-lightning/pull/10438))
- Raised `MisconfigurationException` when `enable_progress_bar=False` and a progress bar instance has been passed in the callback list ([#10520](https://github.com/Lightning-AI/pytorch-lightning/pull/10520))
- Moved `trainer.connectors.env_vars_connector._defaults_from_env_vars` to `utilities.argsparse._defaults_from_env_vars` ([#10501](https://github.com/Lightning-AI/pytorch-lightning/pull/10501))
- Changes in `LightningCLI` required for the new major release of jsonargparse v4.0.0 ([#10426](https://github.com/Lightning-AI/pytorch-lightning/pull/10426))
- Renamed `refresh_rate_per_second` parameter to `refresh_rate` for `RichProgressBar` signature ([#10497](https://github.com/Lightning-AI/pytorch-lightning/pull/10497))
- Moved ownership of the `PrecisionPlugin` into `TrainingTypePlugin` and updated all references ([#10570](https://github.com/Lightning-AI/pytorch-lightning/pull/10570))
- Fault Tolerant relies on `signal.SIGTERM` to gracefully exit instead of `signal.SIGUSR1` ([#10605](https://github.com/Lightning-AI/pytorch-lightning/pull/10605))
- `Loop.restarting=...` now sets the value recursively for all subloops ([#11442](https://github.com/Lightning-AI/pytorch-lightning/pull/11442))
- Raised an error if the `batch_size` cannot be inferred from the current batch if it contained a string or was a custom batch object ([#10541](https://github.com/Lightning-AI/pytorch-lightning/pull/10541))
- The validation loop is now disabled when `overfit_batches > 0` is set in the Trainer ([#9709](https://github.com/Lightning-AI/pytorch-lightning/pull/9709))
- Moved optimizer related logics from `Accelerator` to `TrainingTypePlugin` ([#10596](https://github.com/Lightning-AI/pytorch-lightning/pull/10596))
- Moved ownership of the lightning optimizers from the `Trainer` to the `Strategy` ([#11444](https://github.com/Lightning-AI/pytorch-lightning/pull/11444))
- Moved ownership of the data fetchers from the DataConnector to the Loops ([#11621](https://github.com/Lightning-AI/pytorch-lightning/pull/11621))
- Moved `batch_to_device` method from `Accelerator` to `TrainingTypePlugin` ([#10649](https://github.com/Lightning-AI/pytorch-lightning/pull/10649))
- The `DDPSpawnPlugin` no longer overrides the `post_dispatch` plugin hook ([#10034](https://github.com/Lightning-AI/pytorch-lightning/pull/10034))
- Integrate the progress bar implementation with progress tracking ([#11213](https://github.com/Lightning-AI/pytorch-lightning/pull/11213))
- The `LightningModule.{add_to_queue,get_from_queue}` hooks no longer get a `torch.multiprocessing.SimpleQueue` and instead receive a list based queue ([#10034](https://github.com/Lightning-AI/pytorch-lightning/pull/10034))
- Changed `training_step`, `validation_step`, `test_step` and `predict_step` method signatures in `Accelerator` and updated input from caller side ([#10908](https://github.com/Lightning-AI/pytorch-lightning/pull/10908))
- Changed the name of the temporary checkpoint that the `DDPSpawnPlugin` and related plugins save ([#10934](https://github.com/Lightning-AI/pytorch-lightning/pull/10934))
- `LoggerCollection` returns only unique logger names and versions ([#10976](https://github.com/Lightning-AI/pytorch-lightning/pull/10976))
- Redesigned process creation for spawn-based plugins (`DDPSpawnPlugin`, `TPUSpawnPlugin`, etc.) ([#10896](https://github.com/Lightning-AI/pytorch-lightning/pull/10896))
    * All spawn-based plugins now spawn processes immediately upon calling `Trainer.{fit,validate,test,predict}`
    * The hooks/callbacks `prepare_data`, `setup`, `configure_sharded_model` and `teardown` now run under initialized process group for spawn-based plugins just like their non-spawn counterparts
    * Some configuration errors that were previously raised as `MisconfigurationException`s will now be raised as `ProcessRaisedException` (torch>=1.8) or as `Exception` (torch<1.8)
    * Removed the `TrainingTypePlugin.pre_dispatch()` method and merged it with `TrainingTypePlugin.setup()` ([#11137](https://github.com/Lightning-AI/pytorch-lightning/pull/11137))
- Changed profiler to index and display the names of the hooks with a new pattern [<base class>]<class>.<hook name> ([#11026](https://github.com/Lightning-AI/pytorch-lightning/pull/11026))
- Changed `batch_to_device` entry in profiling from stage-specific to generic, to match profiling of other hooks ([#11031](https://github.com/Lightning-AI/pytorch-lightning/pull/11031))
- Changed the info message for finalizing ddp-spawn worker processes to a debug-level message ([#10864](https://github.com/Lightning-AI/pytorch-lightning/pull/10864))
- Removed duplicated file extension when uploading model checkpoints with `NeptuneLogger` ([#11015](https://github.com/Lightning-AI/pytorch-lightning/pull/11015))
- Removed `__getstate__` and `__setstate__` of `RichProgressBar` ([#11100](https://github.com/Lightning-AI/pytorch-lightning/pull/11100))
- The `DDPPlugin` and `DDPSpawnPlugin` and their subclasses now remove the `SyncBatchNorm` wrappers in `teardown()` to enable proper support at inference after fitting ([#11078](https://github.com/Lightning-AI/pytorch-lightning/pull/11078))
- Moved ownership of the `Accelerator` instance to the `TrainingTypePlugin`; all training-type plugins now take an optional parameter `accelerator` ([#11022](https://github.com/Lightning-AI/pytorch-lightning/pull/11022))
- Renamed the `TrainingTypePlugin` to `Strategy` ([#11120](https://github.com/Lightning-AI/pytorch-lightning/pull/11120))
    * Renamed the `ParallelPlugin` to `ParallelStrategy` ([#11123](https://github.com/Lightning-AI/pytorch-lightning/pull/11123))
    * Renamed the `DataParallelPlugin` to `DataParallelStrategy` ([#11183](https://github.com/Lightning-AI/pytorch-lightning/pull/11183))
    * Renamed the `DDPPlugin` to `DDPStrategy` ([#11142](https://github.com/Lightning-AI/pytorch-lightning/pull/11142))
    * Renamed the `DDP2Plugin` to `DDP2Strategy` ([#11185](https://github.com/Lightning-AI/pytorch-lightning/pull/11185))
    * Renamed the `DDPShardedPlugin` to `DDPShardedStrategy` ([#11186](https://github.com/Lightning-AI/pytorch-lightning/pull/11186))
    * Renamed the `DDPFullyShardedPlugin` to `DDPFullyShardedStrategy` ([#11143](https://github.com/Lightning-AI/pytorch-lightning/pull/11143))
    * Renamed the `DDPSpawnPlugin` to `DDPSpawnStrategy` ([#11145](https://github.com/Lightning-AI/pytorch-lightning/pull/11145))
    * Renamed the `DDPSpawnShardedPlugin` to `DDPSpawnShardedStrategy` ([#11210](https://github.com/Lightning-AI/pytorch-lightning/pull/11210))
    * Renamed the `DeepSpeedPlugin` to `DeepSpeedStrategy` ([#11194](https://github.com/Lightning-AI/pytorch-lightning/pull/11194))
    * Renamed the `HorovodPlugin` to `HorovodStrategy` ([#11195](https://github.com/Lightning-AI/pytorch-lightning/pull/11195))
    * Renamed the `TPUSpawnPlugin` to `TPUSpawnStrategy` ([#11190](https://github.com/Lightning-AI/pytorch-lightning/pull/11190))
    * Renamed the `IPUPlugin` to `IPUStrategy` ([#11193](https://github.com/Lightning-AI/pytorch-lightning/pull/11193))
    * Renamed the `SingleDevicePlugin` to `SingleDeviceStrategy` ([#11182](https://github.com/Lightning-AI/pytorch-lightning/pull/11182))
    * Renamed the `SingleTPUPlugin` to `SingleTPUStrategy` ([#11182](https://github.com/Lightning-AI/pytorch-lightning/pull/11182))
    * Renamed the `TrainingTypePluginsRegistry` to `StrategyRegistry` ([#11233](https://github.com/Lightning-AI/pytorch-lightning/pull/11233))
- Marked the `ResultCollection`, `ResultMetric`, and `ResultMetricCollection` classes as protected ([#11130](https://github.com/Lightning-AI/pytorch-lightning/pull/11130))
- Marked `trainer.checkpoint_connector` as protected ([#11550](https://github.com/Lightning-AI/pytorch-lightning/pull/11550))
- The epoch start/end hooks are now called by the `FitLoop` instead of the `TrainingEpochLoop` ([#11201](https://github.com/Lightning-AI/pytorch-lightning/pull/11201))
- DeepSpeed does not require lightning module zero 3 partitioning ([#10655](https://github.com/Lightning-AI/pytorch-lightning/pull/10655))
- Moved `Strategy` classes to the `strategies` directory ([#11226](https://github.com/Lightning-AI/pytorch-lightning/pull/11226))
- Renamed `training_type_plugin` file to `strategy` ([#11239](https://github.com/Lightning-AI/pytorch-lightning/pull/11239))
- Changed `DeviceStatsMonitor` to group metrics based on the logger's `group_separator` ([#11254](https://github.com/Lightning-AI/pytorch-lightning/pull/11254))
- Raised `UserWarning` if evaluation is triggered with `best` ckpt and trainer is configured with multiple checkpoint callbacks ([#11274](https://github.com/Lightning-AI/pytorch-lightning/pull/11274))
- `Trainer.logged_metrics` now always contains scalar tensors, even when a Python scalar was logged ([#11270](https://github.com/Lightning-AI/pytorch-lightning/pull/11270))
- The tuner now uses the checkpoint connector to copy and restore its state ([#11518](https://github.com/Lightning-AI/pytorch-lightning/pull/11518))
- Changed `MisconfigurationException` to `ModuleNotFoundError` when `rich` isn't available ([#11360](https://github.com/Lightning-AI/pytorch-lightning/pull/11360))
- The `trainer.current_epoch` value is now increased by 1 during and after `on_train_end` ([#8578](https://github.com/Lightning-AI/pytorch-lightning/pull/8578))
- The `trainer.global_step` value now accounts for multiple optimizers and TBPTT splits ([#11805](https://github.com/Lightning-AI/pytorch-lightning/pull/11805))
- The `trainer.global_step` value is now increased right after the `optimizer.step()` call which will impact users who access it during an intra-training validation hook ([#11805](https://github.com/Lightning-AI/pytorch-lightning/pull/11805))
- The filename of checkpoints created with `ModelCheckpoint(filename='{step}')` is different compared to previous versions. A checkpoint saved after 1 step will be named `step=1.ckpt` instead of `step=0.ckpt` ([#11805](https://github.com/Lightning-AI/pytorch-lightning/pull/11805))
- Inherit from `ABC` for `Accelerator`: Users need to implement `auto_device_count` ([#11521](https://github.com/Lightning-AI/pytorch-lightning/pull/11521))
- Changed `parallel_devices` property in `ParallelStrategy` to be lazy initialized ([#11572](https://github.com/Lightning-AI/pytorch-lightning/pull/11572))
- Updated `TQDMProgressBar` to run a separate progress bar for each eval dataloader ([#11657](https://github.com/Lightning-AI/pytorch-lightning/pull/11657))
- Sorted `SimpleProfiler(extended=False)` summary based on mean duration for each hook ([#11671](https://github.com/Lightning-AI/pytorch-lightning/pull/11671))
- Avoid enforcing `shuffle=False` for eval dataloaders ([#11575](https://github.com/Lightning-AI/pytorch-lightning/pull/11575))
- When using DP (data-parallel), Lightning will no longer automatically reduce all tensors returned in training_step; it will only reduce the loss unless `training_step_end` is overridden ([#11594](https://github.com/Lightning-AI/pytorch-lightning/pull/11594))
- When using DP (data-parallel), the `training_epoch_end` hook will no longer receive reduced outputs from `training_step` and instead get the full tensor of results from all GPUs ([#11594](https://github.com/Lightning-AI/pytorch-lightning/pull/11594))
- Changed default logger name to `lightning_logs` for consistency ([#11762](https://github.com/Lightning-AI/pytorch-lightning/pull/11762))
- Rewrote `accelerator_connector` ([#11448](https://github.com/Lightning-AI/pytorch-lightning/pull/11448))
- When manual optimization is used with DDP, we no longer force `find_unused_parameters=True` ([#12425](https://github.com/Lightning-AI/pytorch-lightning/pull/12425))
- Disable loading dataloades if corresponding `limit_batches=0` ([#11576](https://github.com/Lightning-AI/pytorch-lightning/pull/11576))
- Removed `is_global_zero` check in `training_epoch_loop` before `logger.save`. If you have a custom logger that implements `save` the Trainer will now call `save` on all ranks by default. To change this behavior add `@rank_zero_only` to your `save` implementation ([#12134](https://github.com/Lightning-AI/pytorch-lightning/pull/12134))
- Disabled tuner with distributed strategies ([#12179](https://github.com/Lightning-AI/pytorch-lightning/pull/12179))
- Marked `trainer.logger_connector` as protected ([#12195](https://github.com/Lightning-AI/pytorch-lightning/pull/12195))
- Move `Strategy.process_dataloader` function call from `fit/evaluation/predict_loop.py` to `data_connector.py` ([#12251](https://github.com/Lightning-AI/pytorch-lightning/pull/12251))
- `ModelCheckpoint(save_last=True, every_n_epochs=N)` now saves a "last" checkpoint every epoch (disregarding `every_n_epochs`) instead of only once at the end of training ([#12418](https://github.com/Lightning-AI/pytorch-lightning/pull/12418))
- The strategies that support `sync_batchnorm` now only apply it when fitting ([#11919](https://github.com/Lightning-AI/pytorch-lightning/pull/11919))
- Avoided fallback on CPU if no devices are provided for other accelerators ([#12410](https://github.com/Lightning-AI/pytorch-lightning/pull/12410))
- Modified `supporters.py` so that in the accumulator element (for loss) is created directly on the device ([#12430](https://github.com/Lightning-AI/pytorch-lightning/pull/12430))
- Removed `EarlyStopping.on_save_checkpoint` and `EarlyStopping.on_load_checkpoint` in favor of `EarlyStopping.state_dict` and `EarlyStopping.load_state_dict` ([#11887](https://github.com/Lightning-AI/pytorch-lightning/pull/11887))
- Removed `BaseFinetuning.on_save_checkpoint` and `BaseFinetuning.on_load_checkpoint` in favor of `BaseFinetuning.state_dict` and `BaseFinetuning.load_state_dict` ([#11887](https://github.com/Lightning-AI/pytorch-lightning/pull/11887))
- Removed `BackboneFinetuning.on_save_checkpoint` and `BackboneFinetuning.on_load_checkpoint` in favor of `BackboneFinetuning.state_dict` and `BackboneFinetuning.load_state_dict` ([#11887](https://github.com/Lightning-AI/pytorch-lightning/pull/11887))
- Removed `ModelCheckpoint.on_save_checkpoint` and `ModelCheckpoint.on_load_checkpoint` in favor of `ModelCheckpoint.state_dict` and `ModelCheckpoint.load_state_dict` ([#11887](https://github.com/Lightning-AI/pytorch-lightning/pull/11887))
- Removed `Timer.on_save_checkpoint` and `Timer.on_load_checkpoint` in favor of `Timer.state_dict` and `Timer.load_state_dict` ([#11887](https://github.com/Lightning-AI/pytorch-lightning/pull/11887))
- Replaced PostLocalSGDOptimizer with a dedicated model averaging component ([#12378](https://github.com/Lightning-AI/pytorch-lightning/pull/12378))

### Deprecated

- Deprecated `training_type_plugin` property in favor of `strategy` in `Trainer` and updated the references ([#11141](https://github.com/Lightning-AI/pytorch-lightning/pull/11141))
- Deprecated `Trainer.{validated,tested,predicted}_ckpt_path` and replaced with read-only property `Trainer.ckpt_path` set when checkpoints loaded via `Trainer.{fit,validate,test,predict}` ([#11696](https://github.com/Lightning-AI/pytorch-lightning/pull/11696))
- Deprecated `ClusterEnvironment.master_{address,port}` in favor of `ClusterEnvironment.main_{address,port}` ([#10103](https://github.com/Lightning-AI/pytorch-lightning/pull/10103))
- Deprecated `DistributedType` in favor of `_StrategyType` ([#10505](https://github.com/Lightning-AI/pytorch-lightning/pull/10505))
- Deprecated the `precision_plugin` constructor argument from `Accelerator` ([#10570](https://github.com/Lightning-AI/pytorch-lightning/pull/10570))
- Deprecated `DeviceType` in favor of `_AcceleratorType` ([#10503](https://github.com/Lightning-AI/pytorch-lightning/pull/10503))
- Deprecated the property `Trainer.slurm_job_id` in favor of the new `SLURMEnvironment.job_id()` method ([#10622](https://github.com/Lightning-AI/pytorch-lightning/pull/10622))
- Deprecated the access to the attribute `IndexBatchSamplerWrapper.batch_indices` in favor of `IndexBatchSamplerWrapper.seen_batch_indices` ([#10870](https://github.com/Lightning-AI/pytorch-lightning/pull/10870))
- Deprecated `on_init_start` and `on_init_end` callback hooks ([#10940](https://github.com/Lightning-AI/pytorch-lightning/pull/10940))
- Deprecated `Trainer.call_hook` in favor of `Trainer._call_callback_hooks`, `Trainer._call_lightning_module_hook`, `Trainer._call_ttp_hook`, and `Trainer._call_accelerator_hook` ([#10979](https://github.com/Lightning-AI/pytorch-lightning/pull/10979))
- Deprecated `TrainingTypePlugin.post_dispatch` in favor of `TrainingTypePlugin.teardown` ([#10939](https://github.com/Lightning-AI/pytorch-lightning/pull/10939))
- Deprecated `ModelIO.on_hpc_{save/load}` in favor of `CheckpointHooks.on_{save/load}_checkpoint` ([#10911](https://github.com/Lightning-AI/pytorch-lightning/pull/10911))
- Deprecated `Trainer.run_stage` in favor of `Trainer.{fit,validate,test,predict}` ([#11000](https://github.com/Lightning-AI/pytorch-lightning/pull/11000))
- Deprecated `Trainer.lr_schedulers` in favor of `Trainer.lr_scheduler_configs` which returns a list of dataclasses instead of dictionaries ([#11443](https://github.com/Lightning-AI/pytorch-lightning/pull/11443))
- Deprecated `Trainer.verbose_evaluate` in favor of `EvaluationLoop(verbose=...)` ([#10931](https://github.com/Lightning-AI/pytorch-lightning/pull/10931))
- Deprecated `Trainer.should_rank_save_checkpoint` Trainer property ([#11068](https://github.com/Lightning-AI/pytorch-lightning/pull/11068))
- Deprecated `Trainer.lightning_optimizers` ([#11444](https://github.com/Lightning-AI/pytorch-lightning/pull/11444))
- Deprecated `TrainerOptimizersMixin` and moved functionality to `core/optimizer.py`([#11155](https://github.com/Lightning-AI/pytorch-lightning/pull/11155))
- Deprecated the `on_train_batch_end(outputs)` format when multiple optimizers are used and TBPTT is enabled ([#12182](https://github.com/Lightning-AI/pytorch-lightning/pull/12182))
- Deprecated the `training_epoch_end(outputs)` format when multiple optimizers are used and TBPTT is enabled ([#12182](https://github.com/Lightning-AI/pytorch-lightning/pull/12182))
- Deprecated `TrainerCallbackHookMixin` ([#11148](https://github.com/Lightning-AI/pytorch-lightning/pull/11148))
- Deprecated `TrainerDataLoadingMixin` and moved functionality to `Trainer` and `DataConnector` ([#11282](https://github.com/Lightning-AI/pytorch-lightning/pull/11282))
- Deprecated function `pl.callbacks.device_stats_monitor.prefix_metric_keys` ([#11254](https://github.com/Lightning-AI/pytorch-lightning/pull/11254))
- Deprecated `Callback.on_epoch_start` hook in favour of `Callback.on_{train/val/test}_epoch_start` ([#11578](https://github.com/Lightning-AI/pytorch-lightning/pull/11578))
- Deprecated `Callback.on_epoch_end` hook in favour of `Callback.on_{train/val/test}_epoch_end` ([#11578](https://github.com/Lightning-AI/pytorch-lightning/pull/11578))
- Deprecated `LightningModule.on_epoch_start` hook in favor of `LightningModule.on_{train/val/test}_epoch_start` ([#11578](https://github.com/Lightning-AI/pytorch-lightning/pull/11578))
- Deprecated `LightningModule.on_epoch_end` hook in favor of `LightningModule.on_{train/val/test}_epoch_end` ([#11578](https://github.com/Lightning-AI/pytorch-lightning/pull/11578))
- Deprecated `on_before_accelerator_backend_setup` callback hook in favour of `setup` ([#11568](https://github.com/Lightning-AI/pytorch-lightning/pull/11568))
- Deprecated `on_batch_start` and `on_batch_end` callback hooks in favor of `on_train_batch_start` and `on_train_batch_end` ([#11577](https://github.com/Lightning-AI/pytorch-lightning/pull/11577))
- Deprecated `on_configure_sharded_model` callback hook in favor of `setup` ([#11627](https://github.com/Lightning-AI/pytorch-lightning/pull/11627))
- Deprecated `pl.utilities.distributed.rank_zero_only` in favor of `pl.utilities.rank_zero.rank_zero_only` ([#11747](https://github.com/Lightning-AI/pytorch-lightning/pull/11747))
- Deprecated `pl.utilities.distributed.rank_zero_debug` in favor of `pl.utilities.rank_zero.rank_zero_debug` ([#11747](https://github.com/Lightning-AI/pytorch-lightning/pull/11747))
- Deprecated `pl.utilities.distributed.rank_zero_info` in favor of `pl.utilities.rank_zero.rank_zero_info` ([#11747](https://github.com/Lightning-AI/pytorch-lightning/pull/11747))
- Deprecated `pl.utilities.warnings.rank_zero_warn` in favor of `pl.utilities.rank_zero.rank_zero_warn` ([#11747](https://github.com/Lightning-AI/pytorch-lightning/pull/11747))
- Deprecated `pl.utilities.warnings.rank_zero_deprecation` in favor of `pl.utilities.rank_zero.rank_zero_deprecation` ([#11747](https://github.com/Lightning-AI/pytorch-lightning/pull/11747))
- Deprecated `pl.utilities.warnings.LightningDeprecationWarning` in favor of `pl.utilities.rank_zero.LightningDeprecationWarning` ([#11747](https://github.com/Lightning-AI/pytorch-lightning/pull/11747))
- Deprecated `on_pretrain_routine_start` and `on_pretrain_routine_end` callback hooks in favor of `on_fit_start` ([#11794](https://github.com/Lightning-AI/pytorch-lightning/pull/11794))
- Deprecated `LightningModule.on_pretrain_routine_start` and `LightningModule.on_pretrain_routine_end` hooks in favor of `on_fit_start` ([#12122](https://github.com/Lightning-AI/pytorch-lightning/pull/12122))
- Deprecated `agg_key_funcs` and `agg_default_func` parameters from `LightningLoggerBase` ([#11871](https://github.com/Lightning-AI/pytorch-lightning/pull/11871))
- Deprecated `LightningLoggerBase.update_agg_funcs` ([#11871](https://github.com/Lightning-AI/pytorch-lightning/pull/11871))
- Deprecated `LightningLoggerBase.agg_and_log_metrics` in favor of `LightningLoggerBase.log_metrics` ([#11832](https://github.com/Lightning-AI/pytorch-lightning/pull/11832))
- Deprecated passing `weights_save_path` to the `Trainer` constructor in favor of adding the `ModelCheckpoint` callback with `dirpath` directly to the list of callbacks ([#12084](https://github.com/Lightning-AI/pytorch-lightning/pull/12084))
- Deprecated `pl.profiler.AbstractProfiler` in favor of `pl.profiler.Profiler` ([#12106](https://github.com/Lightning-AI/pytorch-lightning/pull/12106))
- Deprecated `pl.profiler.BaseProfiler` in favor of `pl.profiler.Profiler` ([#12150](https://github.com/Lightning-AI/pytorch-lightning/pull/12150))
- Deprecated `BaseProfiler.profile_iterable` ([#12102](https://github.com/Lightning-AI/pytorch-lightning/pull/12102))
- Deprecated `LoggerCollection` in favor of `trainer.loggers` ([#12147](https://github.com/Lightning-AI/pytorch-lightning/pull/12147))
- Deprecated `PrecisionPlugin.on_{save,load}_checkpoint` in favor of `PrecisionPlugin.{state_dict,load_state_dict}` ([#11978](https://github.com/Lightning-AI/pytorch-lightning/pull/11978))
- Deprecated `LightningDataModule.on_save/load_checkpoint` in favor of `state_dict/load_state_dict` ([#11893](https://github.com/Lightning-AI/pytorch-lightning/pull/11893))
- Deprecated `Trainer.use_amp` in favor of `Trainer.amp_backend` ([#12312](https://github.com/Lightning-AI/pytorch-lightning/pull/12312))
- Deprecated `LightningModule.use_amp` in favor of `Trainer.amp_backend` ([#12315](https://github.com/Lightning-AI/pytorch-lightning/pull/12315))
- Deprecated specifying the process group backend through the environment variable `PL_TORCH_DISTRIBUTED_BACKEND` ([#11745](https://github.com/Lightning-AI/pytorch-lightning/pull/11745))
- Deprecated `ParallelPlugin.torch_distributed_backend` in favor of `DDPStrategy.process_group_backend` property ([#11745](https://github.com/Lightning-AI/pytorch-lightning/pull/11745))
- Deprecated `ModelCheckpoint.save_checkpoint` in favor of `Trainer.save_checkpoint` ([#12456](https://github.com/Lightning-AI/pytorch-lightning/pull/12456))
- Deprecated `Trainer.devices` in favor of `Trainer.num_devices` and `Trainer.device_ids` ([#12151](https://github.com/Lightning-AI/pytorch-lightning/pull/12151))
- Deprecated `Trainer.root_gpu` in favor of `Trainer.strategy.root_device.index` when GPU is used ([#12262](https://github.com/Lightning-AI/pytorch-lightning/pull/12262))
- Deprecated `Trainer.num_gpus` in favor of `Trainer.num_devices` when GPU is used ([#12384](https://github.com/Lightning-AI/pytorch-lightning/pull/12384))
- Deprecated `Trainer.ipus` in favor of `Trainer.num_devices` when IPU is used ([#12386](https://github.com/Lightning-AI/pytorch-lightning/pull/12386))
- Deprecated `Trainer.num_processes` in favor of `Trainer.num_devices` ([#12388](https://github.com/Lightning-AI/pytorch-lightning/pull/12388))
- Deprecated `Trainer.data_parallel_device_ids` in favor of `Trainer.device_ids` ([#12072](https://github.com/Lightning-AI/pytorch-lightning/pull/12072))
- Deprecated returning state from `Callback.on_save_checkpoint` in favor of returning state in `Callback.state_dict` for checkpointing ([#11887](https://github.com/Lightning-AI/pytorch-lightning/pull/11887))
- Deprecated passing only the callback state to `Callback.on_load_checkpoint(callback_state)` in favor of passing the callback state to `Callback.load_state_dict` and in 1.8, passing the entire checkpoint dictionary to `Callback.on_load_checkpoint(checkpoint)` ([#11887](https://github.com/Lightning-AI/pytorch-lightning/pull/11887))
- Deprecated `Trainer.gpus` in favor of `Trainer.device_ids` or `Trainer.num_devices` ([#12436](https://github.com/Lightning-AI/pytorch-lightning/pull/12436))
- Deprecated `Trainer.tpu_cores` in favor of `Trainer.num_devices` ([#12437](https://github.com/Lightning-AI/pytorch-lightning/pull/12437))

### Removed

- Removed deprecated parameter `method` in `pl.utilities.model_helpers.is_overridden` ([#10507](https://github.com/Lightning-AI/pytorch-lightning/pull/10507))
- Remove deprecated method `ClusterEnvironment.creates_children` ([#10339](https://github.com/Lightning-AI/pytorch-lightning/pull/10339))
- Removed deprecated `TrainerModelHooksMixin.is_function_implemented` and `TrainerModelHooksMixin.has_arg` ([#10322](https://github.com/Lightning-AI/pytorch-lightning/pull/10322))
- Removed deprecated `pl.utilities.device_dtype_mixin.DeviceDtypeModuleMixin` in favor of `pl.core.mixins.device_dtype_mixin.DeviceDtypeModuleMixin` ([#10442](https://github.com/Lightning-AI/pytorch-lightning/pull/10442))
- Removed deprecated `LightningModule.loaded_optimizer_states_dict` property ([#10346](https://github.com/Lightning-AI/pytorch-lightning/pull/10346))
- Removed deprecated `Trainer.fit(train_dataloader=)`, `Trainer.validate(val_dataloaders=)`, and `Trainer.test(test_dataloader=)` ([#10325](https://github.com/Lightning-AI/pytorch-lightning/pull/10325))
- Removed deprecated `has_prepared_data`, `has_setup_fit`, `has_setup_validate`, `has_setup_test`, `has_setup_predict`, `has_teardown_fit`, `has_teardown_validate`, `has_teardown_test` and `has_teardown_predict` datamodule lifecycle properties  ([#10350](https://github.com/Lightning-AI/pytorch-lightning/pull/10350))
- Removed deprecated `every_n_val_epochs` parameter of ModelCheckpoint ([#10366](https://github.com/Lightning-AI/pytorch-lightning/pull/10366))
- Removed deprecated `import pl.profiler.profilers` in favor of `import pl.profiler` ([#10443](https://github.com/Lightning-AI/pytorch-lightning/pull/10443))
- Removed deprecated property `configure_slurm_dpp` from accelerator connector ([#10370](https://github.com/Lightning-AI/pytorch-lightning/pull/10370))
- Removed deprecated arguments `num_nodes` and `sync_batchnorm` from `DDPPlugin`, `DDPSpawnPlugin`, `DeepSpeedPlugin` ([#10357](https://github.com/Lightning-AI/pytorch-lightning/pull/10357))
- Removed deprecated property `is_slurm_managing_tasks` from AcceleratorConnector ([#10353](https://github.com/Lightning-AI/pytorch-lightning/pull/10353))
- Removed deprecated `LightningModule.log(tbptt_reduce_fx, tbptt_reduce_token, sync_dist_op)` ([#10423](https://github.com/Lightning-AI/pytorch-lightning/pull/10423))
- Removed deprecated `Plugin.task_idx` ([#10441](https://github.com/Lightning-AI/pytorch-lightning/pull/10441))
- Removed deprecated method `master_params` from PrecisionPlugin ([#10372](https://github.com/Lightning-AI/pytorch-lightning/pull/10372))
- Removed the automatic detachment of "extras" returned from `training_step`. For example, `return {'loss': ..., 'foo': foo.detach()}` will now be necessary if `foo` has gradients which you do not want to store ([#10424](https://github.com/Lightning-AI/pytorch-lightning/pull/10424))
- Removed deprecated passthrough methods and properties from `Accelerator` base class:
  * ([#10403](https://github.com/Lightning-AI/pytorch-lightning/pull/10403))
  * ([#10448](https://github.com/Lightning-AI/pytorch-lightning/pull/10448))
- Removed deprecated signature for `transfer_batch_to_device` hook. The new argument `dataloader_idx` is now required ([#10480](https://github.com/Lightning-AI/pytorch-lightning/pull/10480))
- Removed deprecated `utilities.distributed.rank_zero_{warn/deprecation}` ([#10451](https://github.com/Lightning-AI/pytorch-lightning/pull/10451))
- Removed deprecated `mode` argument from `ModelSummary` class ([#10449](https://github.com/Lightning-AI/pytorch-lightning/pull/10449))
- Removed deprecated `Trainer.train_loop` property in favor of `Trainer.fit_loop` ([#10482](https://github.com/Lightning-AI/pytorch-lightning/pull/10482))
- Removed deprecated `Trainer.train_loop` property in favor of `Trainer.fit_loop` ([#10482](https://github.com/Lightning-AI/pytorch-lightning/pull/10482))
- Removed deprecated `disable_validation` property from Trainer ([#10450](https://github.com/Lightning-AI/pytorch-lightning/pull/10450))
- Removed deprecated `CheckpointConnector.hpc_load` property in favor of `CheckpointConnector.restore` ([#10525](https://github.com/Lightning-AI/pytorch-lightning/pull/10525))
- Removed deprecated `reload_dataloaders_every_epoch` from `Trainer` in favour of `reload_dataloaders_every_n_epochs` ([#10481](https://github.com/Lightning-AI/pytorch-lightning/pull/10481))
- Removed the `precision_plugin` attribute from `Accelerator` in favor of its equivalent attribute `precision_plugin` in the `TrainingTypePlugin` ([#10570](https://github.com/Lightning-AI/pytorch-lightning/pull/10570))
- Removed `DeepSpeedPlugin.{precision,amp_type,amp_level}` properties ([#10657](https://github.com/Lightning-AI/pytorch-lightning/pull/10657))
- Removed patching of `on_before_batch_transfer`, `transfer_batch_to_device` and `on_after_batch_transfer` hooks in `LightningModule` ([#10603](https://github.com/Lightning-AI/pytorch-lightning/pull/10603))
- Removed argument `return_result` from the `DDPSpawnPlugin.spawn()` method ([#10867](https://github.com/Lightning-AI/pytorch-lightning/pull/10867))
- Removed the property `TrainingTypePlugin.results` and corresponding properties in subclasses ([#10034](https://github.com/Lightning-AI/pytorch-lightning/pull/10034))
- Removed the `mp_queue` attribute from `DDPSpawnPlugin` and `TPUSpawnPlugin` ([#10034](https://github.com/Lightning-AI/pytorch-lightning/pull/10034))
- Removed unnecessary `_move_optimizer_state` method overrides from `TPUSpawnPlugin` and `SingleTPUPlugin` ([#10849](https://github.com/Lightning-AI/pytorch-lightning/pull/10849))
- Removed `should_rank_save_checkpoint` property from `TrainingTypePlugin` ([#11070](https://github.com/Lightning-AI/pytorch-lightning/pull/11070))
- Removed `model_sharded_context` method from `Accelerator` ([#10886](https://github.com/Lightning-AI/pytorch-lightning/pull/10886))
- Removed method `pre_dispatch` from the `PrecisionPlugin` ([#10887](https://github.com/Lightning-AI/pytorch-lightning/pull/10887))
- Removed method `setup_optimizers_in_pre_dispatch` from the `strategies` and achieve the same logic in `setup` and `pre_dispatch` methods ([#10906](https://github.com/Lightning-AI/pytorch-lightning/pull/10906))
- Removed methods `pre_dispatch`, `dispatch` and `post_dispatch` from the `Accelerator` ([#10885](https://github.com/Lightning-AI/pytorch-lightning/pull/10885))
- Removed method `training_step`, `test_step`, `validation_step` and `predict_step` from the `Accelerator` ([#10890](https://github.com/Lightning-AI/pytorch-lightning/pull/10890))
- Removed `TrainingTypePlugin.start_{training,evaluating,predicting}` hooks and the same in all subclasses ([#10989](https://github.com/Lightning-AI/pytorch-lightning/pull/10989), [#10896](https://github.com/Lightning-AI/pytorch-lightning/pull/10896))
- Removed `Accelerator.on_train_start` ([#10999](https://github.com/Lightning-AI/pytorch-lightning/pull/10999))
- Removed support for Python 3.6 ([#11117](https://github.com/Lightning-AI/pytorch-lightning/pull/11117))
- Removed `Strategy.init_optimizers` in favor of `Strategy.setup_optimizers` ([#11236](https://github.com/Lightning-AI/pytorch-lightning/pull/11236))
- Removed `profile("training_step_and_backward")` in `Closure` class since we already profile calls `training_step` and `backward` ([#11222](https://github.com/Lightning-AI/pytorch-lightning/pull/11222))
- Removed `Strategy.optimizer_zero_grad` ([#11246](https://github.com/Lightning-AI/pytorch-lightning/pull/11246))
- Removed `Strategy.on_gpu` ([#11537](https://github.com/Lightning-AI/pytorch-lightning/pull/11537))
- Removed `Strategy.on_tpu` property ([#11536](https://github.com/Lightning-AI/pytorch-lightning/pull/11536))
- Removed the abstract property `LightningLoggerBase.experiment` ([#11603](https://github.com/Lightning-AI/pytorch-lightning/pull/11603))
- Removed `FitLoop.current_epoch` getter and setter ([#11562](https://github.com/Lightning-AI/pytorch-lightning/pull/11562))
- Removed access to `_short_id` in `NeptuneLogger` ([#11517](https://github.com/Lightning-AI/pytorch-lightning/pull/11517))
- Removed `log_text` and `log_image` from the `LightningLoggerBase` API ([#11857](https://github.com/Lightning-AI/pytorch-lightning/pull/11857))
- Removed calls to `profile("model_forward")` in favor of profiling `training_step` ([#12032](https://github.com/Lightning-AI/pytorch-lightning/pull/12032))
- Removed `get_mp_spawn_kwargs` from `DDPSpawnStrategy` and `TPUSpawnStrategy` in favor of configuration in the `_SpawnLauncher` ([#11966](https://github.com/Lightning-AI/pytorch-lightning/pull/11966))
- Removed `_aggregate_metrics`, `_reduce_agg_metrics`, and `_finalize_agg_metrics` from `LightningLoggerBase` ([#12053](https://github.com/Lightning-AI/pytorch-lightning/pull/12053))
- Removed the `AcceleratorConnector.device_type` property ([#12081](https://github.com/Lightning-AI/pytorch-lightning/pull/12081))
- Removed `AcceleratorConnector.num_nodes` ([#12107](https://github.com/Lightning-AI/pytorch-lightning/pull/12107))
- Removed `AcceleratorConnector.has_ipu` property ([#12111](https://github.com/Lightning-AI/pytorch-lightning/pull/12111))
- Removed `AcceleratorConnector.use_ipu` property ([#12110](https://github.com/Lightning-AI/pytorch-lightning/pull/12110))
- Removed `AcceleratorConnector.has_tpu` property ([#12109](https://github.com/Lightning-AI/pytorch-lightning/pull/12109))
- Removed `AcceleratorConnector.use_dp` property ([#12112](https://github.com/Lightning-AI/pytorch-lightning/pull/12112))
- Removed `configure_sync_batchnorm` from `ParallelStrategy` and all other strategies that inherit from it ([#11754](https://github.com/Lightning-AI/pytorch-lightning/pull/11754))
- Removed public attribute `sync_batchnorm` from strategies ([#11754](https://github.com/Lightning-AI/pytorch-lightning/pull/11754))
- Removed `AcceleratorConnector.root_gpu` property ([#12262](https://github.com/Lightning-AI/pytorch-lightning/pull/12262))
- Removed `AcceleratorConnector.tpu_id` property ([#12387](https://github.com/Lightning-AI/pytorch-lightning/pull/12387))
- Removed `AcceleratorConnector.num_gpus` property ([#12384](https://github.com/Lightning-AI/pytorch-lightning/pull/12384))
- Removed `AcceleratorConnector.num_ipus` property ([#12386](https://github.com/Lightning-AI/pytorch-lightning/pull/12386))
- Removed `AcceleratorConnector.num_processes` property ([#12388](https://github.com/Lightning-AI/pytorch-lightning/pull/12388))
- Removed `AcceleratorConnector.parallel_device_ids` property ([#12072](https://github.com/Lightning-AI/pytorch-lightning/pull/12072))
- Removed `AcceleratorConnector.devices` property ([#12435](https://github.com/Lightning-AI/pytorch-lightning/pull/12435))
- Removed `AcceleratorConnector.parallel_devices` property ([#12075](https://github.com/Lightning-AI/pytorch-lightning/pull/12075))
- Removed `AcceleratorConnector.tpu_cores` property ([#12437](https://github.com/Lightning-AI/pytorch-lightning/pull/12437))

### Fixed

- Fixed an issue where `ModelCheckpoint` could delete last checkpoint from the old directory when `dirpath` has changed during resumed training ([#12225](https://github.com/Lightning-AI/pytorch-lightning/pull/12225))
- Fixed an issue where `ModelCheckpoint` could delete older checkpoints when `dirpath` has changed during resumed training ([#12045](https://github.com/Lightning-AI/pytorch-lightning/pull/12045))
- Fixed an issue where `HorovodStrategy.teardown()` did not complete gracefully if an exception was thrown during callback setup [#11752](https://github.com/Lightning-AI/pytorch-lightning/pull/11752)
- Fixed security vulnerabilities CVE-2020-1747 and CVE-2020-14343 caused by the `PyYAML` dependency ([#11099](https://github.com/Lightning-AI/pytorch-lightning/pull/11099))
- Fixed security vulnerability "CWE-94: Improper Control of Generation of Code (Code Injection)" ([#12212](https://github.com/Lightning-AI/pytorch-lightning/pull/12212))
- Fixed logging on `{test,validation}_epoch_end` with multiple dataloaders ([#11132](https://github.com/Lightning-AI/pytorch-lightning/pull/11132))
- Reset the validation progress tracking state after sanity checking ([#11218](https://github.com/Lightning-AI/pytorch-lightning/pull/11218))
- Fixed double evaluation bug with fault-tolerance enabled where the second call was completely skipped ([#11119](https://github.com/Lightning-AI/pytorch-lightning/pull/11119))
- Fixed an issue with the `TPUSpawnPlugin` handling the `XLA_USE_BF16` environment variable incorrectly ([#10990](https://github.com/Lightning-AI/pytorch-lightning/pull/10990))
- Fixed wrong typehint for `Trainer.lightning_optimizers` ([#11155](https://github.com/Lightning-AI/pytorch-lightning/pull/11155))
- Fixed the lr-scheduler state not being dumped to checkpoint when using the deepspeed strategy ([#11307](https://github.com/Lightning-AI/pytorch-lightning/pull/11307))
- Fixed bug that forced overriding `configure_optimizers` with the CLI ([#11672](https://github.com/Lightning-AI/pytorch-lightning/pull/11672))
- Fixed type promotion when tensors of higher category than float are logged ([#11401](https://github.com/Lightning-AI/pytorch-lightning/pull/11401))
- Fixed `SimpleProfiler` summary ([#11414](https://github.com/Lightning-AI/pytorch-lightning/pull/11414))
- No longer set a `DistributedSampler` to the `poptorch.DataLoader` when IPUs are used ([#12114](https://github.com/Lightning-AI/pytorch-lightning/pull/12114))
- Fixed bug where progress bar was not being disabled when not in rank zero during predict ([#11377](https://github.com/Lightning-AI/pytorch-lightning/pull/11377))
- Fixed the mid-epoch warning call while resuming training ([#11556](https://github.com/Lightning-AI/pytorch-lightning/pull/11556))
- Fixed `LightningModule.{un,}toggle_model` when only 1 optimizer is used ([#12088](https://github.com/Lightning-AI/pytorch-lightning/pull/12088))
- Fixed an issue in `RichProgressbar` to display the metrics logged only on main progress bar ([#11690](https://github.com/Lightning-AI/pytorch-lightning/pull/11690))
- Fixed `RichProgressBar` progress when refresh rate does not evenly divide the total counter ([#11668](https://github.com/Lightning-AI/pytorch-lightning/pull/11668))
- Fixed `RichProgressBar` progress validation bar total when using multiple validation runs within a single training epoch ([#11668](https://github.com/Lightning-AI/pytorch-lightning/pull/11668))
- Configure native Deepspeed schedulers with interval='step' ([#11788](https://github.com/Lightning-AI/pytorch-lightning/pull/11788)), ([#12031](https://github.com/Lightning-AI/pytorch-lightning/pull/12031))
- Update `RichProgressBarTheme` styles after detecting light theme on colab ([#10993](https://github.com/Lightning-AI/pytorch-lightning/pull/10993))
- Fixed passing `_ddp_params_and_buffers_to_ignore` ([#11949](https://github.com/Lightning-AI/pytorch-lightning/pull/11949))
- Fixed an `AttributeError` when calling `save_hyperparameters` and no parameters need saving ([#11827](https://github.com/Lightning-AI/pytorch-lightning/pull/11827))
- Fixed environment variable priority for global rank determination ([#11406](https://github.com/Lightning-AI/pytorch-lightning/pull/11406))
- Fixed an issue that caused the Trainer to produce identical results on subsequent runs without explicit re-seeding ([#11870](https://github.com/Lightning-AI/pytorch-lightning/pull/11870))
- Fixed an issue that caused the Tuner to affect the random state ([#11870](https://github.com/Lightning-AI/pytorch-lightning/pull/11870))
- Fixed to avoid common hook warning if no hook is overridden ([#12131](https://github.com/Lightning-AI/pytorch-lightning/pull/12131))
- Fixed deepspeed keeping old sub-folders in same ckpt path ([#12194](https://github.com/Lightning-AI/pytorch-lightning/pull/12194))
- Fixed returning logged metrics instead of callback metrics during evaluation ([#12224](https://github.com/Lightning-AI/pytorch-lightning/pull/12224))
- Fixed the case where `logger=None` is passed to the Trainer ([#12249](https://github.com/Lightning-AI/pytorch-lightning/pull/12249))
- Fixed bug where the global step tracked by `ModelCheckpoint` was still set even if no checkpoint was saved ([#12418](https://github.com/Lightning-AI/pytorch-lightning/pull/12418))
- Fixed bug where `ModelCheckpoint` was overriding the `epoch` and `step` logged values ([#12418](https://github.com/Lightning-AI/pytorch-lightning/pull/12418))
- Fixed bug where monitoring the default `epoch` and `step` values with `ModelCheckpoint` would fail ([#12418](https://github.com/Lightning-AI/pytorch-lightning/pull/12418))
- Fixed initializing optimizers unnecessarily in `DDPFullyShardedStrategy` ([#12267](https://github.com/Lightning-AI/pytorch-lightning/pull/12267))
- Fixed check for horovod module ([#12377](https://github.com/Lightning-AI/pytorch-lightning/pull/12377))
- Fixed logging to loggers with multiple eval dataloaders ([#12454](https://github.com/Lightning-AI/pytorch-lightning/pull/12454))
- Fixed an issue with resuming from a checkpoint trained with QAT ([#11346](https://github.com/Lightning-AI/pytorch-lightning/pull/11346))


## [1.5.10] - 2022-02-08

### Fixed

- Fixed an issue to avoid validation loop run on restart ([#11552](https://github.com/Lightning-AI/pytorch-lightning/pull/11552))
- The `RichProgressBar` now correctly shows the `on_epoch` logged values on train epoch end ([#11689](https://github.com/Lightning-AI/pytorch-lightning/pull/11689))
- Fixed an issue to make the `step` argument in `WandbLogger.log_image` work ([#11716](https://github.com/Lightning-AI/pytorch-lightning/pull/11716))
- Fixed `restore_optimizers` for mapping states ([#11757](https://github.com/Lightning-AI/pytorch-lightning/pull/11757))
- With `DPStrategy`, the batch is not explicitly moved to the device ([#11780](https://github.com/Lightning-AI/pytorch-lightning/pull/11780))
- Fixed an issue to avoid val bar disappear after `trainer.validate()` ([#11700](https://github.com/Lightning-AI/pytorch-lightning/pull/11700))
- Fixed supporting remote filesystems with `Trainer.weights_save_path` for fault-tolerant training ([#11776](https://github.com/Lightning-AI/pytorch-lightning/pull/11776))
- Fixed check for available modules ([#11526](https://github.com/Lightning-AI/pytorch-lightning/pull/11526))
- Fixed bug where the path for "last" checkpoints was not getting saved correctly which caused newer runs to not remove the previous "last" checkpoint ([#11481](https://github.com/Lightning-AI/pytorch-lightning/pull/11481))
- Fixed bug where the path for best checkpoints was not getting saved correctly when no metric was monitored which caused newer runs to not use the best checkpoint ([#11481](https://github.com/Lightning-AI/pytorch-lightning/pull/11481))


## [1.5.9] - 2022-01-20

### Fixed

- Pinned sphinx-autodoc-typehints with <v1.15 ([#11400](https://github.com/Lightning-AI/pytorch-lightning/pull/11400))
- Skipped testing with PyTorch 1.7 and Python 3.9 on Ubuntu ([#11217](https://github.com/Lightning-AI/pytorch-lightning/pull/11217))
- Fixed type promotion when tensors of higher category than float are logged ([#11401](https://github.com/Lightning-AI/pytorch-lightning/pull/11401))
- Fixed the format of the configuration saved automatically by the CLI's `SaveConfigCallback` ([#11532](https://github.com/Lightning-AI/pytorch-lightning/pull/11532))

### Changed
- Changed `LSFEnvironment` to use `LSB_DJOB_RANKFILE` environment variable instead of `LSB_HOSTS` for determining node rank and main address ([#10825](https://github.com/Lightning-AI/pytorch-lightning/pull/10825))
- Disabled sampler replacement when using `IterableDataset` ([#11507](https://github.com/Lightning-AI/pytorch-lightning/pull/11507))


## [1.5.8] - 2022-01-05

### Fixed

- Fixed `LightningCLI` race condition while saving the config ([#11199](https://github.com/Lightning-AI/pytorch-lightning/pull/11199))
- Fixed the default value used with `log(reduce_fx=min|max)` ([#11310](https://github.com/Lightning-AI/pytorch-lightning/pull/11310))
- Fixed data fetcher selection ([#11294](https://github.com/Lightning-AI/pytorch-lightning/pull/11294))
- Fixed a race condition that could result in incorrect (zero) values being observed in prediction writer callbacks ([#11288](https://github.com/Lightning-AI/pytorch-lightning/pull/11288))
- Fixed dataloaders not getting reloaded the correct amount of times when setting `reload_dataloaders_every_n_epochs` and `check_val_every_n_epoch` ([#10948](https://github.com/Lightning-AI/pytorch-lightning/pull/10948))
- Fixed deepspeed strategy not restoring the lr-scheduler states when lr-scheduler(s) are configured through `LightningModule.configure_optimizer` ([#11322](https://github.com/Lightning-AI/pytorch-lightning/pull/11322))


## [1.5.7] - 2021-12-21

### Fixed

- Fixed `NeptuneLogger` when using DDP ([#11030](https://github.com/Lightning-AI/pytorch-lightning/pull/11030))
- Fixed a bug to disable logging hyperparameters in logger if there are no hparams ([#11105](https://github.com/Lightning-AI/pytorch-lightning/pull/11105))
- Avoid the deprecated `onnx.export(example_outputs=...)` in torch 1.10 ([#11116](https://github.com/Lightning-AI/pytorch-lightning/pull/11116))
- Fixed an issue when torch-scripting a `LightningModule` after training with `Trainer(sync_batchnorm=True)` ([#11078](https://github.com/Lightning-AI/pytorch-lightning/pull/11078))
- Fixed an `AttributeError` occurring when using a `CombinedLoader` (multiple dataloaders) for prediction ([#11111](https://github.com/Lightning-AI/pytorch-lightning/pull/11111))
- Fixed bug where `Trainer(track_grad_norm=..., logger=False)` would fail ([#11114](https://github.com/Lightning-AI/pytorch-lightning/pull/11114))
- Fixed an incorrect warning being produced by the model summary when using `bf16` precision on CPU ([#11161](https://github.com/Lightning-AI/pytorch-lightning/pull/11161))

### Changed

- DeepSpeed does not require lightning module zero 3 partitioning ([#10655](https://github.com/Lightning-AI/pytorch-lightning/pull/10655))
- The `ModelCheckpoint` callback now saves and restores attributes `best_k_models`, `kth_best_model_path`, `kth_value`, and `last_model_path` ([#10995](https://github.com/Lightning-AI/pytorch-lightning/pull/10995))


## [1.5.6] - 2021-12-15

### Fixed

- Fixed a bug where the DeepSpeedPlugin arguments `cpu_checkpointing` and `contiguous_memory_optimization` were not being forwarded to deepspeed correctly ([#10874](https://github.com/Lightning-AI/pytorch-lightning/pull/10874))
- Fixed an issue with `NeptuneLogger` causing checkpoints to be uploaded with a duplicated file extension ([#11015](https://github.com/Lightning-AI/pytorch-lightning/pull/11015))
- Fixed support for logging within callbacks returned from `LightningModule` ([#10991](https://github.com/Lightning-AI/pytorch-lightning/pull/10991))
- Fixed running sanity check with `RichProgressBar` ([#10913](https://github.com/Lightning-AI/pytorch-lightning/pull/10913))
- Fixed support for `CombinedLoader` while checking for warning raised with eval dataloaders ([#10994](https://github.com/Lightning-AI/pytorch-lightning/pull/10994))
- The TQDM progress bar now correctly shows the `on_epoch` logged values on train epoch end ([#11069](https://github.com/Lightning-AI/pytorch-lightning/pull/11069))
- Fixed bug where the TQDM updated the training progress bar during `trainer.validate` ([#11069](https://github.com/Lightning-AI/pytorch-lightning/pull/11069))


## [1.5.5] - 2021-12-07

### Fixed

- Disabled batch_size extraction for torchmetric instances because they accumulate the metrics internally ([#10815](https://github.com/Lightning-AI/pytorch-lightning/pull/10815))
- Fixed an issue with `SignalConnector` not restoring the default signal handlers on teardown when running on SLURM or with fault-tolerant training enabled ([#10611](https://github.com/Lightning-AI/pytorch-lightning/pull/10611))
- Fixed `SignalConnector._has_already_handler` check for callable type ([#10483](https://github.com/Lightning-AI/pytorch-lightning/pull/10483))
- Fixed an issue to return the results for each dataloader separately instead of duplicating them for each ([#10810](https://github.com/Lightning-AI/pytorch-lightning/pull/10810))
- Improved exception message if `rich` version is less than `10.2.2` ([#10839](https://github.com/Lightning-AI/pytorch-lightning/pull/10839))
- Fixed uploading best model checkpoint in NeptuneLogger ([#10369](https://github.com/Lightning-AI/pytorch-lightning/pull/10369))
- Fixed early schedule reset logic in PyTorch profiler that was causing data leak ([#10837](https://github.com/Lightning-AI/pytorch-lightning/pull/10837))
- Fixed a bug that caused incorrect batch indices to be passed to the `BasePredictionWriter` hooks when using a dataloader with `num_workers > 0` ([#10870](https://github.com/Lightning-AI/pytorch-lightning/pull/10870))
- Fixed an issue with item assignment on the logger on rank > 0 for those who support it ([#10917](https://github.com/Lightning-AI/pytorch-lightning/pull/10917))
- Fixed importing `torch_xla.debug` for `torch-xla<1.8` ([#10836](https://github.com/Lightning-AI/pytorch-lightning/pull/10836))
- Fixed an issue with `DDPSpawnPlugin` and related plugins leaving a temporary checkpoint behind ([#10934](https://github.com/Lightning-AI/pytorch-lightning/pull/10934))
- Fixed a `TypeError` occurring in the `SingalConnector.teardown()` method ([#10961](https://github.com/Lightning-AI/pytorch-lightning/pull/10961))


## [1.5.4] - 2021-11-30

### Fixed

- Fixed support for `--key.help=class` with the `LightningCLI` ([#10767](https://github.com/Lightning-AI/pytorch-lightning/pull/10767))
- Fixed `_compare_version` for python packages ([#10762](https://github.com/Lightning-AI/pytorch-lightning/pull/10762))
- Fixed TensorBoardLogger `SummaryWriter` not close before spawning the processes ([#10777](https://github.com/Lightning-AI/pytorch-lightning/pull/10777))
- Fixed a consolidation error in Lite when attempting to save the state dict of a sharded optimizer ([#10746](https://github.com/Lightning-AI/pytorch-lightning/pull/10746))
- Fixed the default logging level for batch hooks associated with training from `on_step=False, on_epoch=True` to `on_step=True, on_epoch=False` ([#10756](https://github.com/Lightning-AI/pytorch-lightning/pull/10756))

### Removed

- Removed PyTorch 1.6 support ([#10367](https://github.com/Lightning-AI/pytorch-lightning/pull/10367), [#10738](https://github.com/Lightning-AI/pytorch-lightning/pull/10738))


## [1.5.3] - 2021-11-24

### Fixed

- Fixed `ShardedTensor` state dict hook registration to check if torch distributed is available ([#10621](https://github.com/Lightning-AI/pytorch-lightning/pull/10621))
- Fixed an issue with `self.log` not respecting a tensor's `dtype` when applying computations ([#10076](https://github.com/Lightning-AI/pytorch-lightning/pull/10076))
- Fixed LigtningLite `_wrap_init` popping unexisting keys from DataLoader signature parameters ([#10613](https://github.com/Lightning-AI/pytorch-lightning/pull/10613))
- Fixed signals being registered within threads ([#10610](https://github.com/Lightning-AI/pytorch-lightning/pull/10610))
- Fixed an issue that caused Lightning to extract the batch size even though it was set by the user in `LightningModule.log` ([#10408](https://github.com/Lightning-AI/pytorch-lightning/pull/10408))
- Fixed `Trainer(move_metrics_to_cpu=True)` not moving the evaluation logged results to CPU ([#10631](https://github.com/Lightning-AI/pytorch-lightning/pull/10631))
- Fixed the `{validation,test}_step` outputs getting moved to CPU with `Trainer(move_metrics_to_cpu=True)` ([#10631](https://github.com/Lightning-AI/pytorch-lightning/pull/10631))
- Fixed an issue with collecting logged test results with multiple dataloaders ([#10522](https://github.com/Lightning-AI/pytorch-lightning/pull/10522))


## [1.5.2] - 2021-11-16

### Fixed

- Fixed `CombinedLoader` and `max_size_cycle` didn't receive a `DistributedSampler` ([#10374](https://github.com/Lightning-AI/pytorch-lightning/pull/10374))
- Fixed an issue where class or init-only variables of dataclasses were passed to the dataclass constructor in `utilities.apply_to_collection` ([#9702](https://github.com/Lightning-AI/pytorch-lightning/pull/9702))
- Fixed `isinstance` not working with `init_meta_context`, materialized model not being moved to the device ([#10493](https://github.com/Lightning-AI/pytorch-lightning/pull/10493))
- Fixed an issue that prevented the Trainer to shutdown workers when execution is interrupted due to failure([#10463](https://github.com/Lightning-AI/pytorch-lightning/pull/10463))
- Squeeze the early stopping monitor to remove empty tensor dimensions ([#10461](https://github.com/Lightning-AI/pytorch-lightning/pull/10461))
- Fixed sampler replacement logic with `overfit_batches` to only replace the sample when `SequentialSampler` is not used ([#10486](https://github.com/Lightning-AI/pytorch-lightning/pull/10486))
- Fixed scripting causing false positive deprecation warnings ([#10470](https://github.com/Lightning-AI/pytorch-lightning/pull/10470), [#10555](https://github.com/Lightning-AI/pytorch-lightning/pull/10555))
- Do not fail if batch size could not be inferred for logging when using DeepSpeed ([#10438](https://github.com/Lightning-AI/pytorch-lightning/pull/10438))
- Fixed propagation of device and dtype information to submodules of LightningLite when they inherit from `DeviceDtypeModuleMixin` ([#10559](https://github.com/Lightning-AI/pytorch-lightning/pull/10559))


## [1.5.1] - 2021-11-09

### Fixed

- Fixed `apply_to_collection(defaultdict)` ([#10316](https://github.com/Lightning-AI/pytorch-lightning/pull/10316))
- Fixed failure when `DataLoader(batch_size=None)` is passed ([#10345](https://github.com/Lightning-AI/pytorch-lightning/pull/10345))
- Fixed interception of `__init__` arguments for sub-classed DataLoader re-instantiation in Lite ([#10334](https://github.com/Lightning-AI/pytorch-lightning/pull/10334))
- Fixed issue with pickling `CSVLogger` after a call to `CSVLogger.save` ([#10388](https://github.com/Lightning-AI/pytorch-lightning/pull/10388))
- Fixed an import error being caused by `PostLocalSGD` when `torch.distributed` not available ([#10359](https://github.com/Lightning-AI/pytorch-lightning/pull/10359))
- Fixed the logging with `on_step=True` in epoch-level hooks causing unintended side-effects. Logging with `on_step=True` in epoch-level hooks will now correctly raise an error ([#10409](https://github.com/Lightning-AI/pytorch-lightning/pull/10409))
- Fixed deadlocks for distributed training with `RichProgressBar` ([#10428](https://github.com/Lightning-AI/pytorch-lightning/pull/10428))
- Fixed an issue where the model wrapper in Lite converted non-floating point tensors to float ([#10429](https://github.com/Lightning-AI/pytorch-lightning/pull/10429))
- Fixed an issue with inferring the dataset type in fault-tolerant training ([#10432](https://github.com/Lightning-AI/pytorch-lightning/pull/10432))
- Fixed dataloader workers with `persistent_workers` being deleted on every iteration ([#10434](https://github.com/Lightning-AI/pytorch-lightning/pull/10434))


## [1.5.0] - 2021-11-02

### Added

- Added support for monitoring the learning rate without schedulers in `LearningRateMonitor` ([#9786](https://github.com/Lightning-AI/pytorch-lightning/pull/9786))
- Added registration of `ShardedTensor` state dict hooks in `LightningModule.__init__` if the PyTorch version supports `ShardedTensor` ([#8944](https://github.com/Lightning-AI/pytorch-lightning/pull/8944))
- Added error handling including calling of `on_keyboard_interrupt()` and `on_exception()` for all entrypoints (fit, validate, test, predict) ([#8819](https://github.com/Lightning-AI/pytorch-lightning/pull/8819))
- Added a flavor of `training_step` that takes `dataloader_iter` as an argument ([#8807](https://github.com/Lightning-AI/pytorch-lightning/pull/8807))
- Added a `state_key` property to the `Callback` base class ([#6886](https://github.com/Lightning-AI/pytorch-lightning/pull/6886))
- Added progress tracking to loops:
    * Integrated `TrainingEpochLoop.total_batch_idx` ([#8598](https://github.com/Lightning-AI/pytorch-lightning/pull/8598))
    * Added `BatchProgress` and integrated `TrainingEpochLoop.is_last_batch` ([#9657](https://github.com/Lightning-AI/pytorch-lightning/pull/9657))
    * Avoid optional `Tracker` attributes ([#9320](https://github.com/Lightning-AI/pytorch-lightning/pull/9320))
    * Reset `current` progress counters when restarting an epoch loop that had already finished ([#9371](https://github.com/Lightning-AI/pytorch-lightning/pull/9371))
    * Call `reset_on_restart` in the loop's `reset` hook instead of when loading a checkpoint ([#9561](https://github.com/Lightning-AI/pytorch-lightning/pull/9561))
    * Use `completed` over `processed` in `reset_on_restart` ([#9656](https://github.com/Lightning-AI/pytorch-lightning/pull/9656))
    * Renamed `reset_on_epoch` to `reset_on_run` ([#9658](https://github.com/Lightning-AI/pytorch-lightning/pull/9658))
- Added `batch_size` and `rank_zero_only` arguments for `log_dict` to match `log` ([#8628](https://github.com/Lightning-AI/pytorch-lightning/pull/8628))
- Added a check for unique GPU ids ([#8666](https://github.com/Lightning-AI/pytorch-lightning/pull/8666))
- Added `ResultCollection` state_dict to the Loop `state_dict` and added support for distributed reload ([#8641](https://github.com/Lightning-AI/pytorch-lightning/pull/8641))
- Added DeepSpeed collate checkpoint utility function ([#8701](https://github.com/Lightning-AI/pytorch-lightning/pull/8701))
- Added a `handles_accumulate_grad_batches` property to the training type plugins ([#8856](https://github.com/Lightning-AI/pytorch-lightning/pull/8856))
- Added a warning to `WandbLogger` when reusing a wandb run ([#8714](https://github.com/Lightning-AI/pytorch-lightning/pull/8714))
- Added `log_graph` argument for `watch` method of `WandbLogger` ([#8662](https://github.com/Lightning-AI/pytorch-lightning/pull/8662))
- `LightningCLI` additions:
  * Added `LightningCLI(run=False|True)` to choose whether to run a `Trainer` subcommand ([#8751](https://github.com/Lightning-AI/pytorch-lightning/pull/8751))
  * Added support to call any trainer function from the `LightningCLI` via subcommands ([#7508](https://github.com/Lightning-AI/pytorch-lightning/pull/7508))
  * Allow easy trainer re-instantiation ([#7508](https://github.com/Lightning-AI/pytorch-lightning/pull/9241))
  * Automatically register all optimizers and learning rate schedulers ([#9565](https://github.com/Lightning-AI/pytorch-lightning/pull/9565))
  * Allow registering custom optimizers and learning rate schedulers without subclassing the CLI ([#9565](https://github.com/Lightning-AI/pytorch-lightning/pull/9565))
  * Support shorthand notation to instantiate optimizers and learning rate schedulers ([#9565](https://github.com/Lightning-AI/pytorch-lightning/pull/9565))
  * Support passing lists of callbacks via command line ([#8815](https://github.com/Lightning-AI/pytorch-lightning/pull/8815))
  * Support shorthand notation to instantiate models ([#9588](https://github.com/Lightning-AI/pytorch-lightning/pull/9588))
  * Support shorthand notation to instantiate datamodules ([#10011](https://github.com/Lightning-AI/pytorch-lightning/pull/10011))
  * Added `multifile` option to `LightningCLI` to enable/disable config saving to preserve multiple files structure ([#9073](https://github.com/Lightning-AI/pytorch-lightning/pull/9073))
- Fault-tolerant training:
    * Added `FastForwardSampler` and `CaptureIterableDataset` injection to data loading utilities ([#8366](https://github.com/Lightning-AI/pytorch-lightning/pull/8366))
    * Added `DataFetcher` to control fetching flow ([#8890](https://github.com/Lightning-AI/pytorch-lightning/pull/8890))
    * Added `SharedCycleIteratorState` to prevent infinite loop ([#8889](https://github.com/Lightning-AI/pytorch-lightning/pull/8889))
    * Added `CaptureMapDataset` for state management in map-style datasets ([#8891](https://github.com/Lightning-AI/pytorch-lightning/pull/8891))
    * Added Fault Tolerant Training to `DataFetcher` ([#8891](https://github.com/Lightning-AI/pytorch-lightning/pull/8891))
    * Replaced old prefetch iterator with new `DataFetcher` in training loop ([#8953](https://github.com/Lightning-AI/pytorch-lightning/pull/8953))
    * Added partial support for global random state fault-tolerance in map-style datasets ([#8950](https://github.com/Lightning-AI/pytorch-lightning/pull/8950))
    * Converted state to tuple explicitly when setting Python random state ([#9401](https://github.com/Lightning-AI/pytorch-lightning/pull/9401))
    * Added support for restarting an optimizer loop (multiple optimizers) ([#9537](https://github.com/Lightning-AI/pytorch-lightning/pull/9537))
    * Added support for restarting within Evaluation Loop ([#9563](https://github.com/Lightning-AI/pytorch-lightning/pull/9563))
    * Added mechanism to detect that a signal has been sent so the Trainer can gracefully exit ([#9566](https://github.com/Lightning-AI/pytorch-lightning/pull/9566))
    * Added support for skipping ahead to validation during the auto-restart of fitting ([#9681](https://github.com/Lightning-AI/pytorch-lightning/pull/9681))
    * Added support for auto-restart if a fault-tolerant checkpoint is available ([#9722](https://github.com/Lightning-AI/pytorch-lightning/pull/9722))
- Checkpoint saving and loading extensibility:
  * Added `CheckpointIO` plugin to expose checkpoint IO from training type plugin ([#8743](https://github.com/Lightning-AI/pytorch-lightning/pull/8743))
  * Refactored `CheckpointConnector` to offload validation logic to the `CheckpointIO` plugin ([#9045](https://github.com/Lightning-AI/pytorch-lightning/pull/9045))
  * Added `remove_checkpoint` to `CheckpointIO` plugin by moving the responsibility out of the `ModelCheckpoint` callback ([#9373](https://github.com/Lightning-AI/pytorch-lightning/pull/9373))
  * Added `XLACheckpointIO` plugin ([#9972](https://github.com/Lightning-AI/pytorch-lightning/pull/9972))
- Loop customization:
    * Added `Closure` and `AbstractClosure` classes ([#8642](https://github.com/Lightning-AI/pytorch-lightning/pull/8642))
    * Refactored `TrainingBatchLoop` and extracted `OptimizerLoop`, splitting off automatic optimization into its own loop ([#9191](https://github.com/Lightning-AI/pytorch-lightning/pull/9191))
    * Removed `TrainingBatchLoop.backward()`; manual optimization now calls directly into `Accelerator.backward()` and automatic optimization handles backward in new `OptimizerLoop` ([#9265](https://github.com/Lightning-AI/pytorch-lightning/pull/9265))
    * Extracted `ManualOptimization` logic from `TrainingBatchLoop` into its own separate loop class ([#9266](https://github.com/Lightning-AI/pytorch-lightning/pull/9266))
    * Added `OutputResult` and `ManualResult` classes ([#9437](https://github.com/Lightning-AI/pytorch-lightning/pull/9437), [#9424](https://github.com/Lightning-AI/pytorch-lightning/pull/9424))
    * Marked `OptimizerLoop.backward` as protected ([#9514](https://github.com/Lightning-AI/pytorch-lightning/pull/9514))
    * Marked `FitLoop.should_accumulate` as protected ([#9515](https://github.com/Lightning-AI/pytorch-lightning/pull/9515))
    * Marked several methods in `PredictionLoop` as protected: `on_predict_start`, `on_predict_epoch_end`, `on_predict_end`, `on_predict_model_eval` ([#9516](https://github.com/Lightning-AI/pytorch-lightning/pull/9516))
    * Marked several methods in `EvaluationLoop` as protected: `get_max_batches`, `on_evaluation_model_eval`, `on_evaluation_model_train`, `on_evaluation_start`, `on_evaluation_epoch_start`, `on_evaluation_epoch_end`, `on_evaluation_end`, `reload_evaluation_dataloaders` ([#9516](https://github.com/Lightning-AI/pytorch-lightning/pull/9516))
    * Marked several methods in `EvaluationEpochLoop` as protected: `on_evaluation_batch_start`, `evaluation_step`, `evaluation_step_end` ([#9516](https://github.com/Lightning-AI/pytorch-lightning/pull/9516))
    * Added `yielding_training_step` example ([#9983](https://github.com/Lightning-AI/pytorch-lightning/pull/9983))
- Added support for saving and loading state of multiple callbacks of the same type ([#7187](https://github.com/Lightning-AI/pytorch-lightning/pull/7187))
- Added DeepSpeed Stage 1 support ([#8974](https://github.com/Lightning-AI/pytorch-lightning/pull/8974))
- Added `Python dataclass` support for `LightningDataModule` ([#8272](https://github.com/Lightning-AI/pytorch-lightning/pull/8272))
- Added sanitization of tensors when they get logged as hyperparameters in `TensorBoardLogger` ([#9031](https://github.com/Lightning-AI/pytorch-lightning/pull/9031))
- Added `InterBatchParallelDataFetcher` ([#9020](https://github.com/Lightning-AI/pytorch-lightning/pull/9020))
- Added `DataLoaderIterDataFetcher` ([#9020](https://github.com/Lightning-AI/pytorch-lightning/pull/9020))
- Added `DataFetcher` within `Fit / Evaluation` Loop  ([#9047](https://github.com/Lightning-AI/pytorch-lightning/pull/9047))
- Added a friendly error message when DDP attempts to spawn new distributed processes with rank > 0 ([#9005](https://github.com/Lightning-AI/pytorch-lightning/pull/9005))
- Added Rich integration:
    * Added Rich progress bar ([#8929](https://github.com/Lightning-AI/pytorch-lightning/pull/8929), [#9559](https://github.com/Lightning-AI/pytorch-lightning/pull/9559))
    * Added Support for iterable datasets ([#9734](https://github.com/Lightning-AI/pytorch-lightning/pull/9734))
    * Added `RichModelSummary` callback ([#9546](https://github.com/Lightning-AI/pytorch-lightning/pull/9546))
    * Added `configure_columns` method to `RichProgressBar` ([#10288](https://github.com/Lightning-AI/pytorch-lightning/pull/10288))
    * Added `leave` argument to `RichProgressBar` ([#10301](https://github.com/Lightning-AI/pytorch-lightning/pull/10301))
- Added input validation logic for precision ([#9080](https://github.com/Lightning-AI/pytorch-lightning/pull/9080))
- Added support for CPU AMP autocast ([#9084](https://github.com/Lightning-AI/pytorch-lightning/pull/9084))
- Added `on_exception` callback hook ([#9183](https://github.com/Lightning-AI/pytorch-lightning/pull/9183))
- Added a warning to DeepSpeed when inferring batch size ([#9221](https://github.com/Lightning-AI/pytorch-lightning/pull/9221))
- Added `ModelSummary` callback ([#9344](https://github.com/Lightning-AI/pytorch-lightning/pull/9344))
- Added `log_images`, `log_text` and `log_table` to `WandbLogger` ([#9545](https://github.com/Lightning-AI/pytorch-lightning/pull/9545))
- Added `PL_RECONCILE_PROCESS` environment variable to enable process reconciliation regardless of cluster environment settings ([#9389](https://github.com/Lightning-AI/pytorch-lightning/pull/9389))
- Added `get_device_stats` to the Accelerator interface and added its implementation for GPU and TPU ([#9586](https://github.com/Lightning-AI/pytorch-lightning/pull/9586))
- Added a warning when an unknown key is encountered in the optimizer configuration, and when `OneCycleLR` is used with `"interval": "epoch"` ([#9666](https://github.com/Lightning-AI/pytorch-lightning/pull/9666))
- Added `DeviceStatsMonitor` callback ([#9712](https://github.com/Lightning-AI/pytorch-lightning/pull/9712))
- Added `enable_progress_bar` to the Trainer constructor ([#9664](https://github.com/Lightning-AI/pytorch-lightning/pull/9664))
- Added `pl_legacy_patch` load utility for loading old checkpoints that have pickled legacy Lightning attributes ([#9166](https://github.com/Lightning-AI/pytorch-lightning/pull/9166))
- Added support for `torch.use_deterministic_algorithms` ([#9121](https://github.com/Lightning-AI/pytorch-lightning/pull/9121))
- Added automatic parameters tying for TPUs ([#9525](https://github.com/Lightning-AI/pytorch-lightning/pull/9525))
- Added support for `torch.autograd.set_detect_anomaly` through `Trainer` constructor argument `detect_anomaly` ([#9848](https://github.com/Lightning-AI/pytorch-lightning/pull/9848))
- Added `enable_model_summary` flag to Trainer ([#9699](https://github.com/Lightning-AI/pytorch-lightning/pull/9699))
- Added `strategy` argument to Trainer ([#8597](https://github.com/Lightning-AI/pytorch-lightning/pull/8597))
- Added `init_meta_context`, `materialize_module` utilities ([#9920](https://github.com/Lightning-AI/pytorch-lightning/pull/9920))
- Added `TPUPrecisionPlugin` ([#10020](https://github.com/Lightning-AI/pytorch-lightning/pull/#10020))
- Added `torch.bfloat16` support:
  * Added bfloat16 support for Lightning Trainer ([#9049](https://github.com/Lightning-AI/pytorch-lightning/pull/9049))
  * Renamed `TPUHalfPrecisionPlugin` to `TPUBf16PrecisionPlugin` ([#10026](https://github.com/Lightning-AI/pytorch-lightning/pull/10026))
  * Default to `precision=bf16` on CPU when `precision=16` is passed ([#10033](https://github.com/Lightning-AI/pytorch-lightning/pull/10033))
  * Added support for `torch.autocast` ([#10053](https://github.com/Lightning-AI/pytorch-lightning/pull/10053))
- Added `kfold` example for loop customization ([#9965](https://github.com/Lightning-AI/pytorch-lightning/pull/9965))
- LightningLite:
    * Added `PrecisionPlugin.forward_context`, making it the default implementation for all `{train,val,test,predict}_step_context()` methods ([#9988](https://github.com/Lightning-AI/pytorch-lightning/pull/9988))
    * Added `DDPSpawnPlugin.spawn()` for spawning new processes of a given function ([#10018](https://github.com/Lightning-AI/pytorch-lightning/pull/10018), [#10022](https://github.com/Lightning-AI/pytorch-lightning/pull/10022))
    * Added `TrainingTypePlugin.{_setup_model, _setup_optimizer}` methods ([#9994](https://github.com/Lightning-AI/pytorch-lightning/pull/9994), [#10064](https://github.com/Lightning-AI/pytorch-lightning/pull/10064))
    * Implemented `DataParallelPlugin._setup_model` ([#10010](https://github.com/Lightning-AI/pytorch-lightning/pull/10010))
    * Implemented `DeepSpeedPlugin._setup_model_and_optimizers` ([#10009](https://github.com/Lightning-AI/pytorch-lightning/pull/10009), [#10064](https://github.com/Lightning-AI/pytorch-lightning/pull/10064))
    * Implemented `{DDPShardedPlugin,DDPShardedSpawnPlugin}._setup_model_and_optimizers` ([#10028](https://github.com/Lightning-AI/pytorch-lightning/pull/10028), [#10064](https://github.com/Lightning-AI/pytorch-lightning/pull/10064))
    * Added optional `model` argument to the `optimizer_step` methods in accelerators and plugins ([#10023](https://github.com/Lightning-AI/pytorch-lightning/pull/10023))
    * Updated precision attributes in `DeepSpeedPlugin` ([#10164](https://github.com/Lightning-AI/pytorch-lightning/pull/10164))
    * Added the ability to return a result from rank 0 in `DDPSpawnPlugin.spawn` ([#10162](https://github.com/Lightning-AI/pytorch-lightning/pull/10162))
    * Added `pl.lite` package ([#10175](https://github.com/Lightning-AI/pytorch-lightning/pull/10175))
    * Added `LightningLite` documentation ([#10043](https://github.com/Lightning-AI/pytorch-lightning/pull/10043))
    * Added `LightningLite` examples ([#9987](https://github.com/Lightning-AI/pytorch-lightning/pull/9987))
    * Make the `_LiteDataLoader` an iterator and add supports for custom dataloader ([#10279](https://github.com/Lightning-AI/pytorch-lightning/pull/10279))
- Added `use_omegaconf` argument to `save_hparams_to_yaml` plugin ([#9170](https://github.com/Lightning-AI/pytorch-lightning/pull/9170))
- Added `ckpt_path` argument for `Trainer.fit()` ([#10061](https://github.com/Lightning-AI/pytorch-lightning/pull/10061))
- Added `auto_device_count` method to `Accelerators` ([#10222](https://github.com/Lightning-AI/pytorch-lightning/pull/10222))
- Added support for `devices="auto"` ([#10264](https://github.com/Lightning-AI/pytorch-lightning/pull/10264))
- Added a `filename` argument in `ModelCheckpoint.format_checkpoint_name` ([#9818](https://github.com/Lightning-AI/pytorch-lightning/pull/9818))
- Added support for empty `gpus` list to run on CPU ([#10246](https://github.com/Lightning-AI/pytorch-lightning/pull/10246))
- Added a warning if multiple batch sizes are found from ambiguous batch ([#10247](https://github.com/Lightning-AI/pytorch-lightning/pull/10247))

### Changed

- Trainer now raises a `MisconfigurationException` when its methods are called with `ckpt_path="best"` but a checkpoint callback isn't configured ([#9841](https://github.com/Lightning-AI/pytorch-lightning/pull/9841))
- Setting `Trainer(accelerator="ddp_cpu")` now does not spawn a subprocess if `num_processes` is kept `1` along with `num_nodes > 1` ([#9603](https://github.com/Lightning-AI/pytorch-lightning/pull/9603))
- Module imports are now catching `ModuleNotFoundError` instead of `ImportError` ([#9867](https://github.com/Lightning-AI/pytorch-lightning/pull/9867))
- `pl.loggers.neptune.NeptuneLogger` is now consistent with the new [neptune-client](https://github.com/neptune-ai/neptune-client) API; the old [neptune-client](https://github.com/neptune-ai/neptune-client) API is supported by `NeptuneClient` from the [neptune-contrib](https://github.com/neptune-ai/neptune-contrib) repo ([#6867](https://github.com/Lightning-AI/pytorch-lightning/pull/6867))
- Parsing of `enums` type hyperparameters to be saved in the `haprams.yaml` file by TensorBoard and CSV loggers has been fixed and made in line with how OmegaConf parses it ([#9170](https://github.com/Lightning-AI/pytorch-lightning/pull/9170))
- Parsing of the `gpus` Trainer argument has changed: `gpus="n"` (str) no longer selects the GPU index n and instead selects the first n devices ([#8770](https://github.com/Lightning-AI/pytorch-lightning/pull/8770))
- `iteration_count` and other index attributes in the loops has been replaced with progress dataclasses ([#8477](https://github.com/Lightning-AI/pytorch-lightning/pull/8477))
- The `trainer.lightning_module` reference is now properly set at the very beginning of a run ([#8536](https://github.com/Lightning-AI/pytorch-lightning/pull/8536))
- The model weights now get loaded in all cases when the checkpoint path gets provided in validate/test/predict, regardless of whether the model instance is provided or not ([#8352](https://github.com/Lightning-AI/pytorch-lightning/pull/8352))
- The `Trainer` functions `reset_{train,val,test,predict}_dataloader`, `reset_train_val_dataloaders`, and `request_dataloader` `model` argument is now optional ([#8536](https://github.com/Lightning-AI/pytorch-lightning/pull/8536))
- Saved checkpoints will no longer use the type of a `Callback` as the key to avoid issues with unpickling ([#6886](https://github.com/Lightning-AI/pytorch-lightning/pull/6886))
- Improved string conversion for `ResultCollection` ([#8622](https://github.com/Lightning-AI/pytorch-lightning/pull/8622))
- `LightningCLI` changes:
    * `LightningCLI.init_parser` now returns the parser instance ([#8721](https://github.com/Lightning-AI/pytorch-lightning/pull/8721))
    * `LightningCLI.add_core_arguments_to_parser`, `LightningCLI.parse_arguments` now take a `parser` argument ([#8721](https://github.com/Lightning-AI/pytorch-lightning/pull/8721))
    * `LightningCLI.instantiate_trainer` now takes a config and a list of callbacks ([#8721](https://github.com/Lightning-AI/pytorch-lightning/pull/8721))
    * Split `LightningCLI.add_core_arguments_to_parser` into `LightningCLI.add_default_arguments_to_parser` + `LightningCLI.add_core_arguments_to_parser` ([#8721](https://github.com/Lightning-AI/pytorch-lightning/pull/8721))
- The accelerator and training type plugin `setup` hooks no longer have a `model` argument ([#8536](https://github.com/Lightning-AI/pytorch-lightning/pull/8536))
- The accelerator and training type plugin `update_global_step` hook has been removed ([#8856](https://github.com/Lightning-AI/pytorch-lightning/pull/8856))
- The coverage of `self.log`-ing in any `LightningModule` or `Callback` hook has been improved ([#8498](https://github.com/Lightning-AI/pytorch-lightning/pull/8498))
- `self.log`-ing without a `Trainer` reference now raises a warning instead of an exception ([#9733](https://github.com/Lightning-AI/pytorch-lightning/pull/9733))
- Removed restrictions in the Trainer that loggers can only log from rank 0; the existing logger behavior has not changed ([#8608](https://github.com/Lightning-AI/pytorch-lightning/pull/8608))
- `Trainer.request_dataloader` now takes a `RunningStage` enum instance ([#8858](https://github.com/Lightning-AI/pytorch-lightning/pull/8858))
- Changed `rank_zero_warn` to `NotImplementedError` in the `{train, val, test, predict}_dataloader` hooks that `Lightning(Data)Module` uses ([#9161](https://github.com/Lightning-AI/pytorch-lightning/pull/9161))
- Moved `block_ddp_sync_behaviour` out of `TrainingBatchLoop` to loop utilities ([#9192](https://github.com/Lightning-AI/pytorch-lightning/pull/9192))
- Executing the `optimizer_closure` is now required when overriding the `optimizer_step` hook ([#9360](https://github.com/Lightning-AI/pytorch-lightning/pull/9360))
- Changed logging of `LightningModule` and `LightningDataModule` hyperparameters to raise an exception only if there are colliding keys with different values ([#9496](https://github.com/Lightning-AI/pytorch-lightning/pull/9496))
- `seed_everything` now fails when an invalid seed value is passed instead of selecting a random seed ([#8787](https://github.com/Lightning-AI/pytorch-lightning/pull/8787))
- The Trainer now calls `TrainingTypePlugin` collective APIs directly instead of going through the Accelerator reference ([#9677](https://github.com/Lightning-AI/pytorch-lightning/pull/9677), [#9901](https://github.com/Lightning-AI/pytorch-lightning/pull/9901))
- The tuner now uses a unique filename to save a temporary checkpoint ([#9682](https://github.com/Lightning-AI/pytorch-lightning/pull/9682))
- Changed `HorovodPlugin.all_gather` to return a `torch.Tensor` instead of a list ([#9696](https://github.com/Lightning-AI/pytorch-lightning/pull/9696))
- Changed Trainer connectors to be protected attributes:
    * Configuration Validator ([#9779](https://github.com/Lightning-AI/pytorch-lightning/pull/9779))
- The `current_epoch` and `global_step` attributes now get restored irrespective of the Trainer task ([#9413](https://github.com/Lightning-AI/pytorch-lightning/pull/9413))
- Trainer now raises an exception when requesting `amp_level` with native `amp_backend` ([#9755](https://github.com/Lightning-AI/pytorch-lightning/pull/9755))
- Update the logic to check for accumulation steps with deepspeed ([#9826](https://github.com/Lightning-AI/pytorch-lightning/pull/9826))
- `pl.utilities.grads.grad_norm` now raises an exception if parameter `norm_type <= 0` ([#9765](https://github.com/Lightning-AI/pytorch-lightning/pull/9765))
- Updated error message for interactive incompatible plugins ([#9896](https://github.com/Lightning-AI/pytorch-lightning/pull/9896))
- Moved the `optimizer_step` and `clip_gradients` hook from the `Accelerator` and `TrainingTypePlugin` into the `PrecisionPlugin` ([#10143](https://github.com/Lightning-AI/pytorch-lightning/pull/10143), [#10029](https://github.com/Lightning-AI/pytorch-lightning/pull/10029))
- `NativeMixedPrecisionPlugin` and its subclasses now take an optional `GradScaler` instance ([#10055](https://github.com/Lightning-AI/pytorch-lightning/pull/10055))
- Trainer is now raising a `MisconfigurationException` instead of a warning if `Trainer.{validate/test}` is missing required methods ([#10016](https://github.com/Lightning-AI/pytorch-lightning/pull/10016))
- Changed default value of the `max_steps` Trainer argument from `None` to -1 ([#9460](https://github.com/Lightning-AI/pytorch-lightning/pull/9460))
- LightningModule now raises an error when calling `log(on_step=False, on_epoch=False)` ([#10227](https://github.com/Lightning-AI/pytorch-lightning/pull/10227))
- Quantization aware training observers are now disabled by default during validating/testing/predicting stages ([#8540](https://github.com/Lightning-AI/pytorch-lightning/pull/8540))
- Raised `MisconfigurationException` when total length of `dataloader` across ranks is zero, and give warning when total length is non-zero, but only local rank length is zero. ([#9827](https://github.com/Lightning-AI/pytorch-lightning/pull/9827))
- Changed the model size calculation using `ByteCounter` ([#10123](https://github.com/Lightning-AI/pytorch-lightning/pull/10123))
- Enabled `on_load_checkpoint` for `LightningDataModule` for all `trainer_fn` ([#10238](https://github.com/Lightning-AI/pytorch-lightning/pull/10238))
- Allowed separate config files for parameters with class type when LightningCLI is in `subclass_mode=False` ([#10286](https://github.com/Lightning-AI/pytorch-lightning/pull/10286))

### Deprecated

- Deprecated Trainer argument `terminate_on_nan` in favor of `detect_anomaly`([#9175](https://github.com/Lightning-AI/pytorch-lightning/pull/9175))
- Deprecated `Trainer.terminate_on_nan` public attribute access ([#9849](https://github.com/Lightning-AI/pytorch-lightning/pull/9849))
- Deprecated `LightningModule.summarize()` in favor of `pl.utilities.model_summary.summarize()` ([#8513](https://github.com/Lightning-AI/pytorch-lightning/pull/8513))
- Deprecated `LightningModule.model_size` ([#8343](https://github.com/Lightning-AI/pytorch-lightning/pull/8343))
- Deprecated `DataModule` properties: `train_transforms`, `val_transforms`, `test_transforms`, `size`, `dims` ([#8851](https://github.com/Lightning-AI/pytorch-lightning/pull/8851))
- Deprecated `add_to_queue`, `get_from_queue` from `LightningModule` in favor of corresponding methods in the `DDPSpawnPlugin` ([#9118](https://github.com/Lightning-AI/pytorch-lightning/pull/9118))
- Deprecated `LightningModule.get_progress_bar_dict` and `Trainer.progress_bar_dict` in favor of `pl.callbacks.progress.base.get_standard_metrics` and `ProgressBarBase.get_metrics` ([#8985](https://github.com/Lightning-AI/pytorch-lightning/pull/8985))
- Deprecated `prepare_data_per_node` flag on Trainer and set it as a property of `DataHooks`, accessible in the `LightningModule` and `LightningDataModule` ([#8958](https://github.com/Lightning-AI/pytorch-lightning/pull/8958))
- Deprecated the `TestTubeLogger` ([#9065](https://github.com/Lightning-AI/pytorch-lightning/pull/9065))
- Deprecated `on_{train/val/test/predict}_dataloader()` from `LightningModule` and `LightningDataModule` ([#9098](https://github.com/Lightning-AI/pytorch-lightning/pull/9098))
- Deprecated `on_keyboard_interrupt` callback hook in favor of new `on_exception` hook ([#9260](https://github.com/Lightning-AI/pytorch-lightning/pull/9260))
- Deprecated passing `process_position` to the `Trainer` constructor in favor of adding the `ProgressBar` callback with `process_position` directly to the list of callbacks ([#9222](https://github.com/Lightning-AI/pytorch-lightning/pull/9222))
- Deprecated passing `flush_logs_every_n_steps` as a Trainer argument, instead pass it to the logger init if supported ([#9366](https://github.com/Lightning-AI/pytorch-lightning/pull/9366))
- Deprecated `LightningLoggerBase.close`, `LoggerCollection.close` in favor of `LightningLoggerBase.finalize`, `LoggerCollection.finalize` ([#9422](https://github.com/Lightning-AI/pytorch-lightning/pull/9422))
- Deprecated passing `progress_bar_refresh_rate` to the `Trainer` constructor in favor of adding the `ProgressBar` callback with `refresh_rate` directly to the list of callbacks, or passing `enable_progress_bar=False` to disable the progress bar ([#9616](https://github.com/Lightning-AI/pytorch-lightning/pull/9616))
- Deprecated `LightningDistributed` and moved the broadcast logic to `DDPPlugin` and `DDPSpawnPlugin` directly ([#9691](https://github.com/Lightning-AI/pytorch-lightning/pull/9691))
- Deprecated passing `stochastic_weight_avg` to the `Trainer` constructor in favor of adding the `StochasticWeightAveraging` callback directly to the list of callbacks ([#8989](https://github.com/Lightning-AI/pytorch-lightning/pull/8989))
- Deprecated Accelerator collective API `barrier`, `broadcast`, and `all_gather` in favor of calling the `TrainingTypePlugin` collective API directly ([#9677](https://github.com/Lightning-AI/pytorch-lightning/pull/9677))
- Deprecated `checkpoint_callback` from the `Trainer` constructor in favor of `enable_checkpointing` ([#9754](https://github.com/Lightning-AI/pytorch-lightning/pull/9754))
- Deprecated the `LightningModule.on_post_move_to_device` method ([#9525](https://github.com/Lightning-AI/pytorch-lightning/pull/9525))
- Deprecated `pl.core.decorators.parameter_validation` in favor of `pl.utilities.parameter_tying.set_shared_parameters` ([#9525](https://github.com/Lightning-AI/pytorch-lightning/pull/9525))
- Deprecated passing `weights_summary` to the `Trainer` constructor in favor of adding the `ModelSummary` callback with `max_depth` directly to the list of callbacks ([#9699](https://github.com/Lightning-AI/pytorch-lightning/pull/9699))
- Deprecated `log_gpu_memory`, `gpu_metrics`, and util funcs in favor of `DeviceStatsMonitor` callback ([#9921](https://github.com/Lightning-AI/pytorch-lightning/pull/9921))
- Deprecated `GPUStatsMonitor` and `XLAStatsMonitor` in favor of `DeviceStatsMonitor` callback ([#9924](https://github.com/Lightning-AI/pytorch-lightning/pull/9924))
- Deprecated setting `Trainer(max_steps=None)`; To turn off the limit, set `Trainer(max_steps=-1)` (default) ([#9460](https://github.com/Lightning-AI/pytorch-lightning/pull/9460))
- Deprecated access to the `AcceleratorConnector.is_slurm_managing_tasks` attribute and marked it as protected ([#10101](https://github.com/Lightning-AI/pytorch-lightning/pull/10101))
- Deprecated access to the `AcceleratorConnector.configure_slurm_ddp` method and marked it as protected ([#10101](https://github.com/Lightning-AI/pytorch-lightning/pull/10101))
- Deprecated passing `resume_from_checkpoint` to the `Trainer` constructor in favor of `trainer.fit(ckpt_path=)` ([#10061](https://github.com/Lightning-AI/pytorch-lightning/pull/10061))
- Deprecated `ClusterEnvironment.creates_children()` in favor of `ClusterEnvironment.creates_processes_externally` (property) ([#10106](https://github.com/Lightning-AI/pytorch-lightning/pull/10106))
- Deprecated `PrecisionPlugin.master_params()` in favor of `PrecisionPlugin.main_params()` ([#10105](https://github.com/Lightning-AI/pytorch-lightning/pull/10105))
- Deprecated `lr_sch_names` from `LearningRateMonitor` ([#10066](https://github.com/Lightning-AI/pytorch-lightning/pull/10066))
- Deprecated `ProgressBar` callback in favor of `TQDMProgressBar` ([#10134](https://github.com/Lightning-AI/pytorch-lightning/pull/10134))

### Removed

- Removed deprecated `metrics` ([#8586](https://github.com/Lightning-AI/pytorch-lightning/pull/8586/))
- Removed the deprecated `outputs` argument in both the `LightningModule.on_train_epoch_end` and `Callback.on_train_epoch_end` hooks ([#8587](https://github.com/Lightning-AI/pytorch-lightning/pull/8587))
- Removed the deprecated `TrainerLoggingMixin` class ([#8609](https://github.com/Lightning-AI/pytorch-lightning/pull/8609))
- Removed the deprecated `TrainerTrainingTricksMixin` class ([#8679](https://github.com/Lightning-AI/pytorch-lightning/pull/8679))
- Removed the deprecated `optimizer_idx` from `training_step` as an accepted argument in manual optimization ([#8576](https://github.com/Lightning-AI/pytorch-lightning/pull/8576))
- Removed support for the deprecated `on_save_checkpoint` signature. The hook now takes a `checkpoint` positional parameter ([#8697](https://github.com/Lightning-AI/pytorch-lightning/pull/8697))
- Removed support for the deprecated `on_load_checkpoint` signature. The hook now takes a `pl_module` positional parameter ([#8697](https://github.com/Lightning-AI/pytorch-lightning/pull/8697))
- Removed the deprecated `save_function` property in `ModelCheckpoint` ([#8680](https://github.com/Lightning-AI/pytorch-lightning/pull/8680))
- Removed the deprecated `model` argument from `ModelCheckpoint.save_checkpoint` ([#8688](https://github.com/Lightning-AI/pytorch-lightning/pull/8688))
- Removed the deprecated `sync_step` argument from `WandbLogger` ([#8763](https://github.com/Lightning-AI/pytorch-lightning/pull/8763))
- Removed the deprecated `Trainer.truncated_bptt_steps` in favor of `LightningModule.truncated_bptt_steps` ([#8826](https://github.com/Lightning-AI/pytorch-lightning/pull/8826))
- Removed `LightningModule.write_predictions` and `LightningModule.write_predictions_dict` ([#8850](https://github.com/Lightning-AI/pytorch-lightning/pull/8850))
- Removed `on_reset_*_dataloader` hooks in TrainingType Plugins and Accelerators ([#8858](https://github.com/Lightning-AI/pytorch-lightning/pull/8858))
- Removed deprecated `GradInformation` module in favor of `pl.utilities.grads` ([#8831](https://github.com/Lightning-AI/pytorch-lightning/pull/8831/))
- Removed `TrainingTypePlugin.on_save` and `Accelerator.on_save` ([#9023](https://github.com/Lightning-AI/pytorch-lightning/pull/9023))
- Removed `{Accelerator,TrainingTypePlugin,PrecisionPlugin}.post_optimizer_step` ([#9746](https://github.com/Lightning-AI/pytorch-lightning/pull/9746))
- Removed deprecated `connect_precision_plugin` and `connect_training_type_plugin` from `Accelerator` ([#9019](https://github.com/Lightning-AI/pytorch-lightning/pull/9019))
- Removed `on_train_epoch_end` from `Accelerator` ([#9035](https://github.com/Lightning-AI/pytorch-lightning/pull/9035))
- Removed `InterBatchProcessor` in favor of `DataLoaderIterDataFetcher` ([#9052](https://github.com/Lightning-AI/pytorch-lightning/pull/9052))
- Removed `Plugin` in `base_plugin.py` in favor of accessing `TrainingTypePlugin` and `PrecisionPlugin` directly instead ([#9066](https://github.com/Lightning-AI/pytorch-lightning/pull/9066))
- Removed `teardown` from `ParallelPlugin` ([#8943](https://github.com/Lightning-AI/pytorch-lightning/pull/8943))
- Removed deprecated `profiled_functions` argument from `PyTorchProfiler` ([#9178](https://github.com/Lightning-AI/pytorch-lightning/pull/9178))
- Removed deprecated `pytorch_lightning.utilities.argparse_utils` module ([#9166](https://github.com/Lightning-AI/pytorch-lightning/pull/9166))
- Removed deprecated property `Trainer.running_sanity_check` in favor of `Trainer.sanity_checking` ([#9209](https://github.com/Lightning-AI/pytorch-lightning/pull/9209))
- Removed deprecated `BaseProfiler.output_filename` arg from it and its descendants in favor of `dirpath` and `filename` ([#9214](https://github.com/Lightning-AI/pytorch-lightning/pull/9214))
- Removed deprecated property `ModelCheckpoint.period` in favor of `ModelCheckpoint.every_n_epochs` ([#9213](https://github.com/Lightning-AI/pytorch-lightning/pull/9213))
- Removed deprecated `auto_move_data` decorator ([#9231](https://github.com/Lightning-AI/pytorch-lightning/pull/9231))
- Removed deprecated property `LightningModule.datamodule` in favor of `Trainer.datamodule` ([#9233](https://github.com/Lightning-AI/pytorch-lightning/pull/9233))
- Removed deprecated properties `DeepSpeedPlugin.cpu_offload*` in favor of `offload_optimizer`, `offload_parameters` and `pin_memory` ([#9244](https://github.com/Lightning-AI/pytorch-lightning/pull/9244))
- Removed deprecated property `AcceleratorConnector.is_using_torchelastic` in favor of `TorchElasticEnvironment.is_using_torchelastic()` ([#9729](https://github.com/Lightning-AI/pytorch-lightning/pull/9729))
- Removed `pl.utilities.debugging.InternalDebugger` ([#9680](https://github.com/Lightning-AI/pytorch-lightning/pull/9680))
- Removed `call_configure_sharded_model_hook` property from `Accelerator` and `TrainingTypePlugin` ([#9612](https://github.com/Lightning-AI/pytorch-lightning/pull/9612))
- Removed `TrainerProperties` mixin and moved property definitions directly into `Trainer` ([#9495](https://github.com/Lightning-AI/pytorch-lightning/pull/9495))
- Removed a redundant warning with `ModelCheckpoint(monitor=None)` callback ([#9875](https://github.com/Lightning-AI/pytorch-lightning/pull/9875))
- Remove `epoch` from `trainer.logged_metrics` ([#9904](https://github.com/Lightning-AI/pytorch-lightning/pull/9904))
- Remove deprecated `distributed_backend` from `Trainer` ([#10017](https://github.com/Lightning-AI/pytorch-lightning/pull/10017))
- Removed `process_idx` from the `{DDPSpawnPlugin,TPUSpawnPlugin}.new_process` methods ([#10022](https://github.com/Lightning-AI/pytorch-lightning/pull/10022))
- Removed automatic patching of `{train,val,test,predict}_dataloader()` on the `LightningModule` ([#9764](https://github.com/Lightning-AI/pytorch-lightning/pull/9764))
- Removed `pl.trainer.connectors.OptimizerConnector` ([#10120](https://github.com/Lightning-AI/pytorch-lightning/pull/10120))

### Fixed

- Fixed ImageNet evaluation in example ([#10179](https://github.com/Lightning-AI/pytorch-lightning/pull/10179))
- Fixed an issue with logger outputs not being finalized correctly after prediction runs ([#8685](https://github.com/Lightning-AI/pytorch-lightning/pull/8685))
- Fixed `move_metrics_to_cpu` moving the loss to CPU while training on device ([#9308](https://github.com/Lightning-AI/pytorch-lightning/pull/9308))
- Fixed incorrect main progress bar indicator when resuming training mid-epoch ([#9310](https://github.com/Lightning-AI/pytorch-lightning/pull/9310))
- Fixed an issue with freeing memory of datafetchers during teardown ([#9387](https://github.com/Lightning-AI/pytorch-lightning/pull/9387))
- Fixed a bug where the training step output needed to be `deepcopy`-ed ([#9349](https://github.com/Lightning-AI/pytorch-lightning/pull/9349))
- Fixed an issue with freeing memory allocated by the data iterators in `Loop.on_run_end` ([#9386](https://github.com/Lightning-AI/pytorch-lightning/pull/9386), [#9915](https://github.com/Lightning-AI/pytorch-lightning/pull/9915))
- Fixed `BasePredictionWriter` not returning the batch indices in a non-distributed setting ([#9432](https://github.com/Lightning-AI/pytorch-lightning/pull/9432))
- Fixed an error when running in XLA environments with no TPU attached ([#9572](https://github.com/Lightning-AI/pytorch-lightning/pull/9572))
- Fixed check on torchmetrics logged whose `compute()` output is a multielement tensor ([#9582](https://github.com/Lightning-AI/pytorch-lightning/pull/9582))
- Fixed gradient accumulation for `DDPShardedPlugin` ([#9122](https://github.com/Lightning-AI/pytorch-lightning/pull/9122))
- Fixed missing DeepSpeed distributed call ([#9540](https://github.com/Lightning-AI/pytorch-lightning/pull/9540))
- Fixed an issue with wrapped LightningModule during evaluation; The LightningModule no longer gets wrapped with data-parallel modules when not fitting in `DDPPlugin`, `DDPSpawnPlugin`, `DDPShardedPlugin`, `DDPSpawnShardedPlugin` ([#9096](https://github.com/Lightning-AI/pytorch-lightning/pull/9096))
- Fixed `trainer.accumulate_grad_batches` to be an int on init. The default value for it is now `None` inside Trainer ([#9652](https://github.com/Lightning-AI/pytorch-lightning/pull/9652))
- Fixed `broadcast` in `DDPPlugin` and `DDPSpawnPlugin` to respect the `src` input ([#9691](https://github.com/Lightning-AI/pytorch-lightning/pull/9691))
- Fixed `self.log(on_epoch=True, reduce_fx=sum))` for the `on_batch_start` and `on_train_batch_start` hooks ([#9791](https://github.com/Lightning-AI/pytorch-lightning/pull/9791))
- Fixed `self.log(on_epoch=True)` for the `on_batch_start` and `on_train_batch_start` hooks ([#9780](https://github.com/Lightning-AI/pytorch-lightning/pull/9780))
- Fixed restoring training state during `Trainer.fit` only ([#9413](https://github.com/Lightning-AI/pytorch-lightning/pull/9413))
- Fixed DeepSpeed and Lightning both calling the scheduler ([#9788](https://github.com/Lightning-AI/pytorch-lightning/pull/9788))
- Fixed missing arguments when saving hyperparameters from the parent class but not from the child class ([#9800](https://github.com/Lightning-AI/pytorch-lightning/pull/9800))
- Fixed DeepSpeed GPU device IDs ([#9847](https://github.com/Lightning-AI/pytorch-lightning/pull/9847))
- Reset `val_dataloader` in `tuner/batch_size_scaling` ([#9857](https://github.com/Lightning-AI/pytorch-lightning/pull/9857))
- Fixed use of `LightningCLI` in computer_vision_fine_tuning.py example ([#9934](https://github.com/Lightning-AI/pytorch-lightning/pull/9934))
- Fixed issue with non-init dataclass fields in `apply_to_collection` ([#9963](https://github.com/Lightning-AI/pytorch-lightning/pull/9963))
- Reset `val_dataloader` in `tuner/batch_size_scaling` for binsearch ([#9975](https://github.com/Lightning-AI/pytorch-lightning/pull/9975))
- Fixed logic to check for spawn in dataloader `TrainerDataLoadingMixin._worker_check` ([#9902](https://github.com/Lightning-AI/pytorch-lightning/pull/9902))
- Fixed `train_dataloader` getting loaded twice when resuming from a checkpoint during `Trainer.fit()` ([#9671](https://github.com/Lightning-AI/pytorch-lightning/pull/9671))
- Fixed `LearningRateMonitor` logging with multiple param groups optimizer with no scheduler ([#10044](https://github.com/Lightning-AI/pytorch-lightning/pull/10044))
- Fixed undesired side effects being caused by `Trainer` patching dataloader methods on the `LightningModule` ([#9764](https://github.com/Lightning-AI/pytorch-lightning/pull/9764))
- Fixed gradients not being unscaled when clipping or logging the gradient norm ([#9287](https://github.com/Lightning-AI/pytorch-lightning/pull/9287))
- Fixed `on_before_optimizer_step` getting called before the optimizer closure (including backward) has run ([#10167](https://github.com/Lightning-AI/pytorch-lightning/pull/10167))
- Fixed monitor value in `ModelCheckpoint` getting moved to the wrong device in a special case where it becomes NaN ([#10118](https://github.com/Lightning-AI/pytorch-lightning/pull/10118))
- Fixed creation of `dirpath` in `BaseProfiler` if it doesn't exist ([#10073](https://github.com/Lightning-AI/pytorch-lightning/pull/10073))
- Fixed incorrect handling of sigterm ([#10189](https://github.com/Lightning-AI/pytorch-lightning/pull/10189))
- Fixed bug where `log(on_step=True, on_epoch=True, sync_dist=True)` wouldn't reduce the value on step ([#10227](https://github.com/Lightning-AI/pytorch-lightning/pull/10227))
- Fixed an issue with `pl.utilities.seed.reset_seed` converting the `PL_SEED_WORKERS` environment variable to `bool` ([#10099](https://github.com/Lightning-AI/pytorch-lightning/pull/10099))
- Fixed iterating over a logger collection when `fast_dev_run > 0` ([#10232](https://github.com/Lightning-AI/pytorch-lightning/pull/10232))
- Fixed `batch_size` in `ResultCollection` not being reset to 1 on epoch end ([#10242](https://github.com/Lightning-AI/pytorch-lightning/pull/10242))
- Fixed `distrib_type` not being set when training plugin instances are being passed to the Trainer ([#10251](https://github.com/Lightning-AI/pytorch-lightning/pull/10251))


## [1.4.9] - 2021-09-30

- Fixed `lr_find` to generate same results on multiple calls ([#9704](https://github.com/Lightning-AI/pytorch-lightning/pull/9704))
- Fixed `reset` metrics on validation epoch end ([#9717](https://github.com/Lightning-AI/pytorch-lightning/pull/9717))
- Fixed input validation for `gradient_clip_val`, `gradient_clip_algorithm`, `track_grad_norm` and `terminate_on_nan` Trainer arguments ([#9595](https://github.com/Lightning-AI/pytorch-lightning/pull/9595))
- Reset metrics before each task starts ([#9410](https://github.com/Lightning-AI/pytorch-lightning/pull/9410))


## [1.4.8] - 2021-09-22

- Fixed error reporting in DDP process reconciliation when processes are launched by an external agent ([#9389](https://github.com/Lightning-AI/pytorch-lightning/pull/9389))
- Added PL_RECONCILE_PROCESS environment variable to enable process reconciliation regardless of cluster environment settings ([#9389](https://github.com/Lightning-AI/pytorch-lightning/pull/9389))
- Fixed `add_argparse_args` raising `TypeError` when args are typed as `typing.Generic` in Python 3.6 ([#9554](https://github.com/Lightning-AI/pytorch-lightning/pull/9554))
- Fixed back-compatibility for saving hyperparameters from a single container and inferring its argument name by reverting [#9125](https://github.com/Lightning-AI/pytorch-lightning/pull/9125) ([#9642](https://github.com/Lightning-AI/pytorch-lightning/pull/9642))


## [1.4.7] - 2021-09-14

- Fixed logging of nan parameters ([#9364](https://github.com/Lightning-AI/pytorch-lightning/pull/9364))
- Fixed `replace_sampler` missing the batch size under specific conditions ([#9367](https://github.com/Lightning-AI/pytorch-lightning/pull/9367))
- Pass init args to ShardedDataParallel ([#9483](https://github.com/Lightning-AI/pytorch-lightning/pull/9483))
- Fixed collision of user argument when using ShardedDDP ([#9512](https://github.com/Lightning-AI/pytorch-lightning/pull/9512))
- Fixed DeepSpeed crash for RNNs ([#9489](https://github.com/Lightning-AI/pytorch-lightning/pull/9489))


## [1.4.6] - 2021-09-07

- Fixed an issues with export to ONNX format when a model has multiple inputs ([#8800](https://github.com/Lightning-AI/pytorch-lightning/pull/8800))
- Removed deprecation warnings being called for `on_{task}_dataloader` ([#9279](https://github.com/Lightning-AI/pytorch-lightning/pull/9279))
- Fixed save/load/resume from checkpoint for DeepSpeed Plugin (
    [#8397](https://github.com/Lightning-AI/pytorch-lightning/pull/8397),
    [#8644](https://github.com/Lightning-AI/pytorch-lightning/pull/8644),
    [#8627](https://github.com/Lightning-AI/pytorch-lightning/pull/8627))
- Fixed `EarlyStopping` running on train epoch end when `check_val_every_n_epoch>1` is set ([#9156](https://github.com/Lightning-AI/pytorch-lightning/pull/9156))
- Fixed an issue with logger outputs not being finalized correctly after prediction runs ([#8333](https://github.com/Lightning-AI/pytorch-lightning/pull/8333))
- Fixed the Apex and DeepSpeed plugin closure running after the `on_before_optimizer_step` hook ([#9288](https://github.com/Lightning-AI/pytorch-lightning/pull/9288))
- Fixed the Native AMP plugin closure not running with manual optimization ([#9288](https://github.com/Lightning-AI/pytorch-lightning/pull/9288))
- Fixed bug where data-loading functions where not getting the correct running stage passed ([#8858](https://github.com/Lightning-AI/pytorch-lightning/pull/8858))
- Fixed intra-epoch evaluation outputs staying in memory when the respective `*_epoch_end` hook wasn't overridden ([#9261](https://github.com/Lightning-AI/pytorch-lightning/pull/9261))
- Fixed error handling in DDP process reconciliation when `_sync_dir` was not initialized ([#9267](https://github.com/Lightning-AI/pytorch-lightning/pull/9267))
- Fixed PyTorch Profiler not enabled for manual optimization ([#9316](https://github.com/Lightning-AI/pytorch-lightning/pull/9316))
- Fixed inspection of other args when a container is specified in `save_hyperparameters` ([#9125](https://github.com/Lightning-AI/pytorch-lightning/pull/9125))
- Fixed signature of `Timer.on_train_epoch_end` and `StochasticWeightAveraging.on_train_epoch_end` to prevent unwanted deprecation warnings ([#9347](https://github.com/Lightning-AI/pytorch-lightning/pull/9347))


## [1.4.5] - 2021-08-31

- Fixed reduction using `self.log(sync_dict=True, reduce_fx={mean,max})` ([#9142](https://github.com/Lightning-AI/pytorch-lightning/pull/9142))
- Fixed not setting a default value for `max_epochs` if `max_time` was specified on the `Trainer` constructor ([#9072](https://github.com/Lightning-AI/pytorch-lightning/pull/9072))
- Fixed the CometLogger, no longer modifies the metrics in place. Instead creates a copy of metrics before performing any operations ([#9150](https://github.com/Lightning-AI/pytorch-lightning/pull/9150))
- Fixed `DDP` "CUDA error: initialization error" due to a `copy` instead of `deepcopy` on `ResultCollection` ([#9239](https://github.com/Lightning-AI/pytorch-lightning/pull/9239))


## [1.4.4] - 2021-08-24

- Fixed a bug in the binary search mode of auto batch size scaling where exception was raised if the first trainer run resulted in OOM ([#8954](https://github.com/Lightning-AI/pytorch-lightning/pull/8954))
- Fixed a bug causing logging with `log_gpu_memory='min_max'` not working ([#9013](https://github.com/Lightning-AI/pytorch-lightning/pull/9013))


## [1.4.3] - 2021-08-17

- Fixed plateau scheduler stepping on incomplete epoch ([#8861](https://github.com/Lightning-AI/pytorch-lightning/pull/8861))
- Fixed infinite loop with `CycleIterator` and multiple loaders ([#8889](https://github.com/Lightning-AI/pytorch-lightning/pull/8889))
- Fixed `StochasticWeightAveraging` with a list of learning rates not applying them to each param group ([#8747](https://github.com/Lightning-AI/pytorch-lightning/pull/8747))
- Restore original loaders if replaced by entrypoint ([#8885](https://github.com/Lightning-AI/pytorch-lightning/pull/8885))
- Fixed lost reference to `_Metadata` object in `ResultMetricCollection` ([#8932](https://github.com/Lightning-AI/pytorch-lightning/pull/8932))
- Ensure the existence of `DDPPlugin._sync_dir` in `reconciliate_processes` ([#8939](https://github.com/Lightning-AI/pytorch-lightning/pull/8939))


## [1.4.2] - 2021-08-10

- Fixed recursive call for `apply_to_collection(include_none=False)` ([#8719](https://github.com/Lightning-AI/pytorch-lightning/pull/8719))
- Fixed truncated backprop through time enablement when set as a property on the LightningModule and not the Trainer ([#8804](https://github.com/Lightning-AI/pytorch-lightning/pull/8804/))
- Fixed comments and exception message for metrics_to_scalars ([#8782](https://github.com/Lightning-AI/pytorch-lightning/pull/8782/))
- Fixed typo error in LightningLoggerBase.after_save_checkpoint docstring ([#8737](https://github.com/Lightning-AI/pytorch-lightning/pull/8737/))


## [1.4.1] - 2021-08-03

- Fixed `trainer.fit_loop.split_idx` always returning `None` ([#8601](https://github.com/Lightning-AI/pytorch-lightning/pull/8601))
- Fixed references for `ResultCollection.extra` ([#8622](https://github.com/Lightning-AI/pytorch-lightning/pull/8622))
- Fixed reference issues during epoch end result collection ([#8621](https://github.com/Lightning-AI/pytorch-lightning/pull/8621))
- Fixed horovod auto-detection when horovod is not installed and the launcher is `mpirun` ([#8610](https://github.com/Lightning-AI/pytorch-lightning/pull/8610))
- Fixed an issue with `training_step` outputs not getting collected correctly for `training_epoch_end` ([#8613](https://github.com/Lightning-AI/pytorch-lightning/pull/8613))
- Fixed distributed types support for CPUs ([#8667](https://github.com/Lightning-AI/pytorch-lightning/pull/8667))
- Fixed a deadlock issue with DDP and torchelastic ([#8655](https://github.com/Lightning-AI/pytorch-lightning/pull/8655))
- Fixed `accelerator=ddp` choice for CPU ([#8645](https://github.com/Lightning-AI/pytorch-lightning/pull/8645))


## [1.4.0] - 2021-07-27

### Added

- Added `extract_batch_size` utility and corresponding tests to extract batch dimension from multiple batch types ([#8357](https://github.com/Lightning-AI/pytorch-lightning/pull/8357/))
- Added support for named parameter groups in `LearningRateMonitor` ([#7987](https://github.com/Lightning-AI/pytorch-lightning/pull/7987))
- Added `dataclass` support for `pl.utilities.apply_to_collection` ([#7935](https://github.com/Lightning-AI/pytorch-lightning/pull/7935))
- Added support to `LightningModule.to_torchscript` for saving to custom filesystems with `fsspec` ([#7617](https://github.com/Lightning-AI/pytorch-lightning/pull/7617))
- Added `KubeflowEnvironment` for use with the `PyTorchJob` operator in Kubeflow
- Added LightningCLI support for config files on object stores ([#7521](https://github.com/Lightning-AI/pytorch-lightning/pull/7521))
- Added `ModelPruning(prune_on_train_epoch_end=True|False)` to choose when to apply pruning ([#7704](https://github.com/Lightning-AI/pytorch-lightning/pull/7704))
- Added support for checkpointing based on a provided time interval during training ([#7515](https://github.com/Lightning-AI/pytorch-lightning/pull/7515))
- Progress tracking
  * Added dataclasses for progress tracking ([#6603](https://github.com/Lightning-AI/pytorch-lightning/pull/6603),
    [#7574](https://github.com/Lightning-AI/pytorch-lightning/pull/7574),
    [#8140](https://github.com/Lightning-AI/pytorch-lightning/pull/8140),
    [#8362](https://github.com/Lightning-AI/pytorch-lightning/pull/8362))
  * Add `{,load_}state_dict` to the progress tracking dataclasses ([#8140](https://github.com/Lightning-AI/pytorch-lightning/pull/8140))
  * Connect the progress tracking dataclasses to the loops ([#8244](https://github.com/Lightning-AI/pytorch-lightning/pull/8244),
    [#8362](https://github.com/Lightning-AI/pytorch-lightning/pull/8362))
  * Do not reset the progress tracking dataclasses total counters ([#8475](https://github.com/Lightning-AI/pytorch-lightning/pull/8475))
- Added support for passing a `LightningDataModule` positionally as the second argument to `trainer.{validate,test,predict}` ([#7431](https://github.com/Lightning-AI/pytorch-lightning/pull/7431))
- Added argument `trainer.predict(ckpt_path)` ([#7430](https://github.com/Lightning-AI/pytorch-lightning/pull/7430))
- Added `clip_grad_by_value` support for TPUs ([#7025](https://github.com/Lightning-AI/pytorch-lightning/pull/7025))
- Added support for passing any class to `is_overridden` ([#7918](https://github.com/Lightning-AI/pytorch-lightning/pull/7918))
- Added `sub_dir` parameter to `TensorBoardLogger` ([#6195](https://github.com/Lightning-AI/pytorch-lightning/pull/6195))
- Added correct `dataloader_idx` to batch transfer hooks ([#6241](https://github.com/Lightning-AI/pytorch-lightning/pull/6241))
- Added `include_none=bool` argument to `apply_to_collection` ([#7769](https://github.com/Lightning-AI/pytorch-lightning/pull/7769))
- Added `apply_to_collections` to apply a function to two zipped collections ([#7769](https://github.com/Lightning-AI/pytorch-lightning/pull/7769))
- Added `ddp_fully_sharded` support ([#7487](https://github.com/Lightning-AI/pytorch-lightning/pull/7487))
- Added `should_rank_save_checkpoint` property to Training Plugins ([#7684](https://github.com/Lightning-AI/pytorch-lightning/pull/7684))
- Added `log_grad_norm` hook to `LightningModule` to customize the logging of gradient norms ([#7873](https://github.com/Lightning-AI/pytorch-lightning/pull/7873))
- Added `save_config_filename` init argument to `LightningCLI` to ease resolving name conflicts ([#7741](https://github.com/Lightning-AI/pytorch-lightning/pull/7741))
- Added `save_config_overwrite` init argument to `LightningCLI` to ease overwriting existing config files ([#8059](https://github.com/Lightning-AI/pytorch-lightning/pull/8059))
- Added reset dataloader hooks to Training Plugins and Accelerators ([#7861](https://github.com/Lightning-AI/pytorch-lightning/pull/7861))
- Added trainer stage hooks for Training Plugins and Accelerators ([#7864](https://github.com/Lightning-AI/pytorch-lightning/pull/7864))
- Added the `on_before_optimizer_step` hook ([#8048](https://github.com/Lightning-AI/pytorch-lightning/pull/8048))
- Added IPU Accelerator ([#7867](https://github.com/Lightning-AI/pytorch-lightning/pull/7867))
- Fault-tolerant training
    * Added `{,load_}state_dict` to `ResultCollection` ([#7948](https://github.com/Lightning-AI/pytorch-lightning/pull/7948))
    * Added `{,load_}state_dict` to `Loops` ([#8197](https://github.com/Lightning-AI/pytorch-lightning/pull/8197))
    * Added `FastForwardSampler` and `CaptureIterableDataset` ([#8307](https://github.com/Lightning-AI/pytorch-lightning/pull/8307))
    * Set `Loop.restarting=False` at the end of the first iteration ([#8362](https://github.com/Lightning-AI/pytorch-lightning/pull/8362))
    * Save the loops state with the checkpoint (opt-in) ([#8362](https://github.com/Lightning-AI/pytorch-lightning/pull/8362))
    * Save a checkpoint to restore the state on exception (opt-in) ([#8362](https://github.com/Lightning-AI/pytorch-lightning/pull/8362))
    * Added `state_dict` and `load_state_dict` utilities for `CombinedLoader` + utilities for dataloader ([#8364](https://github.com/Lightning-AI/pytorch-lightning/pull/8364))
- Added `rank_zero_only` to `LightningModule.log` function ([#7966](https://github.com/Lightning-AI/pytorch-lightning/pull/7966))
- Added `metric_attribute` to `LightningModule.log` function ([#7966](https://github.com/Lightning-AI/pytorch-lightning/pull/7966))
- Added a warning if `Trainer(log_every_n_steps)` is a value too high for the training dataloader ([#7734](https://github.com/Lightning-AI/pytorch-lightning/pull/7734))
- Added LightningCLI support for argument links applied on instantiation ([#7895](https://github.com/Lightning-AI/pytorch-lightning/pull/7895))
- Added LightningCLI support for configurable callbacks that should always be present ([#7964](https://github.com/Lightning-AI/pytorch-lightning/pull/7964))
- Added DeepSpeed Infinity Support, and updated to DeepSpeed 0.4.0 ([#7234](https://github.com/Lightning-AI/pytorch-lightning/pull/7234))
- Added support for `torch.nn.UninitializedParameter` in `ModelSummary` ([#7642](https://github.com/Lightning-AI/pytorch-lightning/pull/7642))
- Added support `LightningModule.save_hyperparameters` when `LightningModule` is a dataclass ([#7992](https://github.com/Lightning-AI/pytorch-lightning/pull/7992))
- Added support for overriding `optimizer_zero_grad` and `optimizer_step` when using accumulate_grad_batches ([#7980](https://github.com/Lightning-AI/pytorch-lightning/pull/7980))
- Added `logger` boolean flag to `save_hyperparameters` ([#7960](https://github.com/Lightning-AI/pytorch-lightning/pull/7960))
- Added support for calling scripts using the module syntax (`python -m package.script`) ([#8073](https://github.com/Lightning-AI/pytorch-lightning/pull/8073))
- Added support for optimizers and learning rate schedulers to `LightningCLI` ([#8093](https://github.com/Lightning-AI/pytorch-lightning/pull/8093))
- Added XLA Profiler ([#8014](https://github.com/Lightning-AI/pytorch-lightning/pull/8014))
- Added `PrecisionPlugin.{pre,post}_backward` ([#8328](https://github.com/Lightning-AI/pytorch-lightning/pull/8328))
- Added `on_load_checkpoint` and `on_save_checkpoint` hooks to the `PrecisionPlugin` base class ([#7831](https://github.com/Lightning-AI/pytorch-lightning/pull/7831))
- Added `max_depth` parameter in `ModelSummary` ([#8062](https://github.com/Lightning-AI/pytorch-lightning/pull/8062))
- Added `XLAStatsMonitor` callback ([#8235](https://github.com/Lightning-AI/pytorch-lightning/pull/8235))
- Added `restore` function and `restarting` attribute to base `Loop` ([#8247](https://github.com/Lightning-AI/pytorch-lightning/pull/8247))
- Added support for `save_hyperparameters` in `LightningDataModule` ([#3792](https://github.com/Lightning-AI/pytorch-lightning/pull/3792))
- Added the `ModelCheckpoint(save_on_train_epoch_end)` to choose when to run the saving logic ([#8389](https://github.com/Lightning-AI/pytorch-lightning/pull/8389))
- Added `LSFEnvironment` for distributed training with the LSF resource manager `jsrun` ([#5102](https://github.com/Lightning-AI/pytorch-lightning/pull/5102))
- Added support for `accelerator='cpu'|'gpu'|'tpu'|'ipu'|'auto'` ([#7808](https://github.com/Lightning-AI/pytorch-lightning/pull/7808))
- Added `tpu_spawn_debug` to plugin registry ([#7933](https://github.com/Lightning-AI/pytorch-lightning/pull/7933))
- Enabled traditional/manual launching of DDP processes through `LOCAL_RANK` and `NODE_RANK` environment variable assignments ([#7480](https://github.com/Lightning-AI/pytorch-lightning/pull/7480))
- Added `quantize_on_fit_end` argument to `QuantizationAwareTraining` ([#8464](https://github.com/Lightning-AI/pytorch-lightning/pull/8464))
- Added experimental support for loop specialization ([#8226](https://github.com/Lightning-AI/pytorch-lightning/pull/8226))
- Added support for `devices` flag to Trainer ([#8440](https://github.com/Lightning-AI/pytorch-lightning/pull/8440))
- Added private `prevent_trainer_and_dataloaders_deepcopy` context manager on the `LightningModule` ([#8472](https://github.com/Lightning-AI/pytorch-lightning/pull/8472))
- Added support for providing callables to the Lightning CLI instead of types ([#8400](https://github.com/Lightning-AI/pytorch-lightning/pull/8400))

### Changed

- Decoupled device parsing logic from Accelerator connector to Trainer ([#8180](https://github.com/Lightning-AI/pytorch-lightning/pull/8180))
- Changed the `Trainer`'s `checkpoint_callback` argument to allow only boolean values ([#7539](https://github.com/Lightning-AI/pytorch-lightning/pull/7539))
- Log epoch metrics before the `on_evaluation_end` hook ([#7272](https://github.com/Lightning-AI/pytorch-lightning/pull/7272))
- Explicitly disallow calling `self.log(on_epoch=False)` during epoch-only or single-call hooks ([#7874](https://github.com/Lightning-AI/pytorch-lightning/pull/7874))
- Changed these `Trainer` methods to be protected: `call_setup_hook`, `call_configure_sharded_model`, `pre_dispatch`, `dispatch`, `post_dispatch`, `call_teardown_hook`, `run_train`, `run_sanity_check`, `run_evaluate`, `run_evaluation`, `run_predict`, `track_output_for_epoch_end`
- Changed `metrics_to_scalars` to work with any collection or value ([#7888](https://github.com/Lightning-AI/pytorch-lightning/pull/7888))
- Changed `clip_grad_norm` to use `torch.nn.utils.clip_grad_norm_` ([#7025](https://github.com/Lightning-AI/pytorch-lightning/pull/7025))
- Validation is now always run inside the training epoch scope ([#7357](https://github.com/Lightning-AI/pytorch-lightning/pull/7357))
- `ModelCheckpoint` now runs at the end of the training epoch by default ([#8389](https://github.com/Lightning-AI/pytorch-lightning/pull/8389))
- `EarlyStopping` now runs at the end of the training epoch by default ([#8286](https://github.com/Lightning-AI/pytorch-lightning/pull/8286))
- Refactored Loops
    * Moved attributes `global_step`, `current_epoch`, `max/min_steps`, `max/min_epochs`, `batch_idx`, and `total_batch_idx` to TrainLoop ([#7437](https://github.com/Lightning-AI/pytorch-lightning/pull/7437))
    * Refactored result handling in training loop ([#7506](https://github.com/Lightning-AI/pytorch-lightning/pull/7506))
    * Moved attributes `hiddens` and `split_idx` to TrainLoop ([#7507](https://github.com/Lightning-AI/pytorch-lightning/pull/7507))
    * Refactored the logic around manual and automatic optimization inside the optimizer loop ([#7526](https://github.com/Lightning-AI/pytorch-lightning/pull/7526))
    * Simplified "should run validation" logic ([#7682](https://github.com/Lightning-AI/pytorch-lightning/pull/7682))
    * Simplified logic for updating the learning rate for schedulers ([#7682](https://github.com/Lightning-AI/pytorch-lightning/pull/7682))
    * Removed the `on_epoch` guard from the "should stop" validation check ([#7701](https://github.com/Lightning-AI/pytorch-lightning/pull/7701))
    * Refactored internal loop interface; added new classes `FitLoop`, `TrainingEpochLoop`, `TrainingBatchLoop` ([#7871](https://github.com/Lightning-AI/pytorch-lightning/pull/7871), [#8077](https://github.com/Lightning-AI/pytorch-lightning/pull/8077))
    * Removed `pl.trainer.training_loop` ([#7985](https://github.com/Lightning-AI/pytorch-lightning/pull/7985))
    * Refactored evaluation loop interface; added new classes `DataLoaderLoop`, `EvaluationLoop`, `EvaluationEpochLoop` ([#7990](https://github.com/Lightning-AI/pytorch-lightning/pull/7990), [#8077](https://github.com/Lightning-AI/pytorch-lightning/pull/8077))
    * Removed `pl.trainer.evaluation_loop` ([#8056](https://github.com/Lightning-AI/pytorch-lightning/pull/8056))
    * Restricted public access to several internal functions ([#8024](https://github.com/Lightning-AI/pytorch-lightning/pull/8024))
    * Refactored trainer `_run_*` functions and separate evaluation loops ([#8065](https://github.com/Lightning-AI/pytorch-lightning/pull/8065))
    * Refactored prediction loop interface; added new classes `PredictionLoop`, `PredictionEpochLoop` ([#7700](https://github.com/Lightning-AI/pytorch-lightning/pull/7700), [#8077](https://github.com/Lightning-AI/pytorch-lightning/pull/8077))
    * Removed `pl.trainer.predict_loop` ([#8094](https://github.com/Lightning-AI/pytorch-lightning/pull/8094))
    * Moved result teardown to the loops ([#8245](https://github.com/Lightning-AI/pytorch-lightning/pull/8245))
    * Improve `Loop` API to better handle children `state_dict` and `progress` ([#8334](https://github.com/Lightning-AI/pytorch-lightning/pull/8334))
- Refactored logging
    * Renamed and moved `core/step_result.py` to `trainer/connectors/logger_connector/result.py` ([#7736](https://github.com/Lightning-AI/pytorch-lightning/pull/7736))
    * Dramatically simplify the `LoggerConnector` ([#7882](https://github.com/Lightning-AI/pytorch-lightning/pull/7882))
    * `trainer.{logged,progress_bar,callback}_metrics` are now updated on-demand ([#7882](https://github.com/Lightning-AI/pytorch-lightning/pull/7882))
    * Completely overhaul the `Result` object in favor of `ResultMetric` ([#7882](https://github.com/Lightning-AI/pytorch-lightning/pull/7882))
    * Improve epoch-level reduction time and overall memory usage ([#7882](https://github.com/Lightning-AI/pytorch-lightning/pull/7882))
    * Allow passing `self.log(batch_size=...)` ([#7891](https://github.com/Lightning-AI/pytorch-lightning/pull/7891))
    * Each of the training loops now keeps its own results collection ([#7891](https://github.com/Lightning-AI/pytorch-lightning/pull/7891))
    * Remove `EpochResultStore` and `HookResultStore` in favor of `ResultCollection` ([#7909](https://github.com/Lightning-AI/pytorch-lightning/pull/7909))
    * Remove `MetricsHolder` ([#7909](https://github.com/Lightning-AI/pytorch-lightning/pull/7909))
- Moved `ignore_scalar_return_in_dp` warning suppression to the DataParallelPlugin class ([#7421](https://github.com/Lightning-AI/pytorch-lightning/pull/7421/))
- Changed the behaviour when logging evaluation step metrics to no longer append `/epoch_*` to the metric name ([#7351](https://github.com/Lightning-AI/pytorch-lightning/pull/7351))
- Raised `ValueError` when a `None` value is `self.log`-ed ([#7771](https://github.com/Lightning-AI/pytorch-lightning/pull/7771))
- Changed `resolve_training_type_plugins` to allow setting `num_nodes` and `sync_batchnorm` from `Trainer` setting ([#7026](https://github.com/Lightning-AI/pytorch-lightning/pull/7026))
- Default `seed_everything(workers=True)` in the `LightningCLI` ([#7504](https://github.com/Lightning-AI/pytorch-lightning/pull/7504))
- Changed `model.state_dict()` in `CheckpointConnector` to allow `training_type_plugin` to customize the model's `state_dict()` ([#7474](https://github.com/Lightning-AI/pytorch-lightning/pull/7474))
- `MLflowLogger` now uses the env variable `MLFLOW_TRACKING_URI` as default tracking URI ([#7457](https://github.com/Lightning-AI/pytorch-lightning/pull/7457))
- Changed `Trainer` arg and functionality from `reload_dataloaders_every_epoch` to `reload_dataloaders_every_n_epochs` ([#5043](https://github.com/Lightning-AI/pytorch-lightning/pull/5043))
- Changed `WandbLogger(log_model={True/'all'})` to log models as artifacts ([#6231](https://github.com/Lightning-AI/pytorch-lightning/pull/6231))
- MLFlowLogger now accepts `run_name` as an constructor argument ([#7622](https://github.com/Lightning-AI/pytorch-lightning/pull/7622))
- Changed `teardown()` in `Accelerator` to allow `training_type_plugin` to customize `teardown` logic ([#7579](https://github.com/Lightning-AI/pytorch-lightning/pull/7579))
- `Trainer.fit` now raises an error when using manual optimization with unsupported features such as `gradient_clip_val` or `accumulate_grad_batches` ([#7788](https://github.com/Lightning-AI/pytorch-lightning/pull/7788))
- Accelerator hooks are called regardless if `LightningModule` overrides the same hooks ([#7826](https://github.com/Lightning-AI/pytorch-lightning/pull/7826))
- Moved profilers to their own file ([#7822](https://github.com/Lightning-AI/pytorch-lightning/pull/7822))
- The `on_after_backward` hook is now called on accumulating iterations. Use the `on_before_optimizer_step` hook to mimic the old behaviour ([#8328](https://github.com/Lightning-AI/pytorch-lightning/pull/8328))
- The mixed precision loss is no longer unscaled before the `on_after_backward` hook. Use the `on_before_optimizer_step` hook to mimic the old behaviour  ([#8328](https://github.com/Lightning-AI/pytorch-lightning/pull/8328))
- The `TrainingTypePlugin.{pre,post}_backward` hooks no longer take the `optimizer, opt_idx, should_accumulate` arguments ([#8328](https://github.com/Lightning-AI/pytorch-lightning/pull/8328))
- The `PrecisionPlugin.backward` hooks no longer returns a value ([#8328](https://github.com/Lightning-AI/pytorch-lightning/pull/8328))
- The `PrecisionPlugin.backward` hooks no longer takes a `should_accumulate` argument ([#8328](https://github.com/Lightning-AI/pytorch-lightning/pull/8328))
- Added the `on_before_backward` hook ([#7865](https://github.com/Lightning-AI/pytorch-lightning/pull/7865))
- `LightningCLI` now aborts with a clearer message if config already exists and disables save config during `fast_dev_run`([#7963](https://github.com/Lightning-AI/pytorch-lightning/pull/7963))
- Saved the `LightningCLI` config on `setup` and only on the main process ([#8017](https://github.com/Lightning-AI/pytorch-lightning/pull/8017))
- Dropped the `LightningCLI` `ArgumentParser` when pickling ([#8017](https://github.com/Lightning-AI/pytorch-lightning/pull/8017))
- Skip `broadcast` if distributed not initialized for the spawn plugins ([#8017](https://github.com/Lightning-AI/pytorch-lightning/pull/8017))
- `Trainer(resume_from_checkpoint=...)` now restores the model directly after `LightningModule.setup()`, which is before `LightningModule.configure_sharded_model()` ([#7652](https://github.com/Lightning-AI/pytorch-lightning/pull/7652))
- Moved `torch.cuda.set_device()` to enable collective calls earlier in setup ([#8312](https://github.com/Lightning-AI/pytorch-lightning/pull/8312))
- Used XLA utility API to move data to CPU (Single TPU core) ([#8078](https://github.com/Lightning-AI/pytorch-lightning/pull/8078))
- Improved error messages in `replace_sampler` when the `DataLoader` attributes are not included in the signature or the signature is missing optional arguments ([#8519](https://github.com/Lightning-AI/pytorch-lightning/pull/8519))
- Moved `DeviceDtypeModuleMixin` and `HyperparametersMixin` mixin to `core` ([#8396](https://github.com/Lightning-AI/pytorch-lightning/pull/8396))
- Return the `default_root_dir` as the `log_dir` when the logger is a `LoggerCollection` ([#8187](https://github.com/Lightning-AI/pytorch-lightning/pull/8187))

### Deprecated

- Deprecated `LightningModule.loaded_optimizer_states_dict` ([#8229](https://github.com/Lightning-AI/pytorch-lightning/pull/8229))
- Standardized the dataloaders arguments of `trainer.{fit,valdiate,test,tune}` ([#7431](https://github.com/Lightning-AI/pytorch-lightning/pull/7431))
- Deprecated `DataModule` properties: `has_prepared_data`, `has_setup_fit`, `has_setup_validate`, `has_setup_test`, `has_setup_predict`, `has_teardown_fit`, `has_teardown_validate`, `has_teardown_test`, `has_teardown_predict` ([#7657](https://github.com/Lightning-AI/pytorch-lightning/pull/7657/))
- Deprecated `TrainerModelHooksMixin` in favor of `pl.utilities.signature_utils` ([#7422](https://github.com/Lightning-AI/pytorch-lightning/pull/7422))
- Deprecated `num_nodes` and `sync_batchnorm` arguments in `DDPPlugin` and `DDPSpawnPlugin` ([#7026](https://github.com/Lightning-AI/pytorch-lightning/pull/7026))
- Deprecated `self.log(sync_dist_op)` in favor of `self.log(reduce_fx)`. ([#7891](https://github.com/Lightning-AI/pytorch-lightning/pull/7891))
- Deprecated `is_overridden(model=...)` in favor of `is_overridden(instance=...)` ([#7918](https://github.com/Lightning-AI/pytorch-lightning/pull/7918))
- Deprecated automatically detaching returned extras with grads ([#7994](https://github.com/Lightning-AI/pytorch-lightning/pull/7994))
- Deprecated default value of `monitor` argument in EarlyStopping callback to enforce `monitor` as a required argument ([#7907](https://github.com/Lightning-AI/pytorch-lightning/pull/7907))
- Deprecated importing `rank_zero_{warn,deprecation}` directly from `pl.utilities.distributed` ([#8085](https://github.com/Lightning-AI/pytorch-lightning/pull/8085))
- Deprecated the use of `CheckpointConnector.hpc_load()` in favor of `CheckpointConnector.restore()` ([#7652](https://github.com/Lightning-AI/pytorch-lightning/pull/7652))
- Deprecated `ModelCheckpoint(every_n_val_epochs)` in favor of `ModelCheckpoint(every_n_epochs)` ([#8383](https://github.com/Lightning-AI/pytorch-lightning/pull/8383))
- Deprecated `DDPPlugin.task_idx` in favor of `DDPPlugin.local_rank` ([#8203](https://github.com/Lightning-AI/pytorch-lightning/pull/8203))
- Deprecated the `Trainer.train_loop` property in favor of `Trainer.fit_loop` ([#8025](https://github.com/Lightning-AI/pytorch-lightning/pull/8025))
- Deprecated the `Trainer.disable_validation` property in favor of `not Trainer.enable_validation` ([#8291](https://github.com/Lightning-AI/pytorch-lightning/pull/8291))
- Deprecated `mode` parameter in `ModelSummary` in favor of `max_depth` ([#8062](https://github.com/Lightning-AI/pytorch-lightning/pull/8062))
- Deprecated `reload_dataloaders_every_epoch` argument of `Trainer` in favor of `reload_dataloaders_every_n_epochs` ([#5043](https://github.com/Lightning-AI/pytorch-lightning/pull/5043))
- Deprecated `distributed_backend` argument for `Trainer` ([#8575](https://github.com/Lightning-AI/pytorch-lightning/pull/8575))

### Removed

- Dropped official support/testing for PyTorch <1.6 ([#8288](https://github.com/Lightning-AI/pytorch-lightning/pull/8288))
- Removed `ProfilerConnector` ([#7654](https://github.com/Lightning-AI/pytorch-lightning/pull/7654))
- Pruned deprecated classif. metrics from `pl.metrics.functional.classification` ([#7499](https://github.com/Lightning-AI/pytorch-lightning/pull/7499))
- Removed deprecated data parallel classes `LightningDataParallel` and `LightningDistributedDataParallel` from `pl.overrides.data_parallel` ([#7510](https://github.com/Lightning-AI/pytorch-lightning/pull/7510))
- Removed deprecated trainer attributes - `get_model` and `accelerator_backend` ([#7502](https://github.com/Lightning-AI/pytorch-lightning/pull/7502))
- Removed support for automatically monitoring the `val_loss` key with `ModelCheckpoint`. Pass your `monitor` of choice to the `ModelCheckpoint` instance instead ([#8293](https://github.com/Lightning-AI/pytorch-lightning/pull/8293))
- Removed support for `self.log(tbptt_reduce_fx)` and `self.log(tbptt_pad_token)`. Please, open a discussion explaining your use-case if you relied on these. ([#7644](https://github.com/Lightning-AI/pytorch-lightning/pull/7644))
- Removed deprecated utils modules `model_utils`, `warning_utils`, `xla_device_utils` and partially `argparse_utils` ([#7503](https://github.com/Lightning-AI/pytorch-lightning/pull/7503))
- Removed `RPCPlugin` and `RPCSequentialPlugin`. If you were successfully using these plugins, please open a GitHub discussion about your use case ([#8101](https://github.com/Lightning-AI/pytorch-lightning/pull/8101))
- Removed deprecated trainer attributes - `on_cpu`, `on_tpu`, `use_tpu`, `on_gpu`, `use_dp`, `use_ddp`, `use_ddp2`, `use_horovod`, `use_single_gpu` ([#7501](https://github.com/Lightning-AI/pytorch-lightning/pull/7501))
- Removed deprecated `optimizer` argument in `LightningModule.manual_backward()`; Toggling optimizers in manual optimization should be done using `LightningModule.{un}toggle_optimizer()` ([#8287](https://github.com/Lightning-AI/pytorch-lightning/pull/8287))
- Removed DeepSpeed FP16 Exception as FP32 is now supported ([#8462](https://github.com/Lightning-AI/pytorch-lightning/pull/8462))
- Removed environment variable `PL_EXP_VERSION` from DDP subprocesses ([7403](https://github.com/Lightning-AI/pytorch-lightning/pull/7403))

### Fixed

- Fixed the `GPUStatsMonitor` callbacks to use the correct GPU IDs if `CUDA_VISIBLE_DEVICES` set ([#8260](https://github.com/Lightning-AI/pytorch-lightning/pull/8260))
- Fixed `lr_scheduler` checkpointed state by calling `update_lr_schedulers` before saving checkpoints ([#7877](https://github.com/Lightning-AI/pytorch-lightning/pull/7877))
- Fixed ambiguous warning when both overfit and train dataloader shuffling are enabled ([#7685](https://github.com/Lightning-AI/pytorch-lightning/pull/7685))
- Fixed dev debugger memory growing due to tracking events even when disabled ([#7875](https://github.com/Lightning-AI/pytorch-lightning/pull/7875))
- Fixed `None` loss keys getting added in `training_epoch_end` when using manual optimization and not returning a loss ([#7772](https://github.com/Lightning-AI/pytorch-lightning/pull/7772))
- Fixed a bug where `precision=64` with `accelerator='ddp_spawn'` would throw a pickle error ([#6924](https://github.com/Lightning-AI/pytorch-lightning/pull/6924))
- Do not override the existing `epoch` value in `logged_metrics` when already logged by the user ([#7982](https://github.com/Lightning-AI/pytorch-lightning/pull/7982))
- Support for manual optimization with DeepSpeed ([#7970](https://github.com/Lightning-AI/pytorch-lightning/pull/7970))
- Fixed `dataloader_idx` argument value when predicting with only one `DataLoader` ([#7941](https://github.com/Lightning-AI/pytorch-lightning/pull/7941))
- Fixed passing the `stage` argument of `Callback.{setup,teardown}` as a keyword ([#7973](https://github.com/Lightning-AI/pytorch-lightning/pull/7973))
- Fixed metrics generated during `validation sanity checking` are cleaned on end ([#8171](https://github.com/Lightning-AI/pytorch-lightning/pull/8171))
- Fixed `log_gpu_memory` metrics not being added to `logging` when nothing else is logged ([#8174](https://github.com/Lightning-AI/pytorch-lightning/pull/8174))
- Fixed a bug where calling `log` with a `Metric` instance would raise an error if it was a nested attribute of the model ([#8181](https://github.com/Lightning-AI/pytorch-lightning/pull/8181))
- Fixed a bug where using `precision=64` would cause buffers with complex dtype to be cast to real ([#8208](https://github.com/Lightning-AI/pytorch-lightning/pull/8208))
- Fixed `is_overridden` returning true for wrapped functions with no changes ([#8296](https://github.com/Lightning-AI/pytorch-lightning/pull/8296))
- Fixed a bug where `truncated_bptt_steps` would throw an AttributeError when the target RNN has multiple hidden states ([#8145](https://github.com/Lightning-AI/pytorch-lightning/pull/8145))
- Fixed `self.optimizers()` not returning a single optimizer if it had been wrapped ([#8326](https://github.com/Lightning-AI/pytorch-lightning/pull/8326))
- Fixed the `on_after_backward` hook not getting called when using manual optimization and no plugins ([#8328](https://github.com/Lightning-AI/pytorch-lightning/pull/8328))
- Fixed the `LightningModule.backward` hook only getting called with the `apex` plugin when using manual optimization ([#8328](https://github.com/Lightning-AI/pytorch-lightning/pull/8328))
- Fixed moving batch to device before sending it to the `on_*_batch_start`/`on_*_batch_end` callbacks and model hooks ([#7378](https://github.com/Lightning-AI/pytorch-lightning/pull/7378))
- Fixed passing a custom `DDPPlugin` when choosing `accelerator="ddp_cpu"` for the accelerator ([#6208](https://github.com/Lightning-AI/pytorch-lightning/pull/6208))
- Fixed missing call to `LightningModule.untoggle_optimizer` in training loop when running gradient accumulation with multiple optimizers ([#8284](https://github.com/Lightning-AI/pytorch-lightning/pull/8284))
- Fixed hash of LightningEnum to work with value instead of name ([#8421](https://github.com/Lightning-AI/pytorch-lightning/pull/8421)).
- Fixed a bug where an extra checkpoint was saved at the end of training if the `val_check_interval` did not align with the number of training batches ([#7724](https://github.com/Lightning-AI/pytorch-lightning/pull/7724))
- Fixed hash of LightningEnum to work with value instead of name([#8421](https://github.com/Lightning-AI/pytorch-lightning/pull/8421)).
- Fixed `move_data_to_device` to return the batch if the object `to` function didn't return `self` ([#8433](https://github.com/Lightning-AI/pytorch-lightning/pull/8433))
- Fixed progress bar updates for Pod Training ([#8258](https://github.com/Lightning-AI/pytorch-lightning/pull/8258))
- Fixed clearing dataloader references before attaching new dataloaders in consecutive `Trainer.{fit,validate,test,predict}´ runs ([#8442](https://github.com/Lightning-AI/pytorch-lightning/pull/8442))
- Fixed memory leaks on GPU by moving `optimizer_states`, `ResultCollection.extra`, `ResultMetric` attributes, and `LoggerConnector` metrics to `cpu`. Also, delete the DDP wrapper on `teardown` ([#8490](https://github.com/Lightning-AI/pytorch-lightning/pull/8490))
- Fixed `SWA` callback using LightningModule `prevent_trainer_and_dataloaders_deepcopy` to avoid OOM ([#8472](https://github.com/Lightning-AI/pytorch-lightning/pull/8472))
- Fixed `ModelPruning` callback `on_save_checkpoint` to avoid making a `deepcopy` potentially leading to OOM ([#8472](https://github.com/Lightning-AI/pytorch-lightning/pull/8472))
- Fixed the sampler replacement logic for `DataLoader`s which do not define all `DataLoader` attributes as `__init__` parameters ([#8519](https://github.com/Lightning-AI/pytorch-lightning/pull/8519))
- Fixed DeepSpeed Windows support ([#8488](https://github.com/Lightning-AI/pytorch-lightning/pull/8488))
- Fixed DeepSpeed not properly setting the trainer `lr_schedulers` attribute ([#8527](https://github.com/Lightning-AI/pytorch-lightning/pull/8527))
- Fixed experiment version and log-dir divergence in DDP when using multiple `Trainer` instances in sequence ([7403](https://github.com/Lightning-AI/pytorch-lightning/pull/7403))
- Enabled manual optimization for TPUs ([#8458](https://github.com/Lightning-AI/pytorch-lightning/pull/8458))
- Fixed `accumulate_grad_batches` not been recomputed during model reload ([#5334](https://github.com/Lightning-AI/pytorch-lightning/pull/5334))
- Fixed a `TypeError` when wrapping optimizers in the `HorovodPlugin` and running `Trainer.test` ([#7840](https://github.com/Lightning-AI/pytorch-lightning/pull/7840))
- Fixed `BackboneFinetuning` restoration ([#8501](https://github.com/Lightning-AI/pytorch-lightning/pull/8501))
- Fixed `lr_scheduler` with metric (e.g. `torch.optim.lr_scheduler.ReduceLROnPlateau`) when using `automatic_optimization = False` ([#7643](https://github.com/Lightning-AI/pytorch-lightning/pull/7643))
- Fixed `DeepSpeed` breaking with no schedulers ([#8580](https://github.com/Lightning-AI/pytorch-lightning/pull/8580))


## [1.3.8] - 2021-07-01

### Fixed

- Fixed a sync deadlock when checkpointing a `LightningModule` that uses a torchmetrics 0.4 `Metric` ([#8218](https://github.com/Lightning-AI/pytorch-lightning/pull/8218))
- Fixed compatibility TorchMetrics v0.4 ([#8206](https://github.com/Lightning-AI/pytorch-lightning/pull/8206))
- Added torchelastic check when sanitizing GPUs ([#8095](https://github.com/Lightning-AI/pytorch-lightning/pull/8095))
- Fixed a DDP info message that was never shown ([#8111](https://github.com/Lightning-AI/pytorch-lightning/pull/8111))
- Fixed metrics deprecation message at module import level ([#8163](https://github.com/Lightning-AI/pytorch-lightning/pull/8163))
- Fixed a bug where an infinite recursion would be triggered when using the `BaseFinetuning` callback on a model that contains a `ModuleDict` ([#8170](https://github.com/Lightning-AI/pytorch-lightning/pull/8170))
- Added a mechanism to detect `deadlock` for `DDP` when only 1 process trigger an `Exception`. The mechanism will `kill the processes` when it happens ([#8167](https://github.com/Lightning-AI/pytorch-lightning/pull/8167))
- Fixed NCCL error when selecting non-consecutive device ids ([#8165](https://github.com/Lightning-AI/pytorch-lightning/pull/8165))
- Fixed SWA to also work with `IterableDataset` ([#8172](https://github.com/Lightning-AI/pytorch-lightning/pull/8172))


## [1.3.7] - 2021-06-22

### Fixed

- Fixed a bug where skipping an optimizer while using amp causes amp to trigger an assertion error ([#7975](https://github.com/Lightning-AI/pytorch-lightning/pull/7975))
- Fixed deprecation messages not showing due to incorrect stacklevel ([#8002](https://github.com/Lightning-AI/pytorch-lightning/pull/8002), [#8005](https://github.com/Lightning-AI/pytorch-lightning/pull/8005))
- Fixed setting a `DistributedSampler` when using a distributed plugin in a custom accelerator ([#7814](https://github.com/Lightning-AI/pytorch-lightning/pull/7814))
- Improved `PyTorchProfiler` chrome traces names ([#8009](https://github.com/Lightning-AI/pytorch-lightning/pull/8009))
- Fixed moving the best score to device in `EarlyStopping` callback for TPU devices ([#7959](https://github.com/Lightning-AI/pytorch-lightning/pull/7959))
- Fixes access to `callback_metrics` in ddp_spawn ([#7916](https://github.com/Lightning-AI/pytorch-lightning/pull/7916))


## [1.3.6] - 2021-06-15

### Fixed

- Fixed logs overwriting issue for remote filesystems ([#7889](https://github.com/Lightning-AI/pytorch-lightning/pull/7889))
- Fixed `DataModule.prepare_data` could only be called on the global rank 0 process ([#7945](https://github.com/Lightning-AI/pytorch-lightning/pull/7945))
- Fixed setting `worker_init_fn` to seed dataloaders correctly when using DDP ([#7942](https://github.com/Lightning-AI/pytorch-lightning/pull/7942))
- Fixed `BaseFinetuning` callback to properly handle parent modules w/ parameters ([#7931](https://github.com/Lightning-AI/pytorch-lightning/pull/7931))


## [1.3.5] - 2021-06-08

### Added

- Added warning to Training Step output ([#7779](https://github.com/Lightning-AI/pytorch-lightning/pull/7779))

### Fixed

- Fixed `LearningRateMonitor` and `BackboneFinetuning` ([#7835](https://github.com/Lightning-AI/pytorch-lightning/pull/7835))
- Minor improvements to `apply_to_collection` and type signature of `log_dict` ([#7851](https://github.com/Lightning-AI/pytorch-lightning/pull/7851))
- Fixed docker versions ([#7834](https://github.com/Lightning-AI/pytorch-lightning/pull/7834))
- Fixed sharded training check for fp16 precision ([#7825](https://github.com/Lightning-AI/pytorch-lightning/pull/7825))
- Fixed support for torch Module type hints in LightningCLI ([#7807](https://github.com/Lightning-AI/pytorch-lightning/pull/7807))

### Changed

- Move `training_output` validation to after `train_step_end` ([#7868](https://github.com/Lightning-AI/pytorch-lightning/pull/7868))


## [1.3.4] - 2021-06-01

### Fixed

- Fixed info message when max training time reached ([#7780](https://github.com/Lightning-AI/pytorch-lightning/pull/7780))
- Fixed missing `__len__` method to `IndexBatchSamplerWrapper` ([#7681](https://github.com/Lightning-AI/pytorch-lightning/pull/7681))


## [1.3.3] - 2021-05-27

### Changed

- Changed calling of `untoggle_optimizer(opt_idx)` out of the closure function ([#7563](https://github.com/Lightning-AI/pytorch-lightning/pull/7563))

### Fixed

- Fixed `ProgressBar` pickling after calling `trainer.predict` ([#7608](https://github.com/Lightning-AI/pytorch-lightning/pull/7608))
- Fixed broadcasting in multi-node, multi-gpu DDP using torch 1.7 ([#7592](https://github.com/Lightning-AI/pytorch-lightning/pull/7592))
- Fixed dataloaders are not reset when tuning the model ([#7566](https://github.com/Lightning-AI/pytorch-lightning/pull/7566))
- Fixed print errors in `ProgressBar` when `trainer.fit` is not called ([#7674](https://github.com/Lightning-AI/pytorch-lightning/pull/7674))
- Fixed global step update when the epoch is skipped ([#7677](https://github.com/Lightning-AI/pytorch-lightning/pull/7677))
- Fixed training loop total batch counter when accumulate grad batches was enabled ([#7692](https://github.com/Lightning-AI/pytorch-lightning/pull/7692))


## [1.3.2] - 2021-05-18

### Changed

- `DataModule`s now avoid duplicate `{setup,teardown,prepare_data}` calls for the same stage ([#7238](https://github.com/Lightning-AI/pytorch-lightning/pull/7238))

### Fixed

- Fixed parsing of multiple training dataloaders ([#7433](https://github.com/Lightning-AI/pytorch-lightning/pull/7433))
- Fixed recursive passing of `wrong_type` keyword argument in `pl.utilities.apply_to_collection` ([#7433](https://github.com/Lightning-AI/pytorch-lightning/pull/7433))
- Fixed setting correct `DistribType` for `ddp_cpu` (spawn) backend ([#7492](https://github.com/Lightning-AI/pytorch-lightning/pull/7492))
- Fixed incorrect number of calls to LR scheduler when `check_val_every_n_epoch > 1` ([#7032](https://github.com/Lightning-AI/pytorch-lightning/pull/7032))


## [1.3.1] - 2021-05-11

### Fixed

- Fixed DeepSpeed with IterableDatasets ([#7362](https://github.com/Lightning-AI/pytorch-lightning/pull/7362))
- Fixed `Trainer.current_epoch` not getting restored after tuning ([#7434](https://github.com/Lightning-AI/pytorch-lightning/pull/7434))
- Fixed local rank displayed in console log ([#7395](https://github.com/Lightning-AI/pytorch-lightning/pull/7395))


## [1.3.0] - 2021-05-06

### Added

- Added support for the `EarlyStopping` callback to run at the end of the training epoch ([#6944](https://github.com/Lightning-AI/pytorch-lightning/pull/6944))
- Added synchronization points before and after `setup` hooks are run ([#7202](https://github.com/Lightning-AI/pytorch-lightning/pull/7202))
- Added a `teardown` hook to `ClusterEnvironment` ([#6942](https://github.com/Lightning-AI/pytorch-lightning/pull/6942))
- Added utils for metrics to scalar conversions ([#7180](https://github.com/Lightning-AI/pytorch-lightning/pull/7180))
- Added utils for NaN/Inf detection for gradients and parameters ([#6834](https://github.com/Lightning-AI/pytorch-lightning/pull/6834))
- Added more explicit exception message when trying to execute `trainer.test()` or `trainer.validate()` with `fast_dev_run=True` ([#6667](https://github.com/Lightning-AI/pytorch-lightning/pull/6667))
- Added `LightningCLI` class to provide simple reproducibility with minimum boilerplate training CLI (
    [#4492](https://github.com/Lightning-AI/pytorch-lightning/pull/4492),
    [#6862](https://github.com/Lightning-AI/pytorch-lightning/pull/6862),
    [#7156](https://github.com/Lightning-AI/pytorch-lightning/pull/7156),
    [#7299](https://github.com/Lightning-AI/pytorch-lightning/pull/7299))
- Added `gradient_clip_algorithm` argument to Trainer for gradient clipping by value ([#6123](https://github.com/Lightning-AI/pytorch-lightning/pull/6123)).
- Added a way to print to terminal without breaking up the progress bar ([#5470](https://github.com/Lightning-AI/pytorch-lightning/pull/5470))
- Added support to checkpoint after training steps in `ModelCheckpoint` callback ([#6146](https://github.com/Lightning-AI/pytorch-lightning/pull/6146))
- Added `TrainerStatus.{INITIALIZING,RUNNING,FINISHED,INTERRUPTED}` ([#7173](https://github.com/Lightning-AI/pytorch-lightning/pull/7173))
- Added `Trainer.validate()` method to perform one evaluation epoch over the validation set ([#4948](https://github.com/Lightning-AI/pytorch-lightning/pull/4948))
- Added `LightningEnvironment` for Lightning-specific DDP ([#5915](https://github.com/Lightning-AI/pytorch-lightning/pull/5915))
- Added `teardown()` hook to LightningDataModule ([#4673](https://github.com/Lightning-AI/pytorch-lightning/pull/4673))
- Added `auto_insert_metric_name` parameter to `ModelCheckpoint` ([#6277](https://github.com/Lightning-AI/pytorch-lightning/pull/6277))
- Added arg to `self.log` that enables users to give custom names when dealing with multiple dataloaders ([#6274](https://github.com/Lightning-AI/pytorch-lightning/pull/6274))
- Added `teardown` method to `BaseProfiler` to enable subclasses defining post-profiling steps outside of `__del__` ([#6370](https://github.com/Lightning-AI/pytorch-lightning/pull/6370))
- Added `setup` method to `BaseProfiler` to enable subclasses defining pre-profiling steps for every process ([#6633](https://github.com/Lightning-AI/pytorch-lightning/pull/6633))
- Added no return warning to predict ([#6139](https://github.com/Lightning-AI/pytorch-lightning/pull/6139))
- Added `Trainer.predict` config validation ([#6543](https://github.com/Lightning-AI/pytorch-lightning/pull/6543))
- Added `AbstractProfiler` interface ([#6621](https://github.com/Lightning-AI/pytorch-lightning/pull/6621))
- Added support for including module names for forward in the autograd trace of `PyTorchProfiler` ([#6349](https://github.com/Lightning-AI/pytorch-lightning/pull/6349))
- Added support for the PyTorch 1.8.1 autograd profiler ([#6618](https://github.com/Lightning-AI/pytorch-lightning/pull/6618))
- Added `outputs` parameter to callback's `on_validation_epoch_end` & `on_test_epoch_end` hooks ([#6120](https://github.com/Lightning-AI/pytorch-lightning/pull/6120))
- Added `configure_sharded_model` hook ([#6679](https://github.com/Lightning-AI/pytorch-lightning/pull/6679))
- Added support for `precision=64`, enabling training with double precision ([#6595](https://github.com/Lightning-AI/pytorch-lightning/pull/6595))
- Added support for DDP communication hooks ([#6736](https://github.com/Lightning-AI/pytorch-lightning/pull/6736))
- Added `artifact_location` argument to `MLFlowLogger` which will be passed to the `MlflowClient.create_experiment` call ([#6677](https://github.com/Lightning-AI/pytorch-lightning/pull/6677))
- Added `model` parameter to precision plugins' `clip_gradients` signature (
    [#6764](https://github.com/Lightning-AI/pytorch-lightning/pull/6764),
    [#7231](https://github.com/Lightning-AI/pytorch-lightning/pull/7231))
- Added `is_last_batch` attribute to `Trainer` ([#6825](https://github.com/Lightning-AI/pytorch-lightning/pull/6825))
- Added `LightningModule.lr_schedulers()` for manual optimization  ([#6567](https://github.com/Lightning-AI/pytorch-lightning/pull/6567))
- Added `MpModelWrapper` in TPU Spawn ([#7045](https://github.com/Lightning-AI/pytorch-lightning/pull/7045))
- Added `max_time` Trainer argument to limit training time ([#6823](https://github.com/Lightning-AI/pytorch-lightning/pull/6823))
- Added `on_predict_{batch,epoch}_{start,end}` hooks ([#7141](https://github.com/Lightning-AI/pytorch-lightning/pull/7141))
- Added new `EarlyStopping` parameters `stopping_threshold` and `divergence_threshold` ([#6868](https://github.com/Lightning-AI/pytorch-lightning/pull/6868))
- Added `debug` flag to TPU Training Plugins (PT_XLA_DEBUG) ([#7219](https://github.com/Lightning-AI/pytorch-lightning/pull/7219))
- Added new `UnrepeatedDistributedSampler` and `IndexBatchSamplerWrapper` for tracking distributed predictions ([#7215](https://github.com/Lightning-AI/pytorch-lightning/pull/7215))
- Added `trainer.predict(return_predictions=None|False|True)` ([#7215](https://github.com/Lightning-AI/pytorch-lightning/pull/7215))
- Added `BasePredictionWriter` callback to implement prediction saving ([#7127](https://github.com/Lightning-AI/pytorch-lightning/pull/7127))
- Added `trainer.tune(scale_batch_size_kwargs, lr_find_kwargs)` arguments to configure the tuning algorithms ([#7258](https://github.com/Lightning-AI/pytorch-lightning/pull/7258))
- Added `tpu_distributed` check for TPU Spawn barrier ([#7241](https://github.com/Lightning-AI/pytorch-lightning/pull/7241))
- Added device updates to TPU Spawn for Pod training ([#7243](https://github.com/Lightning-AI/pytorch-lightning/pull/7243))
- Added warning when missing `Callback` and using `resume_from_checkpoint` ([#7254](https://github.com/Lightning-AI/pytorch-lightning/pull/7254))
- DeepSpeed single file saving ([#6900](https://github.com/Lightning-AI/pytorch-lightning/pull/6900))
- Added Training type Plugins Registry (
    [#6982](https://github.com/Lightning-AI/pytorch-lightning/pull/6982),
    [#7063](https://github.com/Lightning-AI/pytorch-lightning/pull/7063),
    [#7214](https://github.com/Lightning-AI/pytorch-lightning/pull/7214),
    [#7224](https://github.com/Lightning-AI/pytorch-lightning/pull/7224)
)
- Add `ignore` param to `save_hyperparameters` ([#6056](https://github.com/Lightning-AI/pytorch-lightning/pull/6056))

### Changed

- Changed `LightningModule.truncated_bptt_steps` to be property ([#7323](https://github.com/Lightning-AI/pytorch-lightning/pull/7323))
- Changed `EarlyStopping` callback from by default running `EarlyStopping.on_validation_end` if only training is run. Set `check_on_train_epoch_end` to run the callback at the end of the train epoch instead of at the end of the validation epoch ([#7069](https://github.com/Lightning-AI/pytorch-lightning/pull/7069))
- Renamed `pl.callbacks.swa` to `pl.callbacks.stochastic_weight_avg` ([#6259](https://github.com/Lightning-AI/pytorch-lightning/pull/6259))
- Refactor `RunningStage` and `TrainerState` usage (
    [#4945](https://github.com/Lightning-AI/pytorch-lightning/pull/4945),
    [#7173](https://github.com/Lightning-AI/pytorch-lightning/pull/7173))
    * Added `RunningStage.SANITY_CHECKING`
    * Added `TrainerFn.{FITTING,VALIDATING,TESTING,PREDICTING,TUNING}`
    * Changed `trainer.evaluating` to return `True` if validating or testing
- Changed `setup()` and `teardown()` stage argument to take any of `{fit,validate,test,predict}` ([#6386](https://github.com/Lightning-AI/pytorch-lightning/pull/6386))
- Changed profilers to save separate report files per state and rank ([#6621](https://github.com/Lightning-AI/pytorch-lightning/pull/6621))
- The trainer no longer tries to save a checkpoint on exception or run callback's `on_train_end` functions ([#6864](https://github.com/Lightning-AI/pytorch-lightning/pull/6864))
- Changed `PyTorchProfiler` to use `torch.autograd.profiler.record_function` to record functions ([#6349](https://github.com/Lightning-AI/pytorch-lightning/pull/6349))
- Disabled `lr_scheduler.step()` in manual optimization  ([#6825](https://github.com/Lightning-AI/pytorch-lightning/pull/6825))
- Changed warnings and recommendations for dataloaders in `ddp_spawn` ([#6762](https://github.com/Lightning-AI/pytorch-lightning/pull/6762))
- `pl.seed_everything` will now also set the seed on the `DistributedSampler` ([#7024](https://github.com/Lightning-AI/pytorch-lightning/pull/7024))
- Changed default setting for communication of multi-node training using `DDPShardedPlugin` ([#6937](https://github.com/Lightning-AI/pytorch-lightning/pull/6937))
- `trainer.tune()` now returns the tuning result ([#7258](https://github.com/Lightning-AI/pytorch-lightning/pull/7258))
- `LightningModule.from_datasets()` now accepts `IterableDataset` instances as training datasets. ([#7503](https://github.com/Lightning-AI/pytorch-lightning/pull/7503))
- Changed `resume_from_checkpoint` warning to an error when the checkpoint file does not exist ([#7075](https://github.com/Lightning-AI/pytorch-lightning/pull/7075))
- Automatically set `sync_batchnorm` for `training_type_plugin` ([#6536](https://github.com/Lightning-AI/pytorch-lightning/pull/6536))
- Allowed training type plugin to delay optimizer creation ([#6331](https://github.com/Lightning-AI/pytorch-lightning/pull/6331))
- Removed ModelSummary validation from train loop on_trainer_init ([#6610](https://github.com/Lightning-AI/pytorch-lightning/pull/6610))
- Moved `save_function` to accelerator ([#6689](https://github.com/Lightning-AI/pytorch-lightning/pull/6689))
- Updated DeepSpeed ZeRO ([#6546](https://github.com/Lightning-AI/pytorch-lightning/pull/6546),
    [#6752](https://github.com/Lightning-AI/pytorch-lightning/pull/6752),
    [#6142](https://github.com/Lightning-AI/pytorch-lightning/pull/6142),
    [#6321](https://github.com/Lightning-AI/pytorch-lightning/pull/6321))
- Improved verbose logging for `EarlyStopping` callback ([#6811](https://github.com/Lightning-AI/pytorch-lightning/pull/6811))
- Run ddp_spawn dataloader checks on Windows ([#6930](https://github.com/Lightning-AI/pytorch-lightning/pull/6930))
- Updated mlflow with using `resolve_tags` ([#6746](https://github.com/Lightning-AI/pytorch-lightning/pull/6746))
- Moved `save_hyperparameters` to its own function ([#7119](https://github.com/Lightning-AI/pytorch-lightning/pull/7119))
- Replaced `_DataModuleWrapper` with `__new__` ([#7289](https://github.com/Lightning-AI/pytorch-lightning/pull/7289))
- Reset `current_fx` properties on lightning module in teardown ([#7247](https://github.com/Lightning-AI/pytorch-lightning/pull/7247))
- Auto-set `DataLoader.worker_init_fn` with `seed_everything` ([#6960](https://github.com/Lightning-AI/pytorch-lightning/pull/6960))
- Remove `model.trainer` call inside of dataloading mixin ([#7317](https://github.com/Lightning-AI/pytorch-lightning/pull/7317))
- Split profilers module ([#6261](https://github.com/Lightning-AI/pytorch-lightning/pull/6261))
- Ensure accelerator is valid if running interactively ([#5970](https://github.com/Lightning-AI/pytorch-lightning/pull/5970))
- Disabled batch transfer in DP mode ([#6098](https://github.com/Lightning-AI/pytorch-lightning/pull/6098))

### Deprecated

- Deprecated `outputs` in both `LightningModule.on_train_epoch_end` and `Callback.on_train_epoch_end` hooks ([#7339](https://github.com/Lightning-AI/pytorch-lightning/pull/7339))
- Deprecated `Trainer.truncated_bptt_steps` in favor of `LightningModule.truncated_bptt_steps` ([#7323](https://github.com/Lightning-AI/pytorch-lightning/pull/7323))
- Deprecated `outputs` in both `LightningModule.on_train_epoch_end` and `Callback.on_train_epoch_end` hooks ([#7339](https://github.com/Lightning-AI/pytorch-lightning/pull/7339))
- Deprecated `LightningModule.grad_norm` in favor of `pl.utilities.grads.grad_norm` ([#7292](https://github.com/Lightning-AI/pytorch-lightning/pull/7292))
- Deprecated the `save_function` property from the `ModelCheckpoint` callback ([#7201](https://github.com/Lightning-AI/pytorch-lightning/pull/7201))
- Deprecated `LightningModule.write_predictions` and `LightningModule.write_predictions_dict` ([#7066](https://github.com/Lightning-AI/pytorch-lightning/pull/7066))
- Deprecated `TrainerLoggingMixin` in favor of a separate utilities module for metric handling ([#7180](https://github.com/Lightning-AI/pytorch-lightning/pull/7180))
- Deprecated `TrainerTrainingTricksMixin` in favor of a separate utilities module for NaN/Inf detection for gradients and parameters ([#6834](https://github.com/Lightning-AI/pytorch-lightning/pull/6834))
- `period` has been deprecated in favor of `every_n_val_epochs` in the `ModelCheckpoint` callback ([#6146](https://github.com/Lightning-AI/pytorch-lightning/pull/6146))
- Deprecated `trainer.running_sanity_check` in favor of `trainer.sanity_checking` ([#4945](https://github.com/Lightning-AI/pytorch-lightning/pull/4945))
- Deprecated `Profiler(output_filename)` in favor of `dirpath` and `filename` ([#6621](https://github.com/Lightning-AI/pytorch-lightning/pull/6621))
- Deprecated `PyTorchProfiler(profiled_functions)` in favor of `record_functions` ([#6349](https://github.com/Lightning-AI/pytorch-lightning/pull/6349))
- Deprecated `@auto_move_data` in favor of `trainer.predict` ([#6993](https://github.com/Lightning-AI/pytorch-lightning/pull/6993))
- Deprecated `Callback.on_load_checkpoint(checkpoint)` in favor of `Callback.on_load_checkpoint(trainer, pl_module, checkpoint)` ([#7253](https://github.com/Lightning-AI/pytorch-lightning/pull/7253))
- Deprecated metrics in favor of `torchmetrics` (
    [#6505](https://github.com/Lightning-AI/pytorch-lightning/pull/6505),
    [#6530](https://github.com/Lightning-AI/pytorch-lightning/pull/6530),
    [#6540](https://github.com/Lightning-AI/pytorch-lightning/pull/6540),
    [#6547](https://github.com/Lightning-AI/pytorch-lightning/pull/6547),
    [#6515](https://github.com/Lightning-AI/pytorch-lightning/pull/6515),
    [#6572](https://github.com/Lightning-AI/pytorch-lightning/pull/6572),
    [#6573](https://github.com/Lightning-AI/pytorch-lightning/pull/6573),
    [#6584](https://github.com/Lightning-AI/pytorch-lightning/pull/6584),
    [#6636](https://github.com/Lightning-AI/pytorch-lightning/pull/6636),
    [#6637](https://github.com/Lightning-AI/pytorch-lightning/pull/6637),
    [#6649](https://github.com/Lightning-AI/pytorch-lightning/pull/6649),
    [#6659](https://github.com/Lightning-AI/pytorch-lightning/pull/6659),
    [#7131](https://github.com/Lightning-AI/pytorch-lightning/pull/7131),
)
- Deprecated the `LightningModule.datamodule` getter and setter methods; access them through `Trainer.datamodule` instead ([#7168](https://github.com/Lightning-AI/pytorch-lightning/pull/7168))
- Deprecated the use of `Trainer(gpus="i")` (string) for selecting the i-th GPU; from v1.5 this will set the number of GPUs instead of the index ([#6388](https://github.com/Lightning-AI/pytorch-lightning/pull/6388))

### Removed

- Removed the `exp_save_path` property from the `LightningModule` ([#7266](https://github.com/Lightning-AI/pytorch-lightning/pull/7266))
- Removed training loop explicitly calling `EarlyStopping.on_validation_end` if no validation is run ([#7069](https://github.com/Lightning-AI/pytorch-lightning/pull/7069))
- Removed `automatic_optimization` as a property from the training loop in favor of `LightningModule.automatic_optimization` ([#7130](https://github.com/Lightning-AI/pytorch-lightning/pull/7130))
- Removed evaluation loop legacy returns for `*_epoch_end` hooks ([#6973](https://github.com/Lightning-AI/pytorch-lightning/pull/6973))
- Removed support for passing a bool value to `profiler` argument of Trainer ([#6164](https://github.com/Lightning-AI/pytorch-lightning/pull/6164))
- Removed no return warning from val/test step ([#6139](https://github.com/Lightning-AI/pytorch-lightning/pull/6139))
- Removed passing a `ModelCheckpoint` instance to `Trainer(checkpoint_callback)` ([#6166](https://github.com/Lightning-AI/pytorch-lightning/pull/6166))
- Removed deprecated Trainer argument `enable_pl_optimizer` and `automatic_optimization` ([#6163](https://github.com/Lightning-AI/pytorch-lightning/pull/6163))
- Removed deprecated metrics ([#6161](https://github.com/Lightning-AI/pytorch-lightning/pull/6161))
    * from `pl.metrics.functional.classification` removed `to_onehot`, `to_categorical`, `get_num_classes`, `roc`, `multiclass_roc`, `average_precision`, `precision_recall_curve`, `multiclass_precision_recall_curve`
    * from `pl.metrics.functional.reduction` removed `reduce`, `class_reduce`
- Removed deprecated `ModelCheckpoint` arguments `prefix`, `mode="auto"` ([#6162](https://github.com/Lightning-AI/pytorch-lightning/pull/6162))
- Removed `mode='auto'` from `EarlyStopping` ([#6167](https://github.com/Lightning-AI/pytorch-lightning/pull/6167))
- Removed `epoch` and `step` arguments from `ModelCheckpoint.format_checkpoint_name()`, these are now included in the `metrics` argument ([#7344](https://github.com/Lightning-AI/pytorch-lightning/pull/7344))
- Removed legacy references for magic keys in the `Result` object ([#6016](https://github.com/Lightning-AI/pytorch-lightning/pull/6016))
- Removed deprecated `LightningModule` `hparams` setter ([#6207](https://github.com/Lightning-AI/pytorch-lightning/pull/6207))
- Removed legacy code to log or include metrics in the progress bar by returning them in a dict with the `"log"/"progress_bar"` magic keys. Use `self.log` instead ([#6734](https://github.com/Lightning-AI/pytorch-lightning/pull/6734))
- Removed `trainer.fit()` return value of `1`. It has no return now ([#7237](https://github.com/Lightning-AI/pytorch-lightning/pull/7237))
- Removed `logger_connector` legacy code ([#6733](https://github.com/Lightning-AI/pytorch-lightning/pull/6733))
- Removed unused mixin attributes ([#6487](https://github.com/Lightning-AI/pytorch-lightning/pull/6487))

### Fixed

- Fixed NaN errors in progress bars when training with iterable datasets with no length defined ([#7306](https://github.com/Lightning-AI/pytorch-lightning/pull/7306))
- Fixed attaching train and validation dataloaders when `reload_dataloaders_every_epoch=True` and `num_sanity_val_steps=0` ([#7207](https://github.com/Lightning-AI/pytorch-lightning/pull/7207))
- Added a barrier in the accelerator `teardown` to synchronize processes before execution finishes ([#6814](https://github.com/Lightning-AI/pytorch-lightning/pull/6814))
- Fixed multi-node DDP sub-process launch by using `local_rank` instead of `global_rank` for main process assertion ([#7061](https://github.com/Lightning-AI/pytorch-lightning/pull/7061))
- Fixed incorrect removal of `WORLD_SIZE` environment variable in DDP training when launching with torch distributed/torchelastic ([#6942](https://github.com/Lightning-AI/pytorch-lightning/pull/6942))
- Made the `Plugin.reduce` method more consistent across all Plugins to reflect a mean-reduction by default ([#6011](https://github.com/Lightning-AI/pytorch-lightning/pull/6011))
- Move lightning module to correct device type when using LightningDistributedWrapper ([#6070](https://github.com/Lightning-AI/pytorch-lightning/pull/6070))
- Do not print top-k verbose log with `ModelCheckpoint(monitor=None)` ([#6109](https://github.com/Lightning-AI/pytorch-lightning/pull/6109))
- Fixed `ModelCheckpoint(save_top_k=0, save_last=True)` not saving the `last` checkpoint ([#6136](https://github.com/Lightning-AI/pytorch-lightning/pull/6136))
- Fixed `.teardown(stage='fit')` and `.on_fit_{start,end}()` getting called during `trainer.test` ([#6386](https://github.com/Lightning-AI/pytorch-lightning/pull/6386))
- Fixed LightningModule `all_gather` on cpu tensors ([#6416](https://github.com/Lightning-AI/pytorch-lightning/pull/6416))
- Fixed torch distributed not available in setup hook for DDP ([#6506](https://github.com/Lightning-AI/pytorch-lightning/pull/6506))
- Fixed `trainer.tuner.{lr_find,scale_batch_size}` not setting the `Trainer` state properly ([#7258](https://github.com/Lightning-AI/pytorch-lightning/pull/7258))
- Fixed bug where the learning rate schedulers did not follow the optimizer frequencies ([#4868](https://github.com/Lightning-AI/pytorch-lightning/pull/4868))
- Fixed pickle error checker to now check for `pickle.PickleError` to catch all pickle errors ([#6917](https://github.com/Lightning-AI/pytorch-lightning/pull/6917))
- Fixed a bug where the outputs object passed to `LightningModule.training_epoch_end` was different from the object passed to the `on_train_end_epoch` hook ([#6969](https://github.com/Lightning-AI/pytorch-lightning/pull/6969))
- Fixed a bug where the outputs passed to `train_batch_end` would be lists even when using a single optimizer and no truncated backprop through time steps ([#6969](https://github.com/Lightning-AI/pytorch-lightning/pull/6969))
- Fixed bug for trainer error handling which would cause hang for distributed training ([#6864](https://github.com/Lightning-AI/pytorch-lightning/pull/6864))
- Fixed `self.device` not returning the correct device in replicas of data-parallel ([#6414](https://github.com/Lightning-AI/pytorch-lightning/pull/6414))
- Fixed `lr_find` trying beyond `num_training` steps and suggesting a too high learning rate ([#7076](https://github.com/Lightning-AI/pytorch-lightning/pull/7076))
- Fixed logger creating incorrect version folder in DDP with repeated `Trainer.fit` calls ([#7077](https://github.com/Lightning-AI/pytorch-lightning/pull/7077))
- Fixed metric objects passed directly to `self.log` not being reset correctly ([#7055](https://github.com/Lightning-AI/pytorch-lightning/pull/7055))
- Fixed `CombinedLoader` in distributed settings for validation / testing ([#7102](https://github.com/Lightning-AI/pytorch-lightning/pull/7102))
- Fixed the save_dir in `WandbLogger` when the run was initiated externally ([#7106](https://github.com/Lightning-AI/pytorch-lightning/pull/7106))
- Fixed `num_sanity_val_steps` affecting reproducibility of training data shuffling ([#7014](https://github.com/Lightning-AI/pytorch-lightning/pull/7014))
- Fixed resetting device after `fitting/evaluating/predicting` ([#7188](https://github.com/Lightning-AI/pytorch-lightning/pull/7188))
- Fixed bug where `trainer.tuner.scale_batch_size(max_trials=0)` would not return the correct batch size result ([#7262](https://github.com/Lightning-AI/pytorch-lightning/pull/7262))
- Fixed metrics not being properly logged with `precision=16` and `manual_optimization` ([#7228](https://github.com/Lightning-AI/pytorch-lightning/pull/7228))
- Fixed `BaseFinetuning` properly reloading `optimizer_states` when using `resume_from_checkpoint` ([#6891](https://github.com/Lightning-AI/pytorch-lightning/pull/6891))
- Fixed `parameters_to_ignore` not properly set to DDPWrapper ([#7239](https://github.com/Lightning-AI/pytorch-lightning/pull/7239))
- Fixed parsing of `fast_dev_run=True` with the built-in `ArgumentParser` ([#7240](https://github.com/Lightning-AI/pytorch-lightning/pull/7240))
- Fixed handling an `IterableDataset` that fails to produce a batch at the beginning of an epoch ([#7294](https://github.com/Lightning-AI/pytorch-lightning/pull/7294))
- Fixed `LightningModule.save_hyperparameters()` when attempting to save an empty container ([#7268](https://github.com/Lightning-AI/pytorch-lightning/pull/7268))
- Fixed `apex` not properly instantiated when running with `ddp` ([#7274](https://github.com/Lightning-AI/pytorch-lightning/pull/7274))
- Fixed optimizer `state` not moved to `GPU` ([#7277](https://github.com/Lightning-AI/pytorch-lightning/pull/7277))
- Fixed custom init args for `WandbLogger` ([#6989](https://github.com/Lightning-AI/pytorch-lightning/pull/6989))
- Fixed a bug where an error would be raised if the train dataloader sometimes produced None for a batch ([#7342](https://github.com/Lightning-AI/pytorch-lightning/pull/7342))
- Fixed examples (
    [#6600](https://github.com/Lightning-AI/pytorch-lightning/pull/6600),
    [#6638](https://github.com/Lightning-AI/pytorch-lightning/pull/6638),
    [#7096](https://github.com/Lightning-AI/pytorch-lightning/pull/7096),
    [#7246](https://github.com/Lightning-AI/pytorch-lightning/pull/7246),
    [#6357](https://github.com/Lightning-AI/pytorch-lightning/pull/6357),
    [#6476](https://github.com/Lightning-AI/pytorch-lightning/pull/6476),
    [#6294](https://github.com/Lightning-AI/pytorch-lightning/pull/6294),
    [#6373](https://github.com/Lightning-AI/pytorch-lightning/pull/6373),
    [#6088](https://github.com/Lightning-AI/pytorch-lightning/pull/6088),
    [#7398](https://github.com/Lightning-AI/pytorch-lightning/pull/7398)
)
- Resolved schedule step bug for PyTorch Profiler ([#6674](https://github.com/Lightning-AI/pytorch-lightning/pull/6674),
    [#6681](https://github.com/Lightning-AI/pytorch-lightning/pull/6681))
- Updated logic for checking TPUs availability ([#6767](https://github.com/Lightning-AI/pytorch-lightning/pull/6767))
- Resolve TPU miss rendezvous ([#6781](https://github.com/Lightning-AI/pytorch-lightning/pull/6781))
- Fixed auto-scaling mode when calling tune method on trainer ([#7321](https://github.com/Lightning-AI/pytorch-lightning/pull/7321))
- Fixed finetuning complex models correctly unfreezes ([#6880](https://github.com/Lightning-AI/pytorch-lightning/pull/6880))
- Ensure we set the eval/train flag correctly on accelerator model ([#6877](https://github.com/Lightning-AI/pytorch-lightning/pull/6877))
- Set better defaults for `rank_zero_only.rank` when training is launched with SLURM and torchelastic ([#6802](https://github.com/Lightning-AI/pytorch-lightning/pull/6802))
- Fixed matching the number of outputs of backward with forward for AllGatherGrad ([#6625](https://github.com/Lightning-AI/pytorch-lightning/pull/6625))
- Fixed the `gradient_clip_algorithm` has no effect ([#6928](https://github.com/Lightning-AI/pytorch-lightning/pull/6928))
- Fixed CUDA OOM detection and handling ([#6934](https://github.com/Lightning-AI/pytorch-lightning/pull/6934))
- Fixed `unfreeze_and_add_param_group` expects `modules` rather than `module` ([#6822](https://github.com/Lightning-AI/pytorch-lightning/pull/6822))
- Fixed DPP + SyncBN when move on device ([#6838](https://github.com/Lightning-AI/pytorch-lightning/pull/6838))
- Fixed missing arguments in `lr_find` call ([#6784](https://github.com/Lightning-AI/pytorch-lightning/pull/6784))
- Fixed `set_default_tensor_type` to `torch.DoubleTensor` with precision=64 ([#7108](https://github.com/Lightning-AI/pytorch-lightning/pull/7108))
- Fixed `NeptuneLogger.log_text(step=None)` ([#7194](https://github.com/Lightning-AI/pytorch-lightning/pull/7194))
- Fixed importing torchtext batch ([#6365](https://github.com/Lightning-AI/pytorch-lightning/pull/6365),
    [#6323](https://github.com/Lightning-AI/pytorch-lightning/pull/6323),
    [#6211](https://github.com/Lightning-AI/pytorch-lightning/pull/6211))


## [1.2.9] - 2021-04-20

### Fixed

- Fixed the order to call for world ranks & the `root_device` property in `TPUSpawnPlugin` ([#7074](https://github.com/Lightning-AI/pytorch-lightning/pull/7074))
- Fixed multi-gpu join for Horovod ([#6954](https://github.com/Lightning-AI/pytorch-lightning/pull/6954))
- Fixed parsing for pre-release package versions ([#6999](https://github.com/Lightning-AI/pytorch-lightning/pull/6999))


## [1.2.8] - 2021-04-14

### Added

- Added TPUSpawn + IterableDataset error message ([#6875](https://github.com/Lightning-AI/pytorch-lightning/pull/6875))

### Fixed

- Fixed process rank not being available right away after `Trainer` instantiation ([#6941](https://github.com/Lightning-AI/pytorch-lightning/pull/6941))
- Fixed `sync_dist` for tpus ([#6950](https://github.com/Lightning-AI/pytorch-lightning/pull/6950))
- Fixed `AttributeError` for `require_backward_grad_sync` when running manual optimization with sharded plugin ([#6915](https://github.com/Lightning-AI/pytorch-lightning/pull/6915))
- Fixed `--gpus` default for parser returned by `Trainer.add_argparse_args` ([#6898](https://github.com/Lightning-AI/pytorch-lightning/pull/6898))
- Fixed TPU Spawn all gather ([#6896](https://github.com/Lightning-AI/pytorch-lightning/pull/6896))
- Fixed `EarlyStopping` logic when `min_epochs` or `min_steps` requirement is not met ([#6705](https://github.com/Lightning-AI/pytorch-lightning/pull/6705))
- Fixed csv extension check ([#6436](https://github.com/Lightning-AI/pytorch-lightning/pull/6436))
- Fixed checkpoint issue when using Horovod distributed backend ([#6958](https://github.com/Lightning-AI/pytorch-lightning/pull/6958))
- Fixed tensorboard exception raising ([#6901](https://github.com/Lightning-AI/pytorch-lightning/pull/6901))
- Fixed setting the eval/train flag correctly on accelerator model ([#6983](https://github.com/Lightning-AI/pytorch-lightning/pull/6983))
- Fixed DDP_SPAWN compatibility with bug_report_model.py ([#6892](https://github.com/Lightning-AI/pytorch-lightning/pull/6892))
- Fixed bug where `BaseFinetuning.flatten_modules()` was duplicating leaf node parameters ([#6879](https://github.com/Lightning-AI/pytorch-lightning/pull/6879))
- Set better defaults for `rank_zero_only.rank` when training is launched with SLURM and torchelastic:
    * Support SLURM and torchelastic global rank environment variables ([#5715](https://github.com/Lightning-AI/pytorch-lightning/pull/5715))
    * Remove hardcoding of local rank in accelerator connector ([#6878](https://github.com/Lightning-AI/pytorch-lightning/pull/6878))


## [1.2.7] - 2021-04-06

### Fixed

- Fixed resolve a bug with omegaconf and xm.save ([#6741](https://github.com/Lightning-AI/pytorch-lightning/pull/6741))
- Fixed an issue with IterableDataset when __len__ is not defined ([#6828](https://github.com/Lightning-AI/pytorch-lightning/pull/6828))
- Sanitize None params during pruning ([#6836](https://github.com/Lightning-AI/pytorch-lightning/pull/6836))
- Enforce an epoch scheduler interval when using SWA ([#6588](https://github.com/Lightning-AI/pytorch-lightning/pull/6588))
- Fixed TPU Colab hang issue, post training ([#6816](https://github.com/Lightning-AI/pytorch-lightning/pull/6816))
- Fixed a bug where `TensorBoardLogger` would give a warning and not log correctly to a symbolic link `save_dir` ([#6730](https://github.com/Lightning-AI/pytorch-lightning/pull/6730))
- Fixed bug where `predict` could not be used when `progress_bar_refresh_rate=0` ([#6884](https://github.com/Lightning-AI/pytorch-lightning/pull/6884))


## [1.2.6] - 2021-03-30

### Changed

- Changed the behavior of `on_epoch_start` to run at the beginning of validation & test epoch ([#6498](https://github.com/Lightning-AI/pytorch-lightning/pull/6498))

### Removed

- Removed legacy code to include `step` dictionary returns in `callback_metrics`. Use `self.log_dict` instead. ([#6682](https://github.com/Lightning-AI/pytorch-lightning/pull/6682))

### Fixed

- Fixed `DummyLogger.log_hyperparams` raising a `TypeError` when running with `fast_dev_run=True` ([#6398](https://github.com/Lightning-AI/pytorch-lightning/pull/6398))
- Fixed error on TPUs when there was no `ModelCheckpoint` ([#6654](https://github.com/Lightning-AI/pytorch-lightning/pull/6654))
- Fixed `trainer.test` freeze on TPUs ([#6654](https://github.com/Lightning-AI/pytorch-lightning/pull/6654))
- Fixed a bug where gradients were disabled after calling `Trainer.predict` ([#6657](https://github.com/Lightning-AI/pytorch-lightning/pull/6657))
- Fixed bug where no TPUs were detected in a TPU pod env ([#6719](https://github.com/Lightning-AI/pytorch-lightning/pull/6719))


## [1.2.5] - 2021-03-23

### Changed

- Update Gradient Clipping for the TPU Accelerator ([#6576](https://github.com/Lightning-AI/pytorch-lightning/pull/6576))
- Refactored setup for typing friendly ([#6590](https://github.com/Lightning-AI/pytorch-lightning/pull/6590))

### Fixed

- Fixed a bug where `all_gather` would not work correctly with `tpu_cores=8` ([#6587](https://github.com/Lightning-AI/pytorch-lightning/pull/6587))
- Fixed comparing required versions ([#6434](https://github.com/Lightning-AI/pytorch-lightning/pull/6434))
- Fixed duplicate logs appearing in console when using the python logging module ([#6275](https://github.com/Lightning-AI/pytorch-lightning/pull/6275))
- Added Autocast in validation, test and predict modes for Native AMP ([#6565](https://github.com/Lightning-AI/pytorch-lightning/pull/6565))


## [1.2.4] - 2021-03-16

### Changed

- Changed the default of `find_unused_parameters` back to `True` in DDP and DDP Spawn ([#6438](https://github.com/Lightning-AI/pytorch-lightning/pull/6438))

### Fixed

- Expose DeepSpeed loss parameters to allow users to fix loss instability ([#6115](https://github.com/Lightning-AI/pytorch-lightning/pull/6115))
- Fixed DP reduction with collection ([#6324](https://github.com/Lightning-AI/pytorch-lightning/pull/6324))
- Fixed an issue where the tuner would not tune the learning rate if also tuning the batch size ([#4688](https://github.com/Lightning-AI/pytorch-lightning/pull/4688))
- Fixed broadcast to use PyTorch `broadcast_object_list` and add `reduce_decision` ([#6410](https://github.com/Lightning-AI/pytorch-lightning/pull/6410))
- Fixed logger creating directory structure too early in DDP ([#6380](https://github.com/Lightning-AI/pytorch-lightning/pull/6380))
- Fixed DeepSpeed additional memory use on rank 0 when default device not set early enough ([#6460](https://github.com/Lightning-AI/pytorch-lightning/pull/6460))
- Fixed an issue with `Tuner.scale_batch_size` not finding the batch size attribute in the datamodule ([#5968](https://github.com/Lightning-AI/pytorch-lightning/pull/5968))
- Fixed an exception in the layer summary when the model contains torch.jit scripted submodules ([#6511](https://github.com/Lightning-AI/pytorch-lightning/pull/6511))
- Fixed when Train loop config was run during `Trainer.predict` ([#6541](https://github.com/Lightning-AI/pytorch-lightning/pull/6541))


## [1.2.3] - 2021-03-09

### Fixed

- Fixed `ModelPruning(make_pruning_permanent=True)` pruning buffers getting removed when saved during training ([#6073](https://github.com/Lightning-AI/pytorch-lightning/pull/6073))
- Fixed when `_stable_1d_sort` to work when `n >= N` ([#6177](https://github.com/Lightning-AI/pytorch-lightning/pull/6177))
- Fixed `AttributeError` when `logger=None` on TPU ([#6221](https://github.com/Lightning-AI/pytorch-lightning/pull/6221))
- Fixed PyTorch Profiler with `emit_nvtx` ([#6260](https://github.com/Lightning-AI/pytorch-lightning/pull/6260))
- Fixed `trainer.test` from `best_path` hangs after calling `trainer.fit`  ([#6272](https://github.com/Lightning-AI/pytorch-lightning/pull/6272))
- Fixed `SingleTPU` calling `all_gather` ([#6296](https://github.com/Lightning-AI/pytorch-lightning/pull/6296))
- Ensure we check DeepSpeed/Sharded in multi-node DDP ([#6297](https://github.com/Lightning-AI/pytorch-lightning/pull/6297)
- Check `LightningOptimizer` doesn't delete optimizer hooks ([#6305](https://github.com/Lightning-AI/pytorch-lightning/pull/6305)
- Resolve memory leak for evaluation ([#6326](https://github.com/Lightning-AI/pytorch-lightning/pull/6326)
- Ensure that clip gradients is only called if the value is greater than 0 ([#6330](https://github.com/Lightning-AI/pytorch-lightning/pull/6330)
- Fixed `Trainer` not resetting `lightning_optimizers` when calling `Trainer.fit()` multiple times ([#6372](https://github.com/Lightning-AI/pytorch-lightning/pull/6372))


## [1.2.2] - 2021-03-02

### Added

- Added `checkpoint` parameter to callback's `on_save_checkpoint` hook ([#6072](https://github.com/Lightning-AI/pytorch-lightning/pull/6072))

### Changed

- Changed the order of `backward`, `step`, `zero_grad` to `zero_grad`, `backward`, `step` ([#6147](https://github.com/Lightning-AI/pytorch-lightning/pull/6147))
- Changed default for DeepSpeed CPU Offload to False, due to prohibitively slow speeds at smaller scale ([#6262](https://github.com/Lightning-AI/pytorch-lightning/pull/6262))

### Fixed

- Fixed epoch level schedulers not being called when `val_check_interval < 1.0` ([#6075](https://github.com/Lightning-AI/pytorch-lightning/pull/6075))
- Fixed multiple early stopping callbacks ([#6197](https://github.com/Lightning-AI/pytorch-lightning/pull/6197))
- Fixed incorrect usage of `detach()`, `cpu()`, `to()` ([#6216](https://github.com/Lightning-AI/pytorch-lightning/pull/6216))
- Fixed LBFGS optimizer support which didn't converge in automatic optimization ([#6147](https://github.com/Lightning-AI/pytorch-lightning/pull/6147))
- Prevent `WandbLogger` from dropping values ([#5931](https://github.com/Lightning-AI/pytorch-lightning/pull/5931))
- Fixed error thrown when using valid distributed mode in multi node ([#6297](https://github.com/Lightning-AI/pytorch-lightning/pull/6297)


## [1.2.1] - 2021-02-23

### Fixed

- Fixed incorrect yield logic for the amp autocast context manager ([#6080](https://github.com/Lightning-AI/pytorch-lightning/pull/6080))
- Fixed priority of plugin/accelerator when setting distributed mode ([#6089](https://github.com/Lightning-AI/pytorch-lightning/pull/6089))
- Fixed error message for AMP + CPU incompatibility ([#6107](https://github.com/Lightning-AI/pytorch-lightning/pull/6107))
- Disabled batch transfer in DP mode ([#6093](https://github.com/Lightning-AI/pytorch-lightning/pull/6093))


## [1.2.0] - 2021-02-18

### Added

- Added `DataType`, `AverageMethod` and `MDMCAverageMethod` enum in metrics ([#5657](https://github.com/Lightning-AI/pytorch-lightning/pull/5689))
- Added support for summarized model total params size in megabytes ([#5590](https://github.com/Lightning-AI/pytorch-lightning/pull/5590))
- Added support for multiple train loaders ([#1959](https://github.com/Lightning-AI/pytorch-lightning/pull/1959))
- Added `Accuracy` metric now generalizes to Top-k accuracy for (multi-dimensional) multi-class inputs using the `top_k` parameter ([#4838](https://github.com/Lightning-AI/pytorch-lightning/pull/4838))
- Added `Accuracy` metric now enables the computation of subset accuracy for multi-label or multi-dimensional multi-class inputs with the `subset_accuracy` parameter ([#4838](https://github.com/Lightning-AI/pytorch-lightning/pull/4838))
- Added `HammingDistance` metric to compute the hamming distance (loss) ([#4838](https://github.com/Lightning-AI/pytorch-lightning/pull/4838))
- Added `max_fpr` parameter to `auroc` metric for computing partial auroc metric ([#3790](https://github.com/Lightning-AI/pytorch-lightning/pull/3790))
- Added `StatScores` metric to compute the number of true positives, false positives, true negatives and false negatives ([#4839](https://github.com/Lightning-AI/pytorch-lightning/pull/4839))
- Added `R2Score` metric ([#5241](https://github.com/Lightning-AI/pytorch-lightning/pull/5241))
- Added `LambdaCallback` ([#5347](https://github.com/Lightning-AI/pytorch-lightning/pull/5347))
- Added `BackboneLambdaFinetuningCallback` ([#5377](https://github.com/Lightning-AI/pytorch-lightning/pull/5377))
- Accelerator `all_gather` supports collection ([#5221](https://github.com/Lightning-AI/pytorch-lightning/pull/5221))
- Added `image_gradients` functional metric to compute the image gradients of a given input image. ([#5056](https://github.com/Lightning-AI/pytorch-lightning/pull/5056))
- Added `MetricCollection` ([#4318](https://github.com/Lightning-AI/pytorch-lightning/pull/4318))
- Added `.clone()` method to metrics ([#4318](https://github.com/Lightning-AI/pytorch-lightning/pull/4318))
- Added `IoU` class interface ([#4704](https://github.com/Lightning-AI/pytorch-lightning/pull/4704))
- Support to tie weights after moving model to TPU via `on_post_move_to_device` hook
- Added missing val/test hooks in `LightningModule` ([#5467](https://github.com/Lightning-AI/pytorch-lightning/pull/5467))
- The `Recall` and `Precision` metrics (and their functional counterparts `recall` and `precision`) can now be generalized to Recall@K and Precision@K with the use of `top_k` parameter ([#4842](https://github.com/Lightning-AI/pytorch-lightning/pull/4842))
- Added `ModelPruning` Callback ([#5618](https://github.com/Lightning-AI/pytorch-lightning/pull/5618),
    [#5825](https://github.com/Lightning-AI/pytorch-lightning/pull/5825),
    [#6045](https://github.com/Lightning-AI/pytorch-lightning/pull/6045))
- Added `PyTorchProfiler` ([#5560](https://github.com/Lightning-AI/pytorch-lightning/pull/5560))
- Added compositional metrics ([#5464](https://github.com/Lightning-AI/pytorch-lightning/pull/5464))
- Added Trainer method `predict(...)` for high performance predictions ([#5579](https://github.com/Lightning-AI/pytorch-lightning/pull/5579))
- Added `on_before_batch_transfer` and `on_after_batch_transfer` data hooks ([#3671](https://github.com/Lightning-AI/pytorch-lightning/pull/3671))
- Added AUC/AUROC class interface ([#5479](https://github.com/Lightning-AI/pytorch-lightning/pull/5479))
- Added `PredictLoop` object ([#5752](https://github.com/Lightning-AI/pytorch-lightning/pull/5752))
- Added `QuantizationAwareTraining` callback ([#5706](https://github.com/Lightning-AI/pytorch-lightning/pull/5706),
    [#6040](https://github.com/Lightning-AI/pytorch-lightning/pull/6040))
- Added `LightningModule.configure_callbacks` to enable the definition of model-specific callbacks ([#5621](https://github.com/Lightning-AI/pytorch-lightning/pull/5621))
- Added `dim` to `PSNR` metric for mean-squared-error reduction ([#5957](https://github.com/Lightning-AI/pytorch-lightning/pull/5957))
- Added promxial policy optimization template to pl_examples ([#5394](https://github.com/Lightning-AI/pytorch-lightning/pull/5394))
- Added `log_graph` to `CometLogger` ([#5295](https://github.com/Lightning-AI/pytorch-lightning/pull/5295))
- Added possibility for nested loaders ([#5404](https://github.com/Lightning-AI/pytorch-lightning/pull/5404))
- Added `sync_step` to Wandb logger ([#5351](https://github.com/Lightning-AI/pytorch-lightning/pull/5351))
- Added `StochasticWeightAveraging` callback ([#5640](https://github.com/Lightning-AI/pytorch-lightning/pull/5640))
- Added `LightningDataModule.from_datasets(...)` ([#5133](https://github.com/Lightning-AI/pytorch-lightning/pull/5133))
- Added `PL_TORCH_DISTRIBUTED_BACKEND` env variable to select backend ([#5981](https://github.com/Lightning-AI/pytorch-lightning/pull/5981))
- Added `Trainer` flag to activate Stochastic Weight Averaging (SWA) `Trainer(stochastic_weight_avg=True)` ([#6038](https://github.com/Lightning-AI/pytorch-lightning/pull/6038))
- Added DeepSpeed integration ([#5954](https://github.com/Lightning-AI/pytorch-lightning/pull/5954),
    [#6042](https://github.com/Lightning-AI/pytorch-lightning/pull/6042))

### Changed

- Changed `stat_scores` metric now calculates stat scores over all classes and gains new parameters, in line with the new `StatScores` metric ([#4839](https://github.com/Lightning-AI/pytorch-lightning/pull/4839))
- Changed `computer_vision_fine_tunning` example to use `BackboneLambdaFinetuningCallback` ([#5377](https://github.com/Lightning-AI/pytorch-lightning/pull/5377))
- Changed `automatic casting` for LoggerConnector `metrics` ([#5218](https://github.com/Lightning-AI/pytorch-lightning/pull/5218))
- Changed `iou` [func] to allow float input ([#4704](https://github.com/Lightning-AI/pytorch-lightning/pull/4704))
- Metric `compute()` method will no longer automatically call `reset()` ([#5409](https://github.com/Lightning-AI/pytorch-lightning/pull/5409))
- Set PyTorch 1.4 as min requirements, also for testing and examples `torchvision>=0.5` and `torchtext>=0.5` ([#5418](https://github.com/Lightning-AI/pytorch-lightning/pull/5418))
- Changed `callbacks` argument in `Trainer` to allow `Callback` input ([#5446](https://github.com/Lightning-AI/pytorch-lightning/pull/5446))
- Changed the default of `find_unused_parameters` to `False` in DDP ([#5185](https://github.com/Lightning-AI/pytorch-lightning/pull/5185))
- Changed `ModelCheckpoint` version suffixes to start at 1 ([#5008](https://github.com/Lightning-AI/pytorch-lightning/pull/5008))
- Progress bar metrics tensors are now converted to float ([#5692](https://github.com/Lightning-AI/pytorch-lightning/pull/5692))
- Changed the default value for the `progress_bar_refresh_rate` Trainer argument in Google COLAB notebooks to 20 ([#5516](https://github.com/Lightning-AI/pytorch-lightning/pull/5516))
- Extended support for purely iteration-based training ([#5726](https://github.com/Lightning-AI/pytorch-lightning/pull/5726))
- Made `LightningModule.global_rank`, `LightningModule.local_rank` and `LightningModule.logger` read-only properties ([#5730](https://github.com/Lightning-AI/pytorch-lightning/pull/5730))
- Forced `ModelCheckpoint` callbacks to run after all others to guarantee all states are saved to the checkpoint ([#5731](https://github.com/Lightning-AI/pytorch-lightning/pull/5731))
- Refactored Accelerators and Plugins:
    * Added base classes for plugins ([#5715](https://github.com/Lightning-AI/pytorch-lightning/pull/5715))
    * Added parallel plugins for DP, DDP, DDPSpawn, DDP2 and Horovod ([#5714](https://github.com/Lightning-AI/pytorch-lightning/pull/5714))
    * Precision Plugins ([#5718](https://github.com/Lightning-AI/pytorch-lightning/pull/5718))
    * Added new Accelerators for CPU, GPU and TPU ([#5719](https://github.com/Lightning-AI/pytorch-lightning/pull/5719))
    * Added RPC and Sharded plugins ([#5732](https://github.com/Lightning-AI/pytorch-lightning/pull/5732))
    * Added missing `LightningModule`-wrapper logic to new plugins and accelerator ([#5734](https://github.com/Lightning-AI/pytorch-lightning/pull/5734))
    * Moved device-specific teardown logic from training loop to accelerator ([#5973](https://github.com/Lightning-AI/pytorch-lightning/pull/5973))
    * Moved accelerator_connector.py to the connectors subfolder ([#6033](https://github.com/Lightning-AI/pytorch-lightning/pull/6033))
    * Trainer only references accelerator ([#6039](https://github.com/Lightning-AI/pytorch-lightning/pull/6039))
    * Made parallel devices optional across all plugins ([#6051](https://github.com/Lightning-AI/pytorch-lightning/pull/6051))
    * Cleaning ([#5948](https://github.com/Lightning-AI/pytorch-lightning/pull/5948),
        [#5949](https://github.com/Lightning-AI/pytorch-lightning/pull/5949),
        [#5950](https://github.com/Lightning-AI/pytorch-lightning/pull/5950))
- Enabled `self.log` in callbacks ([#5094](https://github.com/Lightning-AI/pytorch-lightning/pull/5094))
- Renamed xxx_AVAILABLE as protected ([#5082](https://github.com/Lightning-AI/pytorch-lightning/pull/5082))
- Unified module names in Utils ([#5199](https://github.com/Lightning-AI/pytorch-lightning/pull/5199))
- Separated utils: imports & enums ([#5256](https://github.com/Lightning-AI/pytorch-lightning/pull/5256)
    [#5874](https://github.com/Lightning-AI/pytorch-lightning/pull/5874))
- Refactor: clean trainer device & distributed getters ([#5300](https://github.com/Lightning-AI/pytorch-lightning/pull/5300))
- Simplified training phase as LightningEnum ([#5419](https://github.com/Lightning-AI/pytorch-lightning/pull/5419))
- Updated metrics to use LightningEnum ([#5689](https://github.com/Lightning-AI/pytorch-lightning/pull/5689))
- Changed the seq of `on_train_batch_end`, `on_batch_end` & `on_train_epoch_end`, `on_epoch_end hooks` ([#5688](https://github.com/Lightning-AI/pytorch-lightning/pull/5688))
- Refactored `setup_training` and remove `test_mode` ([#5388](https://github.com/Lightning-AI/pytorch-lightning/pull/5388))
- Disabled training with zero `num_training_batches` when insufficient `limit_train_batches` ([#5703](https://github.com/Lightning-AI/pytorch-lightning/pull/5703))
- Refactored `EpochResultStore` ([#5522](https://github.com/Lightning-AI/pytorch-lightning/pull/5522))
- Update `lr_finder` to check for attribute if not running `fast_dev_run` ([#5990](https://github.com/Lightning-AI/pytorch-lightning/pull/5990))
- LightningOptimizer manual optimizer is more flexible and expose `toggle_model` ([#5771](https://github.com/Lightning-AI/pytorch-lightning/pull/5771))
- `MlflowLogger` limit parameter value length to 250 char ([#5893](https://github.com/Lightning-AI/pytorch-lightning/pull/5893))
- Re-introduced fix for Hydra directory sync with multiple process ([#5993](https://github.com/Lightning-AI/pytorch-lightning/pull/5993))

### Deprecated

- Function `stat_scores_multiple_classes` is deprecated in favor of `stat_scores` ([#4839](https://github.com/Lightning-AI/pytorch-lightning/pull/4839))
- Moved accelerators and plugins to its `legacy` pkg ([#5645](https://github.com/Lightning-AI/pytorch-lightning/pull/5645))
- Deprecated `LightningDistributedDataParallel` in favor of new wrapper module `LightningDistributedModule` ([#5185](https://github.com/Lightning-AI/pytorch-lightning/pull/5185))
- Deprecated `LightningDataParallel` in favor of new wrapper module `LightningParallelModule` ([#5670](https://github.com/Lightning-AI/pytorch-lightning/pull/5670))
- Renamed utils modules ([#5199](https://github.com/Lightning-AI/pytorch-lightning/pull/5199))
    * `argparse_utils` >> `argparse`
    * `model_utils` >> `model_helpers`
    * `warning_utils` >> `warnings`
    * `xla_device_utils` >> `xla_device`
- Deprecated using `'val_loss'` to set the `ModelCheckpoint` monitor ([#6012](https://github.com/Lightning-AI/pytorch-lightning/pull/6012))
- Deprecated `.get_model()` with explicit `.lightning_module` property ([#6035](https://github.com/Lightning-AI/pytorch-lightning/pull/6035))
- Deprecated Trainer attribute `accelerator_backend` in favor of `accelerator` ([#6034](https://github.com/Lightning-AI/pytorch-lightning/pull/6034))

### Removed

- Removed deprecated checkpoint argument `filepath` ([#5321](https://github.com/Lightning-AI/pytorch-lightning/pull/5321))
- Removed deprecated `Fbeta`, `f1_score` and `fbeta_score` metrics ([#5322](https://github.com/Lightning-AI/pytorch-lightning/pull/5322))
- Removed deprecated `TrainResult` ([#5323](https://github.com/Lightning-AI/pytorch-lightning/pull/5323))
- Removed deprecated `EvalResult` ([#5633](https://github.com/Lightning-AI/pytorch-lightning/pull/5633))
- Removed `LoggerStages` ([#5673](https://github.com/Lightning-AI/pytorch-lightning/pull/5673))

### Fixed

- Fixed distributed setting and `ddp_cpu` only with `num_processes>1` ([#5297](https://github.com/Lightning-AI/pytorch-lightning/pull/5297))
- Fixed `num_workers` for Windows example ([#5375](https://github.com/Lightning-AI/pytorch-lightning/pull/5375))
- Fixed loading yaml ([#5619](https://github.com/Lightning-AI/pytorch-lightning/pull/5619))
- Fixed support custom DataLoader with DDP if they can be re-instantiated ([#5745](https://github.com/Lightning-AI/pytorch-lightning/pull/5745))
- Fixed repeated `.fit()` calls ignore max_steps iteration bound ([#5936](https://github.com/Lightning-AI/pytorch-lightning/pull/5936))
- Fixed throwing `MisconfigurationError` on unknown mode ([#5255](https://github.com/Lightning-AI/pytorch-lightning/pull/5255))
- Resolve bug with Finetuning ([#5744](https://github.com/Lightning-AI/pytorch-lightning/pull/5744))
- Fixed `ModelCheckpoint` race condition in file existence check ([#5155](https://github.com/Lightning-AI/pytorch-lightning/pull/5155))
- Fixed some compatibility with PyTorch 1.8 ([#5864](https://github.com/Lightning-AI/pytorch-lightning/pull/5864))
- Fixed forward cache ([#5895](https://github.com/Lightning-AI/pytorch-lightning/pull/5895))
- Fixed recursive detach of tensors to CPU ([#6007](https://github.com/Lightning-AI/pytorch-lightning/pull/6007))
- Fixed passing wrong strings for scheduler interval doesn't throw an error ([#5923](https://github.com/Lightning-AI/pytorch-lightning/pull/5923))
- Fixed wrong `requires_grad` state after `return None` with multiple optimizers ([#5738](https://github.com/Lightning-AI/pytorch-lightning/pull/5638))
- Fixed add `on_epoch_end` hook at the end of `validation`, `test` epoch ([#5986](https://github.com/Lightning-AI/pytorch-lightning/pull/5986))
- Fixed missing `process_dataloader` call for `TPUSpawn` when in distributed mode ([#6015](https://github.com/Lightning-AI/pytorch-lightning/pull/6015))
- Fixed progress bar flickering by appending 0 to floats/strings ([#6009](https://github.com/Lightning-AI/pytorch-lightning/pull/6009))
- Fixed synchronization issues with TPU training ([#6027](https://github.com/Lightning-AI/pytorch-lightning/pull/6027))
- Fixed `hparams.yaml` saved twice when using `TensorBoardLogger` ([#5953](https://github.com/Lightning-AI/pytorch-lightning/pull/5953))
- Fixed basic examples ([#5912](https://github.com/Lightning-AI/pytorch-lightning/pull/5912),
    [#5985](https://github.com/Lightning-AI/pytorch-lightning/pull/5985))
- Fixed `fairscale` compatible with PT 1.8 ([#5996](https://github.com/Lightning-AI/pytorch-lightning/pull/5996))
- Ensured `process_dataloader` is called when `tpu_cores > 1` to use Parallel DataLoader ([#6015](https://github.com/Lightning-AI/pytorch-lightning/pull/6015))
- Attempted SLURM auto resume call when non-shell call fails ([#6002](https://github.com/Lightning-AI/pytorch-lightning/pull/6002))
- Fixed wrapping optimizers upon assignment ([#6006](https://github.com/Lightning-AI/pytorch-lightning/pull/6006))
- Fixed allowing hashing of metrics with lists in their state ([#5939](https://github.com/Lightning-AI/pytorch-lightning/pull/5939))


## [1.1.8] - 2021-02-08

### Fixed

- Separate epoch validation from step validation ([#5208](https://github.com/Lightning-AI/pytorch-lightning/pull/5208))
- Fixed `toggle_optimizers` not handling all optimizer parameters ([#5775](https://github.com/Lightning-AI/pytorch-lightning/pull/5775))


## [1.1.7] - 2021-02-03

### Fixed

- Fixed `TensorBoardLogger` not closing `SummaryWriter` on `finalize` ([#5696](https://github.com/Lightning-AI/pytorch-lightning/pull/5696))
- Fixed filtering of pytorch  "unsqueeze" warning when using DP ([#5622](https://github.com/Lightning-AI/pytorch-lightning/pull/5622))
- Fixed `num_classes` argument in F1 metric ([#5663](https://github.com/Lightning-AI/pytorch-lightning/pull/5663))
- Fixed `log_dir` property ([#5537](https://github.com/Lightning-AI/pytorch-lightning/pull/5537))
- Fixed a race condition in `ModelCheckpoint` when checking if a checkpoint file exists ([#5144](https://github.com/Lightning-AI/pytorch-lightning/pull/5144))
- Remove unnecessary intermediate layers in Dockerfiles ([#5697](https://github.com/Lightning-AI/pytorch-lightning/pull/5697))
- Fixed auto learning rate ordering ([#5638](https://github.com/Lightning-AI/pytorch-lightning/pull/5638))


## [1.1.6] - 2021-01-26

### Changed

- Increased TPU check timeout from 20s to 100s ([#5598](https://github.com/Lightning-AI/pytorch-lightning/pull/5598))
- Ignored `step` param in Neptune logger's log_metric method ([#5510](https://github.com/Lightning-AI/pytorch-lightning/pull/5510))
- Pass batch outputs to `on_train_batch_end` instead of `epoch_end` outputs ([#4369](https://github.com/Lightning-AI/pytorch-lightning/pull/4369))

### Fixed

- Fixed `toggle_optimizer` to reset `requires_grad` state  ([#5574](https://github.com/Lightning-AI/pytorch-lightning/pull/5574))
- Fixed FileNotFoundError for best checkpoint when using DDP with Hydra ([#5629](https://github.com/Lightning-AI/pytorch-lightning/pull/5629))
- Fixed an error when logging a progress bar metric with a reserved name ([#5620](https://github.com/Lightning-AI/pytorch-lightning/pull/5620))
- Fixed `Metric`'s `state_dict` not included when child modules ([#5614](https://github.com/Lightning-AI/pytorch-lightning/pull/5614))
- Fixed Neptune logger creating multiple experiments when GPUs > 1 ([#3256](https://github.com/Lightning-AI/pytorch-lightning/pull/3256))
- Fixed duplicate logs appearing in console when using the python logging module ([#5509](https://github.com/Lightning-AI/pytorch-lightning/pull/5509))
- Fixed tensor printing in `trainer.test()` ([#5138](https://github.com/Lightning-AI/pytorch-lightning/pull/5138))
- Fixed not using dataloader when `hparams` present ([#4559](https://github.com/Lightning-AI/pytorch-lightning/pull/4559))


## [1.1.5] - 2021-01-19

### Fixed

- Fixed a visual bug in the progress bar display initialization ([#4579](https://github.com/Lightning-AI/pytorch-lightning/pull/4579))
- Fixed logging `on_train_batch_end` in a callback with multiple optimizers ([#5521](https://github.com/Lightning-AI/pytorch-lightning/pull/5521))
- Fixed `reinit_scheduler_properties` with correct optimizer ([#5519](https://github.com/Lightning-AI/pytorch-lightning/pull/5519))
- Fixed `val_check_interval` with `fast_dev_run` ([#5540](https://github.com/Lightning-AI/pytorch-lightning/pull/5540))


## [1.1.4] - 2021-01-12

### Added

- Add automatic optimization property setter to lightning module ([#5169](https://github.com/Lightning-AI/pytorch-lightning/pull/5169))

### Changed

- Changed deprecated `enable_pl_optimizer=True` ([#5244](https://github.com/Lightning-AI/pytorch-lightning/pull/5244))

### Fixed

- Fixed `transfer_batch_to_device` for DDP with `len(devices_ids) == 1` ([#5195](https://github.com/Lightning-AI/pytorch-lightning/pull/5195))
- Logging only on `not should_accumulate()` during training ([#5417](https://github.com/Lightning-AI/pytorch-lightning/pull/5417))
- Resolve interpolation bug with Hydra ([#5406](https://github.com/Lightning-AI/pytorch-lightning/pull/5406))
- Check environ before selecting a seed to prevent warning message ([#4743](https://github.com/Lightning-AI/pytorch-lightning/pull/4743))
- Fixed signature mismatch in `model_to_device` of `DDPCPUHPCAccelerator` ([#5505](https://github.com/Lightning-AI/pytorch-lightning/pull/5505))

## [1.1.3] - 2021-01-05

### Added

- Added a check for optimizer attached to `lr_scheduler` ([#5338](https://github.com/Lightning-AI/pytorch-lightning/pull/5338))
- Added support for passing non-existing filepaths to `resume_from_checkpoint` ([#4402](https://github.com/Lightning-AI/pytorch-lightning/pull/4402))

### Changed

- Skip restore from `resume_from_checkpoint` while `testing` ([#5161](https://github.com/Lightning-AI/pytorch-lightning/pull/5161))
- Allowed `log_momentum` for adaptive optimizers in `LearningRateMonitor` ([#5333](https://github.com/Lightning-AI/pytorch-lightning/pull/5333))
- Disabled checkpointing, earlystopping and logging with `fast_dev_run` ([#5277](https://github.com/Lightning-AI/pytorch-lightning/pull/5277))
- Distributed group defaults to `WORLD` if `None` ([#5125](https://github.com/Lightning-AI/pytorch-lightning/pull/5125))

### Fixed

- Fixed `trainer.test` returning non-test metrics ([#5214](https://github.com/Lightning-AI/pytorch-lightning/pull/5214))
- Fixed metric state reset ([#5273](https://github.com/Lightning-AI/pytorch-lightning/pull/5273))
- Fixed `--num-nodes` on `DDPSequentialPlugin` ([#5327](https://github.com/Lightning-AI/pytorch-lightning/pull/5327))
- Fixed invalid value for `weights_summary` ([#5296](https://github.com/Lightning-AI/pytorch-lightning/pull/5296))
- Fixed `Trainer.test` not using the latest `best_model_path` ([#5161](https://github.com/Lightning-AI/pytorch-lightning/pull/5161))
- Fixed existence check for hparams not using underlying filesystem ([#5250](https://github.com/Lightning-AI/pytorch-lightning/pull/5250))
- Fixed `LightningOptimizer` AMP bug ([#5191](https://github.com/Lightning-AI/pytorch-lightning/pull/5191))
- Fixed casted key to string in `_flatten_dict` ([#5354](https://github.com/Lightning-AI/pytorch-lightning/pull/5354))


## [1.1.2] - 2020-12-23

### Added

- Support number for logging with `sync_dist=True` ([#5080](https://github.com/Lightning-AI/pytorch-lightning/pull/5080))
- Added offset logging step when resuming for Wandb logger ([#5050](https://github.com/Lightning-AI/pytorch-lightning/pull/5050))

### Removed

- `enable_pl_optimizer=False` by default to temporarily fix AMP issues ([#5163](https://github.com/Lightning-AI/pytorch-lightning/pull/5163))

### Fixed

- Metric reduction with Logging ([#5150](https://github.com/Lightning-AI/pytorch-lightning/pull/5150))
- Remove nan loss in manual optimization ([#5121](https://github.com/Lightning-AI/pytorch-lightning/pull/5121))
- Un-balanced logging properly supported ([#5119](https://github.com/Lightning-AI/pytorch-lightning/pull/5119))
- Fix hanging in DDP HPC accelerators ([#5157](https://github.com/Lightning-AI/pytorch-lightning/pull/5157))
- Fix reset `TensorRunningAccum` ([#5106](https://github.com/Lightning-AI/pytorch-lightning/pull/5106))
- Updated `DALIClassificationLoader` to not use deprecated arguments ([#4925](https://github.com/Lightning-AI/pytorch-lightning/pull/4925))
- Corrected call to `torch.no_grad` ([#5124](https://github.com/Lightning-AI/pytorch-lightning/pull/5124))


## [1.1.1] - 2020-12-15

### Added

- Add a notebook example to reach a quick baseline of ~94% accuracy on CIFAR10 using Resnet in Lightning ([#4818](https://github.com/Lightning-AI/pytorch-lightning/pull/4818))

### Changed

- Simplify accelerator steps ([#5015](https://github.com/Lightning-AI/pytorch-lightning/pull/5015))
- Refactor load in checkpoint connector ([#4593](https://github.com/Lightning-AI/pytorch-lightning/pull/4593))
- Fixed the saved filename in `ModelCheckpoint` when it already exists ([#4861](https://github.com/Lightning-AI/pytorch-lightning/pull/4861))

### Removed

- Drop duplicate metrics ([#5014](https://github.com/Lightning-AI/pytorch-lightning/pull/5014))
- Remove beta arg from F1 class and functional ([#5076](https://github.com/Lightning-AI/pytorch-lightning/pull/5076))

### Fixed

- Fixed trainer by default `None` in `DDPAccelerator` ([#4915](https://github.com/Lightning-AI/pytorch-lightning/pull/4915))
- Fixed `LightningOptimizer` to expose optimizer attributes ([#5095](https://github.com/Lightning-AI/pytorch-lightning/pull/5095))
- Do not warn when the `name` key is used in the `lr_scheduler` dict ([#5057](https://github.com/Lightning-AI/pytorch-lightning/pull/5057))
- Check if optimizer supports closure ([#4981](https://github.com/Lightning-AI/pytorch-lightning/pull/4981))
- Add deprecated metric utility functions back to functional (
    [#5067](https://github.com/Lightning-AI/pytorch-lightning/pull/5067),
    [#5068](https://github.com/Lightning-AI/pytorch-lightning/pull/5068))
- Allow any input in `to_onnx` and `to_torchscript` ([#4378](https://github.com/Lightning-AI/pytorch-lightning/pull/4378))
- Fixed `DDPHPCAccelerator` hangs in DDP construction by calling `init_device` ([#5157](https://github.com/Lightning-AI/pytorch-lightning/pull/5157))


## [1.1.0] - 2020-12-09

### Added

- Added "monitor" key to saved `ModelCheckpoints` ([#4383](https://github.com/Lightning-AI/pytorch-lightning/pull/4383))
- Added `ConfusionMatrix` class interface ([#4348](https://github.com/Lightning-AI/pytorch-lightning/pull/4348))
- Added multiclass AUROC metric ([#4236](https://github.com/Lightning-AI/pytorch-lightning/pull/4236))
- Added global step indexing to the checkpoint name for a better sub-epoch checkpointing experience ([#3807](https://github.com/Lightning-AI/pytorch-lightning/pull/3807))
- Added optimizer hooks in callbacks ([#4379](https://github.com/Lightning-AI/pytorch-lightning/pull/4379))
- Added option to log momentum ([#4384](https://github.com/Lightning-AI/pytorch-lightning/pull/4384))
- Added `current_score` to `ModelCheckpoint.on_save_checkpoint` ([#4721](https://github.com/Lightning-AI/pytorch-lightning/pull/4721))
- Added logging using `self.log` in train and evaluation for epoch end hooks (
    [#4552](https://github.com/Lightning-AI/pytorch-lightning/pull/4552),
    [#4495](https://github.com/Lightning-AI/pytorch-lightning/pull/4495),
    [#4439](https://github.com/Lightning-AI/pytorch-lightning/pull/4439),
    [#4684](https://github.com/Lightning-AI/pytorch-lightning/pull/4684),
    [#4913](https://github.com/Lightning-AI/pytorch-lightning/pull/4913))
- Added ability for DDP plugin to modify optimizer state saving ([#4675](https://github.com/Lightning-AI/pytorch-lightning/pull/4675))
- Added `prefix` argument in loggers ([#4557](https://github.com/Lightning-AI/pytorch-lightning/pull/4557))
- Added printing of total num of params, trainable and non-trainable params in ModelSummary ([#4521](https://github.com/Lightning-AI/pytorch-lightning/pull/4521))
- Added `PrecisionRecallCurve, ROC, AveragePrecision` class metric ([#4549](https://github.com/Lightning-AI/pytorch-lightning/pull/4549))
- Added custom `Apex` and `NativeAMP` as `Precision plugins` ([#4355](https://github.com/Lightning-AI/pytorch-lightning/pull/4355))
- Added `DALI MNIST` example ([#3721](https://github.com/Lightning-AI/pytorch-lightning/pull/3721))
- Added `sharded plugin` for DDP for multi-gpu training memory optimizations (
    [#4639](https://github.com/Lightning-AI/pytorch-lightning/pull/4639),
    [#4686](https://github.com/Lightning-AI/pytorch-lightning/pull/4686),
    [#4737](https://github.com/Lightning-AI/pytorch-lightning/pull/4737),
    [#4773](https://github.com/Lightning-AI/pytorch-lightning/pull/4773))
- Added `experiment_id` to the NeptuneLogger ([#3462](https://github.com/Lightning-AI/pytorch-lightning/pull/3462))
- Added `PyTorch Geometric` integration example with Lightning ([#4568](https://github.com/Lightning-AI/pytorch-lightning/pull/4568))
- Added `all_gather` method to `LightningModule` which allows gradient based tensor synchronizations for use-cases such as negative sampling. ([#5012](https://github.com/Lightning-AI/pytorch-lightning/pull/5012))
- Enabled `self.log` in most functions ([#4969](https://github.com/Lightning-AI/pytorch-lightning/pull/4969))
- Added changeable extension variable for `ModelCheckpoint` ([#4977](https://github.com/Lightning-AI/pytorch-lightning/pull/4977))


### Changed

- Tuner algorithms will be skipped if `fast_dev_run=True` ([#3903](https://github.com/Lightning-AI/pytorch-lightning/pull/3903))
- `WandbLogger` does not force wandb `reinit` arg to True anymore and creates a run only when needed ([#4648](https://github.com/Lightning-AI/pytorch-lightning/pull/4648))
- Changed `automatic_optimization` to be a model attribute ([#4602](https://github.com/Lightning-AI/pytorch-lightning/pull/4602))
- Changed `Simple Profiler` report to order by percentage time spent + num calls ([#4880](https://github.com/Lightning-AI/pytorch-lightning/pull/4880))
- Simplify optimization Logic ([#4984](https://github.com/Lightning-AI/pytorch-lightning/pull/4984))
- Classification metrics overhaul ([#4837](https://github.com/Lightning-AI/pytorch-lightning/pull/4837))
- Updated `fast_dev_run` to accept integer representing num_batches ([#4629](https://github.com/Lightning-AI/pytorch-lightning/pull/4629))
- Refactored optimizer ([#4658](https://github.com/Lightning-AI/pytorch-lightning/pull/4658))


### Deprecated

- Deprecated `prefix` argument in `ModelCheckpoint` ([#4765](https://github.com/Lightning-AI/pytorch-lightning/pull/4765))
- Deprecated the old way of assigning hyper-parameters through `self.hparams = ...` ([#4813](https://github.com/Lightning-AI/pytorch-lightning/pull/4813))
- Deprecated `mode='auto'` from `ModelCheckpoint` and `EarlyStopping` ([#4695](https://github.com/Lightning-AI/pytorch-lightning/pull/4695))

### Removed

- Removed `reorder` parameter of the `auc` metric ([#5004](https://github.com/Lightning-AI/pytorch-lightning/pull/5004))
- Removed `multiclass_roc` and `multiclass_precision_recall_curve`, use `roc` and `precision_recall_curve` instead ([#4549](https://github.com/Lightning-AI/pytorch-lightning/pull/4549))

### Fixed

- Added feature to move tensors to CPU before saving ([#4309](https://github.com/Lightning-AI/pytorch-lightning/pull/4309))
- Fixed `LoggerConnector` to have logged metrics on root device in DP ([#4138](https://github.com/Lightning-AI/pytorch-lightning/pull/4138))
- Auto convert tensors to contiguous format when `gather_all` ([#4907](https://github.com/Lightning-AI/pytorch-lightning/pull/4907))
- Fixed `PYTHONPATH` for ddp test model ([#4528](https://github.com/Lightning-AI/pytorch-lightning/pull/4528))
- Fixed allowing logger to support indexing ([#4595](https://github.com/Lightning-AI/pytorch-lightning/pull/4595))
- Fixed DDP and manual_optimization ([#4976](https://github.com/Lightning-AI/pytorch-lightning/pull/4976))


## [1.0.8] - 2020-11-24

### Added

- Added casting to python types for numpy scalars when logging `hparams` ([#4647](https://github.com/Lightning-AI/pytorch-lightning/pull/4647))
- Added warning when progress bar refresh rate is less than 20 on Google Colab to prevent crashing ([#4654](https://github.com/Lightning-AI/pytorch-lightning/pull/4654))
- Added `F1` class metric ([#4656](https://github.com/Lightning-AI/pytorch-lightning/pull/4656))

### Changed

- Consistently use `step=trainer.global_step` in `LearningRateMonitor` independently of `logging_interval` ([#4376](https://github.com/Lightning-AI/pytorch-lightning/pull/4376))
- Metric states are no longer as default added to `state_dict` ([#4685](https://github.com/Lightning-AI/pytorch-lightning/pull/4685))
- Renamed class metric `Fbeta` >> `FBeta` ([#4656](https://github.com/Lightning-AI/pytorch-lightning/pull/4656))
- Model summary: add 1 decimal place ([#4745](https://github.com/Lightning-AI/pytorch-lightning/pull/4745))
- Do not override `PYTHONWARNINGS` ([#4700](https://github.com/Lightning-AI/pytorch-lightning/pull/4700))
- Changed `init_ddp_connection` moved from `DDP` to `DDPPlugin` ([#4407](https://github.com/Lightning-AI/pytorch-lightning/pull/4407))


### Fixed

- Fixed checkpoint `hparams` dict casting when `omegaconf` is available ([#4770](https://github.com/Lightning-AI/pytorch-lightning/pull/4770))
- Fixed incomplete progress bars when total batches not divisible by refresh rate ([#4577](https://github.com/Lightning-AI/pytorch-lightning/pull/4577))
- Updated SSIM metric ([#4566](https://github.com/Lightning-AI/pytorch-lightning/pull/4566))
- Fixed batch_arg_name - add `batch_arg_name` to all calls to `_adjust_batch_size`bug ([#4812](https://github.com/Lightning-AI/pytorch-lightning/pull/4812))
- Fixed `torchtext` data to GPU ([#4785](https://github.com/Lightning-AI/pytorch-lightning/pull/4785))
- Fixed a crash bug in MLFlow logger ([#4716](https://github.com/Lightning-AI/pytorch-lightning/pull/4716))

## [1.0.7] - 2020-11-17

### Added

- Added lambda closure to `manual_optimizer_step` ([#4618](https://github.com/Lightning-AI/pytorch-lightning/pull/4618))

### Changed

- Change Metrics `persistent` default mode to `False` ([#4685](https://github.com/Lightning-AI/pytorch-lightning/pull/4685))
- LoggerConnector log_metrics will use `total_batch_idx` instead of `global_step` when logging on `training step` ([#4738](https://github.com/Lightning-AI/pytorch-lightning/pull/4738))


### Fixed

- Prevent crash if `sync_dist=True` on CPU ([#4626](https://github.com/Lightning-AI/pytorch-lightning/pull/4626))
- Fixed average pbar Metrics ([#4534](https://github.com/Lightning-AI/pytorch-lightning/pull/4534))
- Fixed `setup` callback hook to correctly pass the LightningModule through ([#4608](https://github.com/Lightning-AI/pytorch-lightning/pull/4608))
- Allowing decorate model init with saving `hparams` inside ([#4662](https://github.com/Lightning-AI/pytorch-lightning/pull/4662))
- Fixed `split_idx` set by `LoggerConnector` in `on_trainer_init` to `Trainer`  ([#4697](https://github.com/Lightning-AI/pytorch-lightning/pull/4697))


## [1.0.6] - 2020-11-11

### Added

- Added metrics aggregation in Horovod and fixed early stopping ([#3775](https://github.com/Lightning-AI/pytorch-lightning/pull/3775))
- Added `manual_optimizer_step` which work with `AMP Native` and `accumulated_grad_batches` ([#4485](https://github.com/Lightning-AI/pytorch-lightning/pull/4485))
- Added `persistent(mode)` method to metrics, to enable and disable metric states being added to `state_dict` ([#4482](https://github.com/Lightning-AI/pytorch-lightning/pull/4482))
- Added congratulations at the end of our notebooks ([#4555](https://github.com/Lightning-AI/pytorch-lightning/pull/4555))
- Added parameters `move_metrics_to_cpu` in Trainer to disable gpu leak ([#4592](https://github.com/Lightning-AI/pytorch-lightning/pull/4592))


### Changed

- Changed `fsspec` to tuner ([#4458](https://github.com/Lightning-AI/pytorch-lightning/pull/4458))
- Unify SLURM/TorchElastic under backend plugin ([#4578](https://github.com/Lightning-AI/pytorch-lightning/pull/4578),
        [#4580](https://github.com/Lightning-AI/pytorch-lightning/pull/4580),
        [#4581](https://github.com/Lightning-AI/pytorch-lightning/pull/4581),
        [#4582](https://github.com/Lightning-AI/pytorch-lightning/pull/4582),
        [#4583](https://github.com/Lightning-AI/pytorch-lightning/pull/4583))

### Fixed

- Fixed feature-lack in `hpc_load` ([#4526](https://github.com/Lightning-AI/pytorch-lightning/pull/4526))
- Fixed metrics states being overridden in DDP mode ([#4482](https://github.com/Lightning-AI/pytorch-lightning/pull/4482))
- Fixed `lightning_getattr`, `lightning_hasattr` not finding the correct attributes in datamodule ([#4347](https://github.com/Lightning-AI/pytorch-lightning/pull/4347))
- Fixed automatic optimization AMP by `manual_optimization_step` ([#4485](https://github.com/Lightning-AI/pytorch-lightning/pull/4485))
- Replace `MisconfigurationException` with warning in `ModelCheckpoint` Callback ([#4560](https://github.com/Lightning-AI/pytorch-lightning/pull/4560))
- Fixed logged keys in mlflow logger ([#4412](https://github.com/Lightning-AI/pytorch-lightning/pull/4412))
- Fixed `is_picklable` by catching `AttributeError` ([#4508](https://github.com/Lightning-AI/pytorch-lightning/pull/4508))
- Fixed multi test dataloaders dict `AttributeError` error ([#4480](https://github.com/Lightning-AI/pytorch-lightning/pull/4480))
- Fixed show progress bar only for `progress_rank 0` on `DDP_SLURM` ([#4437](https://github.com/Lightning-AI/pytorch-lightning/pull/4437))

## [1.0.5] - 2020-11-03

### Added

- Added PyTorch 1.7 Stable support ([#3821](https://github.com/Lightning-AI/pytorch-lightning/pull/3821))
- Added timeout for `tpu_device_exists` to ensure process does not hang indefinitely ([#4340](https://github.com/Lightning-AI/pytorch-lightning/pull/4340))

### Changed

- W&B log in sync with `Trainer` step ([#4405](https://github.com/Lightning-AI/pytorch-lightning/pull/4405))
- Hook `on_after_backward` is called only when `optimizer_step` is being called ([#4439](https://github.com/Lightning-AI/pytorch-lightning/pull/4439))
- Moved `track_and_norm_grad` into `training loop` and called only when `optimizer_step` is being called ([#4439](https://github.com/Lightning-AI/pytorch-lightning/pull/4439))
- Changed type checker with explicit cast of `ref_model` object ([#4457](https://github.com/Lightning-AI/pytorch-lightning/pull/4457))
- Changed `distributed_backend` -> `accelerator` ([#4429](https://github.com/Lightning-AI/pytorch-lightning/pull/4429))

### Deprecated

- Deprecated passing `ModelCheckpoint` instance to `checkpoint_callback` Trainer argument ([#4336](https://github.com/Lightning-AI/pytorch-lightning/pull/4336))

### Fixed

- Disable saving checkpoints if not trained ([#4372](https://github.com/Lightning-AI/pytorch-lightning/pull/4372))
- Fixed error using `auto_select_gpus=True` with `gpus=-1` ([#4209](https://github.com/Lightning-AI/pytorch-lightning/pull/4209))
- Disabled training when `limit_train_batches=0` ([#4371](https://github.com/Lightning-AI/pytorch-lightning/pull/4371))
- Fixed that metrics do not store computational graph for all seen data ([#4313](https://github.com/Lightning-AI/pytorch-lightning/pull/4313))
- Fixed AMP unscale for `on_after_backward` ([#4439](https://github.com/Lightning-AI/pytorch-lightning/pull/4439))
- Fixed TorchScript export when module includes Metrics ([#4428](https://github.com/Lightning-AI/pytorch-lightning/pull/4428))
- Fixed TorchScript trace method's data to device and docstring ([#4360](https://github.com/Lightning-AI/pytorch-lightning/pull/4360))
- Fixed CSV logger warning ([#4419](https://github.com/Lightning-AI/pytorch-lightning/pull/4419))
- Fixed skip DDP parameter sync ([#4301](https://github.com/Lightning-AI/pytorch-lightning/pull/4301))
- Fixed `WandbLogger` _sanitize_callable function ([#4422](https://github.com/Lightning-AI/pytorch-lightning/pull/4422))
- Fixed `AMP Native` `_unscale` gradient ([#4441](https://github.com/Lightning-AI/pytorch-lightning/pull/4441))


## [1.0.4] - 2020-10-27

### Added

- Added `dirpath` and `filename` parameter in `ModelCheckpoint` ([#4213](https://github.com/Lightning-AI/pytorch-lightning/pull/4213))
- Added plugins docs and DDPPlugin to customize ddp across all accelerators ([#4258](https://github.com/Lightning-AI/pytorch-lightning/pull/4285))
- Added `strict` option to the scheduler dictionary ([#3586](https://github.com/Lightning-AI/pytorch-lightning/pull/3586))
- Added `fsspec` support for profilers ([#4162](https://github.com/Lightning-AI/pytorch-lightning/pull/4162))
- Added autogenerated helptext to `Trainer.add_argparse_args` ([#4344](https://github.com/Lightning-AI/pytorch-lightning/pull/4344))
- Added support for string values in `Trainer`'s `profiler` parameter ([#3656](https://github.com/Lightning-AI/pytorch-lightning/pull/3656))
- Added `optimizer_closure` to `optimizer.step` when supported ([#4190](https://github.com/Lightning-AI/pytorch-lightning/pull/4190))
- Added unification of regression metrics ([#4166](https://github.com/Lightning-AI/pytorch-lightning/pull/4166))
- Added checkpoint load from Bytes ([#4314](https://github.com/Lightning-AI/pytorch-lightning/pull/4314))

### Changed

- Improved error messages for invalid `configure_optimizers` returns ([#3587](https://github.com/Lightning-AI/pytorch-lightning/pull/3587))
- Allow changing the logged step value in `validation_step` ([#4130](https://github.com/Lightning-AI/pytorch-lightning/pull/4130))
- Allow setting `replace_sampler_ddp=True` with a distributed sampler already added ([#4273](https://github.com/Lightning-AI/pytorch-lightning/pull/4273))
- Fixed sanitized parameters for `WandbLogger.log_hyperparams` ([#4320](https://github.com/Lightning-AI/pytorch-lightning/pull/4320))

### Deprecated

- Deprecated `filepath` in `ModelCheckpoint` ([#4213](https://github.com/Lightning-AI/pytorch-lightning/pull/4213))
- Deprecated `reorder` parameter of the `auc` metric ([#4237](https://github.com/Lightning-AI/pytorch-lightning/pull/4237))
- Deprecated bool values in `Trainer`'s `profiler` parameter ([#3656](https://github.com/Lightning-AI/pytorch-lightning/pull/3656))

### Fixed

- Fixed setting device ids in DDP ([#4297](https://github.com/Lightning-AI/pytorch-lightning/pull/4297))
- Fixed synchronization of best model path in `ddp_accelerator` ([#4323](https://github.com/Lightning-AI/pytorch-lightning/pull/4323))
- Fixed `WandbLogger` not uploading checkpoint artifacts at the end of training ([#4341](https://github.com/Lightning-AI/pytorch-lightning/pull/4341))
- Fixed `FBeta` computation ([#4183](https://github.com/Lightning-AI/pytorch-lightning/pull/4183))
- Fixed `accumulation across batches` has completed `before breaking training loop` ([#4278](https://github.com/Lightning-AI/pytorch-lightning/pull/4278))
- Fixed `ModelCheckpoint` don't increase current_epoch and global_step when not training ([#4291](https://github.com/Lightning-AI/pytorch-lightning/pull/4291))
- Fixed `COMET_EXPERIMENT_KEY` environment variable usage in comet logger ([#4230](https://github.com/Lightning-AI/pytorch-lightning/pull/4230))

## [1.0.3] - 2020-10-20

### Added

- Added persistent flag to `Metric.add_state` ([#4195](https://github.com/Lightning-AI/pytorch-lightning/pull/4195))

### Changed

- Used `checkpoint_connector.hpc_save` in SLURM ([#4217](https://github.com/Lightning-AI/pytorch-lightning/pull/4217))
- Moved base req. to root ([#4219](https://github.com/Lightning-AI/pytorch-lightning/pull/4219))

### Fixed

- Fixed `hparams` assign in init ([#4189](https://github.com/Lightning-AI/pytorch-lightning/pull/4189))
- Fixed overwrite check for model hooks ([#4010](https://github.com/Lightning-AI/pytorch-lightning/pull/4010))


## [1.0.2] - 2020-10-15

### Added

- Added trace functionality to the function `to_torchscript` ([#4142](https://github.com/Lightning-AI/pytorch-lightning/pull/4142))

### Changed

- Called `on_load_checkpoint` before loading `state_dict` ([#4057](https://github.com/Lightning-AI/pytorch-lightning/pull/4057))

### Removed

- Removed duplicate metric vs step log for train loop ([#4173](https://github.com/Lightning-AI/pytorch-lightning/pull/4173))

### Fixed

- Fixed the `self.log` problem in `validation_step()` ([#4169](https://github.com/Lightning-AI/pytorch-lightning/pull/4169))
- Fixed `hparams` saving - save the state when `save_hyperparameters()` is called [in `__init__`] ([#4163](https://github.com/Lightning-AI/pytorch-lightning/pull/4163))
- Fixed runtime failure while exporting `hparams` to yaml ([#4158](https://github.com/Lightning-AI/pytorch-lightning/pull/4158))


## [1.0.1] - 2020-10-14

### Added

- Added getstate/setstate method for torch.save serialization ([#4127](https://github.com/Lightning-AI/pytorch-lightning/pull/4127))


## [1.0.0] - 2020-10-13

### Added

- Added Explained Variance Metric + metric fix ([#4013](https://github.com/Lightning-AI/pytorch-lightning/pull/4013))
- Added Metric <-> Lightning Module integration tests ([#4008](https://github.com/Lightning-AI/pytorch-lightning/pull/4008))
- Added parsing OS env vars in `Trainer` ([#4022](https://github.com/Lightning-AI/pytorch-lightning/pull/4022))
- Added classification metrics ([#4043](https://github.com/Lightning-AI/pytorch-lightning/pull/4043))
- Updated explained variance metric ([#4024](https://github.com/Lightning-AI/pytorch-lightning/pull/4024))
- Enabled plugins ([#4041](https://github.com/Lightning-AI/pytorch-lightning/pull/4041))
- Enabled custom clusters ([#4048](https://github.com/Lightning-AI/pytorch-lightning/pull/4048))
- Enabled passing in custom accelerators ([#4050](https://github.com/Lightning-AI/pytorch-lightning/pull/4050))
- Added `LightningModule.toggle_optimizer` ([#4058](https://github.com/Lightning-AI/pytorch-lightning/pull/4058))
- Added `LightningModule.manual_backward` ([#4063](https://github.com/Lightning-AI/pytorch-lightning/pull/4063))
- Added `output` argument to `*_batch_end` hooks ([#3965](https://github.com/Lightning-AI/pytorch-lightning/pull/3965),
    [#3966](https://github.com/Lightning-AI/pytorch-lightning/pull/3966))
- Added `output` argument to `*_epoch_end` hooks ([#3967](https://github.com/Lightning-AI/pytorch-lightning/pull/3967))

### Changed

- Integrated metrics API with self.log ([#3961](https://github.com/Lightning-AI/pytorch-lightning/pull/3961))
- Decoupled Apex ([#4052](https://github.com/Lightning-AI/pytorch-lightning/pull/4052),
        [#4054](https://github.com/Lightning-AI/pytorch-lightning/pull/4054),
        [#4055](https://github.com/Lightning-AI/pytorch-lightning/pull/4055),
        [#4056](https://github.com/Lightning-AI/pytorch-lightning/pull/4056),
        [#4058](https://github.com/Lightning-AI/pytorch-lightning/pull/4058),
        [#4060](https://github.com/Lightning-AI/pytorch-lightning/pull/4060),
        [#4061](https://github.com/Lightning-AI/pytorch-lightning/pull/4061),
        [#4062](https://github.com/Lightning-AI/pytorch-lightning/pull/4062),
        [#4063](https://github.com/Lightning-AI/pytorch-lightning/pull/4063),
        [#4064](https://github.com/Lightning-AI/pytorch-lightning/pull/4064),
        [#4065](https://github.com/Lightning-AI/pytorch-lightning/pull/4065))
- Renamed all backends to `Accelerator` ([#4066](https://github.com/Lightning-AI/pytorch-lightning/pull/4066))
- Enabled manual returns ([#4089](https://github.com/Lightning-AI/pytorch-lightning/pull/4089))

### Removed

- Removed support for EvalResult and TrainResult ([#3968](https://github.com/Lightning-AI/pytorch-lightning/pull/3968))
- Removed deprecated trainer flags: `overfit_pct`, `log_save_interval`, `row_log_interval` ([#3969](https://github.com/Lightning-AI/pytorch-lightning/pull/3969))
- Removed deprecated early_stop_callback ([#3982](https://github.com/Lightning-AI/pytorch-lightning/pull/3982))
- Removed deprecated model hooks ([#3980](https://github.com/Lightning-AI/pytorch-lightning/pull/3980))
- Removed deprecated callbacks ([#3979](https://github.com/Lightning-AI/pytorch-lightning/pull/3979))
- Removed `trainer` argument in `LightningModule.backward` [#4056](https://github.com/Lightning-AI/pytorch-lightning/pull/4056))

### Fixed

- Fixed `current_epoch` property update to reflect true epoch number inside `LightningDataModule`, when `reload_dataloaders_every_epoch=True`. ([#3974](https://github.com/Lightning-AI/pytorch-lightning/pull/3974))
- Fixed to print scaler value in progress bar ([#4053](https://github.com/Lightning-AI/pytorch-lightning/pull/4053))
- Fixed mismatch between docstring and code regarding when `on_load_checkpoint` hook is called ([#3996](https://github.com/Lightning-AI/pytorch-lightning/pull/3996))


## [0.10.0] - 2020-10-07

### Added

- Added new Metrics API. ([#3868](https://github.com/Lightning-AI/pytorch-lightning/pull/3868), [#3921](https://github.com/Lightning-AI/pytorch-lightning/pull/3921))
- Enable PyTorch 1.7 compatibility ([#3541](https://github.com/Lightning-AI/pytorch-lightning/pull/3541))
- Added `LightningModule.to_torchscript` to support exporting as `ScriptModule` ([#3258](https://github.com/Lightning-AI/pytorch-lightning/pull/3258))
- Added warning when dropping unpicklable `hparams` ([#2874](https://github.com/Lightning-AI/pytorch-lightning/pull/2874))
- Added EMB similarity ([#3349](https://github.com/Lightning-AI/pytorch-lightning/pull/3349))
- Added `ModelCheckpoint.to_yaml` method ([#3048](https://github.com/Lightning-AI/pytorch-lightning/pull/3048))
- Allow `ModelCheckpoint` monitor to be `None`, meaning it will always save ([#3630](https://github.com/Lightning-AI/pytorch-lightning/pull/3630))
- Disabled optimizers setup during testing ([#3059](https://github.com/Lightning-AI/pytorch-lightning/pull/3059))
- Added support for datamodules to save and load checkpoints when training ([#3563](https://github.com/Lightning-AI/pytorch-lightning/pull/3563))
- Added support for datamodule in learning rate finder ([#3425](https://github.com/Lightning-AI/pytorch-lightning/pull/3425))
- Added gradient clip test for native AMP ([#3754](https://github.com/Lightning-AI/pytorch-lightning/pull/3754))
- Added dist lib to enable syncing anything across devices ([#3762](https://github.com/Lightning-AI/pytorch-lightning/pull/3762))
- Added `broadcast` to `TPUBackend` ([#3814](https://github.com/Lightning-AI/pytorch-lightning/pull/3814))
- Added `XLADeviceUtils` class to check XLA device type ([#3274](https://github.com/Lightning-AI/pytorch-lightning/pull/3274))

### Changed

- Refactored accelerator backends:
   * moved TPU `xxx_step` to backend ([#3118](https://github.com/Lightning-AI/pytorch-lightning/pull/3118))
   * refactored DDP backend `forward` ([#3119](https://github.com/Lightning-AI/pytorch-lightning/pull/3119))
   * refactored GPU backend `__step` ([#3120](https://github.com/Lightning-AI/pytorch-lightning/pull/3120))
   * refactored Horovod backend ([#3121](https://github.com/Lightning-AI/pytorch-lightning/pull/3121),
        [#3122](https://github.com/Lightning-AI/pytorch-lightning/pull/3122))
   * remove obscure forward call in eval + CPU backend `___step` ([#3123](https://github.com/Lightning-AI/pytorch-lightning/pull/3123))
   * reduced all simplified forward ([#3126](https://github.com/Lightning-AI/pytorch-lightning/pull/3126))
   * added hook base method ([#3127](https://github.com/Lightning-AI/pytorch-lightning/pull/3127))
   * refactor eval loop to use hooks - use `test_mode` for if so we can split later ([#3129](https://github.com/Lightning-AI/pytorch-lightning/pull/3129))
   * moved `___step_end` hooks ([#3130](https://github.com/Lightning-AI/pytorch-lightning/pull/3130))
   * training forward refactor ([#3134](https://github.com/Lightning-AI/pytorch-lightning/pull/3134))
   * training AMP scaling refactor ([#3135](https://github.com/Lightning-AI/pytorch-lightning/pull/3135))
   * eval step scaling factor ([#3136](https://github.com/Lightning-AI/pytorch-lightning/pull/3136))
   * add eval loop object to streamline eval loop ([#3138](https://github.com/Lightning-AI/pytorch-lightning/pull/3138))
   * refactored dataloader process hook ([#3139](https://github.com/Lightning-AI/pytorch-lightning/pull/3139))
   * refactored inner eval loop ([#3141](https://github.com/Lightning-AI/pytorch-lightning/pull/3141))
   * final inner eval loop hooks ([#3154](https://github.com/Lightning-AI/pytorch-lightning/pull/3154))
   * clean up hooks in `run_evaluation` ([#3156](https://github.com/Lightning-AI/pytorch-lightning/pull/3156))
   * clean up data reset ([#3161](https://github.com/Lightning-AI/pytorch-lightning/pull/3161))
   * expand eval loop out ([#3165](https://github.com/Lightning-AI/pytorch-lightning/pull/3165))
   * moved hooks around in eval loop ([#3195](https://github.com/Lightning-AI/pytorch-lightning/pull/3195))
   * remove `_evaluate` fx ([#3197](https://github.com/Lightning-AI/pytorch-lightning/pull/3197))
   * `Trainer.fit` hook clean up ([#3198](https://github.com/Lightning-AI/pytorch-lightning/pull/3198))
   * DDPs train hooks ([#3203](https://github.com/Lightning-AI/pytorch-lightning/pull/3203))
   * refactor DDP backend ([#3204](https://github.com/Lightning-AI/pytorch-lightning/pull/3204),
        [#3207](https://github.com/Lightning-AI/pytorch-lightning/pull/3207),
        [#3208](https://github.com/Lightning-AI/pytorch-lightning/pull/3208),
        [#3209](https://github.com/Lightning-AI/pytorch-lightning/pull/3209),
        [#3210](https://github.com/Lightning-AI/pytorch-lightning/pull/3210))
   * reduced accelerator selection ([#3211](https://github.com/Lightning-AI/pytorch-lightning/pull/3211))
   * group prepare data hook ([#3212](https://github.com/Lightning-AI/pytorch-lightning/pull/3212))
   * added data connector ([#3285](https://github.com/Lightning-AI/pytorch-lightning/pull/3285))
   * modular is_overridden ([#3290](https://github.com/Lightning-AI/pytorch-lightning/pull/3290))
   * adding `Trainer.tune()` ([#3293](https://github.com/Lightning-AI/pytorch-lightning/pull/3293))
   * move `run_pretrain_routine` -> `setup_training` ([#3294](https://github.com/Lightning-AI/pytorch-lightning/pull/3294))
   * move train outside of setup training ([#3297](https://github.com/Lightning-AI/pytorch-lightning/pull/3297))
   * move `prepare_data` to data connector ([#3307](https://github.com/Lightning-AI/pytorch-lightning/pull/3307))
   * moved accelerator router ([#3309](https://github.com/Lightning-AI/pytorch-lightning/pull/3309))
   * train loop refactor - moving train loop to own object ([#3310](https://github.com/Lightning-AI/pytorch-lightning/pull/3310),
        [#3312](https://github.com/Lightning-AI/pytorch-lightning/pull/3312),
        [#3313](https://github.com/Lightning-AI/pytorch-lightning/pull/3313),
        [#3314](https://github.com/Lightning-AI/pytorch-lightning/pull/3314))
   * duplicate data interface definition up into DataHooks class ([#3344](https://github.com/Lightning-AI/pytorch-lightning/pull/3344))
   * inner train loop ([#3359](https://github.com/Lightning-AI/pytorch-lightning/pull/3359),
        [#3361](https://github.com/Lightning-AI/pytorch-lightning/pull/3361),
        [#3362](https://github.com/Lightning-AI/pytorch-lightning/pull/3362),
        [#3363](https://github.com/Lightning-AI/pytorch-lightning/pull/3363),
        [#3365](https://github.com/Lightning-AI/pytorch-lightning/pull/3365),
        [#3366](https://github.com/Lightning-AI/pytorch-lightning/pull/3366),
        [#3367](https://github.com/Lightning-AI/pytorch-lightning/pull/3367),
        [#3368](https://github.com/Lightning-AI/pytorch-lightning/pull/3368),
        [#3369](https://github.com/Lightning-AI/pytorch-lightning/pull/3369),
        [#3370](https://github.com/Lightning-AI/pytorch-lightning/pull/3370),
        [#3371](https://github.com/Lightning-AI/pytorch-lightning/pull/3371),
        [#3372](https://github.com/Lightning-AI/pytorch-lightning/pull/3372),
        [#3373](https://github.com/Lightning-AI/pytorch-lightning/pull/3373),
        [#3374](https://github.com/Lightning-AI/pytorch-lightning/pull/3374),
        [#3375](https://github.com/Lightning-AI/pytorch-lightning/pull/3375),
        [#3376](https://github.com/Lightning-AI/pytorch-lightning/pull/3376),
        [#3385](https://github.com/Lightning-AI/pytorch-lightning/pull/3385),
        [#3388](https://github.com/Lightning-AI/pytorch-lightning/pull/3388),
        [#3397](https://github.com/Lightning-AI/pytorch-lightning/pull/3397))
   * all logging related calls in a connector ([#3395](https://github.com/Lightning-AI/pytorch-lightning/pull/3395))
   * device parser ([#3400](https://github.com/Lightning-AI/pytorch-lightning/pull/3400),
        [#3405](https://github.com/Lightning-AI/pytorch-lightning/pull/3405))
   * added model connector ([#3407](https://github.com/Lightning-AI/pytorch-lightning/pull/3407))
   * moved eval loop logging to loggers ([#3408](https://github.com/Lightning-AI/pytorch-lightning/pull/3408))
   * moved eval loop (#3412[#3408](https://github.com/Lightning-AI/pytorch-lightning/pull/3408))
   * trainer/separate argparse ([#3421](https://github.com/Lightning-AI/pytorch-lightning/pull/3421),
        [#3428](https://github.com/Lightning-AI/pytorch-lightning/pull/3428),
        [#3432](https://github.com/Lightning-AI/pytorch-lightning/pull/3432))
   * move `lr_finder` ([#3434](https://github.com/Lightning-AI/pytorch-lightning/pull/3434))
   * organize args (#[#3435](https://github.com/Lightning-AI/pytorch-lightning/pull/3435),
        [#3442](https://github.com/Lightning-AI/pytorch-lightning/pull/3442),
        [#3447](https://github.com/Lightning-AI/pytorch-lightning/pull/3447),
        [#3448](https://github.com/Lightning-AI/pytorch-lightning/pull/3448),
        [#3449](https://github.com/Lightning-AI/pytorch-lightning/pull/3449),
        [#3456](https://github.com/Lightning-AI/pytorch-lightning/pull/3456))
   * move specific accelerator code ([#3457](https://github.com/Lightning-AI/pytorch-lightning/pull/3457))
   * group connectors ([#3472](https://github.com/Lightning-AI/pytorch-lightning/pull/3472))
   * accelerator connector methods x/n ([#3469](https://github.com/Lightning-AI/pytorch-lightning/pull/3469),
        [#3470](https://github.com/Lightning-AI/pytorch-lightning/pull/3470),
        [#3474](https://github.com/Lightning-AI/pytorch-lightning/pull/3474))
   * merge backends x/n ([#3476](https://github.com/Lightning-AI/pytorch-lightning/pull/3476),
        [#3477](https://github.com/Lightning-AI/pytorch-lightning/pull/3477),
        [#3478](https://github.com/Lightning-AI/pytorch-lightning/pull/3478),
        [#3480](https://github.com/Lightning-AI/pytorch-lightning/pull/3480),
        [#3482](https://github.com/Lightning-AI/pytorch-lightning/pull/3482))
   * apex plugin ([#3502](https://github.com/Lightning-AI/pytorch-lightning/pull/3502))
   * precision plugins ([#3504](https://github.com/Lightning-AI/pytorch-lightning/pull/3504))
   * Result - make monitor default to `checkpoint_on` to simplify ([#3571](https://github.com/Lightning-AI/pytorch-lightning/pull/3571))
   * reference to the Trainer on the `LightningDataModule` ([#3684](https://github.com/Lightning-AI/pytorch-lightning/pull/3684))
   * add `.log` to lightning module ([#3686](https://github.com/Lightning-AI/pytorch-lightning/pull/3686),
        [#3699](https://github.com/Lightning-AI/pytorch-lightning/pull/3699),
        [#3701](https://github.com/Lightning-AI/pytorch-lightning/pull/3701),
        [#3704](https://github.com/Lightning-AI/pytorch-lightning/pull/3704),
        [#3715](https://github.com/Lightning-AI/pytorch-lightning/pull/3715))
   * enable tracking original metric when step and epoch are both true ([#3685](https://github.com/Lightning-AI/pytorch-lightning/pull/3685))
   * deprecated results obj, added support for simpler comms ([#3681](https://github.com/Lightning-AI/pytorch-lightning/pull/3681))
   * move backends back to individual files ([#3712](https://github.com/Lightning-AI/pytorch-lightning/pull/3712))
   * fixes logging for eval steps ([#3763](https://github.com/Lightning-AI/pytorch-lightning/pull/3763))
   * decoupled DDP, DDP spawn ([#3733](https://github.com/Lightning-AI/pytorch-lightning/pull/3733),
        [#3766](https://github.com/Lightning-AI/pytorch-lightning/pull/3766),
        [#3767](https://github.com/Lightning-AI/pytorch-lightning/pull/3767),
        [#3774](https://github.com/Lightning-AI/pytorch-lightning/pull/3774),
        [#3802](https://github.com/Lightning-AI/pytorch-lightning/pull/3802),
        [#3806](https://github.com/Lightning-AI/pytorch-lightning/pull/3806),
        [#3817](https://github.com/Lightning-AI/pytorch-lightning/pull/3817),
        [#3819](https://github.com/Lightning-AI/pytorch-lightning/pull/3819),
        [#3927](https://github.com/Lightning-AI/pytorch-lightning/pull/3927))
   * remove weight loading hack for ddp_cpu ([#3808](https://github.com/Lightning-AI/pytorch-lightning/pull/3808))
   * separate `torchelastic` from DDP ([#3810](https://github.com/Lightning-AI/pytorch-lightning/pull/3810))
   * separate SLURM from DDP ([#3809](https://github.com/Lightning-AI/pytorch-lightning/pull/3809))
   * decoupled DDP2 ([#3816](https://github.com/Lightning-AI/pytorch-lightning/pull/3816))
   * bug fix with logging val epoch end + monitor ([#3812](https://github.com/Lightning-AI/pytorch-lightning/pull/3812))
   * callback system and init DDP ([#3836](https://github.com/Lightning-AI/pytorch-lightning/pull/3836))
   * adding compute environments ([#3837](https://github.com/Lightning-AI/pytorch-lightning/pull/3837), [#3842](https://github.com/Lightning-AI/pytorch-lightning/pull/3842))
   * epoch can now log independently ([#3843](https://github.com/Lightning-AI/pytorch-lightning/pull/3843))
   * test selecting the correct backend. temp backends while slurm and TorchElastic are decoupled ([#3848](https://github.com/Lightning-AI/pytorch-lightning/pull/3848))
   * fixed `init_slurm_connection` causing hostname errors ([#3856](https://github.com/Lightning-AI/pytorch-lightning/pull/3856))
   * moves init apex from LM to apex connector ([#3923](https://github.com/Lightning-AI/pytorch-lightning/pull/3923))
   * moves sync bn to each backend ([#3925](https://github.com/Lightning-AI/pytorch-lightning/pull/3925))
   * moves configure ddp to each backend ([#3924](https://github.com/Lightning-AI/pytorch-lightning/pull/3924))
- Deprecation warning ([#3844](https://github.com/Lightning-AI/pytorch-lightning/pull/3844))
- Changed `LearningRateLogger` to `LearningRateMonitor` ([#3251](https://github.com/Lightning-AI/pytorch-lightning/pull/3251))
- Used `fsspec` instead of `gfile` for all IO ([#3320](https://github.com/Lightning-AI/pytorch-lightning/pull/3320))
    * Swapped `torch.load` for `fsspec` load in DDP spawn backend ([#3787](https://github.com/Lightning-AI/pytorch-lightning/pull/3787))
    * Swapped `torch.load` for `fsspec` load in cloud_io loading ([#3692](https://github.com/Lightning-AI/pytorch-lightning/pull/3692))
    * Added support for `to_disk()` to use remote filepaths with `fsspec` ([#3930](https://github.com/Lightning-AI/pytorch-lightning/pull/3930))
    * Updated model_checkpoint's to_yaml to use `fsspec` open ([#3801](https://github.com/Lightning-AI/pytorch-lightning/pull/3801))
    * Fixed `fsspec` is inconsistent when doing `fs.ls` ([#3805](https://github.com/Lightning-AI/pytorch-lightning/pull/3805))
- Refactor `GPUStatsMonitor` to improve training speed ([#3257](https://github.com/Lightning-AI/pytorch-lightning/pull/3257))
- Changed IoU score behavior for classes absent in target and pred ([#3098](https://github.com/Lightning-AI/pytorch-lightning/pull/3098))
- Changed IoU `remove_bg` bool to `ignore_index` optional int ([#3098](https://github.com/Lightning-AI/pytorch-lightning/pull/3098))
- Changed defaults of `save_top_k` and `save_last` to `None` in ModelCheckpoint ([#3680](https://github.com/Lightning-AI/pytorch-lightning/pull/3680))
- `row_log_interval` and `log_save_interval` are now based on training loop's `global_step` instead of epoch-internal batch index ([#3667](https://github.com/Lightning-AI/pytorch-lightning/pull/3667))
- Silenced some warnings. verified ddp refactors ([#3483](https://github.com/Lightning-AI/pytorch-lightning/pull/3483))
- Cleaning up stale logger tests ([#3490](https://github.com/Lightning-AI/pytorch-lightning/pull/3490))
- Allow `ModelCheckpoint` monitor to be `None` ([#3633](https://github.com/Lightning-AI/pytorch-lightning/pull/3633))
- Enable `None` model checkpoint default ([#3669](https://github.com/Lightning-AI/pytorch-lightning/pull/3669))
- Skipped `best_model_path` if `checkpoint_callback` is `None` ([#2962](https://github.com/Lightning-AI/pytorch-lightning/pull/2962))
- Used `raise .. from ..` to explicitly chain exceptions ([#3750](https://github.com/Lightning-AI/pytorch-lightning/pull/3750))
-  Mocking loggers ([#3596](https://github.com/Lightning-AI/pytorch-lightning/pull/3596),
    [#3617](https://github.com/Lightning-AI/pytorch-lightning/pull/3617),
    [#3851](https://github.com/Lightning-AI/pytorch-lightning/pull/3851),
    [#3859](https://github.com/Lightning-AI/pytorch-lightning/pull/3859),
    [#3884](https://github.com/Lightning-AI/pytorch-lightning/pull/3884),
    [#3853](https://github.com/Lightning-AI/pytorch-lightning/pull/3853),
    [#3910](https://github.com/Lightning-AI/pytorch-lightning/pull/3910),
    [#3889](https://github.com/Lightning-AI/pytorch-lightning/pull/3889),
    [#3926](https://github.com/Lightning-AI/pytorch-lightning/pull/3926))
- Write predictions in LightningModule instead of EvalResult [#3882](https://github.com/Lightning-AI/pytorch-lightning/pull/3882)

### Deprecated

- Deprecated `TrainResult` and `EvalResult`, use `self.log` and `self.write` from the `LightningModule` to log metrics and write predictions. `training_step` can now only return a scalar (for the loss) or a dictionary with anything you want. ([#3681](https://github.com/Lightning-AI/pytorch-lightning/pull/3681))
- Deprecate `early_stop_callback` Trainer argument ([#3845](https://github.com/Lightning-AI/pytorch-lightning/pull/3845))
- Rename Trainer arguments `row_log_interval` >> `log_every_n_steps` and `log_save_interval` >> `flush_logs_every_n_steps` ([#3748](https://github.com/Lightning-AI/pytorch-lightning/pull/3748))

### Removed

- Removed experimental Metric API ([#3943](https://github.com/Lightning-AI/pytorch-lightning/pull/3943),
        [#3949](https://github.com/Lightning-AI/pytorch-lightning/pull/3949),
        [#3946](https://github.com/Lightning-AI/pytorch-lightning/pull/3946)), listed changes before final removal:
    * Added `EmbeddingSimilarity` metric ([#3349](https://github.com/Lightning-AI/pytorch-lightning/pull/3349), [#3358](https://github.com/Lightning-AI/pytorch-lightning/pull/3358))
    * Added hooks to metric module interface ([#2528](https://github.com/Lightning-AI/pytorch-lightning/pull/2528))
    * Added error when AUROC metric is used for multiclass problems ([#3350](https://github.com/Lightning-AI/pytorch-lightning/pull/3350))
    * Fixed `ModelCheckpoint` with `save_top_k=-1` option not tracking the best models when a monitor metric is available ([#3735](https://github.com/Lightning-AI/pytorch-lightning/pull/3735))
    * Fixed counter-intuitive error being thrown in `Accuracy` metric for zero target tensor ([#3764](https://github.com/Lightning-AI/pytorch-lightning/pull/3764))
    * Fixed aggregation of metrics ([#3517](https://github.com/Lightning-AI/pytorch-lightning/pull/3517))
    * Fixed Metric aggregation ([#3321](https://github.com/Lightning-AI/pytorch-lightning/pull/3321))
    * Fixed RMSLE metric ([#3188](https://github.com/Lightning-AI/pytorch-lightning/pull/3188))
    * Renamed `reduction` to `class_reduction` in classification metrics ([#3322](https://github.com/Lightning-AI/pytorch-lightning/pull/3322))
    * Changed `class_reduction` similar to sklearn for classification metrics ([#3322](https://github.com/Lightning-AI/pytorch-lightning/pull/3322))
    * Renaming of precision recall metric ([#3308](https://github.com/Lightning-AI/pytorch-lightning/pull/3308))

### Fixed

- Fixed `on_train_batch_start` hook to end epoch early ([#3700](https://github.com/Lightning-AI/pytorch-lightning/pull/3700))
- Fixed `num_sanity_val_steps` is clipped to `limit_val_batches` ([#2917](https://github.com/Lightning-AI/pytorch-lightning/pull/2917))
- Fixed ONNX model save on GPU ([#3145](https://github.com/Lightning-AI/pytorch-lightning/pull/3145))
- Fixed `GpuUsageLogger` to work on different platforms ([#3008](https://github.com/Lightning-AI/pytorch-lightning/pull/3008))
- Fixed auto-scale batch size not dumping `auto_lr_find` parameter ([#3151](https://github.com/Lightning-AI/pytorch-lightning/pull/3151))
- Fixed `batch_outputs` with optimizer frequencies ([#3229](https://github.com/Lightning-AI/pytorch-lightning/pull/3229))
- Fixed setting batch size in `LightningModule.datamodule` when using `auto_scale_batch_size` ([#3266](https://github.com/Lightning-AI/pytorch-lightning/pull/3266))
- Fixed Horovod distributed backend compatibility with native AMP ([#3404](https://github.com/Lightning-AI/pytorch-lightning/pull/3404))
- Fixed batch size auto scaling exceeding the size of the dataset ([#3271](https://github.com/Lightning-AI/pytorch-lightning/pull/3271))
- Fixed getting `experiment_id` from MLFlow only once instead of each training loop ([#3394](https://github.com/Lightning-AI/pytorch-lightning/pull/3394))
- Fixed `overfit_batches` which now correctly disables shuffling for the training loader. ([#3501](https://github.com/Lightning-AI/pytorch-lightning/pull/3501))
- Fixed gradient norm tracking for `row_log_interval > 1` ([#3489](https://github.com/Lightning-AI/pytorch-lightning/pull/3489))
- Fixed `ModelCheckpoint` name formatting ([#3164](https://github.com/Lightning-AI/pytorch-lightning/pull/3163))
- Fixed example implementation of AutoEncoder ([#3190](https://github.com/Lightning-AI/pytorch-lightning/pull/3190))
- Fixed invalid paths when remote logging with TensorBoard ([#3236](https://github.com/Lightning-AI/pytorch-lightning/pull/3236))
- Fixed change `t()` to `transpose()` as XLA devices do not support `.t()` on 1-dim tensor ([#3252](https://github.com/Lightning-AI/pytorch-lightning/pull/3252))
- Fixed (weights only) checkpoints loading without PL ([#3287](https://github.com/Lightning-AI/pytorch-lightning/pull/3287))
- Fixed `gather_all_tensors` cross GPUs in DDP ([#3319](https://github.com/Lightning-AI/pytorch-lightning/pull/3319))
- Fixed CometML save dir ([#3419](https://github.com/Lightning-AI/pytorch-lightning/pull/3419))
- Fixed forward key metrics ([#3467](https://github.com/Lightning-AI/pytorch-lightning/pull/3467))
- Fixed normalize mode at confusion matrix (replace NaNs with zeros) ([#3465](https://github.com/Lightning-AI/pytorch-lightning/pull/3465))
- Fixed global step increment in training loop when `training_epoch_end` hook is used ([#3673](https://github.com/Lightning-AI/pytorch-lightning/pull/3673))
- Fixed dataloader shuffling not getting turned off with `overfit_batches > 0` and `distributed_backend = "ddp"` ([#3534](https://github.com/Lightning-AI/pytorch-lightning/pull/3534))
- Fixed determinism in `DDPSpawnBackend` when using `seed_everything` in main process ([#3335](https://github.com/Lightning-AI/pytorch-lightning/pull/3335))
- Fixed `ModelCheckpoint` `period` to actually save every `period` epochs ([#3630](https://github.com/Lightning-AI/pytorch-lightning/pull/3630))
- Fixed `val_progress_bar` total with `num_sanity_val_steps` ([#3751](https://github.com/Lightning-AI/pytorch-lightning/pull/3751))
- Fixed Tuner dump: add `current_epoch` to dumped_params ([#3261](https://github.com/Lightning-AI/pytorch-lightning/pull/3261))
- Fixed `current_epoch` and `global_step` properties mismatch between `Trainer` and `LightningModule` ([#3785](https://github.com/Lightning-AI/pytorch-lightning/pull/3785))
- Fixed learning rate scheduler for optimizers with internal state ([#3897](https://github.com/Lightning-AI/pytorch-lightning/pull/3897))
- Fixed `tbptt_reduce_fx` when non-floating tensors are logged ([#3796](https://github.com/Lightning-AI/pytorch-lightning/pull/3796))
- Fixed model checkpoint frequency ([#3852](https://github.com/Lightning-AI/pytorch-lightning/pull/3852))
- Fixed logging non-tensor scalar with result breaks subsequent epoch aggregation ([#3855](https://github.com/Lightning-AI/pytorch-lightning/pull/3855))
- Fixed `TrainerEvaluationLoopMixin` activates `model.train()` at the end ([#3858](https://github.com/Lightning-AI/pytorch-lightning/pull/3858))
- Fixed `overfit_batches` when using with multiple val/test_dataloaders ([#3857](https://github.com/Lightning-AI/pytorch-lightning/pull/3857))
- Fixed enables `training_step` to return `None` ([#3862](https://github.com/Lightning-AI/pytorch-lightning/pull/3862))
- Fixed init nan for checkpointing ([#3863](https://github.com/Lightning-AI/pytorch-lightning/pull/3863))
- Fixed for `load_from_checkpoint` ([#2776](https://github.com/Lightning-AI/pytorch-lightning/pull/2776))
- Fixes incorrect `batch_sizes` when Dataloader returns a dict with multiple tensors ([#3668](https://github.com/Lightning-AI/pytorch-lightning/pull/3668))
- Fixed unexpected signature for `validation_step` ([#3947](https://github.com/Lightning-AI/pytorch-lightning/pull/3947))

## [0.9.0] - 2020-08-20

### Added

- Added SyncBN for DDP ([#2801](https://github.com/Lightning-AI/pytorch-lightning/pull/2801),
     [#2838](https://github.com/Lightning-AI/pytorch-lightning/pull/2838))
- Added basic `CSVLogger` ([#2721](https://github.com/Lightning-AI/pytorch-lightning/pull/2721))
- Added SSIM metrics ([#2671](https://github.com/Lightning-AI/pytorch-lightning/pull/2671))
- Added BLEU metrics ([#2535](https://github.com/Lightning-AI/pytorch-lightning/pull/2535))
- Added support to export a model to ONNX format ([#2596](https://github.com/Lightning-AI/pytorch-lightning/pull/2596))
- Added support for `Trainer(num_sanity_val_steps=-1)` to check all validation data before training ([#2246](https://github.com/Lightning-AI/pytorch-lightning/pull/2246))
- Added struct. output:
  * tests for val loop flow ([#2605](https://github.com/Lightning-AI/pytorch-lightning/pull/2605))
  * `EvalResult` support for train and val. loop ([#2615](https://github.com/Lightning-AI/pytorch-lightning/pull/2615),
       [#2651](https://github.com/Lightning-AI/pytorch-lightning/pull/2651))
  * weighted average in results obj ([#2930](https://github.com/Lightning-AI/pytorch-lightning/pull/2930))
  * fix result obj DP auto reduce ([#3013](https://github.com/Lightning-AI/pytorch-lightning/pull/3013))
- Added class `LightningDataModule` ([#2668](https://github.com/Lightning-AI/pytorch-lightning/pull/2668))
- Added support for PyTorch 1.6 ([#2745](https://github.com/Lightning-AI/pytorch-lightning/pull/2745))
- Added call DataModule hooks implicitly in trainer ([#2755](https://github.com/Lightning-AI/pytorch-lightning/pull/2755))
- Added support for Mean in DDP Sync ([#2568](https://github.com/Lightning-AI/pytorch-lightning/pull/2568))
- Added remaining `sklearn` metrics: `AveragePrecision`, `BalancedAccuracy`, `CohenKappaScore`, `DCG`, `Hamming`, `Hinge`, `Jaccard`, `MeanAbsoluteError`, `MeanSquaredError`, `MeanSquaredLogError`, `MedianAbsoluteError`, `R2Score`, `MeanPoissonDeviance`, `MeanGammaDeviance`, `MeanTweedieDeviance`, `ExplainedVariance` ([#2562](https://github.com/Lightning-AI/pytorch-lightning/pull/2562))
- Added support for `limit_{mode}_batches (int)` to work with infinite dataloader (IterableDataset) ([#2840](https://github.com/Lightning-AI/pytorch-lightning/pull/2840))
- Added support returning python scalars in DP ([#1935](https://github.com/Lightning-AI/pytorch-lightning/pull/1935))
- Added support to Tensorboard logger for OmegaConf `hparams` ([#2846](https://github.com/Lightning-AI/pytorch-lightning/pull/2846))
- Added tracking of basic states in `Trainer` ([#2541](https://github.com/Lightning-AI/pytorch-lightning/pull/2541))
- Tracks all outputs including TBPTT and multiple optimizers ([#2890](https://github.com/Lightning-AI/pytorch-lightning/pull/2890))
- Added GPU Usage Logger ([#2932](https://github.com/Lightning-AI/pytorch-lightning/pull/2932))
- Added `strict=False` for `load_from_checkpoint` ([#2819](https://github.com/Lightning-AI/pytorch-lightning/pull/2819))
- Added saving test predictions on multiple GPUs ([#2926](https://github.com/Lightning-AI/pytorch-lightning/pull/2926))
- Auto log the computational graph for loggers that support this ([#3003](https://github.com/Lightning-AI/pytorch-lightning/pull/3003))
- Added warning when changing monitor and using results obj ([#3014](https://github.com/Lightning-AI/pytorch-lightning/pull/3014))
- Added a hook `transfer_batch_to_device` to the `LightningDataModule` ([#3038](https://github.com/Lightning-AI/pytorch-lightning/pull/3038))

### Changed

- Truncated long version numbers in progress bar ([#2594](https://github.com/Lightning-AI/pytorch-lightning/pull/2594))
- Enabling val/test loop disabling ([#2692](https://github.com/Lightning-AI/pytorch-lightning/pull/2692))
- Refactored into `accelerator` module:
    * GPU training ([#2704](https://github.com/Lightning-AI/pytorch-lightning/pull/2704))
    * TPU training ([#2708](https://github.com/Lightning-AI/pytorch-lightning/pull/2708))
    * DDP(2) backend ([#2796](https://github.com/Lightning-AI/pytorch-lightning/pull/2796))
    * Retrieve last logged val from result by key ([#3049](https://github.com/Lightning-AI/pytorch-lightning/pull/3049))
- Using `.comet.config` file for `CometLogger` ([#1913](https://github.com/Lightning-AI/pytorch-lightning/pull/1913))
- Updated hooks arguments - breaking for `setup` and `teardown` ([#2850](https://github.com/Lightning-AI/pytorch-lightning/pull/2850))
- Using `gfile` to support remote directories ([#2164](https://github.com/Lightning-AI/pytorch-lightning/pull/2164))
- Moved optimizer creation after device placement for DDP backends ([#2904](https://github.com/Lightning-AI/pytorch-lightning/pull/2904))
- Support `**DictConfig` for `hparam` serialization ([#2519](https://github.com/Lightning-AI/pytorch-lightning/pull/2519))
- Removed callback metrics from test results obj ([#2994](https://github.com/Lightning-AI/pytorch-lightning/pull/2994))
- Re-enabled naming metrics in ckpt name ([#3060](https://github.com/Lightning-AI/pytorch-lightning/pull/3060))
- Changed progress bar epoch counting to start from 0 ([#3061](https://github.com/Lightning-AI/pytorch-lightning/pull/3061))

### Deprecated

- Deprecated Trainer attribute `ckpt_path`, which will now be set by `weights_save_path` ([#2681](https://github.com/Lightning-AI/pytorch-lightning/pull/2681))

### Removed

- Removed deprecated: ([#2760](https://github.com/Lightning-AI/pytorch-lightning/pull/2760))
    * core decorator `data_loader`
    * Module hook `on_sanity_check_start` and loading `load_from_metrics`
    * package `pl.logging`
    * Trainer arguments: `show_progress_bar`, `num_tpu_cores`, `use_amp`, `print_nan_grads`
    * LR Finder argument `num_accumulation_steps`

### Fixed

- Fixed `accumulate_grad_batches` for last batch ([#2853](https://github.com/Lightning-AI/pytorch-lightning/pull/2853))
- Fixed setup call while testing ([#2624](https://github.com/Lightning-AI/pytorch-lightning/pull/2624))
- Fixed local rank zero casting ([#2640](https://github.com/Lightning-AI/pytorch-lightning/pull/2640))
- Fixed single scalar return from training ([#2587](https://github.com/Lightning-AI/pytorch-lightning/pull/2587))
- Fixed Horovod backend to scale LR schedlers with the optimizer ([#2626](https://github.com/Lightning-AI/pytorch-lightning/pull/2626))
- Fixed `dtype` and `device` properties not getting updated in submodules ([#2657](https://github.com/Lightning-AI/pytorch-lightning/pull/2657))
- Fixed `fast_dev_run` to run for all dataloaders ([#2581](https://github.com/Lightning-AI/pytorch-lightning/pull/2581))
- Fixed `save_dir` in loggers getting ignored by default value of `weights_save_path` when user did not specify `weights_save_path` ([#2681](https://github.com/Lightning-AI/pytorch-lightning/pull/2681))
- Fixed `weights_save_path` getting ignored when `logger=False` is passed to Trainer ([#2681](https://github.com/Lightning-AI/pytorch-lightning/pull/2681))
- Fixed TPU multi-core and Float16 ([#2632](https://github.com/Lightning-AI/pytorch-lightning/pull/2632))
- Fixed test metrics not being logged with `LoggerCollection` ([#2723](https://github.com/Lightning-AI/pytorch-lightning/pull/2723))
- Fixed data transfer to device when using `torchtext.data.Field` and `include_lengths is True` ([#2689](https://github.com/Lightning-AI/pytorch-lightning/pull/2689))
- Fixed shuffle argument for distributed sampler ([#2789](https://github.com/Lightning-AI/pytorch-lightning/pull/2789))
- Fixed logging interval ([#2694](https://github.com/Lightning-AI/pytorch-lightning/pull/2694))
- Fixed loss value in the progress bar is wrong when `accumulate_grad_batches > 1` ([#2738](https://github.com/Lightning-AI/pytorch-lightning/pull/2738))
- Fixed correct CWD for ddp sub-processes when using Hydra ([#2719](https://github.com/Lightning-AI/pytorch-lightning/pull/2719))
- Fixed selecting GPUs using `CUDA_VISIBLE_DEVICES` ([#2739](https://github.com/Lightning-AI/pytorch-lightning/pull/2739))
- Fixed false `num_classes` warning in metrics ([#2781](https://github.com/Lightning-AI/pytorch-lightning/pull/2781))
- Fixed shell injection vulnerability in subprocess call ([#2786](https://github.com/Lightning-AI/pytorch-lightning/pull/2786))
- Fixed LR finder and `hparams` compatibility ([#2821](https://github.com/Lightning-AI/pytorch-lightning/pull/2821))
- Fixed `ModelCheckpoint` not saving the latest information when `save_last=True` ([#2881](https://github.com/Lightning-AI/pytorch-lightning/pull/2881))
- Fixed ImageNet example: learning rate scheduler, number of workers and batch size when using DDP ([#2889](https://github.com/Lightning-AI/pytorch-lightning/pull/2889))
- Fixed apex gradient clipping ([#2829](https://github.com/Lightning-AI/pytorch-lightning/pull/2829))
- Fixed save apex scaler states ([#2828](https://github.com/Lightning-AI/pytorch-lightning/pull/2828))
- Fixed a model loading issue with inheritance and variable positional arguments ([#2911](https://github.com/Lightning-AI/pytorch-lightning/pull/2911))
- Fixed passing `non_blocking=True` when transferring a batch object that does not support it ([#2910](https://github.com/Lightning-AI/pytorch-lightning/pull/2910))
- Fixed checkpointing to remote file paths ([#2925](https://github.com/Lightning-AI/pytorch-lightning/pull/2925))
- Fixed adding val step argument to metrics ([#2986](https://github.com/Lightning-AI/pytorch-lightning/pull/2986))
- Fixed an issue that caused `Trainer.test()` to stall in ddp mode ([#2997](https://github.com/Lightning-AI/pytorch-lightning/pull/2997))
- Fixed gathering of results with tensors of varying shape ([#3020](https://github.com/Lightning-AI/pytorch-lightning/pull/3020))
- Fixed batch size auto-scaling feature to set the new value on the correct model attribute ([#3043](https://github.com/Lightning-AI/pytorch-lightning/pull/3043))
- Fixed automatic batch scaling not working with half precision ([#3045](https://github.com/Lightning-AI/pytorch-lightning/pull/3045))
- Fixed setting device to root gpu ([#3042](https://github.com/Lightning-AI/pytorch-lightning/pull/3042))

## [0.8.5] - 2020-07-09

### Added

- Added a PSNR metric: peak signal-to-noise ratio ([#2483](https://github.com/Lightning-AI/pytorch-lightning/pull/2483))
- Added functional regression metrics ([#2492](https://github.com/Lightning-AI/pytorch-lightning/pull/2492))

### Removed

- Removed auto val reduce ([#2462](https://github.com/Lightning-AI/pytorch-lightning/pull/2462))

### Fixed

- Flattening Wandb Hyperparameters ([#2459](https://github.com/Lightning-AI/pytorch-lightning/pull/2459))
- Fixed using the same DDP python interpreter and actually running ([#2482](https://github.com/Lightning-AI/pytorch-lightning/pull/2482))
- Fixed model summary input type conversion for models that have input dtype different from model parameters ([#2510](https://github.com/Lightning-AI/pytorch-lightning/pull/2510))
- Made `TensorBoardLogger` and `CometLogger` pickleable ([#2518](https://github.com/Lightning-AI/pytorch-lightning/pull/2518))
- Fixed a problem with `MLflowLogger` creating multiple run folders ([#2502](https://github.com/Lightning-AI/pytorch-lightning/pull/2502))
- Fixed global_step increment ([#2455](https://github.com/Lightning-AI/pytorch-lightning/pull/2455))
- Fixed TPU hanging example ([#2488](https://github.com/Lightning-AI/pytorch-lightning/pull/2488))
- Fixed `argparse` default value bug ([#2526](https://github.com/Lightning-AI/pytorch-lightning/pull/2526))
- Fixed Dice and IoU to avoid NaN by adding small eps ([#2545](https://github.com/Lightning-AI/pytorch-lightning/pull/2545))
- Fixed accumulate gradients schedule at epoch 0 (continued) ([#2513](https://github.com/Lightning-AI/pytorch-lightning/pull/2513))
- Fixed Trainer `.fit()` returning last not best weights in "ddp_spawn" ([#2565](https://github.com/Lightning-AI/pytorch-lightning/pull/2565))
- Fixed passing (do not pass) TPU weights back on test ([#2566](https://github.com/Lightning-AI/pytorch-lightning/pull/2566))
- Fixed DDP tests and `.test()` ([#2512](https://github.com/Lightning-AI/pytorch-lightning/pull/2512),
     [#2570](https://github.com/Lightning-AI/pytorch-lightning/pull/2570))

## [0.8.4] - 2020-07-01

### Added

- Added reduce ddp results on eval ([#2434](https://github.com/Lightning-AI/pytorch-lightning/pull/2434))
- Added a warning when an `IterableDataset` has `__len__` defined ([#2437](https://github.com/Lightning-AI/pytorch-lightning/pull/2437))

### Changed

- Enabled no returns from eval ([#2446](https://github.com/Lightning-AI/pytorch-lightning/pull/2446))

### Fixed

- Fixes train outputs ([#2428](https://github.com/Lightning-AI/pytorch-lightning/pull/2428))
- Fixes Conda dependencies ([#2412](https://github.com/Lightning-AI/pytorch-lightning/pull/2412))
- Fixed Apex scaling with decoupled backward ([#2433](https://github.com/Lightning-AI/pytorch-lightning/pull/2433))
- Fixed crashing or wrong displaying progressbar because of missing ipywidgets ([#2417](https://github.com/Lightning-AI/pytorch-lightning/pull/2417))
- Fixed TPU saving dir ([fc26078e](https://github.com/Lightning-AI/lightning/commit/fc26078e395f8a001f4c6dd7b3fe7ca202f914a3), [04e68f02](https://github.com/Lightning-AI/lightning/commit/04e68f022fc03dd5f1555ee86dea997d42a448ad))
- Fixed logging on rank 0 only ([#2425](https://github.com/Lightning-AI/pytorch-lightning/pull/2425))


## [0.8.3] - 2020-06-29

### Fixed

- Fixed AMP wrong call ([593837e](https://github.com/Lightning-AI/lightning/commit/593837e1da24ff6c942b24ed803fc1496a304609))
- Fixed batch typo ([92d1e75](https://github.com/Lightning-AI/lightning/commit/92d1e75b2638a493d9d21ed5fe00a22093888285))

## [0.8.2] - 2020-06-28

### Added

- Added TorchText support for moving data to GPU ([#2379](https://github.com/Lightning-AI/pytorch-lightning/pull/2379))

### Changed

- Changed epoch indexing from 0 instead of 1 ([#2289](https://github.com/Lightning-AI/pytorch-lightning/pull/2289))
- Refactor Model `backward` ([#2276](https://github.com/Lightning-AI/pytorch-lightning/pull/2276))
- Refactored `training_batch` + tests to verify correctness ([#2327](https://github.com/Lightning-AI/pytorch-lightning/pull/2327),
     [#2328](https://github.com/Lightning-AI/pytorch-lightning/pull/2328))
- Refactored training loop ([#2336](https://github.com/Lightning-AI/pytorch-lightning/pull/2336))
- Made optimization steps for hooks ([#2363](https://github.com/Lightning-AI/pytorch-lightning/pull/2363))
- Changed default apex level to 'O2' ([#2362](https://github.com/Lightning-AI/pytorch-lightning/pull/2362))

### Removed

- Moved `TrainsLogger` to Bolts ([#2384](https://github.com/Lightning-AI/pytorch-lightning/pull/2384))

### Fixed

- Fixed parsing TPU arguments and TPU tests ([#2094](https://github.com/Lightning-AI/pytorch-lightning/pull/2094))
- Fixed number batches in case of multiple dataloaders and `limit_{*}_batches` ([#1920](https://github.com/Lightning-AI/pytorch-lightning/pull/1920),
     [#2226](https://github.com/Lightning-AI/pytorch-lightning/pull/2226))
- Fixed an issue with forward hooks not being removed after model summary ([#2298](https://github.com/Lightning-AI/pytorch-lightning/pull/2298))
- Fix for `load_from_checkpoint()` not working with absolute path on Windows ([#2294](https://github.com/Lightning-AI/pytorch-lightning/pull/2294))
- Fixed an issue how _has_len handles `NotImplementedError` e.g. raised by `torchtext.data.Iterator` ([#2293](https://github.com/Lightning-AI/pytorch-lightning/pull/2293)), ([#2307](https://github.com/Lightning-AI/pytorch-lightning/pull/2307))
- Fixed `average_precision` metric ([#2319](https://github.com/Lightning-AI/pytorch-lightning/pull/2319))
- Fixed ROC metric for CUDA tensors ([#2304](https://github.com/Lightning-AI/pytorch-lightning/pull/2304))
- Fixed lost compatibility with custom datatypes implementing `.to` ([#2335](https://github.com/Lightning-AI/pytorch-lightning/pull/2335))
- Fixed loading model with kwargs ([#2387](https://github.com/Lightning-AI/pytorch-lightning/pull/2387))
- Fixed sum(0) for `trainer.num_val_batches` ([#2268](https://github.com/Lightning-AI/pytorch-lightning/pull/2268))
- Fixed checking if the parameters are a `DictConfig` Object ([#2216](https://github.com/Lightning-AI/pytorch-lightning/pull/2216))
- Fixed SLURM weights saving ([#2341](https://github.com/Lightning-AI/pytorch-lightning/pull/2341))
- Fixed swaps LR scheduler order ([#2356](https://github.com/Lightning-AI/pytorch-lightning/pull/2356))
- Fixed adding tensorboard `hparams` logging test ([#2342](https://github.com/Lightning-AI/pytorch-lightning/pull/2342))
- Fixed use model ref for tear down ([#2360](https://github.com/Lightning-AI/pytorch-lightning/pull/2360))
- Fixed logger crash on DDP ([#2388](https://github.com/Lightning-AI/pytorch-lightning/pull/2388))
- Fixed several issues with early stopping and checkpoint callbacks ([#1504](https://github.com/Lightning-AI/pytorch-lightning/pull/1504),
     [#2391](https://github.com/Lightning-AI/pytorch-lightning/pull/2391))
- Fixed loading past checkpoints from v0.7.x ([#2405](https://github.com/Lightning-AI/pytorch-lightning/pull/2405))
- Fixed loading model without arguments ([#2403](https://github.com/Lightning-AI/pytorch-lightning/pull/2403))
- Fixed Windows compatibility issue ([#2358](https://github.com/Lightning-AI/pytorch-lightning/pull/2358))

## [0.8.1] - 2020-06-19

### Fixed

- Fixed the `load_from_checkpoint` path detected as URL bug ([#2244](https://github.com/Lightning-AI/pytorch-lightning/pull/2244))
- Fixed hooks - added barrier ([#2245](https://github.com/Lightning-AI/pytorch-lightning/pull/2245),
     [#2257](https://github.com/Lightning-AI/pytorch-lightning/pull/2257),
     [#2260](https://github.com/Lightning-AI/pytorch-lightning/pull/220))
- Fixed `hparams` - remove frame inspection on `self.hparams` ([#2253](https://github.com/Lightning-AI/pytorch-lightning/pull/2253))
- Fixed setup and on fit calls ([#2252](https://github.com/Lightning-AI/pytorch-lightning/pull/2252))
- Fixed GPU template ([#2255](https://github.com/Lightning-AI/pytorch-lightning/pull/2255))

## [0.8.0] - 2020-06-18

### Added

- Added `overfit_batches`, `limit_{val|test}_batches` flags (overfit now uses training set for all three) ([#2213](https://github.com/Lightning-AI/pytorch-lightning/pull/2213))
- Added metrics
  * Base classes ([#1326](https://github.com/Lightning-AI/pytorch-lightning/pull/1326),
       [#1877](https://github.com/Lightning-AI/pytorch-lightning/pull/1877))
  * Sklearn metrics classes ([#1327](https://github.com/Lightning-AI/pytorch-lightning/pull/1327))
  * Native torch metrics ([#1488](https://github.com/Lightning-AI/pytorch-lightning/pull/1488),
       [#2062](https://github.com/Lightning-AI/pytorch-lightning/pull/2062))
  * docs for all Metrics ([#2184](https://github.com/Lightning-AI/pytorch-lightning/pull/2184),
       [#2209](https://github.com/Lightning-AI/pytorch-lightning/pull/2209))
  * Regression metrics ([#2221](https://github.com/Lightning-AI/pytorch-lightning/pull/2221))
- Allow dataloaders without sampler field present ([#1907](https://github.com/Lightning-AI/pytorch-lightning/pull/1907))
- Added option `save_last` to save the model at the end of every epoch in `ModelCheckpoint` ([#1908](https://github.com/Lightning-AI/pytorch-lightning/pull/1908))
- Early stopping checks `on_validation_end` ([#1458](https://github.com/Lightning-AI/pytorch-lightning/pull/1458))
- Speed up single-core TPU training by loading data using `ParallelLoader` ([#2033](https://github.com/Lightning-AI/pytorch-lightning/pull/2033))
- Added a model hook `transfer_batch_to_device` that enables moving custom data structures to the target device ([#1756](https://github.com/Lightning-AI/pytorch-lightning/pull/1756))
- Added [black](https://black.readthedocs.io/en/stable/) formatter for the code with code-checker on pull ([#1610](https://github.com/Lightning-AI/pytorch-lightning/pull/1610))
- Added back the slow spawn ddp implementation as `ddp_spawn` ([#2115](https://github.com/Lightning-AI/pytorch-lightning/pull/2115))
- Added loading checkpoints from URLs ([#1667](https://github.com/Lightning-AI/pytorch-lightning/pull/1667))
- Added a callback method `on_keyboard_interrupt` for handling KeyboardInterrupt events during training ([#2134](https://github.com/Lightning-AI/pytorch-lightning/pull/2134))
- Added a decorator `auto_move_data` that moves data to the correct device when using the LightningModule for inference ([#1905](https://github.com/Lightning-AI/pytorch-lightning/pull/1905))
- Added `ckpt_path` option to `LightningModule.test(...)` to load particular checkpoint ([#2190](https://github.com/Lightning-AI/pytorch-lightning/pull/2190))
- Added `setup` and `teardown` hooks for model ([#2229](https://github.com/Lightning-AI/pytorch-lightning/pull/2229))

### Changed

- Allow user to select individual TPU core to train on ([#1729](https://github.com/Lightning-AI/pytorch-lightning/pull/1729))
- Removed non-finite values from loss in `LRFinder` ([#1862](https://github.com/Lightning-AI/pytorch-lightning/pull/1862))
- Allow passing model hyperparameters as complete kwarg list ([#1896](https://github.com/Lightning-AI/pytorch-lightning/pull/1896))
- Renamed `ModelCheckpoint`'s attributes `best` to `best_model_score` and `kth_best_model` to `kth_best_model_path` ([#1799](https://github.com/Lightning-AI/pytorch-lightning/pull/1799))
- Re-Enable Logger's `ImportError`s ([#1938](https://github.com/Lightning-AI/pytorch-lightning/pull/1938))
- Changed the default value of the Trainer argument `weights_summary` from `full` to `top` ([#2029](https://github.com/Lightning-AI/pytorch-lightning/pull/2029))
- Raise an error when lightning replaces an existing sampler ([#2020](https://github.com/Lightning-AI/pytorch-lightning/pull/2020))
- Enabled `prepare_data` from correct processes - clarify local vs global rank ([#2166](https://github.com/Lightning-AI/pytorch-lightning/pull/2166))
- Remove explicit flush from tensorboard logger ([#2126](https://github.com/Lightning-AI/pytorch-lightning/pull/2126))
- Changed epoch indexing from 1 instead of 0 ([#2206](https://github.com/Lightning-AI/pytorch-lightning/pull/2206))

### Deprecated

- Deprecated flags: ([#2213](https://github.com/Lightning-AI/pytorch-lightning/pull/2213))
  * `overfit_pct` in favour of `overfit_batches`
  * `val_percent_check` in favour of `limit_val_batches`
  * `test_percent_check` in favour of `limit_test_batches`
- Deprecated `ModelCheckpoint`'s attributes `best` and `kth_best_model` ([#1799](https://github.com/Lightning-AI/pytorch-lightning/pull/1799))
- Dropped official support/testing for older PyTorch versions <1.3 ([#1917](https://github.com/Lightning-AI/pytorch-lightning/pull/1917))
- Deprecated Trainer `proc_rank` in favour of `global_rank` ([#2166](https://github.com/Lightning-AI/pytorch-lightning/pull/2166),
     [#2269](https://github.com/Lightning-AI/pytorch-lightning/pull/2269))

### Removed

- Removed unintended Trainer argument `progress_bar_callback`, the callback should be passed in by `Trainer(callbacks=[...])` instead ([#1855](https://github.com/Lightning-AI/pytorch-lightning/pull/1855))
- Removed obsolete `self._device` in Trainer ([#1849](https://github.com/Lightning-AI/pytorch-lightning/pull/1849))
- Removed deprecated API ([#2073](https://github.com/Lightning-AI/pytorch-lightning/pull/2073))
   * Packages: `pl.pt_overrides`, `pl.root_module`
   * Modules: `pl.logging.comet_logger`, `pl.logging.mlflow_logger`, `pl.logging.test_tube_logger`, `pl.overrides.override_data_parallel`, `pl.core.model_saving`, `pl.core.root_module`
   * Trainer arguments: `add_row_log_interval`, `default_save_path`, `gradient_clip`, `nb_gpu_nodes`, `max_nb_epochs`, `min_nb_epochs`, `nb_sanity_val_steps`
   * Trainer attributes: `nb_gpu_nodes`, `num_gpu_nodes`, `gradient_clip`, `max_nb_epochs`, `min_nb_epochs`, `nb_sanity_val_steps`, `default_save_path`, `tng_tqdm_dic`

### Fixed

- Run graceful training teardown on interpreter exit ([#1631](https://github.com/Lightning-AI/pytorch-lightning/pull/1631))
- Fixed user warning when apex was used together with learning rate schedulers ([#1873](https://github.com/Lightning-AI/pytorch-lightning/pull/1873))
- Fixed multiple calls of `EarlyStopping` callback ([#1863](https://github.com/Lightning-AI/pytorch-lightning/pull/1863))
- Fixed an issue with `Trainer.from_argparse_args` when passing in unknown Trainer args ([#1932](https://github.com/Lightning-AI/pytorch-lightning/pull/1932))
- Fixed bug related to logger not being reset correctly for model after tuner algorithms ([#1933](https://github.com/Lightning-AI/pytorch-lightning/pull/1933))
- Fixed root node resolution for SLURM cluster with dash in host name ([#1954](https://github.com/Lightning-AI/pytorch-lightning/pull/1954))
- Fixed `LearningRateLogger` in multi-scheduler setting ([#1944](https://github.com/Lightning-AI/pytorch-lightning/pull/1944))
- Fixed test configuration check and testing ([#1804](https://github.com/Lightning-AI/pytorch-lightning/pull/1804))
- Fixed an issue with Trainer constructor silently ignoring unknown/misspelled arguments ([#1820](https://github.com/Lightning-AI/pytorch-lightning/pull/1820))
- Fixed `save_weights_only` in ModelCheckpoint ([#1780](https://github.com/Lightning-AI/pytorch-lightning/pull/1780))
- Allow use of same `WandbLogger` instance for multiple training loops ([#2055](https://github.com/Lightning-AI/pytorch-lightning/pull/2055))
- Fixed an issue with `_auto_collect_arguments` collecting local variables that are not constructor arguments and not working for signatures that have the instance not named `self` ([#2048](https://github.com/Lightning-AI/pytorch-lightning/pull/2048))
- Fixed mistake in parameters' grad norm tracking ([#2012](https://github.com/Lightning-AI/pytorch-lightning/pull/2012))
- Fixed CPU and hanging GPU crash ([#2118](https://github.com/Lightning-AI/pytorch-lightning/pull/2118))
- Fixed an issue with the model summary and `example_input_array` depending on a specific ordering of the submodules in a LightningModule ([#1773](https://github.com/Lightning-AI/pytorch-lightning/pull/1773))
- Fixed Tpu logging ([#2230](https://github.com/Lightning-AI/pytorch-lightning/pull/2230))
- Fixed Pid port + duplicate `rank_zero` logging ([#2140](https://github.com/Lightning-AI/pytorch-lightning/pull/2140),
     [#2231](https://github.com/Lightning-AI/pytorch-lightning/pull/2231))

## [0.7.6] - 2020-05-16

### Added

- Added callback for logging learning rates ([#1498](https://github.com/Lightning-AI/pytorch-lightning/pull/1498))
- Added transfer learning example (for a binary classification task in computer vision) ([#1564](https://github.com/Lightning-AI/pytorch-lightning/pull/1564))
- Added type hints in `Trainer.fit()` and `Trainer.test()` to reflect that also a list of dataloaders can be passed in ([#1723](https://github.com/Lightning-AI/pytorch-lightning/pull/1723)).
- Added auto scaling of batch size ([#1638](https://github.com/Lightning-AI/pytorch-lightning/pull/1638))
- The progress bar metrics now also get updated in `training_epoch_end` ([#1724](https://github.com/Lightning-AI/pytorch-lightning/pull/1724))
- Enable `NeptuneLogger` to work with `distributed_backend=ddp` ([#1753](https://github.com/Lightning-AI/pytorch-lightning/pull/1753))
- Added option to provide seed to random generators to ensure reproducibility ([#1572](https://github.com/Lightning-AI/pytorch-lightning/pull/1572))
- Added override for hparams in `load_from_ckpt` ([#1797](https://github.com/Lightning-AI/pytorch-lightning/pull/1797))
- Added support multi-node distributed execution under `torchelastic` ([#1811](https://github.com/Lightning-AI/pytorch-lightning/pull/1811),
     [#1818](https://github.com/Lightning-AI/pytorch-lightning/pull/1818))
- Added using `store_true` for bool args ([#1822](https://github.com/Lightning-AI/pytorch-lightning/pull/1822),
     [#1842](https://github.com/Lightning-AI/pytorch-lightning/pull/1842))
- Added dummy logger for internally disabling logging for some features ([#1836](https://github.com/Lightning-AI/pytorch-lightning/pull/1836))

### Changed

- Enable `non-blocking` for device transfers to GPU ([#1843](https://github.com/Lightning-AI/pytorch-lightning/pull/1843))
- Replace mata_tags.csv with hparams.yaml ([#1271](https://github.com/Lightning-AI/pytorch-lightning/pull/1271))
- Reduction when `batch_size < num_gpus` ([#1609](https://github.com/Lightning-AI/pytorch-lightning/pull/1609))
- Updated LightningTemplateModel to look more like Colab example ([#1577](https://github.com/Lightning-AI/pytorch-lightning/pull/1577))
- Don't convert `namedtuple` to `tuple` when transferring the batch to target device ([#1589](https://github.com/Lightning-AI/pytorch-lightning/pull/1589))
- Allow passing hparams as keyword argument to LightningModule when loading from checkpoint ([#1639](https://github.com/Lightning-AI/pytorch-lightning/pull/1639))
- Args should come after the last positional argument ([#1807](https://github.com/Lightning-AI/pytorch-lightning/pull/1807))
- Made ddp the default if no backend specified with multiple GPUs ([#1789](https://github.com/Lightning-AI/pytorch-lightning/pull/1789))

### Deprecated

- Deprecated `tags_csv` in favor of `hparams_file` ([#1271](https://github.com/Lightning-AI/pytorch-lightning/pull/1271))

### Fixed

- Fixed broken link in PR template ([#1675](https://github.com/Lightning-AI/pytorch-lightning/pull/1675))
- Fixed ModelCheckpoint not None checking filepath ([#1654](https://github.com/Lightning-AI/pytorch-lightning/pull/1654))
- Trainer now calls `on_load_checkpoint()` when resuming from a checkpoint ([#1666](https://github.com/Lightning-AI/pytorch-lightning/pull/1666))
- Fixed sampler logic for ddp with iterable dataset ([#1734](https://github.com/Lightning-AI/pytorch-lightning/pull/1734))
- Fixed `_reset_eval_dataloader()` for IterableDataset ([#1560](https://github.com/Lightning-AI/pytorch-lightning/pull/1560))
- Fixed Horovod distributed backend to set the `root_gpu` property ([#1669](https://github.com/Lightning-AI/pytorch-lightning/pull/1669))
- Fixed wandb logger `global_step` affects other loggers ([#1492](https://github.com/Lightning-AI/pytorch-lightning/pull/1492))
- Fixed disabling progress bar on non-zero ranks using Horovod backend ([#1709](https://github.com/Lightning-AI/pytorch-lightning/pull/1709))
- Fixed bugs that prevent lr finder to be used together with early stopping and validation dataloaders ([#1676](https://github.com/Lightning-AI/pytorch-lightning/pull/1676))
- Fixed a bug in Trainer that prepended the checkpoint path with `version_` when it shouldn't ([#1748](https://github.com/Lightning-AI/pytorch-lightning/pull/1748))
- Fixed lr key name in case of param groups in LearningRateLogger ([#1719](https://github.com/Lightning-AI/pytorch-lightning/pull/1719))
- Fixed accumulation parameter and suggestion method for learning rate finder ([#1801](https://github.com/Lightning-AI/pytorch-lightning/pull/1801))
- Fixed num processes wasn't being set properly and auto sampler was ddp failing ([#1819](https://github.com/Lightning-AI/pytorch-lightning/pull/1819))
- Fixed bugs in semantic segmentation example ([#1824](https://github.com/Lightning-AI/pytorch-lightning/pull/1824))
- Fixed saving native AMP scaler state ([#1777](https://github.com/Lightning-AI/pytorch-lightning/pull/1777))
- Fixed native amp + ddp ([#1788](https://github.com/Lightning-AI/pytorch-lightning/pull/1788))
- Fixed `hparam` logging with metrics ([#1647](https://github.com/Lightning-AI/pytorch-lightning/pull/1647))

## [0.7.5] - 2020-04-27

### Changed

- Allow logging of metrics together with `hparams` ([#1630](https://github.com/Lightning-AI/pytorch-lightning/pull/1630))

### Removed

- Removed Warning from trainer loop ([#1634](https://github.com/Lightning-AI/pytorch-lightning/pull/1634))

### Fixed

- Fixed ModelCheckpoint not being fixable ([#1632](https://github.com/Lightning-AI/pytorch-lightning/pull/1632))
- Fixed CPU DDP breaking change and DDP change ([#1635](https://github.com/Lightning-AI/pytorch-lightning/pull/1635))
- Tested pickling ([#1636](https://github.com/Lightning-AI/pytorch-lightning/pull/1636))


## [0.7.4] - 2020-04-26

### Added

- Added flag `replace_sampler_ddp` to manually disable sampler replacement in DDP  ([#1513](https://github.com/Lightning-AI/pytorch-lightning/pull/1513))
- Added `auto_select_gpus` flag to trainer that enables automatic selection of available GPUs on exclusive mode systems.
- Added learning rate finder ([#1347](https://github.com/Lightning-AI/pytorch-lightning/pull/1347))
- Added support for DDP mode in clusters without SLURM ([#1387](https://github.com/Lightning-AI/pytorch-lightning/pull/1387))
- Added `test_dataloaders` parameter to `Trainer.test()` ([#1434](https://github.com/Lightning-AI/pytorch-lightning/pull/1434))
- Added `terminate_on_nan` flag to trainer that performs a NaN check with each training iteration when set to `True` ([#1475](https://github.com/Lightning-AI/pytorch-lightning/pull/1475))
- Added speed parity tests (max 1 sec difference per epoch)([#1482](https://github.com/Lightning-AI/pytorch-lightning/pull/1482))
- Added `ddp_cpu` backend for testing ddp without GPUs ([#1158](https://github.com/Lightning-AI/pytorch-lightning/pull/1158))
- Added [Horovod](http://horovod.ai) support as a distributed backend `Trainer(distributed_backend='horovod')` ([#1529](https://github.com/Lightning-AI/pytorch-lightning/pull/1529))
- Added support for 8 core distributed training on Kaggle TPU's ([#1568](https://github.com/Lightning-AI/pytorch-lightning/pull/1568))
- Added support for native AMP ([#1561](https://github.com/Lightning-AI/pytorch-lightning/pull/1561),
    [#1580](https://github.com/Lightning-AI/pytorch-lightning/pull/1580))

### Changed

- Changed the default behaviour to no longer include a NaN check with each training iteration ([#1475](https://github.com/Lightning-AI/pytorch-lightning/pull/1475))
- Decoupled the progress bar from trainer` it is a callback now and can be customized or even be replaced entirely ([#1450](https://github.com/Lightning-AI/pytorch-lightning/pull/1450)).
- Changed lr schedule step interval behavior to update every backwards pass instead of every forwards pass ([#1477](https://github.com/Lightning-AI/pytorch-lightning/pull/1477))
- Defines shared proc. rank, remove rank from instances (e.g. loggers) ([#1408](https://github.com/Lightning-AI/pytorch-lightning/pull/1408))
- Updated semantic segmentation example with custom U-Net and logging ([#1371](https://github.com/Lightning-AI/pytorch-lightning/pull/1371))
- Disabled val and test shuffling ([#1600](https://github.com/Lightning-AI/pytorch-lightning/pull/1600))

### Deprecated

- Deprecated `training_tqdm_dict` in favor of `progress_bar_dict` ([#1450](https://github.com/Lightning-AI/pytorch-lightning/pull/1450)).

### Removed

- Removed `test_dataloaders` parameter from `Trainer.fit()` ([#1434](https://github.com/Lightning-AI/pytorch-lightning/pull/1434))

### Fixed

- Added the possibility to pass nested metrics dictionaries to loggers ([#1582](https://github.com/Lightning-AI/pytorch-lightning/pull/1582))
- Fixed memory leak from opt return ([#1528](https://github.com/Lightning-AI/pytorch-lightning/pull/1528))
- Fixed saving checkpoint before deleting old ones ([#1453](https://github.com/Lightning-AI/pytorch-lightning/pull/1453))
- Fixed loggers - flushing last logged metrics even before continue, e.g. `trainer.test()` results ([#1459](https://github.com/Lightning-AI/pytorch-lightning/pull/1459))
- Fixed optimizer configuration when `configure_optimizers` returns dict without `lr_scheduler` ([#1443](https://github.com/Lightning-AI/pytorch-lightning/pull/1443))
- Fixed `LightningModule` - mixing hparams and arguments in `LightningModule.__init__()` crashes load_from_checkpoint() ([#1505](https://github.com/Lightning-AI/pytorch-lightning/pull/1505))
- Added a missing call to the `on_before_zero_grad` model hook ([#1493](https://github.com/Lightning-AI/pytorch-lightning/pull/1493)).
- Allow use of sweeps with `WandbLogger` ([#1512](https://github.com/Lightning-AI/pytorch-lightning/pull/1512))
- Fixed a bug that caused the `callbacks` Trainer argument to reference a global variable ([#1534](https://github.com/Lightning-AI/pytorch-lightning/pull/1534)).
- Fixed a bug that set all boolean CLI arguments from `Trainer.add_argparse_args` always to True ([#1571](https://github.com/Lightning-AI/pytorch-lightning/pull/1571))
- Fixed do not copy the batch when training on a single GPU ([#1576](https://github.com/Lightning-AI/pytorch-lightning/pull/1576),
    [#1579](https://github.com/Lightning-AI/pytorch-lightning/pull/1579))
- Fixed soft checkpoint removing on DDP ([#1408](https://github.com/Lightning-AI/pytorch-lightning/pull/1408))
- Fixed automatic parser bug ([#1585](https://github.com/Lightning-AI/pytorch-lightning/pull/1585))
- Fixed bool conversion from string ([#1606](https://github.com/Lightning-AI/pytorch-lightning/pull/1606))

## [0.7.3] - 2020-04-09

### Added

- Added `rank_zero_warn` for warning only in rank 0 ([#1428](https://github.com/Lightning-AI/pytorch-lightning/pull/1428))

### Fixed

- Fixed default `DistributedSampler` for DDP training ([#1425](https://github.com/Lightning-AI/pytorch-lightning/pull/1425))
- Fixed workers warning not on windows ([#1430](https://github.com/Lightning-AI/pytorch-lightning/pull/1430))
- Fixed returning tuple from `run_training_batch` ([#1431](https://github.com/Lightning-AI/pytorch-lightning/pull/1431))
- Fixed gradient clipping ([#1438](https://github.com/Lightning-AI/pytorch-lightning/pull/1438))
- Fixed pretty print ([#1441](https://github.com/Lightning-AI/pytorch-lightning/pull/1441))


## [0.7.2] - 2020-04-07

### Added

- Added same step loggers' metrics aggregation ([#1278](https://github.com/Lightning-AI/pytorch-lightning/pull/1278))
- Added parity test between a vanilla MNIST model and lightning model ([#1284](https://github.com/Lightning-AI/pytorch-lightning/pull/1284))
- Added parity test between a vanilla RNN model and lightning model ([#1351](https://github.com/Lightning-AI/pytorch-lightning/pull/1351))
- Added Reinforcement Learning - Deep Q-network (DQN) lightning example ([#1232](https://github.com/Lightning-AI/pytorch-lightning/pull/1232))
- Added support for hierarchical `dict` ([#1152](https://github.com/Lightning-AI/pytorch-lightning/pull/1152))
- Added `TrainsLogger` class ([#1122](https://github.com/Lightning-AI/pytorch-lightning/pull/1122))
- Added type hints to `pl.core` ([#946](https://github.com/Lightning-AI/pytorch-lightning/pull/946))
- Added support for `IterableDataset` in validation and testing ([#1104](https://github.com/Lightning-AI/pytorch-lightning/pull/1104))
- Added support for non-primitive types in `hparams` for `TensorboardLogger` ([#1130](https://github.com/Lightning-AI/pytorch-lightning/pull/1130))
- Added a check that stops the training when loss or weights contain `NaN` or `inf` values. ([#1097](https://github.com/Lightning-AI/pytorch-lightning/pull/1097))
- Added support for `IterableDataset` when `val_check_interval=1.0` (default), this will trigger validation at the end of each epoch. ([#1283](https://github.com/Lightning-AI/pytorch-lightning/pull/1283))
- Added `summary` method to Profilers. ([#1259](https://github.com/Lightning-AI/pytorch-lightning/pull/1259))
- Added informative errors if user defined dataloader has zero length ([#1280](https://github.com/Lightning-AI/pytorch-lightning/pull/1280))
- Added testing for python 3.8 ([#915](https://github.com/Lightning-AI/pytorch-lightning/pull/915))
- Added model configuration checking ([#1199](https://github.com/Lightning-AI/pytorch-lightning/pull/1199))
- Added support for optimizer frequencies through `LightningModule.configure_optimizers()` ([#1269](https://github.com/Lightning-AI/pytorch-lightning/pull/1269))
- Added option to run without an optimizer by returning `None` from `configure_optimizers`. ([#1279](https://github.com/Lightning-AI/pytorch-lightning/pull/1279))
- Added a warning when the number of data loader workers is small. ([#1378](https://github.com/Lightning-AI/pytorch-lightning/pull/1378))

### Changed

- Changed (renamed and refatored) `TensorRunningMean` -> `TensorRunningAccum`: running accumulations were generalized. ([#1278](https://github.com/Lightning-AI/pytorch-lightning/pull/1278))
- Changed `progress_bar_refresh_rate` trainer flag to disable progress bar when set to 0. ([#1108](https://github.com/Lightning-AI/pytorch-lightning/pull/1108))
- Enhanced `load_from_checkpoint` to also forward params to the model ([#1307](https://github.com/Lightning-AI/pytorch-lightning/pull/1307))
- Updated references to `self.forward()` to instead use the `__call__` interface. ([#1211](https://github.com/Lightning-AI/pytorch-lightning/pull/1211))
- Changed default behaviour of `configure_optimizers` to use no optimizer rather than Adam. ([#1279](https://github.com/Lightning-AI/pytorch-lightning/pull/1279))
- Allow to upload models on W&B ([#1339](https://github.com/Lightning-AI/pytorch-lightning/pull/1339))
- On DP and DDP2 unsqueeze is automated now ([#1319](https://github.com/Lightning-AI/pytorch-lightning/pull/1319))
- Did not always create a DataLoader during reinstantiation, but the same type as before (if subclass of DataLoader) ([#1346](https://github.com/Lightning-AI/pytorch-lightning/pull/1346))
- Did not interfere with a default sampler ([#1318](https://github.com/Lightning-AI/pytorch-lightning/pull/1318))
- Remove default Adam optimizer ([#1317](https://github.com/Lightning-AI/pytorch-lightning/pull/1317))
- Give warnings for unimplemented required lightning methods ([#1317](https://github.com/Lightning-AI/pytorch-lightning/pull/1317))
- Made `evaluate` method private >> `Trainer._evaluate(...)`. ([#1260](https://github.com/Lightning-AI/pytorch-lightning/pull/1260))
- Simplify the PL examples structure (shallower and more readable) ([#1247](https://github.com/Lightning-AI/pytorch-lightning/pull/1247))
- Changed min max gpu memory to be on their own plots ([#1358](https://github.com/Lightning-AI/pytorch-lightning/pull/1358))
- Remove `.item` which causes sync issues ([#1254](https://github.com/Lightning-AI/pytorch-lightning/pull/1254))
- Changed smoothing in TQDM to decrease variability of time remaining between training / eval ([#1194](https://github.com/Lightning-AI/pytorch-lightning/pull/1194))
- Change default logger to dedicated one ([#1064](https://github.com/Lightning-AI/pytorch-lightning/pull/1064))

### Deprecated

- Deprecated Trainer argument `print_nan_grads` ([#1097](https://github.com/Lightning-AI/pytorch-lightning/pull/1097))
- Deprecated Trainer argument `show_progress_bar` ([#1108](https://github.com/Lightning-AI/pytorch-lightning/pull/1108))

### Removed

- Removed test for no test dataloader in .fit ([#1495](https://github.com/Lightning-AI/pytorch-lightning/pull/1495))
- Removed duplicated module `pl.utilities.arg_parse` for loading CLI arguments ([#1167](https://github.com/Lightning-AI/pytorch-lightning/pull/1167))
- Removed wandb logger's `finalize` method ([#1193](https://github.com/Lightning-AI/pytorch-lightning/pull/1193))
- Dropped `torchvision` dependency in tests and added own MNIST dataset class instead ([#986](https://github.com/Lightning-AI/pytorch-lightning/pull/986))

### Fixed

- Fixed `model_checkpoint` when saving all models ([#1359](https://github.com/Lightning-AI/pytorch-lightning/pull/1359))
- `Trainer.add_argparse_args` classmethod fixed. Now it adds a type for the arguments ([#1147](https://github.com/Lightning-AI/pytorch-lightning/pull/1147))
- Fixed bug related to type checking of `ReduceLROnPlateau` lr schedulers([#1126](https://github.com/Lightning-AI/pytorch-lightning/pull/1126))
- Fixed a bug to ensure lightning checkpoints to be backward compatible ([#1132](https://github.com/Lightning-AI/pytorch-lightning/pull/1132))
- Fixed a bug that created an extra dataloader with active `reload_dataloaders_every_epoch` ([#1196](https://github.com/Lightning-AI/pytorch-lightning/pull/1196))
- Fixed all warnings and errors in the docs build process ([#1191](https://github.com/Lightning-AI/pytorch-lightning/pull/1191))
- Fixed an issue where `val_percent_check=0` would not disable validation ([#1251](https://github.com/Lightning-AI/pytorch-lightning/pull/1251))
- Fixed average of incomplete `TensorRunningMean` ([#1309](https://github.com/Lightning-AI/pytorch-lightning/pull/1309))
- Fixed `WandbLogger.watch` with `wandb.init()` ([#1311](https://github.com/Lightning-AI/pytorch-lightning/pull/1311))
- Fixed an issue with early stopping that would prevent it from monitoring training metrics when validation is disabled / not implemented ([#1235](https://github.com/Lightning-AI/pytorch-lightning/pull/1235)).
- Fixed a bug that would cause `trainer.test()` to run on the validation set when overloading `validation_epoch_end` and `test_end` ([#1353](https://github.com/Lightning-AI/pytorch-lightning/pull/1353))
- Fixed `WandbLogger.watch` - use of the watch method without importing `wandb` ([#1311](https://github.com/Lightning-AI/pytorch-lightning/pull/1311))
- Fixed `WandbLogger` to be used with 'ddp' - allow reinits in sub-processes ([#1149](https://github.com/Lightning-AI/pytorch-lightning/pull/1149),
     [#1360](https://github.com/Lightning-AI/pytorch-lightning/pull/1360))
- Made `training_epoch_end` behave like `validation_epoch_end` ([#1357](https://github.com/Lightning-AI/pytorch-lightning/pull/1357))
- Fixed `fast_dev_run` running validation twice ([#1365](https://github.com/Lightning-AI/pytorch-lightning/pull/1365))
- Fixed pickle error from quick patch `__code__` ([#1352](https://github.com/Lightning-AI/pytorch-lightning/pull/1352))
- Fixed memory leak on GPU0 ([#1094](https://github.com/Lightning-AI/pytorch-lightning/pull/1094),
     [#1349](https://github.com/Lightning-AI/pytorch-lightning/pull/1349))
- Fixed checkpointing interval ([#1272](https://github.com/Lightning-AI/pytorch-lightning/pull/1272))
- Fixed validation and training loops run the partial dataset ([#1192](https://github.com/Lightning-AI/pytorch-lightning/pull/1192))
- Fixed running `on_validation_end` only on main process in DDP ([#1125](https://github.com/Lightning-AI/pytorch-lightning/pull/1125))
- Fixed `load_spawn_weights` only in proc rank 0 ([#1385](https://github.com/Lightning-AI/pytorch-lightning/pull/1385))
- Fixes using deprecated `use_amp` attribute ([#1145](https://github.com/Lightning-AI/pytorch-lightning/pull/1145))
- Fixed Tensorboard logger error: lightning_logs directory not exists in multi-node DDP on nodes with rank != 0 ([#1377](https://github.com/Lightning-AI/pytorch-lightning/pull/1377))
- Fixed `Unimplemented backend XLA` error on TPU ([#1387](https://github.com/Lightning-AI/pytorch-lightning/pull/1387))

## [0.7.1] - 2020-03-07

### Fixed

- Fixes `print` issues and `data_loader` ([#1080](https://github.com/Lightning-AI/pytorch-lightning/pull/1080))

## [0.7.0] - 2020-03-06

### Added

- Added automatic sampler setup. Depending on DDP or TPU, lightning configures the sampler correctly (user needs to do nothing) ([#926](https://github.com/Lightning-AI/pytorch-lightning/pull/926))
- Added `reload_dataloaders_every_epoch=False` flag for trainer. Some users require reloading data every epoch ([#926](https://github.com/Lightning-AI/pytorch-lightning/pull/926))
- Added `progress_bar_refresh_rate=50` flag for trainer. Throttle refresh rate on notebooks ([#926](https://github.com/Lightning-AI/pytorch-lightning/pull/926))
- Updated governance docs
- Added a check to ensure that the metric used for early stopping exists before training commences ([#542](https://github.com/Lightning-AI/pytorch-lightning/pull/542))
- Added `optimizer_idx` argument to `backward` hook ([#733](https://github.com/Lightning-AI/pytorch-lightning/pull/733))
- Added `entity` argument to `WandbLogger` to be passed to `wandb.init` ([#783](https://github.com/Lightning-AI/pytorch-lightning/pull/783))
- Added a tool for profiling training runs ([#782](https://github.com/Lightning-AI/pytorch-lightning/pull/782))
- Improved flexibility for naming of TensorBoard logs, can now set `version` to a `str` to just save to that directory, and use `name=''` to prevent experiment-name directory ([#804](https://github.com/Lightning-AI/pytorch-lightning/pull/804))
- Added option to specify `step` key when logging metrics ([#808](https://github.com/Lightning-AI/pytorch-lightning/pull/808))
- Added `train_dataloader`, `val_dataloader` and `test_dataloader` arguments to `Trainer.fit()`, for alternative data parsing ([#759](https://github.com/Lightning-AI/pytorch-lightning/pull/759))
- Added Tensor Processing Unit (TPU) support ([#868](https://github.com/Lightning-AI/pytorch-lightning/pull/868))
- Added semantic segmentation example ([#751](https://github.com/Lightning-AI/pytorch-lightning/pull/751),[#876](https://github.com/Lightning-AI/pytorch-lightning/pull/876),
     [#881](https://github.com/Lightning-AI/pytorch-lightning/pull/881))
- Split callbacks in multiple files ([#849](https://github.com/Lightning-AI/pytorch-lightning/pull/849))
- Support for user defined callbacks ([#889](https://github.com/Lightning-AI/pytorch-lightning/pull/889) and [#950](https://github.com/Lightning-AI/pytorch-lightning/pull/950))
- Added support for multiple loggers to be passed to `Trainer` as an iterable (e.g. list, tuple, etc.) ([#903](https://github.com/Lightning-AI/pytorch-lightning/pull/903))
- Added support for step-based learning rate scheduling ([#941](https://github.com/Lightning-AI/pytorch-lightning/pull/941))
- Added support for logging `hparams` as dict ([#1029](https://github.com/Lightning-AI/pytorch-lightning/pull/1029))
- Checkpoint and early stopping now work without val. step ([#1041](https://github.com/Lightning-AI/pytorch-lightning/pull/1041))
- Support graceful training cleanup after Keyboard Interrupt ([#856](https://github.com/Lightning-AI/pytorch-lightning/pull/856),
     [#1019](https://github.com/Lightning-AI/pytorch-lightning/pull/1019))
- Added type hints for function arguments ([#912](https://github.com/Lightning-AI/pytorch-lightning/pull/912), )
- Added default `argparser` for `Trainer` ([#952](https://github.com/Lightning-AI/pytorch-lightning/pull/1023),
     [#1023](https://github.com/Lightning-AI/pytorch-lightning/pull/1023))
- Added TPU gradient clipping ([#963](https://github.com/Lightning-AI/pytorch-lightning/pull/963))
- Added max/min number of steps in `Trainer` ([#728](https://github.com/Lightning-AI/pytorch-lightning/pull/728))

### Changed

- Improved `NeptuneLogger` by adding `close_after_fit` argument to allow logging after training([#908](https://github.com/Lightning-AI/pytorch-lightning/pull/1084))
- Changed default TQDM to use `tqdm.auto` for prettier outputs in IPython notebooks ([#752](https://github.com/Lightning-AI/pytorch-lightning/pull/752))
- Changed `pl.logging` to `pl.loggers` ([#767](https://github.com/Lightning-AI/pytorch-lightning/pull/767))
- Moved the default `tqdm_dict` definition from Trainer to `LightningModule`, so it can be overridden by the user ([#749](https://github.com/Lightning-AI/pytorch-lightning/pull/749))
- Moved functionality of `LightningModule.load_from_metrics` into `LightningModule.load_from_checkpoint` ([#995](https://github.com/Lightning-AI/pytorch-lightning/pull/995))
- Changed Checkpoint path parameter from `filepath` to `dirpath` ([#1016](https://github.com/Lightning-AI/pytorch-lightning/pull/1016))
- Freezed models `hparams` as `Namespace` property ([#1029](https://github.com/Lightning-AI/pytorch-lightning/pull/1029))
- Dropped `logging` config in package init ([#1015](https://github.com/Lightning-AI/pytorch-lightning/pull/1015))
- Renames model steps ([#1051](https://github.com/Lightning-AI/pytorch-lightning/pull/1051))
  - `training_end` >> `training_epoch_end`
  - `validation_end` >> `validation_epoch_end`
  - `test_end` >> `test_epoch_end`
- Refactor dataloading, supports infinite dataloader ([#955](https://github.com/Lightning-AI/pytorch-lightning/pull/955))
- Create single file in `TensorBoardLogger` ([#777](https://github.com/Lightning-AI/pytorch-lightning/pull/777))

### Deprecated

- Deprecated `pl.logging` ([#767](https://github.com/Lightning-AI/pytorch-lightning/pull/767))
- Deprecated `LightningModule.load_from_metrics` in favour of `LightningModule.load_from_checkpoint` ([#995](https://github.com/Lightning-AI/pytorch-lightning/pull/995),
     [#1079](https://github.com/Lightning-AI/pytorch-lightning/pull/1079))
- Deprecated `@data_loader` decorator ([#926](https://github.com/Lightning-AI/pytorch-lightning/pull/926))
- Deprecated model steps `training_end`, `validation_end` and `test_end` ([#1051](https://github.com/Lightning-AI/pytorch-lightning/pull/1051),
     [#1056](https://github.com/Lightning-AI/pytorch-lightning/pull/1056))

### Removed

- Removed dependency on `pandas` ([#736](https://github.com/Lightning-AI/pytorch-lightning/pull/736))
- Removed dependency on `torchvision` ([#797](https://github.com/Lightning-AI/pytorch-lightning/pull/797))
- Removed dependency on `scikit-learn` ([#801](https://github.com/Lightning-AI/pytorch-lightning/pull/801))

### Fixed

- Fixed a bug where early stopping `on_end_epoch` would be called inconsistently when `check_val_every_n_epoch == 0` ([#743](https://github.com/Lightning-AI/pytorch-lightning/pull/743))
- Fixed a bug where the model checkpointer didn't write to the same directory as the logger ([#771](https://github.com/Lightning-AI/pytorch-lightning/pull/771))
- Fixed a bug where the `TensorBoardLogger` class would create an additional empty log file during fitting ([#777](https://github.com/Lightning-AI/pytorch-lightning/pull/777))
- Fixed a bug where `global_step` was advanced incorrectly when using `accumulate_grad_batches > 1` ([#832](https://github.com/Lightning-AI/pytorch-lightning/pull/832))
- Fixed a bug when calling `self.logger.experiment` with multiple loggers ([#1009](https://github.com/Lightning-AI/pytorch-lightning/pull/1009))
- Fixed a bug when calling `logger.append_tags` on a `NeptuneLogger` with a single tag ([#1009](https://github.com/Lightning-AI/pytorch-lightning/pull/1009))
- Fixed sending back data from `.spawn` by saving and loading the trained model in/out of the process ([#1017](https://github.com/Lightning-AI/pytorch-lightning/pull/1017)
- Fixed port collision on DDP ([#1010](https://github.com/Lightning-AI/pytorch-lightning/pull/1010))
- Fixed/tested pass overrides ([#918](https://github.com/Lightning-AI/pytorch-lightning/pull/918))
- Fixed comet logger to log after train ([#892](https://github.com/Lightning-AI/pytorch-lightning/pull/892))
- Remove deprecated args to learning rate step function ([#890](https://github.com/Lightning-AI/pytorch-lightning/pull/890))

## [0.6.0] - 2020-01-21

### Added

- Added support for resuming from a specific checkpoint via `resume_from_checkpoint` argument ([#516](https://github.com/Lightning-AI/pytorch-lightning/pull/516))
- Added support for `ReduceLROnPlateau` scheduler ([#320](https://github.com/Lightning-AI/pytorch-lightning/pull/320))
- Added support for Apex mode `O2` in conjunction with Data Parallel ([#493](https://github.com/Lightning-AI/pytorch-lightning/pull/493))
- Added option (`save_top_k`) to save the top k models in the `ModelCheckpoint` class ([#128](https://github.com/Lightning-AI/pytorch-lightning/pull/128))
- Added `on_train_start` and `on_train_end` hooks to `ModelHooks` ([#598](https://github.com/Lightning-AI/pytorch-lightning/pull/598))
- Added `TensorBoardLogger` ([#607](https://github.com/Lightning-AI/pytorch-lightning/pull/607))
- Added support for weight summary of model with multiple inputs ([#543](https://github.com/Lightning-AI/pytorch-lightning/pull/543))
- Added `map_location` argument to `load_from_metrics` and `load_from_checkpoint` ([#625](https://github.com/Lightning-AI/pytorch-lightning/pull/625))
- Added option to disable validation by setting `val_percent_check=0` ([#649](https://github.com/Lightning-AI/pytorch-lightning/pull/649))
- Added `NeptuneLogger` class ([#648](https://github.com/Lightning-AI/pytorch-lightning/pull/648))
- Added `WandbLogger` class ([#627](https://github.com/Lightning-AI/pytorch-lightning/pull/627))

### Changed

- Changed the default progress bar to print to stdout instead of stderr ([#531](https://github.com/Lightning-AI/pytorch-lightning/pull/531))
- Renamed `step_idx` to `step`, `epoch_idx` to `epoch`, `max_num_epochs` to `max_epochs` and `min_num_epochs` to `min_epochs` ([#589](https://github.com/Lightning-AI/pytorch-lightning/pull/589))
- Renamed `total_batch_nb` to `total_batches`, `nb_val_batches` to `num_val_batches`, `nb_training_batches` to `num_training_batches`, `max_nb_epochs` to `max_epochs`, `min_nb_epochs` to `min_epochs`, `nb_test_batches` to `num_test_batches`, and `nb_val_batches` to `num_val_batches` ([#567](https://github.com/Lightning-AI/pytorch-lightning/pull/567))
- Changed gradient logging to use parameter names instead of indexes ([#660](https://github.com/Lightning-AI/pytorch-lightning/pull/660))
- Changed the default logger to `TensorBoardLogger` ([#609](https://github.com/Lightning-AI/pytorch-lightning/pull/609))
- Changed the directory for tensorboard logging to be the same as model checkpointing ([#706](https://github.com/Lightning-AI/pytorch-lightning/pull/706))

### Deprecated

- Deprecated `max_nb_epochs` and `min_nb_epochs` ([#567](https://github.com/Lightning-AI/pytorch-lightning/pull/567))
- Deprecated the `on_sanity_check_start` hook in `ModelHooks` ([#598](https://github.com/Lightning-AI/pytorch-lightning/pull/598))

### Removed

- Removed the `save_best_only` argument from `ModelCheckpoint`, use `save_top_k=1` instead ([#128](https://github.com/Lightning-AI/pytorch-lightning/pull/128))

### Fixed

- Fixed a bug which occurred when using Adagrad with cuda ([#554](https://github.com/Lightning-AI/pytorch-lightning/pull/554))
- Fixed a bug where training would be on the GPU despite setting `gpus=0` or `gpus=[]` ([#561](https://github.com/Lightning-AI/pytorch-lightning/pull/561))
- Fixed an error with `print_nan_gradients` when some parameters do not require gradient ([#579](https://github.com/Lightning-AI/pytorch-lightning/pull/579))
- Fixed a bug where the progress bar would show an incorrect number of total steps during the validation sanity check when using multiple validation data loaders ([#597](https://github.com/Lightning-AI/pytorch-lightning/pull/597))
- Fixed support for PyTorch 1.1.0 ([#552](https://github.com/Lightning-AI/pytorch-lightning/pull/552))
- Fixed an issue with early stopping when using a `val_check_interval < 1.0` in `Trainer` ([#492](https://github.com/Lightning-AI/pytorch-lightning/pull/492))
- Fixed bugs relating to the `CometLogger` object that would cause it to not work properly ([#481](https://github.com/Lightning-AI/pytorch-lightning/pull/481))
- Fixed a bug that would occur when returning `-1` from `on_batch_start` following an early exit or when the batch was `None` ([#509](https://github.com/Lightning-AI/pytorch-lightning/pull/509))
- Fixed a potential race condition with several processes trying to create checkpoint directories ([#530](https://github.com/Lightning-AI/pytorch-lightning/pull/530))
- Fixed a bug where batch 'segments' would remain on the GPU when using `truncated_bptt > 1` ([#532](https://github.com/Lightning-AI/pytorch-lightning/pull/532))
- Fixed a bug when using `IterableDataset` ([#547](https://github.com/Lightning-AI/pytorch-lightning/pull/547))
- Fixed a bug where `.item` was called on non-tensor objects ([#602](https://github.com/Lightning-AI/pytorch-lightning/pull/602))
- Fixed a bug where `Trainer.train` would crash on an uninitialized variable if the trainer was run after resuming from a checkpoint that was already at `max_epochs` ([#608](https://github.com/Lightning-AI/pytorch-lightning/pull/608))
- Fixed a bug where early stopping would begin two epochs early ([#617](https://github.com/Lightning-AI/pytorch-lightning/pull/617))
- Fixed a bug where `num_training_batches` and `num_test_batches` would sometimes be rounded down to zero ([#649](https://github.com/Lightning-AI/pytorch-lightning/pull/649))
- Fixed a bug where an additional batch would be processed when manually setting `num_training_batches` ([#653](https://github.com/Lightning-AI/pytorch-lightning/pull/653))
- Fixed a bug when batches did not have a `.copy` method ([#701](https://github.com/Lightning-AI/pytorch-lightning/pull/701))
- Fixed a bug when using `log_gpu_memory=True` in Python 3.6 ([#715](https://github.com/Lightning-AI/pytorch-lightning/pull/715))
- Fixed a bug where checkpoint writing could exit before completion, giving incomplete checkpoints ([#689](https://github.com/Lightning-AI/pytorch-lightning/pull/689))
- Fixed a bug where `on_train_end` was not called when ealy stopping ([#723](https://github.com/Lightning-AI/pytorch-lightning/pull/723))

## [0.5.3] - 2019-11-06

### Added

- Added option to disable default logger, checkpointer, and early stopping by passing `logger=False`, `checkpoint_callback=False` and `early_stop_callback=False` respectively
- Added `CometLogger` for use with Comet.ml
- Added `val_check_interval` argument to `Trainer` allowing validition to be performed at every given number of batches
- Added functionality to save and load hyperparameters using the standard checkpoint mechanism
- Added call to `torch.cuda.empty_cache` before training starts
- Added option for user to override the call t `backward`
- Added support for truncated backprop through time via the `truncated_bptt_steps` argument in `Trainer`
- Added option to operate on all outputs from `training_step` in DDP2
- Added a hook for modifying DDP init
- Added a hook for modifying Apex

### Changed

- Changed experiment version to be padded with zeros (e.g. `/dir/version_9` becomes `/dir/version_0009`)
- Changed callback metrics to include any metrics given in logs or progress bar
- Changed the default for `save_best_only` in `ModelCheckpoint` to `True`
- Added `tng_data_loader` for backwards compatibility
- Renamed `MLFlowLogger.client` to `MLFlowLogger.experiment` for consistency
- Moved `global_step` increment to happen after the batch has been processed
- Changed weights restore to first attempt HPC weights before restoring normally, preventing both weights being restored and running out of memory
- Changed progress bar functionality to add multiple progress bars for train/val/test
- Changed calls to `print` to use `logging` instead

### Deprecated

- Deprecated `tng_dataloader`

### Fixed

- Fixed an issue where the number of batches was off by one during training
- Fixed a bug that occurred when setting a checkpoint callback and `early_stop_callback=False`
- Fixed an error when importing CometLogger
- Fixed a bug where the `gpus` argument had some unexpected behaviour
- Fixed a bug where the computed total number of batches was sometimes incorrect
- Fixed a bug where the progress bar would sometimes not show the total number of batches in test mode
- Fixed a bug when using the `log_gpu_memory='min_max'` option in `Trainer`
- Fixed a bug where checkpointing would sometimes erase the current directory

## [0.5.2] - 2019-10-10

### Added

- Added `weights_summary` argument to `Trainer` to be set to `full` (full summary), `top` (just top level modules) or other
- Added `tags` argument to `MLFlowLogger`

### Changed

- Changed default for `amp_level` to `O1`

### Removed

- Removed the `print_weights_summary` argument from `Trainer`

### Fixed

- Fixed a bug where logs were not written properly
- Fixed a bug where `logger.finalize` wasn't called after training is complete
- Fixed callback metric errors in DDP
- Fixed a bug where `TestTubeLogger` didn't log to the correct directory

## [0.5.1] - 2019-10-05

### Added

- Added the `LightningLoggerBase` class for experiment loggers
- Added `MLFlowLogger` for logging with `mlflow`
- Added `TestTubeLogger` for logging with `test_tube`
- Added a different implementation of DDP (`distributed_backed='ddp2'`) where every node has one model using all GPUs
- Added support for optimisers which require a closure (e.g. LBFGS)
- Added automatic `MASTER_PORT` default for DDP when not set manually
- Added new GPU memory logging options `'min_max'` (log only the min/max utilization) and `'all'` (log all the GPU memory)

### Changed

- Changed schedulers to always be called with the current epoch
- Changed `test_tube` to an optional dependency
- Changed data loaders to internally use a getter instead of a python property
- Disabled auto GPU loading when restoring weights to prevent out of memory errors
- Changed logging, early stopping and checkpointing to occur by default

### Fixed

- Fixed a bug with samplers that do not specify `set_epoch`
- Fixed a bug when using the `MLFlowLogger` with unsupported data types, this will now raise a warning
- Fixed a bug where gradient norms were always zero using `track_grad_norm`
- Fixed a bug which causes a crash when logging memory

## [0.5.0] - 2019-09-26

### Changed

- Changed `data_batch` argument to `batch` throughout
- Changed `batch_i` argument to `batch_idx` throughout
- Changed `tng_dataloader` method to `train_dataloader`
- Changed `on_tng_metrics` method to `on_training_metrics`
- Changed `gradient_clip` argument to `gradient_clip_val`
- Changed `add_log_row_interval` to `row_log_interval`

### Fixed

- Fixed a bug with tensorboard logging in multi-gpu setup

## [0.4.9] - 2019-09-16

### Added

- Added the flag `log_gpu_memory` to `Trainer` to deactivate logging of GPU memory utilization
- Added SLURM resubmit functionality (port from test-tube)
- Added optional weight_save_path to trainer to remove the need for a checkpoint_callback when using cluster training
- Added option to use single gpu per node with `DistributedDataParallel`

### Changed

- Changed functionality of `validation_end` and `test_end` with multiple dataloaders to be given all of the dataloaders at once rather than in separate calls
- Changed print_nan_grads to only print the parameter value and gradients when they contain NaN
- Changed gpu API to take integers as well (e.g. `gpus=2` instead of `gpus=[0, 1]`)
- All models now loaded on to CPU to avoid device and out of memory issues in PyTorch

### Fixed

- Fixed a bug where data types that implement `.to` but not `.cuda` would not be properly moved onto the GPU
- Fixed a bug where data would not be re-shuffled every epoch when using a `DistributedSampler`

## [0.4.8] - 2019-08-31

### Added

- Added `test_step` and `test_end` methods, used when `Trainer.test` is called
- Added `GradientAccumulationScheduler` callback which can be used to schedule changes to the number of accumulation batches
- Added option to skip the validation sanity check by setting `nb_sanity_val_steps = 0`

### Fixed

- Fixed a bug when setting `nb_sanity_val_steps = 0`

## [0.4.7] - 2019-08-24

### Changed

- Changed the default `val_check_interval` to `1.0`
- Changed defaults for `nb_val_batches`, `nb_tng_batches` and `nb_test_batches` to 0

### Fixed

- Fixed a bug where the full validation set as used despite setting `val_percent_check`
- Fixed a bug where an `Exception` was thrown when using a data set containing a single batch
- Fixed a bug where an `Exception` was thrown if no `val_dataloader` was given
- Fixed a bug where tuples were not properly transferred to the GPU
- Fixed a bug where data of a non standard type was not properly handled by the trainer
- Fixed a bug when loading data as a tuple
- Fixed a bug where `AttributeError` could be suppressed by the `Trainer`

## [0.4.6] - 2019-08-15

### Added

- Added support for data to be given as a `dict` or `list` with a single gpu
- Added support for `configure_optimizers` to return a single optimizer, two list (optimizers and schedulers), or a single list

### Fixed

- Fixed a bug where returning just an optimizer list (i.e. without schedulers) from `configure_optimizers` would throw an `Exception`

## [0.4.5] - 2019-08-13

### Added

- Added `optimizer_step` method that can be overridden to change the standard optimizer behaviour

## [0.4.4] - 2019-08-12

### Added

- Added support for multiple validation dataloaders
- Added support for latest test-tube logger (optimised for `torch==1.2.0`)

### Changed

- `validation_step` and `val_dataloader` are now optional
- `lr_scheduler` is now activated after epoch

### Fixed

- Fixed a bug where a warning would show when using `lr_scheduler` in `torch>1.1.0`
- Fixed a bug where an `Exception` would be thrown if using `torch.DistributedDataParallel` without using a `DistributedSampler`, this now throws a `Warning` instead

## [0.4.3] - 2019-08-10

### Fixed

- Fixed a bug where accumulate gradients would scale the loss incorrectly

## [0.4.2] - 2019-08-08

### Changed

- Changed install requirement to `torch==1.2.0`

## [0.4.1] - 2019-08-08

### Changed

- Changed install requirement to `torch==1.1.0`

## [0.4.0] - 2019-08-08

### Added

- Added 16-bit support for a single GPU
- Added support for training continuation (preserves epoch, global step etc.)

### Changed

- Changed `training_step` and `validation_step`, outputs will no longer be automatically reduced

### Removed

- Removed need for `Experiment` object in `Trainer`

### Fixed

- Fixed issues with reducing outputs from generative models (such as images and text)

## [0.3.6] - 2019-07-25

### Added

- Added a decorator to do lazy data loading internally

### Fixed

- Fixed a bug where `Experiment` object was not process safe, potentially causing logs to be overwritten

## [0.3.5] - 2019-07-25

## [0.3.4] - 2019-07-22

## [0.3.3] - 2019-07-22

## [0.3.2] - 2019-07-21

## [0.3.1] - 2019-07-21

## [0.2.x] - 2019-07-09

## [0.1.x] - 2019-06-DD<|MERGE_RESOLUTION|>--- conflicted
+++ resolved
@@ -47,6 +47,9 @@
 
 
 - Fixed missing reset when `ModelPruning` is applied with lottery ticket hypothesis ([#21191](https://github.com/Lightning-AI/pytorch-lightning/pull/21191))
+
+
+- Fixed LR Finder: compute gradients w.r.t. `log10(lr)` in exponential mode #([#21171](https://github.com/Lightning-AI/pytorch-lightning/pull/21171))
 
 
 ---
@@ -66,15 +69,6 @@
 - Fixed `TQDMProgressBar` not resetting correctly when using both a finite and iterable dataloader ([#21147](https://github.com/Lightning-AI/pytorch-lightning/pull/21147))
 - Fixed cleanup of temporary files from `Tuner` on crashes ([#21162](https://github.com/Lightning-AI/pytorch-lightning/pull/21162))
 
-<<<<<<< HEAD
-
-- Fixed LR Finder: compute gradients w.r.t. `log10(lr)` in exponential mode #([#21171](https://github.com/Lightning-AI/pytorch-lightning/pull/21171))
-
-
-
----
-=======
->>>>>>> 6989e156
 
 ## [2.5.4] - 2025-08-29
 
