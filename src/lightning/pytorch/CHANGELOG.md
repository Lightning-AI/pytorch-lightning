# Changelog

All notable changes to this project will be documented in this file.

The format is based on [Keep a Changelog](http://keepachangelog.com/en/1.0.0/).

## [unreleased] - YYYY-MM-DD

### Added

<<<<<<< HEAD
- Allow LightningCLI to use a customized argument parser class ([#20596](https://github.com/Lightning-AI/pytorch-lightning/pull/20596))

### Changed

=======
### Changed

- Added a new `checkpoint_path_prefix` parameter to the MLflow logger which can control the path to where the MLflow artifacts for the model checkpoints are stored.

>>>>>>> 71793c6d
### Removed

### Fixed

<<<<<<< HEAD
=======
- Fix CSVLogger logging hyperparameter at every write which increase latency  ([#20594](https://github.com/Lightning-AI/pytorch-lightning/pull/20594))

- Always call `WandbLogger.experiment` first in `_call_setup_hook` to ensure `tensorboard` logs can sync to `wandb` ([#20610](https://github.com/Lightning-AI/pytorch-lightning/pull/20610))


>>>>>>> 71793c6d
## [2.5.0] - 2024-12-19

### Added

- Added `step` parameter to `TensorBoardLogger.log_hyperparams` to visualize changes during training ([#20176](https://github.com/Lightning-AI/pytorch-lightning/pull/20176))
- Added `str` method to datamodule ([#20301](https://github.com/Lightning-AI/pytorch-lightning/pull/20301))
- Added timeout to DeepSpeedStrategy ([#20474](https://github.com/Lightning-AI/pytorch-lightning/pull/20474))
- Added doc for Truncated Back-Propagation Through Time ([#20422](https://github.com/Lightning-AI/pytorch-lightning/pull/20422))
- Added FP8 + FSDP2 + torch.compile examples for PyTorch Lightning ([#20440](https://github.com/Lightning-AI/pytorch-lightning/pull/20440))
- Added profiling to `Trainer.save_checkpoint` ([#20405](https://github.com/Lightning-AI/pytorch-lightning/pull/20405))
- Added after_instantiate_classes hook to CLI ([#20401](https://github.com/Lightning-AI/pytorch-lightning/pull/20401))

### Changed

- Updated checkpointing documentation to mark `resume_from_checkpoint` as deprecated ([#20477](https://github.com/Lightning-AI/pytorch-lightning/pull/20477))
- Made plugin type checks more flexible ([#20186](https://github.com/Lightning-AI/pytorch-lightning/pull/20186))
- Changed seeding NumPy using `np.random.SeedSequence()` in `pl_worker_init_function()` to robustly seed NumPy-dependent dataloader workers ([#20369](https://github.com/Lightning-AI/pytorch-lightning/pull/20369))
- Allowed callbacks to be restored not just during training ([#20403](https://github.com/Lightning-AI/pytorch-lightning/pull/20403))
- Changed LightningCLI tests to account for future fix in jsonargparse ([#20372](https://github.com/Lightning-AI/pytorch-lightning/pull/20372))
- Bumped PyTorch to version `2.5` ([#20351](https://github.com/Lightning-AI/pytorch-lightning/pull/20351))
- Decoupled checkpoint artifact path from model artifact path ([#20325](https://github.com/Lightning-AI/pytorch-lightning/pull/20325))
- Updated BitsAndBytes version ([#20313](https://github.com/Lightning-AI/pytorch-lightning/pull/20313))
- Changed merging of hparams when logging to ignore parameter names that start with an underscore `_` ([#20221](https://github.com/Lightning-AI/pytorch-lightning/pull/20221))
- Re-enabled passing `BytesIO` as path in `.to_onnx()` ([#20172](https://github.com/Lightning-AI/pytorch-lightning/pull/20172))

### Removed

- Removed `List[int]` as input type for Trainer when `accelerator="cpu"` ([#20399](https://github.com/Lightning-AI/pytorch-lightning/pull/20399))

### Fixed

- Fixed UnboundLocalError when using the predict method with return_predictions=False. ([#20484](https://github.com/Lightning-AI/pytorch-lightning/pull/20484))
- Fixed use of `convert_module` in FSDP to avoid using more memory than necessary during initialization ([#20323](https://github.com/Lightning-AI/pytorch-lightning/pull/20323))
- Fixed TypeError in `configure_optimizers` when running with `ReduceLROnPlateau` ([#20471](https://github.com/Lightning-AI/pytorch-lightning/pull/20471))
- Fixed return type in `configure_optimizers` example ([#20420](https://github.com/Lightning-AI/pytorch-lightning/pull/20420))
- Fixed in ncorrect URI prefix stripping in MLFlowLogger ([#20365](https://github.com/Lightning-AI/pytorch-lightning/pull/20365))
- Fixed shuffling behavior when using a custom sampler in data module ([#20327](https://github.com/Lightning-AI/pytorch-lightning/pull/20327))
- Ensured restarting from checkpoints leads to consistent internal counters compared to uninterrupted training ([#20379](https://github.com/Lightning-AI/pytorch-lightning/pull/20379))
- Fixed LightningCLI failing when both module and data module save hyperparameters due to conflicting internal `_class_path` parameter ([#20221](https://github.com/Lightning-AI/pytorch-lightning/pull/20221))

## [2.4.0] - 2024-08-06

### Added

- Made saving non-distributed checkpoints fully atomic ([#20011](https://github.com/Lightning-AI/pytorch-lightning/pull/20011))
- Added `dump_stats` flag to `AdvancedProfiler` ([#19703](https://github.com/Lightning-AI/pytorch-lightning/issues/19703))
- Added a flag `verbose` to the `seed_everything()` function ([#20108](https://github.com/Lightning-AI/pytorch-lightning/pull/20108))
- Added support for PyTorch 2.4 ([#20010](https://github.com/Lightning-AI/pytorch-lightning/pull/20010))
- Added support for Python 3.12 ([20078](https://github.com/Lightning-AI/pytorch-lightning/pull/20078))
- The `TQDMProgressBar` now provides an option to retain prior training epoch bars ([#19578](https://github.com/Lightning-AI/pytorch-lightning/pull/19578))
- Added the count of modules in train and eval mode to the printed `ModelSummary` table ([#20159](https://github.com/Lightning-AI/pytorch-lightning/pull/20159))

### Changed

- Triggering KeyboardInterrupt (Ctrl+C) during `.fit()`, `.evaluate()`, `.test()` or `.predict()` now terminates all processes launched by the Trainer and exits the program ([#19976](https://github.com/Lightning-AI/pytorch-lightning/pull/19976))
- Changed the implementation of how seeds are chosen for dataloader workers when using `seed_everything(..., workers=True)` ([#20055](https://github.com/Lightning-AI/pytorch-lightning/pull/20055))
- NumPy is no longer a required dependency ([#20090](https://github.com/Lightning-AI/pytorch-lightning/issues/20090))

### Removed

- Removed support for PyTorch 2.1 ([#20009](https://github.com/Lightning-AI/lightning/pull/20009))
- Removed support for Python 3.8 ([#20071](https://github.com/Lightning-AI/lightning/pull/20071))

### Fixed

- Avoid LightningCLI saving hyperparameters with `class_path` and `init_args` since this would be a breaking change ([#20068](https://github.com/Lightning-AI/pytorch-lightning/pull/20068))
- Fixed an issue that would cause too many printouts of the seed info when using `seed_everything()` ([#20108](https://github.com/Lightning-AI/pytorch-lightning/pull/20108))
- Fixed `_LoggerConnector`'s `_ResultMetric` to move all registered keys to the device of the logged value if needed ([#19814](https://github.com/Lightning-AI/pytorch-lightning/issues/19814))
- Fixed `_optimizer_to_device` logic for special 'step' key in optimizer state causing performance regression ([#20019](https://github.com/Lightning-AI/lightning/pull/20019))
- Fixed parameter counts in `ModelSummary` when model has distributed parameters (DTensor) ([#20163](https://github.com/Lightning-AI/pytorch-lightning/pull/20163))
- Fixed PyTorch Lightning FSDP takes more memory than PyTorch FSDP ([#20323](https://github.com/Lightning-AI/pytorch-lightning/pull/20323))


## [2.3.0] - 2024-06-13

### Added

- The `ModelSummary` and `RichModelSummary` callbacks now display the training mode of each layer in the column "Mode" ([#19468](https://github.com/Lightning-AI/lightning/pull/19468))
- Added `load_from_checkpoint` support for `LightningCLI` when using dependency injection ([#18105](https://github.com/Lightning-AI/lightning/pull/18105))
- Added robust timer duration parsing with an informative error message when parsing fails ([#19513](https://github.com/Lightning-AI/pytorch-lightning/pull/19513))
- Added `on_exception` hook to `LightningDataModule` ([#19601](https://github.com/Lightning-AI/pytorch-lightning/pull/19601))
- Added support for PyTorch 2.3 ([#19708](https://github.com/Lightning-AI/pytorch-lightning/pull/19708))
- Added `ModelParallelStrategy` to support 2D parallelism ([#19878](https://github.com/Lightning-AI/pytorch-lightning/pull/19878), [#19888](https://github.com/Lightning-AI/pytorch-lightning/pull/19888))
- Added a call to `torch.distributed.destroy_process_group` in atexit handler if process group needs destruction ([#19931](https://github.com/Lightning-AI/pytorch-lightning/pull/19931))
- Added support for configuring hybrid-sharding by passing a tuple for the `FSDPStrategy(device_mesh=...)` argument ([#19504](https://github.com/Lightning-AI/pytorch-lightning/pull/19504))

### Changed

- The `prepare_data()` hook in `LightningModule` and `LightningDataModule` is now subject to a barrier without timeout to avoid long-running tasks to be interrupted ([#19448](https://github.com/Lightning-AI/lightning/pull/19448))
- Relaxed the requirement for custom batch samplers to expose `drop_last` for prediction ([#19678](https://github.com/Lightning-AI/pytorch-lightning/pull/19678))
- It is no longer allowed to skip `training_step()` by returning `None` in distributed training ([#19918](https://github.com/Lightning-AI/pytorch-lightning/pull/19918))

### Removed

- Removed the Bagua integration (`Trainer(strategy="bagua")`) ([#19445](https://github.com/Lightning-AI/lightning/pull/19445))
- Removed support for PyTorch 1.13 ([#19706](https://github.com/Lightning-AI/lightning/pull/19706))

### Fixed

- Fixed a matrix shape mismatch issue when running a model loaded from a quantized checkpoint (bitsandbytes) ([#19886](https://github.com/Lightning-AI/lightning/pull/19886))
- Fixed `WandbLogger.log_hyperparameters()` raising an error if hyperparameters are not JSON serializable ([#19769](https://github.com/Lightning-AI/pytorch-lightning/pull/19769))
- Fixed an issue with the LightningCLI not being able to set the `ModelCheckpoint(save_last=...)` argument ([#19808](https://github.com/Lightning-AI/pytorch-lightning/pull/19808))
- Fixed an issue causing ValueError for certain object such as TorchMetrics when dumping hyperparameters to YAML ([#19804](https://github.com/Lightning-AI/pytorch-lightning/pull/19804))
- Fixed resetting `epoch_loop.restarting` to avoid full validation run after `LearningRateFinder` ([#19818](https://github.com/Lightning-AI/pytorch-lightning/issues/19818))


## [2.2.2] - 2024-04-11

### Fixed

- Fixed a KeyError when saving a FSDP sharded checkpoint and setting `save_weights_only=True` ([#19524](https://github.com/Lightning-AI/pytorch-lightning/pull/19524))
- Fixed an issue causing a TypeError when using `torch.compile` as a decorator ([#19627](https://github.com/Lightning-AI/pytorch-lightning/pull/19627))


## [2.2.1] - 2024-03-04


### Fixed

- Fixed an issue with CSVLogger trying to append to file from a previous run when the version is set manually ([#19446](https://github.com/Lightning-AI/lightning/pull/19446))
- Fixed the divisibility check for `Trainer.accumulate_grad_batches` and `Trainer.log_every_n_steps` in ThroughputMonitor ([#19470](https://github.com/Lightning-AI/lightning/pull/19470))
- Fixed support for Remote Stop and Remote Abort with NeptuneLogger ([#19130](https://github.com/Lightning-AI/pytorch-lightning/pull/19130))
- Fixed infinite recursion error in precision plugin graveyard ([#19542](https://github.com/Lightning-AI/pytorch-lightning/pull/19542))


## [2.2.0] - 2024-02-08

### Added

- Added `lightning.pytorch.callbacks.ThroughputMonitor` to track throughput and log it ([#18848](https://github.com/Lightning-AI/lightning/pull/18848))
- The Trainer now restores the training mode set through `.train()` or `.eval()` on a submodule-level when switching from validation to training ([#18951](https://github.com/Lightning-AI/lightning/pull/18951))
- Added support for meta-device initialization and materialization of 4-bit Bitsandbytes layers ([#19150](https://github.com/Lightning-AI/lightning/pull/19150))
- Added `TransformerEnginePrecision(fallback_compute_dtype=)` to control the dtype of operations that don't support fp8 ([#19082](https://github.com/Lightning-AI/lightning/pull/19082))
- Added the option `ModelCheckpoint(save_last='link')` to create a symbolic link for the 'last.ckpt' file ([#19191](https://github.com/Lightning-AI/lightning/pull/19191))
- Added a utility function and CLI to consolidate FSDP sharded checkpoints into a single file ([#19213](https://github.com/Lightning-AI/lightning/pull/19213))
- The TQDM progress bar now respects the env variable `TQDM_MINITERS` for setting the refresh rate ([#19381](https://github.com/Lightning-AI/lightning/pull/19381))
- Added support for saving and loading stateful training DataLoaders ([#19361](https://github.com/Lightning-AI/lightning/pull/19361))
- Added shortcut name `strategy='deepspeed_stage_1_offload'` to the strategy registry ([#19075](https://github.com/Lightning-AI/lightning/pull/19075))
- Added support for non-strict state-dict loading in Trainer via the new `LightningModule.strict_loading = True | False` attribute ([#19404](https://github.com/Lightning-AI/lightning/pull/19404))


### Changed

- `seed_everything()` without passing in a seed no longer randomly selects a seed, and now defaults to `0` ([#18846](https://github.com/Lightning-AI/lightning/pull/18846))
- The `LightningModule.on_{validation,test,predict}_model_{eval,train}` now only get called if they are overridden by the user ([#18951](https://github.com/Lightning-AI/lightning/pull/18951))
- The `Trainer.fit()` loop no longer calls `LightningModule.train()` at the start; it now preserves the user's configuration of frozen layers ([#18951](https://github.com/Lightning-AI/lightning/pull/18951))
- The `LightningModule.load_from_checkpoint()` function now calls `.configure_model()` on the model if it is overridden, to ensure all layers can be loaded from the checkpoint ([#19036](https://github.com/Lightning-AI/lightning/pull/19036))
- Restored usage of `step` parameter when logging metrics with `NeptuneLogger` ([#19126](https://github.com/Lightning-AI/pytorch-lightning/pull/19126))
- Changed the `TransformerEnginePrecision(dtype=)` argument to `weights_dtype` and made it required ([#19082](https://github.com/Lightning-AI/lightning/pull/19082))
- The columns in the `metrics.csv` file produced by `CSVLogger` are now sorted alphabetically ([#19159](https://github.com/Lightning-AI/lightning/pull/19159))
- Reverted back to creating a checkpoint copy when `ModelCheckpoint(save_last=True)` instead of creating a symbolic link ([#19191](https://github.com/Lightning-AI/lightning/pull/19191))

### Deprecated

- Deprecated all precision plugin classes under `lightning.pytorch.plugins` with the suffix `Plugin` in the name ([#18840](https://github.com/Lightning-AI/lightning/pull/18840))

### Removed

- Removed support for PyTorch 1.12 ([#19300](https://github.com/Lightning-AI/lightning/pull/19300))

### Fixed

- Fixed issue where the `precision="transformer-engine"` argument would not replace layers by default ([#19082](https://github.com/Lightning-AI/lightning/pull/19082))
- Fixed issue where layers created in `LightningModule.setup` or `LightningModule.configure_model` wouldn't get converted when using the Bitsandbytes or TransformerEngine plugins ([#19061](https://github.com/Lightning-AI/lightning/pull/19061))
- Fixed the input validation logic in `FSDPStrategy` to accept a `device_mesh` ([#19392](https://github.com/Lightning-AI/lightning/pull/19392))


## [2.1.4] - 2024-01-31

### Fixed

- Fixed `Trainer` not expanding the `default_root_dir` if it has the `~` (home) prefix ([#19179](https://github.com/Lightning-AI/lightning/pull/19179))
- Fixed warning for Dataloader if `num_workers=1` and CPU count is 1 ([#19224](https://github.com/Lightning-AI/lightning/pull/19224))
- Fixed `WandbLogger.watch()` method annotation to accept `None` for the log parameter ([#19237](https://github.com/Lightning-AI/lightning/pull/19237))
- Fixed an issue preventing the Trainer to run on CPU when the system's CUDA driver is outdated or broken ([#19234](https://github.com/Lightning-AI/lightning/pull/19234))
- Fixed an issue with the ModelCheckpoint callback not saving relative symlinks with `ModelCheckpoint(save_last="link")` ([#19303](https://github.com/Lightning-AI/lightning/pull/19303))
- Fixed issue where the `_restricted_classmethod_impl` would incorrectly raise a TypeError on inspection rather than on call ([#19332](https://github.com/Lightning-AI/lightning/pull/19332))
- Fixed exporting `__version__` in `__init__` ([#19221](https://github.com/Lightning-AI/lightning/pull/19221))


## [2.1.3] - 2023-12-21

### Changed

- `LightningCLI` no longer allows setting a normal class instance as default. A `lazy_instance` can be used instead ([#18822](https://github.com/Lightning-AI/lightning/pull/18822))

### Fixed

- Fixed checks for local file protocol due to fsspec changes in 2023.10.0 ([#19023](https://github.com/Lightning-AI/lightning/pull/19023))
- Fixed automatic detection of 'last.ckpt' files to respect the extension when filtering ([#17072](https://github.com/Lightning-AI/lightning/pull/17072))
- Fixed an issue where setting `CHECKPOINT_JOIN_CHAR` or `CHECKPOINT_EQUALS_CHAR` would only work on the `ModelCheckpoint` class but not on an instance ([#19054](https://github.com/Lightning-AI/lightning/pull/19054))
- Fixed `ModelCheckpoint` not expanding the `dirpath` if it has the `~` (home) prefix ([#19058](https://github.com/Lightning-AI/lightning/pull/19058))
- Fixed handling checkpoint dirpath suffix in NeptuneLogger ([#18863](https://github.com/Lightning-AI/lightning/pull/18863))
- Fixed an edge case where `ModelCheckpoint` would alternate between versioned and unversioned filename ([#19064](https://github.com/Lightning-AI/lightning/pull/19064))
- Fixed broadcast at initialization in `MPIEnvironment` ([#19074](https://github.com/Lightning-AI/lightning/pull/19074))
- Fixed the tensor conversion in `self.log` to respect the default dtype ([#19046](https://github.com/Lightning-AI/pytorch-lightning/issues/19046))


## [2.1.2] - 2023-11-15

### Fixed

- Fixed an issue causing permission errors on Windows when attempting to create a symlink for the "last" checkpoint ([#18942](https://github.com/Lightning-AI/pytorch-lightning/issues/18942))
- Fixed an issue where Metric instances from `torchmetrics` wouldn't get moved to the device when using FSDP ([#18954](https://github.com/Lightning-AI/pytorch-lightning/issues/18954))
- Fixed an issue preventing the user to `Trainer.save_checkpoint()` an FSDP model when `Trainer.test/validate/predict()` ran after `Trainer.fit()` ([#18992](https://github.com/Lightning-AI/pytorch-lightning/issues/18992))


## [2.1.1] - 2023-11-06

### Fixed

- Fixed an issue when replacing an existing `last.ckpt` file with a symlink ([#18793](https://github.com/Lightning-AI/lightning/pull/18793))
- Fixed an issue when `BatchSizeFinder` `steps_per_trial` parameter ends up defining how many validation batches to run during the entire training ([#18394](https://github.com/Lightning-AI/pytorch-lightning/issues/18394))
- Fixed an issue saving the `last.ckpt` file when using `ModelCheckpoint` on a remote filesystem and no logger is used ([#18867](https://github.com/Lightning-AI/pytorch-lightning/issues/18867))
- Refined the FSDP saving logic and error messaging when path exists ([#18884](https://github.com/Lightning-AI/lightning/pull/18884))
- Fixed an issue parsing the version from folders that don't include a version number in `TensorBoardLogger` and `CSVLogger` ([#18897](https://github.com/Lightning-AI/pytorch-lightning/issues/18897))


## [2.1.0] - 2023-10-11

### Added

- Added `metrics_format` attribute to `RichProgressBarTheme` class ([#18373](https://github.com/Lightning-AI/lightning/pull/18373))
- Added `CHECKPOINT_EQUALS_CHAR` attribute to `ModelCheckpoint` class ([#17999](https://github.com/Lightning-AI/lightning/pull/17999))
- Added `**summarize_kwargs` to `ModelSummary` and `RichModelSummary` callbacks ([#16788](https://github.com/Lightning-AI/lightning/pull/16788))
- Added support for the `max_size_cycle|max_size|min_size` iteration modes during evaluation ([#17163](https://github.com/Lightning-AI/lightning/pull/17163))
- Added support for the TPU-v4 architecture ([#17227](https://github.com/Lightning-AI/lightning/pull/17227))
- Added support for XLA's new PJRT runtime ([#17352](https://github.com/Lightning-AI/lightning/pull/17352))
- Check for invalid TPU device inputs ([#17227](https://github.com/Lightning-AI/lightning/pull/17227))
- Added `XLAStrategy(sync_module_states=bool)` to control whether to broadcast the parameters to all devices ([#17522](https://github.com/Lightning-AI/lightning/pull/17522))
- Added support for multiple optimizer parameter groups when using the FSDP strategy ([#17309](https://github.com/Lightning-AI/lightning/pull/17309))
- Enabled saving the full model state dict when using the `FSDPStrategy` ([#16558](https://github.com/Lightning-AI/lightning/pull/16558))
- Update `LightningDataModule.from_datasets` to support arbitrary iterables ([#17402](https://github.com/Lightning-AI/lightning/pull/17402))
- Run the DDP wrapper in a CUDA stream ([#17334](https://github.com/Lightning-AI/lightning/pull/17334))
- Added `SaveConfigCallback.save_config` to ease use cases such as saving the config to a logger ([#17475](https://github.com/Lightning-AI/lightning/pull/17475))
- Enabled optional file versioning of model checkpoints ([#17320](https://github.com/Lightning-AI/lightning/pull/17320))
- Added the process group timeout argument `FSDPStrategy(timeout=...)` for the FSDP strategy ([#17274](https://github.com/Lightning-AI/lightning/pull/17274))
- Added `FSDPStrategy(activation_checkpointing_policy=...)` to customize the layer policy for automatic activation checkpointing (requires torch>=2.1) ([#18045](https://github.com/Lightning-AI/lightning/pull/18045))
- Added CLI option `--map-to-cpu` to the checkpoint upgrade script to enable converting GPU checkpoints on a CPU-only machine ([#17527](https://github.com/Lightning-AI/lightning/pull/17527))
- Added non-layer param count to the model summary ([#17005](https://github.com/Lightning-AI/lightning/pull/17005))
- Updated `LearningRateMonitor` to log monitored values to `trainer.callback_metrics` ([#17626](https://github.com/Lightning-AI/lightning/pull/17626))
- Added `log_weight_decay` argument to `LearningRateMonitor` callback ([#18439](https://github.com/Lightning-AI/lightning/pull/18439))
- Added `Trainer.print()` to print on local rank zero only ([#17980](https://github.com/Lightning-AI/lightning/pull/17980))
- Added `Trainer.init_module()` context manager to instantiate large models efficiently directly on device, dtype ([#18004](https://github.com/Lightning-AI/lightning/pull/18004))
  * Creates the model parameters in the desired dtype (`torch.float32`, `torch.float64`) depending on the 'true' precision choice in `Trainer(precision='32-true'|'64-true')`
- Added the `LightningModule.configure_model()` hook to instantiate large models efficiently directly on device, dtype, and with sharding support ([#18004](https://github.com/Lightning-AI/lightning/pull/18004))
  * Handles initialization for FSDP models before wrapping and the Zero stage 3 initialization for DeepSpeed before sharding
- Added support for meta-device initialization with `Trainer.init_module(empty_init=True)` in FSDP ([#18385](https://github.com/Lightning-AI/lightning/pull/18385))
- Added `lightning.pytorch.plugins.PrecisionPlugin.module_init_context()` and `lightning.pytorch.strategies.Strategy.tensor_init_context()` context managers to control model and tensor instantiation ([#18004](https://github.com/Lightning-AI/lightning/pull/18004))
- Automatically call `xla_model.mark_step()` before saving checkpoints with XLA ([#17882](https://github.com/Lightning-AI/lightning/pull/17882))
- Added a callback for spike-detection ([#18014](https://github.com/Lightning-AI/lightning/pull/18014))
- Added the ability to set the `torch.distributed.fsdp.ShardingStrategy` via string in `FSDPStrategy` ([#18087](https://github.com/Lightning-AI/lightning/pull/18087))
- Improved error messages when attempting to load a DeepSpeed checkpoint at an invalid path ([#17795](https://github.com/Lightning-AI/lightning/pull/17795))
- Allowed accessing rank information in the main process before processes are launched when using the `XLAStrategy` ([#18194](https://github.com/Lightning-AI/lightning/pull/18194))
- Added support for true half-precision training via `Trainer(precision="16-true"|"bf16-true")` ([#18193](https://github.com/Lightning-AI/lightning/pull/18193), [#18217](https://github.com/Lightning-AI/lightning/pull/18217), [#18213](https://github.com/Lightning-AI/lightning/pull/18213), [#18219](https://github.com/Lightning-AI/lightning/pull/18219))
- Added automatic process cleanup to avoid zombie child processes and stalls when exceptions are raised ([#18218](https://github.com/Lightning-AI/lightning/pull/18218))
- Added validation of user input for `devices` and `num_nodes` when running with `SLURM` or `TorchElastic` ([#18292](https://github.com/Lightning-AI/lightning/pull/18292))
- Added support for saving checkpoints with either full state-dict or sharded state dict via `FSDPStrategy(state_dict_type="full"|"sharded")` ([#18364](https://github.com/Lightning-AI/lightning/pull/18364))
- Added support for loading sharded/distributed checkpoints in FSDP ([#18358](https://github.com/Lightning-AI/lightning/pull/18358))
- Made the text delimiter in the rich progress bar configurable ([#18372](https://github.com/Lightning-AI/lightning/pull/18372))
- Improved the error messaging and instructions when handling custom batch samplers in distributed settings ([#18402](https://github.com/Lightning-AI/lightning/pull/18402))
- Added support for mixed 8-bit precision as `Trainer(precision="transformer-engine")` using [Nvidia's Transformer Engine](https://docs.nvidia.com/deeplearning/transformer-engine) ([#18459](https://github.com/Lightning-AI/lightning/pull/18459))
- Added support for linear layer quantization with `Trainer(plugins=BitsandbytesPrecision())` using [bitsandbytes](https://github.com/TimDettmers/bitsandbytes) ([#18655](https://github.com/Lightning-AI/lightning/pull/18655))
- Added support for passing the process group to the `FSDPStrategy` ([#18583](https://github.com/Lightning-AI/lightning/pull/18583))
- Enabled the default process group configuration for FSDP's hybrid sharding ([#18583](https://github.com/Lightning-AI/lightning/pull/18583))
- Added `lightning.pytorch.utilities.suggested_max_num_workers` to assist with setting a good value in distributed settings ([#18591](https://github.com/Lightning-AI/lightning/pull/18591))
- Improved the `num_workers` warning to give a more accurate upper limit on the `num_workers` suggestion ([#18591](https://github.com/Lightning-AI/lightning/pull/18591))
- Added `lightning.pytorch.utilities.is_shared_filesystem` utility function to automatically check whether the filesystem is shared between machines ([#18586](https://github.com/Lightning-AI/lightning/pull/18586))
- Added support for returning an object of type `Mapping` from `LightningModule.training_step()` ([#18657](https://github.com/Lightning-AI/lightning/pull/18657))
- Added the hook `LightningModule.on_validation_model_zero_grad()` to allow overriding the behavior of zeroing the gradients before entering the validation loop ([#18710](https://github.com/Lightning-AI/lightning/pull/18710))

### Changed

- Changed default metric formatting from `round(..., 3)` to `".3f"` format string in `MetricsTextColumn` class ([#18483](https://github.com/Lightning-AI/lightning/pull/18483))
- Removed the limitation to call `self.trainer.model.parameters()` in `LightningModule.configure_optimizers()` ([#17309](https://github.com/Lightning-AI/lightning/pull/17309))
- `Trainer(accelerator="tpu", devices=[i])"` now selects the i-th TPU core (0-based, previously it was 1-based) ([#17227](https://github.com/Lightning-AI/lightning/pull/17227))
- Allow using iterable-style datasets with TPUs ([#17331](https://github.com/Lightning-AI/lightning/pull/17331))
- Increased the minimum XLA requirement to 1.13 ([#17368](https://github.com/Lightning-AI/lightning/pull/17368))
- `self.log`ed tensors are now kept in the original device to reduce unnecessary host-to-device synchronizations ([#17334](https://github.com/Lightning-AI/lightning/pull/17334))
- Made the run initialization in `WandbLogger` lazy to avoid creating artifacts when the CLI is used ([#17573](https://github.com/Lightning-AI/lightning/pull/17573))
- Simplified redirection of `*_step` methods in strategies by removing the `_LightningModuleWrapperBase` wrapper module ([#17531](https://github.com/Lightning-AI/lightning/pull/17531))
- Support kwargs input for LayerSummary ([#17709](https://github.com/Lightning-AI/lightning/pull/17709))
- Dropped support for `wandb` versions older than 0.12.0 in `WandbLogger` ([#17876](https://github.com/Lightning-AI/lightning/pull/17876))
- During `LightningModule.setup()`, the `self.device` now returns the device the module will be placed on instead of `cpu` ([#18021](https://github.com/Lightning-AI/lightning/pull/18021))
- Increased the minimum supported `wandb` version for `WandbLogger` from 0.12.0 to 0.12.10 ([#18171](https://github.com/Lightning-AI/lightning/pull/18171))
- The input tensors now get cast to the right precision type before transfer to the device ([#18264](https://github.com/Lightning-AI/lightning/pull/18264))
- Improved the formatting of emitted warnings ([#18288](https://github.com/Lightning-AI/lightning/pull/18288))
- Broadcast and reduction of tensors with XLA-based strategies now preserve the input's device ([#18275](https://github.com/Lightning-AI/lightning/pull/18275))
- The `FSDPStrategy` now loads checkpoints after the `configure_model`/`configure_sharded_model` hook ([#18358](https://github.com/Lightning-AI/lightning/pull/18358))
- The `FSDPStrategy.load_optimizer_state_dict` and `FSDPStrategy.load_model_state_dict` are a no-op now ([#18358](https://github.com/Lightning-AI/lightning/pull/18358))
- The `Trainer.num_val_batches`, `Trainer.num_test_batches` and `Trainer.num_sanity_val_batches` now return a list of sizes per dataloader instead of a single integer ([#18441](https://github.com/Lightning-AI/lightning/pull/18441))
- The `*_step(dataloader_iter)` flavor now no longer takes the `batch_idx` in the signature ([#18390](https://github.com/Lightning-AI/lightning/pull/18390))
- Calling `next(dataloader_iter)` now returns a triplet `(batch, batch_idx, dataloader_idx)` ([#18390](https://github.com/Lightning-AI/lightning/pull/18390))
- Calling `next(combined_loader)` now returns a triplet `(batch, batch_idx, dataloader_idx)` ([#18390](https://github.com/Lightning-AI/lightning/pull/18390))
- Due to lack of reliability, Trainer now only runs on one GPU instead of all GPUs in a Jupyter notebook if `devices="auto"` (default) ([#18291](https://github.com/Lightning-AI/lightning/pull/18291))
- Made the `batch_idx` argument optional in `validation_step`, `test_step` and `predict_step` to maintain consistency with `training_step` ([#18512](https://github.com/Lightning-AI/lightning/pull/18512))
- The `TQDMProgressBar` now consistently shows it/s for the speed even when the iteration time becomes larger than one second ([#18593](https://github.com/Lightning-AI/lightning/pull/18593))
- The `LightningDataModule.load_from_checkpoint` and `LightningModule.load_from_checkpoint` methods now raise an error if they are called on an instance instead of the class ([#18432](https://github.com/Lightning-AI/lightning/pull/18432))
- Enabled launching via `torchrun` in a SLURM environment; the `TorchElasticEnvironment` now gets chosen over the `SLURMEnvironment` if both are detected ([#18618](https://github.com/Lightning-AI/lightning/pull/18618))
- If not set by the user, Lightning will set `OMP_NUM_THREADS` to `num_cpus / num_processes` when launching subprocesses (e.g. when DDP is used) to avoid system overload for CPU-intensive tasks ([#18677](https://github.com/Lightning-AI/lightning/pull/18677))
- The `ModelCheckpoint` no longer deletes files under the save-top-k mechanism when resuming from a folder that is not the same as the current checkpoint folder ([#18750](https://github.com/Lightning-AI/lightning/pull/18750))
- The `ModelCheckpoint` no longer deletes the file that was passed to `Trainer.fit(ckpt_path=...)` ([#18750](https://github.com/Lightning-AI/lightning/pull/18750))
- Calling `trainer.fit()` twice now raises an error with strategies that spawn subprocesses through `multiprocessing` (ddp_spawn, xla) ([#18776](https://github.com/Lightning-AI/lightning/pull/18776))
- The `ModelCheckpoint` now saves a symbolic link if `save_last=True` and `save_top_k != 0` ([#18748](https://github.com/Lightning-AI/lightning/pull/18748))

### Deprecated

- Deprecated the `SingleTPUStrategy` (`strategy="single_tpu"`) in favor of `SingleDeviceXLAStrategy` (`strategy="single_xla"`) ([#17383](https://github.com/Lightning-AI/lightning/pull/17383))
- Deprecated the `TPUAccelerator` in favor of `XLAAccelerator` ([#17383](https://github.com/Lightning-AI/lightning/pull/17383))
- Deprecated the `TPUPrecisionPlugin` in favor of `XLAPrecisionPlugin` ([#17383](https://github.com/Lightning-AI/lightning/pull/17383))
- Deprecated the `TPUBf16PrecisionPlugin` in favor of `XLABf16PrecisionPlugin` ([#17383](https://github.com/Lightning-AI/lightning/pull/17383))
- Deprecated the `Strategy.post_training_step` method ([#17531](https://github.com/Lightning-AI/lightning/pull/17531))
- Deprecated the `LightningModule.configure_sharded_model` hook in favor of `LightningModule.configure_model` ([#18004](https://github.com/Lightning-AI/lightning/pull/18004))
- Deprecated the `LightningDoublePrecisionModule` wrapper in favor of calling `Trainer.precision_plugin.convert_input()` ([#18209](https://github.com/Lightning-AI/lightning/pull/18209))

### Removed

- Removed the `XLAStrategy.is_distributed` property. It is always True ([#17381](https://github.com/Lightning-AI/lightning/pull/17381))
- Removed the `SingleTPUStrategy.is_distributed` property. It is always False ([#17381](https://github.com/Lightning-AI/lightning/pull/17381))
- Removed experimental support for `torchdistx` due to a lack of project maintenance ([#17995](https://github.com/Lightning-AI/lightning/pull/17995))
- Removed support for PyTorch 1.11 ([#18691](https://github.com/Lightning-AI/lightning/pull/18691))

### Fixed

- Fixed an issue with reusing the same model across multiple trainer stages when using the `DeepSpeedStrategy` ([#17531](https://github.com/Lightning-AI/lightning/pull/17531))
- Fixed the saving and loading of FSDP optimizer states ([#17819](https://github.com/Lightning-AI/lightning/pull/17819))
- Fixed FSDP re-applying activation checkpointing when the user had manually applied it already ([#18006](https://github.com/Lightning-AI/lightning/pull/18006))
- Fixed issue where unexpected exceptions would leave the default torch dtype modified when using true precision settings ([#18500](https://github.com/Lightning-AI/lightning/pull/18500))
- Fixed issue where not including the `batch_idx` argument in the `training_step` would disable gradient accumulation ([#18619](https://github.com/Lightning-AI/lightning/pull/18619))
- Fixed the replacement of callbacks returned in `LightningModule.configure_callbacks` when the callback was a subclass of an existing Trainer callback ([#18508](https://github.com/Lightning-AI/lightning/pull/18508))
- Fixed `Trainer.log_dir` not returning the correct directory for the `CSVLogger` ([#18548](https://github.com/Lightning-AI/lightning/pull/18548))
- Fixed redundant input-type casting in FSDP precision ([#18630](https://github.com/Lightning-AI/lightning/pull/18630))
- Fixed numerical issues when reducing values in low precision with `self.log` ([#18686](https://github.com/Lightning-AI/lightning/pull/18686))
- Fixed an issue that would cause the gradients to be erased if validation happened in the middle of a gradient accumulation phase ([#18710](https://github.com/Lightning-AI/lightning/pull/18710))
- Fixed redundant file writes in `CSVLogger` ([#18567](https://github.com/Lightning-AI/lightning/pull/18567))
- Fixed an issue that could lead to checkpoint files being deleted accidentally when resuming training ([#18750](https://github.com/Lightning-AI/lightning/pull/18750))


## [2.0.9] - 2023-09-14

### Fixed

- Fixed an issue that wouldn't prevent the user to set the `log_model` parameter in `WandbLogger` via the LightningCLI ([#18458](https://github.com/Lightning-AI/lightning/pull/18458))
- Fixed the display of `v_num` in the progress bar when running with `Trainer(fast_dev_run=True)` ([#18491](https://github.com/Lightning-AI/lightning/pull/18491))
- Fixed `UnboundLocalError` when running with `python -O` ([#18496](https://github.com/Lightning-AI/lightning/pull/18496))
- Fixed visual glitch with the TQDM progress bar leaving the validation bar incomplete before switching back to the training display ([#18503](https://github.com/Lightning-AI/lightning/pull/18503))
- Fixed false positive warning about logging interval when running with `Trainer(fast_dev_run=True)` ([#18550](https://github.com/Lightning-AI/lightning/pull/18550))


## [2.0.8] - 2023-08-29

### Changed

- On XLA, avoid setting the global rank before processes have been launched as this will initialize the PJRT computation client in the main process ([#16966](https://github.com/Lightning-AI/lightning/pull/16966))
- Fix inefficiency in rich progress bar ([#18369](https://github.com/Lightning-AI/lightning/pull/18369))

### Fixed

- Fixed FSDP full-precision `param_dtype` training (`16-mixed` and `bf16-mixed` configurations) to avoid FSDP assertion errors with PyTorch < 2.0 ([#18278](https://github.com/Lightning-AI/lightning/pull/18278))
- Fixed an issue that prevented the use of custom logger classes without an `experiment` property defined ([#18093](https://github.com/Lightning-AI/lightning/pull/18093))
- Fixed setting the tracking uri in `MLFlowLogger` for logging artifacts to the MLFlow server ([#18395](https://github.com/Lightning-AI/lightning/pull/18395))
- Fixed redundant `iter()` call to dataloader when checking dataloading configuration ([#18415](https://github.com/Lightning-AI/lightning/pull/18415))
- Fixed model parameters getting shared between processes when running with `strategy="ddp_spawn"` and `accelerator="cpu"`; this has a necessary memory impact, as parameters are replicated for each process now ([#18238](https://github.com/Lightning-AI/lightning/pull/18238))
- Properly manage `fetcher.done` with `dataloader_iter` ([#18376](https://github.com/Lightning-AI/lightning/pull/18376))


## [2.0.7] - 2023-08-14

### Added

- Added `LightningOptimizer.refresh()` to update the `__dict__` in case the optimizer it wraps has changed its internal state ([#18280](https://github.com/Lightning-AI/lightning/pull/18280))

### Changed

- Disabled the auto-detection of the Kubeflow environment ([#18137](https://github.com/Lightning-AI/lightning/pull/18137))

### Fixed

- Fixed a `Missing folder` exception when using a Google Storage URL as a `default_root_dir` ([#18088](https://github.com/Lightning-AI/lightning/pull/18088))
- Fixed an issue that would prevent the user to set the multiprocessing start method after importing lightning ([#18177](https://github.com/Lightning-AI/lightning/pull/18177))
- Fixed the gradient unscaling logic if the training step skipped backward (by returning `None`) ([#18267](https://github.com/Lightning-AI/lightning/pull/18267))
- Ensure that the closure running inside the optimizer step has gradients enabled, even if the optimizer step has it disabled ([#18268](https://github.com/Lightning-AI/lightning/pull/18268))
- Fixed an issue that could cause the `LightningOptimizer` wrapper returned by `LightningModule.optimizers()` have different internal state than the optimizer it wraps ([#18280](https://github.com/Lightning-AI/lightning/pull/18280))


## [2.0.6] - 2023-07-20

### Fixed

- `LightningCLI` not saving correctly `seed_everything` when `run=True` and `seed_everything=True` ([#18056](https://github.com/Lightning-AI/lightning/pull/18056))
- Fixed validation of non-PyTorch LR schedulers in manual optimization mode ([#18092](https://github.com/Lightning-AI/lightning/pull/18092))
- Fixed an attribute error for `_FaultTolerantMode` when loading an old checkpoint that pickled the enum ([#18094](https://github.com/Lightning-AI/lightning/pull/18094))


## [2.0.5] - 2023-07-07

### Fixed

- Fixed delayed creation of experiment metadata and checkpoint/log dir name when using `WandbLogger` ([#17818](https://github.com/Lightning-AI/lightning/pull/17818))
- Fixed incorrect parsing of arguments when augmenting exception messages in DDP ([#17948](https://github.com/Lightning-AI/lightning/pull/17948))
- Fixed an issue causing the `torch.set_float32_matmul_precision` info message to show multiple times ([#17960](https://github.com/Lightning-AI/lightning/pull/17960))
- Added missing `map_location` argument for the `LightningDataModule.load_from_checkpoint` function ([#17950](https://github.com/Lightning-AI/lightning/pull/17950))
- Fix support for `neptune-client` ([#17939](https://github.com/Lightning-AI/lightning/pull/17939))


## [2.0.4] - 2023-06-22

- Added validation against misconfigured device selection when using the DeepSpeed strategy ([#17952](https://github.com/Lightning-AI/lightning/pull/17952))

### Changed

- Changes to the `NeptuneLogger` ([#16761](https://github.com/Lightning-AI/lightning/pull/16761)):
  * It now supports neptune-client 0.16.16 and neptune >=1.0, and we have replaced the `log()` method with `append()` and `extend()`.
  * It now accepts a namespace `Handler` as an alternative to `Run` for the `run` argument. This means that you can call it like `NeptuneLogger(run=run["some/namespace"])` to log everything to the `some/namespace/` location of the run.

### Fixed

- Fixed validation of parameters of `plugins.precision.MixedPrecisionPlugin` ([#17687](https://github.com/Lightning-AI/lightning/pull/17687))
- Fixed deriving default map location in `LightningModule.load_from_checkpoint` when there is extra state ([#17812](https://github.com/Lightning-AI/lightning/pull/17812))


## [2.0.3] - 2023-06-07

### Changed

- Made type hints public ([#17100](https://github.com/Lightning-AI/lightning/pull/17100))


### Fixed

- `CombinedLoader` only starts DataLoader workers when necessary when operating in sequential mode ([#17639](https://github.com/Lightning-AI/lightning/pull/17639))
- Fixed a potential bug with uploading model checkpoints to Neptune.ai by uploading files from stream ([#17430](https://github.com/Lightning-AI/lightning/pull/17430))
- Fixed signature inspection of decorated hooks ([#17507](https://github.com/Lightning-AI/lightning/pull/17507))
- The `WandbLogger` no longer flattens dictionaries in the hyperparameters logged to the dashboard ([#17574](https://github.com/Lightning-AI/lightning/pull/17574))
- Fixed computing the next version folder in `CSVLogger` ([#17139](https://github.com/Lightning-AI/lightning/pull/17139))
- Fixed a formatting issue when the filename in `ModelCheckpoint` contained metrics that were substrings of each other ([#17610](https://github.com/Lightning-AI/lightning/pull/17610))
- Fixed `WandbLogger` ignoring the `WANDB_PROJECT` environment variable ([#16222](https://github.com/Lightning-AI/lightning/pull/16222))
- Fixed inconsistent settings for FSDP Precision ([#17670](https://github.com/Lightning-AI/lightning/pull/17670))
- Fixed an edge case causing overlapping samples in DDP when no global seed is set ([#17713](https://github.com/Lightning-AI/lightning/pull/17713))
- Fallback to module available check for mlflow ([#17467](https://github.com/Lightning-AI/lightning/pull/17467))
- Fixed LR finder max val batches ([#17636](https://github.com/Lightning-AI/lightning/pull/17636))
- Fixed multithreading checkpoint loading ([#17678](https://github.com/Lightning-AI/lightning/pull/17678))


## [2.0.2] - 2023-04-24

### Fixed

- Fixed issue where `Model.load_from_checkpoint("checkpoint.ckpt", map_location=map_location)` would always return model on CPU ([#17308](https://github.com/Lightning-AI/lightning/pull/17308))
- Fixed Sync module states during non-fit ([#17370](https://github.com/Lightning-AI/lightning/pull/17370))
- Fixed an issue that caused `num_nodes` not to be set correctly for `FSDPStrategy` ([#17438](https://github.com/Lightning-AI/lightning/pull/17438))


## [2.0.1] - 2023-03-30

### Changed

- Pickling the `LightningModule` no longer pickles the `Trainer` ([#17133](https://github.com/Lightning-AI/lightning/pull/17133))
- Generalized `Optimizer` validation to accommodate both FSDP 1.x and 2.x ([#16733](https://github.com/Lightning-AI/lightning/pull/16733))
- Disable `torch.inference_mode` with `torch.compile` in PyTorch 2.0 ([#17215](https://github.com/Lightning-AI/lightning/pull/17215))

### Fixed

- Fixed issue where pickling the module instance would fail with a DataLoader error ([#17130](https://github.com/Lightning-AI/lightning/pull/17130))
- Fixed WandbLogger not showing "best" aliases for model checkpoints when `ModelCheckpoint(save_top_k>0)` is used ([#17121](https://github.com/Lightning-AI/lightning/pull/17121))
- Fixed the availability check for `rich` that prevented Lightning to be imported in Google Colab ([#17156](https://github.com/Lightning-AI/lightning/pull/17156))
- Fixed parsing the precision config for inference in `DeepSpeedStrategy` ([#16973](https://github.com/Lightning-AI/lightning/pull/16973))
- Fixed issue where `torch.compile` would fail when logging to WandB ([#17216](https://github.com/Lightning-AI/lightning/pull/17216))
- Changed the `is_picklable` util function to handle the edge case that throws a `TypeError` ([#17270](https://github.com/Lightning-AI/lightning/pull/17270))


## [2.0.0] - 2023-03-15

### Added

- Added migration logic to warn about checkpoints with apex AMP state ([#16161](https://github.com/Lightning-AI/lightning/pull/16161))
- Added the `Trainer.ckpt_path = ...` setter to statefully set the checkpoint path to load. This can act as a replacement for the removed `Trainer(resume_from_checkpoint=...)` flag ([#16187](https://github.com/Lightning-AI/lightning/pull/16187))
- Added an argument `include_cuda` in `pl.utilities.seed.isolate_rng` to disable managing `torch.cuda`'s rng ([#16423](https://github.com/Lightning-AI/lightning/pull/16423))
- Added `Tuner.lr_find(attr_name=...)` to specify custom learning rate attribute names ([#16462](https://github.com/Lightning-AI/lightning/pull/16462))
- Added an `OnExceptionCheckpoint` callback to save a checkpoint on exception ([#16512](https://github.com/Lightning-AI/lightning/pull/16512))
- Added support for running the `MLFlowLogger` with the `mlflow-skinny` package ([16513](https://github.com/Lightning-AI/lightning/pull/16513))
- Added a `Trainer.received_sigterm` property to check whether a SIGTERM signal was received ([#16501](https://github.com/Lightning-AI/lightning/pull/16501))
- Added support for cascading a SIGTERM signal to launched processes after the launching process (rank 0) receives it ([#16525](https://github.com/Lightning-AI/lightning/pull/16525))
- Added a `kill` method to launchers to kill all launched processes ([#16525](https://github.com/Lightning-AI/lightning/pull/16525))
- Added suffix option to DDP strategy names to enable `find_unused_parameters=True`, for example `strategy="ddp_find_unused_parameters_true"` ([#16611](https://github.com/Lightning-AI/lightning/pull/16611))
- Added a new method `Strategy.on_exception` to the strategy base interface ([#16646](https://github.com/Lightning-AI/lightning/pull/16646))
- Added support for `predict_step(dataloader_iter, batch_index)` ([#16726](https://github.com/Lightning-AI/lightning/pull/16726))
- Added support for arbitrary iterables as dataloaders ([#16726](https://github.com/Lightning-AI/lightning/pull/16726))
- Added "sequential" mode support to `CombinedLoader` to consume multiple iterables in sequence ([#16743](https://github.com/Lightning-AI/lightning/pull/16743), [#16784](https://github.com/Lightning-AI/lightning/pull/16784))
- Added "max_size" mode support to `CombinedLoader` to consume multiple iterables entirely without cycling ([#16939](https://github.com/Lightning-AI/lightning/pull/16939)
- Added a `Trainer(barebones=True)` argument where all features that may impact raw speed are disabled ([#16854](https://github.com/Lightning-AI/lightning/pull/16854))
- Added support for writing logs remote file systems on `CSVLoggers`. ([#16880](https://github.com/Lightning-AI/lightning/pull/16880))
- Added `DDPStrategy(start_method=...)` argument, defaulting to 'popen' ([#16809](https://github.com/Lightning-AI/lightning/pull/16809))
- Added checks for whether the iterables used by the loops are valid ([#17007](https://github.com/Lightning-AI/lightning/pull/17007))

### Changed

- The Trainer's signal handlers are now registered for `trainer.{validate,test,predict}` ([#17017](https://github.com/Lightning-AI/lightning/pull/17017))
- Renamed `ProgressBarBase` to `ProgressBar` ([#17058](https://github.com/Lightning-AI/lightning/pull/17058))
- The `Trainer` now chooses `accelerator="auto", strategy="auto", devices="auto"` as defaults ([#16847](https://github.com/Lightning-AI/lightning/pull/16847))
- "Native" suffix removal ([#16490](https://github.com/Lightning-AI/lightning/pull/16490))
 * `strategy="fsdp_native"` is now `strategy="fsdp"`
 * `strategy="fsdp_native_full_shard_offload"` is now `strategy="fsdp_cpu_offload"`
 * `pl.strategies.fully_sharded_native.DDPFullyShardedNativeStrategy` is now `pl.strategies.fsdp.FSDPStrategy`
 * `pl.plugins.precision.fsdp_native_native_amp.FullyShardedNativeNativeMixedPrecisionPlugin` is now `pl.plugins.precision.fsdp.FSDPMixedPrecisionPlugin`
 * `pl.plugins.precision.native_amp` is now `pl.plugins.precision.amp`
 * `NativeSyncBatchNorm` is now `TorchSyncBatchNorm`
- Changed the default of `LearningRateFinder(update_attr=...)` and `Tuner.lr_find(update_attr=...)` to `True` ([#16462](https://github.com/Lightning-AI/lightning/pull/16462))
- Renamed the `pl.utilities.exceptions.GracefulExitException` to `SIGTERMException` ([#16501](https://github.com/Lightning-AI/lightning/pull/16501))
- The `Callback.on_train_epoch_end` hook now runs after the `LightningModule.on_train_epoch_end` hook for instances of `EarlyStopping` and `Checkpoint` callbacks ([#16567](https://github.com/Lightning-AI/lightning/pull/16567))
- The `LightningModule.{un}toggle_optimizer` methods no longer accept a `optimizer_idx` argument to select the relevant optimizer. Instead, the optimizer object can be passed in directly ([#16560](https://github.com/Lightning-AI/lightning/pull/16560))
- Manual optimization is now required for working with multiple optimizers ([#16539](https://github.com/Lightning-AI/lightning/pull/16539))
- DDP's `find_unused_parameters` now defaults to `False` ([#16611](https://github.com/Lightning-AI/lightning/pull/16611))
- The strategy selected by `accelerator="hpu"` now defaults to `find_unused_parameters=False` ([#16611](https://github.com/Lightning-AI/lightning/pull/16611))
- The main progress bar displayed during training no longer includes the combined progress for validation ([#16695](https://github.com/Lightning-AI/lightning/pull/16695))
- Renamed `TQDMProgressBar.main_progress_bar` to `TQDMProgressBar.train_progress_bar` ([#16695](https://github.com/Lightning-AI/lightning/pull/16695))
- Marked the progress tracking classes as protected ([#17009](https://github.com/Lightning-AI/lightning/pull/17009))
- Marked the `lightning.pytorch.trainer.configuration_validator.verify_loop_configurations` function as protected ([#17009](https://github.com/Lightning-AI/lightning/pull/17009))
- Marked the `lightning.pytorch.utiltiies.distributed.register_ddp_comm_hook` function as protected ([#17009](https://github.com/Lightning-AI/lightning/pull/17009))
- Marked `lightning.pytorch.utilities.supporters.CombinedDataset` as protected ([#16714](https://github.com/Lightning-AI/lightning/pull/16714))
- Marked the `{Accelerator,Signal,Callback,Checkpoint,Data,Logger}Connector` classes as protected ([#17008](https://github.com/Lightning-AI/lightning/pull/17008))
- Marked the `lightning.pytorch.trainer.connectors.signal_connector.HandlersCompose` class as protected ([#17008](https://github.com/Lightning-AI/lightning/pull/17008))
- Disabled strict loading in multiprocessing launcher ("ddp_spawn", etc.) when loading weights back into the main process ([#16365](https://github.com/Lightning-AI/lightning/pull/16365))
- Renamed `CombinedLoader.loaders` to `CombinedLoader.iterables` ([#16743](https://github.com/Lightning-AI/lightning/pull/16743))
- Renamed `Trainer(replace_sampler_ddp=...)` to `Trainer(use_distributed_sampler=...)` ([#16829](https://github.com/Lightning-AI/lightning/pull/16829))
- Moved the `CombinedLoader` class from `lightning.pytorch.trainer.supporters` to `lightning.pytorch.combined_loader` ([#16819](https://github.com/Lightning-AI/lightning/pull/16819))
- The top-level loops now own the data sources and combined dataloaders ([#16726](https://github.com/Lightning-AI/lightning/pull/16726))
- The `trainer.*_dataloader` properties now return what the user returned in their `LightningModule.*_dataloader()` hook ([#16726](https://github.com/Lightning-AI/lightning/pull/16726), [#16800](https://github.com/Lightning-AI/lightning/pull/16800))
- The `dataloader_idx` argument is now optional for the `on_{validation,test,predict}_batch_{start,end}` hooks. Remove it or default it to 0 if you don't use multiple dataloaders ([#16753](https://github.com/Lightning-AI/lightning/pull/16753))
- Renamed `TPUSpawnStrategy` to `XLAStrategy` ([#16781](https://github.com/Lightning-AI/lightning/pull/16781))
- Renamed `strategy='tpu_spawn'` to `strategy='xla'` and `strategy='tpu_spawn_debug'` to `strategy='xla_debug'` ([#16781](https://github.com/Lightning-AI/lightning/pull/16781))
- Changed arguments for precision settings (from [64|32|16|bf16] to ["64-true"|"32-true"|"16-mixed"|"bf16-mixed"]) ([#16783](https://github.com/Lightning-AI/lightning/pull/16783))
- When using multiple devices, the strategy now defaults to "ddp" instead of "ddp_spawn" when none is set ([#16780](https://github.com/Lightning-AI/lightning/pull/16780))
- The selection `Trainer(strategy="ddp_spawn", ...)` no longer falls back to "ddp" when a cluster environment gets detected ([#16780](https://github.com/Lightning-AI/lightning/pull/16780))
- Predict's custom BatchSampler that tracks the batch indices no longer consumes the entire batch sampler at the beginning ([#16826](https://github.com/Lightning-AI/lightning/pull/16826))
- Gradient norm tracking with `track_grad_norm` no longer rounds the norms to 4 digits, but instead logs them at full resolution ([#16877](https://github.com/Lightning-AI/lightning/pull/16877))
- Merged the `DDPSpawnStrategy` into `DDPStrategy` ([#16809](https://github.com/Lightning-AI/lightning/pull/16809))
- The `NeptuneLogger` now requires `neptune>=1.0.0` ([#16888](https://github.com/Lightning-AI/lightning/pull/16888))
- Changed minimum supported version of `rich` from `10.14.0` to `12.13.0` ([#16798](https://github.com/Lightning-AI/lightning/pull/16798))
- Removed the `lightning.pytorch.overrides.torch_distributed.broadcast_object_list` function ([#17011](https://github.com/Lightning-AI/lightning/pull/17011))
- The `ServableModule` is now an abstract interface ([#17000](https://github.com/Lightning-AI/lightning/pull/17000))
- The `psutil` package is now required for CPU monitoring ([#17010](https://github.com/Lightning-AI/lightning/pull/17010))
- The Trainer no longer accepts positional arguments to ([#17022](https://github.com/Lightning-AI/lightning/pull/17022))

### Removed

- Removed support for PyTorch 1.10 ([#16492](https://github.com/Lightning-AI/lightning/pull/16492))
- Removed support for Python 3.7 ([#16579](https://github.com/Lightning-AI/lightning/pull/16579))
- Removed the `pl.lite` module in favor of `lightning_fabric` ([#15953](https://github.com/Lightning-AI/lightning/pull/15953))
- `nvidia/apex` removal ([#16149](https://github.com/Lightning-AI/lightning/pull/16149))
  * Removed `pl.plugins.NativeMixedPrecisionPlugin` in favor of `pl.plugins.MixedPrecisionPlugin`
  * Removed the `LightningModule.optimizer_step(using_native_amp=...)` argument
  * Removed the `Trainer(amp_backend=...)` argument
  * Removed the `Trainer.amp_backend` property
  * Removed the `Trainer(amp_level=...)` argument
  * Removed the `pl.plugins.ApexMixedPrecisionPlugin` class
  * Removed the `pl.utilities.enums.AMPType` enum
  * Removed the `DeepSpeedPrecisionPlugin(amp_type=..., amp_level=...)` arguments
- Removed `Trainer(strategy='horovod')` support ([#16150](https://github.com/Lightning-AI/lightning/pull/16150))
- `FairScale` removal (in favor of PyTorch's FSDP implementation) ([#16400](https://github.com/Lightning-AI/lightning/pull/16400))
  * Removed the `pl.overrides.fairscale.LightningShardedDataParallel` class
  * Removed the `pl.plugins.precision.fully_sharded_native_amp.FullyShardedNativeMixedPrecisionPlugin` class
  * Removed the `pl.plugins.precision.sharded_native_amp.ShardedNativeMixedPrecisionPlugin` class
  * Removed the `pl.strategies.fully_sharded.DDPFullyShardedStrategy` (fsdp) class
  * Removed the `pl.strategies.sharded.DDPShardedStrategy` (ddp_sharded) class
  * Removed the `pl.strategies.sharded_spawn.DDPSpawnShardedStrategy` (ddp_sharded_spawn) class
- Removed legacy device arguments in Trainer ([#16171](https://github.com/Lightning-AI/lightning/pull/16171))
  * Removed the `Trainer(gpus=...)` argument
  * Removed the `Trainer(tpu_cores=...)` argument
  * Removed the `Trainer(ipus=...)` argument
  * Removed the `Trainer(num_processes=...)` argument
- Removed the deprecated `pl.utilities.AllGatherGrad` class ([#16360](https://github.com/Lightning-AI/lightning/pull/16360))
- Removed the deprecated `resume_from_checkpoint` Trainer argument ([#16167](https://github.com/Lightning-AI/lightning/pull/16167))
- Removed the deprecated `pl.profiler` module ([#16359](https://github.com/Lightning-AI/lightning/pull/16359))
- Removed deadlock detection / process reconciliation (`PL_RECONCILE_PROCESS=1`) ([#16204](https://github.com/Lightning-AI/lightning/pull/16204))
- Removed the `{training,validation,test}_epoch_end` hooks which would retain step outputs in memory. Alternative implementations are suggested by implementing their `on_*_epoch_end` hooks instead ([#16520](https://github.com/Lightning-AI/lightning/pull/16520))
- Removed the `outputs` argument from the `on_predict_epoch_end` hook. You can access them via `trainer.predict_loop.predictions` ([#16655](https://github.com/Lightning-AI/lightning/pull/16655))
- Removed support for the experimental `PL_FAULT_TOLERANT_TRAINING` environment flag ([#16516](https://github.com/Lightning-AI/lightning/pull/16516), [#16533](https://github.com/Lightning-AI/lightning/pull/16533))
- Removed the deprecated `LightningCLI` arguments ([#16380](https://github.com/Lightning-AI/lightning/pull/16380))
  * `save_config_filename`
  * `save_config_overwrite`
  * `save_config_multifile`
  * `description`
  * `env_prefix`
  * `env_parse`
- Removed the deprecated `pl.strategies.utils.on_colab_kaggle` function ([#16437](https://github.com/Lightning-AI/lightning/pull/16437))
- Removed the deprecated code in:
  * `pl.core.mixins` ([#16424](https://github.com/Lightning-AI/lightning/pull/16424))
  * `pl.utilities.distributed` ([#16390](https://github.com/Lightning-AI/lightning/pull/16390))
  * `pl.utilities.apply_func` ([#16413](https://github.com/Lightning-AI/lightning/pull/16413))
  * `pl.utilities.xla_device` ([#16404](https://github.com/Lightning-AI/lightning/pull/16404))
  * `pl.utilities.data` ([#16440](https://github.com/Lightning-AI/lightning/pull/16440))
  * `pl.utilities.device_parser` ([#16412](https://github.com/Lightning-AI/lightning/pull/16412))
  * `pl.utilities.optimizer` ([#16439](https://github.com/Lightning-AI/lightning/pull/16439))
  * `pl.utilities.seed` ([#16422](https://github.com/Lightning-AI/lightning/pull/16422))
  * `pl.utilities.cloud_io` ([#16438](https://github.com/Lightning-AI/lightning/pull/16438))
- Removed the deprecated `Accelerator.setup_environment` method ([#16436](https://github.com/Lightning-AI/lightning/pull/16436))
- Mark the `forward_module` argument as required ([#16386](https://github.com/Lightning-AI/lightning/pull/16386))
  * Removed the deprecated `pl_module` argument from the distributed module wrappers
  * Removed the deprecated `pl.overrides.base.unwrap_lightning_module` function
  * Removed the `pl.overrides.distributed.LightningDistributedModule` class
  * Removed the deprecated `pl.overrides.fairscale.unwrap_lightning_module_sharded` function
  * Removed the `pl.overrides.fairscale.LightningDistributedModule` class
- Removed the deprecated automatic GPU selection ([#16184](https://github.com/Lightning-AI/lightning/pull/16184))
  * Removed the `Trainer(auto_select_gpus=...)` argument
  * Removed the `pl.tuner.auto_gpu_select.{pick_single_gpu,pick_multiple_gpus}` functions
- Removed support for loop customization
  * Removed `Loop.replace()` ([#16361](https://github.com/Lightning-AI/lightning/pull/16361))
  * Removed `Loop.connect()` ([#16384](https://github.com/Lightning-AI/lightning/pull/16384))
  * Removed the `trainer.{fit,validate,test,predict}_loop` properties ([#16384](https://github.com/Lightning-AI/lightning/pull/16384))
  * Removed the default `Loop.run()` implementation ([#16384](https://github.com/Lightning-AI/lightning/pull/16384))
  * The loop classes are now marked as protected ([#16445](https://github.com/Lightning-AI/lightning/pull/16445))
  * The fetching classes are now marked as protected ([#16664](https://github.com/Lightning-AI/lightning/pull/16664))
- The `lightning.pytorch.overrides.distributed.IndexBatchSamplerWrapper` class is now marked as protected ([#16826](https://github.com/Lightning-AI/lightning/pull/16826))
- Removed the `DataLoaderLoop`, `EvaluationEpochLoop`, and `PredictionEpochLoop` classes ([#16726](https://github.com/Lightning-AI/lightning/pull/16726))
- Removed `trainer.reset_*_dataloader()` methods in favor of `Loop.setup_data()` for the top-level loops ([#16726](https://github.com/Lightning-AI/lightning/pull/16726))
- Removed special support for truncated backpropagation through time (TBPTT) ([#16172](https://github.com/Lightning-AI/lightning/pull/16172))
  * Removed the `LightningModule.truncated_bptt_steps` attribute
  * Removed the `LightningModule.tbptt_split_batch` hook
  * The `LightningModule.training_step` no longer accepts a `hiddens` argument
  * Removed the `pl.loops.batch.TrainingBatchLoop`
  * Removed the `FitLoop.split_idx` property
  * Removed the `LoggerConnector.on_train_split_start` method
- Removed the experimental `PL_INTER_BATCH_PARALLELISM` environment flag ([#16355](https://github.com/Lightning-AI/lightning/pull/16355))
- Removed the `Trainer(move_metrics_to_cpu=True)` argument ([#16358](https://github.com/Lightning-AI/lightning/pull/16358))
- Removed the `LightningModule.precision` attribute ([#16203](https://github.com/Lightning-AI/lightning/pull/16203))
- Removed the automatic addition of a moving average of the `training_step` loss in the progress bar. Use `self.log("loss", ..., prog_bar=True)` instead. ([#16192](https://github.com/Lightning-AI/lightning/pull/16192))
- Removed support for passing a dictionary value to `self.log()` ([#16389](https://github.com/Lightning-AI/lightning/pull/16389))
- Removed `Trainer.model` setter ([#16462](https://github.com/Lightning-AI/lightning/pull/16462))
- Removed the argument `Trainer(multiple_trainloader_mode=...)`. You can use `CombinedLoader(..., mode=...)` directly now ([#16800](https://github.com/Lightning-AI/lightning/pull/16800))
- Removed the unused `lightning.pytorch.utilities.finite_checks.print_nan_gradients` function ([#16682](https://github.com/Lightning-AI/lightning/pull/16682))
- Removed the unused `lightning.pytorch.utilities.finite_checks.detect_nan_parameters` function ([#16682](https://github.com/Lightning-AI/lightning/pull/16682))
- Removed the unused `lightning.pytorch.utilities.parsing.flatten_dict` function ([#16744](https://github.com/Lightning-AI/lightning/pull/16744))
- Removed the unused `lightning.pytorch.utilities.metrics.metrics_to_scalars` function ([#16681](https://github.com/Lightning-AI/lightning/pull/16681))
- Removed the unused `lightning.pytorch.utilities.supporters.{SharedCycleIteratorState,CombinedLoaderIterator}` classes ([#16714](https://github.com/Lightning-AI/lightning/pull/16714))
- Tuner removal
  * Removed the deprecated `trainer.tuning` property ([#16379](https://github.com/Lightning-AI/lightning/pull/16379))
  * Removed the deprecated `TrainerFn.TUNING` and `RunningStage.TUNING` enums ([#16379](https://github.com/Lightning-AI/lightning/pull/16379))
  * Removed `Trainer.tune()` in favor of `Tuner(trainer).{lr_find,scale_batch_size}` ([#16462](https://github.com/Lightning-AI/lightning/pull/16462))
  * Removed `Trainer(auto_scale_batch_size=...)` in favor of `Tuner(trainer).scale_batch_size()` ([#16462](https://github.com/Lightning-AI/lightning/pull/16462))
  * Removed `Trainer(auto_lr_find=...)` in favor of `Tuner(trainer).lr_find()` ([#16462](https://github.com/Lightning-AI/lightning/pull/16462))
- Removed the `on_tpu` argument from `LightningModule.optimizer_step` hook ([#16537](https://github.com/Lightning-AI/lightning/pull/16537))
- Removed the `using_lbfgs` argument from `LightningModule.optimizer_step` hook ([#16538](https://github.com/Lightning-AI/lightning/pull/16538))
- Removed the `Trainer.data_parallel` property. Use `isinstance(trainer.strategy, ParallelStrategy)` instead ([#16703](https://github.com/Lightning-AI/lightning/pull/16703))
- Removed the `Trainer.prediction_writer_callbacks` property ([#16759](https://github.com/Lightning-AI/lightning/pull/16759))
- Removed support for multiple optimizers in automatic optimization mode ([#16539](https://github.com/Lightning-AI/lightning/pull/16539))
  * Removed `opt_idx` argument from `BaseFinetuning.finetune_function` callback method
  * Removed `opt_idx` argument from `Callback.on_before_optimizer_step` callback method
  * Removed `optimizer_idx` as an optional argument in `LightningModule.training_step`
  * Removed `optimizer_idx` argument from `LightningModule.on_before_optimizer_step`
  * Removed `optimizer_idx` argument from `LightningModule.configure_gradient_clipping`
  * Removed `optimizer_idx` argument from `LightningModule.optimizer_step`
  * Removed `optimizer_idx` argument from `LightningModule.optimizer_zero_grad`
  * Removed `optimizer_idx` argument from `LightningModule.lr_scheduler_step`
  * Removed support for declaring optimizer frequencies in the dictionary returned from `LightningModule.configure_optimizers`
  * Removed arguments `optimizer` and `optimizer_idx` from `LightningModule.backward`
  * Removed `optimizer_idx` argument from `PrecisionPlugin.optimizer_step` and all of its overrides in subclasses
  * Removed `optimizer_idx` argument from `PrecisionPlugin.{optimizer_step,backward}` and all of its overrides in subclasses
  * Removed `optimizer_idx` argument from `Strategy.{optimizer_step,backward}` and all of its overrides in subclasses
  * Removed `Trainer.optimizer_frequencies` attribute
- Removed `Strategy.dispatch` ([#16618](https://github.com/Lightning-AI/lightning/pull/16618))
- Removed `PrecisionPlugin.dispatch` ([#16618](https://github.com/Lightning-AI/lightning/pull/16618))
- Removed legacy argparse utilities ([#16708](https://github.com/Lightning-AI/lightning/pull/16708))
  * Removed `LightningDataModule` methods: `add_argparse_args()`, `from_argparse_args()`, `parse_argparser()`, `get_init_arguments_and_types()`
  * Removed class methods from Trainer: `default_attributes()`, `from_argparse_args()`, `parse_argparser()`, `match_env_arguments()`, `add_argparse_args()`
  * Removed functions from `lightning.pytorch.utilities.argparse`: `from_argparse_args()`, `parse_argparser()`, `parse_env_variables()`, `get_init_arguments_and_types()`, `add_argparse_args()`
  * Removed functions from `lightning.pytorch.utilities.parsing`: `import str_to_bool()`, `str_to_bool_or_int()`, `str_to_bool_or_str()`
- Removed support for passing a scheduling dictionary to `Trainer(accumulate_grad_batches=...)` ([#16729](https://github.com/Lightning-AI/lightning/pull/16729))
- Removed support for `DataParallel` (`strategy='dp'`) and the `LightningParallelModule`-Wrapper, ([#16748](https://github.com/Lightning-AI/lightning/pull/16748))
- Removed the unused `lightning.pytorch.utilities.supporters.{SharedCycleIteratorState,CombinedLoaderIterator}` classes ([#16714](https://github.com/Lightning-AI/lightning/pull/16714))
- Removed `ProgressBarBase.{train_batch_idx,val_batch_idx,test_batch_idx,predict_batch_idx}` properties ([#16760](https://github.com/Lightning-AI/lightning/pull/16760))
- Removed the `fit_loop.{min,max}_steps` setters ([#16803](https://github.com/Lightning-AI/lightning/pull/16803))
- Removed the `Trainer(track_grad_norm=...)` argument ([#16745](https://github.com/Lightning-AI/lightning/pull/16745))
- Removed the `LightningModule.log_grad_norm()` hook method ([#16745](https://github.com/Lightning-AI/lightning/pull/16745))
- Removed the `QuantizationAwareTraining` callback ([#16750](https://github.com/Lightning-AI/lightning/pull/16750))
- Removed the `ColossalAIStrategy` and `ColossalAIPrecisionPlugin` in favor of the new [lightning-colossalai](https://github.com/Lightning-AI/lightning-colossalai) package ([#16757](https://github.com/Lightning-AI/lightning/pull/16757), [#16778](https://github.com/Lightning-AI/lightning/pull/16778))
- Removed the `training_step_end`, `validation_step_end`, and `test_step_end` hooks from the `LightningModule` in favor of the `*_batch_end` hooks ([#16791](https://github.com/Lightning-AI/lightning/pull/16791))
- Removed the `lightning.pytorch.strategies.DDPSpawnStrategy` in favor of `DDPStrategy(start_method='spawn')` (merged both classes) ([#16809](https://github.com/Lightning-AI/lightning/pull/16809))
- Removed registration of `ShardedTensor` state dict hooks in `LightningModule.__init__` with `torch>=2.1` ([#16892](https://github.com/Lightning-AI/lightning/pull/16892))
- Removed the `lightning.pytorch.core.saving.ModelIO` class interface ([#16999](https://github.com/Lightning-AI/lightning/pull/16999))
- Removed the unused `lightning.pytorch.utilities.memory.get_model_size_mb` function ([#17001](https://github.com/Lightning-AI/lightning/pull/17001))

### Fixed

- Fixed an issue where `DistributedSampler.set_epoch` wasn't getting called during `trainer.predict` ([#16785](https://github.com/Lightning-AI/lightning/pull/16785), [#16826](https://github.com/Lightning-AI/lightning/pull/16826))

- Fixed an issue with comparing torch versions when using a version of torch built from source ([#17030](https://github.com/Lightning-AI/lightning/pull/17030))


- Improved the error message for installing tensorboard or tensorboardx ([#17053](https://github.com/Lightning-AI/lightning/pull/17053))


## [1.9.4] - 2023-03-01

### Added

- Added `Fabric(strategy="auto")` support. It will choose DDP over DDP-spawn, contrary to `strategy=None` (default) ([#16916](https://github.com/Lightning-AI/lightning/pull/16916))

### Fixed

- Fixed DDP spawn hang on TPU Pods ([#16844](https://github.com/Lightning-AI/lightning/pull/16844))
- Fixed edge cases in parsing device ids using NVML ([#16795](https://github.com/Lightning-AI/lightning/pull/16795))
- Fixed backwards compatibility for `lightning.pytorch.utilities.parsing.get_init_args` ([#16851](https://github.com/Lightning-AI/lightning/pull/16851))


## [1.9.3] - 2023-02-21

### Fixed

- Fixed an issue causing a wrong environment plugin to be selected when `accelerator=tpu` and `devices > 1` ([#16806](https://github.com/Lightning-AI/lightning/pull/16806))


## [1.9.2] - 2023-02-15

### Fixed

- Fixed an attribute error and improved input validation for invalid strategy types being passed to Trainer ([#16693](https://github.com/Lightning-AI/lightning/pull/16693))
- Fixed early stopping triggering extra validation runs after reaching `min_epochs` or `min_steps` ([#16719](https://github.com/Lightning-AI/lightning/pull/16719))


## [1.9.1] - 2023-02-10

### Fixed

- Fixed an unintended limitation for calling `save_hyperparameters` on mixin classes that don't subclass `LightningModule`/`LightningDataModule` ([#16369](https://github.com/Lightning-AI/lightning/pull/16369))
- Fixed an issue with `MLFlowLogger` logging the wrong keys with `.log_hyperparams()` ([#16418](https://github.com/Lightning-AI/lightning/pull/16418))
- Fixed logging more than 100 parameters with `MLFlowLogger` and long values are truncated ([#16451](https://github.com/Lightning-AI/lightning/pull/16451))
- Fixed strict availability check for `torch_xla` requirement ([#16476](https://github.com/Lightning-AI/lightning/pull/16476))
- Fixed an issue where PL would wrap DataLoaders with XLA's MpDeviceLoader more than once ([#16571](https://github.com/Lightning-AI/lightning/pull/16571))
- Fixed the batch_sampler reference for DataLoaders wrapped with XLA's MpDeviceLoader ([#16571](https://github.com/Lightning-AI/lightning/pull/16571))
- Fixed an import error when `torch.distributed` is not available ([#16658](https://github.com/Lightning-AI/lightning/pull/16658))


## [1.9.0] - 2023-01-17

### Added

- Added support for native logging of `MetricCollection` with enabled compute groups ([#15580](https://github.com/Lightning-AI/lightning/pull/15580))
- Added support for custom artifact names in `pl.loggers.WandbLogger` ([#16173](https://github.com/Lightning-AI/lightning/pull/16173))
- Added support for DDP with `LRFinder` ([#15304](https://github.com/Lightning-AI/lightning/pull/15304))
- Added utilities to migrate checkpoints from one Lightning version to another ([#15237](https://github.com/Lightning-AI/lightning/pull/15237))
- Added support to upgrade all checkpoints in a folder using the `pl.utilities.upgrade_checkpoint` script ([#15333](https://github.com/Lightning-AI/lightning/pull/15333))
- Add an axes argument `ax` to the `.lr_find().plot()` to enable writing to a user-defined axes in a matplotlib figure ([#15652](https://github.com/Lightning-AI/lightning/pull/15652))
- Added `log_model` parameter to `MLFlowLogger` ([#9187](https://github.com/Lightning-AI/lightning/pull/9187))
- Added a check to validate that wrapped FSDP models are used while initializing optimizers ([#15301](https://github.com/Lightning-AI/lightning/pull/15301))
- Added a warning when `self.log(..., logger=True)` is called without a configured logger ([#15814](https://github.com/Lightning-AI/lightning/pull/15814))
- Added support for colossalai 0.1.11 ([#15888](https://github.com/Lightning-AI/lightning/pull/15888))
- Added `LightningCLI` support for optimizer and learning schedulers via callable type dependency injection ([#15869](https://github.com/Lightning-AI/lightning/pull/15869))
- Added support for activation checkpointing for the `DDPFullyShardedNativeStrategy` strategy ([#15826](https://github.com/Lightning-AI/lightning/pull/15826))
- Added the option to set `DDPFullyShardedNativeStrategy(cpu_offload=True|False)` via bool instead of needing to pass a configuration object ([#15832](https://github.com/Lightning-AI/lightning/pull/15832))
- Added info message for Ampere CUDA GPU users to enable tf32 matmul precision ([#16037](https://github.com/Lightning-AI/lightning/pull/16037))
- Added support for returning optimizer-like classes in `LightningModule.configure_optimizers` ([#16189](https://github.com/Lightning-AI/lightning/pull/16189))

### Changed

- Drop PyTorch 1.9 support ([#15347](https://github.com/Lightning-AI/lightning/pull/15347))
- Switch from `tensorboard` to `tensorboardx` in `TensorBoardLogger` ([#15728](https://github.com/Lightning-AI/lightning/pull/15728))
- From now on, Lightning Trainer and `LightningModule.load_from_checkpoint` automatically upgrade the loaded checkpoint if it was produced in an old version of Lightning ([#15237](https://github.com/Lightning-AI/lightning/pull/15237))
- `Trainer.{validate,test,predict}(ckpt_path=...)` no longer restores the `Trainer.global_step` and `trainer.current_epoch` value from the checkpoints - From now on, only `Trainer.fit` will restore this value ([#15532](https://github.com/Lightning-AI/lightning/pull/15532))
- The `ModelCheckpoint.save_on_train_epoch_end` attribute is now computed dynamically every epoch, accounting for changes to the validation dataloaders ([#15300](https://github.com/Lightning-AI/lightning/pull/15300))
- The Trainer now raises an error if it is given multiple stateful callbacks of the same time with colliding state keys ([#15634](https://github.com/Lightning-AI/lightning/pull/15634))
- `MLFlowLogger` now logs hyperparameters and metrics in batched API calls ([#15915](https://github.com/Lightning-AI/lightning/pull/15915))
- Overriding the `on_train_batch_{start,end}` hooks in conjunction with taking a `dataloader_iter` in the `training_step` no longer errors out and instead shows a warning ([#16062](https://github.com/Lightning-AI/lightning/pull/16062))
- Move `tensorboardX` to extra dependencies. Use the `CSVLogger` by default ([#16349](https://github.com/Lightning-AI/lightning/pull/16349))

### Deprecated

- Deprecated `description`, `env_prefix` and `env_parse` parameters in `LightningCLI.__init__` in favour of giving them through `parser_kwargs` ([#15651](https://github.com/Lightning-AI/lightning/pull/15651))
- Deprecated `pl.profiler` in favor of `pl.profilers` ([#16059](https://github.com/Lightning-AI/lightning/pull/16059))
- Deprecated `Trainer(auto_select_gpus=...)` in favor of `pl.accelerators.find_usable_cuda_devices` ([#16147](https://github.com/Lightning-AI/lightning/pull/16147))
- Deprecated `pl.tuner.auto_gpu_select.{pick_single_gpu,pick_multiple_gpus}` in favor of `pl.accelerators.find_usable_cuda_devices` ([#16147](https://github.com/Lightning-AI/lightning/pull/16147))
- `nvidia/apex` deprecation ([#16039](https://github.com/Lightning-AI/lightning/pull/16039))
  * Deprecated `pl.plugins.NativeMixedPrecisionPlugin` in favor of `pl.plugins.MixedPrecisionPlugin`
  * Deprecated the `LightningModule.optimizer_step(using_native_amp=...)` argument
  * Deprecated the `Trainer(amp_backend=...)` argument
  * Deprecated the `Trainer.amp_backend` property
  * Deprecated the `Trainer(amp_level=...)` argument
  * Deprecated the `pl.plugins.ApexMixedPrecisionPlugin` class
  * Deprecates the `pl.utilities.enums.AMPType` enum
  * Deprecates the `DeepSpeedPrecisionPlugin(amp_type=..., amp_level=...)` arguments
- `horovod` deprecation ([#16141](https://github.com/Lightning-AI/lightning/pull/16141))
  * Deprecated `Trainer(strategy="horovod")`
  * Deprecated the `HorovodStrategy` class
- Deprecated `pl.lite.LightningLite` in favor of `lightning.fabric.Fabric` ([#16314](https://github.com/Lightning-AI/lightning/pull/16314))
- `FairScale` deprecation (in favor of PyTorch's FSDP implementation) ([#16353](https://github.com/Lightning-AI/lightning/pull/16353))
  * Deprecated the `pl.overrides.fairscale.LightningShardedDataParallel` class
  * Deprecated the `pl.plugins.precision.fully_sharded_native_amp.FullyShardedNativeMixedPrecisionPlugin` class
  * Deprecated the `pl.plugins.precision.sharded_native_amp.ShardedNativeMixedPrecisionPlugin` class
  * Deprecated the `pl.strategies.fully_sharded.DDPFullyShardedStrategy` class
  * Deprecated the `pl.strategies.sharded.DDPShardedStrategy` class
  * Deprecated the `pl.strategies.sharded_spawn.DDPSpawnShardedStrategy` class


### Removed

- Removed deprecated `pl.utilities.memory.get_gpu_memory_map` in favor of `pl.accelerators.cuda.get_nvidia_gpu_stats` ([#15617](https://github.com/Lightning-AI/lightning/pull/15617))
- Temporarily removed support for Hydra multi-run ([#15737](https://github.com/Lightning-AI/lightning/pull/15737))
- Removed deprecated `pl.profiler.base.AbstractProfiler` in favor of `pl.profilers.profiler.Profiler` ([#15637](https://github.com/Lightning-AI/lightning/pull/15637))
- Removed deprecated `pl.profiler.base.BaseProfiler` in favor of `pl.profilers.profiler.Profiler` ([#15637](https://github.com/Lightning-AI/lightning/pull/15637))
- Removed deprecated code in `pl.utilities.meta` ([#16038](https://github.com/Lightning-AI/lightning/pull/16038))
- Removed the deprecated `LightningDeepSpeedModule` ([#16041](https://github.com/Lightning-AI/lightning/pull/16041))
- Removed the deprecated `pl.accelerators.GPUAccelerator` in favor of `pl.accelerators.CUDAAccelerator` ([#16050](https://github.com/Lightning-AI/lightning/pull/16050))
- Removed the deprecated `pl.profiler.*` classes in favor of `pl.profilers` ([#16059](https://github.com/Lightning-AI/lightning/pull/16059))
- Removed the deprecated `pl.utilities.cli` module in favor of `pl.cli` ([#16116](https://github.com/Lightning-AI/lightning/pull/16116))
- Removed the deprecated `pl.loggers.base` module in favor of `pl.loggers.logger` ([#16120](https://github.com/Lightning-AI/lightning/pull/16120))
- Removed the deprecated `pl.loops.base` module in favor of `pl.loops.loop` ([#16142](https://github.com/Lightning-AI/lightning/pull/16142))
- Removed the deprecated `pl.core.lightning` module in favor of `pl.core.module` ([#16318](https://github.com/Lightning-AI/lightning/pull/16318))
- Removed the deprecated `pl.callbacks.base` module in favor of `pl.callbacks.callback` ([#16319](https://github.com/Lightning-AI/lightning/pull/16319))
- Removed the deprecated `Trainer.reset_train_val_dataloaders()` in favor of `Trainer.reset_{train,val}_dataloader` ([#16131](https://github.com/Lightning-AI/lightning/pull/16131))
- Removed support for `LightningCLI(seed_everything_default=None)` ([#16131](https://github.com/Lightning-AI/lightning/pull/16131))
- Removed support in LightningLite for FairScale's sharded training (`strategy='ddp_sharded'|'ddp_sharded_spawn'`). Use Fully-Sharded Data Parallel instead (`strategy='fsdp'`) ([#16329](https://github.com/Lightning-AI/lightning/pull/16329))


### Fixed

- Enhanced `reduce_boolean_decision` to accommodate `any`-analogous semantics expected by the `EarlyStopping` callback ([#15253](https://github.com/Lightning-AI/lightning/pull/15253))
- Fixed the incorrect optimizer step synchronization when running across multiple TPU devices ([#16020](https://github.com/Lightning-AI/lightning/pull/16020))
- Fixed a type error when dividing the chunk size in the ColossalAI strategy ([#16212](https://github.com/Lightning-AI/lightning/pull/16212))
- Fixed bug where the ``interval`` key of the scheduler would be ignored during manual optimization, making the LearningRateMonitor callback fail to log the learning rate ([#16308](https://github.com/Lightning-AI/lightning/pull/16308))
- Fixed an issue with `MLFlowLogger` not finalizing correctly when status code 'finished' was passed ([#16340](https://github.com/Lightning-AI/lightning/pull/16340))


## [1.8.6] - 2022-12-21

- minor cleaning


## [1.8.5] - 2022-12-15

- Add function to remove checkpoint to allow override for extended classes ([#16067](https://github.com/Lightning-AI/lightning/pull/16067))


## [1.8.4] - 2022-12-08

### Changed

- Direct support for compiled models (
   [#15922](https://github.com/Lightning-AI/lightning/pull/15922),
   [#15957](https://github.com/Lightning-AI/lightning/pull/15957)
)

### Fixed

- Fixed issue with unsupported torch.inference_mode() on hpu backends ([#15918](https://github.com/Lightning-AI/lightning/pull/15918))
- Fixed LRScheduler import for PyTorch 2.0 ([#15940](https://github.com/Lightning-AI/lightning/pull/15940))
- Fixed `fit_loop.restarting` to be `False` for lr finder ([#15620](https://github.com/Lightning-AI/lightning/pull/15620))
- Fixed `torch.jit.script`-ing a LightningModule causing an unintended error message about deprecated `use_amp` property ([#15947](https://github.com/Lightning-AI/lightning/pull/15947))
- Fixed the `XLAProfiler` not recording anything due to mismatching of action names ([#15885](https://github.com/Lightning-AI/lightning/pull/15885))


## [1.8.3] - 2022-11-22

### Changed

- Temporarily removed support for Hydra multi-run ([#15737](https://github.com/Lightning-AI/lightning/pull/15737))
- Switch from `tensorboard` to `tensorboardx` in `TensorBoardLogger` ([#15728](https://github.com/Lightning-AI/lightning/pull/15728))


## [1.8.2] - 2022-11-17

### Fixed

- Make sure save_dir can be empty str ([#15638](https://github.com/Lightning-AI/lightning/pull/15638))
- Fixed the automatic fallback from `Trainer(strategy="ddp_spawn", ...)` to `Trainer(strategy="ddp", ...)` when on an LSF cluster ([#15103](https://github.com/Lightning-AI/lightning/pull/15103))



## [1.8.1] - 2022-11-10

### Added

- Added back the accidentally removed `pl.utilities.distributed.rank_zero_only` function ([#15536](https://github.com/Lightning-AI/lightning/pull/15536))

### Deprecated

- Deprecated `pl.utilities.distributed.rank_zero_only` in favor of `pl.utilities.rank_zero_only` ([#15536](https://github.com/Lightning-AI/lightning/pull/15536))

### Fixed

- Fixed `TensorBoardLogger` not validating the input array type when logging the model graph ([#15323](https://github.com/Lightning-AI/lightning/pull/15323))
- Fixed an attribute error in `ColossalAIStrategy` at import time when `torch.distributed` is not available ([#15535](https://github.com/Lightning-AI/lightning/pull/15535))
- Fixed an issue when calling `fs.listdir` with file URI instead of path in `CheckpointConnector` ([#15413](https://github.com/Lightning-AI/lightning/pull/15413))
- Fixed an issue with the `BaseFinetuning` callback not setting the `track_running_stats` attribute for batch normaliztion layers ([#15063](https://github.com/Lightning-AI/lightning/pull/15063))
- Fixed an issue with `WandbLogger(log_model=True|'all)` raising an error and not being able to serialize tensors in the metadata ([#15544](https://github.com/Lightning-AI/lightning/pull/15544))
- Fixed the gradient unscaling logic when using `Trainer(precision=16)` and fused optimizers such as `Adam(..., fused=True)` ([#15544](https://github.com/Lightning-AI/lightning/pull/15544))
- Fixed model state transfer in multiprocessing launcher when running multi-node ([#15567](https://github.com/Lightning-AI/lightning/pull/15567))
- Fixed manual optimization raising `AttributeError` with Bagua Strategy ([#12534](https://github.com/Lightning-AI/lightning/pull/12534))
- Fixed the import of `pytorch_lightning` causing a warning 'Redirects are currently not supported in Windows or MacOs' ([#15610](https://github.com/Lightning-AI/lightning/pull/15610))


## [1.8.0] - 2022-11-01

### Added

- Added support for requeueing slurm array jobs ([#15040](https://github.com/Lightning-AI/lightning/pull/15040))
- Added native AMP support for `ddp_fork` (and associated alias strategies) with CUDA GPUs ([#14983](https://github.com/Lightning-AI/lightning/pull/14983))
- Added `BatchSizeFinder` callback ([#11089](https://github.com/Lightning-AI/lightning/pull/11089))
- Added `LearningRateFinder` callback ([#13802](https://github.com/Lightning-AI/lightning/pull/13802))
- Tuner now supports a new `method` argument which will determine when to run the `BatchSizeFinder`: one of `fit`, `validate`, `test` or `predict` ([#11089](https://github.com/Lightning-AI/lightning/pull/11089))
- Added prefix to log message in `seed_everything` with rank info ([#14031](https://github.com/Lightning-AI/lightning/pull/14031))
- Added support for auto wrapping for `DDPFullyShardedNativeStrategy` ([#14252](https://github.com/Lightning-AI/lightning/pull/14252))
- Added support for passing extra init-parameters to the `LightningDataModule.from_datasets` ([#14185](https://github.com/Lightning-AI/lightning/pull/14185))
- Added support for saving sharded optimizer state dict outside of `DDPShardedStrategy` ([#14208](https://github.com/Lightning-AI/lightning/pull/14208))
- Added support for auto wrapping for `DDPFullyShardedStrategy` ([#14383](https://github.com/Lightning-AI/lightning/pull/14383))
- Integrate the `lightning_utilities` package (
  [#14475](https://github.com/Lightning-AI/lightning/pull/14475),
  [#14537](https://github.com/Lightning-AI/lightning/pull/14537),
  [#14556](https://github.com/Lightning-AI/lightning/pull/14556),
  [#14558](https://github.com/Lightning-AI/lightning/pull/14558),
  [#14575](https://github.com/Lightning-AI/lightning/pull/14575),
  [#14620](https://github.com/Lightning-AI/lightning/pull/14620))
- Added `args` parameter to `LightningCLI` to ease running from within Python ([#14596](https://github.com/Lightning-AI/lightning/pull/14596))
- Added `WandbLogger.download_artifact` and `WandbLogger.use_artifact` for managing artifacts with Weights and Biases ([#14551](https://github.com/Lightning-AI/lightning/pull/14551))
- Added an option to configure the signal SLURM sends when a job is preempted or requeued ([#14626](https://github.com/Lightning-AI/lightning/pull/14626))
- Added a warning when the model passed to `LightningLite.setup()` does not have all parameters on the same device ([#14822](https://github.com/Lightning-AI/lightning/pull/14822))
- The `CometLogger` now flags the Comet Experiments as being created from Lightning for analytics purposes ([#14906](https://github.com/Lightning-AI/lightning/pull/14906))
- Introduce `ckpt_path="hpc"` keyword for checkpoint loading ([#14911](https://github.com/Lightning-AI/lightning/pull/14911))
- Added a more descriptive error message when attempting to fork processes with pre-initialized CUDA context ([#14709](https://github.com/Lightning-AI/lightning/pull/14709))
- Added support for custom parameters in subclasses of `SaveConfigCallback` ([#14998](https://github.com/Lightning-AI/lightning/pull/14998))
- Added `inference_mode` flag to Trainer to let users enable/disable inference mode during evaluation ([#15034](https://github.com/Lightning-AI/lightning/pull/15034))
- Added `LightningLite.no_backward_sync` for control over efficient gradient accumulation with distributed strategies ([#14966](https://github.com/Lightning-AI/lightning/pull/14966))
- Added a sanity check that scripts are executed with the `srun` command in SLURM and that environment variables are not conflicting ([#15011](https://github.com/Lightning-AI/lightning/pull/15011))
- Added an error message when attempting to launch processes with `python -i` and an interactive-incompatible strategy ([#15293](https://github.com/Lightning-AI/lightning/pull/15293))

### Changed

- The `Trainer.{fit,validate,test,predict,tune}` methods now raise a useful error message if the input is not a `LightningModule` ([#13892](https://github.com/Lightning-AI/lightning/pull/13892))
- Raised a `MisconfigurationException` if batch transfer hooks are overridden with `IPUAccelerator` ([#13961](https://github.com/Lightning-AI/lightning/pull/13961))
- Replaced the unwrapping logic in strategies with direct access to unwrapped `LightningModule` ([#13738](https://github.com/Lightning-AI/lightning/pull/13738))
- Enabled `on_before_batch_transfer` for `DPStrategy` and `IPUAccelerator` ([#14023](https://github.com/Lightning-AI/lightning/pull/14023))
- When resuming training with Apex enabled, the `Trainer` will now raise an error ([#14341](https://github.com/Lightning-AI/lightning/pull/14341))
- Included `torch.cuda` rng state to the aggregate `_collect_rng_states()` and `_set_rng_states()` ([#14384](https://github.com/Lightning-AI/lightning/pull/14384))
- Changed `trainer.should_stop` to not stop in between an epoch and run until `min_steps/min_epochs` only ([#13890](https://github.com/Lightning-AI/lightning/pull/13890))
- The `pyDeprecate` dependency is no longer installed ([#14472](https://github.com/Lightning-AI/lightning/pull/14472))
- When using multiple loggers, by default checkpoints and profiler output now get saved to the log dir of the first logger in the list ([#14325](https://github.com/Lightning-AI/lightning/pull/14325))
- In Lightning Lite, state-dict access to the module wrapper now gets passed through to the original module reference ([#14629](https://github.com/Lightning-AI/lightning/pull/14629))
- Removed fall-back to `LightningEnvironment` when number of SLURM tasks does not correspond to number of processes in Trainer ([#14300](https://github.com/Lightning-AI/lightning/pull/14300))
- Aligned DDP and DDPSpawn strategies in setting up the environment ([#11073](https://github.com/Lightning-AI/lightning/pull/11073))
- Integrated the Lite Precision plugins into the PL Precision plugins - the base class in PL now extends the `lightning_lite.precision.Precision` base class ([#14798](https://github.com/Lightning-AI/lightning/pull/14798))
  * The `PrecisionPlugin.backward` signature changed: The `closure_loss` argument was renamed to `tensor`
  * The `PrecisionPlugin.{pre_,post_}backward` signature changed: The `closure_loss` argument was renamed to `tensor` and moved as the first argument
  * The `PrecisionPlugin.optimizer_step` signature changed: The `model`, `optimizer_idx` and `closure` arguments need to be passed as keyword arguments now
- Trainer queries the CUDA devices through NVML if available to avoid initializing CUDA before forking, which eliminates the need for the `PL_DISABLE_FORK` environment variable introduced in v1.7.4 ([#14631](https://github.com/Lightning-AI/lightning/pull/14631))
- The `MLFlowLogger.finalize()` now sets the status to `FAILED` when an exception occurred in `Trainer`, and sets the status to `FINISHED` on successful completion ([#12292](https://github.com/Lightning-AI/lightning/pull/12292))
- It is no longer needed to call `model.double()` when using `precision=64` in Lightning Lite ([#14827](https://github.com/Lightning-AI/lightning/pull/14827))
- HPC checkpoints are now loaded automatically only in slurm environment when no specific value for `ckpt_path` has been set ([#14911](https://github.com/Lightning-AI/lightning/pull/14911))
- The `Callback.on_load_checkpoint` now gets the full checkpoint dictionary and the `callback_state` argument was renamed `checkpoint` ([#14835](https://github.com/Lightning-AI/lightning/pull/14835))
- Moved the warning about saving nn.Module in `save_hyperparameters()` to before the deepcopy ([#15132](https://github.com/Lightning-AI/lightning/pull/15132))
- To avoid issues with forking processes, from PyTorch 1.13 and higher, Lightning will directly use the PyTorch NVML-based check for `torch.cuda.device_count` and from PyTorch 2.0 and higher, Lightning will configure PyTorch to use a NVML-based check for `torch.cuda.is_available`. ([#15110](https://github.com/Lightning-AI/lightning/pull/15110), [#15133](https://github.com/Lightning-AI/lightning/pull/15133))
- The `NeptuneLogger` now uses `neptune.init_run` instead of the deprecated `neptune.init` to initialize a run ([#15393](https://github.com/Lightning-AI/lightning/pull/15393))

### Deprecated

- Deprecated `LightningDeepSpeedModule` ([#14000](https://github.com/Lightning-AI/lightning/pull/14000))
- Deprecated `amp_level` from `Trainer` in favour of passing it explicitly via precision plugin ([#13898](https://github.com/Lightning-AI/lightning/pull/13898))
- Deprecated the calls to `pl.utiltiies.meta` functions in favor of built-in https://github.com/pytorch/torchdistx support ([#13868](https://github.com/Lightning-AI/lightning/pull/13868))
- Deprecated the `unwrap_lightning_module` and `unwrap_lightning_module_sharded` utility functions in favor of accessing the unwrapped `LightningModule` on the strategy directly ([#13738](https://github.com/Lightning-AI/lightning/pull/13738))
- Deprecated the `pl_module` argument in `LightningParallelModule`, `LightningDistributedModule`, `LightningShardedDataParallel`, `LightningBaguaModule` and `LightningDeepSpeedModule` wrapper classes ([#13738](https://github.com/Lightning-AI/lightning/pull/13738))
- Deprecated the `on_colab_kaggle` function ([#14247](https://github.com/Lightning-AI/lightning/pull/14247))
- Deprecated the internal `pl.core.mixins.DeviceDtypeModuleMixin` class ([#14511](https://github.com/Lightning-AI/lightning/pull/14511), [#14548](https://github.com/Lightning-AI/lightning/pull/14548))
- Deprecated all functions in `pl.utilities.xla_device` ([#14514](https://github.com/Lightning-AI/lightning/pull/14514), [#14550](https://github.com/Lightning-AI/lightning/pull/14550))
  * Deprecated the internal `inner_f` function
  * Deprecated the internal `pl_multi_process` function
  * Deprecated the internal `XLADeviceUtils.xla_available` staticmethod
  * Deprecated the `XLADeviceUtils.tpu_device_exists` staticmethod in favor of `pl.accelerators.TPUAccelerator.is_available()`
- Deprecated `pl.utilities.distributed.tpu_distributed` in favor of `lightning_lite.accelerators.tpu.tpu_distributed` ([#14550](https://github.com/Lightning-AI/lightning/pull/14550))
- Deprecated all functions in `pl.utilities.cloud_io` in favor of `lightning_lite.utilities.cloud_io` ([#14515](https://github.com/Lightning-AI/lightning/pull/14515))
- Deprecated the functions in `pl.utilities.apply_func` in favor of `lightning_utilities.core.apply_func` ([#14516](https://github.com/Lightning-AI/lightning/pull/14516), [#14537](https://github.com/Lightning-AI/lightning/pull/14537))
- Deprecated all functions in `pl.utilities.device_parser` ([#14492](https://github.com/Lightning-AI/lightning/pull/14492), [#14753](https://github.com/Lightning-AI/lightning/pull/14753))
  * Deprecated the `pl.utilities.device_parser.determine_root_gpu_device` in favor of `lightning_lite.utilities.device_parser.determine_root_gpu_device`
  * Deprecated the `pl.utilities.device_parser.parse_gpu_ids` in favor of `lightning_lite.utilities.device_parser.parse_gpu_ids`
  * Deprecated the `pl.utilities.device_parser.is_cuda_available` in favor of `lightning_lite.accelerators.cuda.is_cuda_available`
  * Deprecated the `pl.utilities.device_parser.num_cuda_devices` in favor of `lightning_lite.accelerators.cuda.num_cuda_devices`
  * Deprecated the `pl.utilities.device_parser.parse_cpu_cores` in favor of `lightning_lite.accelerators.cpu.parse_cpu_cores`
  * Deprecated the `pl.utilities.device_parser.parse_tpu_cores` in favor of `lightning_lite.accelerators.tpu.parse_tpu_cores`
  * Deprecated the `pl.utilities.device_parser.parse_hpus` in favor of `pl.accelerators.hpu.parse_hpus`
- Deprecated duplicate `SaveConfigCallback` parameters in `LightningCLI.__init__`: `save_config_kwargs`, `save_config_overwrite` and `save_config_multifile`. New `save_config_kwargs` parameter should be used instead ([#14998](https://github.com/Lightning-AI/lightning/pull/14998))
- Deprecated `TrainerFn.TUNING`, `RunningStage.TUNING` and `trainer.tuning` property ([#15100](https://github.com/Lightning-AI/lightning/pull/15100))
- Deprecated custom `pl.utilities.distributed.AllGatherGrad` implementation in favor of PyTorch's ([#15364](https://github.com/Lightning-AI/lightning/pull/15364))

### Removed

- Removed the deprecated `Trainer.training_type_plugin` property in favor of `Trainer.strategy` ([#14011](https://github.com/Lightning-AI/lightning/pull/14011))
- Removed all deprecated training type plugins ([#14011](https://github.com/Lightning-AI/lightning/pull/14011))
- Removed the deprecated `DDP2Strategy` ([#14026](https://github.com/Lightning-AI/lightning/pull/14026))
- Removed the deprecated `DistributedType` and `DeviceType` enum classes ([#14045](https://github.com/Lightning-AI/lightning/pull/14045))
- Removed deprecated support for passing the `rank_zero_warn` warning category positionally ([#14470](https://github.com/Lightning-AI/lightning/pull/14470))
- Removed the legacy and unused `Trainer.get_deprecated_arg_names()` ([#14415](https://github.com/Lightning-AI/lightning/pull/14415))
- Removed the deprecated `on_train_batch_end(outputs)` format when multiple optimizers are used and TBPTT is enabled ([#14373](https://github.com/Lightning-AI/lightning/pull/14373))
- Removed the deprecated `training_epoch_end(outputs)` format when multiple optimizers are used and TBPTT is enabled ([#14373](https://github.com/Lightning-AI/lightning/pull/14373))
- Removed the experimental `pl.utiltiies.meta` functions in favor of built-in https://github.com/pytorch/torchdistx support ([#13868](https://github.com/Lightning-AI/lightning/pull/13868))
- Removed the deprecated `LoggerCollection`; `Trainer.logger` and `LightningModule.logger` now returns the first logger when more than one gets passed to the Trainer ([#14283](https://github.com/Lightning-AI/lightning/pull/14283))
- Removed the deprecated the `trainer.lr_schedulers` ([#14408](https://github.com/Lightning-AI/lightning/pull/14408))
- Removed the deprecated `LightningModule.{on_hpc_load,on_hpc_save}` hooks in favor of the general purpose hooks `LightningModule.{on_load_checkpoint,on_save_checkpoint}` ([#14315](https://github.com/Lightning-AI/lightning/pull/14315))
- Removed deprecated support for old torchtext versions ([#14375](https://github.com/Lightning-AI/lightning/pull/14375))
- Removed deprecated support for the old `neptune-client` API in the `NeptuneLogger` ([#14727](https://github.com/Lightning-AI/lightning/pull/14727))
- Removed the deprecated `weights_save_path` Trainer argumnent and `Trainer.weights_save_path` property ([#14424](https://github.com/Lightning-AI/lightning/pull/14424))
- Removed the deprecated ([#14471](https://github.com/Lightning-AI/lightning/pull/14471))
  * `pl.utilities.distributed.rank_zero_only` in favor of `pl.utilities.rank_zero.rank_zero_only`
  * `pl.utilities.distributed.rank_zero_debug` in favor of `pl.utilities.rank_zero.rank_zero_debug`
  * `pl.utilities.distributed.rank_zero_info` in favor of `pl.utilities.rank_zero.rank_zero_info`
  * `pl.utilities.warnings.rank_zero_warn` in favor of `pl.utilities.rank_zero.rank_zero_warn`
  * `pl.utilities.warnings.rank_zero_deprecation` in favor of `pl.utilities.rank_zero.rank_zero_deprecation`
  * `pl.utilities.warnings.LightningDeprecationWarning` in favor of `pl.utilities.rank_zero.LightningDeprecationWarning`
- Removed deprecated `Trainer.num_processes` attribute in favour of `Trainer.num_devices` ([#14423](https://github.com/Lightning-AI/lightning/pull/14423))
- Removed the deprecated `Trainer.data_parallel_device_ids` hook in favour of `Trainer.device_ids` ([#14422](https://github.com/Lightning-AI/lightning/pull/14422))
- Removed the deprecated class `TrainerCallbackHookMixin` ([#14401](https://github.com/Lightning-AI/lightning/pull/14401))
- Removed the deprecated `BaseProfiler` and `AbstractProfiler` classes ([#14404](https://github.com/Lightning-AI/lightning/pull/14404))
- Removed the deprecated way to set the distributed backend via the environment variable `PL_TORCH_DISTRIBUTED_BACKEND`, in favor of setting the `process_group_backend` in the strategy constructor ([#14693](https://github.com/Lightning-AI/lightning/pull/14693))
- Removed deprecated callback hooks ([#14834](https://github.com/Lightning-AI/lightning/pull/14834))
  * `Callback.on_configure_sharded_model` in favor of `Callback.setup`
  * `Callback.on_before_accelerator_backend_setup` in favor of `Callback.setup`
  * `Callback.on_batch_start` in favor of `Callback.on_train_batch_start`
  * `Callback.on_batch_end` in favor of `Callback.on_train_batch_end`
  * `Callback.on_epoch_start` in favor of `Callback.on_{train,validation,test}_epoch_start`
  * `Callback.on_epoch_end` in favor of `Callback.on_{train,validation,test}_epoch_end`
  * `Callback.on_pretrain_routine_{start,end}` in favor of `Callback.on_fit_start`
- Removed the deprecated device attributes `Trainer.{devices,gpus,num_gpus,ipus,tpu_cores}` in favor of the accelerator-agnostic `Trainer.num_devices` ([#14829](https://github.com/Lightning-AI/lightning/pull/14829))
- Removed the deprecated `LightningIPUModule` ([#14830](https://github.com/Lightning-AI/lightning/pull/14830))
- Removed the deprecated `Logger.agg_and_log_metrics` hook in favour of `Logger.log_metrics` and the `agg_key_funcs` and `agg_default_func` arguments. ([#14840](https://github.com/Lightning-AI/lightning/pull/14840))
- Removed the deprecated precision plugin checkpoint hooks `PrecisionPlugin.on_load_checkpoint` and `PrecisionPlugin.on_save_checkpoint` ([#14833](https://github.com/Lightning-AI/lightning/pull/14833))
- Removed the deprecated `Trainer.root_gpu` attribute in favor of `Trainer.strategy.root_device` ([#14829](https://github.com/Lightning-AI/lightning/pull/14829))
- Removed the deprecated `Trainer.use_amp` and `LightningModule.use_amp` attributes ([#14832](https://github.com/Lightning-AI/lightning/pull/14832))
- Removed the deprecated callback hooks `Callback.on_init_start` and `Callback.on_init_end` ([#14867](https://github.com/Lightning-AI/lightning/pull/14867))
- Removed the deprecated `Trainer.run_stage` in favor of `Trainer.{fit,validate,test,predict}` ([#14870](https://github.com/Lightning-AI/lightning/pull/14870))
- Removed the deprecated `SimpleProfiler.profile_iterable` and `AdvancedProfiler.profile_iterable` attributes ([#14864](https://github.com/Lightning-AI/lightning/pull/14864))
- Removed the deprecated `Trainer.verbose_evaluate` ([#14884](https://github.com/Lightning-AI/lightning/pull/14884))
- Removed the deprecated `Trainer.should_rank_save_checkpoint` ([#14885](https://github.com/Lightning-AI/lightning/pull/14885))
- Removed the deprecated `TrainerOptimizersMixin` ([#14887](https://github.com/Lightning-AI/lightning/pull/14887))
- Removed the deprecated `Trainer.lightning_optimizers` ([#14889](https://github.com/Lightning-AI/lightning/pull/14889))
- Removed the deprecated `TrainerDataLoadingMixin` ([#14888](https://github.com/Lightning-AI/lightning/pull/14888))
- Removed the deprecated `Trainer.call_hook` in favor of `Trainer._call_callback_hooks`, `Trainer._call_lightning_module_hook`, `Trainer._call_ttp_hook`, and `Trainer._call_accelerator_hook` ([#14869](https://github.com/Lightning-AI/lightning/pull/14869))
- Removed the deprecated `Trainer.{validated,tested,predicted}_ckpt_path` ([#14897](https://github.com/Lightning-AI/lightning/pull/14897))
- Removed the deprecated `device_stats_monitor_prefix_metric_keys` ([#14890](https://github.com/Lightning-AI/lightning/pull/14890))
- Removed the deprecated `LightningDataModule.on_save/load_checkpoint` hooks ([#14909](https://github.com/Lightning-AI/lightning/pull/14909))
- Removed support for returning a value in `Callback.on_save_checkpoint` in favor of implementing `Callback.state_dict` ([#14835](https://github.com/Lightning-AI/lightning/pull/14835))

### Fixed

- Fixed an issue with `LightningLite.setup()` not setting the `.device` attribute correctly on the returned wrapper ([#14822](https://github.com/Lightning-AI/lightning/pull/14822))
- Fixed an attribute error when running the tuner together with the `StochasticWeightAveraging` callback ([#14836](https://github.com/Lightning-AI/lightning/pull/14836))
- Fixed MissingFieldException in offline mode for the `NeptuneLogger()` ([#14919](https://github.com/Lightning-AI/lightning/pull/14919))
- Fixed wandb `save_dir` is overridden by `None` `dir` when using CLI ([#14878](https://github.com/Lightning-AI/lightning/pull/14878))
- Fixed a missing call to `LightningDataModule.load_state_dict` hook while restoring checkpoint using `LightningDataModule.load_from_checkpoint` ([#14883](https://github.com/Lightning-AI/lightning/pull/14883))
- Fixed torchscript error with containers of LightningModules ([#14904](https://github.com/Lightning-AI/lightning/pull/14904))
- Fixed reloading of the last checkpoint on run restart ([#14907](https://github.com/Lightning-AI/lightning/pull/14907))
- `SaveConfigCallback` instances should only save the config once to allow having the `overwrite=False` safeguard when using `LightningCLI(..., run=False)` ([#14927](https://github.com/Lightning-AI/lightning/pull/14927))
- Fixed an issue with terminating the trainer profiler when a `StopIteration` exception is raised while using an `IterableDataset` ([#14940](https://github.com/Lightning-AI/lightning/pull/14945))
- Do not update on-plateau schedulers when reloading from an end-of-epoch checkpoint ([#14702](https://github.com/Lightning-AI/lightning/pull/14702))
- Fixed `Trainer` support for PyTorch built without distributed support ([#14971](https://github.com/Lightning-AI/lightning/pull/14971))
- Fixed batch normalization statistics calculation in `StochasticWeightAveraging` callback ([#14866](https://github.com/Lightning-AI/lightning/pull/14866))
- Avoided initializing optimizers during deepspeed inference ([#14944](https://github.com/Lightning-AI/lightning/pull/14944))
- Fixed `LightningCLI` parse_env and description in subcommands ([#15138](https://github.com/Lightning-AI/lightning/pull/15138))
- Fixed an exception that would occur when creating a `multiprocessing.Pool` after importing Lightning ([#15292](https://github.com/Lightning-AI/lightning/pull/15292))
- Fixed a pickling error when using `RichProgressBar` together with checkpointing ([#15319](https://github.com/Lightning-AI/lightning/pull/15319))
- Fixed the `RichProgressBar` crashing when used with distributed strategies ([#15376](https://github.com/Lightning-AI/lightning/pull/15376))
- Fixed an issue with `RichProgressBar` not resetting the internal state for the sanity check progress ([#15377](https://github.com/Lightning-AI/lightning/pull/15377))
- Fixed an issue with DataLoader re-instantiation when the attribute is an array and the default value of the corresponding argument changed ([#15409](https://github.com/Lightning-AI/lightning/pull/15409))


## [1.7.7] - 2022-09-22

### Fixed

- Fixed the availability check for the neptune-client package ([#14714](https://github.com/Lightning-AI/lightning/pull/14714))
- Break HPU Graphs into two parts (forward + backward as one and optimizer as another) for better performance ([#14656](https://github.com/Lightning-AI/lightning/pull/14656))
- Fixed torchscript error with ensembles of LightningModules ([#14657](https://github.com/Lightning-AI/lightning/pull/14657), [#14724](https://github.com/Lightning-AI/lightning/pull/14724))
- Fixed an issue with `TensorBoardLogger.finalize` creating a new experiment when none was created during the Trainer's execution ([#14762](https://github.com/Lightning-AI/lightning/pull/14762))
- Fixed `TypeError` on import when `torch.distributed` is not available ([#14809](https://github.com/Lightning-AI/lightning/pull/14809))


## [1.7.6] - 2022-09-13

### Changed

- Improved the error messaging when passing `Trainer.method(model, x_dataloader=None)` with no module-method implementations available ([#14614](https://github.com/Lightning-AI/lightning/pull/14614))

### Fixed

- Reset the dataloaders on OOM failure in batch size finder to use the last successful batch size ([#14372](https://github.com/Lightning-AI/lightning/pull/14372))
- Fixed an issue to keep downscaling the batch size in case there hasn't been even a single successful optimal batch size with `mode="power"` ([#14372](https://github.com/Lightning-AI/lightning/pull/14372))
- Fixed an issue where `self.log`-ing a tensor would create a user warning from PyTorch about cloning tensors ([#14599](https://github.com/Lightning-AI/lightning/pull/14599))
- Fixed compatibility when `torch.distributed` is not available ([#14454](https://github.com/Lightning-AI/lightning/pull/14454))


## [1.7.5] - 2022-09-06

### Fixed

- Squeezed tensor values when logging with `LightningModule.log` ([#14489](https://github.com/Lightning-AI/lightning/pull/14489))
- Fixed `WandbLogger` `save_dir` is not set after creation ([#14326](https://github.com/Lightning-AI/lightning/pull/14326))
- Fixed `Trainer.estimated_stepping_batches` when maximum number of epochs is not set ([#14317](https://github.com/Lightning-AI/lightning/pull/14317))


## [1.7.4] - 2022-08-31

### Added

- Added an environment variable `PL_DISABLE_FORK` that can be used to disable all forking in the Trainer ([#14319](https://github.com/Lightning-AI/lightning/pull/14319))

### Fixed

- Fixed `LightningDataModule` hparams parsing ([#12806](https://github.com/Lightning-AI/lightning/pull/12806))
- Reset epoch progress with batch size scaler ([#13846](https://github.com/Lightning-AI/lightning/pull/13846))
- Fixed restoring the trainer after using `lr_find()` so that the correct LR schedule is used for the actual training ([#14113](https://github.com/Lightning-AI/lightning/pull/14113))
- Fixed incorrect values after transferring data to an MPS device ([#14368](https://github.com/Lightning-AI/lightning/pull/14368))


## [1.7.3] - 2022-08-25

### Fixed

- Fixed an assertion error when using a `ReduceOnPlateau` scheduler with the Horovod strategy ([#14215](https://github.com/Lightning-AI/lightning/pull/14215))
- Fixed an `AttributeError` when accessing `LightningModule.logger` and the Trainer has multiple loggers ([#14234](https://github.com/Lightning-AI/lightning/pull/14234))
- Added back support for `log`ging in the `configure_gradient_clipping` hook after unintended removal in v1.7.2 ([#14298](https://github.com/Lightning-AI/lightning/pull/14298))
- Fixed wrong num padding for `RichProgressBar` ([#14296](https://github.com/Lightning-AI/lightning/pull/14296))
- Fixed an issue to avoid the impact of sanity check on `reload_dataloaders_every_n_epochs` for validation ([#13964](https://github.com/Lightning-AI/lightning/pull/13964))


## [1.7.2] - 2022-08-17

### Added

- Added `FullyShardedNativeNativeMixedPrecisionPlugin` to handle precision for `DDPFullyShardedNativeStrategy` ([#14092](https://github.com/Lightning-AI/lightning/pull/14092))
- Added profiling to these hooks: `on_before_batch_transfer`, `transfer_batch_to_device`, `on_after_batch_transfer`, `configure_gradient_clipping`, `clip_gradients` ([#14069](https://github.com/Lightning-AI/lightning/pull/14069))

### Changed

- The `WandbLogger.name` property no longer returns the name of the experiment, and instead returns the project's name ([#14145](https://github.com/Lightning-AI/lightning/pull/14145))
- The default project name in `WandbLogger` is now "lightning_logs" ([#14145](https://github.com/Lightning-AI/lightning/pull/14145))
- Updated compatibility for LightningLite to run with the latest DeepSpeed 0.7.0 ([13967](https://github.com/Lightning-AI/lightning/pull/13967))

### Fixed

- Fixed a bug that caused spurious `AttributeError` when multiple `DataLoader` classes are imported ([#14117](https://github.com/Lightning-AI/lightning/pull/14117))
- Fixed epoch-end logging results not being reset after the end of the epoch ([#14061](https://github.com/Lightning-AI/lightning/pull/14061))
- Fixed resuming from a checkpoint when using Stochastic Weight Averaging (SWA) ([#9938](https://github.com/Lightning-AI/lightning/pull/9938))
- Fixed the device placement when `LightningModule.cuda()` gets called without specifying a device index and the current cuda device was not 0 ([#14128](https://github.com/Lightning-AI/lightning/pull/14128))
- Avoided false positive warning about using `sync_dist` when using torchmetrics ([#14143](https://github.com/Lightning-AI/lightning/pull/14143))
- Avoid `metadata.entry_points` deprecation warning on Python 3.10 ([#14052](https://github.com/Lightning-AI/lightning/pull/14052))
- Fixed epoch-end logging results not being reset after the end of the epoch ([#14061](https://github.com/Lightning-AI/lightning/pull/14061))
- Avoid raising the sampler warning if num_replicas=1 ([#14097](https://github.com/Lightning-AI/lightning/pull/14097))
- Fixed saving hyperparameters in a composition where the parent class is not a `LightningModule` or `LightningDataModule` ([#14151](https://github.com/Lightning-AI/lightning/pull/14151))
- Avoided requiring the FairScale package to use precision with the fsdp native strategy ([#14092](https://github.com/Lightning-AI/lightning/pull/14092))
- Fixed an issue in which the default name for a run in `WandbLogger` would be set to the project name instead of a randomly generated string ([#14145](https://github.com/Lightning-AI/lightning/pull/14145))
- Fixed not preserving set attributes on `DataLoader` and `BatchSampler` when instantiated inside `*_dataloader` hooks ([#14212](https://github.com/Lightning-AI/lightning/pull/14212))


## [1.7.1] - 2022-08-09

### Fixed

- Casted only floating point tensors to fp16 with IPUs ([#13983](https://github.com/Lightning-AI/lightning/pull/13983))
- Casted tensors to fp16 before moving them to device with  `DeepSpeedStrategy` ([#14000](https://github.com/Lightning-AI/lightning/pull/14000))
- Fixed the `NeptuneLogger` dependency being unrecognized ([#13988](https://github.com/Lightning-AI/lightning/pull/13988))
- Fixed an issue where users would be warned about unset `max_epochs` even when `fast_dev_run` was set ([#13262](https://github.com/Lightning-AI/lightning/pull/13262))
- Fixed MPS device being unrecognized ([#13992](https://github.com/Lightning-AI/lightning/pull/13992))
- Fixed incorrect `precision="mixed"` being used with `DeepSpeedStrategy` and `IPUStrategy` ([#14041](https://github.com/Lightning-AI/lightning/pull/14041))
- Fixed dtype inference during gradient norm computation ([#14051](https://github.com/Lightning-AI/lightning/pull/14051))
- Fixed a bug that caused `ddp_find_unused_parameters` to be set `False`, whereas the intended default is `True` ([#14095](https://github.com/Lightning-AI/lightning/pull/14095))


## [1.7.0] - 2022-08-02

### Added

-  Added ``ServableModule`` and its associated callback called ``ServableModuleValidator`` to ensure the model can served ([#13614](https://github.com/Lightning-AI/lightning/pull/13614))
-  Converted validation loop config warnings to `PossibleUserWarning` ([#13377](https://github.com/Lightning-AI/lightning/pull/13377))
- Added a flag named `log_rank_zero_only` to `EarlyStopping` to disable logging to non-zero rank processes ([#13233](https://github.com/Lightning-AI/lightning/pull/13233))
- Added support for reloading the last checkpoint saved by passing `ckpt_path="last"` ([#12816](https://github.com/Lightning-AI/lightning/pull/12816))
- Added `LightningDataModule.load_from_checkpoint` to support loading datamodules directly from checkpoint ([#12550](https://github.com/Lightning-AI/lightning/pull/12550))
- Added a friendly error message when attempting to call `Trainer.save_checkpoint()` without a model attached ([#12772](https://github.com/Lightning-AI/lightning/pull/12772))
- Added a friendly error message when attempting to use `DeepSpeedStrategy` on unsupported accelerators ([#12699](https://github.com/Lightning-AI/lightning/pull/12699))
- Enabled `torch.inference_mode` for evaluation and prediction ([#12715](https://github.com/Lightning-AI/lightning/pull/12715))
- Added support for setting `val_check_interval` to a value higher than the amount of training batches when `check_val_every_n_epoch=None` ([#11993](https://github.com/Lightning-AI/lightning/pull/11993))
- Include the `pytorch_lightning` version as a header in the CLI config files ([#12532](https://github.com/Lightning-AI/lightning/pull/12532))
- Added support for `Callback` registration through entry points ([#12739](https://github.com/Lightning-AI/lightning/pull/12739))
- Added support for `Trainer(deterministic="warn")` to warn instead of fail when a non-deterministic operation is encountered ([#12588](https://github.com/Lightning-AI/lightning/pull/12588))
- Added profiling to the loops' dataloader `__next__` calls ([#12124](https://github.com/Lightning-AI/lightning/pull/12124))
- Hivemind Strategy
    * Added `CollaborativeStrategy` ([#12842](https://github.com/Lightning-AI/lightning/pull/12842))
    * Renamed `CollaborativeStrategy` to `HivemindStrategy` ([#13388](https://github.com/Lightning-AI/lightning/pull/13388))
    * Removed unnecessary endpoint logic, renamed `collaborative` to `hivemind` ([#13392](https://github.com/Lightning-AI/lightning/pull/13392))
- Include a version suffix for new "last" checkpoints of later runs in the same directory ([#12902](https://github.com/Lightning-AI/lightning/pull/12902))
- Show a better error message when a Metric that does not return a Tensor is logged ([#13164](https://github.com/Lightning-AI/lightning/pull/13164))
- Added missing `predict_dataset` argument in `LightningDataModule.from_datasets` to create predict dataloaders ([#12942](https://github.com/Lightning-AI/lightning/pull/12942))
- Added class name prefix to metrics logged by `DeviceStatsMonitor` ([#12228](https://github.com/Lightning-AI/lightning/pull/12228))
- Automatically wrap custom samplers under a distributed environment by using `DistributedSamplerWrapper` ([#12959](https://github.com/Lightning-AI/lightning/pull/12959))
- Added profiling of `LightningDataModule` hooks ([#12971](https://github.com/Lightning-AI/lightning/pull/12971))
- Added Native FSDP Strategy ([#12447](https://github.com/Lightning-AI/lightning/pull/12447))
- Added breaking of lazy graph across training, validation, test and predict steps when training with habana accelerators to ensure better performance ([#12938](https://github.com/Lightning-AI/lightning/pull/12938))
- Added `Checkpoint` class to inherit from ([#13024](https://github.com/Lightning-AI/lightning/pull/13024))
- Added CPU metric tracking to `DeviceStatsMonitor` ([#11795](https://github.com/Lightning-AI/lightning/pull/11795))
- Added `teardown()` method to `Accelerator` ([#11935](https://github.com/Lightning-AI/lightning/pull/11935))
- Added support for using custom Trainers that don't include callbacks using the CLI ([#13138](https://github.com/Lightning-AI/lightning/pull/13138))
- Added a `timeout` argument to `DDPStrategy` and `DDPSpawnStrategy`. ([#13244](https://github.com/Lightning-AI/lightning/pull/13244), [#13383](https://github.com/Lightning-AI/lightning/pull/13383))
- Added `XLAEnvironment` cluster environment plugin ([#11330](https://github.com/Lightning-AI/lightning/pull/11330))
- Added logging messages to notify when `FitLoop` stopping conditions are met ([#9749](https://github.com/Lightning-AI/lightning/pull/9749))
- Added support for calling unknown methods with `DummyLogger` ([#13224](https://github.com/Lightning-AI/lightning/pull/13224)
- Added support for recursively setting the `Trainer` reference for ensembles of `LightningModule`s ([#13638](https://github.com/Lightning-AI/lightning/pull/13638)
- Added Apple Silicon Support via `MPSAccelerator` ([#13123](https://github.com/Lightning-AI/lightning/pull/13123))
- Added support for DDP Fork ([#13405](https://github.com/Lightning-AI/lightning/pull/13405))
- Added support for async checkpointing ([#13658](https://github.com/Lightning-AI/lightning/pull/13658))
- Added support for HPU Device stats monitor ([#13819](https://github.com/Lightning-AI/lightning/pull/13819))

### Changed

- `accelerator="gpu"` now automatically selects an available GPU backend (CUDA and MPS currently) ([#13642](https://github.com/Lightning-AI/lightning/pull/13642))
- Enable validation during overfitting ([#12527](https://github.com/Lightning-AI/lightning/pull/12527))
- Added dataclass support to `extract_batch_size` ([#12573](https://github.com/Lightning-AI/lightning/pull/12573))
- Changed checkpoints save path in the case of one logger and user-provided weights_save_path from `weights_save_path/name/version/checkpoints` to `weights_save_path/checkpoints` ([#12372](https://github.com/Lightning-AI/lightning/pull/12372))
- Changed checkpoints save path in the case of multiple loggers and user-provided weights_save_path from `weights_save_path/name1_name2/version1_version2/checkpoints` to `weights_save_path/checkpoints` ([#12372](https://github.com/Lightning-AI/lightning/pull/12372))
- Marked `swa_lrs` argument in `StochasticWeightAveraging` callback as required ([#12556](https://github.com/Lightning-AI/lightning/pull/12556))
- `LightningCLI`'s shorthand notation changed to use jsonargparse native feature ([#12614](https://github.com/Lightning-AI/lightning/pull/12614))
- `LightningCLI` changed to use jsonargparse native support for list append ([#13129](https://github.com/Lightning-AI/lightning/pull/13129))
- Changed `seed_everything_default` argument in the `LightningCLI` to type `Union[bool, int]`. If set to `True` a seed is automatically generated for the parser argument `--seed_everything`. ([#12822](https://github.com/Lightning-AI/lightning/pull/12822), [#13110](https://github.com/Lightning-AI/lightning/pull/13110))
- Make positional arguments required for classes passed into the `add_argparse_args` function. ([#12504](https://github.com/Lightning-AI/lightning/pull/12504))
- Raise an error if there are insufficient training batches when using a float value of `limit_train_batches` ([#12885](https://github.com/Lightning-AI/lightning/pull/12885))
- `DataLoader` instantiated inside a `*_dataloader` hook will not set the passed arguments as attributes anymore ([#12981](https://github.com/Lightning-AI/lightning/pull/12981))
- When a multi-element tensor is logged, an error is now raised instead of silently taking the mean of all elements ([#13164](https://github.com/Lightning-AI/lightning/pull/13164))
- The `WandbLogger` will now use the run name in the logs folder if it is provided, and otherwise the project name  ([#12604](https://github.com/Lightning-AI/lightning/pull/12604))
- Enabled using any Sampler in distributed environment in Lite ([#13646](https://github.com/Lightning-AI/lightning/pull/13646))
- Raised a warning instead of forcing `sync_dist=True` on epoch end ([13364](https://github.com/Lightning-AI/lightning/pull/13364))
- Updated `val_check_interval`(int) to consider total train batches processed instead of `_batches_that_stepped` for validation check during training ([#12832](https://github.com/Lightning-AI/lightning/pull/12832)
- Updated Habana Accelerator's `auto_device_count`, `is_available` & `get_device_name` methods based on the latest torch habana package ([#13423](https://github.com/Lightning-AI/lightning/pull/13423))
- Disallowed using `BatchSampler` when running on multiple IPUs ([#13854](https://github.com/Lightning-AI/lightning/pull/13854))

### Deprecated

- Deprecated `pl.accelerators.gpu.GPUAccelerator` in favor of `pl.accelerators.cuda.CUDAAccelerator` ([#13636](https://github.com/Lightning-AI/lightning/pull/13636))
- Deprecated `pl.loggers.base.LightningLoggerBase` in favor of `pl.loggers.logger.Logger`, and deprecated `pl.loggers.base` in favor of `pl.loggers.logger` ([#120148](https://github.com/Lightning-AI/lightning/pull/12014))
- Deprecated `pl.callbacks.base.Callback` in favor of `pl.callbacks.callback.Callback` ([#13031](https://github.com/Lightning-AI/lightning/pull/13031))
- Deprecated `num_processes`, `gpus`, `tpu_cores,` and `ipus` from the `Trainer` constructor in favor of using the `accelerator` and `devices` arguments ([#11040](https://github.com/Lightning-AI/lightning/pull/11040))
- Deprecated setting `LightningCLI(seed_everything_default=None)` in favor of `False` ([#12804](https://github.com/Lightning-AI/lightning/pull/12804)).
- Deprecated `pl.core.lightning.LightningModule` in favor of `pl.core.module.LightningModule` ([#12740](https://github.com/Lightning-AI/lightning/pull/12740))
- Deprecated `pl.loops.base.Loop` in favor of `pl.loops.loop.Loop` ([#13043](https://github.com/Lightning-AI/lightning/pull/13043))
- Deprecated `Trainer.reset_train_val_dataloaders()` in favor of `Trainer.reset_{train,val}_dataloader` ([#12184](https://github.com/Lightning-AI/lightning/pull/12184))
- Deprecated LightningCLI's registries in favor of importing the respective package ([#13221](https://github.com/Lightning-AI/lightning/pull/13221))
- Deprecated public utilities in `pl.utilities.cli.LightningCLI` in favor of equivalent copies in `pl.cli.LightningCLI` ([#13767](https://github.com/Lightning-AI/lightning/pull/13767))
- Deprecated `pl.profiler.*` in favor of `pl.profilers` ([#12308](https://github.com/Lightning-AI/lightning/pull/12308))

### Removed

- Removed deprecated `IndexBatchSamplerWrapper.batch_indices` ([#13565](https://github.com/Lightning-AI/lightning/pull/13565))
- Removed the deprecated `LightningModule.add_to_queue` and `LightningModule.get_from_queue` method ([#13600](https://github.com/Lightning-AI/lightning/pull/13600))
- Removed deprecated `pl.core.decorators.parameter_validation` from `decorators` ([#13514](https://github.com/Lightning-AI/lightning/pull/13514))
- Removed the deprecated `Logger.close` method ([#13149](https://github.com/Lightning-AI/lightning/pull/13149))
- Removed the deprecated `weights_summary` argument from the `Trainer` constructor ([#13070](https://github.com/Lightning-AI/lightning/pull/13070))
- Removed the deprecated `flush_logs_every_n_steps` argument from the `Trainer` constructor ([#13074](https://github.com/Lightning-AI/lightning/pull/13074))
- Removed the deprecated `process_position` argument from the `Trainer` constructor ([13071](https://github.com/Lightning-AI/lightning/pull/13071))
- Removed the deprecated `checkpoint_callback` argument from the `Trainer` constructor ([#13027](https://github.com/Lightning-AI/lightning/pull/13027))
- Removed the deprecated `on_{train,val,test,predict}_dataloader` hooks from the `LightningModule` and `LightningDataModule` ([#13033](https://github.com/Lightning-AI/lightning/pull/13033))
- Removed the deprecated `TestTubeLogger` ([#12859](https://github.com/Lightning-AI/lightning/pull/12859))
- Removed the deprecated `pl.core.memory.LayerSummary` and `pl.core.memory.ModelSummary` ([#12593](https://github.com/Lightning-AI/lightning/pull/12593))
- Removed the deprecated `summarize` method from the `LightningModule` ([#12559](https://github.com/Lightning-AI/lightning/pull/12559))
- Removed the deprecated `model_size` property from the `LightningModule` class ([#12641](https://github.com/Lightning-AI/lightning/pull/12641))
- Removed the deprecated `stochastic_weight_avg` argument from the `Trainer` constructor ([#12535](https://github.com/Lightning-AI/lightning/pull/12535))
- Removed the deprecated `progress_bar_refresh_rate` argument from the `Trainer` constructor ([#12514](https://github.com/Lightning-AI/lightning/pull/12514))
- Removed the deprecated `prepare_data_per_node` argument from the `Trainer` constructor ([#12536](https://github.com/Lightning-AI/lightning/pull/12536))
- Removed the deprecated `pl.core.memory.{get_gpu_memory_map,get_memory_profile}` ([#12659](https://github.com/Lightning-AI/lightning/pull/12659))
- Removed the deprecated `terminate_on_nan` argument from the `Trainer` constructor ([#12553](https://github.com/Lightning-AI/lightning/pull/12553))
- Removed the deprecated `XLAStatsMonitor` callback ([#12688](https://github.com/Lightning-AI/lightning/pull/12688))
- Remove deprecated `pl.callbacks.progress.progress` ([#12658](https://github.com/Lightning-AI/lightning/pull/12658))
- Removed the deprecated `dim` and `size` arguments from the `LightningDataModule` constructor([#12780](https://github.com/Lightning-AI/lightning/pull/12780))
- Removed the deprecated `train_transforms` argument from the `LightningDataModule` constructor([#12662](https://github.com/Lightning-AI/lightning/pull/12662))
- Removed the deprecated `log_gpu_memory` argument from the `Trainer` constructor ([#12657](https://github.com/Lightning-AI/lightning/pull/12657))
- Removed the deprecated automatic logging of GPU stats by the logger connector ([#12657](https://github.com/Lightning-AI/lightning/pull/12657))
- Removed deprecated `GPUStatsMonitor` callback ([#12554](https://github.com/Lightning-AI/lightning/pull/12554))
- Removed support for passing strategy names or strategy instances to the accelerator Trainer argument ([#12696](https://github.com/Lightning-AI/lightning/pull/12696))
- Removed support for passing strategy names or strategy instances to the plugins Trainer argument ([#12700](https://github.com/Lightning-AI/lightning/pull/12700))
- Removed the deprecated `val_transforms` argument from the `LightningDataModule` constructor ([#12763](https://github.com/Lightning-AI/lightning/pull/12763))
- Removed the deprecated `test_transforms` argument from the `LightningDataModule` constructor ([#12773](https://github.com/Lightning-AI/lightning/pull/12773))
- Removed deprecated `Trainer(max_steps=None)` ([#13591](https://github.com/Lightning-AI/lightning/pull/13591))
- Removed deprecated `dataloader_idx` argument from `on_train_batch_start/end` hooks `Callback` and `LightningModule` ([#12769](https://github.com/Lightning-AI/lightning/pull/12769), [#12977](https://github.com/Lightning-AI/lightning/pull/12977))
- Removed deprecated `get_progress_bar_dict` property from `LightningModule` ([#12839](https://github.com/Lightning-AI/lightning/pull/12839))
- Removed sanity check for multi-optimizer support with habana backends ([#13217](https://github.com/Lightning-AI/lightning/pull/13217))
- Removed the need to explicitly load habana module ([#13338](https://github.com/Lightning-AI/lightning/pull/13338))
- Removed the deprecated `Strategy.post_dispatch()` hook ([#13461](https://github.com/Lightning-AI/lightning/pull/13461))
- Removed deprecated `pl.callbacks.lr_monitor.LearningRateMonitor.lr_sch_names` ([#13353](https://github.com/Lightning-AI/lightning/pull/13353))
- Removed deprecated `Trainer.slurm_job_id` in favor of `SLURMEnvironment.job_id` ([#13459](https://github.com/Lightning-AI/lightning/pull/13459))
- Removed support for the `DDP2Strategy` ([#12705](https://github.com/Lightning-AI/lightning/pull/12705))
- Removed deprecated `LightningDistributed` ([#13549](https://github.com/Lightning-AI/lightning/pull/13549))
- Removed deprecated ClusterEnvironment properties `master_address` and `master_port` in favor of `main_address` and `main_port` ([#13458](https://github.com/Lightning-AI/lightning/pull/13458))
- Removed deprecated ClusterEnvironment methods `KubeflowEnvironment.is_using_kubelfow()`, `LSFEnvironment.is_using_lsf()` and `TorchElasticEnvironment.is_using_torchelastic()` in favor of the `detect()` method ([#13458](https://github.com/Lightning-AI/lightning/pull/13458))
- Removed deprecated `Callback.on_keyboard_interrupt` ([#13438](https://github.com/Lightning-AI/lightning/pull/13438))
- Removed deprecated `LightningModule.on_post_move_to_device` ([#13548](https://github.com/Lightning-AI/lightning/pull/13548))
- Removed `TPUSpawnStrategy.{tpu_local_core_rank,tpu_global_core_rank}` attributes in favor of `TPUSpawnStrategy.{local_rank,global_rank}` ([#11163](https://github.com/Lightning-AI/lightning/pull/11163))
- Removed `SingleTPUStrategy.{tpu_local_core_rank,tpu_global_core_rank}` attributes in favor of `SingleTPUStrategy.{local_rank,global_rank}`([#11163](https://github.com/Lightning-AI/lightning/pull/11163))

### Fixed

- Improved support for custom `DataLoader`s when instantiated in `*_dataloader` hook ([#12981](https://github.com/Lightning-AI/lightning/pull/12981))
- Allowed custom `BatchSampler`s when instantiated in `*_dataloader` hook [#13640](https://github.com/Lightning-AI/lightning/pull/13640))
- Fixed an issue with unsupported torch.inference_mode() on hpu backends by making it use no_grad ([#13014](https://github.com/Lightning-AI/lightning/pull/13014))
- The model wrapper returned by `LightningLite.setup()` now properly supports pass-through when looking up attributes ([#12597](https://github.com/Lightning-AI/lightning/pull/12597))
- Fixed issue where the CLI fails with certain torch objects ([#13153](https://github.com/Lightning-AI/lightning/pull/13153))
- Fixed ``LightningCLI`` signature parameter resolving for some lightning classes ([#13283](https://github.com/Lightning-AI/lightning/pull/13283))
- Fixed Model Summary when using DeepSpeed Stage 3 ([#13427](https://github.com/Lightning-AI/lightning/pull/13427))
- Fixed `pl.utilities.distributed.gather_all_tensors` to handle tensors of different dimensions ([#12630](https://github.com/Lightning-AI/lightning/pull/12630))
- Fixed the input validation for the accelerator Trainer argument when passed as a string ([#13417](https://github.com/Lightning-AI/lightning/pull/13417))
- Fixed `Trainer.predict(return_predictions=False)` to track prediction's batch_indices ([#13629](https://github.com/Lightning-AI/lightning/pull/13629))
- Fixed and issue that prevented setting a custom `CheckpointIO` plugin with strategies ([#13785](https://github.com/Lightning-AI/lightning/pull/13785))
- Fixed main progress bar counter when `val_check_interval=int` and `check_val_every_n_epoch=None` ([#12832](https://github.com/Lightning-AI/lightning/pull/12832)
- Improved support for custom `ReduceLROnPlateau` scheduler if `reduce_on_plateau` is set by the user in scheduler config ([#13838](https://github.com/Lightning-AI/lightning/pull/13838))
- Used `global_step` while restoring logging step for old checkpoints ([#13645](https://github.com/Lightning-AI/lightning/pull/13645))
- When training with `precision=16` on IPU, the cast has been moved off the IPU onto the host, making the copies from host to IPU cheaper ([#13880](https://github.com/Lightning-AI/lightning/pull/13880))
- Fixed error handling in learning rate finder when not enough data points are available to give a good suggestion ([#13845](https://github.com/Lightning-AI/lightning/pull/13845))
- Fixed an issue that caused the learning rate finder to set the model's learning rate to None when no suggestion was possible ([#13845](https://github.com/Lightning-AI/lightning/pull/13845))
- Fixed an issue causing deterministic algorithms and other globals to get reset in spawned processes ([#13921](https://github.com/Lightning-AI/lightning/pull/13921))
- Fixed default `amp_level` for `DeepSpeedPrecisionPlugin` to `O2` ([#13897](https://github.com/Lightning-AI/lightning/pull/13897))
- Fixed Python 3.10 compatibility for truncated back-propagation through time (TBPTT) ([#13973](https://github.com/Lightning-AI/lightning/pull/13973))
- Fixed `TQDMProgressBar` reset and update to show correct time estimation (2/2) ([#13962](https://github.com/Lightning-AI/lightning/pull/13962))


## [1.6.5] - 2022-07-13

### Fixed

- Fixed `estimated_stepping_batches` requiring distributed comms in `configure_optimizers` for the `DeepSpeedStrategy` ([#13350](https://github.com/Lightning-AI/lightning/pull/13350))
- Fixed bug with Python version check that prevented use with development versions of Python ([#13420](https://github.com/Lightning-AI/lightning/pull/13420))
- The loops now call `.set_epoch()` also on batch samplers if the dataloader has one wrapped in a distributed sampler ([#13396](https://github.com/Lightning-AI/lightning/pull/13396))
- Fixed the restoration of log step during restart ([#13467](https://github.com/Lightning-AI/lightning/pull/13467))


## [1.6.4] - 2022-06-01

### Added

- Added all DDP params to be exposed through hpu parallel strategy ([#13067](https://github.com/Lightning-AI/lightning/pull/13067))

### Changed

- Keep `torch.backends.cudnn.benchmark=False` by default (unlike in v1.6.{0-3}) after speed and memory problems depending on the data used. Please consider tuning `Trainer(benchmark)` manually. ([#13154](https://github.com/Lightning-AI/lightning/pull/13154))
- Prevent modification of `torch.backends.cudnn.benchmark` when `Trainer(benchmark=...)` is not set ([#13154](https://github.com/Lightning-AI/lightning/pull/13154))

### Fixed

- Fixed an issue causing zero-division error for empty dataloaders ([#12885](https://github.com/Lightning-AI/lightning/pull/12885))
- Fixed mismatching default values for the types of some arguments in the DeepSpeed and Fully-Sharded strategies which made the CLI unable to use them ([#12989](https://github.com/Lightning-AI/lightning/pull/12989))
- Avoid redundant callback restore warning while tuning ([#13026](https://github.com/Lightning-AI/lightning/pull/13026))
- Fixed `Trainer(precision=64)` during evaluation which now uses the wrapped precision module ([#12983](https://github.com/Lightning-AI/lightning/pull/12983))
- Fixed an issue to use wrapped `LightningModule` for evaluation during `trainer.fit` for `BaguaStrategy` ([#12983](https://github.com/Lightning-AI/lightning/pull/12983))
- Fixed an issue wrt unnecessary usage of habana mixed precision package for fp32 types ([#13028](https://github.com/Lightning-AI/lightning/pull/13028))
- Fixed the number of references of `LightningModule` so it can be deleted ([#12897](https://github.com/Lightning-AI/lightning/pull/12897))
- Fixed `materialize_module` setting a module's child recursively ([#12870](https://github.com/Lightning-AI/lightning/pull/12870))
- Fixed issue where the CLI could not pass a `Profiler` to the `Trainer` ([#13084](https://github.com/Lightning-AI/lightning/pull/13084))
- Fixed torchelastic detection with non-distributed installations ([#13142](https://github.com/Lightning-AI/lightning/pull/13142))
- Fixed logging's step values when multiple dataloaders are used during evaluation ([#12184](https://github.com/Lightning-AI/lightning/pull/12184))
- Fixed epoch logging on train epoch end ([#13025](https://github.com/Lightning-AI/lightning/pull/13025))
- Fixed `DDPStrategy` and `DDPSpawnStrategy` to initialize optimizers only after moving the module to the device ([#11952](https://github.com/Lightning-AI/lightning/pull/11952))


## [1.6.3] - 2022-05-03

### Fixed

- Use only a single instance of `rich.console.Console` throughout codebase ([#12886](https://github.com/Lightning-AI/lightning/pull/12886))
- Fixed an issue to ensure all the checkpoint states are saved in a common filepath with `DeepspeedStrategy` ([#12887](https://github.com/Lightning-AI/lightning/pull/12887))
- Fixed `trainer.logger` deprecation message ([#12671](https://github.com/Lightning-AI/lightning/pull/12671))
- Fixed an issue where sharded grad scaler is passed in when using BF16 with the `ShardedStrategy` ([#12915](https://github.com/Lightning-AI/lightning/pull/12915))
- Fixed an issue wrt recursive invocation of DDP configuration in hpu parallel plugin ([#12912](https://github.com/Lightning-AI/lightning/pull/12912))
- Fixed printing of ragged dictionaries in `Trainer.validate` and `Trainer.test` ([#12857](https://github.com/Lightning-AI/lightning/pull/12857))
- Fixed threading support for legacy loading of checkpoints ([#12814](https://github.com/Lightning-AI/lightning/pull/12814))
- Fixed pickling of `KFoldLoop` ([#12441](https://github.com/Lightning-AI/lightning/pull/12441))
- Stopped `optimizer_zero_grad` from being called after IPU execution ([#12913](https://github.com/Lightning-AI/lightning/pull/12913))
- Fixed `fuse_modules` to be qat-aware for `torch>=1.11` ([#12891](https://github.com/Lightning-AI/lightning/pull/12891))
- Enforced eval shuffle warning only for default samplers in DataLoader ([#12653](https://github.com/Lightning-AI/lightning/pull/12653))
- Enable mixed precision in `DDPFullyShardedStrategy` when `precision=16` ([#12965](https://github.com/Lightning-AI/lightning/pull/12965))
- Fixed `TQDMProgressBar` reset and update to show correct time estimation (1/2) ([#12889](https://github.com/Lightning-AI/lightning/pull/12889))
- Fixed fit loop restart logic to enable resume using the checkpoint ([#12821](https://github.com/Lightning-AI/lightning/pull/12821))


## [1.6.2] - 2022-04-27

### Fixed

- Fixed `ImportError` when `torch.distributed` is not available. ([#12794](https://github.com/Lightning-AI/lightning/pull/12794))
- When using custom DataLoaders in LightningDataModule, multiple inheritance is resolved properly ([#12716](https://github.com/Lightning-AI/lightning/pull/12716))
- Fixed encoding issues on terminals that do not support unicode characters ([#12828](https://github.com/Lightning-AI/lightning/pull/12828))
- Fixed support for `ModelCheckpoint` monitors with dots ([#12783](https://github.com/Lightning-AI/lightning/pull/12783))


## [1.6.1] - 2022-04-13

### Changed

- Support `strategy` argument being case insensitive ([#12528](https://github.com/Lightning-AI/lightning/pull/12528))

### Fixed

- Run main progress bar updates independent of val progress bar updates in `TQDMProgressBar` ([#12563](https://github.com/Lightning-AI/lightning/pull/12563))
- Avoid calling `average_parameters` multiple times per optimizer step ([#12452](https://github.com/Lightning-AI/lightning/pull/12452))
- Properly pass some Logger's parent's arguments to `super().__init__()` ([#12609](https://github.com/Lightning-AI/lightning/pull/12609))
- Fixed an issue where incorrect type warnings appear when the overridden `LightningLite.run` method accepts user-defined arguments ([#12629](https://github.com/Lightning-AI/lightning/pull/12629))
- Fixed `rank_zero_only` decorator in LSF environments ([#12587](https://github.com/Lightning-AI/lightning/pull/12587))
- Don't raise a warning when `nn.Module` is not saved under hparams ([#12669](https://github.com/Lightning-AI/lightning/pull/12669))
- Raise `MisconfigurationException` when the accelerator is available but the user passes invalid `([]/0/"0")` values to the `devices` flag ([#12708](https://github.com/Lightning-AI/lightning/pull/12708))
- Support `auto_select_gpus` with the accelerator and devices API ([#12608](https://github.com/Lightning-AI/lightning/pull/12608))


## [1.6.0] - 2022-03-29

### Added

- Allow logging to an existing run ID in MLflow with `MLFlowLogger` ([#12290](https://github.com/Lightning-AI/lightning/pull/12290))
- Enable gradient accumulation using Horovod's `backward_passes_per_step` ([#11911](https://github.com/Lightning-AI/lightning/pull/11911))
- Add new `DETAIL` log level to provide useful logs for improving monitoring and debugging of batch jobs ([#11008](https://github.com/Lightning-AI/lightning/pull/11008))
- Added a flag `SLURMEnvironment(auto_requeue=True|False)` to control whether Lightning handles the requeuing ([#10601](https://github.com/Lightning-AI/lightning/pull/10601))
- Fault Tolerant Manual
    * Add `_Stateful` protocol to detect if classes are stateful ([#10646](https://github.com/Lightning-AI/lightning/pull/10646))
    * Add `_FaultTolerantMode` enum used to track different supported fault tolerant modes ([#10645](https://github.com/Lightning-AI/lightning/pull/10645))
    * Add a `_rotate_worker_indices` utility to reload the state according the latest worker ([#10647](https://github.com/Lightning-AI/lightning/pull/10647))
    * Add stateful workers ([#10674](https://github.com/Lightning-AI/lightning/pull/10674))
    * Add an utility to collect the states across processes ([#10639](https://github.com/Lightning-AI/lightning/pull/10639))
    * Add logic to reload the states across data loading components ([#10699](https://github.com/Lightning-AI/lightning/pull/10699))
    * Cleanup some fault tolerant utilities ([#10703](https://github.com/Lightning-AI/lightning/pull/10703))
    * Enable Fault Tolerant Manual Training ([#10707](https://github.com/Lightning-AI/lightning/pull/10707))
    * Broadcast the `_terminate_gracefully` to all processes and add support for DDP ([#10638](https://github.com/Lightning-AI/lightning/pull/10638))
- Added support for re-instantiation of custom (subclasses of) `DataLoaders` returned in the `*_dataloader()` methods, i.e., automatic replacement of samplers now works with custom types of `DataLoader` ([#10680](https://github.com/Lightning-AI/lightning/pull/10680))
- Added a function to validate if fault tolerant training is supported. ([#10465](https://github.com/Lightning-AI/lightning/pull/10465))
- Added a private callback to manage the creation and deletion of fault-tolerance checkpoints ([#11862](https://github.com/Lightning-AI/lightning/pull/11862))
- Show a better error message when a custom `DataLoader` implementation is not well implemented and we need to reconstruct it ([#10719](https://github.com/Lightning-AI/lightning/pull/10719))
- Show a better error message when frozen dataclass is used as a batch ([#10927](https://github.com/Lightning-AI/lightning/pull/10927))
- Save the `Loop`'s state by default in the checkpoint ([#10784](https://github.com/Lightning-AI/lightning/pull/10784))
- Added `Loop.replace` to easily switch one loop for another ([#10324](https://github.com/Lightning-AI/lightning/pull/10324))
- Added support for `--lr_scheduler=ReduceLROnPlateau` to the `LightningCLI` ([#10860](https://github.com/Lightning-AI/lightning/pull/10860))
- Added `LightningCLI.configure_optimizers` to override the `configure_optimizers` return value ([#10860](https://github.com/Lightning-AI/lightning/pull/10860))
- Added `LightningCLI(auto_registry)` flag to register all subclasses of the registerable components automatically ([#12108](https://github.com/Lightning-AI/lightning/pull/12108))
- Added a warning that shows when `max_epochs` in the `Trainer` is not set ([#10700](https://github.com/Lightning-AI/lightning/pull/10700))
- Added support for returning a single Callback from `LightningModule.configure_callbacks` without wrapping it into a list ([#11060](https://github.com/Lightning-AI/lightning/pull/11060))
- Added `console_kwargs` for `RichProgressBar` to initialize inner Console ([#10875](https://github.com/Lightning-AI/lightning/pull/10875))
- Added support for shorthand notation to instantiate loggers with the `LightningCLI` ([#11533](https://github.com/Lightning-AI/lightning/pull/11533))
- Added a `LOGGER_REGISTRY` instance to register custom loggers to the `LightningCLI` ([#11533](https://github.com/Lightning-AI/lightning/pull/11533))
- Added info message when the `Trainer` arguments `limit_*_batches`, `overfit_batches`, or `val_check_interval` are set to `1` or `1.0` ([#11950](https://github.com/Lightning-AI/lightning/pull/11950))
- Added a `PrecisionPlugin.teardown` method ([#10990](https://github.com/Lightning-AI/lightning/pull/10990))
- Added `LightningModule.lr_scheduler_step` ([#10249](https://github.com/Lightning-AI/lightning/pull/10249))
- Added support for no pre-fetching to `DataFetcher` ([#11606](https://github.com/Lightning-AI/lightning/pull/11606))
- Added support for optimizer step progress tracking with manual optimization ([#11848](https://github.com/Lightning-AI/lightning/pull/11848))
- Return the output of the `optimizer.step`. This can be useful for `LightningLite` users, manual optimization users, or users overriding `LightningModule.optimizer_step` ([#11711](https://github.com/Lightning-AI/lightning/pull/11711))
- Teardown the active loop and strategy on exception ([#11620](https://github.com/Lightning-AI/lightning/pull/11620))
- Added a `MisconfigurationException` if user provided `opt_idx` in scheduler config doesn't match with actual optimizer index of its respective optimizer ([#11247](https://github.com/Lightning-AI/lightning/pull/11247))
- Added a `loggers` property to `Trainer` which returns a list of loggers provided by the user ([#11683](https://github.com/Lightning-AI/lightning/pull/11683))
- Added a `loggers` property to `LightningModule` which retrieves the `loggers` property from `Trainer` ([#11683](https://github.com/Lightning-AI/lightning/pull/11683))
- Added support for DDP when using a `CombinedLoader` for the training data ([#11648](https://github.com/Lightning-AI/lightning/pull/11648))
- Added a warning when using `DistributedSampler` during validation/testing ([#11479](https://github.com/Lightning-AI/lightning/pull/11479))
- Added support for `Bagua` training strategy ([#11146](https://github.com/Lightning-AI/lightning/pull/11146))
- Added support for manually returning a `poptorch.DataLoader` in a `*_dataloader` hook ([#12116](https://github.com/Lightning-AI/lightning/pull/12116))
- Added `rank_zero` module to centralize utilities ([#11747](https://github.com/Lightning-AI/lightning/pull/11747))
- Added a `_Stateful` support for `LightningDataModule` ([#11637](https://github.com/Lightning-AI/lightning/pull/11637))
- Added `_Stateful` support for `PrecisionPlugin` ([#11638](https://github.com/Lightning-AI/lightning/pull/11638))
- Added `Accelerator.is_available` to check device availability ([#11797](https://github.com/Lightning-AI/lightning/pull/11797))
- Enabled static type-checking on the signature of `Trainer` ([#11888](https://github.com/Lightning-AI/lightning/pull/11888))
- Added utility functions for moving optimizers to devices ([#11758](https://github.com/Lightning-AI/lightning/pull/11758))
- Added a warning when saving an instance of `nn.Module` with `save_hyperparameters()` ([#12068](https://github.com/Lightning-AI/lightning/pull/12068))
- Added `estimated_stepping_batches` property to `Trainer` ([#11599](https://github.com/Lightning-AI/lightning/pull/11599))
- Added support for pluggable Accelerators ([#12030](https://github.com/Lightning-AI/lightning/pull/12030))
- Added profiling for `on_load_checkpoint`/`on_save_checkpoint` callback and LightningModule hooks ([#12149](https://github.com/Lightning-AI/lightning/pull/12149))
- Added `LayerSync` and `NativeSyncBatchNorm` plugins ([#11754](https://github.com/Lightning-AI/lightning/pull/11754))
- Added optional `storage_options` argument to `Trainer.save_checkpoint()` to pass to custom `CheckpointIO` implementations ([#11891](https://github.com/Lightning-AI/lightning/pull/11891))
- Added support to explicitly specify the process group backend for parallel strategies ([#11745](https://github.com/Lightning-AI/lightning/pull/11745))
- Added `device_ids` and `num_devices` property to `Trainer` ([#12151](https://github.com/Lightning-AI/lightning/pull/12151))
- Added `Callback.state_dict()` and `Callback.load_state_dict()` methods ([#12232](https://github.com/Lightning-AI/lightning/pull/12232))
- Added `AcceleratorRegistry` ([#12180](https://github.com/Lightning-AI/lightning/pull/12180))
- Added support for Habana Accelerator (HPU) ([#11808](https://github.com/Lightning-AI/lightning/pull/11808))
- Added support for dataclasses in `apply_to_collections` ([#11889](https://github.com/Lightning-AI/lightning/pull/11889))

### Changed

- Drop PyTorch 1.7 support ([#12191](https://github.com/Lightning-AI/lightning/pull/12191)), ([#12432](https://github.com/Lightning-AI/lightning/pull/12432))
- Make `benchmark` flag optional and set its value based on the deterministic flag ([#11944](https://github.com/Lightning-AI/lightning/pull/11944))
- Implemented a new native and rich format in `_print_results` method of the `EvaluationLoop` ([#11332](https://github.com/Lightning-AI/lightning/pull/11332))
- Do not print an empty table at the end of the `EvaluationLoop` ([#12427](https://github.com/Lightning-AI/lightning/pull/12427))
- Set the `prog_bar` flag to False in `LightningModule.log_grad_norm` ([#11472](https://github.com/Lightning-AI/lightning/pull/11472))
- Raised exception in `init_dist_connection()` when torch distributed is not available ([#10418](https://github.com/Lightning-AI/lightning/pull/10418))
- The `monitor` argument in the `EarlyStopping` callback is no longer optional ([#10328](https://github.com/Lightning-AI/lightning/pull/10328))
- Do not fail if batch size could not be inferred for logging when using DeepSpeed ([#10438](https://github.com/Lightning-AI/lightning/pull/10438))
- Raised `MisconfigurationException` when `enable_progress_bar=False` and a progress bar instance has been passed in the callback list ([#10520](https://github.com/Lightning-AI/lightning/pull/10520))
- Moved `trainer.connectors.env_vars_connector._defaults_from_env_vars` to `utilities.argsparse._defaults_from_env_vars` ([#10501](https://github.com/Lightning-AI/lightning/pull/10501))
- Changes in `LightningCLI` required for the new major release of jsonargparse v4.0.0 ([#10426](https://github.com/Lightning-AI/lightning/pull/10426))
- Renamed `refresh_rate_per_second` parameter to `refresh_rate` for `RichProgressBar` signature ([#10497](https://github.com/Lightning-AI/lightning/pull/10497))
- Moved ownership of the `PrecisionPlugin` into `TrainingTypePlugin` and updated all references ([#10570](https://github.com/Lightning-AI/lightning/pull/10570))
- Fault Tolerant relies on `signal.SIGTERM` to gracefully exit instead of `signal.SIGUSR1` ([#10605](https://github.com/Lightning-AI/lightning/pull/10605))
- `Loop.restarting=...` now sets the value recursively for all subloops ([#11442](https://github.com/Lightning-AI/lightning/pull/11442))
- Raised an error if the `batch_size` cannot be inferred from the current batch if it contained a string or was a custom batch object ([#10541](https://github.com/Lightning-AI/lightning/pull/10541))
- The validation loop is now disabled when `overfit_batches > 0` is set in the Trainer ([#9709](https://github.com/Lightning-AI/lightning/pull/9709))
- Moved optimizer related logics from `Accelerator` to `TrainingTypePlugin` ([#10596](https://github.com/Lightning-AI/lightning/pull/10596))
- Moved ownership of the lightning optimizers from the `Trainer` to the `Strategy` ([#11444](https://github.com/Lightning-AI/lightning/pull/11444))
- Moved ownership of the data fetchers from the DataConnector to the Loops ([#11621](https://github.com/Lightning-AI/lightning/pull/11621))
- Moved `batch_to_device` method from `Accelerator` to `TrainingTypePlugin` ([#10649](https://github.com/Lightning-AI/lightning/pull/10649))
- The `DDPSpawnPlugin` no longer overrides the `post_dispatch` plugin hook ([#10034](https://github.com/Lightning-AI/lightning/pull/10034))
- Integrate the progress bar implementation with progress tracking ([#11213](https://github.com/Lightning-AI/lightning/pull/11213))
- The `LightningModule.{add_to_queue,get_from_queue}` hooks no longer get a `torch.multiprocessing.SimpleQueue` and instead receive a list based queue ([#10034](https://github.com/Lightning-AI/lightning/pull/10034))
- Changed `training_step`, `validation_step`, `test_step` and `predict_step` method signatures in `Accelerator` and updated input from caller side ([#10908](https://github.com/Lightning-AI/lightning/pull/10908))
- Changed the name of the temporary checkpoint that the `DDPSpawnPlugin` and related plugins save ([#10934](https://github.com/Lightning-AI/lightning/pull/10934))
- `LoggerCollection` returns only unique logger names and versions ([#10976](https://github.com/Lightning-AI/lightning/pull/10976))
- Redesigned process creation for spawn-based plugins (`DDPSpawnPlugin`, `TPUSpawnPlugin`, etc.) ([#10896](https://github.com/Lightning-AI/lightning/pull/10896))
    * All spawn-based plugins now spawn processes immediately upon calling `Trainer.{fit,validate,test,predict}`
    * The hooks/callbacks `prepare_data`, `setup`, `configure_sharded_model` and `teardown` now run under initialized process group for spawn-based plugins just like their non-spawn counterparts
    * Some configuration errors that were previously raised as `MisconfigurationException`s will now be raised as `ProcessRaisedException` (torch>=1.8) or as `Exception` (torch<1.8)
    * Removed the `TrainingTypePlugin.pre_dispatch()` method and merged it with `TrainingTypePlugin.setup()` ([#11137](https://github.com/Lightning-AI/lightning/pull/11137))
- Changed profiler to index and display the names of the hooks with a new pattern [<base class>]<class>.<hook name> ([#11026](https://github.com/Lightning-AI/lightning/pull/11026))
- Changed `batch_to_device` entry in profiling from stage-specific to generic, to match profiling of other hooks ([#11031](https://github.com/Lightning-AI/lightning/pull/11031))
- Changed the info message for finalizing ddp-spawn worker processes to a debug-level message ([#10864](https://github.com/Lightning-AI/lightning/pull/10864))
- Removed duplicated file extension when uploading model checkpoints with `NeptuneLogger` ([#11015](https://github.com/Lightning-AI/lightning/pull/11015))
- Removed `__getstate__` and `__setstate__` of `RichProgressBar` ([#11100](https://github.com/Lightning-AI/lightning/pull/11100))
- The `DDPPlugin` and `DDPSpawnPlugin` and their subclasses now remove the `SyncBatchNorm` wrappers in `teardown()` to enable proper support at inference after fitting ([#11078](https://github.com/Lightning-AI/lightning/pull/11078))
- Moved ownership of the `Accelerator` instance to the `TrainingTypePlugin`; all training-type plugins now take an optional parameter `accelerator` ([#11022](https://github.com/Lightning-AI/lightning/pull/11022))
- Renamed the `TrainingTypePlugin` to `Strategy` ([#11120](https://github.com/Lightning-AI/lightning/pull/11120))
    * Renamed the `ParallelPlugin` to `ParallelStrategy` ([#11123](https://github.com/Lightning-AI/lightning/pull/11123))
    * Renamed the `DataParallelPlugin` to `DataParallelStrategy` ([#11183](https://github.com/Lightning-AI/lightning/pull/11183))
    * Renamed the `DDPPlugin` to `DDPStrategy` ([#11142](https://github.com/Lightning-AI/lightning/pull/11142))
    * Renamed the `DDP2Plugin` to `DDP2Strategy` ([#11185](https://github.com/Lightning-AI/lightning/pull/11185))
    * Renamed the `DDPShardedPlugin` to `DDPShardedStrategy` ([#11186](https://github.com/Lightning-AI/lightning/pull/11186))
    * Renamed the `DDPFullyShardedPlugin` to `DDPFullyShardedStrategy` ([#11143](https://github.com/Lightning-AI/lightning/pull/11143))
    * Renamed the `DDPSpawnPlugin` to `DDPSpawnStrategy` ([#11145](https://github.com/Lightning-AI/lightning/pull/11145))
    * Renamed the `DDPSpawnShardedPlugin` to `DDPSpawnShardedStrategy` ([#11210](https://github.com/Lightning-AI/lightning/pull/11210))
    * Renamed the `DeepSpeedPlugin` to `DeepSpeedStrategy` ([#11194](https://github.com/Lightning-AI/lightning/pull/11194))
    * Renamed the `HorovodPlugin` to `HorovodStrategy` ([#11195](https://github.com/Lightning-AI/lightning/pull/11195))
    * Renamed the `TPUSpawnPlugin` to `TPUSpawnStrategy` ([#11190](https://github.com/Lightning-AI/lightning/pull/11190))
    * Renamed the `IPUPlugin` to `IPUStrategy` ([#11193](https://github.com/Lightning-AI/lightning/pull/11193))
    * Renamed the `SingleDevicePlugin` to `SingleDeviceStrategy` ([#11182](https://github.com/Lightning-AI/lightning/pull/11182))
    * Renamed the `SingleTPUPlugin` to `SingleTPUStrategy` ([#11182](https://github.com/Lightning-AI/lightning/pull/11182))
    * Renamed the `TrainingTypePluginsRegistry` to `StrategyRegistry` ([#11233](https://github.com/Lightning-AI/lightning/pull/11233))
- Marked the `ResultCollection`, `ResultMetric`, and `ResultMetricCollection` classes as protected ([#11130](https://github.com/Lightning-AI/lightning/pull/11130))
- Marked `trainer.checkpoint_connector` as protected ([#11550](https://github.com/Lightning-AI/lightning/pull/11550))
- The epoch start/end hooks are now called by the `FitLoop` instead of the `TrainingEpochLoop` ([#11201](https://github.com/Lightning-AI/lightning/pull/11201))
- DeepSpeed does not require lightning module zero 3 partitioning ([#10655](https://github.com/Lightning-AI/lightning/pull/10655))
- Moved `Strategy` classes to the `strategies` directory ([#11226](https://github.com/Lightning-AI/lightning/pull/11226))
- Renamed `training_type_plugin` file to `strategy` ([#11239](https://github.com/Lightning-AI/lightning/pull/11239))
- Changed `DeviceStatsMonitor` to group metrics based on the logger's `group_separator` ([#11254](https://github.com/Lightning-AI/lightning/pull/11254))
- Raised `UserWarning` if evaluation is triggered with `best` ckpt and trainer is configured with multiple checkpoint callbacks ([#11274](https://github.com/Lightning-AI/lightning/pull/11274))
- `Trainer.logged_metrics` now always contains scalar tensors, even when a Python scalar was logged ([#11270](https://github.com/Lightning-AI/lightning/pull/11270))
- The tuner now uses the checkpoint connector to copy and restore its state ([#11518](https://github.com/Lightning-AI/lightning/pull/11518))
- Changed `MisconfigurationException` to `ModuleNotFoundError` when `rich` isn't available ([#11360](https://github.com/Lightning-AI/lightning/pull/11360))
- The `trainer.current_epoch` value is now increased by 1 during and after `on_train_end` ([#8578](https://github.com/Lightning-AI/lightning/pull/8578))
- The `trainer.global_step` value now accounts for multiple optimizers and TBPTT splits ([#11805](https://github.com/Lightning-AI/lightning/pull/11805))
- The `trainer.global_step` value is now increased right after the `optimizer.step()` call which will impact users who access it during an intra-training validation hook ([#11805](https://github.com/Lightning-AI/lightning/pull/11805))
- The filename of checkpoints created with `ModelCheckpoint(filename='{step}')` is different compared to previous versions. A checkpoint saved after 1 step will be named `step=1.ckpt` instead of `step=0.ckpt` ([#11805](https://github.com/Lightning-AI/lightning/pull/11805))
- Inherit from `ABC` for `Accelerator`: Users need to implement `auto_device_count` ([#11521](https://github.com/Lightning-AI/lightning/pull/11521))
- Changed `parallel_devices` property in `ParallelStrategy` to be lazy initialized ([#11572](https://github.com/Lightning-AI/lightning/pull/11572))
- Updated `TQDMProgressBar` to run a separate progress bar for each eval dataloader ([#11657](https://github.com/Lightning-AI/lightning/pull/11657))
- Sorted `SimpleProfiler(extended=False)` summary based on mean duration for each hook ([#11671](https://github.com/Lightning-AI/lightning/pull/11671))
- Avoid enforcing `shuffle=False` for eval dataloaders ([#11575](https://github.com/Lightning-AI/lightning/pull/11575))
- When using DP (data-parallel), Lightning will no longer automatically reduce all tensors returned in training_step; it will only reduce the loss unless `training_step_end` is overridden ([#11594](https://github.com/Lightning-AI/lightning/pull/11594))
- When using DP (data-parallel), the `training_epoch_end` hook will no longer receive reduced outputs from `training_step` and instead get the full tensor of results from all GPUs ([#11594](https://github.com/Lightning-AI/lightning/pull/11594))
- Changed default logger name to `lightning_logs` for consistency ([#11762](https://github.com/Lightning-AI/lightning/pull/11762))
- Rewrote `accelerator_connector` ([#11448](https://github.com/Lightning-AI/lightning/pull/11448))
- When manual optimization is used with DDP, we no longer force `find_unused_parameters=True` ([#12425](https://github.com/Lightning-AI/lightning/pull/12425))
- Disable loading dataloades if corresponding `limit_batches=0` ([#11576](https://github.com/Lightning-AI/lightning/pull/11576))
- Removed `is_global_zero` check in `training_epoch_loop` before `logger.save`. If you have a custom logger that implements `save` the Trainer will now call `save` on all ranks by default. To change this behavior add `@rank_zero_only` to your `save` implementation ([#12134](https://github.com/Lightning-AI/lightning/pull/12134))
- Disabled tuner with distributed strategies ([#12179](https://github.com/Lightning-AI/lightning/pull/12179))
- Marked `trainer.logger_connector` as protected ([#12195](https://github.com/Lightning-AI/lightning/pull/12195))
- Move `Strategy.process_dataloader` function call from `fit/evaluation/predict_loop.py` to `data_connector.py` ([#12251](https://github.com/Lightning-AI/lightning/pull/12251))
- `ModelCheckpoint(save_last=True, every_n_epochs=N)` now saves a "last" checkpoint every epoch (disregarding `every_n_epochs`) instead of only once at the end of training ([#12418](https://github.com/Lightning-AI/lightning/pull/12418))
- The strategies that support `sync_batchnorm` now only apply it when fitting ([#11919](https://github.com/Lightning-AI/lightning/pull/11919))
- Avoided fallback on CPU if no devices are provided for other accelerators ([#12410](https://github.com/Lightning-AI/lightning/pull/12410))
- Modified `supporters.py` so that in the accumulator element (for loss) is created directly on the device ([#12430](https://github.com/Lightning-AI/lightning/pull/12430))
- Removed `EarlyStopping.on_save_checkpoint` and `EarlyStopping.on_load_checkpoint` in favor of `EarlyStopping.state_dict` and `EarlyStopping.load_state_dict` ([#11887](https://github.com/Lightning-AI/lightning/pull/11887))
- Removed `BaseFinetuning.on_save_checkpoint` and `BaseFinetuning.on_load_checkpoint` in favor of `BaseFinetuning.state_dict` and `BaseFinetuning.load_state_dict` ([#11887](https://github.com/Lightning-AI/lightning/pull/11887))
- Removed `BackboneFinetuning.on_save_checkpoint` and `BackboneFinetuning.on_load_checkpoint` in favor of `BackboneFinetuning.state_dict` and `BackboneFinetuning.load_state_dict` ([#11887](https://github.com/Lightning-AI/lightning/pull/11887))
- Removed `ModelCheckpoint.on_save_checkpoint` and `ModelCheckpoint.on_load_checkpoint` in favor of `ModelCheckpoint.state_dict` and `ModelCheckpoint.load_state_dict` ([#11887](https://github.com/Lightning-AI/lightning/pull/11887))
- Removed `Timer.on_save_checkpoint` and `Timer.on_load_checkpoint` in favor of `Timer.state_dict` and `Timer.load_state_dict` ([#11887](https://github.com/Lightning-AI/lightning/pull/11887))
- Replaced PostLocalSGDOptimizer with a dedicated model averaging component ([#12378](https://github.com/Lightning-AI/lightning/pull/12378))

### Deprecated

- Deprecated `training_type_plugin` property in favor of `strategy` in `Trainer` and updated the references ([#11141](https://github.com/Lightning-AI/lightning/pull/11141))
- Deprecated `Trainer.{validated,tested,predicted}_ckpt_path` and replaced with read-only property `Trainer.ckpt_path` set when checkpoints loaded via `Trainer.{fit,validate,test,predict}` ([#11696](https://github.com/Lightning-AI/lightning/pull/11696))
- Deprecated `ClusterEnvironment.master_{address,port}` in favor of `ClusterEnvironment.main_{address,port}` ([#10103](https://github.com/Lightning-AI/lightning/pull/10103))
- Deprecated `DistributedType` in favor of `_StrategyType` ([#10505](https://github.com/Lightning-AI/lightning/pull/10505))
- Deprecated the `precision_plugin` constructor argument from `Accelerator` ([#10570](https://github.com/Lightning-AI/lightning/pull/10570))
- Deprecated `DeviceType` in favor of `_AcceleratorType` ([#10503](https://github.com/Lightning-AI/lightning/pull/10503))
- Deprecated the property `Trainer.slurm_job_id` in favor of the new `SLURMEnvironment.job_id()` method ([#10622](https://github.com/Lightning-AI/lightning/pull/10622))
- Deprecated the access to the attribute `IndexBatchSamplerWrapper.batch_indices` in favor of `IndexBatchSamplerWrapper.seen_batch_indices` ([#10870](https://github.com/Lightning-AI/lightning/pull/10870))
- Deprecated `on_init_start` and `on_init_end` callback hooks ([#10940](https://github.com/Lightning-AI/lightning/pull/10940))
- Deprecated `Trainer.call_hook` in favor of `Trainer._call_callback_hooks`, `Trainer._call_lightning_module_hook`, `Trainer._call_ttp_hook`, and `Trainer._call_accelerator_hook` ([#10979](https://github.com/Lightning-AI/lightning/pull/10979))
- Deprecated `TrainingTypePlugin.post_dispatch` in favor of `TrainingTypePlugin.teardown` ([#10939](https://github.com/Lightning-AI/lightning/pull/10939))
- Deprecated `ModelIO.on_hpc_{save/load}` in favor of `CheckpointHooks.on_{save/load}_checkpoint` ([#10911](https://github.com/Lightning-AI/lightning/pull/10911))
- Deprecated `Trainer.run_stage` in favor of `Trainer.{fit,validate,test,predict}` ([#11000](https://github.com/Lightning-AI/lightning/pull/11000))
- Deprecated `Trainer.lr_schedulers` in favor of `Trainer.lr_scheduler_configs` which returns a list of dataclasses instead of dictionaries ([#11443](https://github.com/Lightning-AI/lightning/pull/11443))
- Deprecated `Trainer.verbose_evaluate` in favor of `EvaluationLoop(verbose=...)` ([#10931](https://github.com/Lightning-AI/lightning/pull/10931))
- Deprecated `Trainer.should_rank_save_checkpoint` Trainer property ([#11068](https://github.com/Lightning-AI/lightning/pull/11068))
- Deprecated `Trainer.lightning_optimizers` ([#11444](https://github.com/Lightning-AI/lightning/pull/11444))
- Deprecated `TrainerOptimizersMixin` and moved functionality to `core/optimizer.py`([#11155](https://github.com/Lightning-AI/lightning/pull/11155))
- Deprecated the `on_train_batch_end(outputs)` format when multiple optimizers are used and TBPTT is enabled ([#12182](https://github.com/Lightning-AI/lightning/pull/12182))
- Deprecated the `training_epoch_end(outputs)` format when multiple optimizers are used and TBPTT is enabled ([#12182](https://github.com/Lightning-AI/lightning/pull/12182))
- Deprecated `TrainerCallbackHookMixin` ([#11148](https://github.com/Lightning-AI/lightning/pull/11148))
- Deprecated `TrainerDataLoadingMixin` and moved functionality to `Trainer` and `DataConnector` ([#11282](https://github.com/Lightning-AI/lightning/pull/11282))
- Deprecated function `pl.callbacks.device_stats_monitor.prefix_metric_keys` ([#11254](https://github.com/Lightning-AI/lightning/pull/11254))
- Deprecated `Callback.on_epoch_start` hook in favour of `Callback.on_{train/val/test}_epoch_start` ([#11578](https://github.com/Lightning-AI/lightning/pull/11578))
- Deprecated `Callback.on_epoch_end` hook in favour of `Callback.on_{train/val/test}_epoch_end` ([#11578](https://github.com/Lightning-AI/lightning/pull/11578))
- Deprecated `LightningModule.on_epoch_start` hook in favor of `LightningModule.on_{train/val/test}_epoch_start` ([#11578](https://github.com/Lightning-AI/lightning/pull/11578))
- Deprecated `LightningModule.on_epoch_end` hook in favor of `LightningModule.on_{train/val/test}_epoch_end` ([#11578](https://github.com/Lightning-AI/lightning/pull/11578))
- Deprecated `on_before_accelerator_backend_setup` callback hook in favour of `setup` ([#11568](https://github.com/Lightning-AI/lightning/pull/11568))
- Deprecated `on_batch_start` and `on_batch_end` callback hooks in favor of `on_train_batch_start` and `on_train_batch_end` ([#11577](https://github.com/Lightning-AI/lightning/pull/11577))
- Deprecated `on_configure_sharded_model` callback hook in favor of `setup` ([#11627](https://github.com/Lightning-AI/lightning/pull/11627))
- Deprecated `pl.utilities.distributed.rank_zero_only` in favor of `pl.utilities.rank_zero.rank_zero_only` ([#11747](https://github.com/Lightning-AI/lightning/pull/11747))
- Deprecated `pl.utilities.distributed.rank_zero_debug` in favor of `pl.utilities.rank_zero.rank_zero_debug` ([#11747](https://github.com/Lightning-AI/lightning/pull/11747))
- Deprecated `pl.utilities.distributed.rank_zero_info` in favor of `pl.utilities.rank_zero.rank_zero_info` ([#11747](https://github.com/Lightning-AI/lightning/pull/11747))
- Deprecated `pl.utilities.warnings.rank_zero_warn` in favor of `pl.utilities.rank_zero.rank_zero_warn` ([#11747](https://github.com/Lightning-AI/lightning/pull/11747))
- Deprecated `pl.utilities.warnings.rank_zero_deprecation` in favor of `pl.utilities.rank_zero.rank_zero_deprecation` ([#11747](https://github.com/Lightning-AI/lightning/pull/11747))
- Deprecated `pl.utilities.warnings.LightningDeprecationWarning` in favor of `pl.utilities.rank_zero.LightningDeprecationWarning` ([#11747](https://github.com/Lightning-AI/lightning/pull/11747))
- Deprecated `on_pretrain_routine_start` and `on_pretrain_routine_end` callback hooks in favor of `on_fit_start` ([#11794](https://github.com/Lightning-AI/lightning/pull/11794))
- Deprecated `LightningModule.on_pretrain_routine_start` and `LightningModule.on_pretrain_routine_end` hooks in favor of `on_fit_start` ([#12122](https://github.com/Lightning-AI/lightning/pull/12122))
- Deprecated `agg_key_funcs` and `agg_default_func` parameters from `LightningLoggerBase` ([#11871](https://github.com/Lightning-AI/lightning/pull/11871))
- Deprecated `LightningLoggerBase.update_agg_funcs` ([#11871](https://github.com/Lightning-AI/lightning/pull/11871))
- Deprecated `LightningLoggerBase.agg_and_log_metrics` in favor of `LightningLoggerBase.log_metrics` ([#11832](https://github.com/Lightning-AI/lightning/pull/11832))
- Deprecated passing `weights_save_path` to the `Trainer` constructor in favor of adding the `ModelCheckpoint` callback with `dirpath` directly to the list of callbacks ([#12084](https://github.com/Lightning-AI/lightning/pull/12084))
- Deprecated `pl.profiler.AbstractProfiler` in favor of `pl.profiler.Profiler` ([#12106](https://github.com/Lightning-AI/lightning/pull/12106))
- Deprecated `pl.profiler.BaseProfiler` in favor of `pl.profiler.Profiler` ([#12150](https://github.com/Lightning-AI/lightning/pull/12150))
- Deprecated `BaseProfiler.profile_iterable` ([#12102](https://github.com/Lightning-AI/lightning/pull/12102))
- Deprecated `LoggerCollection` in favor of `trainer.loggers` ([#12147](https://github.com/Lightning-AI/lightning/pull/12147))
- Deprecated `PrecisionPlugin.on_{save,load}_checkpoint` in favor of `PrecisionPlugin.{state_dict,load_state_dict}` ([#11978](https://github.com/Lightning-AI/lightning/pull/11978))
- Deprecated `LightningDataModule.on_save/load_checkpoint` in favor of `state_dict/load_state_dict` ([#11893](https://github.com/Lightning-AI/lightning/pull/11893))
- Deprecated `Trainer.use_amp` in favor of `Trainer.amp_backend` ([#12312](https://github.com/Lightning-AI/lightning/pull/12312))
- Deprecated `LightningModule.use_amp` in favor of `Trainer.amp_backend` ([#12315](https://github.com/Lightning-AI/lightning/pull/12315))
- Deprecated specifying the process group backend through the environment variable `PL_TORCH_DISTRIBUTED_BACKEND` ([#11745](https://github.com/Lightning-AI/lightning/pull/11745))
- Deprecated `ParallelPlugin.torch_distributed_backend` in favor of `DDPStrategy.process_group_backend` property ([#11745](https://github.com/Lightning-AI/lightning/pull/11745))
- Deprecated `ModelCheckpoint.save_checkpoint` in favor of `Trainer.save_checkpoint` ([#12456](https://github.com/Lightning-AI/lightning/pull/12456))
- Deprecated `Trainer.devices` in favor of `Trainer.num_devices` and `Trainer.device_ids` ([#12151](https://github.com/Lightning-AI/lightning/pull/12151))
- Deprecated `Trainer.root_gpu` in favor of `Trainer.strategy.root_device.index` when GPU is used ([#12262](https://github.com/Lightning-AI/lightning/pull/12262))
- Deprecated `Trainer.num_gpus` in favor of `Trainer.num_devices` when GPU is used ([#12384](https://github.com/Lightning-AI/lightning/pull/12384))
- Deprecated `Trainer.ipus` in favor of `Trainer.num_devices` when IPU is used ([#12386](https://github.com/Lightning-AI/lightning/pull/12386))
- Deprecated `Trainer.num_processes` in favor of `Trainer.num_devices` ([#12388](https://github.com/Lightning-AI/lightning/pull/12388))
- Deprecated `Trainer.data_parallel_device_ids` in favor of `Trainer.device_ids` ([#12072](https://github.com/Lightning-AI/lightning/pull/12072))
- Deprecated returning state from `Callback.on_save_checkpoint` in favor of returning state in `Callback.state_dict` for checkpointing ([#11887](https://github.com/Lightning-AI/lightning/pull/11887))
- Deprecated passing only the callback state to `Callback.on_load_checkpoint(callback_state)` in favor of passing the callback state to `Callback.load_state_dict` and in 1.8, passing the entire checkpoint dictionary to `Callback.on_load_checkpoint(checkpoint)` ([#11887](https://github.com/Lightning-AI/lightning/pull/11887))
- Deprecated `Trainer.gpus` in favor of `Trainer.device_ids` or `Trainer.num_devices` ([#12436](https://github.com/Lightning-AI/lightning/pull/12436))
- Deprecated `Trainer.tpu_cores` in favor of `Trainer.num_devices` ([#12437](https://github.com/Lightning-AI/lightning/pull/12437))

### Removed

- Removed deprecated parameter `method` in `pl.utilities.model_helpers.is_overridden` ([#10507](https://github.com/Lightning-AI/lightning/pull/10507))
- Remove deprecated method `ClusterEnvironment.creates_children` ([#10339](https://github.com/Lightning-AI/lightning/pull/10339))
- Removed deprecated `TrainerModelHooksMixin.is_function_implemented` and `TrainerModelHooksMixin.has_arg` ([#10322](https://github.com/Lightning-AI/lightning/pull/10322))
- Removed deprecated `pl.utilities.device_dtype_mixin.DeviceDtypeModuleMixin` in favor of `pl.core.mixins.device_dtype_mixin.DeviceDtypeModuleMixin` ([#10442](https://github.com/Lightning-AI/lightning/pull/10442))
- Removed deprecated `LightningModule.loaded_optimizer_states_dict` property ([#10346](https://github.com/Lightning-AI/lightning/pull/10346))
- Removed deprecated `Trainer.fit(train_dataloader=)`, `Trainer.validate(val_dataloaders=)`, and `Trainer.test(test_dataloader=)` ([#10325](https://github.com/Lightning-AI/lightning/pull/10325))
- Removed deprecated `has_prepared_data`, `has_setup_fit`, `has_setup_validate`, `has_setup_test`, `has_setup_predict`, `has_teardown_fit`, `has_teardown_validate`, `has_teardown_test` and `has_teardown_predict` datamodule lifecycle properties  ([#10350](https://github.com/Lightning-AI/lightning/pull/10350))
- Removed deprecated `every_n_val_epochs` parameter of ModelCheckpoint ([#10366](https://github.com/Lightning-AI/lightning/pull/10366))
- Removed deprecated `import pl.profiler.profilers` in favor of `import pl.profiler` ([#10443](https://github.com/Lightning-AI/lightning/pull/10443))
- Removed deprecated property `configure_slurm_dpp` from accelerator connector ([#10370](https://github.com/Lightning-AI/lightning/pull/10370))
- Removed deprecated arguments `num_nodes` and `sync_batchnorm` from `DDPPlugin`, `DDPSpawnPlugin`, `DeepSpeedPlugin` ([#10357](https://github.com/Lightning-AI/lightning/pull/10357))
- Removed deprecated property `is_slurm_managing_tasks` from AcceleratorConnector ([#10353](https://github.com/Lightning-AI/lightning/pull/10353))
- Removed deprecated `LightningModule.log(tbptt_reduce_fx, tbptt_reduce_token, sync_dist_op)` ([#10423](https://github.com/Lightning-AI/lightning/pull/10423))
- Removed deprecated `Plugin.task_idx` ([#10441](https://github.com/Lightning-AI/lightning/pull/10441))
- Removed deprecated method `master_params` from PrecisionPlugin ([#10372](https://github.com/Lightning-AI/lightning/pull/10372))
- Removed the automatic detachment of "extras" returned from `training_step`. For example, `return {'loss': ..., 'foo': foo.detach()}` will now be necessary if `foo` has gradients which you do not want to store ([#10424](https://github.com/Lightning-AI/lightning/pull/10424))
- Removed deprecated passthrough methods and properties from `Accelerator` base class:
  * ([#10403](https://github.com/Lightning-AI/lightning/pull/10403))
  * ([#10448](https://github.com/Lightning-AI/lightning/pull/10448))
- Removed deprecated signature for `transfer_batch_to_device` hook. The new argument `dataloader_idx` is now required ([#10480](https://github.com/Lightning-AI/lightning/pull/10480))
- Removed deprecated `utilities.distributed.rank_zero_{warn/deprecation}` ([#10451](https://github.com/Lightning-AI/lightning/pull/10451))
- Removed deprecated `mode` argument from `ModelSummary` class ([#10449](https://github.com/Lightning-AI/lightning/pull/10449))
- Removed deprecated `Trainer.train_loop` property in favor of `Trainer.fit_loop` ([#10482](https://github.com/Lightning-AI/lightning/pull/10482))
- Removed deprecated `Trainer.train_loop` property in favor of `Trainer.fit_loop` ([#10482](https://github.com/Lightning-AI/lightning/pull/10482))
- Removed deprecated `disable_validation` property from Trainer ([#10450](https://github.com/Lightning-AI/lightning/pull/10450))
- Removed deprecated `CheckpointConnector.hpc_load` property in favor of `CheckpointConnector.restore` ([#10525](https://github.com/Lightning-AI/lightning/pull/10525))
- Removed deprecated `reload_dataloaders_every_epoch` from `Trainer` in favour of `reload_dataloaders_every_n_epochs` ([#10481](https://github.com/Lightning-AI/lightning/pull/10481))
- Removed the `precision_plugin` attribute from `Accelerator` in favor of its equivalent attribute `precision_plugin` in the `TrainingTypePlugin` ([#10570](https://github.com/Lightning-AI/lightning/pull/10570))
- Removed `DeepSpeedPlugin.{precision,amp_type,amp_level}` properties ([#10657](https://github.com/Lightning-AI/lightning/pull/10657))
- Removed patching of `on_before_batch_transfer`, `transfer_batch_to_device` and `on_after_batch_transfer` hooks in `LightningModule` ([#10603](https://github.com/Lightning-AI/lightning/pull/10603))
- Removed argument `return_result` from the `DDPSpawnPlugin.spawn()` method ([#10867](https://github.com/Lightning-AI/lightning/pull/10867))
- Removed the property `TrainingTypePlugin.results` and corresponding properties in subclasses ([#10034](https://github.com/Lightning-AI/lightning/pull/10034))
- Removed the `mp_queue` attribute from `DDPSpawnPlugin` and `TPUSpawnPlugin` ([#10034](https://github.com/Lightning-AI/lightning/pull/10034))
- Removed unnecessary `_move_optimizer_state` method overrides from `TPUSpawnPlugin` and `SingleTPUPlugin` ([#10849](https://github.com/Lightning-AI/lightning/pull/10849))
- Removed `should_rank_save_checkpoint` property from `TrainingTypePlugin` ([#11070](https://github.com/Lightning-AI/lightning/pull/11070))
- Removed `model_sharded_context` method from `Accelerator` ([#10886](https://github.com/Lightning-AI/lightning/pull/10886))
- Removed method `pre_dispatch` from the `PrecisionPlugin` ([#10887](https://github.com/Lightning-AI/lightning/pull/10887))
- Removed method `setup_optimizers_in_pre_dispatch` from the `strategies` and achieve the same logic in `setup` and `pre_dispatch` methods ([#10906](https://github.com/Lightning-AI/lightning/pull/10906))
- Removed methods `pre_dispatch`, `dispatch` and `post_dispatch` from the `Accelerator` ([#10885](https://github.com/Lightning-AI/lightning/pull/10885))
- Removed method `training_step`, `test_step`, `validation_step` and `predict_step` from the `Accelerator` ([#10890](https://github.com/Lightning-AI/lightning/pull/10890))
- Removed `TrainingTypePlugin.start_{training,evaluating,predicting}` hooks and the same in all subclasses ([#10989](https://github.com/Lightning-AI/lightning/pull/10989), [#10896](https://github.com/Lightning-AI/lightning/pull/10896))
- Removed `Accelerator.on_train_start` ([#10999](https://github.com/Lightning-AI/lightning/pull/10999))
- Removed support for Python 3.6 ([#11117](https://github.com/Lightning-AI/lightning/pull/11117))
- Removed `Strategy.init_optimizers` in favor of `Strategy.setup_optimizers` ([#11236](https://github.com/Lightning-AI/lightning/pull/11236))
- Removed `profile("training_step_and_backward")` in `Closure` class since we already profile calls `training_step` and `backward` ([#11222](https://github.com/Lightning-AI/lightning/pull/11222))
- Removed `Strategy.optimizer_zero_grad` ([#11246](https://github.com/Lightning-AI/lightning/pull/11246))
- Removed `Strategy.on_gpu` ([#11537](https://github.com/Lightning-AI/lightning/pull/11537))
- Removed `Strategy.on_tpu` property ([#11536](https://github.com/Lightning-AI/lightning/pull/11536))
- Removed the abstract property `LightningLoggerBase.experiment` ([#11603](https://github.com/Lightning-AI/lightning/pull/11603))
- Removed `FitLoop.current_epoch` getter and setter ([#11562](https://github.com/Lightning-AI/lightning/pull/11562))
- Removed access to `_short_id` in `NeptuneLogger` ([#11517](https://github.com/Lightning-AI/lightning/pull/11517))
- Removed `log_text` and `log_image` from the `LightningLoggerBase` API ([#11857](https://github.com/Lightning-AI/lightning/pull/11857))
- Removed calls to `profile("model_forward")` in favor of profiling `training_step` ([#12032](https://github.com/Lightning-AI/lightning/pull/12032))
- Removed `get_mp_spawn_kwargs` from `DDPSpawnStrategy` and `TPUSpawnStrategy` in favor of configuration in the `_SpawnLauncher` ([#11966](https://github.com/Lightning-AI/lightning/pull/11966))
- Removed `_aggregate_metrics`, `_reduce_agg_metrics`, and `_finalize_agg_metrics` from `LightningLoggerBase` ([#12053](https://github.com/Lightning-AI/lightning/pull/12053))
- Removed the `AcceleratorConnector.device_type` property ([#12081](https://github.com/Lightning-AI/lightning/pull/12081))
- Removed `AcceleratorConnector.num_nodes` ([#12107](https://github.com/Lightning-AI/lightning/pull/12107))
- Removed `AcceleratorConnector.has_ipu` property ([#12111](https://github.com/Lightning-AI/lightning/pull/12111))
- Removed `AcceleratorConnector.use_ipu` property ([#12110](https://github.com/Lightning-AI/lightning/pull/12110))
- Removed `AcceleratorConnector.has_tpu` property ([#12109](https://github.com/Lightning-AI/lightning/pull/12109))
- Removed `AcceleratorConnector.use_dp` property ([#12112](https://github.com/Lightning-AI/lightning/pull/12112))
- Removed `configure_sync_batchnorm` from `ParallelStrategy` and all other strategies that inherit from it ([#11754](https://github.com/Lightning-AI/lightning/pull/11754))
- Removed public attribute `sync_batchnorm` from strategies ([#11754](https://github.com/Lightning-AI/lightning/pull/11754))
- Removed `AcceleratorConnector.root_gpu` property ([#12262](https://github.com/Lightning-AI/lightning/pull/12262))
- Removed `AcceleratorConnector.tpu_id` property ([#12387](https://github.com/Lightning-AI/lightning/pull/12387))
- Removed `AcceleratorConnector.num_gpus` property ([#12384](https://github.com/Lightning-AI/lightning/pull/12384))
- Removed `AcceleratorConnector.num_ipus` property ([#12386](https://github.com/Lightning-AI/lightning/pull/12386))
- Removed `AcceleratorConnector.num_processes` property ([#12388](https://github.com/Lightning-AI/lightning/pull/12388))
- Removed `AcceleratorConnector.parallel_device_ids` property ([#12072](https://github.com/Lightning-AI/lightning/pull/12072))
- Removed `AcceleratorConnector.devices` property ([#12435](https://github.com/Lightning-AI/lightning/pull/12435))
- Removed `AcceleratorConnector.parallel_devices` property ([#12075](https://github.com/Lightning-AI/lightning/pull/12075))
- Removed `AcceleratorConnector.tpu_cores` property ([#12437](https://github.com/Lightning-AI/lightning/pull/12437))

### Fixed

- Fixed an issue where `ModelCheckpoint` could delete last checkpoint from the old directory when `dirpath` has changed during resumed training ([#12225](https://github.com/Lightning-AI/lightning/pull/12225))
- Fixed an issue where `ModelCheckpoint` could delete older checkpoints when `dirpath` has changed during resumed training ([#12045](https://github.com/Lightning-AI/lightning/pull/12045))
- Fixed an issue where `HorovodStrategy.teardown()` did not complete gracefully if an exception was thrown during callback setup [#11752](https://github.com/Lightning-AI/lightning/pull/11752)
- Fixed security vulnerabilities CVE-2020-1747 and CVE-2020-14343 caused by the `PyYAML` dependency ([#11099](https://github.com/Lightning-AI/lightning/pull/11099))
- Fixed security vulnerability "CWE-94: Improper Control of Generation of Code (Code Injection)" ([#12212](https://github.com/Lightning-AI/lightning/pull/12212))
- Fixed logging on `{test,validation}_epoch_end` with multiple dataloaders ([#11132](https://github.com/Lightning-AI/lightning/pull/11132))
- Reset the validation progress tracking state after sanity checking ([#11218](https://github.com/Lightning-AI/lightning/pull/11218))
- Fixed double evaluation bug with fault-tolerance enabled where the second call was completely skipped ([#11119](https://github.com/Lightning-AI/lightning/pull/11119))
- Fixed an issue with the `TPUSpawnPlugin` handling the `XLA_USE_BF16` environment variable incorrectly ([#10990](https://github.com/Lightning-AI/lightning/pull/10990))
- Fixed wrong typehint for `Trainer.lightning_optimizers` ([#11155](https://github.com/Lightning-AI/lightning/pull/11155))
- Fixed the lr-scheduler state not being dumped to checkpoint when using the deepspeed strategy ([#11307](https://github.com/Lightning-AI/lightning/pull/11307))
- Fixed bug that forced overriding `configure_optimizers` with the CLI ([#11672](https://github.com/Lightning-AI/lightning/pull/11672))
- Fixed type promotion when tensors of higher category than float are logged ([#11401](https://github.com/Lightning-AI/lightning/pull/11401))
- Fixed `SimpleProfiler` summary ([#11414](https://github.com/Lightning-AI/lightning/pull/11414))
- No longer set a `DistributedSampler` to the `poptorch.DataLoader` when IPUs are used ([#12114](https://github.com/Lightning-AI/lightning/pull/12114))
- Fixed bug where progress bar was not being disabled when not in rank zero during predict ([#11377](https://github.com/Lightning-AI/lightning/pull/11377))
- Fixed the mid-epoch warning call while resuming training ([#11556](https://github.com/Lightning-AI/lightning/pull/11556))
- Fixed `LightningModule.{un,}toggle_model` when only 1 optimizer is used ([#12088](https://github.com/Lightning-AI/lightning/pull/12088))
- Fixed an issue in `RichProgressbar` to display the metrics logged only on main progress bar ([#11690](https://github.com/Lightning-AI/lightning/pull/11690))
- Fixed `RichProgressBar` progress when refresh rate does not evenly divide the total counter ([#11668](https://github.com/Lightning-AI/lightning/pull/11668))
- Fixed `RichProgressBar` progress validation bar total when using multiple validation runs within a single training epoch ([#11668](https://github.com/Lightning-AI/lightning/pull/11668))
- Configure native Deepspeed schedulers with interval='step' ([#11788](https://github.com/Lightning-AI/lightning/pull/11788)), ([#12031](https://github.com/Lightning-AI/lightning/pull/12031))
- Update `RichProgressBarTheme` styles after detecting light theme on colab ([#10993](https://github.com/Lightning-AI/lightning/pull/10993))
- Fixed passing `_ddp_params_and_buffers_to_ignore` ([#11949](https://github.com/Lightning-AI/lightning/pull/11949))
- Fixed an `AttributeError` when calling `save_hyperparameters` and no parameters need saving ([#11827](https://github.com/Lightning-AI/lightning/pull/11827))
- Fixed environment variable priority for global rank determination ([#11406](https://github.com/Lightning-AI/lightning/pull/11406))
- Fixed an issue that caused the Trainer to produce identical results on subsequent runs without explicit re-seeding ([#11870](https://github.com/Lightning-AI/lightning/pull/11870))
- Fixed an issue that caused the Tuner to affect the random state ([#11870](https://github.com/Lightning-AI/lightning/pull/11870))
- Fixed to avoid common hook warning if no hook is overridden ([#12131](https://github.com/Lightning-AI/lightning/pull/12131))
- Fixed deepspeed keeping old sub-folders in same ckpt path ([#12194](https://github.com/Lightning-AI/lightning/pull/12194))
- Fixed returning logged metrics instead of callback metrics during evaluation ([#12224](https://github.com/Lightning-AI/lightning/pull/12224))
- Fixed the case where `logger=None` is passed to the Trainer ([#12249](https://github.com/Lightning-AI/lightning/pull/12249))
- Fixed bug where the global step tracked by `ModelCheckpoint` was still set even if no checkpoint was saved ([#12418](https://github.com/Lightning-AI/lightning/pull/12418))
- Fixed bug where `ModelCheckpoint` was overriding the `epoch` and `step` logged values ([#12418](https://github.com/Lightning-AI/lightning/pull/12418))
- Fixed bug where monitoring the default `epoch` and `step` values with `ModelCheckpoint` would fail ([#12418](https://github.com/Lightning-AI/lightning/pull/12418))
- Fixed initializing optimizers unnecessarily in `DDPFullyShardedStrategy` ([#12267](https://github.com/Lightning-AI/lightning/pull/12267))
- Fixed check for horovod module ([#12377](https://github.com/Lightning-AI/lightning/pull/12377))
- Fixed logging to loggers with multiple eval dataloaders ([#12454](https://github.com/Lightning-AI/lightning/pull/12454))
- Fixed an issue with resuming from a checkpoint trained with QAT ([#11346](https://github.com/Lightning-AI/lightning/pull/11346))


## [1.5.10] - 2022-02-08

### Fixed

- Fixed an issue to avoid validation loop run on restart ([#11552](https://github.com/Lightning-AI/lightning/pull/11552))
- The `RichProgressBar` now correctly shows the `on_epoch` logged values on train epoch end ([#11689](https://github.com/Lightning-AI/lightning/pull/11689))
- Fixed an issue to make the `step` argument in `WandbLogger.log_image` work ([#11716](https://github.com/Lightning-AI/lightning/pull/11716))
- Fixed `restore_optimizers` for mapping states ([#11757](https://github.com/Lightning-AI/lightning/pull/11757))
- With `DPStrategy`, the batch is not explicitly moved to the device ([#11780](https://github.com/Lightning-AI/lightning/pull/11780))
- Fixed an issue to avoid val bar disappear after `trainer.validate()` ([#11700](https://github.com/Lightning-AI/lightning/pull/11700))
- Fixed supporting remote filesystems with `Trainer.weights_save_path` for fault-tolerant training ([#11776](https://github.com/Lightning-AI/lightning/pull/11776))
- Fixed check for available modules ([#11526](https://github.com/Lightning-AI/lightning/pull/11526))
- Fixed bug where the path for "last" checkpoints was not getting saved correctly which caused newer runs to not remove the previous "last" checkpoint ([#11481](https://github.com/Lightning-AI/lightning/pull/11481))
- Fixed bug where the path for best checkpoints was not getting saved correctly when no metric was monitored which caused newer runs to not use the best checkpoint ([#11481](https://github.com/Lightning-AI/lightning/pull/11481))


## [1.5.9] - 2022-01-20

### Fixed

- Pinned sphinx-autodoc-typehints with <v1.15 ([#11400](https://github.com/Lightning-AI/lightning/pull/11400))
- Skipped testing with PyTorch 1.7 and Python 3.9 on Ubuntu ([#11217](https://github.com/Lightning-AI/lightning/pull/11217))
- Fixed type promotion when tensors of higher category than float are logged ([#11401](https://github.com/Lightning-AI/lightning/pull/11401))
- Fixed the format of the configuration saved automatically by the CLI's `SaveConfigCallback` ([#11532](https://github.com/Lightning-AI/lightning/pull/11532))

### Changed
- Changed `LSFEnvironment` to use `LSB_DJOB_RANKFILE` environment variable instead of `LSB_HOSTS` for determining node rank and main address ([#10825](https://github.com/Lightning-AI/lightning/pull/10825))
- Disabled sampler replacement when using `IterableDataset` ([#11507](https://github.com/Lightning-AI/lightning/pull/11507))


## [1.5.8] - 2022-01-05

### Fixed

- Fixed `LightningCLI` race condition while saving the config ([#11199](https://github.com/Lightning-AI/lightning/pull/11199))
- Fixed the default value used with `log(reduce_fx=min|max)` ([#11310](https://github.com/Lightning-AI/lightning/pull/11310))
- Fixed data fetcher selection ([#11294](https://github.com/Lightning-AI/lightning/pull/11294))
- Fixed a race condition that could result in incorrect (zero) values being observed in prediction writer callbacks ([#11288](https://github.com/Lightning-AI/lightning/pull/11288))
- Fixed dataloaders not getting reloaded the correct amount of times when setting `reload_dataloaders_every_n_epochs` and `check_val_every_n_epoch` ([#10948](https://github.com/Lightning-AI/lightning/pull/10948))
- Fixed deepspeed strategy not restoring the lr-scheduler states when lr-scheduler(s) are configured through `LightningModule.configure_optimizer` ([#11322](https://github.com/Lightning-AI/lightning/pull/11322))


## [1.5.7] - 2021-12-21

### Fixed

- Fixed `NeptuneLogger` when using DDP ([#11030](https://github.com/Lightning-AI/lightning/pull/11030))
- Fixed a bug to disable logging hyperparameters in logger if there are no hparams ([#11105](https://github.com/Lightning-AI/lightning/pull/11105))
- Avoid the deprecated `onnx.export(example_outputs=...)` in torch 1.10 ([#11116](https://github.com/Lightning-AI/lightning/pull/11116))
- Fixed an issue when torch-scripting a `LightningModule` after training with `Trainer(sync_batchnorm=True)` ([#11078](https://github.com/Lightning-AI/lightning/pull/11078))
- Fixed an `AttributeError` occurring when using a `CombinedLoader` (multiple dataloaders) for prediction ([#11111](https://github.com/Lightning-AI/lightning/pull/11111))
- Fixed bug where `Trainer(track_grad_norm=..., logger=False)` would fail ([#11114](https://github.com/Lightning-AI/lightning/pull/11114))
- Fixed an incorrect warning being produced by the model summary when using `bf16` precision on CPU ([#11161](https://github.com/Lightning-AI/lightning/pull/11161))

### Changed

- DeepSpeed does not require lightning module zero 3 partitioning ([#10655](https://github.com/Lightning-AI/lightning/pull/10655))
- The `ModelCheckpoint` callback now saves and restores attributes `best_k_models`, `kth_best_model_path`, `kth_value`, and `last_model_path` ([#10995](https://github.com/Lightning-AI/lightning/pull/10995))


## [1.5.6] - 2021-12-15

### Fixed

- Fixed a bug where the DeepSpeedPlugin arguments `cpu_checkpointing` and `contiguous_memory_optimization` were not being forwarded to deepspeed correctly ([#10874](https://github.com/Lightning-AI/lightning/pull/10874))
- Fixed an issue with `NeptuneLogger` causing checkpoints to be uploaded with a duplicated file extension ([#11015](https://github.com/Lightning-AI/lightning/pull/11015))
- Fixed support for logging within callbacks returned from `LightningModule` ([#10991](https://github.com/Lightning-AI/lightning/pull/10991))
- Fixed running sanity check with `RichProgressBar` ([#10913](https://github.com/Lightning-AI/lightning/pull/10913))
- Fixed support for `CombinedLoader` while checking for warning raised with eval dataloaders ([#10994](https://github.com/Lightning-AI/lightning/pull/10994))
- The TQDM progress bar now correctly shows the `on_epoch` logged values on train epoch end ([#11069](https://github.com/Lightning-AI/lightning/pull/11069))
- Fixed bug where the TQDM updated the training progress bar during `trainer.validate` ([#11069](https://github.com/Lightning-AI/lightning/pull/11069))


## [1.5.5] - 2021-12-07

### Fixed

- Disabled batch_size extraction for torchmetric instances because they accumulate the metrics internally ([#10815](https://github.com/Lightning-AI/lightning/pull/10815))
- Fixed an issue with `SignalConnector` not restoring the default signal handlers on teardown when running on SLURM or with fault-tolerant training enabled ([#10611](https://github.com/Lightning-AI/lightning/pull/10611))
- Fixed `SignalConnector._has_already_handler` check for callable type ([#10483](https://github.com/Lightning-AI/lightning/pull/10483))
- Fixed an issue to return the results for each dataloader separately instead of duplicating them for each ([#10810](https://github.com/Lightning-AI/lightning/pull/10810))
- Improved exception message if `rich` version is less than `10.2.2` ([#10839](https://github.com/Lightning-AI/lightning/pull/10839))
- Fixed uploading best model checkpoint in NeptuneLogger ([#10369](https://github.com/Lightning-AI/lightning/pull/10369))
- Fixed early schedule reset logic in PyTorch profiler that was causing data leak ([#10837](https://github.com/Lightning-AI/lightning/pull/10837))
- Fixed a bug that caused incorrect batch indices to be passed to the `BasePredictionWriter` hooks when using a dataloader with `num_workers > 0` ([#10870](https://github.com/Lightning-AI/lightning/pull/10870))
- Fixed an issue with item assignment on the logger on rank > 0 for those who support it ([#10917](https://github.com/Lightning-AI/lightning/pull/10917))
- Fixed importing `torch_xla.debug` for `torch-xla<1.8` ([#10836](https://github.com/Lightning-AI/lightning/pull/10836))
- Fixed an issue with `DDPSpawnPlugin` and related plugins leaving a temporary checkpoint behind ([#10934](https://github.com/Lightning-AI/lightning/pull/10934))
- Fixed a `TypeError` occurring in the `SingalConnector.teardown()` method ([#10961](https://github.com/Lightning-AI/lightning/pull/10961))


## [1.5.4] - 2021-11-30

### Fixed

- Fixed support for `--key.help=class` with the `LightningCLI` ([#10767](https://github.com/Lightning-AI/lightning/pull/10767))
- Fixed `_compare_version` for python packages ([#10762](https://github.com/Lightning-AI/lightning/pull/10762))
- Fixed TensorBoardLogger `SummaryWriter` not close before spawning the processes ([#10777](https://github.com/Lightning-AI/lightning/pull/10777))
- Fixed a consolidation error in Lite when attempting to save the state dict of a sharded optimizer ([#10746](https://github.com/Lightning-AI/lightning/pull/10746))
- Fixed the default logging level for batch hooks associated with training from `on_step=False, on_epoch=True` to `on_step=True, on_epoch=False` ([#10756](https://github.com/Lightning-AI/lightning/pull/10756))

### Removed

- Removed PyTorch 1.6 support ([#10367](https://github.com/Lightning-AI/lightning/pull/10367), [#10738](https://github.com/Lightning-AI/lightning/pull/10738))


## [1.5.3] - 2021-11-24

### Fixed

- Fixed `ShardedTensor` state dict hook registration to check if torch distributed is available ([#10621](https://github.com/Lightning-AI/lightning/pull/10621))
- Fixed an issue with `self.log` not respecting a tensor's `dtype` when applying computations ([#10076](https://github.com/Lightning-AI/lightning/pull/10076))
- Fixed LigtningLite `_wrap_init` popping unexisting keys from DataLoader signature parameters ([#10613](https://github.com/Lightning-AI/lightning/pull/10613))
- Fixed signals being registered within threads ([#10610](https://github.com/Lightning-AI/lightning/pull/10610))
- Fixed an issue that caused Lightning to extract the batch size even though it was set by the user in `LightningModule.log` ([#10408](https://github.com/Lightning-AI/lightning/pull/10408))
- Fixed `Trainer(move_metrics_to_cpu=True)` not moving the evaluation logged results to CPU ([#10631](https://github.com/Lightning-AI/lightning/pull/10631))
- Fixed the `{validation,test}_step` outputs getting moved to CPU with `Trainer(move_metrics_to_cpu=True)` ([#10631](https://github.com/Lightning-AI/lightning/pull/10631))
- Fixed an issue with collecting logged test results with multiple dataloaders ([#10522](https://github.com/Lightning-AI/lightning/pull/10522))


## [1.5.2] - 2021-11-16

### Fixed

- Fixed `CombinedLoader` and `max_size_cycle` didn't receive a `DistributedSampler` ([#10374](https://github.com/Lightning-AI/lightning/pull/10374))
- Fixed an issue where class or init-only variables of dataclasses were passed to the dataclass constructor in `utilities.apply_to_collection` ([#9702](https://github.com/Lightning-AI/lightning/pull/9702))
- Fixed `isinstance` not working with `init_meta_context`, materialized model not being moved to the device ([#10493](https://github.com/Lightning-AI/lightning/pull/10493))
- Fixed an issue that prevented the Trainer to shutdown workers when execution is interrupted due to failure([#10463](https://github.com/Lightning-AI/lightning/pull/10463))
- Squeeze the early stopping monitor to remove empty tensor dimensions ([#10461](https://github.com/Lightning-AI/lightning/pull/10461))
- Fixed sampler replacement logic with `overfit_batches` to only replace the sample when `SequentialSampler` is not used ([#10486](https://github.com/Lightning-AI/lightning/pull/10486))
- Fixed scripting causing false positive deprecation warnings ([#10470](https://github.com/Lightning-AI/lightning/pull/10470), [#10555](https://github.com/Lightning-AI/lightning/pull/10555))
- Do not fail if batch size could not be inferred for logging when using DeepSpeed ([#10438](https://github.com/Lightning-AI/lightning/pull/10438))
- Fixed propagation of device and dtype information to submodules of LightningLite when they inherit from `DeviceDtypeModuleMixin` ([#10559](https://github.com/Lightning-AI/lightning/pull/10559))


## [1.5.1] - 2021-11-09

### Fixed

- Fixed `apply_to_collection(defaultdict)` ([#10316](https://github.com/Lightning-AI/lightning/pull/10316))
- Fixed failure when `DataLoader(batch_size=None)` is passed ([#10345](https://github.com/Lightning-AI/lightning/pull/10345))
- Fixed interception of `__init__` arguments for sub-classed DataLoader re-instantiation in Lite ([#10334](https://github.com/Lightning-AI/lightning/pull/10334))
- Fixed issue with pickling `CSVLogger` after a call to `CSVLogger.save` ([#10388](https://github.com/Lightning-AI/lightning/pull/10388))
- Fixed an import error being caused by `PostLocalSGD` when `torch.distributed` not available ([#10359](https://github.com/Lightning-AI/lightning/pull/10359))
- Fixed the logging with `on_step=True` in epoch-level hooks causing unintended side-effects. Logging with `on_step=True` in epoch-level hooks will now correctly raise an error ([#10409](https://github.com/Lightning-AI/lightning/pull/10409))
- Fixed deadlocks for distributed training with `RichProgressBar` ([#10428](https://github.com/Lightning-AI/lightning/pull/10428))
- Fixed an issue where the model wrapper in Lite converted non-floating point tensors to float ([#10429](https://github.com/Lightning-AI/lightning/pull/10429))
- Fixed an issue with inferring the dataset type in fault-tolerant training ([#10432](https://github.com/Lightning-AI/lightning/pull/10432))
- Fixed dataloader workers with `persistent_workers` being deleted on every iteration ([#10434](https://github.com/Lightning-AI/lightning/pull/10434))


## [1.5.0] - 2021-11-02

### Added

- Added support for monitoring the learning rate without schedulers in `LearningRateMonitor` ([#9786](https://github.com/Lightning-AI/lightning/pull/9786))
- Added registration of `ShardedTensor` state dict hooks in `LightningModule.__init__` if the PyTorch version supports `ShardedTensor` ([#8944](https://github.com/Lightning-AI/lightning/pull/8944))
- Added error handling including calling of `on_keyboard_interrupt()` and `on_exception()` for all entrypoints (fit, validate, test, predict) ([#8819](https://github.com/Lightning-AI/lightning/pull/8819))
- Added a flavor of `training_step` that takes `dataloader_iter` as an argument ([#8807](https://github.com/Lightning-AI/lightning/pull/8807))
- Added a `state_key` property to the `Callback` base class ([#6886](https://github.com/Lightning-AI/lightning/pull/6886))
- Added progress tracking to loops:
    * Integrated `TrainingEpochLoop.total_batch_idx` ([#8598](https://github.com/Lightning-AI/lightning/pull/8598))
    * Added `BatchProgress` and integrated `TrainingEpochLoop.is_last_batch` ([#9657](https://github.com/Lightning-AI/lightning/pull/9657))
    * Avoid optional `Tracker` attributes ([#9320](https://github.com/Lightning-AI/lightning/pull/9320))
    * Reset `current` progress counters when restarting an epoch loop that had already finished ([#9371](https://github.com/Lightning-AI/lightning/pull/9371))
    * Call `reset_on_restart` in the loop's `reset` hook instead of when loading a checkpoint ([#9561](https://github.com/Lightning-AI/lightning/pull/9561))
    * Use `completed` over `processed` in `reset_on_restart` ([#9656](https://github.com/Lightning-AI/lightning/pull/9656))
    * Renamed `reset_on_epoch` to `reset_on_run` ([#9658](https://github.com/Lightning-AI/lightning/pull/9658))
- Added `batch_size` and `rank_zero_only` arguments for `log_dict` to match `log` ([#8628](https://github.com/Lightning-AI/lightning/pull/8628))
- Added a check for unique GPU ids ([#8666](https://github.com/Lightning-AI/lightning/pull/8666))
- Added `ResultCollection` state_dict to the Loop `state_dict` and added support for distributed reload ([#8641](https://github.com/Lightning-AI/lightning/pull/8641))
- Added DeepSpeed collate checkpoint utility function ([#8701](https://github.com/Lightning-AI/lightning/pull/8701))
- Added a `handles_accumulate_grad_batches` property to the training type plugins ([#8856](https://github.com/Lightning-AI/lightning/pull/8856))
- Added a warning to `WandbLogger` when reusing a wandb run ([#8714](https://github.com/Lightning-AI/lightning/pull/8714))
- Added `log_graph` argument for `watch` method of `WandbLogger` ([#8662](https://github.com/Lightning-AI/lightning/pull/8662))
- `LightningCLI` additions:
  * Added `LightningCLI(run=False|True)` to choose whether to run a `Trainer` subcommand ([#8751](https://github.com/Lightning-AI/lightning/pull/8751))
  * Added support to call any trainer function from the `LightningCLI` via subcommands ([#7508](https://github.com/Lightning-AI/lightning/pull/7508))
  * Allow easy trainer re-instantiation ([#7508](https://github.com/Lightning-AI/lightning/pull/9241))
  * Automatically register all optimizers and learning rate schedulers ([#9565](https://github.com/Lightning-AI/lightning/pull/9565))
  * Allow registering custom optimizers and learning rate schedulers without subclassing the CLI ([#9565](https://github.com/Lightning-AI/lightning/pull/9565))
  * Support shorthand notation to instantiate optimizers and learning rate schedulers ([#9565](https://github.com/Lightning-AI/lightning/pull/9565))
  * Support passing lists of callbacks via command line ([#8815](https://github.com/Lightning-AI/lightning/pull/8815))
  * Support shorthand notation to instantiate models ([#9588](https://github.com/Lightning-AI/lightning/pull/9588))
  * Support shorthand notation to instantiate datamodules ([#10011](https://github.com/Lightning-AI/lightning/pull/10011))
  * Added `multifile` option to `LightningCLI` to enable/disable config saving to preserve multiple files structure ([#9073](https://github.com/Lightning-AI/lightning/pull/9073))
- Fault-tolerant training:
    * Added `FastForwardSampler` and `CaptureIterableDataset` injection to data loading utilities ([#8366](https://github.com/Lightning-AI/lightning/pull/8366))
    * Added `DataFetcher` to control fetching flow ([#8890](https://github.com/Lightning-AI/lightning/pull/8890))
    * Added `SharedCycleIteratorState` to prevent infinite loop ([#8889](https://github.com/Lightning-AI/lightning/pull/8889))
    * Added `CaptureMapDataset` for state management in map-style datasets ([#8891](https://github.com/Lightning-AI/lightning/pull/8891))
    * Added Fault Tolerant Training to `DataFetcher` ([#8891](https://github.com/Lightning-AI/lightning/pull/8891))
    * Replaced old prefetch iterator with new `DataFetcher` in training loop ([#8953](https://github.com/Lightning-AI/lightning/pull/8953))
    * Added partial support for global random state fault-tolerance in map-style datasets ([#8950](https://github.com/Lightning-AI/lightning/pull/8950))
    * Converted state to tuple explicitly when setting Python random state ([#9401](https://github.com/Lightning-AI/lightning/pull/9401))
    * Added support for restarting an optimizer loop (multiple optimizers) ([#9537](https://github.com/Lightning-AI/lightning/pull/9537))
    * Added support for restarting within Evaluation Loop ([#9563](https://github.com/Lightning-AI/lightning/pull/9563))
    * Added mechanism to detect that a signal has been sent so the Trainer can gracefully exit ([#9566](https://github.com/Lightning-AI/lightning/pull/9566))
    * Added support for skipping ahead to validation during the auto-restart of fitting ([#9681](https://github.com/Lightning-AI/lightning/pull/9681))
    * Added support for auto-restart if a fault-tolerant checkpoint is available ([#9722](https://github.com/Lightning-AI/lightning/pull/9722))
- Checkpoint saving and loading extensibility:
  * Added `CheckpointIO` plugin to expose checkpoint IO from training type plugin ([#8743](https://github.com/Lightning-AI/lightning/pull/8743))
  * Refactored `CheckpointConnector` to offload validation logic to the `CheckpointIO` plugin ([#9045](https://github.com/Lightning-AI/lightning/pull/9045))
  * Added `remove_checkpoint` to `CheckpointIO` plugin by moving the responsibility out of the `ModelCheckpoint` callback ([#9373](https://github.com/Lightning-AI/lightning/pull/9373))
  * Added `XLACheckpointIO` plugin ([#9972](https://github.com/Lightning-AI/lightning/pull/9972))
- Loop customization:
    * Added `Closure` and `AbstractClosure` classes ([#8642](https://github.com/Lightning-AI/lightning/pull/8642))
    * Refactored `TrainingBatchLoop` and extracted `OptimizerLoop`, splitting off automatic optimization into its own loop ([#9191](https://github.com/Lightning-AI/lightning/pull/9191))
    * Removed `TrainingBatchLoop.backward()`; manual optimization now calls directly into `Accelerator.backward()` and automatic optimization handles backward in new `OptimizerLoop` ([#9265](https://github.com/Lightning-AI/lightning/pull/9265))
    * Extracted `ManualOptimization` logic from `TrainingBatchLoop` into its own separate loop class ([#9266](https://github.com/Lightning-AI/lightning/pull/9266))
    * Added `OutputResult` and `ManualResult` classes ([#9437](https://github.com/Lightning-AI/lightning/pull/9437), [#9424](https://github.com/Lightning-AI/lightning/pull/9424))
    * Marked `OptimizerLoop.backward` as protected ([#9514](https://github.com/Lightning-AI/lightning/pull/9514))
    * Marked `FitLoop.should_accumulate` as protected ([#9515](https://github.com/Lightning-AI/lightning/pull/9515))
    * Marked several methods in `PredictionLoop` as protected: `on_predict_start`, `on_predict_epoch_end`, `on_predict_end`, `on_predict_model_eval` ([#9516](https://github.com/Lightning-AI/lightning/pull/9516))
    * Marked several methods in `EvaluationLoop` as protected: `get_max_batches`, `on_evaluation_model_eval`, `on_evaluation_model_train`, `on_evaluation_start`, `on_evaluation_epoch_start`, `on_evaluation_epoch_end`, `on_evaluation_end`, `reload_evaluation_dataloaders` ([#9516](https://github.com/Lightning-AI/lightning/pull/9516))
    * Marked several methods in `EvaluationEpochLoop` as protected: `on_evaluation_batch_start`, `evaluation_step`, `evaluation_step_end` ([#9516](https://github.com/Lightning-AI/lightning/pull/9516))
    * Added `yielding_training_step` example ([#9983](https://github.com/Lightning-AI/lightning/pull/9983))
- Added support for saving and loading state of multiple callbacks of the same type ([#7187](https://github.com/Lightning-AI/lightning/pull/7187))
- Added DeepSpeed Stage 1 support ([#8974](https://github.com/Lightning-AI/lightning/pull/8974))
- Added `Python dataclass` support for `LightningDataModule` ([#8272](https://github.com/Lightning-AI/lightning/pull/8272))
- Added sanitization of tensors when they get logged as hyperparameters in `TensorBoardLogger` ([#9031](https://github.com/Lightning-AI/lightning/pull/9031))
- Added `InterBatchParallelDataFetcher` ([#9020](https://github.com/Lightning-AI/lightning/pull/9020))
- Added `DataLoaderIterDataFetcher` ([#9020](https://github.com/Lightning-AI/lightning/pull/9020))
- Added `DataFetcher` within `Fit / Evaluation` Loop  ([#9047](https://github.com/Lightning-AI/lightning/pull/9047))
- Added a friendly error message when DDP attempts to spawn new distributed processes with rank > 0 ([#9005](https://github.com/Lightning-AI/lightning/pull/9005))
- Added Rich integration:
    * Added Rich progress bar ([#8929](https://github.com/Lightning-AI/lightning/pull/8929), [#9559](https://github.com/Lightning-AI/lightning/pull/9559))
    * Added Support for iterable datasets ([#9734](https://github.com/Lightning-AI/lightning/pull/9734))
    * Added `RichModelSummary` callback ([#9546](https://github.com/Lightning-AI/lightning/pull/9546))
    * Added `configure_columns` method to `RichProgressBar` ([#10288](https://github.com/Lightning-AI/lightning/pull/10288))
    * Added `leave` argument to `RichProgressBar` ([#10301](https://github.com/Lightning-AI/lightning/pull/10301))
- Added input validation logic for precision ([#9080](https://github.com/Lightning-AI/lightning/pull/9080))
- Added support for CPU AMP autocast ([#9084](https://github.com/Lightning-AI/lightning/pull/9084))
- Added `on_exception` callback hook ([#9183](https://github.com/Lightning-AI/lightning/pull/9183))
- Added a warning to DeepSpeed when inferring batch size ([#9221](https://github.com/Lightning-AI/lightning/pull/9221))
- Added `ModelSummary` callback ([#9344](https://github.com/Lightning-AI/lightning/pull/9344))
- Added `log_images`, `log_text` and `log_table` to `WandbLogger` ([#9545](https://github.com/Lightning-AI/lightning/pull/9545))
- Added `PL_RECONCILE_PROCESS` environment variable to enable process reconciliation regardless of cluster environment settings ([#9389](https://github.com/Lightning-AI/lightning/pull/9389))
- Added `get_device_stats` to the Accelerator interface and added its implementation for GPU and TPU ([#9586](https://github.com/Lightning-AI/lightning/pull/9586))
- Added a warning when an unknown key is encountered in the optimizer configuration, and when `OneCycleLR` is used with `"interval": "epoch"` ([#9666](https://github.com/Lightning-AI/lightning/pull/9666))
- Added `DeviceStatsMonitor` callback ([#9712](https://github.com/Lightning-AI/lightning/pull/9712))
- Added `enable_progress_bar` to the Trainer constructor ([#9664](https://github.com/Lightning-AI/lightning/pull/9664))
- Added `pl_legacy_patch` load utility for loading old checkpoints that have pickled legacy Lightning attributes ([#9166](https://github.com/Lightning-AI/lightning/pull/9166))
- Added support for `torch.use_deterministic_algorithms` ([#9121](https://github.com/Lightning-AI/lightning/pull/9121))
- Added automatic parameters tying for TPUs ([#9525](https://github.com/Lightning-AI/lightning/pull/9525))
- Added support for `torch.autograd.set_detect_anomaly` through `Trainer` constructor argument `detect_anomaly` ([#9848](https://github.com/Lightning-AI/lightning/pull/9848))
- Added `enable_model_summary` flag to Trainer ([#9699](https://github.com/Lightning-AI/lightning/pull/9699))
- Added `strategy` argument to Trainer ([#8597](https://github.com/Lightning-AI/lightning/pull/8597))
- Added `init_meta_context`, `materialize_module` utilities ([#9920](https://github.com/Lightning-AI/lightning/pull/9920))
- Added `TPUPrecisionPlugin` ([#10020](https://github.com/Lightning-AI/lightning/pull/#10020))
- Added `torch.bfloat16` support:
  * Added bfloat16 support for Lightning Trainer ([#9049](https://github.com/Lightning-AI/lightning/pull/9049))
  * Renamed `TPUHalfPrecisionPlugin` to `TPUBf16PrecisionPlugin` ([#10026](https://github.com/Lightning-AI/lightning/pull/10026))
  * Default to `precision=bf16` on CPU when `precision=16` is passed ([#10033](https://github.com/Lightning-AI/lightning/pull/10033))
  * Added support for `torch.autocast` ([#10053](https://github.com/Lightning-AI/lightning/pull/10053))
- Added `kfold` example for loop customization ([#9965](https://github.com/Lightning-AI/lightning/pull/9965))
- LightningLite:
    * Added `PrecisionPlugin.forward_context`, making it the default implementation for all `{train,val,test,predict}_step_context()` methods ([#9988](https://github.com/Lightning-AI/lightning/pull/9988))
    * Added `DDPSpawnPlugin.spawn()` for spawning new processes of a given function ([#10018](https://github.com/Lightning-AI/lightning/pull/10018), [#10022](https://github.com/Lightning-AI/lightning/pull/10022))
    * Added `TrainingTypePlugin.{_setup_model, _setup_optimizer}` methods ([#9994](https://github.com/Lightning-AI/lightning/pull/9994), [#10064](https://github.com/Lightning-AI/lightning/pull/10064))
    * Implemented `DataParallelPlugin._setup_model` ([#10010](https://github.com/Lightning-AI/lightning/pull/10010))
    * Implemented `DeepSpeedPlugin._setup_model_and_optimizers` ([#10009](https://github.com/Lightning-AI/lightning/pull/10009), [#10064](https://github.com/Lightning-AI/lightning/pull/10064))
    * Implemented `{DDPShardedPlugin,DDPShardedSpawnPlugin}._setup_model_and_optimizers` ([#10028](https://github.com/Lightning-AI/lightning/pull/10028), [#10064](https://github.com/Lightning-AI/lightning/pull/10064))
    * Added optional `model` argument to the `optimizer_step` methods in accelerators and plugins ([#10023](https://github.com/Lightning-AI/lightning/pull/10023))
    * Updated precision attributes in `DeepSpeedPlugin` ([#10164](https://github.com/Lightning-AI/lightning/pull/10164))
    * Added the ability to return a result from rank 0 in `DDPSpawnPlugin.spawn` ([#10162](https://github.com/Lightning-AI/lightning/pull/10162))
    * Added `pl.lite` package ([#10175](https://github.com/Lightning-AI/lightning/pull/10175))
    * Added `LightningLite` documentation ([#10043](https://github.com/Lightning-AI/lightning/pull/10043))
    * Added `LightningLite` examples ([#9987](https://github.com/Lightning-AI/lightning/pull/9987))
    * Make the `_LiteDataLoader` an iterator and add supports for custom dataloader ([#10279](https://github.com/Lightning-AI/lightning/pull/10279))
- Added `use_omegaconf` argument to `save_hparams_to_yaml` plugin ([#9170](https://github.com/Lightning-AI/lightning/pull/9170))
- Added `ckpt_path` argument for `Trainer.fit()` ([#10061](https://github.com/Lightning-AI/lightning/pull/10061))
- Added `auto_device_count` method to `Accelerators` ([#10222](https://github.com/Lightning-AI/lightning/pull/10222))
- Added support for `devices="auto"` ([#10264](https://github.com/Lightning-AI/lightning/pull/10264))
- Added a `filename` argument in `ModelCheckpoint.format_checkpoint_name` ([#9818](https://github.com/Lightning-AI/lightning/pull/9818))
- Added support for empty `gpus` list to run on CPU ([#10246](https://github.com/Lightning-AI/lightning/pull/10246))
- Added a warning if multiple batch sizes are found from ambiguous batch ([#10247](https://github.com/Lightning-AI/lightning/pull/10247))

### Changed

- Trainer now raises a `MisconfigurationException` when its methods are called with `ckpt_path="best"` but a checkpoint callback isn't configured ([#9841](https://github.com/Lightning-AI/lightning/pull/9841))
- Setting `Trainer(accelerator="ddp_cpu")` now does not spawn a subprocess if `num_processes` is kept `1` along with `num_nodes > 1` ([#9603](https://github.com/Lightning-AI/lightning/pull/9603))
- Module imports are now catching `ModuleNotFoundError` instead of `ImportError` ([#9867](https://github.com/Lightning-AI/lightning/pull/9867))
- `pl.loggers.neptune.NeptuneLogger` is now consistent with the new [neptune-client](https://github.com/neptune-ai/neptune-client) API; the old [neptune-client](https://github.com/neptune-ai/neptune-client) API is supported by `NeptuneClient` from the [neptune-contrib](https://github.com/neptune-ai/neptune-contrib) repo ([#6867](https://github.com/Lightning-AI/lightning/pull/6867))
- Parsing of `enums` type hyperparameters to be saved in the `haprams.yaml` file by TensorBoard and CSV loggers has been fixed and made in line with how OmegaConf parses it ([#9170](https://github.com/Lightning-AI/lightning/pull/9170))
- Parsing of the `gpus` Trainer argument has changed: `gpus="n"` (str) no longer selects the GPU index n and instead selects the first n devices ([#8770](https://github.com/Lightning-AI/lightning/pull/8770))
- `iteration_count` and other index attributes in the loops has been replaced with progress dataclasses ([#8477](https://github.com/Lightning-AI/lightning/pull/8477))
- The `trainer.lightning_module` reference is now properly set at the very beginning of a run ([#8536](https://github.com/Lightning-AI/lightning/pull/8536))
- The model weights now get loaded in all cases when the checkpoint path gets provided in validate/test/predict, regardless of whether the model instance is provided or not ([#8352](https://github.com/Lightning-AI/lightning/pull/8352))
- The `Trainer` functions `reset_{train,val,test,predict}_dataloader`, `reset_train_val_dataloaders`, and `request_dataloader` `model` argument is now optional ([#8536](https://github.com/Lightning-AI/lightning/pull/8536))
- Saved checkpoints will no longer use the type of a `Callback` as the key to avoid issues with unpickling ([#6886](https://github.com/Lightning-AI/lightning/pull/6886))
- Improved string conversion for `ResultCollection` ([#8622](https://github.com/Lightning-AI/lightning/pull/8622))
- `LightningCLI` changes:
    * `LightningCLI.init_parser` now returns the parser instance ([#8721](https://github.com/Lightning-AI/lightning/pull/8721))
    * `LightningCLI.add_core_arguments_to_parser`, `LightningCLI.parse_arguments` now take a `parser` argument ([#8721](https://github.com/Lightning-AI/lightning/pull/8721))
    * `LightningCLI.instantiate_trainer` now takes a config and a list of callbacks ([#8721](https://github.com/Lightning-AI/lightning/pull/8721))
    * Split `LightningCLI.add_core_arguments_to_parser` into `LightningCLI.add_default_arguments_to_parser` + `LightningCLI.add_core_arguments_to_parser` ([#8721](https://github.com/Lightning-AI/lightning/pull/8721))
- The accelerator and training type plugin `setup` hooks no longer have a `model` argument ([#8536](https://github.com/Lightning-AI/lightning/pull/8536))
- The accelerator and training type plugin `update_global_step` hook has been removed ([#8856](https://github.com/Lightning-AI/lightning/pull/8856))
- The coverage of `self.log`-ing in any `LightningModule` or `Callback` hook has been improved ([#8498](https://github.com/Lightning-AI/lightning/pull/8498))
- `self.log`-ing without a `Trainer` reference now raises a warning instead of an exception ([#9733](https://github.com/Lightning-AI/lightning/pull/9733))
- Removed restrictions in the Trainer that loggers can only log from rank 0; the existing logger behavior has not changed ([#8608](https://github.com/Lightning-AI/lightning/pull/8608))
- `Trainer.request_dataloader` now takes a `RunningStage` enum instance ([#8858](https://github.com/Lightning-AI/lightning/pull/8858))
- Changed `rank_zero_warn` to `NotImplementedError` in the `{train, val, test, predict}_dataloader` hooks that `Lightning(Data)Module` uses ([#9161](https://github.com/Lightning-AI/lightning/pull/9161))
- Moved `block_ddp_sync_behaviour` out of `TrainingBatchLoop` to loop utilities ([#9192](https://github.com/Lightning-AI/lightning/pull/9192))
- Executing the `optimizer_closure` is now required when overriding the `optimizer_step` hook ([#9360](https://github.com/Lightning-AI/lightning/pull/9360))
- Changed logging of `LightningModule` and `LightningDataModule` hyperparameters to raise an exception only if there are colliding keys with different values ([#9496](https://github.com/Lightning-AI/lightning/pull/9496))
- `seed_everything` now fails when an invalid seed value is passed instead of selecting a random seed ([#8787](https://github.com/Lightning-AI/lightning/pull/8787))
- The Trainer now calls `TrainingTypePlugin` collective APIs directly instead of going through the Accelerator reference ([#9677](https://github.com/Lightning-AI/lightning/pull/9677), [#9901](https://github.com/Lightning-AI/lightning/pull/9901))
- The tuner now uses a unique filename to save a temporary checkpoint ([#9682](https://github.com/Lightning-AI/lightning/pull/9682))
- Changed `HorovodPlugin.all_gather` to return a `torch.Tensor` instead of a list ([#9696](https://github.com/Lightning-AI/lightning/pull/9696))
- Changed Trainer connectors to be protected attributes:
    * Configuration Validator ([#9779](https://github.com/Lightning-AI/lightning/pull/9779))
- The `current_epoch` and `global_step` attributes now get restored irrespective of the Trainer task ([#9413](https://github.com/Lightning-AI/lightning/pull/9413))
- Trainer now raises an exception when requesting `amp_level` with native `amp_backend` ([#9755](https://github.com/Lightning-AI/lightning/pull/9755))
- Update the logic to check for accumulation steps with deepspeed ([#9826](https://github.com/Lightning-AI/lightning/pull/9826))
- `pl.utilities.grads.grad_norm` now raises an exception if parameter `norm_type <= 0` ([#9765](https://github.com/Lightning-AI/lightning/pull/9765))
- Updated error message for interactive incompatible plugins ([#9896](https://github.com/Lightning-AI/lightning/pull/9896))
- Moved the `optimizer_step` and `clip_gradients` hook from the `Accelerator` and `TrainingTypePlugin` into the `PrecisionPlugin` ([#10143](https://github.com/Lightning-AI/lightning/pull/10143), [#10029](https://github.com/Lightning-AI/lightning/pull/10029))
- `NativeMixedPrecisionPlugin` and its subclasses now take an optional `GradScaler` instance ([#10055](https://github.com/Lightning-AI/lightning/pull/10055))
- Trainer is now raising a `MisconfigurationException` instead of a warning if `Trainer.{validate/test}` is missing required methods ([#10016](https://github.com/Lightning-AI/lightning/pull/10016))
- Changed default value of the `max_steps` Trainer argument from `None` to -1 ([#9460](https://github.com/Lightning-AI/lightning/pull/9460))
- LightningModule now raises an error when calling `log(on_step=False, on_epoch=False)` ([#10227](https://github.com/Lightning-AI/lightning/pull/10227))
- Quantization aware training observers are now disabled by default during validating/testing/predicting stages ([#8540](https://github.com/Lightning-AI/lightning/pull/8540))
- Raised `MisconfigurationException` when total length of `dataloader` across ranks is zero, and give warning when total length is non-zero, but only local rank length is zero. ([#9827](https://github.com/Lightning-AI/lightning/pull/9827))
- Changed the model size calculation using `ByteCounter` ([#10123](https://github.com/Lightning-AI/lightning/pull/10123))
- Enabled `on_load_checkpoint` for `LightningDataModule` for all `trainer_fn` ([#10238](https://github.com/Lightning-AI/lightning/pull/10238))
- Allowed separate config files for parameters with class type when LightningCLI is in `subclass_mode=False` ([#10286](https://github.com/Lightning-AI/lightning/pull/10286))

### Deprecated

- Deprecated Trainer argument `terminate_on_nan` in favor of `detect_anomaly`([#9175](https://github.com/Lightning-AI/lightning/pull/9175))
- Deprecated `Trainer.terminate_on_nan` public attribute access ([#9849](https://github.com/Lightning-AI/lightning/pull/9849))
- Deprecated `LightningModule.summarize()` in favor of `pl.utilities.model_summary.summarize()` ([#8513](https://github.com/Lightning-AI/lightning/pull/8513))
- Deprecated `LightningModule.model_size` ([#8343](https://github.com/Lightning-AI/lightning/pull/8343))
- Deprecated `DataModule` properties: `train_transforms`, `val_transforms`, `test_transforms`, `size`, `dims` ([#8851](https://github.com/Lightning-AI/lightning/pull/8851))
- Deprecated `add_to_queue`, `get_from_queue` from `LightningModule` in favor of corresponding methods in the `DDPSpawnPlugin` ([#9118](https://github.com/Lightning-AI/lightning/pull/9118))
- Deprecated `LightningModule.get_progress_bar_dict` and `Trainer.progress_bar_dict` in favor of `pl.callbacks.progress.base.get_standard_metrics` and `ProgressBarBase.get_metrics` ([#8985](https://github.com/Lightning-AI/lightning/pull/8985))
- Deprecated `prepare_data_per_node` flag on Trainer and set it as a property of `DataHooks`, accessible in the `LightningModule` and `LightningDataModule` ([#8958](https://github.com/Lightning-AI/lightning/pull/8958))
- Deprecated the `TestTubeLogger` ([#9065](https://github.com/Lightning-AI/lightning/pull/9065))
- Deprecated `on_{train/val/test/predict}_dataloader()` from `LightningModule` and `LightningDataModule` ([#9098](https://github.com/Lightning-AI/lightning/pull/9098))
- Deprecated `on_keyboard_interrupt` callback hook in favor of new `on_exception` hook ([#9260](https://github.com/Lightning-AI/lightning/pull/9260))
- Deprecated passing `process_position` to the `Trainer` constructor in favor of adding the `ProgressBar` callback with `process_position` directly to the list of callbacks ([#9222](https://github.com/Lightning-AI/lightning/pull/9222))
- Deprecated passing `flush_logs_every_n_steps` as a Trainer argument, instead pass it to the logger init if supported ([#9366](https://github.com/Lightning-AI/lightning/pull/9366))
- Deprecated `LightningLoggerBase.close`, `LoggerCollection.close` in favor of `LightningLoggerBase.finalize`, `LoggerCollection.finalize` ([#9422](https://github.com/Lightning-AI/lightning/pull/9422))
- Deprecated passing `progress_bar_refresh_rate` to the `Trainer` constructor in favor of adding the `ProgressBar` callback with `refresh_rate` directly to the list of callbacks, or passing `enable_progress_bar=False` to disable the progress bar ([#9616](https://github.com/Lightning-AI/lightning/pull/9616))
- Deprecated `LightningDistributed` and moved the broadcast logic to `DDPPlugin` and `DDPSpawnPlugin` directly ([#9691](https://github.com/Lightning-AI/lightning/pull/9691))
- Deprecated passing `stochastic_weight_avg` to the `Trainer` constructor in favor of adding the `StochasticWeightAveraging` callback directly to the list of callbacks ([#8989](https://github.com/Lightning-AI/lightning/pull/8989))
- Deprecated Accelerator collective API `barrier`, `broadcast`, and `all_gather` in favor of calling the `TrainingTypePlugin` collective API directly ([#9677](https://github.com/Lightning-AI/lightning/pull/9677))
- Deprecated `checkpoint_callback` from the `Trainer` constructor in favor of `enable_checkpointing` ([#9754](https://github.com/Lightning-AI/lightning/pull/9754))
- Deprecated the `LightningModule.on_post_move_to_device` method ([#9525](https://github.com/Lightning-AI/lightning/pull/9525))
- Deprecated `pl.core.decorators.parameter_validation` in favor of `pl.utilities.parameter_tying.set_shared_parameters` ([#9525](https://github.com/Lightning-AI/lightning/pull/9525))
- Deprecated passing `weights_summary` to the `Trainer` constructor in favor of adding the `ModelSummary` callback with `max_depth` directly to the list of callbacks ([#9699](https://github.com/Lightning-AI/lightning/pull/9699))
- Deprecated `log_gpu_memory`, `gpu_metrics`, and util funcs in favor of `DeviceStatsMonitor` callback ([#9921](https://github.com/Lightning-AI/lightning/pull/9921))
- Deprecated `GPUStatsMonitor` and `XLAStatsMonitor` in favor of `DeviceStatsMonitor` callback ([#9924](https://github.com/Lightning-AI/lightning/pull/9924))
- Deprecated setting `Trainer(max_steps=None)`; To turn off the limit, set `Trainer(max_steps=-1)` (default) ([#9460](https://github.com/Lightning-AI/lightning/pull/9460))
- Deprecated access to the `AcceleratorConnector.is_slurm_managing_tasks` attribute and marked it as protected ([#10101](https://github.com/Lightning-AI/lightning/pull/10101))
- Deprecated access to the `AcceleratorConnector.configure_slurm_ddp` method and marked it as protected ([#10101](https://github.com/Lightning-AI/lightning/pull/10101))
- Deprecated passing `resume_from_checkpoint` to the `Trainer` constructor in favor of `trainer.fit(ckpt_path=)` ([#10061](https://github.com/Lightning-AI/lightning/pull/10061))
- Deprecated `ClusterEnvironment.creates_children()` in favor of `ClusterEnvironment.creates_processes_externally` (property) ([#10106](https://github.com/Lightning-AI/lightning/pull/10106))
- Deprecated `PrecisionPlugin.master_params()` in favor of `PrecisionPlugin.main_params()` ([#10105](https://github.com/Lightning-AI/lightning/pull/10105))
- Deprecated `lr_sch_names` from `LearningRateMonitor` ([#10066](https://github.com/Lightning-AI/lightning/pull/10066))
- Deprecated `ProgressBar` callback in favor of `TQDMProgressBar` ([#10134](https://github.com/Lightning-AI/lightning/pull/10134))

### Removed

- Removed deprecated `metrics` ([#8586](https://github.com/Lightning-AI/lightning/pull/8586/))
- Removed the deprecated `outputs` argument in both the `LightningModule.on_train_epoch_end` and `Callback.on_train_epoch_end` hooks ([#8587](https://github.com/Lightning-AI/lightning/pull/8587))
- Removed the deprecated `TrainerLoggingMixin` class ([#8609](https://github.com/Lightning-AI/lightning/pull/8609))
- Removed the deprecated `TrainerTrainingTricksMixin` class ([#8679](https://github.com/Lightning-AI/lightning/pull/8679))
- Removed the deprecated `optimizer_idx` from `training_step` as an accepted argument in manual optimization ([#8576](https://github.com/Lightning-AI/lightning/pull/8576))
- Removed support for the deprecated `on_save_checkpoint` signature. The hook now takes a `checkpoint` positional parameter ([#8697](https://github.com/Lightning-AI/lightning/pull/8697))
- Removed support for the deprecated `on_load_checkpoint` signature. The hook now takes a `pl_module` positional parameter ([#8697](https://github.com/Lightning-AI/lightning/pull/8697))
- Removed the deprecated `save_function` property in `ModelCheckpoint` ([#8680](https://github.com/Lightning-AI/lightning/pull/8680))
- Removed the deprecated `model` argument from `ModelCheckpoint.save_checkpoint` ([#8688](https://github.com/Lightning-AI/lightning/pull/8688))
- Removed the deprecated `sync_step` argument from `WandbLogger` ([#8763](https://github.com/Lightning-AI/lightning/pull/8763))
- Removed the deprecated `Trainer.truncated_bptt_steps` in favor of `LightningModule.truncated_bptt_steps` ([#8826](https://github.com/Lightning-AI/lightning/pull/8826))
- Removed `LightningModule.write_predictions` and `LightningModule.write_predictions_dict` ([#8850](https://github.com/Lightning-AI/lightning/pull/8850))
- Removed `on_reset_*_dataloader` hooks in TrainingType Plugins and Accelerators ([#8858](https://github.com/Lightning-AI/lightning/pull/8858))
- Removed deprecated `GradInformation` module in favor of `pl.utilities.grads` ([#8831](https://github.com/Lightning-AI/lightning/pull/8831/))
- Removed `TrainingTypePlugin.on_save` and `Accelerator.on_save` ([#9023](https://github.com/Lightning-AI/lightning/pull/9023))
- Removed `{Accelerator,TrainingTypePlugin,PrecisionPlugin}.post_optimizer_step` ([#9746](https://github.com/Lightning-AI/lightning/pull/9746))
- Removed deprecated `connect_precision_plugin` and `connect_training_type_plugin` from `Accelerator` ([#9019](https://github.com/Lightning-AI/lightning/pull/9019))
- Removed `on_train_epoch_end` from `Accelerator` ([#9035](https://github.com/Lightning-AI/lightning/pull/9035))
- Removed `InterBatchProcessor` in favor of `DataLoaderIterDataFetcher` ([#9052](https://github.com/Lightning-AI/lightning/pull/9052))
- Removed `Plugin` in `base_plugin.py` in favor of accessing `TrainingTypePlugin` and `PrecisionPlugin` directly instead ([#9066](https://github.com/Lightning-AI/lightning/pull/9066))
- Removed `teardown` from `ParallelPlugin` ([#8943](https://github.com/Lightning-AI/lightning/pull/8943))
- Removed deprecated `profiled_functions` argument from `PyTorchProfiler` ([#9178](https://github.com/Lightning-AI/lightning/pull/9178))
- Removed deprecated `pytorch_lightning.utilities.argparse_utils` module ([#9166](https://github.com/Lightning-AI/lightning/pull/9166))
- Removed deprecated property `Trainer.running_sanity_check` in favor of `Trainer.sanity_checking` ([#9209](https://github.com/Lightning-AI/lightning/pull/9209))
- Removed deprecated `BaseProfiler.output_filename` arg from it and its descendants in favor of `dirpath` and `filename` ([#9214](https://github.com/Lightning-AI/lightning/pull/9214))
- Removed deprecated property `ModelCheckpoint.period` in favor of `ModelCheckpoint.every_n_epochs` ([#9213](https://github.com/Lightning-AI/lightning/pull/9213))
- Removed deprecated `auto_move_data` decorator ([#9231](https://github.com/Lightning-AI/lightning/pull/9231))
- Removed deprecated property `LightningModule.datamodule` in favor of `Trainer.datamodule` ([#9233](https://github.com/Lightning-AI/lightning/pull/9233))
- Removed deprecated properties `DeepSpeedPlugin.cpu_offload*` in favor of `offload_optimizer`, `offload_parameters` and `pin_memory` ([#9244](https://github.com/Lightning-AI/lightning/pull/9244))
- Removed deprecated property `AcceleratorConnector.is_using_torchelastic` in favor of `TorchElasticEnvironment.is_using_torchelastic()` ([#9729](https://github.com/Lightning-AI/lightning/pull/9729))
- Removed `pl.utilities.debugging.InternalDebugger` ([#9680](https://github.com/Lightning-AI/lightning/pull/9680))
- Removed `call_configure_sharded_model_hook` property from `Accelerator` and `TrainingTypePlugin` ([#9612](https://github.com/Lightning-AI/lightning/pull/9612))
- Removed `TrainerProperties` mixin and moved property definitions directly into `Trainer` ([#9495](https://github.com/Lightning-AI/lightning/pull/9495))
- Removed a redundant warning with `ModelCheckpoint(monitor=None)` callback ([#9875](https://github.com/Lightning-AI/lightning/pull/9875))
- Remove `epoch` from `trainer.logged_metrics` ([#9904](https://github.com/Lightning-AI/lightning/pull/9904))
- Remove deprecated `distributed_backend` from `Trainer` ([#10017](https://github.com/Lightning-AI/lightning/pull/10017))
- Removed `process_idx` from the `{DDPSpawnPlugin,TPUSpawnPlugin}.new_process` methods ([#10022](https://github.com/Lightning-AI/lightning/pull/10022))
- Removed automatic patching of `{train,val,test,predict}_dataloader()` on the `LightningModule` ([#9764](https://github.com/Lightning-AI/lightning/pull/9764))
- Removed `pl.trainer.connectors.OptimizerConnector` ([#10120](https://github.com/Lightning-AI/lightning/pull/10120))

### Fixed

- Fixed ImageNet evaluation in example ([#10179](https://github.com/Lightning-AI/lightning/pull/10179))
- Fixed an issue with logger outputs not being finalized correctly after prediction runs ([#8685](https://github.com/Lightning-AI/lightning/pull/8685))
- Fixed `move_metrics_to_cpu` moving the loss to CPU while training on device ([#9308](https://github.com/Lightning-AI/lightning/pull/9308))
- Fixed incorrect main progress bar indicator when resuming training mid-epoch ([#9310](https://github.com/Lightning-AI/lightning/pull/9310))
- Fixed an issue with freeing memory of datafetchers during teardown ([#9387](https://github.com/Lightning-AI/lightning/pull/9387))
- Fixed a bug where the training step output needed to be `deepcopy`-ed ([#9349](https://github.com/Lightning-AI/lightning/pull/9349))
- Fixed an issue with freeing memory allocated by the data iterators in `Loop.on_run_end` ([#9386](https://github.com/Lightning-AI/lightning/pull/9386), [#9915](https://github.com/Lightning-AI/lightning/pull/9915))
- Fixed `BasePredictionWriter` not returning the batch indices in a non-distributed setting ([#9432](https://github.com/Lightning-AI/lightning/pull/9432))
- Fixed an error when running in XLA environments with no TPU attached ([#9572](https://github.com/Lightning-AI/lightning/pull/9572))
- Fixed check on torchmetrics logged whose `compute()` output is a multielement tensor ([#9582](https://github.com/Lightning-AI/lightning/pull/9582))
- Fixed gradient accumulation for `DDPShardedPlugin` ([#9122](https://github.com/Lightning-AI/lightning/pull/9122))
- Fixed missing DeepSpeed distributed call ([#9540](https://github.com/Lightning-AI/lightning/pull/9540))
- Fixed an issue with wrapped LightningModule during evaluation; The LightningModule no longer gets wrapped with data-parallel modules when not fitting in `DDPPlugin`, `DDPSpawnPlugin`, `DDPShardedPlugin`, `DDPSpawnShardedPlugin` ([#9096](https://github.com/Lightning-AI/lightning/pull/9096))
- Fixed `trainer.accumulate_grad_batches` to be an int on init. The default value for it is now `None` inside Trainer ([#9652](https://github.com/Lightning-AI/lightning/pull/9652))
- Fixed `broadcast` in `DDPPlugin` and `DDPSpawnPlugin` to respect the `src` input ([#9691](https://github.com/Lightning-AI/lightning/pull/9691))
- Fixed `self.log(on_epoch=True, reduce_fx=sum))` for the `on_batch_start` and `on_train_batch_start` hooks ([#9791](https://github.com/Lightning-AI/lightning/pull/9791))
- Fixed `self.log(on_epoch=True)` for the `on_batch_start` and `on_train_batch_start` hooks ([#9780](https://github.com/Lightning-AI/lightning/pull/9780))
- Fixed restoring training state during `Trainer.fit` only ([#9413](https://github.com/Lightning-AI/lightning/pull/9413))
- Fixed DeepSpeed and Lightning both calling the scheduler ([#9788](https://github.com/Lightning-AI/lightning/pull/9788))
- Fixed missing arguments when saving hyperparameters from the parent class but not from the child class ([#9800](https://github.com/Lightning-AI/lightning/pull/9800))
- Fixed DeepSpeed GPU device IDs ([#9847](https://github.com/Lightning-AI/lightning/pull/9847))
- Reset `val_dataloader` in `tuner/batch_size_scaling` ([#9857](https://github.com/Lightning-AI/lightning/pull/9857))
- Fixed use of `LightningCLI` in computer_vision_fine_tuning.py example ([#9934](https://github.com/Lightning-AI/lightning/pull/9934))
- Fixed issue with non-init dataclass fields in `apply_to_collection` ([#9963](https://github.com/Lightning-AI/lightning/pull/9963))
- Reset `val_dataloader` in `tuner/batch_size_scaling` for binsearch ([#9975](https://github.com/Lightning-AI/lightning/pull/9975))
- Fixed logic to check for spawn in dataloader `TrainerDataLoadingMixin._worker_check` ([#9902](https://github.com/Lightning-AI/lightning/pull/9902))
- Fixed `train_dataloader` getting loaded twice when resuming from a checkpoint during `Trainer.fit()` ([#9671](https://github.com/Lightning-AI/lightning/pull/9671))
- Fixed `LearningRateMonitor` logging with multiple param groups optimizer with no scheduler ([#10044](https://github.com/Lightning-AI/lightning/pull/10044))
- Fixed undesired side effects being caused by `Trainer` patching dataloader methods on the `LightningModule` ([#9764](https://github.com/Lightning-AI/lightning/pull/9764))
- Fixed gradients not being unscaled when clipping or logging the gradient norm ([#9287](https://github.com/Lightning-AI/lightning/pull/9287))
- Fixed `on_before_optimizer_step` getting called before the optimizer closure (including backward) has run ([#10167](https://github.com/Lightning-AI/lightning/pull/10167))
- Fixed monitor value in `ModelCheckpoint` getting moved to the wrong device in a special case where it becomes NaN ([#10118](https://github.com/Lightning-AI/lightning/pull/10118))
- Fixed creation of `dirpath` in `BaseProfiler` if it doesn't exist ([#10073](https://github.com/Lightning-AI/lightning/pull/10073))
- Fixed incorrect handling of sigterm ([#10189](https://github.com/Lightning-AI/lightning/pull/10189))
- Fixed bug where `log(on_step=True, on_epoch=True, sync_dist=True)` wouldn't reduce the value on step ([#10227](https://github.com/Lightning-AI/lightning/pull/10227))
- Fixed an issue with `pl.utilities.seed.reset_seed` converting the `PL_SEED_WORKERS` environment variable to `bool` ([#10099](https://github.com/Lightning-AI/lightning/pull/10099))
- Fixed iterating over a logger collection when `fast_dev_run > 0` ([#10232](https://github.com/Lightning-AI/lightning/pull/10232))
- Fixed `batch_size` in `ResultCollection` not being reset to 1 on epoch end ([#10242](https://github.com/Lightning-AI/lightning/pull/10242))
- Fixed `distrib_type` not being set when training plugin instances are being passed to the Trainer ([#10251](https://github.com/Lightning-AI/lightning/pull/10251))


## [1.4.9] - 2021-09-30

- Fixed `lr_find` to generate same results on multiple calls ([#9704](https://github.com/Lightning-AI/lightning/pull/9704))
- Fixed `reset` metrics on validation epoch end ([#9717](https://github.com/Lightning-AI/lightning/pull/9717))
- Fixed input validation for `gradient_clip_val`, `gradient_clip_algorithm`, `track_grad_norm` and `terminate_on_nan` Trainer arguments ([#9595](https://github.com/Lightning-AI/lightning/pull/9595))
- Reset metrics before each task starts ([#9410](https://github.com/Lightning-AI/lightning/pull/9410))


## [1.4.8] - 2021-09-22

- Fixed error reporting in DDP process reconciliation when processes are launched by an external agent ([#9389](https://github.com/Lightning-AI/lightning/pull/9389))
- Added PL_RECONCILE_PROCESS environment variable to enable process reconciliation regardless of cluster environment settings ([#9389](https://github.com/Lightning-AI/lightning/pull/9389))
- Fixed `add_argparse_args` raising `TypeError` when args are typed as `typing.Generic` in Python 3.6 ([#9554](https://github.com/Lightning-AI/lightning/pull/9554))
- Fixed back-compatibility for saving hyperparameters from a single container and inferring its argument name by reverting [#9125](https://github.com/Lightning-AI/lightning/pull/9125) ([#9642](https://github.com/Lightning-AI/lightning/pull/9642))


## [1.4.7] - 2021-09-14

- Fixed logging of nan parameters ([#9364](https://github.com/Lightning-AI/lightning/pull/9364))
- Fixed `replace_sampler` missing the batch size under specific conditions ([#9367](https://github.com/Lightning-AI/lightning/pull/9367))
- Pass init args to ShardedDataParallel ([#9483](https://github.com/Lightning-AI/lightning/pull/9483))
- Fixed collision of user argument when using ShardedDDP ([#9512](https://github.com/Lightning-AI/lightning/pull/9512))
- Fixed DeepSpeed crash for RNNs ([#9489](https://github.com/Lightning-AI/lightning/pull/9489))


## [1.4.6] - 2021-09-07

- Fixed an issues with export to ONNX format when a model has multiple inputs ([#8800](https://github.com/Lightning-AI/lightning/pull/8800))
- Removed deprecation warnings being called for `on_{task}_dataloader` ([#9279](https://github.com/Lightning-AI/lightning/pull/9279))
- Fixed save/load/resume from checkpoint for DeepSpeed Plugin (
    [#8397](https://github.com/Lightning-AI/lightning/pull/8397),
    [#8644](https://github.com/Lightning-AI/lightning/pull/8644),
    [#8627](https://github.com/Lightning-AI/lightning/pull/8627))
- Fixed `EarlyStopping` running on train epoch end when `check_val_every_n_epoch>1` is set ([#9156](https://github.com/Lightning-AI/lightning/pull/9156))
- Fixed an issue with logger outputs not being finalized correctly after prediction runs ([#8333](https://github.com/Lightning-AI/lightning/pull/8333))
- Fixed the Apex and DeepSpeed plugin closure running after the `on_before_optimizer_step` hook ([#9288](https://github.com/Lightning-AI/lightning/pull/9288))
- Fixed the Native AMP plugin closure not running with manual optimization ([#9288](https://github.com/Lightning-AI/lightning/pull/9288))
- Fixed bug where data-loading functions where not getting the correct running stage passed ([#8858](https://github.com/Lightning-AI/lightning/pull/8858))
- Fixed intra-epoch evaluation outputs staying in memory when the respective `*_epoch_end` hook wasn't overridden ([#9261](https://github.com/Lightning-AI/lightning/pull/9261))
- Fixed error handling in DDP process reconciliation when `_sync_dir` was not initialized ([#9267](https://github.com/Lightning-AI/lightning/pull/9267))
- Fixed PyTorch Profiler not enabled for manual optimization ([#9316](https://github.com/Lightning-AI/lightning/pull/9316))
- Fixed inspection of other args when a container is specified in `save_hyperparameters` ([#9125](https://github.com/Lightning-AI/lightning/pull/9125))
- Fixed signature of `Timer.on_train_epoch_end` and `StochasticWeightAveraging.on_train_epoch_end` to prevent unwanted deprecation warnings ([#9347](https://github.com/Lightning-AI/lightning/pull/9347))


## [1.4.5] - 2021-08-31

- Fixed reduction using `self.log(sync_dict=True, reduce_fx={mean,max})` ([#9142](https://github.com/Lightning-AI/lightning/pull/9142))
- Fixed not setting a default value for `max_epochs` if `max_time` was specified on the `Trainer` constructor ([#9072](https://github.com/Lightning-AI/lightning/pull/9072))
- Fixed the CometLogger, no longer modifies the metrics in place. Instead creates a copy of metrics before performing any operations ([#9150](https://github.com/Lightning-AI/lightning/pull/9150))
- Fixed `DDP` "CUDA error: initialization error" due to a `copy` instead of `deepcopy` on `ResultCollection` ([#9239](https://github.com/Lightning-AI/lightning/pull/9239))


## [1.4.4] - 2021-08-24

- Fixed a bug in the binary search mode of auto batch size scaling where exception was raised if the first trainer run resulted in OOM ([#8954](https://github.com/Lightning-AI/lightning/pull/8954))
- Fixed a bug causing logging with `log_gpu_memory='min_max'` not working ([#9013](https://github.com/Lightning-AI/lightning/pull/9013))


## [1.4.3] - 2021-08-17

- Fixed plateau scheduler stepping on incomplete epoch ([#8861](https://github.com/Lightning-AI/lightning/pull/8861))
- Fixed infinite loop with `CycleIterator` and multiple loaders ([#8889](https://github.com/Lightning-AI/lightning/pull/8889))
- Fixed `StochasticWeightAveraging` with a list of learning rates not applying them to each param group ([#8747](https://github.com/Lightning-AI/lightning/pull/8747))
- Restore original loaders if replaced by entrypoint ([#8885](https://github.com/Lightning-AI/lightning/pull/8885))
- Fixed lost reference to `_Metadata` object in `ResultMetricCollection` ([#8932](https://github.com/Lightning-AI/lightning/pull/8932))
- Ensure the existence of `DDPPlugin._sync_dir` in `reconciliate_processes` ([#8939](https://github.com/Lightning-AI/lightning/pull/8939))


## [1.4.2] - 2021-08-10

- Fixed recursive call for `apply_to_collection(include_none=False)` ([#8719](https://github.com/Lightning-AI/lightning/pull/8719))
- Fixed truncated backprop through time enablement when set as a property on the LightningModule and not the Trainer ([#8804](https://github.com/Lightning-AI/lightning/pull/8804/))
- Fixed comments and exception message for metrics_to_scalars ([#8782](https://github.com/Lightning-AI/lightning/pull/8782/))
- Fixed typo error in LightningLoggerBase.after_save_checkpoint docstring ([#8737](https://github.com/Lightning-AI/lightning/pull/8737/))


## [1.4.1] - 2021-08-03

- Fixed `trainer.fit_loop.split_idx` always returning `None` ([#8601](https://github.com/Lightning-AI/lightning/pull/8601))
- Fixed references for `ResultCollection.extra` ([#8622](https://github.com/Lightning-AI/lightning/pull/8622))
- Fixed reference issues during epoch end result collection ([#8621](https://github.com/Lightning-AI/lightning/pull/8621))
- Fixed horovod auto-detection when horovod is not installed and the launcher is `mpirun` ([#8610](https://github.com/Lightning-AI/lightning/pull/8610))
- Fixed an issue with `training_step` outputs not getting collected correctly for `training_epoch_end` ([#8613](https://github.com/Lightning-AI/lightning/pull/8613))
- Fixed distributed types support for CPUs ([#8667](https://github.com/Lightning-AI/lightning/pull/8667))
- Fixed a deadlock issue with DDP and torchelastic ([#8655](https://github.com/Lightning-AI/lightning/pull/8655))
- Fixed `accelerator=ddp` choice for CPU ([#8645](https://github.com/Lightning-AI/lightning/pull/8645))


## [1.4.0] - 2021-07-27

### Added

- Added `extract_batch_size` utility and corresponding tests to extract batch dimension from multiple batch types ([#8357](https://github.com/Lightning-AI/lightning/pull/8357/))
- Added support for named parameter groups in `LearningRateMonitor` ([#7987](https://github.com/Lightning-AI/lightning/pull/7987))
- Added `dataclass` support for `pl.utilities.apply_to_collection` ([#7935](https://github.com/Lightning-AI/lightning/pull/7935))
- Added support to `LightningModule.to_torchscript` for saving to custom filesystems with `fsspec` ([#7617](https://github.com/Lightning-AI/lightning/pull/7617))
- Added `KubeflowEnvironment` for use with the `PyTorchJob` operator in Kubeflow
- Added LightningCLI support for config files on object stores ([#7521](https://github.com/Lightning-AI/lightning/pull/7521))
- Added `ModelPruning(prune_on_train_epoch_end=True|False)` to choose when to apply pruning ([#7704](https://github.com/Lightning-AI/lightning/pull/7704))
- Added support for checkpointing based on a provided time interval during training ([#7515](https://github.com/Lightning-AI/lightning/pull/7515))
- Progress tracking
  * Added dataclasses for progress tracking ([#6603](https://github.com/Lightning-AI/lightning/pull/6603),
    [#7574](https://github.com/Lightning-AI/lightning/pull/7574),
    [#8140](https://github.com/Lightning-AI/lightning/pull/8140),
    [#8362](https://github.com/Lightning-AI/lightning/pull/8362))
  * Add `{,load_}state_dict` to the progress tracking dataclasses ([#8140](https://github.com/Lightning-AI/lightning/pull/8140))
  * Connect the progress tracking dataclasses to the loops ([#8244](https://github.com/Lightning-AI/lightning/pull/8244),
    [#8362](https://github.com/Lightning-AI/lightning/pull/8362))
  * Do not reset the progress tracking dataclasses total counters ([#8475](https://github.com/Lightning-AI/lightning/pull/8475))
- Added support for passing a `LightningDataModule` positionally as the second argument to `trainer.{validate,test,predict}` ([#7431](https://github.com/Lightning-AI/lightning/pull/7431))
- Added argument `trainer.predict(ckpt_path)` ([#7430](https://github.com/Lightning-AI/lightning/pull/7430))
- Added `clip_grad_by_value` support for TPUs ([#7025](https://github.com/Lightning-AI/lightning/pull/7025))
- Added support for passing any class to `is_overridden` ([#7918](https://github.com/Lightning-AI/lightning/pull/7918))
- Added `sub_dir` parameter to `TensorBoardLogger` ([#6195](https://github.com/Lightning-AI/lightning/pull/6195))
- Added correct `dataloader_idx` to batch transfer hooks ([#6241](https://github.com/Lightning-AI/lightning/pull/6241))
- Added `include_none=bool` argument to `apply_to_collection` ([#7769](https://github.com/Lightning-AI/lightning/pull/7769))
- Added `apply_to_collections` to apply a function to two zipped collections ([#7769](https://github.com/Lightning-AI/lightning/pull/7769))
- Added `ddp_fully_sharded` support ([#7487](https://github.com/Lightning-AI/lightning/pull/7487))
- Added `should_rank_save_checkpoint` property to Training Plugins ([#7684](https://github.com/Lightning-AI/lightning/pull/7684))
- Added `log_grad_norm` hook to `LightningModule` to customize the logging of gradient norms ([#7873](https://github.com/Lightning-AI/lightning/pull/7873))
- Added `save_config_filename` init argument to `LightningCLI` to ease resolving name conflicts ([#7741](https://github.com/Lightning-AI/lightning/pull/7741))
- Added `save_config_overwrite` init argument to `LightningCLI` to ease overwriting existing config files ([#8059](https://github.com/Lightning-AI/lightning/pull/8059))
- Added reset dataloader hooks to Training Plugins and Accelerators ([#7861](https://github.com/Lightning-AI/lightning/pull/7861))
- Added trainer stage hooks for Training Plugins and Accelerators ([#7864](https://github.com/Lightning-AI/lightning/pull/7864))
- Added the `on_before_optimizer_step` hook ([#8048](https://github.com/Lightning-AI/lightning/pull/8048))
- Added IPU Accelerator ([#7867](https://github.com/Lightning-AI/lightning/pull/7867))
- Fault-tolerant training
    * Added `{,load_}state_dict` to `ResultCollection` ([#7948](https://github.com/Lightning-AI/lightning/pull/7948))
    * Added `{,load_}state_dict` to `Loops` ([#8197](https://github.com/Lightning-AI/lightning/pull/8197))
    * Added `FastForwardSampler` and `CaptureIterableDataset` ([#8307](https://github.com/Lightning-AI/lightning/pull/8307))
    * Set `Loop.restarting=False` at the end of the first iteration ([#8362](https://github.com/Lightning-AI/lightning/pull/8362))
    * Save the loops state with the checkpoint (opt-in) ([#8362](https://github.com/Lightning-AI/lightning/pull/8362))
    * Save a checkpoint to restore the state on exception (opt-in) ([#8362](https://github.com/Lightning-AI/lightning/pull/8362))
    * Added `state_dict` and `load_state_dict` utilities for `CombinedLoader` + utilities for dataloader ([#8364](https://github.com/Lightning-AI/lightning/pull/8364))
- Added `rank_zero_only` to `LightningModule.log` function ([#7966](https://github.com/Lightning-AI/lightning/pull/7966))
- Added `metric_attribute` to `LightningModule.log` function ([#7966](https://github.com/Lightning-AI/lightning/pull/7966))
- Added a warning if `Trainer(log_every_n_steps)` is a value too high for the training dataloader ([#7734](https://github.com/Lightning-AI/lightning/pull/7734))
- Added LightningCLI support for argument links applied on instantiation ([#7895](https://github.com/Lightning-AI/lightning/pull/7895))
- Added LightningCLI support for configurable callbacks that should always be present ([#7964](https://github.com/Lightning-AI/lightning/pull/7964))
- Added DeepSpeed Infinity Support, and updated to DeepSpeed 0.4.0 ([#7234](https://github.com/Lightning-AI/lightning/pull/7234))
- Added support for `torch.nn.UninitializedParameter` in `ModelSummary` ([#7642](https://github.com/Lightning-AI/lightning/pull/7642))
- Added support `LightningModule.save_hyperparameters` when `LightningModule` is a dataclass ([#7992](https://github.com/Lightning-AI/lightning/pull/7992))
- Added support for overriding `optimizer_zero_grad` and `optimizer_step` when using accumulate_grad_batches ([#7980](https://github.com/Lightning-AI/lightning/pull/7980))
- Added `logger` boolean flag to `save_hyperparameters` ([#7960](https://github.com/Lightning-AI/lightning/pull/7960))
- Added support for calling scripts using the module syntax (`python -m package.script`) ([#8073](https://github.com/Lightning-AI/lightning/pull/8073))
- Added support for optimizers and learning rate schedulers to `LightningCLI` ([#8093](https://github.com/Lightning-AI/lightning/pull/8093))
- Added XLA Profiler ([#8014](https://github.com/Lightning-AI/lightning/pull/8014))
- Added `PrecisionPlugin.{pre,post}_backward` ([#8328](https://github.com/Lightning-AI/lightning/pull/8328))
- Added `on_load_checkpoint` and `on_save_checkpoint` hooks to the `PrecisionPlugin` base class ([#7831](https://github.com/Lightning-AI/lightning/pull/7831))
- Added `max_depth` parameter in `ModelSummary` ([#8062](https://github.com/Lightning-AI/lightning/pull/8062))
- Added `XLAStatsMonitor` callback ([#8235](https://github.com/Lightning-AI/lightning/pull/8235))
- Added `restore` function and `restarting` attribute to base `Loop` ([#8247](https://github.com/Lightning-AI/lightning/pull/8247))
- Added support for `save_hyperparameters` in `LightningDataModule` ([#3792](https://github.com/Lightning-AI/lightning/pull/3792))
- Added the `ModelCheckpoint(save_on_train_epoch_end)` to choose when to run the saving logic ([#8389](https://github.com/Lightning-AI/lightning/pull/8389))
- Added `LSFEnvironment` for distributed training with the LSF resource manager `jsrun` ([#5102](https://github.com/Lightning-AI/lightning/pull/5102))
- Added support for `accelerator='cpu'|'gpu'|'tpu'|'ipu'|'auto'` ([#7808](https://github.com/Lightning-AI/lightning/pull/7808))
- Added `tpu_spawn_debug` to plugin registry ([#7933](https://github.com/Lightning-AI/lightning/pull/7933))
- Enabled traditional/manual launching of DDP processes through `LOCAL_RANK` and `NODE_RANK` environment variable assignments ([#7480](https://github.com/Lightning-AI/lightning/pull/7480))
- Added `quantize_on_fit_end` argument to `QuantizationAwareTraining` ([#8464](https://github.com/Lightning-AI/lightning/pull/8464))
- Added experimental support for loop specialization ([#8226](https://github.com/Lightning-AI/lightning/pull/8226))
- Added support for `devices` flag to Trainer ([#8440](https://github.com/Lightning-AI/lightning/pull/8440))
- Added private `prevent_trainer_and_dataloaders_deepcopy` context manager on the `LightningModule` ([#8472](https://github.com/Lightning-AI/lightning/pull/8472))
- Added support for providing callables to the Lightning CLI instead of types ([#8400](https://github.com/Lightning-AI/lightning/pull/8400))

### Changed

- Decoupled device parsing logic from Accelerator connector to Trainer ([#8180](https://github.com/Lightning-AI/lightning/pull/8180))
- Changed the `Trainer`'s `checkpoint_callback` argument to allow only boolean values ([#7539](https://github.com/Lightning-AI/lightning/pull/7539))
- Log epoch metrics before the `on_evaluation_end` hook ([#7272](https://github.com/Lightning-AI/lightning/pull/7272))
- Explicitly disallow calling `self.log(on_epoch=False)` during epoch-only or single-call hooks ([#7874](https://github.com/Lightning-AI/lightning/pull/7874))
- Changed these `Trainer` methods to be protected: `call_setup_hook`, `call_configure_sharded_model`, `pre_dispatch`, `dispatch`, `post_dispatch`, `call_teardown_hook`, `run_train`, `run_sanity_check`, `run_evaluate`, `run_evaluation`, `run_predict`, `track_output_for_epoch_end`
- Changed `metrics_to_scalars` to work with any collection or value ([#7888](https://github.com/Lightning-AI/lightning/pull/7888))
- Changed `clip_grad_norm` to use `torch.nn.utils.clip_grad_norm_` ([#7025](https://github.com/Lightning-AI/lightning/pull/7025))
- Validation is now always run inside the training epoch scope ([#7357](https://github.com/Lightning-AI/lightning/pull/7357))
- `ModelCheckpoint` now runs at the end of the training epoch by default ([#8389](https://github.com/Lightning-AI/lightning/pull/8389))
- `EarlyStopping` now runs at the end of the training epoch by default ([#8286](https://github.com/Lightning-AI/lightning/pull/8286))
- Refactored Loops
    * Moved attributes `global_step`, `current_epoch`, `max/min_steps`, `max/min_epochs`, `batch_idx`, and `total_batch_idx` to TrainLoop ([#7437](https://github.com/Lightning-AI/lightning/pull/7437))
    * Refactored result handling in training loop ([#7506](https://github.com/Lightning-AI/lightning/pull/7506))
    * Moved attributes `hiddens` and `split_idx` to TrainLoop ([#7507](https://github.com/Lightning-AI/lightning/pull/7507))
    * Refactored the logic around manual and automatic optimization inside the optimizer loop ([#7526](https://github.com/Lightning-AI/lightning/pull/7526))
    * Simplified "should run validation" logic ([#7682](https://github.com/Lightning-AI/lightning/pull/7682))
    * Simplified logic for updating the learning rate for schedulers ([#7682](https://github.com/Lightning-AI/lightning/pull/7682))
    * Removed the `on_epoch` guard from the "should stop" validation check ([#7701](https://github.com/Lightning-AI/lightning/pull/7701))
    * Refactored internal loop interface; added new classes `FitLoop`, `TrainingEpochLoop`, `TrainingBatchLoop` ([#7871](https://github.com/Lightning-AI/lightning/pull/7871), [#8077](https://github.com/Lightning-AI/lightning/pull/8077))
    * Removed `pl.trainer.training_loop` ([#7985](https://github.com/Lightning-AI/lightning/pull/7985))
    * Refactored evaluation loop interface; added new classes `DataLoaderLoop`, `EvaluationLoop`, `EvaluationEpochLoop` ([#7990](https://github.com/Lightning-AI/lightning/pull/7990), [#8077](https://github.com/Lightning-AI/lightning/pull/8077))
    * Removed `pl.trainer.evaluation_loop` ([#8056](https://github.com/Lightning-AI/lightning/pull/8056))
    * Restricted public access to several internal functions ([#8024](https://github.com/Lightning-AI/lightning/pull/8024))
    * Refactored trainer `_run_*` functions and separate evaluation loops ([#8065](https://github.com/Lightning-AI/lightning/pull/8065))
    * Refactored prediction loop interface; added new classes `PredictionLoop`, `PredictionEpochLoop` ([#7700](https://github.com/Lightning-AI/lightning/pull/7700), [#8077](https://github.com/Lightning-AI/lightning/pull/8077))
    * Removed `pl.trainer.predict_loop` ([#8094](https://github.com/Lightning-AI/lightning/pull/8094))
    * Moved result teardown to the loops ([#8245](https://github.com/Lightning-AI/lightning/pull/8245))
    * Improve `Loop` API to better handle children `state_dict` and `progress` ([#8334](https://github.com/Lightning-AI/lightning/pull/8334))
- Refactored logging
    * Renamed and moved `core/step_result.py` to `trainer/connectors/logger_connector/result.py` ([#7736](https://github.com/Lightning-AI/lightning/pull/7736))
    * Dramatically simplify the `LoggerConnector` ([#7882](https://github.com/Lightning-AI/lightning/pull/7882))
    * `trainer.{logged,progress_bar,callback}_metrics` are now updated on-demand ([#7882](https://github.com/Lightning-AI/lightning/pull/7882))
    * Completely overhaul the `Result` object in favor of `ResultMetric` ([#7882](https://github.com/Lightning-AI/lightning/pull/7882))
    * Improve epoch-level reduction time and overall memory usage ([#7882](https://github.com/Lightning-AI/lightning/pull/7882))
    * Allow passing `self.log(batch_size=...)` ([#7891](https://github.com/Lightning-AI/lightning/pull/7891))
    * Each of the training loops now keeps its own results collection ([#7891](https://github.com/Lightning-AI/lightning/pull/7891))
    * Remove `EpochResultStore` and `HookResultStore` in favor of `ResultCollection` ([#7909](https://github.com/Lightning-AI/lightning/pull/7909))
    * Remove `MetricsHolder` ([#7909](https://github.com/Lightning-AI/lightning/pull/7909))
- Moved `ignore_scalar_return_in_dp` warning suppression to the DataParallelPlugin class ([#7421](https://github.com/Lightning-AI/lightning/pull/7421/))
- Changed the behaviour when logging evaluation step metrics to no longer append `/epoch_*` to the metric name ([#7351](https://github.com/Lightning-AI/lightning/pull/7351))
- Raised `ValueError` when a `None` value is `self.log`-ed ([#7771](https://github.com/Lightning-AI/lightning/pull/7771))
- Changed `resolve_training_type_plugins` to allow setting `num_nodes` and `sync_batchnorm` from `Trainer` setting ([#7026](https://github.com/Lightning-AI/lightning/pull/7026))
- Default `seed_everything(workers=True)` in the `LightningCLI` ([#7504](https://github.com/Lightning-AI/lightning/pull/7504))
- Changed `model.state_dict()` in `CheckpointConnector` to allow `training_type_plugin` to customize the model's `state_dict()` ([#7474](https://github.com/Lightning-AI/lightning/pull/7474))
- `MLflowLogger` now uses the env variable `MLFLOW_TRACKING_URI` as default tracking URI ([#7457](https://github.com/Lightning-AI/lightning/pull/7457))
- Changed `Trainer` arg and functionality from `reload_dataloaders_every_epoch` to `reload_dataloaders_every_n_epochs` ([#5043](https://github.com/Lightning-AI/lightning/pull/5043))
- Changed `WandbLogger(log_model={True/'all'})` to log models as artifacts ([#6231](https://github.com/Lightning-AI/lightning/pull/6231))
- MLFlowLogger now accepts `run_name` as an constructor argument ([#7622](https://github.com/Lightning-AI/lightning/pull/7622))
- Changed `teardown()` in `Accelerator` to allow `training_type_plugin` to customize `teardown` logic ([#7579](https://github.com/Lightning-AI/lightning/pull/7579))
- `Trainer.fit` now raises an error when using manual optimization with unsupported features such as `gradient_clip_val` or `accumulate_grad_batches` ([#7788](https://github.com/Lightning-AI/lightning/pull/7788))
- Accelerator hooks are called regardless if `LightningModule` overrides the same hooks ([#7826](https://github.com/Lightning-AI/lightning/pull/7826))
- Moved profilers to their own file ([#7822](https://github.com/Lightning-AI/lightning/pull/7822))
- The `on_after_backward` hook is now called on accumulating iterations. Use the `on_before_optimizer_step` hook to mimic the old behaviour ([#8328](https://github.com/Lightning-AI/lightning/pull/8328))
- The mixed precision loss is no longer unscaled before the `on_after_backward` hook. Use the `on_before_optimizer_step` hook to mimic the old behaviour  ([#8328](https://github.com/Lightning-AI/lightning/pull/8328))
- The `TrainingTypePlugin.{pre,post}_backward` hooks no longer take the `optimizer, opt_idx, should_accumulate` arguments ([#8328](https://github.com/Lightning-AI/lightning/pull/8328))
- The `PrecisionPlugin.backward` hooks no longer returns a value ([#8328](https://github.com/Lightning-AI/lightning/pull/8328))
- The `PrecisionPlugin.backward` hooks no longer takes a `should_accumulate` argument ([#8328](https://github.com/Lightning-AI/lightning/pull/8328))
- Added the `on_before_backward` hook ([#7865](https://github.com/Lightning-AI/lightning/pull/7865))
- `LightningCLI` now aborts with a clearer message if config already exists and disables save config during `fast_dev_run`([#7963](https://github.com/Lightning-AI/lightning/pull/7963))
- Saved the `LightningCLI` config on `setup` and only on the main process ([#8017](https://github.com/Lightning-AI/lightning/pull/8017))
- Dropped the `LightningCLI` `ArgumentParser` when pickling ([#8017](https://github.com/Lightning-AI/lightning/pull/8017))
- Skip `broadcast` if distributed not initialized for the spawn plugins ([#8017](https://github.com/Lightning-AI/lightning/pull/8017))
- `Trainer(resume_from_checkpoint=...)` now restores the model directly after `LightningModule.setup()`, which is before `LightningModule.configure_sharded_model()` ([#7652](https://github.com/Lightning-AI/lightning/pull/7652))
- Moved `torch.cuda.set_device()` to enable collective calls earlier in setup ([#8312](https://github.com/Lightning-AI/lightning/pull/8312))
- Used XLA utility API to move data to CPU (Single TPU core) ([#8078](https://github.com/Lightning-AI/lightning/pull/8078))
- Improved error messages in `replace_sampler` when the `DataLoader` attributes are not included in the signature or the signature is missing optional arguments ([#8519](https://github.com/Lightning-AI/lightning/pull/8519))
- Moved `DeviceDtypeModuleMixin` and `HyperparametersMixin` mixin to `core` ([#8396](https://github.com/Lightning-AI/lightning/pull/8396))
- Return the `default_root_dir` as the `log_dir` when the logger is a `LoggerCollection` ([#8187](https://github.com/Lightning-AI/lightning/pull/8187))

### Deprecated

- Deprecated `LightningModule.loaded_optimizer_states_dict` ([#8229](https://github.com/Lightning-AI/lightning/pull/8229))
- Standardized the dataloaders arguments of `trainer.{fit,valdiate,test,tune}` ([#7431](https://github.com/Lightning-AI/lightning/pull/7431))
- Deprecated `DataModule` properties: `has_prepared_data`, `has_setup_fit`, `has_setup_validate`, `has_setup_test`, `has_setup_predict`, `has_teardown_fit`, `has_teardown_validate`, `has_teardown_test`, `has_teardown_predict` ([#7657](https://github.com/Lightning-AI/lightning/pull/7657/))
- Deprecated `TrainerModelHooksMixin` in favor of `pl.utilities.signature_utils` ([#7422](https://github.com/Lightning-AI/lightning/pull/7422))
- Deprecated `num_nodes` and `sync_batchnorm` arguments in `DDPPlugin` and `DDPSpawnPlugin` ([#7026](https://github.com/Lightning-AI/lightning/pull/7026))
- Deprecated `self.log(sync_dist_op)` in favor of `self.log(reduce_fx)`. ([#7891](https://github.com/Lightning-AI/lightning/pull/7891))
- Deprecated `is_overridden(model=...)` in favor of `is_overridden(instance=...)` ([#7918](https://github.com/Lightning-AI/lightning/pull/7918))
- Deprecated automatically detaching returned extras with grads ([#7994](https://github.com/Lightning-AI/lightning/pull/7994))
- Deprecated default value of `monitor` argument in EarlyStopping callback to enforce `monitor` as a required argument ([#7907](https://github.com/Lightning-AI/lightning/pull/7907))
- Deprecated importing `rank_zero_{warn,deprecation}` directly from `pl.utilities.distributed` ([#8085](https://github.com/Lightning-AI/lightning/pull/8085))
- Deprecated the use of `CheckpointConnector.hpc_load()` in favor of `CheckpointConnector.restore()` ([#7652](https://github.com/Lightning-AI/lightning/pull/7652))
- Deprecated `ModelCheckpoint(every_n_val_epochs)` in favor of `ModelCheckpoint(every_n_epochs)` ([#8383](https://github.com/Lightning-AI/lightning/pull/8383))
- Deprecated `DDPPlugin.task_idx` in favor of `DDPPlugin.local_rank` ([#8203](https://github.com/Lightning-AI/lightning/pull/8203))
- Deprecated the `Trainer.train_loop` property in favor of `Trainer.fit_loop` ([#8025](https://github.com/Lightning-AI/lightning/pull/8025))
- Deprecated the `Trainer.disable_validation` property in favor of `not Trainer.enable_validation` ([#8291](https://github.com/Lightning-AI/lightning/pull/8291))
- Deprecated `mode` parameter in `ModelSummary` in favor of `max_depth` ([#8062](https://github.com/Lightning-AI/lightning/pull/8062))
- Deprecated `reload_dataloaders_every_epoch` argument of `Trainer` in favor of `reload_dataloaders_every_n_epochs` ([#5043](https://github.com/Lightning-AI/lightning/pull/5043))
- Deprecated `distributed_backend` argument for `Trainer` ([#8575](https://github.com/Lightning-AI/lightning/pull/8575))

### Removed

- Dropped official support/testing for PyTorch <1.6 ([#8288](https://github.com/Lightning-AI/lightning/pull/8288))
- Removed `ProfilerConnector` ([#7654](https://github.com/Lightning-AI/lightning/pull/7654))
- Pruned deprecated classif. metrics from `pl.metrics.functional.classification` ([#7499](https://github.com/Lightning-AI/lightning/pull/7499))
- Removed deprecated data parallel classes `LightningDataParallel` and `LightningDistributedDataParallel` from `pl.overrides.data_parallel` ([#7510](https://github.com/Lightning-AI/lightning/pull/7510))
- Removed deprecated trainer attributes - `get_model` and `accelerator_backend` ([#7502](https://github.com/Lightning-AI/lightning/pull/7502))
- Removed support for automatically monitoring the `val_loss` key with `ModelCheckpoint`. Pass your `monitor` of choice to the `ModelCheckpoint` instance instead ([#8293](https://github.com/Lightning-AI/lightning/pull/8293))
- Removed support for `self.log(tbptt_reduce_fx)` and `self.log(tbptt_pad_token)`. Please, open a discussion explaining your use-case if you relied on these. ([#7644](https://github.com/Lightning-AI/lightning/pull/7644))
- Removed deprecated utils modules `model_utils`, `warning_utils`, `xla_device_utils` and partially `argparse_utils` ([#7503](https://github.com/Lightning-AI/lightning/pull/7503))
- Removed `RPCPlugin` and `RPCSequentialPlugin`. If you were successfully using these plugins, please open a GitHub discussion about your use case ([#8101](https://github.com/Lightning-AI/lightning/pull/8101))
- Removed deprecated trainer attributes - `on_cpu`, `on_tpu`, `use_tpu`, `on_gpu`, `use_dp`, `use_ddp`, `use_ddp2`, `use_horovod`, `use_single_gpu` ([#7501](https://github.com/Lightning-AI/lightning/pull/7501))
- Removed deprecated `optimizer` argument in `LightningModule.manual_backward()`; Toggling optimizers in manual optimization should be done using `LightningModule.{un}toggle_optimizer()` ([#8287](https://github.com/Lightning-AI/lightning/pull/8287))
- Removed DeepSpeed FP16 Exception as FP32 is now supported ([#8462](https://github.com/Lightning-AI/lightning/pull/8462))
- Removed environment variable `PL_EXP_VERSION` from DDP subprocesses ([7403](https://github.com/Lightning-AI/lightning/pull/7403))

### Fixed

- Fixed the `GPUStatsMonitor` callbacks to use the correct GPU IDs if `CUDA_VISIBLE_DEVICES` set ([#8260](https://github.com/Lightning-AI/lightning/pull/8260))
- Fixed `lr_scheduler` checkpointed state by calling `update_lr_schedulers` before saving checkpoints ([#7877](https://github.com/Lightning-AI/lightning/pull/7877))
- Fixed ambiguous warning when both overfit and train dataloader shuffling are enabled ([#7685](https://github.com/Lightning-AI/lightning/pull/7685))
- Fixed dev debugger memory growing due to tracking events even when disabled ([#7875](https://github.com/Lightning-AI/lightning/pull/7875))
- Fixed `None` loss keys getting added in `training_epoch_end` when using manual optimization and not returning a loss ([#7772](https://github.com/Lightning-AI/lightning/pull/7772))
- Fixed a bug where `precision=64` with `accelerator='ddp_spawn'` would throw a pickle error ([#6924](https://github.com/Lightning-AI/lightning/pull/6924))
- Do not override the existing `epoch` value in `logged_metrics` when already logged by the user ([#7982](https://github.com/Lightning-AI/lightning/pull/7982))
- Support for manual optimization with DeepSpeed ([#7970](https://github.com/Lightning-AI/lightning/pull/7970))
- Fixed `dataloader_idx` argument value when predicting with only one `DataLoader` ([#7941](https://github.com/Lightning-AI/lightning/pull/7941))
- Fixed passing the `stage` argument of `Callback.{setup,teardown}` as a keyword ([#7973](https://github.com/Lightning-AI/lightning/pull/7973))
- Fixed metrics generated during `validation sanity checking` are cleaned on end ([#8171](https://github.com/Lightning-AI/lightning/pull/8171))
- Fixed `log_gpu_memory` metrics not being added to `logging` when nothing else is logged ([#8174](https://github.com/Lightning-AI/lightning/pull/8174))
- Fixed a bug where calling `log` with a `Metric` instance would raise an error if it was a nested attribute of the model ([#8181](https://github.com/Lightning-AI/lightning/pull/8181))
- Fixed a bug where using `precision=64` would cause buffers with complex dtype to be cast to real ([#8208](https://github.com/Lightning-AI/lightning/pull/8208))
- Fixed `is_overridden` returning true for wrapped functions with no changes ([#8296](https://github.com/Lightning-AI/lightning/pull/8296))
- Fixed a bug where `truncated_bptt_steps` would throw an AttributeError when the target RNN has multiple hidden states ([#8145](https://github.com/Lightning-AI/lightning/pull/8145))
- Fixed `self.optimizers()` not returning a single optimizer if it had been wrapped ([#8326](https://github.com/Lightning-AI/lightning/pull/8326))
- Fixed the `on_after_backward` hook not getting called when using manual optimization and no plugins ([#8328](https://github.com/Lightning-AI/lightning/pull/8328))
- Fixed the `LightningModule.backward` hook only getting called with the `apex` plugin when using manual optimization ([#8328](https://github.com/Lightning-AI/lightning/pull/8328))
- Fixed moving batch to device before sending it to the `on_*_batch_start`/`on_*_batch_end` callbacks and model hooks ([#7378](https://github.com/Lightning-AI/lightning/pull/7378))
- Fixed passing a custom `DDPPlugin` when choosing `accelerator="ddp_cpu"` for the accelerator ([#6208](https://github.com/Lightning-AI/lightning/pull/6208))
- Fixed missing call to `LightningModule.untoggle_optimizer` in training loop when running gradient accumulation with multiple optimizers ([#8284](https://github.com/Lightning-AI/lightning/pull/8284))
- Fixed hash of LightningEnum to work with value instead of name ([#8421](https://github.com/Lightning-AI/lightning/pull/8421)).
- Fixed a bug where an extra checkpoint was saved at the end of training if the `val_check_interval` did not align with the number of training batches ([#7724](https://github.com/Lightning-AI/lightning/pull/7724))
- Fixed hash of LightningEnum to work with value instead of name([#8421](https://github.com/Lightning-AI/lightning/pull/8421)).
- Fixed `move_data_to_device` to return the batch if the object `to` function didn't return `self` ([#8433](https://github.com/Lightning-AI/lightning/pull/8433))
- Fixed progress bar updates for Pod Training ([#8258](https://github.com/Lightning-AI/lightning/pull/8258))
- Fixed clearing dataloader references before attaching new dataloaders in consecutive `Trainer.{fit,validate,test,predict}´ runs ([#8442](https://github.com/Lightning-AI/lightning/pull/8442))
- Fixed memory leaks on GPU by moving `optimizer_states`, `ResultCollection.extra`, `ResultMetric` attributes, and `LoggerConnector` metrics to `cpu`. Also, delete the DDP wrapper on `teardown` ([#8490](https://github.com/Lightning-AI/lightning/pull/8490))
- Fixed `SWA` callback using LightningModule `prevent_trainer_and_dataloaders_deepcopy` to avoid OOM ([#8472](https://github.com/Lightning-AI/lightning/pull/8472))
- Fixed `ModelPruning` callback `on_save_checkpoint` to avoid making a `deepcopy` potentially leading to OOM ([#8472](https://github.com/Lightning-AI/lightning/pull/8472))
- Fixed the sampler replacement logic for `DataLoader`s which do not define all `DataLoader` attributes as `__init__` parameters ([#8519](https://github.com/Lightning-AI/lightning/pull/8519))
- Fixed DeepSpeed Windows support ([#8488](https://github.com/Lightning-AI/lightning/pull/8488))
- Fixed DeepSpeed not properly setting the trainer `lr_schedulers` attribute ([#8527](https://github.com/Lightning-AI/lightning/pull/8527))
- Fixed experiment version and log-dir divergence in DDP when using multiple `Trainer` instances in sequence ([7403](https://github.com/Lightning-AI/lightning/pull/7403))
- Enabled manual optimization for TPUs ([#8458](https://github.com/Lightning-AI/lightning/pull/8458))
- Fixed `accumulate_grad_batches` not been recomputed during model reload ([#5334](https://github.com/Lightning-AI/lightning/pull/5334))
- Fixed a `TypeError` when wrapping optimizers in the `HorovodPlugin` and running `Trainer.test` ([#7840](https://github.com/Lightning-AI/lightning/pull/7840))
- Fixed `BackboneFinetuning` restoration ([#8501](https://github.com/Lightning-AI/lightning/pull/8501))
- Fixed `lr_scheduler` with metric (e.g. `torch.optim.lr_scheduler.ReduceLROnPlateau`) when using `automatic_optimization = False` ([#7643](https://github.com/Lightning-AI/lightning/pull/7643))
- Fixed `DeepSpeed` breaking with no schedulers ([#8580](https://github.com/Lightning-AI/lightning/pull/8580))


## [1.3.8] - 2021-07-01

### Fixed

- Fixed a sync deadlock when checkpointing a `LightningModule` that uses a torchmetrics 0.4 `Metric` ([#8218](https://github.com/Lightning-AI/lightning/pull/8218))
- Fixed compatibility TorchMetrics v0.4 ([#8206](https://github.com/Lightning-AI/lightning/pull/8206))
- Added torchelastic check when sanitizing GPUs ([#8095](https://github.com/Lightning-AI/lightning/pull/8095))
- Fixed a DDP info message that was never shown ([#8111](https://github.com/Lightning-AI/lightning/pull/8111))
- Fixed metrics deprecation message at module import level ([#8163](https://github.com/Lightning-AI/lightning/pull/8163))
- Fixed a bug where an infinite recursion would be triggered when using the `BaseFinetuning` callback on a model that contains a `ModuleDict` ([#8170](https://github.com/Lightning-AI/lightning/pull/8170))
- Added a mechanism to detect `deadlock` for `DDP` when only 1 process trigger an `Exception`. The mechanism will `kill the processes` when it happens ([#8167](https://github.com/Lightning-AI/lightning/pull/8167))
- Fixed NCCL error when selecting non-consecutive device ids ([#8165](https://github.com/Lightning-AI/lightning/pull/8165))
- Fixed SWA to also work with `IterableDataset` ([#8172](https://github.com/Lightning-AI/lightning/pull/8172))


## [1.3.7] - 2021-06-22

### Fixed

- Fixed a bug where skipping an optimizer while using amp causes amp to trigger an assertion error ([#7975](https://github.com/Lightning-AI/lightning/pull/7975))
- Fixed deprecation messages not showing due to incorrect stacklevel ([#8002](https://github.com/Lightning-AI/lightning/pull/8002), [#8005](https://github.com/Lightning-AI/lightning/pull/8005))
- Fixed setting a `DistributedSampler` when using a distributed plugin in a custom accelerator ([#7814](https://github.com/Lightning-AI/lightning/pull/7814))
- Improved `PyTorchProfiler` chrome traces names ([#8009](https://github.com/Lightning-AI/lightning/pull/8009))
- Fixed moving the best score to device in `EarlyStopping` callback for TPU devices ([#7959](https://github.com/Lightning-AI/lightning/pull/7959))
- Fixes access to `callback_metrics` in ddp_spawn ([#7916](https://github.com/Lightning-AI/lightning/pull/7916))


## [1.3.6] - 2021-06-15

### Fixed

- Fixed logs overwriting issue for remote filesystems ([#7889](https://github.com/Lightning-AI/lightning/pull/7889))
- Fixed `DataModule.prepare_data` could only be called on the global rank 0 process ([#7945](https://github.com/Lightning-AI/lightning/pull/7945))
- Fixed setting `worker_init_fn` to seed dataloaders correctly when using DDP ([#7942](https://github.com/Lightning-AI/lightning/pull/7942))
- Fixed `BaseFinetuning` callback to properly handle parent modules w/ parameters ([#7931](https://github.com/Lightning-AI/lightning/pull/7931))


## [1.3.5] - 2021-06-08

### Added

- Added warning to Training Step output ([#7779](https://github.com/Lightning-AI/lightning/pull/7779))

### Fixed

- Fixed `LearningRateMonitor` and `BackboneFinetuning` ([#7835](https://github.com/Lightning-AI/lightning/pull/7835))
- Minor improvements to `apply_to_collection` and type signature of `log_dict` ([#7851](https://github.com/Lightning-AI/lightning/pull/7851))
- Fixed docker versions ([#7834](https://github.com/Lightning-AI/lightning/pull/7834))
- Fixed sharded training check for fp16 precision ([#7825](https://github.com/Lightning-AI/lightning/pull/7825))
- Fixed support for torch Module type hints in LightningCLI ([#7807](https://github.com/Lightning-AI/lightning/pull/7807))

### Changed

- Move `training_output` validation to after `train_step_end` ([#7868](https://github.com/Lightning-AI/lightning/pull/7868))


## [1.3.4] - 2021-06-01

### Fixed

- Fixed info message when max training time reached ([#7780](https://github.com/Lightning-AI/lightning/pull/7780))
- Fixed missing `__len__` method to `IndexBatchSamplerWrapper` ([#7681](https://github.com/Lightning-AI/lightning/pull/7681))


## [1.3.3] - 2021-05-27

### Changed

- Changed calling of `untoggle_optimizer(opt_idx)` out of the closure function ([#7563](https://github.com/Lightning-AI/lightning/pull/7563))

### Fixed

- Fixed `ProgressBar` pickling after calling `trainer.predict` ([#7608](https://github.com/Lightning-AI/lightning/pull/7608))
- Fixed broadcasting in multi-node, multi-gpu DDP using torch 1.7 ([#7592](https://github.com/Lightning-AI/lightning/pull/7592))
- Fixed dataloaders are not reset when tuning the model ([#7566](https://github.com/Lightning-AI/lightning/pull/7566))
- Fixed print errors in `ProgressBar` when `trainer.fit` is not called ([#7674](https://github.com/Lightning-AI/lightning/pull/7674))
- Fixed global step update when the epoch is skipped ([#7677](https://github.com/Lightning-AI/lightning/pull/7677))
- Fixed training loop total batch counter when accumulate grad batches was enabled ([#7692](https://github.com/Lightning-AI/lightning/pull/7692))


## [1.3.2] - 2021-05-18

### Changed

- `DataModule`s now avoid duplicate `{setup,teardown,prepare_data}` calls for the same stage ([#7238](https://github.com/Lightning-AI/lightning/pull/7238))

### Fixed

- Fixed parsing of multiple training dataloaders ([#7433](https://github.com/Lightning-AI/lightning/pull/7433))
- Fixed recursive passing of `wrong_type` keyword argument in `pl.utilities.apply_to_collection` ([#7433](https://github.com/Lightning-AI/lightning/pull/7433))
- Fixed setting correct `DistribType` for `ddp_cpu` (spawn) backend ([#7492](https://github.com/Lightning-AI/lightning/pull/7492))
- Fixed incorrect number of calls to LR scheduler when `check_val_every_n_epoch > 1` ([#7032](https://github.com/Lightning-AI/lightning/pull/7032))


## [1.3.1] - 2021-05-11

### Fixed

- Fixed DeepSpeed with IterableDatasets ([#7362](https://github.com/Lightning-AI/lightning/pull/7362))
- Fixed `Trainer.current_epoch` not getting restored after tuning ([#7434](https://github.com/Lightning-AI/lightning/pull/7434))
- Fixed local rank displayed in console log ([#7395](https://github.com/Lightning-AI/lightning/pull/7395))


## [1.3.0] - 2021-05-06

### Added

- Added support for the `EarlyStopping` callback to run at the end of the training epoch ([#6944](https://github.com/Lightning-AI/lightning/pull/6944))
- Added synchronization points before and after `setup` hooks are run ([#7202](https://github.com/Lightning-AI/lightning/pull/7202))
- Added a `teardown` hook to `ClusterEnvironment` ([#6942](https://github.com/Lightning-AI/lightning/pull/6942))
- Added utils for metrics to scalar conversions ([#7180](https://github.com/Lightning-AI/lightning/pull/7180))
- Added utils for NaN/Inf detection for gradients and parameters ([#6834](https://github.com/Lightning-AI/lightning/pull/6834))
- Added more explicit exception message when trying to execute `trainer.test()` or `trainer.validate()` with `fast_dev_run=True` ([#6667](https://github.com/Lightning-AI/lightning/pull/6667))
- Added `LightningCLI` class to provide simple reproducibility with minimum boilerplate training CLI (
    [#4492](https://github.com/Lightning-AI/lightning/pull/4492),
    [#6862](https://github.com/Lightning-AI/lightning/pull/6862),
    [#7156](https://github.com/Lightning-AI/lightning/pull/7156),
    [#7299](https://github.com/Lightning-AI/lightning/pull/7299))
- Added `gradient_clip_algorithm` argument to Trainer for gradient clipping by value ([#6123](https://github.com/Lightning-AI/lightning/pull/6123)).
- Added a way to print to terminal without breaking up the progress bar ([#5470](https://github.com/Lightning-AI/lightning/pull/5470))
- Added support to checkpoint after training steps in `ModelCheckpoint` callback ([#6146](https://github.com/Lightning-AI/lightning/pull/6146))
- Added `TrainerStatus.{INITIALIZING,RUNNING,FINISHED,INTERRUPTED}` ([#7173](https://github.com/Lightning-AI/lightning/pull/7173))
- Added `Trainer.validate()` method to perform one evaluation epoch over the validation set ([#4948](https://github.com/Lightning-AI/lightning/pull/4948))
- Added `LightningEnvironment` for Lightning-specific DDP ([#5915](https://github.com/Lightning-AI/lightning/pull/5915))
- Added `teardown()` hook to LightningDataModule ([#4673](https://github.com/Lightning-AI/lightning/pull/4673))
- Added `auto_insert_metric_name` parameter to `ModelCheckpoint` ([#6277](https://github.com/Lightning-AI/lightning/pull/6277))
- Added arg to `self.log` that enables users to give custom names when dealing with multiple dataloaders ([#6274](https://github.com/Lightning-AI/lightning/pull/6274))
- Added `teardown` method to `BaseProfiler` to enable subclasses defining post-profiling steps outside of `__del__` ([#6370](https://github.com/Lightning-AI/lightning/pull/6370))
- Added `setup` method to `BaseProfiler` to enable subclasses defining pre-profiling steps for every process ([#6633](https://github.com/Lightning-AI/lightning/pull/6633))
- Added no return warning to predict ([#6139](https://github.com/Lightning-AI/lightning/pull/6139))
- Added `Trainer.predict` config validation ([#6543](https://github.com/Lightning-AI/lightning/pull/6543))
- Added `AbstractProfiler` interface ([#6621](https://github.com/Lightning-AI/lightning/pull/6621))
- Added support for including module names for forward in the autograd trace of `PyTorchProfiler` ([#6349](https://github.com/Lightning-AI/lightning/pull/6349))
- Added support for the PyTorch 1.8.1 autograd profiler ([#6618](https://github.com/Lightning-AI/lightning/pull/6618))
- Added `outputs` parameter to callback's `on_validation_epoch_end` & `on_test_epoch_end` hooks ([#6120](https://github.com/Lightning-AI/lightning/pull/6120))
- Added `configure_sharded_model` hook ([#6679](https://github.com/Lightning-AI/lightning/pull/6679))
- Added support for `precision=64`, enabling training with double precision ([#6595](https://github.com/Lightning-AI/lightning/pull/6595))
- Added support for DDP communication hooks ([#6736](https://github.com/Lightning-AI/lightning/pull/6736))
- Added `artifact_location` argument to `MLFlowLogger` which will be passed to the `MlflowClient.create_experiment` call ([#6677](https://github.com/Lightning-AI/lightning/pull/6677))
- Added `model` parameter to precision plugins' `clip_gradients` signature (
    [#6764](https://github.com/Lightning-AI/lightning/pull/6764),
    [#7231](https://github.com/Lightning-AI/lightning/pull/7231))
- Added `is_last_batch` attribute to `Trainer` ([#6825](https://github.com/Lightning-AI/lightning/pull/6825))
- Added `LightningModule.lr_schedulers()` for manual optimization  ([#6567](https://github.com/Lightning-AI/lightning/pull/6567))
- Added `MpModelWrapper` in TPU Spawn ([#7045](https://github.com/Lightning-AI/lightning/pull/7045))
- Added `max_time` Trainer argument to limit training time ([#6823](https://github.com/Lightning-AI/lightning/pull/6823))
- Added `on_predict_{batch,epoch}_{start,end}` hooks ([#7141](https://github.com/Lightning-AI/lightning/pull/7141))
- Added new `EarlyStopping` parameters `stopping_threshold` and `divergence_threshold` ([#6868](https://github.com/Lightning-AI/lightning/pull/6868))
- Added `debug` flag to TPU Training Plugins (PT_XLA_DEBUG) ([#7219](https://github.com/Lightning-AI/lightning/pull/7219))
- Added new `UnrepeatedDistributedSampler` and `IndexBatchSamplerWrapper` for tracking distributed predictions ([#7215](https://github.com/Lightning-AI/lightning/pull/7215))
- Added `trainer.predict(return_predictions=None|False|True)` ([#7215](https://github.com/Lightning-AI/lightning/pull/7215))
- Added `BasePredictionWriter` callback to implement prediction saving ([#7127](https://github.com/Lightning-AI/lightning/pull/7127))
- Added `trainer.tune(scale_batch_size_kwargs, lr_find_kwargs)` arguments to configure the tuning algorithms ([#7258](https://github.com/Lightning-AI/lightning/pull/7258))
- Added `tpu_distributed` check for TPU Spawn barrier ([#7241](https://github.com/Lightning-AI/lightning/pull/7241))
- Added device updates to TPU Spawn for Pod training ([#7243](https://github.com/Lightning-AI/lightning/pull/7243))
- Added warning when missing `Callback` and using `resume_from_checkpoint` ([#7254](https://github.com/Lightning-AI/lightning/pull/7254))
- DeepSpeed single file saving ([#6900](https://github.com/Lightning-AI/lightning/pull/6900))
- Added Training type Plugins Registry (
    [#6982](https://github.com/Lightning-AI/lightning/pull/6982),
    [#7063](https://github.com/Lightning-AI/lightning/pull/7063),
    [#7214](https://github.com/Lightning-AI/lightning/pull/7214),
    [#7224](https://github.com/Lightning-AI/lightning/pull/7224)
)
- Add `ignore` param to `save_hyperparameters` ([#6056](https://github.com/Lightning-AI/lightning/pull/6056))

### Changed

- Changed `LightningModule.truncated_bptt_steps` to be property ([#7323](https://github.com/Lightning-AI/lightning/pull/7323))
- Changed `EarlyStopping` callback from by default running `EarlyStopping.on_validation_end` if only training is run. Set `check_on_train_epoch_end` to run the callback at the end of the train epoch instead of at the end of the validation epoch ([#7069](https://github.com/Lightning-AI/lightning/pull/7069))
- Renamed `pl.callbacks.swa` to `pl.callbacks.stochastic_weight_avg` ([#6259](https://github.com/Lightning-AI/lightning/pull/6259))
- Refactor `RunningStage` and `TrainerState` usage (
    [#4945](https://github.com/Lightning-AI/lightning/pull/4945),
    [#7173](https://github.com/Lightning-AI/lightning/pull/7173))
    * Added `RunningStage.SANITY_CHECKING`
    * Added `TrainerFn.{FITTING,VALIDATING,TESTING,PREDICTING,TUNING}`
    * Changed `trainer.evaluating` to return `True` if validating or testing
- Changed `setup()` and `teardown()` stage argument to take any of `{fit,validate,test,predict}` ([#6386](https://github.com/Lightning-AI/lightning/pull/6386))
- Changed profilers to save separate report files per state and rank ([#6621](https://github.com/Lightning-AI/lightning/pull/6621))
- The trainer no longer tries to save a checkpoint on exception or run callback's `on_train_end` functions ([#6864](https://github.com/Lightning-AI/lightning/pull/6864))
- Changed `PyTorchProfiler` to use `torch.autograd.profiler.record_function` to record functions ([#6349](https://github.com/Lightning-AI/lightning/pull/6349))
- Disabled `lr_scheduler.step()` in manual optimization  ([#6825](https://github.com/Lightning-AI/lightning/pull/6825))
- Changed warnings and recommendations for dataloaders in `ddp_spawn` ([#6762](https://github.com/Lightning-AI/lightning/pull/6762))
- `pl.seed_everything` will now also set the seed on the `DistributedSampler` ([#7024](https://github.com/Lightning-AI/lightning/pull/7024))
- Changed default setting for communication of multi-node training using `DDPShardedPlugin` ([#6937](https://github.com/Lightning-AI/lightning/pull/6937))
- `trainer.tune()` now returns the tuning result ([#7258](https://github.com/Lightning-AI/lightning/pull/7258))
- `LightningModule.from_datasets()` now accepts `IterableDataset` instances as training datasets. ([#7503](https://github.com/Lightning-AI/lightning/pull/7503))
- Changed `resume_from_checkpoint` warning to an error when the checkpoint file does not exist ([#7075](https://github.com/Lightning-AI/lightning/pull/7075))
- Automatically set `sync_batchnorm` for `training_type_plugin` ([#6536](https://github.com/Lightning-AI/lightning/pull/6536))
- Allowed training type plugin to delay optimizer creation ([#6331](https://github.com/Lightning-AI/lightning/pull/6331))
- Removed ModelSummary validation from train loop on_trainer_init ([#6610](https://github.com/Lightning-AI/lightning/pull/6610))
- Moved `save_function` to accelerator ([#6689](https://github.com/Lightning-AI/lightning/pull/6689))
- Updated DeepSpeed ZeRO ([#6546](https://github.com/Lightning-AI/lightning/pull/6546),
    [#6752](https://github.com/Lightning-AI/lightning/pull/6752),
    [#6142](https://github.com/Lightning-AI/lightning/pull/6142),
    [#6321](https://github.com/Lightning-AI/lightning/pull/6321))
- Improved verbose logging for `EarlyStopping` callback ([#6811](https://github.com/Lightning-AI/lightning/pull/6811))
- Run ddp_spawn dataloader checks on Windows ([#6930](https://github.com/Lightning-AI/lightning/pull/6930))
- Updated mlflow with using `resolve_tags` ([#6746](https://github.com/Lightning-AI/lightning/pull/6746))
- Moved `save_hyperparameters` to its own function ([#7119](https://github.com/Lightning-AI/lightning/pull/7119))
- Replaced `_DataModuleWrapper` with `__new__` ([#7289](https://github.com/Lightning-AI/lightning/pull/7289))
- Reset `current_fx` properties on lightning module in teardown ([#7247](https://github.com/Lightning-AI/lightning/pull/7247))
- Auto-set `DataLoader.worker_init_fn` with `seed_everything` ([#6960](https://github.com/Lightning-AI/lightning/pull/6960))
- Remove `model.trainer` call inside of dataloading mixin ([#7317](https://github.com/Lightning-AI/lightning/pull/7317))
- Split profilers module ([#6261](https://github.com/Lightning-AI/lightning/pull/6261))
- Ensure accelerator is valid if running interactively ([#5970](https://github.com/Lightning-AI/lightning/pull/5970))
- Disabled batch transfer in DP mode ([#6098](https://github.com/Lightning-AI/lightning/pull/6098))

### Deprecated

- Deprecated `outputs` in both `LightningModule.on_train_epoch_end` and `Callback.on_train_epoch_end` hooks ([#7339](https://github.com/Lightning-AI/lightning/pull/7339))
- Deprecated `Trainer.truncated_bptt_steps` in favor of `LightningModule.truncated_bptt_steps` ([#7323](https://github.com/Lightning-AI/lightning/pull/7323))
- Deprecated `outputs` in both `LightningModule.on_train_epoch_end` and `Callback.on_train_epoch_end` hooks ([#7339](https://github.com/Lightning-AI/lightning/pull/7339))
- Deprecated `LightningModule.grad_norm` in favor of `pl.utilities.grads.grad_norm` ([#7292](https://github.com/Lightning-AI/lightning/pull/7292))
- Deprecated the `save_function` property from the `ModelCheckpoint` callback ([#7201](https://github.com/Lightning-AI/lightning/pull/7201))
- Deprecated `LightningModule.write_predictions` and `LightningModule.write_predictions_dict` ([#7066](https://github.com/Lightning-AI/lightning/pull/7066))
- Deprecated `TrainerLoggingMixin` in favor of a separate utilities module for metric handling ([#7180](https://github.com/Lightning-AI/lightning/pull/7180))
- Deprecated `TrainerTrainingTricksMixin` in favor of a separate utilities module for NaN/Inf detection for gradients and parameters ([#6834](https://github.com/Lightning-AI/lightning/pull/6834))
- `period` has been deprecated in favor of `every_n_val_epochs` in the `ModelCheckpoint` callback ([#6146](https://github.com/Lightning-AI/lightning/pull/6146))
- Deprecated `trainer.running_sanity_check` in favor of `trainer.sanity_checking` ([#4945](https://github.com/Lightning-AI/lightning/pull/4945))
- Deprecated `Profiler(output_filename)` in favor of `dirpath` and `filename` ([#6621](https://github.com/Lightning-AI/lightning/pull/6621))
- Deprecated `PyTorchProfiler(profiled_functions)` in favor of `record_functions` ([#6349](https://github.com/Lightning-AI/lightning/pull/6349))
- Deprecated `@auto_move_data` in favor of `trainer.predict` ([#6993](https://github.com/Lightning-AI/lightning/pull/6993))
- Deprecated `Callback.on_load_checkpoint(checkpoint)` in favor of `Callback.on_load_checkpoint(trainer, pl_module, checkpoint)` ([#7253](https://github.com/Lightning-AI/lightning/pull/7253))
- Deprecated metrics in favor of `torchmetrics` (
    [#6505](https://github.com/Lightning-AI/lightning/pull/6505),
    [#6530](https://github.com/Lightning-AI/lightning/pull/6530),
    [#6540](https://github.com/Lightning-AI/lightning/pull/6540),
    [#6547](https://github.com/Lightning-AI/lightning/pull/6547),
    [#6515](https://github.com/Lightning-AI/lightning/pull/6515),
    [#6572](https://github.com/Lightning-AI/lightning/pull/6572),
    [#6573](https://github.com/Lightning-AI/lightning/pull/6573),
    [#6584](https://github.com/Lightning-AI/lightning/pull/6584),
    [#6636](https://github.com/Lightning-AI/lightning/pull/6636),
    [#6637](https://github.com/Lightning-AI/lightning/pull/6637),
    [#6649](https://github.com/Lightning-AI/lightning/pull/6649),
    [#6659](https://github.com/Lightning-AI/lightning/pull/6659),
    [#7131](https://github.com/Lightning-AI/lightning/pull/7131),
)
- Deprecated the `LightningModule.datamodule` getter and setter methods; access them through `Trainer.datamodule` instead ([#7168](https://github.com/Lightning-AI/lightning/pull/7168))
- Deprecated the use of `Trainer(gpus="i")` (string) for selecting the i-th GPU; from v1.5 this will set the number of GPUs instead of the index ([#6388](https://github.com/Lightning-AI/lightning/pull/6388))

### Removed

- Removed the `exp_save_path` property from the `LightningModule` ([#7266](https://github.com/Lightning-AI/lightning/pull/7266))
- Removed training loop explicitly calling `EarlyStopping.on_validation_end` if no validation is run ([#7069](https://github.com/Lightning-AI/lightning/pull/7069))
- Removed `automatic_optimization` as a property from the training loop in favor of `LightningModule.automatic_optimization` ([#7130](https://github.com/Lightning-AI/lightning/pull/7130))
- Removed evaluation loop legacy returns for `*_epoch_end` hooks ([#6973](https://github.com/Lightning-AI/lightning/pull/6973))
- Removed support for passing a bool value to `profiler` argument of Trainer ([#6164](https://github.com/Lightning-AI/lightning/pull/6164))
- Removed no return warning from val/test step ([#6139](https://github.com/Lightning-AI/lightning/pull/6139))
- Removed passing a `ModelCheckpoint` instance to `Trainer(checkpoint_callback)` ([#6166](https://github.com/Lightning-AI/lightning/pull/6166))
- Removed deprecated Trainer argument `enable_pl_optimizer` and `automatic_optimization` ([#6163](https://github.com/Lightning-AI/lightning/pull/6163))
- Removed deprecated metrics ([#6161](https://github.com/Lightning-AI/lightning/pull/6161))
    * from `pl.metrics.functional.classification` removed `to_onehot`, `to_categorical`, `get_num_classes`, `roc`, `multiclass_roc`, `average_precision`, `precision_recall_curve`, `multiclass_precision_recall_curve`
    * from `pl.metrics.functional.reduction` removed `reduce`, `class_reduce`
- Removed deprecated `ModelCheckpoint` arguments `prefix`, `mode="auto"` ([#6162](https://github.com/Lightning-AI/lightning/pull/6162))
- Removed `mode='auto'` from `EarlyStopping` ([#6167](https://github.com/Lightning-AI/lightning/pull/6167))
- Removed `epoch` and `step` arguments from `ModelCheckpoint.format_checkpoint_name()`, these are now included in the `metrics` argument ([#7344](https://github.com/Lightning-AI/lightning/pull/7344))
- Removed legacy references for magic keys in the `Result` object ([#6016](https://github.com/Lightning-AI/lightning/pull/6016))
- Removed deprecated `LightningModule` `hparams` setter ([#6207](https://github.com/Lightning-AI/lightning/pull/6207))
- Removed legacy code to log or include metrics in the progress bar by returning them in a dict with the `"log"/"progress_bar"` magic keys. Use `self.log` instead ([#6734](https://github.com/Lightning-AI/lightning/pull/6734))
- Removed `trainer.fit()` return value of `1`. It has no return now ([#7237](https://github.com/Lightning-AI/lightning/pull/7237))
- Removed `logger_connector` legacy code ([#6733](https://github.com/Lightning-AI/lightning/pull/6733))
- Removed unused mixin attributes ([#6487](https://github.com/Lightning-AI/lightning/pull/6487))

### Fixed

- Fixed NaN errors in progress bars when training with iterable datasets with no length defined ([#7306](https://github.com/Lightning-AI/lightning/pull/7306))
- Fixed attaching train and validation dataloaders when `reload_dataloaders_every_epoch=True` and `num_sanity_val_steps=0` ([#7207](https://github.com/Lightning-AI/lightning/pull/7207))
- Added a barrier in the accelerator `teardown` to synchronize processes before execution finishes ([#6814](https://github.com/Lightning-AI/lightning/pull/6814))
- Fixed multi-node DDP sub-process launch by using `local_rank` instead of `global_rank` for main process assertion ([#7061](https://github.com/Lightning-AI/lightning/pull/7061))
- Fixed incorrect removal of `WORLD_SIZE` environment variable in DDP training when launching with torch distributed/torchelastic ([#6942](https://github.com/Lightning-AI/lightning/pull/6942))
- Made the `Plugin.reduce` method more consistent across all Plugins to reflect a mean-reduction by default ([#6011](https://github.com/Lightning-AI/lightning/pull/6011))
- Move lightning module to correct device type when using LightningDistributedWrapper ([#6070](https://github.com/Lightning-AI/lightning/pull/6070))
- Do not print top-k verbose log with `ModelCheckpoint(monitor=None)` ([#6109](https://github.com/Lightning-AI/lightning/pull/6109))
- Fixed `ModelCheckpoint(save_top_k=0, save_last=True)` not saving the `last` checkpoint ([#6136](https://github.com/Lightning-AI/lightning/pull/6136))
- Fixed `.teardown(stage='fit')` and `.on_fit_{start,end}()` getting called during `trainer.test` ([#6386](https://github.com/Lightning-AI/lightning/pull/6386))
- Fixed LightningModule `all_gather` on cpu tensors ([#6416](https://github.com/Lightning-AI/lightning/pull/6416))
- Fixed torch distributed not available in setup hook for DDP ([#6506](https://github.com/Lightning-AI/lightning/pull/6506))
- Fixed `trainer.tuner.{lr_find,scale_batch_size}` not setting the `Trainer` state properly ([#7258](https://github.com/Lightning-AI/lightning/pull/7258))
- Fixed bug where the learning rate schedulers did not follow the optimizer frequencies ([#4868](https://github.com/Lightning-AI/lightning/pull/4868))
- Fixed pickle error checker to now check for `pickle.PickleError` to catch all pickle errors ([#6917](https://github.com/Lightning-AI/lightning/pull/6917))
- Fixed a bug where the outputs object passed to `LightningModule.training_epoch_end` was different from the object passed to the `on_train_end_epoch` hook ([#6969](https://github.com/Lightning-AI/lightning/pull/6969))
- Fixed a bug where the outputs passed to `train_batch_end` would be lists even when using a single optimizer and no truncated backprop through time steps ([#6969](https://github.com/Lightning-AI/lightning/pull/6969))
- Fixed bug for trainer error handling which would cause hang for distributed training ([#6864](https://github.com/Lightning-AI/lightning/pull/6864))
- Fixed `self.device` not returning the correct device in replicas of data-parallel ([#6414](https://github.com/Lightning-AI/lightning/pull/6414))
- Fixed `lr_find` trying beyond `num_training` steps and suggesting a too high learning rate ([#7076](https://github.com/Lightning-AI/lightning/pull/7076))
- Fixed logger creating incorrect version folder in DDP with repeated `Trainer.fit` calls ([#7077](https://github.com/Lightning-AI/lightning/pull/7077))
- Fixed metric objects passed directly to `self.log` not being reset correctly ([#7055](https://github.com/Lightning-AI/lightning/pull/7055))
- Fixed `CombinedLoader` in distributed settings for validation / testing ([#7102](https://github.com/Lightning-AI/lightning/pull/7102))
- Fixed the save_dir in `WandbLogger` when the run was initiated externally ([#7106](https://github.com/Lightning-AI/lightning/pull/7106))
- Fixed `num_sanity_val_steps` affecting reproducibility of training data shuffling ([#7014](https://github.com/Lightning-AI/lightning/pull/7014))
- Fixed resetting device after `fitting/evaluating/predicting` ([#7188](https://github.com/Lightning-AI/lightning/pull/7188))
- Fixed bug where `trainer.tuner.scale_batch_size(max_trials=0)` would not return the correct batch size result ([#7262](https://github.com/Lightning-AI/lightning/pull/7262))
- Fixed metrics not being properly logged with `precision=16` and `manual_optimization` ([#7228](https://github.com/Lightning-AI/lightning/pull/7228))
- Fixed `BaseFinetuning` properly reloading `optimizer_states` when using `resume_from_checkpoint` ([#6891](https://github.com/Lightning-AI/lightning/pull/6891))
- Fixed `parameters_to_ignore` not properly set to DDPWrapper ([#7239](https://github.com/Lightning-AI/lightning/pull/7239))
- Fixed parsing of `fast_dev_run=True` with the built-in `ArgumentParser` ([#7240](https://github.com/Lightning-AI/lightning/pull/7240))
- Fixed handling an `IterableDataset` that fails to produce a batch at the beginning of an epoch ([#7294](https://github.com/Lightning-AI/lightning/pull/7294))
- Fixed `LightningModule.save_hyperparameters()` when attempting to save an empty container ([#7268](https://github.com/Lightning-AI/lightning/pull/7268))
- Fixed `apex` not properly instantiated when running with `ddp` ([#7274](https://github.com/Lightning-AI/lightning/pull/7274))
- Fixed optimizer `state` not moved to `GPU` ([#7277](https://github.com/Lightning-AI/lightning/pull/7277))
- Fixed custom init args for `WandbLogger` ([#6989](https://github.com/Lightning-AI/lightning/pull/6989))
- Fixed a bug where an error would be raised if the train dataloader sometimes produced None for a batch ([#7342](https://github.com/Lightning-AI/lightning/pull/7342))
- Fixed examples (
    [#6600](https://github.com/Lightning-AI/lightning/pull/6600),
    [#6638](https://github.com/Lightning-AI/lightning/pull/6638),
    [#7096](https://github.com/Lightning-AI/lightning/pull/7096),
    [#7246](https://github.com/Lightning-AI/lightning/pull/7246),
    [#6357](https://github.com/Lightning-AI/lightning/pull/6357),
    [#6476](https://github.com/Lightning-AI/lightning/pull/6476),
    [#6294](https://github.com/Lightning-AI/lightning/pull/6294),
    [#6373](https://github.com/Lightning-AI/lightning/pull/6373),
    [#6088](https://github.com/Lightning-AI/lightning/pull/6088),
    [#7398](https://github.com/Lightning-AI/lightning/pull/7398)
)
- Resolved schedule step bug for PyTorch Profiler ([#6674](https://github.com/Lightning-AI/lightning/pull/6674),
    [#6681](https://github.com/Lightning-AI/lightning/pull/6681))
- Updated logic for checking TPUs availability ([#6767](https://github.com/Lightning-AI/lightning/pull/6767))
- Resolve TPU miss rendezvous ([#6781](https://github.com/Lightning-AI/lightning/pull/6781))
- Fixed auto-scaling mode when calling tune method on trainer ([#7321](https://github.com/Lightning-AI/lightning/pull/7321))
- Fixed finetuning complex models correctly unfreezes ([#6880](https://github.com/Lightning-AI/lightning/pull/6880))
- Ensure we set the eval/train flag correctly on accelerator model ([#6877](https://github.com/Lightning-AI/lightning/pull/6877))
- Set better defaults for `rank_zero_only.rank` when training is launched with SLURM and torchelastic ([#6802](https://github.com/Lightning-AI/lightning/pull/6802))
- Fixed matching the number of outputs of backward with forward for AllGatherGrad ([#6625](https://github.com/Lightning-AI/lightning/pull/6625))
- Fixed the `gradient_clip_algorithm` has no effect ([#6928](https://github.com/Lightning-AI/lightning/pull/6928))
- Fixed CUDA OOM detection and handling ([#6934](https://github.com/Lightning-AI/lightning/pull/6934))
- Fixed `unfreeze_and_add_param_group` expects `modules` rather than `module` ([#6822](https://github.com/Lightning-AI/lightning/pull/6822))
- Fixed DPP + SyncBN when move on device ([#6838](https://github.com/Lightning-AI/lightning/pull/6838))
- Fixed missing arguments in `lr_find` call ([#6784](https://github.com/Lightning-AI/lightning/pull/6784))
- Fixed `set_default_tensor_type` to `torch.DoubleTensor` with precision=64 ([#7108](https://github.com/Lightning-AI/lightning/pull/7108))
- Fixed `NeptuneLogger.log_text(step=None)` ([#7194](https://github.com/Lightning-AI/lightning/pull/7194))
- Fixed importing torchtext batch ([#6365](https://github.com/Lightning-AI/lightning/pull/6365),
    [#6323](https://github.com/Lightning-AI/lightning/pull/6323),
    [#6211](https://github.com/Lightning-AI/lightning/pull/6211))


## [1.2.9] - 2021-04-20

### Fixed

- Fixed the order to call for world ranks & the `root_device` property in `TPUSpawnPlugin` ([#7074](https://github.com/Lightning-AI/lightning/pull/7074))
- Fixed multi-gpu join for Horovod ([#6954](https://github.com/Lightning-AI/lightning/pull/6954))
- Fixed parsing for pre-release package versions ([#6999](https://github.com/Lightning-AI/lightning/pull/6999))


## [1.2.8] - 2021-04-14

### Added

- Added TPUSpawn + IterableDataset error message ([#6875](https://github.com/Lightning-AI/lightning/pull/6875))

### Fixed

- Fixed process rank not being available right away after `Trainer` instantiation ([#6941](https://github.com/Lightning-AI/lightning/pull/6941))
- Fixed `sync_dist` for tpus ([#6950](https://github.com/Lightning-AI/lightning/pull/6950))
- Fixed `AttributeError` for `require_backward_grad_sync` when running manual optimization with sharded plugin ([#6915](https://github.com/Lightning-AI/lightning/pull/6915))
- Fixed `--gpus` default for parser returned by `Trainer.add_argparse_args` ([#6898](https://github.com/Lightning-AI/lightning/pull/6898))
- Fixed TPU Spawn all gather ([#6896](https://github.com/Lightning-AI/lightning/pull/6896))
- Fixed `EarlyStopping` logic when `min_epochs` or `min_steps` requirement is not met ([#6705](https://github.com/Lightning-AI/lightning/pull/6705))
- Fixed csv extension check ([#6436](https://github.com/Lightning-AI/lightning/pull/6436))
- Fixed checkpoint issue when using Horovod distributed backend ([#6958](https://github.com/Lightning-AI/lightning/pull/6958))
- Fixed tensorboard exception raising ([#6901](https://github.com/Lightning-AI/lightning/pull/6901))
- Fixed setting the eval/train flag correctly on accelerator model ([#6983](https://github.com/Lightning-AI/lightning/pull/6983))
- Fixed DDP_SPAWN compatibility with bug_report_model.py ([#6892](https://github.com/Lightning-AI/lightning/pull/6892))
- Fixed bug where `BaseFinetuning.flatten_modules()` was duplicating leaf node parameters ([#6879](https://github.com/Lightning-AI/lightning/pull/6879))
- Set better defaults for `rank_zero_only.rank` when training is launched with SLURM and torchelastic:
    * Support SLURM and torchelastic global rank environment variables ([#5715](https://github.com/Lightning-AI/lightning/pull/5715))
    * Remove hardcoding of local rank in accelerator connector ([#6878](https://github.com/Lightning-AI/lightning/pull/6878))


## [1.2.7] - 2021-04-06

### Fixed

- Fixed resolve a bug with omegaconf and xm.save ([#6741](https://github.com/Lightning-AI/lightning/pull/6741))
- Fixed an issue with IterableDataset when __len__ is not defined ([#6828](https://github.com/Lightning-AI/lightning/pull/6828))
- Sanitize None params during pruning ([#6836](https://github.com/Lightning-AI/lightning/pull/6836))
- Enforce an epoch scheduler interval when using SWA ([#6588](https://github.com/Lightning-AI/lightning/pull/6588))
- Fixed TPU Colab hang issue, post training ([#6816](https://github.com/Lightning-AI/lightning/pull/6816))
- Fixed a bug where `TensorBoardLogger` would give a warning and not log correctly to a symbolic link `save_dir` ([#6730](https://github.com/Lightning-AI/lightning/pull/6730))
- Fixed bug where `predict` could not be used when `progress_bar_refresh_rate=0` ([#6884](https://github.com/Lightning-AI/lightning/pull/6884))


## [1.2.6] - 2021-03-30

### Changed

- Changed the behavior of `on_epoch_start` to run at the beginning of validation & test epoch ([#6498](https://github.com/Lightning-AI/lightning/pull/6498))

### Removed

- Removed legacy code to include `step` dictionary returns in `callback_metrics`. Use `self.log_dict` instead. ([#6682](https://github.com/Lightning-AI/lightning/pull/6682))

### Fixed

- Fixed `DummyLogger.log_hyperparams` raising a `TypeError` when running with `fast_dev_run=True` ([#6398](https://github.com/Lightning-AI/lightning/pull/6398))
- Fixed error on TPUs when there was no `ModelCheckpoint` ([#6654](https://github.com/Lightning-AI/lightning/pull/6654))
- Fixed `trainer.test` freeze on TPUs ([#6654](https://github.com/Lightning-AI/lightning/pull/6654))
- Fixed a bug where gradients were disabled after calling `Trainer.predict` ([#6657](https://github.com/Lightning-AI/lightning/pull/6657))
- Fixed bug where no TPUs were detected in a TPU pod env ([#6719](https://github.com/Lightning-AI/lightning/pull/6719))


## [1.2.5] - 2021-03-23

### Changed

- Update Gradient Clipping for the TPU Accelerator ([#6576](https://github.com/Lightning-AI/lightning/pull/6576))
- Refactored setup for typing friendly ([#6590](https://github.com/Lightning-AI/lightning/pull/6590))

### Fixed

- Fixed a bug where `all_gather` would not work correctly with `tpu_cores=8` ([#6587](https://github.com/Lightning-AI/lightning/pull/6587))
- Fixed comparing required versions ([#6434](https://github.com/Lightning-AI/lightning/pull/6434))
- Fixed duplicate logs appearing in console when using the python logging module ([#6275](https://github.com/Lightning-AI/lightning/pull/6275))
- Added Autocast in validation, test and predict modes for Native AMP ([#6565](https://github.com/Lightning-AI/lightning/pull/6565))


## [1.2.4] - 2021-03-16

### Changed

- Changed the default of `find_unused_parameters` back to `True` in DDP and DDP Spawn ([#6438](https://github.com/Lightning-AI/lightning/pull/6438))

### Fixed

- Expose DeepSpeed loss parameters to allow users to fix loss instability ([#6115](https://github.com/Lightning-AI/lightning/pull/6115))
- Fixed DP reduction with collection ([#6324](https://github.com/Lightning-AI/lightning/pull/6324))
- Fixed an issue where the tuner would not tune the learning rate if also tuning the batch size ([#4688](https://github.com/Lightning-AI/lightning/pull/4688))
- Fixed broadcast to use PyTorch `broadcast_object_list` and add `reduce_decision` ([#6410](https://github.com/Lightning-AI/lightning/pull/6410))
- Fixed logger creating directory structure too early in DDP ([#6380](https://github.com/Lightning-AI/lightning/pull/6380))
- Fixed DeepSpeed additional memory use on rank 0 when default device not set early enough ([#6460](https://github.com/Lightning-AI/lightning/pull/6460))
- Fixed an issue with `Tuner.scale_batch_size` not finding the batch size attribute in the datamodule ([#5968](https://github.com/Lightning-AI/lightning/pull/5968))
- Fixed an exception in the layer summary when the model contains torch.jit scripted submodules ([#6511](https://github.com/Lightning-AI/lightning/pull/6511))
- Fixed when Train loop config was run during `Trainer.predict` ([#6541](https://github.com/Lightning-AI/lightning/pull/6541))


## [1.2.3] - 2021-03-09

### Fixed

- Fixed `ModelPruning(make_pruning_permanent=True)` pruning buffers getting removed when saved during training ([#6073](https://github.com/Lightning-AI/lightning/pull/6073))
- Fixed when `_stable_1d_sort` to work when `n >= N` ([#6177](https://github.com/Lightning-AI/lightning/pull/6177))
- Fixed `AttributeError` when `logger=None` on TPU ([#6221](https://github.com/Lightning-AI/lightning/pull/6221))
- Fixed PyTorch Profiler with `emit_nvtx` ([#6260](https://github.com/Lightning-AI/lightning/pull/6260))
- Fixed `trainer.test` from `best_path` hangs after calling `trainer.fit`  ([#6272](https://github.com/Lightning-AI/lightning/pull/6272))
- Fixed `SingleTPU` calling `all_gather` ([#6296](https://github.com/Lightning-AI/lightning/pull/6296))
- Ensure we check DeepSpeed/Sharded in multi-node DDP ([#6297](https://github.com/Lightning-AI/lightning/pull/6297)
- Check `LightningOptimizer` doesn't delete optimizer hooks ([#6305](https://github.com/Lightning-AI/lightning/pull/6305)
- Resolve memory leak for evaluation ([#6326](https://github.com/Lightning-AI/lightning/pull/6326)
- Ensure that clip gradients is only called if the value is greater than 0 ([#6330](https://github.com/Lightning-AI/lightning/pull/6330)
- Fixed `Trainer` not resetting `lightning_optimizers` when calling `Trainer.fit()` multiple times ([#6372](https://github.com/Lightning-AI/lightning/pull/6372))


## [1.2.2] - 2021-03-02

### Added

- Added `checkpoint` parameter to callback's `on_save_checkpoint` hook ([#6072](https://github.com/Lightning-AI/lightning/pull/6072))

### Changed

- Changed the order of `backward`, `step`, `zero_grad` to `zero_grad`, `backward`, `step` ([#6147](https://github.com/Lightning-AI/lightning/pull/6147))
- Changed default for DeepSpeed CPU Offload to False, due to prohibitively slow speeds at smaller scale ([#6262](https://github.com/Lightning-AI/lightning/pull/6262))

### Fixed

- Fixed epoch level schedulers not being called when `val_check_interval < 1.0` ([#6075](https://github.com/Lightning-AI/lightning/pull/6075))
- Fixed multiple early stopping callbacks ([#6197](https://github.com/Lightning-AI/lightning/pull/6197))
- Fixed incorrect usage of `detach()`, `cpu()`, `to()` ([#6216](https://github.com/Lightning-AI/lightning/pull/6216))
- Fixed LBFGS optimizer support which didn't converge in automatic optimization ([#6147](https://github.com/Lightning-AI/lightning/pull/6147))
- Prevent `WandbLogger` from dropping values ([#5931](https://github.com/Lightning-AI/lightning/pull/5931))
- Fixed error thrown when using valid distributed mode in multi node ([#6297](https://github.com/Lightning-AI/lightning/pull/6297)


## [1.2.1] - 2021-02-23

### Fixed

- Fixed incorrect yield logic for the amp autocast context manager ([#6080](https://github.com/Lightning-AI/lightning/pull/6080))
- Fixed priority of plugin/accelerator when setting distributed mode ([#6089](https://github.com/Lightning-AI/lightning/pull/6089))
- Fixed error message for AMP + CPU incompatibility ([#6107](https://github.com/Lightning-AI/lightning/pull/6107))
- Disabled batch transfer in DP mode ([#6093](https://github.com/Lightning-AI/lightning/pull/6093))


## [1.2.0] - 2021-02-18

### Added

- Added `DataType`, `AverageMethod` and `MDMCAverageMethod` enum in metrics ([#5657](https://github.com/Lightning-AI/lightning/pull/5689))
- Added support for summarized model total params size in megabytes ([#5590](https://github.com/Lightning-AI/lightning/pull/5590))
- Added support for multiple train loaders ([#1959](https://github.com/Lightning-AI/lightning/pull/1959))
- Added `Accuracy` metric now generalizes to Top-k accuracy for (multi-dimensional) multi-class inputs using the `top_k` parameter ([#4838](https://github.com/Lightning-AI/lightning/pull/4838))
- Added `Accuracy` metric now enables the computation of subset accuracy for multi-label or multi-dimensional multi-class inputs with the `subset_accuracy` parameter ([#4838](https://github.com/Lightning-AI/lightning/pull/4838))
- Added `HammingDistance` metric to compute the hamming distance (loss) ([#4838](https://github.com/Lightning-AI/lightning/pull/4838))
- Added `max_fpr` parameter to `auroc` metric for computing partial auroc metric ([#3790](https://github.com/Lightning-AI/lightning/pull/3790))
- Added `StatScores` metric to compute the number of true positives, false positives, true negatives and false negatives ([#4839](https://github.com/Lightning-AI/lightning/pull/4839))
- Added `R2Score` metric ([#5241](https://github.com/Lightning-AI/lightning/pull/5241))
- Added `LambdaCallback` ([#5347](https://github.com/Lightning-AI/lightning/pull/5347))
- Added `BackboneLambdaFinetuningCallback` ([#5377](https://github.com/Lightning-AI/lightning/pull/5377))
- Accelerator `all_gather` supports collection ([#5221](https://github.com/Lightning-AI/lightning/pull/5221))
- Added `image_gradients` functional metric to compute the image gradients of a given input image. ([#5056](https://github.com/Lightning-AI/lightning/pull/5056))
- Added `MetricCollection` ([#4318](https://github.com/Lightning-AI/lightning/pull/4318))
- Added `.clone()` method to metrics ([#4318](https://github.com/Lightning-AI/lightning/pull/4318))
- Added `IoU` class interface ([#4704](https://github.com/Lightning-AI/lightning/pull/4704))
- Support to tie weights after moving model to TPU via `on_post_move_to_device` hook
- Added missing val/test hooks in `LightningModule` ([#5467](https://github.com/Lightning-AI/lightning/pull/5467))
- The `Recall` and `Precision` metrics (and their functional counterparts `recall` and `precision`) can now be generalized to Recall@K and Precision@K with the use of `top_k` parameter ([#4842](https://github.com/Lightning-AI/lightning/pull/4842))
- Added `ModelPruning` Callback ([#5618](https://github.com/Lightning-AI/lightning/pull/5618),
    [#5825](https://github.com/Lightning-AI/lightning/pull/5825),
    [#6045](https://github.com/Lightning-AI/lightning/pull/6045))
- Added `PyTorchProfiler` ([#5560](https://github.com/Lightning-AI/lightning/pull/5560))
- Added compositional metrics ([#5464](https://github.com/Lightning-AI/lightning/pull/5464))
- Added Trainer method `predict(...)` for high performance predictions ([#5579](https://github.com/Lightning-AI/lightning/pull/5579))
- Added `on_before_batch_transfer` and `on_after_batch_transfer` data hooks ([#3671](https://github.com/Lightning-AI/lightning/pull/3671))
- Added AUC/AUROC class interface ([#5479](https://github.com/Lightning-AI/lightning/pull/5479))
- Added `PredictLoop` object ([#5752](https://github.com/Lightning-AI/lightning/pull/5752))
- Added `QuantizationAwareTraining` callback ([#5706](https://github.com/Lightning-AI/lightning/pull/5706),
    [#6040](https://github.com/Lightning-AI/lightning/pull/6040))
- Added `LightningModule.configure_callbacks` to enable the definition of model-specific callbacks ([#5621](https://github.com/Lightning-AI/lightning/pull/5621))
- Added `dim` to `PSNR` metric for mean-squared-error reduction ([#5957](https://github.com/Lightning-AI/lightning/pull/5957))
- Added promxial policy optimization template to pl_examples ([#5394](https://github.com/Lightning-AI/lightning/pull/5394))
- Added `log_graph` to `CometLogger` ([#5295](https://github.com/Lightning-AI/lightning/pull/5295))
- Added possibility for nested loaders ([#5404](https://github.com/Lightning-AI/lightning/pull/5404))
- Added `sync_step` to Wandb logger ([#5351](https://github.com/Lightning-AI/lightning/pull/5351))
- Added `StochasticWeightAveraging` callback ([#5640](https://github.com/Lightning-AI/lightning/pull/5640))
- Added `LightningDataModule.from_datasets(...)` ([#5133](https://github.com/Lightning-AI/lightning/pull/5133))
- Added `PL_TORCH_DISTRIBUTED_BACKEND` env variable to select backend ([#5981](https://github.com/Lightning-AI/lightning/pull/5981))
- Added `Trainer` flag to activate Stochastic Weight Averaging (SWA) `Trainer(stochastic_weight_avg=True)` ([#6038](https://github.com/Lightning-AI/lightning/pull/6038))
- Added DeepSpeed integration ([#5954](https://github.com/Lightning-AI/lightning/pull/5954),
    [#6042](https://github.com/Lightning-AI/lightning/pull/6042))

### Changed

- Changed `stat_scores` metric now calculates stat scores over all classes and gains new parameters, in line with the new `StatScores` metric ([#4839](https://github.com/Lightning-AI/lightning/pull/4839))
- Changed `computer_vision_fine_tunning` example to use `BackboneLambdaFinetuningCallback` ([#5377](https://github.com/Lightning-AI/lightning/pull/5377))
- Changed `automatic casting` for LoggerConnector `metrics` ([#5218](https://github.com/Lightning-AI/lightning/pull/5218))
- Changed `iou` [func] to allow float input ([#4704](https://github.com/Lightning-AI/lightning/pull/4704))
- Metric `compute()` method will no longer automatically call `reset()` ([#5409](https://github.com/Lightning-AI/lightning/pull/5409))
- Set PyTorch 1.4 as min requirements, also for testing and examples `torchvision>=0.5` and `torchtext>=0.5` ([#5418](https://github.com/Lightning-AI/lightning/pull/5418))
- Changed `callbacks` argument in `Trainer` to allow `Callback` input ([#5446](https://github.com/Lightning-AI/lightning/pull/5446))
- Changed the default of `find_unused_parameters` to `False` in DDP ([#5185](https://github.com/Lightning-AI/lightning/pull/5185))
- Changed `ModelCheckpoint` version suffixes to start at 1 ([#5008](https://github.com/Lightning-AI/lightning/pull/5008))
- Progress bar metrics tensors are now converted to float ([#5692](https://github.com/Lightning-AI/lightning/pull/5692))
- Changed the default value for the `progress_bar_refresh_rate` Trainer argument in Google COLAB notebooks to 20 ([#5516](https://github.com/Lightning-AI/lightning/pull/5516))
- Extended support for purely iteration-based training ([#5726](https://github.com/Lightning-AI/lightning/pull/5726))
- Made `LightningModule.global_rank`, `LightningModule.local_rank` and `LightningModule.logger` read-only properties ([#5730](https://github.com/Lightning-AI/lightning/pull/5730))
- Forced `ModelCheckpoint` callbacks to run after all others to guarantee all states are saved to the checkpoint ([#5731](https://github.com/Lightning-AI/lightning/pull/5731))
- Refactored Accelerators and Plugins:
    * Added base classes for plugins ([#5715](https://github.com/Lightning-AI/lightning/pull/5715))
    * Added parallel plugins for DP, DDP, DDPSpawn, DDP2 and Horovod ([#5714](https://github.com/Lightning-AI/lightning/pull/5714))
    * Precision Plugins ([#5718](https://github.com/Lightning-AI/lightning/pull/5718))
    * Added new Accelerators for CPU, GPU and TPU ([#5719](https://github.com/Lightning-AI/lightning/pull/5719))
    * Added RPC and Sharded plugins ([#5732](https://github.com/Lightning-AI/lightning/pull/5732))
    * Added missing `LightningModule`-wrapper logic to new plugins and accelerator ([#5734](https://github.com/Lightning-AI/lightning/pull/5734))
    * Moved device-specific teardown logic from training loop to accelerator ([#5973](https://github.com/Lightning-AI/lightning/pull/5973))
    * Moved accelerator_connector.py to the connectors subfolder ([#6033](https://github.com/Lightning-AI/lightning/pull/6033))
    * Trainer only references accelerator ([#6039](https://github.com/Lightning-AI/lightning/pull/6039))
    * Made parallel devices optional across all plugins ([#6051](https://github.com/Lightning-AI/lightning/pull/6051))
    * Cleaning ([#5948](https://github.com/Lightning-AI/lightning/pull/5948),
        [#5949](https://github.com/Lightning-AI/lightning/pull/5949),
        [#5950](https://github.com/Lightning-AI/lightning/pull/5950))
- Enabled `self.log` in callbacks ([#5094](https://github.com/Lightning-AI/lightning/pull/5094))
- Renamed xxx_AVAILABLE as protected ([#5082](https://github.com/Lightning-AI/lightning/pull/5082))
- Unified module names in Utils ([#5199](https://github.com/Lightning-AI/lightning/pull/5199))
- Separated utils: imports & enums ([#5256](https://github.com/Lightning-AI/lightning/pull/5256)
    [#5874](https://github.com/Lightning-AI/lightning/pull/5874))
- Refactor: clean trainer device & distributed getters ([#5300](https://github.com/Lightning-AI/lightning/pull/5300))
- Simplified training phase as LightningEnum ([#5419](https://github.com/Lightning-AI/lightning/pull/5419))
- Updated metrics to use LightningEnum ([#5689](https://github.com/Lightning-AI/lightning/pull/5689))
- Changed the seq of `on_train_batch_end`, `on_batch_end` & `on_train_epoch_end`, `on_epoch_end hooks` ([#5688](https://github.com/Lightning-AI/lightning/pull/5688))
- Refactored `setup_training` and remove `test_mode` ([#5388](https://github.com/Lightning-AI/lightning/pull/5388))
- Disabled training with zero `num_training_batches` when insufficient `limit_train_batches` ([#5703](https://github.com/Lightning-AI/lightning/pull/5703))
- Refactored `EpochResultStore` ([#5522](https://github.com/Lightning-AI/lightning/pull/5522))
- Update `lr_finder` to check for attribute if not running `fast_dev_run` ([#5990](https://github.com/Lightning-AI/lightning/pull/5990))
- LightningOptimizer manual optimizer is more flexible and expose `toggle_model` ([#5771](https://github.com/Lightning-AI/lightning/pull/5771))
- `MlflowLogger` limit parameter value length to 250 char ([#5893](https://github.com/Lightning-AI/lightning/pull/5893))
- Re-introduced fix for Hydra directory sync with multiple process ([#5993](https://github.com/Lightning-AI/lightning/pull/5993))

### Deprecated

- Function `stat_scores_multiple_classes` is deprecated in favor of `stat_scores` ([#4839](https://github.com/Lightning-AI/lightning/pull/4839))
- Moved accelerators and plugins to its `legacy` pkg ([#5645](https://github.com/Lightning-AI/lightning/pull/5645))
- Deprecated `LightningDistributedDataParallel` in favor of new wrapper module `LightningDistributedModule` ([#5185](https://github.com/Lightning-AI/lightning/pull/5185))
- Deprecated `LightningDataParallel` in favor of new wrapper module `LightningParallelModule` ([#5670](https://github.com/Lightning-AI/lightning/pull/5670))
- Renamed utils modules ([#5199](https://github.com/Lightning-AI/lightning/pull/5199))
    * `argparse_utils` >> `argparse`
    * `model_utils` >> `model_helpers`
    * `warning_utils` >> `warnings`
    * `xla_device_utils` >> `xla_device`
- Deprecated using `'val_loss'` to set the `ModelCheckpoint` monitor ([#6012](https://github.com/Lightning-AI/lightning/pull/6012))
- Deprecated `.get_model()` with explicit `.lightning_module` property ([#6035](https://github.com/Lightning-AI/lightning/pull/6035))
- Deprecated Trainer attribute `accelerator_backend` in favor of `accelerator` ([#6034](https://github.com/Lightning-AI/lightning/pull/6034))

### Removed

- Removed deprecated checkpoint argument `filepath` ([#5321](https://github.com/Lightning-AI/lightning/pull/5321))
- Removed deprecated `Fbeta`, `f1_score` and `fbeta_score` metrics ([#5322](https://github.com/Lightning-AI/lightning/pull/5322))
- Removed deprecated `TrainResult` ([#5323](https://github.com/Lightning-AI/lightning/pull/5323))
- Removed deprecated `EvalResult` ([#5633](https://github.com/Lightning-AI/lightning/pull/5633))
- Removed `LoggerStages` ([#5673](https://github.com/Lightning-AI/lightning/pull/5673))

### Fixed

- Fixed distributed setting and `ddp_cpu` only with `num_processes>1` ([#5297](https://github.com/Lightning-AI/lightning/pull/5297))
- Fixed `num_workers` for Windows example ([#5375](https://github.com/Lightning-AI/lightning/pull/5375))
- Fixed loading yaml ([#5619](https://github.com/Lightning-AI/lightning/pull/5619))
- Fixed support custom DataLoader with DDP if they can be re-instantiated ([#5745](https://github.com/Lightning-AI/lightning/pull/5745))
- Fixed repeated `.fit()` calls ignore max_steps iteration bound ([#5936](https://github.com/Lightning-AI/lightning/pull/5936))
- Fixed throwing `MisconfigurationError` on unknown mode ([#5255](https://github.com/Lightning-AI/lightning/pull/5255))
- Resolve bug with Finetuning ([#5744](https://github.com/Lightning-AI/lightning/pull/5744))
- Fixed `ModelCheckpoint` race condition in file existence check ([#5155](https://github.com/Lightning-AI/lightning/pull/5155))
- Fixed some compatibility with PyTorch 1.8 ([#5864](https://github.com/Lightning-AI/lightning/pull/5864))
- Fixed forward cache ([#5895](https://github.com/Lightning-AI/lightning/pull/5895))
- Fixed recursive detach of tensors to CPU ([#6007](https://github.com/Lightning-AI/lightning/pull/6007))
- Fixed passing wrong strings for scheduler interval doesn't throw an error ([#5923](https://github.com/Lightning-AI/lightning/pull/5923))
- Fixed wrong `requires_grad` state after `return None` with multiple optimizers ([#5738](https://github.com/Lightning-AI/lightning/pull/5638))
- Fixed add `on_epoch_end` hook at the end of `validation`, `test` epoch ([#5986](https://github.com/Lightning-AI/lightning/pull/5986))
- Fixed missing `process_dataloader` call for `TPUSpawn` when in distributed mode ([#6015](https://github.com/Lightning-AI/lightning/pull/6015))
- Fixed progress bar flickering by appending 0 to floats/strings ([#6009](https://github.com/Lightning-AI/lightning/pull/6009))
- Fixed synchronization issues with TPU training ([#6027](https://github.com/Lightning-AI/lightning/pull/6027))
- Fixed `hparams.yaml` saved twice when using `TensorBoardLogger` ([#5953](https://github.com/Lightning-AI/lightning/pull/5953))
- Fixed basic examples ([#5912](https://github.com/Lightning-AI/lightning/pull/5912),
    [#5985](https://github.com/Lightning-AI/lightning/pull/5985))
- Fixed `fairscale` compatible with PT 1.8 ([#5996](https://github.com/Lightning-AI/lightning/pull/5996))
- Ensured `process_dataloader` is called when `tpu_cores > 1` to use Parallel DataLoader ([#6015](https://github.com/Lightning-AI/lightning/pull/6015))
- Attempted SLURM auto resume call when non-shell call fails ([#6002](https://github.com/Lightning-AI/lightning/pull/6002))
- Fixed wrapping optimizers upon assignment ([#6006](https://github.com/Lightning-AI/lightning/pull/6006))
- Fixed allowing hashing of metrics with lists in their state ([#5939](https://github.com/Lightning-AI/lightning/pull/5939))


## [1.1.8] - 2021-02-08

### Fixed

- Separate epoch validation from step validation ([#5208](https://github.com/Lightning-AI/lightning/pull/5208))
- Fixed `toggle_optimizers` not handling all optimizer parameters ([#5775](https://github.com/Lightning-AI/lightning/pull/5775))


## [1.1.7] - 2021-02-03

### Fixed

- Fixed `TensorBoardLogger` not closing `SummaryWriter` on `finalize` ([#5696](https://github.com/Lightning-AI/lightning/pull/5696))
- Fixed filtering of pytorch  "unsqueeze" warning when using DP ([#5622](https://github.com/Lightning-AI/lightning/pull/5622))
- Fixed `num_classes` argument in F1 metric ([#5663](https://github.com/Lightning-AI/lightning/pull/5663))
- Fixed `log_dir` property ([#5537](https://github.com/Lightning-AI/lightning/pull/5537))
- Fixed a race condition in `ModelCheckpoint` when checking if a checkpoint file exists ([#5144](https://github.com/Lightning-AI/lightning/pull/5144))
- Remove unnecessary intermediate layers in Dockerfiles ([#5697](https://github.com/Lightning-AI/lightning/pull/5697))
- Fixed auto learning rate ordering ([#5638](https://github.com/Lightning-AI/lightning/pull/5638))


## [1.1.6] - 2021-01-26

### Changed

- Increased TPU check timeout from 20s to 100s ([#5598](https://github.com/Lightning-AI/lightning/pull/5598))
- Ignored `step` param in Neptune logger's log_metric method ([#5510](https://github.com/Lightning-AI/lightning/pull/5510))
- Pass batch outputs to `on_train_batch_end` instead of `epoch_end` outputs ([#4369](https://github.com/Lightning-AI/lightning/pull/4369))

### Fixed

- Fixed `toggle_optimizer` to reset `requires_grad` state  ([#5574](https://github.com/Lightning-AI/lightning/pull/5574))
- Fixed FileNotFoundError for best checkpoint when using DDP with Hydra ([#5629](https://github.com/Lightning-AI/lightning/pull/5629))
- Fixed an error when logging a progress bar metric with a reserved name ([#5620](https://github.com/Lightning-AI/lightning/pull/5620))
- Fixed `Metric`'s `state_dict` not included when child modules ([#5614](https://github.com/Lightning-AI/lightning/pull/5614))
- Fixed Neptune logger creating multiple experiments when GPUs > 1 ([#3256](https://github.com/Lightning-AI/lightning/pull/3256))
- Fixed duplicate logs appearing in console when using the python logging module ([#5509](https://github.com/Lightning-AI/lightning/pull/5509))
- Fixed tensor printing in `trainer.test()` ([#5138](https://github.com/Lightning-AI/lightning/pull/5138))
- Fixed not using dataloader when `hparams` present ([#4559](https://github.com/Lightning-AI/lightning/pull/4559))


## [1.1.5] - 2021-01-19

### Fixed

- Fixed a visual bug in the progress bar display initialization ([#4579](https://github.com/Lightning-AI/lightning/pull/4579))
- Fixed logging `on_train_batch_end` in a callback with multiple optimizers ([#5521](https://github.com/Lightning-AI/lightning/pull/5521))
- Fixed `reinit_scheduler_properties` with correct optimizer ([#5519](https://github.com/Lightning-AI/lightning/pull/5519))
- Fixed `val_check_interval` with `fast_dev_run` ([#5540](https://github.com/Lightning-AI/lightning/pull/5540))


## [1.1.4] - 2021-01-12

### Added

- Add automatic optimization property setter to lightning module ([#5169](https://github.com/Lightning-AI/lightning/pull/5169))

### Changed

- Changed deprecated `enable_pl_optimizer=True` ([#5244](https://github.com/Lightning-AI/lightning/pull/5244))

### Fixed

- Fixed `transfer_batch_to_device` for DDP with `len(devices_ids) == 1` ([#5195](https://github.com/Lightning-AI/lightning/pull/5195))
- Logging only on `not should_accumulate()` during training ([#5417](https://github.com/Lightning-AI/lightning/pull/5417))
- Resolve interpolation bug with Hydra ([#5406](https://github.com/Lightning-AI/lightning/pull/5406))
- Check environ before selecting a seed to prevent warning message ([#4743](https://github.com/Lightning-AI/lightning/pull/4743))
- Fixed signature mismatch in `model_to_device` of `DDPCPUHPCAccelerator` ([#5505](https://github.com/Lightning-AI/lightning/pull/5505))

## [1.1.3] - 2021-01-05

### Added

- Added a check for optimizer attached to `lr_scheduler` ([#5338](https://github.com/Lightning-AI/lightning/pull/5338))
- Added support for passing non-existing filepaths to `resume_from_checkpoint` ([#4402](https://github.com/Lightning-AI/lightning/pull/4402))

### Changed

- Skip restore from `resume_from_checkpoint` while `testing` ([#5161](https://github.com/Lightning-AI/lightning/pull/5161))
- Allowed `log_momentum` for adaptive optimizers in `LearningRateMonitor` ([#5333](https://github.com/Lightning-AI/lightning/pull/5333))
- Disabled checkpointing, earlystopping and logging with `fast_dev_run` ([#5277](https://github.com/Lightning-AI/lightning/pull/5277))
- Distributed group defaults to `WORLD` if `None` ([#5125](https://github.com/Lightning-AI/lightning/pull/5125))

### Fixed

- Fixed `trainer.test` returning non-test metrics ([#5214](https://github.com/Lightning-AI/lightning/pull/5214))
- Fixed metric state reset ([#5273](https://github.com/Lightning-AI/lightning/pull/5273))
- Fixed `--num-nodes` on `DDPSequentialPlugin` ([#5327](https://github.com/Lightning-AI/lightning/pull/5327))
- Fixed invalid value for `weights_summary` ([#5296](https://github.com/Lightning-AI/lightning/pull/5296))
- Fixed `Trainer.test` not using the latest `best_model_path` ([#5161](https://github.com/Lightning-AI/lightning/pull/5161))
- Fixed existence check for hparams not using underlying filesystem ([#5250](https://github.com/Lightning-AI/lightning/pull/5250))
- Fixed `LightningOptimizer` AMP bug ([#5191](https://github.com/Lightning-AI/lightning/pull/5191))
- Fixed casted key to string in `_flatten_dict` ([#5354](https://github.com/Lightning-AI/lightning/pull/5354))


## [1.1.2] - 2020-12-23

### Added

- Support number for logging with `sync_dist=True` ([#5080](https://github.com/Lightning-AI/lightning/pull/5080))
- Added offset logging step when resuming for Wandb logger ([#5050](https://github.com/Lightning-AI/lightning/pull/5050))

### Removed

- `enable_pl_optimizer=False` by default to temporarily fix AMP issues ([#5163](https://github.com/Lightning-AI/lightning/pull/5163))

### Fixed

- Metric reduction with Logging ([#5150](https://github.com/Lightning-AI/lightning/pull/5150))
- Remove nan loss in manual optimization ([#5121](https://github.com/Lightning-AI/lightning/pull/5121))
- Un-balanced logging properly supported ([#5119](https://github.com/Lightning-AI/lightning/pull/5119))
- Fix hanging in DDP HPC accelerators ([#5157](https://github.com/Lightning-AI/lightning/pull/5157))
- Fix reset `TensorRunningAccum` ([#5106](https://github.com/Lightning-AI/lightning/pull/5106))
- Updated `DALIClassificationLoader` to not use deprecated arguments ([#4925](https://github.com/Lightning-AI/lightning/pull/4925))
- Corrected call to `torch.no_grad` ([#5124](https://github.com/Lightning-AI/lightning/pull/5124))


## [1.1.1] - 2020-12-15

### Added

- Add a notebook example to reach a quick baseline of ~94% accuracy on CIFAR10 using Resnet in Lightning ([#4818](https://github.com/Lightning-AI/lightning/pull/4818))

### Changed

- Simplify accelerator steps ([#5015](https://github.com/Lightning-AI/lightning/pull/5015))
- Refactor load in checkpoint connector ([#4593](https://github.com/Lightning-AI/lightning/pull/4593))
- Fixed the saved filename in `ModelCheckpoint` when it already exists ([#4861](https://github.com/Lightning-AI/lightning/pull/4861))

### Removed

- Drop duplicate metrics ([#5014](https://github.com/Lightning-AI/lightning/pull/5014))
- Remove beta arg from F1 class and functional ([#5076](https://github.com/Lightning-AI/lightning/pull/5076))

### Fixed

- Fixed trainer by default `None` in `DDPAccelerator` ([#4915](https://github.com/Lightning-AI/lightning/pull/4915))
- Fixed `LightningOptimizer` to expose optimizer attributes ([#5095](https://github.com/Lightning-AI/lightning/pull/5095))
- Do not warn when the `name` key is used in the `lr_scheduler` dict ([#5057](https://github.com/Lightning-AI/lightning/pull/5057))
- Check if optimizer supports closure ([#4981](https://github.com/Lightning-AI/lightning/pull/4981))
- Add deprecated metric utility functions back to functional (
    [#5067](https://github.com/Lightning-AI/lightning/pull/5067),
    [#5068](https://github.com/Lightning-AI/lightning/pull/5068))
- Allow any input in `to_onnx` and `to_torchscript` ([#4378](https://github.com/Lightning-AI/lightning/pull/4378))
- Fixed `DDPHPCAccelerator` hangs in DDP construction by calling `init_device` ([#5157](https://github.com/Lightning-AI/lightning/pull/5157))


## [1.1.0] - 2020-12-09

### Added

- Added "monitor" key to saved `ModelCheckpoints` ([#4383](https://github.com/Lightning-AI/lightning/pull/4383))
- Added `ConfusionMatrix` class interface ([#4348](https://github.com/Lightning-AI/lightning/pull/4348))
- Added multiclass AUROC metric ([#4236](https://github.com/Lightning-AI/lightning/pull/4236))
- Added global step indexing to the checkpoint name for a better sub-epoch checkpointing experience ([#3807](https://github.com/Lightning-AI/lightning/pull/3807))
- Added optimizer hooks in callbacks ([#4379](https://github.com/Lightning-AI/lightning/pull/4379))
- Added option to log momentum ([#4384](https://github.com/Lightning-AI/lightning/pull/4384))
- Added `current_score` to `ModelCheckpoint.on_save_checkpoint` ([#4721](https://github.com/Lightning-AI/lightning/pull/4721))
- Added logging using `self.log` in train and evaluation for epoch end hooks (
    [#4552](https://github.com/Lightning-AI/lightning/pull/4552),
    [#4495](https://github.com/Lightning-AI/lightning/pull/4495),
    [#4439](https://github.com/Lightning-AI/lightning/pull/4439),
    [#4684](https://github.com/Lightning-AI/lightning/pull/4684),
    [#4913](https://github.com/Lightning-AI/lightning/pull/4913))
- Added ability for DDP plugin to modify optimizer state saving ([#4675](https://github.com/Lightning-AI/lightning/pull/4675))
- Added `prefix` argument in loggers ([#4557](https://github.com/Lightning-AI/lightning/pull/4557))
- Added printing of total num of params, trainable and non-trainable params in ModelSummary ([#4521](https://github.com/Lightning-AI/lightning/pull/4521))
- Added `PrecisionRecallCurve, ROC, AveragePrecision` class metric ([#4549](https://github.com/Lightning-AI/lightning/pull/4549))
- Added custom `Apex` and `NativeAMP` as `Precision plugins` ([#4355](https://github.com/Lightning-AI/lightning/pull/4355))
- Added `DALI MNIST` example ([#3721](https://github.com/Lightning-AI/lightning/pull/3721))
- Added `sharded plugin` for DDP for multi-gpu training memory optimizations (
    [#4639](https://github.com/Lightning-AI/lightning/pull/4639),
    [#4686](https://github.com/Lightning-AI/lightning/pull/4686),
    [#4737](https://github.com/Lightning-AI/lightning/pull/4737),
    [#4773](https://github.com/Lightning-AI/lightning/pull/4773))
- Added `experiment_id` to the NeptuneLogger ([#3462](https://github.com/Lightning-AI/lightning/pull/3462))
- Added `PyTorch Geometric` integration example with Lightning ([#4568](https://github.com/Lightning-AI/lightning/pull/4568))
- Added `all_gather` method to `LightningModule` which allows gradient based tensor synchronizations for use-cases such as negative sampling. ([#5012](https://github.com/Lightning-AI/lightning/pull/5012))
- Enabled `self.log` in most functions ([#4969](https://github.com/Lightning-AI/lightning/pull/4969))
- Added changeable extension variable for `ModelCheckpoint` ([#4977](https://github.com/Lightning-AI/lightning/pull/4977))


### Changed

- Tuner algorithms will be skipped if `fast_dev_run=True` ([#3903](https://github.com/Lightning-AI/lightning/pull/3903))
- `WandbLogger` does not force wandb `reinit` arg to True anymore and creates a run only when needed ([#4648](https://github.com/Lightning-AI/lightning/pull/4648))
- Changed `automatic_optimization` to be a model attribute ([#4602](https://github.com/Lightning-AI/lightning/pull/4602))
- Changed `Simple Profiler` report to order by percentage time spent + num calls ([#4880](https://github.com/Lightning-AI/lightning/pull/4880))
- Simplify optimization Logic ([#4984](https://github.com/Lightning-AI/lightning/pull/4984))
- Classification metrics overhaul ([#4837](https://github.com/Lightning-AI/lightning/pull/4837))
- Updated `fast_dev_run` to accept integer representing num_batches ([#4629](https://github.com/Lightning-AI/lightning/pull/4629))
- Refactored optimizer ([#4658](https://github.com/Lightning-AI/lightning/pull/4658))


### Deprecated

- Deprecated `prefix` argument in `ModelCheckpoint` ([#4765](https://github.com/Lightning-AI/lightning/pull/4765))
- Deprecated the old way of assigning hyper-parameters through `self.hparams = ...` ([#4813](https://github.com/Lightning-AI/lightning/pull/4813))
- Deprecated `mode='auto'` from `ModelCheckpoint` and `EarlyStopping` ([#4695](https://github.com/Lightning-AI/lightning/pull/4695))

### Removed

- Removed `reorder` parameter of the `auc` metric ([#5004](https://github.com/Lightning-AI/lightning/pull/5004))
- Removed `multiclass_roc` and `multiclass_precision_recall_curve`, use `roc` and `precision_recall_curve` instead ([#4549](https://github.com/Lightning-AI/lightning/pull/4549))

### Fixed

- Added feature to move tensors to CPU before saving ([#4309](https://github.com/Lightning-AI/lightning/pull/4309))
- Fixed `LoggerConnector` to have logged metrics on root device in DP ([#4138](https://github.com/Lightning-AI/lightning/pull/4138))
- Auto convert tensors to contiguous format when `gather_all` ([#4907](https://github.com/Lightning-AI/lightning/pull/4907))
- Fixed `PYTHONPATH` for ddp test model ([#4528](https://github.com/Lightning-AI/lightning/pull/4528))
- Fixed allowing logger to support indexing ([#4595](https://github.com/Lightning-AI/lightning/pull/4595))
- Fixed DDP and manual_optimization ([#4976](https://github.com/Lightning-AI/lightning/pull/4976))


## [1.0.8] - 2020-11-24

### Added

- Added casting to python types for numpy scalars when logging `hparams` ([#4647](https://github.com/Lightning-AI/lightning/pull/4647))
- Added warning when progress bar refresh rate is less than 20 on Google Colab to prevent crashing ([#4654](https://github.com/Lightning-AI/lightning/pull/4654))
- Added `F1` class metric ([#4656](https://github.com/Lightning-AI/lightning/pull/4656))

### Changed

- Consistently use `step=trainer.global_step` in `LearningRateMonitor` independently of `logging_interval` ([#4376](https://github.com/Lightning-AI/lightning/pull/4376))
- Metric states are no longer as default added to `state_dict` ([#4685](https://github.com/Lightning-AI/lightning/pull/4685))
- Renamed class metric `Fbeta` >> `FBeta` ([#4656](https://github.com/Lightning-AI/lightning/pull/4656))
- Model summary: add 1 decimal place ([#4745](https://github.com/Lightning-AI/lightning/pull/4745))
- Do not override `PYTHONWARNINGS` ([#4700](https://github.com/Lightning-AI/lightning/pull/4700))
- Changed `init_ddp_connection` moved from `DDP` to `DDPPlugin` ([#4407](https://github.com/Lightning-AI/lightning/pull/4407))


### Fixed

- Fixed checkpoint `hparams` dict casting when `omegaconf` is available ([#4770](https://github.com/Lightning-AI/lightning/pull/4770))
- Fixed incomplete progress bars when total batches not divisible by refresh rate ([#4577](https://github.com/Lightning-AI/lightning/pull/4577))
- Updated SSIM metric ([#4566](https://github.com/Lightning-AI/lightning/pull/4566))
- Fixed batch_arg_name - add `batch_arg_name` to all calls to `_adjust_batch_size`bug ([#4812](https://github.com/Lightning-AI/lightning/pull/4812))
- Fixed `torchtext` data to GPU ([#4785](https://github.com/Lightning-AI/lightning/pull/4785))
- Fixed a crash bug in MLFlow logger ([#4716](https://github.com/Lightning-AI/lightning/pull/4716))

## [1.0.7] - 2020-11-17

### Added

- Added lambda closure to `manual_optimizer_step` ([#4618](https://github.com/Lightning-AI/lightning/pull/4618))

### Changed

- Change Metrics `persistent` default mode to `False` ([#4685](https://github.com/Lightning-AI/lightning/pull/4685))
- LoggerConnector log_metrics will use `total_batch_idx` instead of `global_step` when logging on `training step` ([#4738](https://github.com/Lightning-AI/lightning/pull/4738))


### Fixed

- Prevent crash if `sync_dist=True` on CPU ([#4626](https://github.com/Lightning-AI/lightning/pull/4626))
- Fixed average pbar Metrics ([#4534](https://github.com/Lightning-AI/lightning/pull/4534))
- Fixed `setup` callback hook to correctly pass the LightningModule through ([#4608](https://github.com/Lightning-AI/lightning/pull/4608))
- Allowing decorate model init with saving `hparams` inside ([#4662](https://github.com/Lightning-AI/lightning/pull/4662))
- Fixed `split_idx` set by `LoggerConnector` in `on_trainer_init` to `Trainer`  ([#4697](https://github.com/Lightning-AI/lightning/pull/4697))


## [1.0.6] - 2020-11-11

### Added

- Added metrics aggregation in Horovod and fixed early stopping ([#3775](https://github.com/Lightning-AI/lightning/pull/3775))
- Added `manual_optimizer_step` which work with `AMP Native` and `accumulated_grad_batches` ([#4485](https://github.com/Lightning-AI/lightning/pull/4485))
- Added `persistent(mode)` method to metrics, to enable and disable metric states being added to `state_dict` ([#4482](https://github.com/Lightning-AI/lightning/pull/4482))
- Added congratulations at the end of our notebooks ([#4555](https://github.com/Lightning-AI/lightning/pull/4555))
- Added parameters `move_metrics_to_cpu` in Trainer to disable gpu leak ([#4592](https://github.com/Lightning-AI/lightning/pull/4592))


### Changed

- Changed `fsspec` to tuner ([#4458](https://github.com/Lightning-AI/lightning/pull/4458))
- Unify SLURM/TorchElastic under backend plugin ([#4578](https://github.com/Lightning-AI/lightning/pull/4578),
        [#4580](https://github.com/Lightning-AI/lightning/pull/4580),
        [#4581](https://github.com/Lightning-AI/lightning/pull/4581),
        [#4582](https://github.com/Lightning-AI/lightning/pull/4582),
        [#4583](https://github.com/Lightning-AI/lightning/pull/4583))

### Fixed

- Fixed feature-lack in `hpc_load` ([#4526](https://github.com/Lightning-AI/lightning/pull/4526))
- Fixed metrics states being overridden in DDP mode ([#4482](https://github.com/Lightning-AI/lightning/pull/4482))
- Fixed `lightning_getattr`, `lightning_hasattr` not finding the correct attributes in datamodule ([#4347](https://github.com/Lightning-AI/lightning/pull/4347))
- Fixed automatic optimization AMP by `manual_optimization_step` ([#4485](https://github.com/Lightning-AI/lightning/pull/4485))
- Replace `MisconfigurationException` with warning in `ModelCheckpoint` Callback ([#4560](https://github.com/Lightning-AI/lightning/pull/4560))
- Fixed logged keys in mlflow logger ([#4412](https://github.com/Lightning-AI/lightning/pull/4412))
- Fixed `is_picklable` by catching `AttributeError` ([#4508](https://github.com/Lightning-AI/lightning/pull/4508))
- Fixed multi test dataloaders dict `AttributeError` error ([#4480](https://github.com/Lightning-AI/lightning/pull/4480))
- Fixed show progress bar only for `progress_rank 0` on `DDP_SLURM` ([#4437](https://github.com/Lightning-AI/lightning/pull/4437))

## [1.0.5] - 2020-11-03

### Added

- Added PyTorch 1.7 Stable support ([#3821](https://github.com/Lightning-AI/lightning/pull/3821))
- Added timeout for `tpu_device_exists` to ensure process does not hang indefinitely ([#4340](https://github.com/Lightning-AI/lightning/pull/4340))

### Changed

- W&B log in sync with `Trainer` step ([#4405](https://github.com/Lightning-AI/lightning/pull/4405))
- Hook `on_after_backward` is called only when `optimizer_step` is being called ([#4439](https://github.com/Lightning-AI/lightning/pull/4439))
- Moved `track_and_norm_grad` into `training loop` and called only when `optimizer_step` is being called ([#4439](https://github.com/Lightning-AI/lightning/pull/4439))
- Changed type checker with explicit cast of `ref_model` object ([#4457](https://github.com/Lightning-AI/lightning/pull/4457))
- Changed `distributed_backend` -> `accelerator` ([#4429](https://github.com/Lightning-AI/lightning/pull/4429))

### Deprecated

- Deprecated passing `ModelCheckpoint` instance to `checkpoint_callback` Trainer argument ([#4336](https://github.com/Lightning-AI/lightning/pull/4336))

### Fixed

- Disable saving checkpoints if not trained ([#4372](https://github.com/Lightning-AI/lightning/pull/4372))
- Fixed error using `auto_select_gpus=True` with `gpus=-1` ([#4209](https://github.com/Lightning-AI/lightning/pull/4209))
- Disabled training when `limit_train_batches=0` ([#4371](https://github.com/Lightning-AI/lightning/pull/4371))
- Fixed that metrics do not store computational graph for all seen data ([#4313](https://github.com/Lightning-AI/lightning/pull/4313))
- Fixed AMP unscale for `on_after_backward` ([#4439](https://github.com/Lightning-AI/lightning/pull/4439))
- Fixed TorchScript export when module includes Metrics ([#4428](https://github.com/Lightning-AI/lightning/pull/4428))
- Fixed TorchScript trace method's data to device and docstring ([#4360](https://github.com/Lightning-AI/lightning/pull/4360))
- Fixed CSV logger warning ([#4419](https://github.com/Lightning-AI/lightning/pull/4419))
- Fixed skip DDP parameter sync ([#4301](https://github.com/Lightning-AI/lightning/pull/4301))
- Fixed `WandbLogger` _sanitize_callable function ([#4422](https://github.com/Lightning-AI/lightning/pull/4422))
- Fixed `AMP Native` `_unscale` gradient ([#4441](https://github.com/Lightning-AI/lightning/pull/4441))


## [1.0.4] - 2020-10-27

### Added

- Added `dirpath` and `filename` parameter in `ModelCheckpoint` ([#4213](https://github.com/Lightning-AI/lightning/pull/4213))
- Added plugins docs and DDPPlugin to customize ddp across all accelerators ([#4258](https://github.com/Lightning-AI/lightning/pull/4285))
- Added `strict` option to the scheduler dictionary ([#3586](https://github.com/Lightning-AI/lightning/pull/3586))
- Added `fsspec` support for profilers ([#4162](https://github.com/Lightning-AI/lightning/pull/4162))
- Added autogenerated helptext to `Trainer.add_argparse_args` ([#4344](https://github.com/Lightning-AI/lightning/pull/4344))
- Added support for string values in `Trainer`'s `profiler` parameter ([#3656](https://github.com/Lightning-AI/lightning/pull/3656))
- Added `optimizer_closure` to `optimizer.step` when supported ([#4190](https://github.com/Lightning-AI/lightning/pull/4190))
- Added unification of regression metrics ([#4166](https://github.com/Lightning-AI/lightning/pull/4166))
- Added checkpoint load from Bytes ([#4314](https://github.com/Lightning-AI/lightning/pull/4314))

### Changed

- Improved error messages for invalid `configure_optimizers` returns ([#3587](https://github.com/Lightning-AI/lightning/pull/3587))
- Allow changing the logged step value in `validation_step` ([#4130](https://github.com/Lightning-AI/lightning/pull/4130))
- Allow setting `replace_sampler_ddp=True` with a distributed sampler already added ([#4273](https://github.com/Lightning-AI/lightning/pull/4273))
- Fixed sanitized parameters for `WandbLogger.log_hyperparams` ([#4320](https://github.com/Lightning-AI/lightning/pull/4320))

### Deprecated

- Deprecated `filepath` in `ModelCheckpoint` ([#4213](https://github.com/Lightning-AI/lightning/pull/4213))
- Deprecated `reorder` parameter of the `auc` metric ([#4237](https://github.com/Lightning-AI/lightning/pull/4237))
- Deprecated bool values in `Trainer`'s `profiler` parameter ([#3656](https://github.com/Lightning-AI/lightning/pull/3656))

### Fixed

- Fixed setting device ids in DDP ([#4297](https://github.com/Lightning-AI/lightning/pull/4297))
- Fixed synchronization of best model path in `ddp_accelerator` ([#4323](https://github.com/Lightning-AI/lightning/pull/4323))
- Fixed `WandbLogger` not uploading checkpoint artifacts at the end of training ([#4341](https://github.com/Lightning-AI/lightning/pull/4341))
- Fixed `FBeta` computation ([#4183](https://github.com/Lightning-AI/lightning/pull/4183))
- Fixed `accumulation across batches` has completed `before breaking training loop` ([#4278](https://github.com/Lightning-AI/lightning/pull/4278))
- Fixed `ModelCheckpoint` don't increase current_epoch and global_step when not training ([#4291](https://github.com/Lightning-AI/lightning/pull/4291))
- Fixed `COMET_EXPERIMENT_KEY` environment variable usage in comet logger ([#4230](https://github.com/Lightning-AI/lightning/pull/4230))

## [1.0.3] - 2020-10-20

### Added

- Added persistent flag to `Metric.add_state` ([#4195](https://github.com/Lightning-AI/lightning/pull/4195))

### Changed

- Used `checkpoint_connector.hpc_save` in SLURM ([#4217](https://github.com/Lightning-AI/lightning/pull/4217))
- Moved base req. to root ([#4219](https://github.com/Lightning-AI/lightning/pull/4219))

### Fixed

- Fixed `hparams` assign in init ([#4189](https://github.com/Lightning-AI/lightning/pull/4189))
- Fixed overwrite check for model hooks ([#4010](https://github.com/Lightning-AI/lightning/pull/4010))


## [1.0.2] - 2020-10-15

### Added

- Added trace functionality to the function `to_torchscript` ([#4142](https://github.com/Lightning-AI/lightning/pull/4142))

### Changed

- Called `on_load_checkpoint` before loading `state_dict` ([#4057](https://github.com/Lightning-AI/lightning/pull/4057))

### Removed

- Removed duplicate metric vs step log for train loop ([#4173](https://github.com/Lightning-AI/lightning/pull/4173))

### Fixed

- Fixed the `self.log` problem in `validation_step()` ([#4169](https://github.com/Lightning-AI/lightning/pull/4169))
- Fixed `hparams` saving - save the state when `save_hyperparameters()` is called [in `__init__`] ([#4163](https://github.com/Lightning-AI/lightning/pull/4163))
- Fixed runtime failure while exporting `hparams` to yaml ([#4158](https://github.com/Lightning-AI/lightning/pull/4158))


## [1.0.1] - 2020-10-14

### Added

- Added getstate/setstate method for torch.save serialization ([#4127](https://github.com/Lightning-AI/lightning/pull/4127))


## [1.0.0] - 2020-10-13

### Added

- Added Explained Variance Metric + metric fix ([#4013](https://github.com/Lightning-AI/lightning/pull/4013))
- Added Metric <-> Lightning Module integration tests ([#4008](https://github.com/Lightning-AI/lightning/pull/4008))
- Added parsing OS env vars in `Trainer` ([#4022](https://github.com/Lightning-AI/lightning/pull/4022))
- Added classification metrics ([#4043](https://github.com/Lightning-AI/lightning/pull/4043))
- Updated explained variance metric ([#4024](https://github.com/Lightning-AI/lightning/pull/4024))
- Enabled plugins ([#4041](https://github.com/Lightning-AI/lightning/pull/4041))
- Enabled custom clusters ([#4048](https://github.com/Lightning-AI/lightning/pull/4048))
- Enabled passing in custom accelerators ([#4050](https://github.com/Lightning-AI/lightning/pull/4050))
- Added `LightningModule.toggle_optimizer` ([#4058](https://github.com/Lightning-AI/lightning/pull/4058))
- Added `LightningModule.manual_backward` ([#4063](https://github.com/Lightning-AI/lightning/pull/4063))
- Added `output` argument to `*_batch_end` hooks ([#3965](https://github.com/Lightning-AI/lightning/pull/3965),
    [#3966](https://github.com/Lightning-AI/lightning/pull/3966))
- Added `output` argument to `*_epoch_end` hooks ([#3967](https://github.com/Lightning-AI/lightning/pull/3967))

### Changed

- Integrated metrics API with self.log ([#3961](https://github.com/Lightning-AI/lightning/pull/3961))
- Decoupled Apex ([#4052](https://github.com/Lightning-AI/lightning/pull/4052),
        [#4054](https://github.com/Lightning-AI/lightning/pull/4054),
        [#4055](https://github.com/Lightning-AI/lightning/pull/4055),
        [#4056](https://github.com/Lightning-AI/lightning/pull/4056),
        [#4058](https://github.com/Lightning-AI/lightning/pull/4058),
        [#4060](https://github.com/Lightning-AI/lightning/pull/4060),
        [#4061](https://github.com/Lightning-AI/lightning/pull/4061),
        [#4062](https://github.com/Lightning-AI/lightning/pull/4062),
        [#4063](https://github.com/Lightning-AI/lightning/pull/4063),
        [#4064](https://github.com/Lightning-AI/lightning/pull/4064),
        [#4065](https://github.com/Lightning-AI/lightning/pull/4065))
- Renamed all backends to `Accelerator` ([#4066](https://github.com/Lightning-AI/lightning/pull/4066))
- Enabled manual returns ([#4089](https://github.com/Lightning-AI/lightning/pull/4089))

### Removed

- Removed support for EvalResult and TrainResult ([#3968](https://github.com/Lightning-AI/lightning/pull/3968))
- Removed deprecated trainer flags: `overfit_pct`, `log_save_interval`, `row_log_interval` ([#3969](https://github.com/Lightning-AI/lightning/pull/3969))
- Removed deprecated early_stop_callback ([#3982](https://github.com/Lightning-AI/lightning/pull/3982))
- Removed deprecated model hooks ([#3980](https://github.com/Lightning-AI/lightning/pull/3980))
- Removed deprecated callbacks ([#3979](https://github.com/Lightning-AI/lightning/pull/3979))
- Removed `trainer` argument in `LightningModule.backward` [#4056](https://github.com/Lightning-AI/lightning/pull/4056))

### Fixed

- Fixed `current_epoch` property update to reflect true epoch number inside `LightningDataModule`, when `reload_dataloaders_every_epoch=True`. ([#3974](https://github.com/Lightning-AI/lightning/pull/3974))
- Fixed to print scaler value in progress bar ([#4053](https://github.com/Lightning-AI/lightning/pull/4053))
- Fixed mismatch between docstring and code regarding when `on_load_checkpoint` hook is called ([#3996](https://github.com/Lightning-AI/lightning/pull/3996))


## [0.10.0] - 2020-10-07

### Added

- Added new Metrics API. ([#3868](https://github.com/Lightning-AI/lightning/pull/3868), [#3921](https://github.com/Lightning-AI/lightning/pull/3921))
- Enable PyTorch 1.7 compatibility ([#3541](https://github.com/Lightning-AI/lightning/pull/3541))
- Added `LightningModule.to_torchscript` to support exporting as `ScriptModule` ([#3258](https://github.com/Lightning-AI/lightning/pull/3258))
- Added warning when dropping unpicklable `hparams` ([#2874](https://github.com/Lightning-AI/lightning/pull/2874))
- Added EMB similarity ([#3349](https://github.com/Lightning-AI/lightning/pull/3349))
- Added `ModelCheckpoint.to_yaml` method ([#3048](https://github.com/Lightning-AI/lightning/pull/3048))
- Allow `ModelCheckpoint` monitor to be `None`, meaning it will always save ([#3630](https://github.com/Lightning-AI/lightning/pull/3630))
- Disabled optimizers setup during testing ([#3059](https://github.com/Lightning-AI/lightning/pull/3059))
- Added support for datamodules to save and load checkpoints when training ([#3563](https://github.com/Lightning-AI/lightning/pull/3563))
- Added support for datamodule in learning rate finder ([#3425](https://github.com/Lightning-AI/lightning/pull/3425))
- Added gradient clip test for native AMP ([#3754](https://github.com/Lightning-AI/lightning/pull/3754))
- Added dist lib to enable syncing anything across devices ([#3762](https://github.com/Lightning-AI/lightning/pull/3762))
- Added `broadcast` to `TPUBackend` ([#3814](https://github.com/Lightning-AI/lightning/pull/3814))
- Added `XLADeviceUtils` class to check XLA device type ([#3274](https://github.com/Lightning-AI/lightning/pull/3274))

### Changed

- Refactored accelerator backends:
   * moved TPU `xxx_step` to backend ([#3118](https://github.com/Lightning-AI/lightning/pull/3118))
   * refactored DDP backend `forward` ([#3119](https://github.com/Lightning-AI/lightning/pull/3119))
   * refactored GPU backend `__step` ([#3120](https://github.com/Lightning-AI/lightning/pull/3120))
   * refactored Horovod backend ([#3121](https://github.com/Lightning-AI/lightning/pull/3121),
        [#3122](https://github.com/Lightning-AI/lightning/pull/3122))
   * remove obscure forward call in eval + CPU backend `___step` ([#3123](https://github.com/Lightning-AI/lightning/pull/3123))
   * reduced all simplified forward ([#3126](https://github.com/Lightning-AI/lightning/pull/3126))
   * added hook base method ([#3127](https://github.com/Lightning-AI/lightning/pull/3127))
   * refactor eval loop to use hooks - use `test_mode` for if so we can split later ([#3129](https://github.com/Lightning-AI/lightning/pull/3129))
   * moved `___step_end` hooks ([#3130](https://github.com/Lightning-AI/lightning/pull/3130))
   * training forward refactor ([#3134](https://github.com/Lightning-AI/lightning/pull/3134))
   * training AMP scaling refactor ([#3135](https://github.com/Lightning-AI/lightning/pull/3135))
   * eval step scaling factor ([#3136](https://github.com/Lightning-AI/lightning/pull/3136))
   * add eval loop object to streamline eval loop ([#3138](https://github.com/Lightning-AI/lightning/pull/3138))
   * refactored dataloader process hook ([#3139](https://github.com/Lightning-AI/lightning/pull/3139))
   * refactored inner eval loop ([#3141](https://github.com/Lightning-AI/lightning/pull/3141))
   * final inner eval loop hooks ([#3154](https://github.com/Lightning-AI/lightning/pull/3154))
   * clean up hooks in `run_evaluation` ([#3156](https://github.com/Lightning-AI/lightning/pull/3156))
   * clean up data reset ([#3161](https://github.com/Lightning-AI/lightning/pull/3161))
   * expand eval loop out ([#3165](https://github.com/Lightning-AI/lightning/pull/3165))
   * moved hooks around in eval loop ([#3195](https://github.com/Lightning-AI/lightning/pull/3195))
   * remove `_evaluate` fx ([#3197](https://github.com/Lightning-AI/lightning/pull/3197))
   * `Trainer.fit` hook clean up ([#3198](https://github.com/Lightning-AI/lightning/pull/3198))
   * DDPs train hooks ([#3203](https://github.com/Lightning-AI/lightning/pull/3203))
   * refactor DDP backend ([#3204](https://github.com/Lightning-AI/lightning/pull/3204),
        [#3207](https://github.com/Lightning-AI/lightning/pull/3207),
        [#3208](https://github.com/Lightning-AI/lightning/pull/3208),
        [#3209](https://github.com/Lightning-AI/lightning/pull/3209),
        [#3210](https://github.com/Lightning-AI/lightning/pull/3210))
   * reduced accelerator selection ([#3211](https://github.com/Lightning-AI/lightning/pull/3211))
   * group prepare data hook ([#3212](https://github.com/Lightning-AI/lightning/pull/3212))
   * added data connector ([#3285](https://github.com/Lightning-AI/lightning/pull/3285))
   * modular is_overridden ([#3290](https://github.com/Lightning-AI/lightning/pull/3290))
   * adding `Trainer.tune()` ([#3293](https://github.com/Lightning-AI/lightning/pull/3293))
   * move `run_pretrain_routine` -> `setup_training` ([#3294](https://github.com/Lightning-AI/lightning/pull/3294))
   * move train outside of setup training ([#3297](https://github.com/Lightning-AI/lightning/pull/3297))
   * move `prepare_data` to data connector ([#3307](https://github.com/Lightning-AI/lightning/pull/3307))
   * moved accelerator router ([#3309](https://github.com/Lightning-AI/lightning/pull/3309))
   * train loop refactor - moving train loop to own object ([#3310](https://github.com/Lightning-AI/lightning/pull/3310),
        [#3312](https://github.com/Lightning-AI/lightning/pull/3312),
        [#3313](https://github.com/Lightning-AI/lightning/pull/3313),
        [#3314](https://github.com/Lightning-AI/lightning/pull/3314))
   * duplicate data interface definition up into DataHooks class ([#3344](https://github.com/Lightning-AI/lightning/pull/3344))
   * inner train loop ([#3359](https://github.com/Lightning-AI/lightning/pull/3359),
        [#3361](https://github.com/Lightning-AI/lightning/pull/3361),
        [#3362](https://github.com/Lightning-AI/lightning/pull/3362),
        [#3363](https://github.com/Lightning-AI/lightning/pull/3363),
        [#3365](https://github.com/Lightning-AI/lightning/pull/3365),
        [#3366](https://github.com/Lightning-AI/lightning/pull/3366),
        [#3367](https://github.com/Lightning-AI/lightning/pull/3367),
        [#3368](https://github.com/Lightning-AI/lightning/pull/3368),
        [#3369](https://github.com/Lightning-AI/lightning/pull/3369),
        [#3370](https://github.com/Lightning-AI/lightning/pull/3370),
        [#3371](https://github.com/Lightning-AI/lightning/pull/3371),
        [#3372](https://github.com/Lightning-AI/lightning/pull/3372),
        [#3373](https://github.com/Lightning-AI/lightning/pull/3373),
        [#3374](https://github.com/Lightning-AI/lightning/pull/3374),
        [#3375](https://github.com/Lightning-AI/lightning/pull/3375),
        [#3376](https://github.com/Lightning-AI/lightning/pull/3376),
        [#3385](https://github.com/Lightning-AI/lightning/pull/3385),
        [#3388](https://github.com/Lightning-AI/lightning/pull/3388),
        [#3397](https://github.com/Lightning-AI/lightning/pull/3397))
   * all logging related calls in a connector ([#3395](https://github.com/Lightning-AI/lightning/pull/3395))
   * device parser ([#3400](https://github.com/Lightning-AI/lightning/pull/3400),
        [#3405](https://github.com/Lightning-AI/lightning/pull/3405))
   * added model connector ([#3407](https://github.com/Lightning-AI/lightning/pull/3407))
   * moved eval loop logging to loggers ([#3408](https://github.com/Lightning-AI/lightning/pull/3408))
   * moved eval loop (#3412[#3408](https://github.com/Lightning-AI/lightning/pull/3408))
   * trainer/separate argparse ([#3421](https://github.com/Lightning-AI/lightning/pull/3421),
        [#3428](https://github.com/Lightning-AI/lightning/pull/3428),
        [#3432](https://github.com/Lightning-AI/lightning/pull/3432))
   * move `lr_finder` ([#3434](https://github.com/Lightning-AI/lightning/pull/3434))
   * organize args (#[#3435](https://github.com/Lightning-AI/lightning/pull/3435),
        [#3442](https://github.com/Lightning-AI/lightning/pull/3442),
        [#3447](https://github.com/Lightning-AI/lightning/pull/3447),
        [#3448](https://github.com/Lightning-AI/lightning/pull/3448),
        [#3449](https://github.com/Lightning-AI/lightning/pull/3449),
        [#3456](https://github.com/Lightning-AI/lightning/pull/3456))
   * move specific accelerator code ([#3457](https://github.com/Lightning-AI/lightning/pull/3457))
   * group connectors ([#3472](https://github.com/Lightning-AI/lightning/pull/3472))
   * accelerator connector methods x/n ([#3469](https://github.com/Lightning-AI/lightning/pull/3469),
        [#3470](https://github.com/Lightning-AI/lightning/pull/3470),
        [#3474](https://github.com/Lightning-AI/lightning/pull/3474))
   * merge backends x/n ([#3476](https://github.com/Lightning-AI/lightning/pull/3476),
        [#3477](https://github.com/Lightning-AI/lightning/pull/3477),
        [#3478](https://github.com/Lightning-AI/lightning/pull/3478),
        [#3480](https://github.com/Lightning-AI/lightning/pull/3480),
        [#3482](https://github.com/Lightning-AI/lightning/pull/3482))
   * apex plugin ([#3502](https://github.com/Lightning-AI/lightning/pull/3502))
   * precision plugins ([#3504](https://github.com/Lightning-AI/lightning/pull/3504))
   * Result - make monitor default to `checkpoint_on` to simplify ([#3571](https://github.com/Lightning-AI/lightning/pull/3571))
   * reference to the Trainer on the `LightningDataModule` ([#3684](https://github.com/Lightning-AI/lightning/pull/3684))
   * add `.log` to lightning module ([#3686](https://github.com/Lightning-AI/lightning/pull/3686),
        [#3699](https://github.com/Lightning-AI/lightning/pull/3699),
        [#3701](https://github.com/Lightning-AI/lightning/pull/3701),
        [#3704](https://github.com/Lightning-AI/lightning/pull/3704),
        [#3715](https://github.com/Lightning-AI/lightning/pull/3715))
   * enable tracking original metric when step and epoch are both true ([#3685](https://github.com/Lightning-AI/lightning/pull/3685))
   * deprecated results obj, added support for simpler comms ([#3681](https://github.com/Lightning-AI/lightning/pull/3681))
   * move backends back to individual files ([#3712](https://github.com/Lightning-AI/lightning/pull/3712))
   * fixes logging for eval steps ([#3763](https://github.com/Lightning-AI/lightning/pull/3763))
   * decoupled DDP, DDP spawn ([#3733](https://github.com/Lightning-AI/lightning/pull/3733),
        [#3766](https://github.com/Lightning-AI/lightning/pull/3766),
        [#3767](https://github.com/Lightning-AI/lightning/pull/3767),
        [#3774](https://github.com/Lightning-AI/lightning/pull/3774),
        [#3802](https://github.com/Lightning-AI/lightning/pull/3802),
        [#3806](https://github.com/Lightning-AI/lightning/pull/3806),
        [#3817](https://github.com/Lightning-AI/lightning/pull/3817),
        [#3819](https://github.com/Lightning-AI/lightning/pull/3819),
        [#3927](https://github.com/Lightning-AI/lightning/pull/3927))
   * remove weight loading hack for ddp_cpu ([#3808](https://github.com/Lightning-AI/lightning/pull/3808))
   * separate `torchelastic` from DDP ([#3810](https://github.com/Lightning-AI/lightning/pull/3810))
   * separate SLURM from DDP ([#3809](https://github.com/Lightning-AI/lightning/pull/3809))
   * decoupled DDP2 ([#3816](https://github.com/Lightning-AI/lightning/pull/3816))
   * bug fix with logging val epoch end + monitor ([#3812](https://github.com/Lightning-AI/lightning/pull/3812))
   * callback system and init DDP ([#3836](https://github.com/Lightning-AI/lightning/pull/3836))
   * adding compute environments ([#3837](https://github.com/Lightning-AI/lightning/pull/3837), [#3842](https://github.com/Lightning-AI/lightning/pull/3842))
   * epoch can now log independently ([#3843](https://github.com/Lightning-AI/lightning/pull/3843))
   * test selecting the correct backend. temp backends while slurm and TorchElastic are decoupled ([#3848](https://github.com/Lightning-AI/lightning/pull/3848))
   * fixed `init_slurm_connection` causing hostname errors ([#3856](https://github.com/Lightning-AI/lightning/pull/3856))
   * moves init apex from LM to apex connector ([#3923](https://github.com/Lightning-AI/lightning/pull/3923))
   * moves sync bn to each backend ([#3925](https://github.com/Lightning-AI/lightning/pull/3925))
   * moves configure ddp to each backend ([#3924](https://github.com/Lightning-AI/lightning/pull/3924))
- Deprecation warning ([#3844](https://github.com/Lightning-AI/lightning/pull/3844))
- Changed `LearningRateLogger` to `LearningRateMonitor` ([#3251](https://github.com/Lightning-AI/lightning/pull/3251))
- Used `fsspec` instead of `gfile` for all IO ([#3320](https://github.com/Lightning-AI/lightning/pull/3320))
    * Swapped `torch.load` for `fsspec` load in DDP spawn backend ([#3787](https://github.com/Lightning-AI/lightning/pull/3787))
    * Swapped `torch.load` for `fsspec` load in cloud_io loading ([#3692](https://github.com/Lightning-AI/lightning/pull/3692))
    * Added support for `to_disk()` to use remote filepaths with `fsspec` ([#3930](https://github.com/Lightning-AI/lightning/pull/3930))
    * Updated model_checkpoint's to_yaml to use `fsspec` open ([#3801](https://github.com/Lightning-AI/lightning/pull/3801))
    * Fixed `fsspec` is inconsistent when doing `fs.ls` ([#3805](https://github.com/Lightning-AI/lightning/pull/3805))
- Refactor `GPUStatsMonitor` to improve training speed ([#3257](https://github.com/Lightning-AI/lightning/pull/3257))
- Changed IoU score behavior for classes absent in target and pred ([#3098](https://github.com/Lightning-AI/lightning/pull/3098))
- Changed IoU `remove_bg` bool to `ignore_index` optional int ([#3098](https://github.com/Lightning-AI/lightning/pull/3098))
- Changed defaults of `save_top_k` and `save_last` to `None` in ModelCheckpoint ([#3680](https://github.com/Lightning-AI/lightning/pull/3680))
- `row_log_interval` and `log_save_interval` are now based on training loop's `global_step` instead of epoch-internal batch index ([#3667](https://github.com/Lightning-AI/lightning/pull/3667))
- Silenced some warnings. verified ddp refactors ([#3483](https://github.com/Lightning-AI/lightning/pull/3483))
- Cleaning up stale logger tests ([#3490](https://github.com/Lightning-AI/lightning/pull/3490))
- Allow `ModelCheckpoint` monitor to be `None` ([#3633](https://github.com/Lightning-AI/lightning/pull/3633))
- Enable `None` model checkpoint default ([#3669](https://github.com/Lightning-AI/lightning/pull/3669))
- Skipped `best_model_path` if `checkpoint_callback` is `None` ([#2962](https://github.com/Lightning-AI/lightning/pull/2962))
- Used `raise .. from ..` to explicitly chain exceptions ([#3750](https://github.com/Lightning-AI/lightning/pull/3750))
-  Mocking loggers ([#3596](https://github.com/Lightning-AI/lightning/pull/3596),
    [#3617](https://github.com/Lightning-AI/lightning/pull/3617),
    [#3851](https://github.com/Lightning-AI/lightning/pull/3851),
    [#3859](https://github.com/Lightning-AI/lightning/pull/3859),
    [#3884](https://github.com/Lightning-AI/lightning/pull/3884),
    [#3853](https://github.com/Lightning-AI/lightning/pull/3853),
    [#3910](https://github.com/Lightning-AI/lightning/pull/3910),
    [#3889](https://github.com/Lightning-AI/lightning/pull/3889),
    [#3926](https://github.com/Lightning-AI/lightning/pull/3926))
- Write predictions in LightningModule instead of EvalResult [#3882](https://github.com/Lightning-AI/lightning/pull/3882)

### Deprecated

- Deprecated `TrainResult` and `EvalResult`, use `self.log` and `self.write` from the `LightningModule` to log metrics and write predictions. `training_step` can now only return a scalar (for the loss) or a dictionary with anything you want. ([#3681](https://github.com/Lightning-AI/lightning/pull/3681))
- Deprecate `early_stop_callback` Trainer argument ([#3845](https://github.com/Lightning-AI/lightning/pull/3845))
- Rename Trainer arguments `row_log_interval` >> `log_every_n_steps` and `log_save_interval` >> `flush_logs_every_n_steps` ([#3748](https://github.com/Lightning-AI/lightning/pull/3748))

### Removed

- Removed experimental Metric API ([#3943](https://github.com/Lightning-AI/lightning/pull/3943),
        [#3949](https://github.com/Lightning-AI/lightning/pull/3949),
        [#3946](https://github.com/Lightning-AI/lightning/pull/3946)), listed changes before final removal:
    * Added `EmbeddingSimilarity` metric ([#3349](https://github.com/Lightning-AI/lightning/pull/3349), [#3358](https://github.com/Lightning-AI/lightning/pull/3358))
    * Added hooks to metric module interface ([#2528](https://github.com/Lightning-AI/lightning/pull/2528))
    * Added error when AUROC metric is used for multiclass problems ([#3350](https://github.com/Lightning-AI/lightning/pull/3350))
    * Fixed `ModelCheckpoint` with `save_top_k=-1` option not tracking the best models when a monitor metric is available ([#3735](https://github.com/Lightning-AI/lightning/pull/3735))
    * Fixed counter-intuitive error being thrown in `Accuracy` metric for zero target tensor ([#3764](https://github.com/Lightning-AI/lightning/pull/3764))
    * Fixed aggregation of metrics ([#3517](https://github.com/Lightning-AI/lightning/pull/3517))
    * Fixed Metric aggregation ([#3321](https://github.com/Lightning-AI/lightning/pull/3321))
    * Fixed RMSLE metric ([#3188](https://github.com/Lightning-AI/lightning/pull/3188))
    * Renamed `reduction` to `class_reduction` in classification metrics ([#3322](https://github.com/Lightning-AI/lightning/pull/3322))
    * Changed `class_reduction` similar to sklearn for classification metrics ([#3322](https://github.com/Lightning-AI/lightning/pull/3322))
    * Renaming of precision recall metric ([#3308](https://github.com/Lightning-AI/lightning/pull/3308))

### Fixed

- Fixed `on_train_batch_start` hook to end epoch early ([#3700](https://github.com/Lightning-AI/lightning/pull/3700))
- Fixed `num_sanity_val_steps` is clipped to `limit_val_batches` ([#2917](https://github.com/Lightning-AI/lightning/pull/2917))
- Fixed ONNX model save on GPU ([#3145](https://github.com/Lightning-AI/lightning/pull/3145))
- Fixed `GpuUsageLogger` to work on different platforms ([#3008](https://github.com/Lightning-AI/lightning/pull/3008))
- Fixed auto-scale batch size not dumping `auto_lr_find` parameter ([#3151](https://github.com/Lightning-AI/lightning/pull/3151))
- Fixed `batch_outputs` with optimizer frequencies ([#3229](https://github.com/Lightning-AI/lightning/pull/3229))
- Fixed setting batch size in `LightningModule.datamodule` when using `auto_scale_batch_size` ([#3266](https://github.com/Lightning-AI/lightning/pull/3266))
- Fixed Horovod distributed backend compatibility with native AMP ([#3404](https://github.com/Lightning-AI/lightning/pull/3404))
- Fixed batch size auto scaling exceeding the size of the dataset ([#3271](https://github.com/Lightning-AI/lightning/pull/3271))
- Fixed getting `experiment_id` from MLFlow only once instead of each training loop ([#3394](https://github.com/Lightning-AI/lightning/pull/3394))
- Fixed `overfit_batches` which now correctly disables shuffling for the training loader. ([#3501](https://github.com/Lightning-AI/lightning/pull/3501))
- Fixed gradient norm tracking for `row_log_interval > 1` ([#3489](https://github.com/Lightning-AI/lightning/pull/3489))
- Fixed `ModelCheckpoint` name formatting ([#3164](https://github.com/Lightning-AI/lightning/pull/3163))
- Fixed example implementation of AutoEncoder ([#3190](https://github.com/Lightning-AI/lightning/pull/3190))
- Fixed invalid paths when remote logging with TensorBoard ([#3236](https://github.com/Lightning-AI/lightning/pull/3236))
- Fixed change `t()` to `transpose()` as XLA devices do not support `.t()` on 1-dim tensor ([#3252](https://github.com/Lightning-AI/lightning/pull/3252))
- Fixed (weights only) checkpoints loading without PL ([#3287](https://github.com/Lightning-AI/lightning/pull/3287))
- Fixed `gather_all_tensors` cross GPUs in DDP ([#3319](https://github.com/Lightning-AI/lightning/pull/3319))
- Fixed CometML save dir ([#3419](https://github.com/Lightning-AI/lightning/pull/3419))
- Fixed forward key metrics ([#3467](https://github.com/Lightning-AI/lightning/pull/3467))
- Fixed normalize mode at confusion matrix (replace NaNs with zeros) ([#3465](https://github.com/Lightning-AI/lightning/pull/3465))
- Fixed global step increment in training loop when `training_epoch_end` hook is used ([#3673](https://github.com/Lightning-AI/lightning/pull/3673))
- Fixed dataloader shuffling not getting turned off with `overfit_batches > 0` and `distributed_backend = "ddp"` ([#3534](https://github.com/Lightning-AI/lightning/pull/3534))
- Fixed determinism in `DDPSpawnBackend` when using `seed_everything` in main process ([#3335](https://github.com/Lightning-AI/lightning/pull/3335))
- Fixed `ModelCheckpoint` `period` to actually save every `period` epochs ([#3630](https://github.com/Lightning-AI/lightning/pull/3630))
- Fixed `val_progress_bar` total with `num_sanity_val_steps` ([#3751](https://github.com/Lightning-AI/lightning/pull/3751))
- Fixed Tuner dump: add `current_epoch` to dumped_params ([#3261](https://github.com/Lightning-AI/lightning/pull/3261))
- Fixed `current_epoch` and `global_step` properties mismatch between `Trainer` and `LightningModule` ([#3785](https://github.com/Lightning-AI/lightning/pull/3785))
- Fixed learning rate scheduler for optimizers with internal state ([#3897](https://github.com/Lightning-AI/lightning/pull/3897))
- Fixed `tbptt_reduce_fx` when non-floating tensors are logged ([#3796](https://github.com/Lightning-AI/lightning/pull/3796))
- Fixed model checkpoint frequency ([#3852](https://github.com/Lightning-AI/lightning/pull/3852))
- Fixed logging non-tensor scalar with result breaks subsequent epoch aggregation ([#3855](https://github.com/Lightning-AI/lightning/pull/3855))
- Fixed `TrainerEvaluationLoopMixin` activates `model.train()` at the end ([#3858](https://github.com/Lightning-AI/lightning/pull/3858))
- Fixed `overfit_batches` when using with multiple val/test_dataloaders ([#3857](https://github.com/Lightning-AI/lightning/pull/3857))
- Fixed enables `training_step` to return `None` ([#3862](https://github.com/Lightning-AI/lightning/pull/3862))
- Fixed init nan for checkpointing ([#3863](https://github.com/Lightning-AI/lightning/pull/3863))
- Fixed for `load_from_checkpoint` ([#2776](https://github.com/Lightning-AI/lightning/pull/2776))
- Fixes incorrect `batch_sizes` when Dataloader returns a dict with multiple tensors ([#3668](https://github.com/Lightning-AI/lightning/pull/3668))
- Fixed unexpected signature for `validation_step` ([#3947](https://github.com/Lightning-AI/lightning/pull/3947))

## [0.9.0] - 2020-08-20

### Added

- Added SyncBN for DDP ([#2801](https://github.com/Lightning-AI/lightning/pull/2801),
     [#2838](https://github.com/Lightning-AI/lightning/pull/2838))
- Added basic `CSVLogger` ([#2721](https://github.com/Lightning-AI/lightning/pull/2721))
- Added SSIM metrics ([#2671](https://github.com/Lightning-AI/lightning/pull/2671))
- Added BLEU metrics ([#2535](https://github.com/Lightning-AI/lightning/pull/2535))
- Added support to export a model to ONNX format ([#2596](https://github.com/Lightning-AI/lightning/pull/2596))
- Added support for `Trainer(num_sanity_val_steps=-1)` to check all validation data before training ([#2246](https://github.com/Lightning-AI/lightning/pull/2246))
- Added struct. output:
  * tests for val loop flow ([#2605](https://github.com/Lightning-AI/lightning/pull/2605))
  * `EvalResult` support for train and val. loop ([#2615](https://github.com/Lightning-AI/lightning/pull/2615),
       [#2651](https://github.com/Lightning-AI/lightning/pull/2651))
  * weighted average in results obj ([#2930](https://github.com/Lightning-AI/lightning/pull/2930))
  * fix result obj DP auto reduce ([#3013](https://github.com/Lightning-AI/lightning/pull/3013))
- Added class `LightningDataModule` ([#2668](https://github.com/Lightning-AI/lightning/pull/2668))
- Added support for PyTorch 1.6 ([#2745](https://github.com/Lightning-AI/lightning/pull/2745))
- Added call DataModule hooks implicitly in trainer ([#2755](https://github.com/Lightning-AI/lightning/pull/2755))
- Added support for Mean in DDP Sync ([#2568](https://github.com/Lightning-AI/lightning/pull/2568))
- Added remaining `sklearn` metrics: `AveragePrecision`, `BalancedAccuracy`, `CohenKappaScore`, `DCG`, `Hamming`, `Hinge`, `Jaccard`, `MeanAbsoluteError`, `MeanSquaredError`, `MeanSquaredLogError`, `MedianAbsoluteError`, `R2Score`, `MeanPoissonDeviance`, `MeanGammaDeviance`, `MeanTweedieDeviance`, `ExplainedVariance` ([#2562](https://github.com/Lightning-AI/lightning/pull/2562))
- Added support for `limit_{mode}_batches (int)` to work with infinite dataloader (IterableDataset) ([#2840](https://github.com/Lightning-AI/lightning/pull/2840))
- Added support returning python scalars in DP ([#1935](https://github.com/Lightning-AI/lightning/pull/1935))
- Added support to Tensorboard logger for OmegaConf `hparams` ([#2846](https://github.com/Lightning-AI/lightning/pull/2846))
- Added tracking of basic states in `Trainer` ([#2541](https://github.com/Lightning-AI/lightning/pull/2541))
- Tracks all outputs including TBPTT and multiple optimizers ([#2890](https://github.com/Lightning-AI/lightning/pull/2890))
- Added GPU Usage Logger ([#2932](https://github.com/Lightning-AI/lightning/pull/2932))
- Added `strict=False` for `load_from_checkpoint` ([#2819](https://github.com/Lightning-AI/lightning/pull/2819))
- Added saving test predictions on multiple GPUs ([#2926](https://github.com/Lightning-AI/lightning/pull/2926))
- Auto log the computational graph for loggers that support this ([#3003](https://github.com/Lightning-AI/lightning/pull/3003))
- Added warning when changing monitor and using results obj ([#3014](https://github.com/Lightning-AI/lightning/pull/3014))
- Added a hook `transfer_batch_to_device` to the `LightningDataModule` ([#3038](https://github.com/Lightning-AI/lightning/pull/3038))

### Changed

- Truncated long version numbers in progress bar ([#2594](https://github.com/Lightning-AI/lightning/pull/2594))
- Enabling val/test loop disabling ([#2692](https://github.com/Lightning-AI/lightning/pull/2692))
- Refactored into `accelerator` module:
    * GPU training ([#2704](https://github.com/Lightning-AI/lightning/pull/2704))
    * TPU training ([#2708](https://github.com/Lightning-AI/lightning/pull/2708))
    * DDP(2) backend ([#2796](https://github.com/Lightning-AI/lightning/pull/2796))
    * Retrieve last logged val from result by key ([#3049](https://github.com/Lightning-AI/lightning/pull/3049))
- Using `.comet.config` file for `CometLogger` ([#1913](https://github.com/Lightning-AI/lightning/pull/1913))
- Updated hooks arguments - breaking for `setup` and `teardown` ([#2850](https://github.com/Lightning-AI/lightning/pull/2850))
- Using `gfile` to support remote directories ([#2164](https://github.com/Lightning-AI/lightning/pull/2164))
- Moved optimizer creation after device placement for DDP backends ([#2904](https://github.com/Lightning-AI/lightning/pull/2904))
- Support `**DictConfig` for `hparam` serialization ([#2519](https://github.com/Lightning-AI/lightning/pull/2519))
- Removed callback metrics from test results obj ([#2994](https://github.com/Lightning-AI/lightning/pull/2994))
- Re-enabled naming metrics in ckpt name ([#3060](https://github.com/Lightning-AI/lightning/pull/3060))
- Changed progress bar epoch counting to start from 0 ([#3061](https://github.com/Lightning-AI/lightning/pull/3061))

### Deprecated

- Deprecated Trainer attribute `ckpt_path`, which will now be set by `weights_save_path` ([#2681](https://github.com/Lightning-AI/lightning/pull/2681))

### Removed

- Removed deprecated: ([#2760](https://github.com/Lightning-AI/lightning/pull/2760))
    * core decorator `data_loader`
    * Module hook `on_sanity_check_start` and loading `load_from_metrics`
    * package `pl.logging`
    * Trainer arguments: `show_progress_bar`, `num_tpu_cores`, `use_amp`, `print_nan_grads`
    * LR Finder argument `num_accumulation_steps`

### Fixed

- Fixed `accumulate_grad_batches` for last batch ([#2853](https://github.com/Lightning-AI/lightning/pull/2853))
- Fixed setup call while testing ([#2624](https://github.com/Lightning-AI/lightning/pull/2624))
- Fixed local rank zero casting ([#2640](https://github.com/Lightning-AI/lightning/pull/2640))
- Fixed single scalar return from training ([#2587](https://github.com/Lightning-AI/lightning/pull/2587))
- Fixed Horovod backend to scale LR schedlers with the optimizer ([#2626](https://github.com/Lightning-AI/lightning/pull/2626))
- Fixed `dtype` and `device` properties not getting updated in submodules ([#2657](https://github.com/Lightning-AI/lightning/pull/2657))
- Fixed `fast_dev_run` to run for all dataloaders ([#2581](https://github.com/Lightning-AI/lightning/pull/2581))
- Fixed `save_dir` in loggers getting ignored by default value of `weights_save_path` when user did not specify `weights_save_path` ([#2681](https://github.com/Lightning-AI/lightning/pull/2681))
- Fixed `weights_save_path` getting ignored when `logger=False` is passed to Trainer ([#2681](https://github.com/Lightning-AI/lightning/pull/2681))
- Fixed TPU multi-core and Float16 ([#2632](https://github.com/Lightning-AI/lightning/pull/2632))
- Fixed test metrics not being logged with `LoggerCollection` ([#2723](https://github.com/Lightning-AI/lightning/pull/2723))
- Fixed data transfer to device when using `torchtext.data.Field` and `include_lengths is True` ([#2689](https://github.com/Lightning-AI/lightning/pull/2689))
- Fixed shuffle argument for distributed sampler ([#2789](https://github.com/Lightning-AI/lightning/pull/2789))
- Fixed logging interval ([#2694](https://github.com/Lightning-AI/lightning/pull/2694))
- Fixed loss value in the progress bar is wrong when `accumulate_grad_batches > 1` ([#2738](https://github.com/Lightning-AI/lightning/pull/2738))
- Fixed correct CWD for ddp sub-processes when using Hydra ([#2719](https://github.com/Lightning-AI/lightning/pull/2719))
- Fixed selecting GPUs using `CUDA_VISIBLE_DEVICES` ([#2739](https://github.com/Lightning-AI/lightning/pull/2739))
- Fixed false `num_classes` warning in metrics ([#2781](https://github.com/Lightning-AI/lightning/pull/2781))
- Fixed shell injection vulnerability in subprocess call ([#2786](https://github.com/Lightning-AI/lightning/pull/2786))
- Fixed LR finder and `hparams` compatibility ([#2821](https://github.com/Lightning-AI/lightning/pull/2821))
- Fixed `ModelCheckpoint` not saving the latest information when `save_last=True` ([#2881](https://github.com/Lightning-AI/lightning/pull/2881))
- Fixed ImageNet example: learning rate scheduler, number of workers and batch size when using DDP ([#2889](https://github.com/Lightning-AI/lightning/pull/2889))
- Fixed apex gradient clipping ([#2829](https://github.com/Lightning-AI/lightning/pull/2829))
- Fixed save apex scaler states ([#2828](https://github.com/Lightning-AI/lightning/pull/2828))
- Fixed a model loading issue with inheritance and variable positional arguments ([#2911](https://github.com/Lightning-AI/lightning/pull/2911))
- Fixed passing `non_blocking=True` when transferring a batch object that does not support it ([#2910](https://github.com/Lightning-AI/lightning/pull/2910))
- Fixed checkpointing to remote file paths ([#2925](https://github.com/Lightning-AI/lightning/pull/2925))
- Fixed adding val step argument to metrics ([#2986](https://github.com/Lightning-AI/lightning/pull/2986))
- Fixed an issue that caused `Trainer.test()` to stall in ddp mode ([#2997](https://github.com/Lightning-AI/lightning/pull/2997))
- Fixed gathering of results with tensors of varying shape ([#3020](https://github.com/Lightning-AI/lightning/pull/3020))
- Fixed batch size auto-scaling feature to set the new value on the correct model attribute ([#3043](https://github.com/Lightning-AI/lightning/pull/3043))
- Fixed automatic batch scaling not working with half precision ([#3045](https://github.com/Lightning-AI/lightning/pull/3045))
- Fixed setting device to root gpu ([#3042](https://github.com/Lightning-AI/lightning/pull/3042))

## [0.8.5] - 2020-07-09

### Added

- Added a PSNR metric: peak signal-to-noise ratio ([#2483](https://github.com/Lightning-AI/lightning/pull/2483))
- Added functional regression metrics ([#2492](https://github.com/Lightning-AI/lightning/pull/2492))

### Removed

- Removed auto val reduce ([#2462](https://github.com/Lightning-AI/lightning/pull/2462))

### Fixed

- Flattening Wandb Hyperparameters ([#2459](https://github.com/Lightning-AI/lightning/pull/2459))
- Fixed using the same DDP python interpreter and actually running ([#2482](https://github.com/Lightning-AI/lightning/pull/2482))
- Fixed model summary input type conversion for models that have input dtype different from model parameters ([#2510](https://github.com/Lightning-AI/lightning/pull/2510))
- Made `TensorBoardLogger` and `CometLogger` pickleable ([#2518](https://github.com/Lightning-AI/lightning/pull/2518))
- Fixed a problem with `MLflowLogger` creating multiple run folders ([#2502](https://github.com/Lightning-AI/lightning/pull/2502))
- Fixed global_step increment ([#2455](https://github.com/Lightning-AI/lightning/pull/2455))
- Fixed TPU hanging example ([#2488](https://github.com/Lightning-AI/lightning/pull/2488))
- Fixed `argparse` default value bug ([#2526](https://github.com/Lightning-AI/lightning/pull/2526))
- Fixed Dice and IoU to avoid NaN by adding small eps ([#2545](https://github.com/Lightning-AI/lightning/pull/2545))
- Fixed accumulate gradients schedule at epoch 0 (continued) ([#2513](https://github.com/Lightning-AI/lightning/pull/2513))
- Fixed Trainer `.fit()` returning last not best weights in "ddp_spawn" ([#2565](https://github.com/Lightning-AI/lightning/pull/2565))
- Fixed passing (do not pass) TPU weights back on test ([#2566](https://github.com/Lightning-AI/lightning/pull/2566))
- Fixed DDP tests and `.test()` ([#2512](https://github.com/Lightning-AI/lightning/pull/2512),
     [#2570](https://github.com/Lightning-AI/lightning/pull/2570))

## [0.8.4] - 2020-07-01

### Added

- Added reduce ddp results on eval ([#2434](https://github.com/Lightning-AI/lightning/pull/2434))
- Added a warning when an `IterableDataset` has `__len__` defined ([#2437](https://github.com/Lightning-AI/lightning/pull/2437))

### Changed

- Enabled no returns from eval ([#2446](https://github.com/Lightning-AI/lightning/pull/2446))

### Fixed

- Fixes train outputs ([#2428](https://github.com/Lightning-AI/lightning/pull/2428))
- Fixes Conda dependencies ([#2412](https://github.com/Lightning-AI/lightning/pull/2412))
- Fixed Apex scaling with decoupled backward ([#2433](https://github.com/Lightning-AI/lightning/pull/2433))
- Fixed crashing or wrong displaying progressbar because of missing ipywidgets ([#2417](https://github.com/Lightning-AI/lightning/pull/2417))
- Fixed TPU saving dir ([fc26078e](https://github.com/Lightning-AI/lightning/commit/fc26078e395f8a001f4c6dd7b3fe7ca202f914a3), [04e68f02](https://github.com/Lightning-AI/lightning/commit/04e68f022fc03dd5f1555ee86dea997d42a448ad))
- Fixed logging on rank 0 only ([#2425](https://github.com/Lightning-AI/lightning/pull/2425))


## [0.8.3] - 2020-06-29

### Fixed

- Fixed AMP wrong call ([593837e](https://github.com/Lightning-AI/lightning/commit/593837e1da24ff6c942b24ed803fc1496a304609))
- Fixed batch typo ([92d1e75](https://github.com/Lightning-AI/lightning/commit/92d1e75b2638a493d9d21ed5fe00a22093888285))

## [0.8.2] - 2020-06-28

### Added

- Added TorchText support for moving data to GPU ([#2379](https://github.com/Lightning-AI/lightning/pull/2379))

### Changed

- Changed epoch indexing from 0 instead of 1 ([#2289](https://github.com/Lightning-AI/lightning/pull/2289))
- Refactor Model `backward` ([#2276](https://github.com/Lightning-AI/lightning/pull/2276))
- Refactored `training_batch` + tests to verify correctness ([#2327](https://github.com/Lightning-AI/lightning/pull/2327),
     [#2328](https://github.com/Lightning-AI/lightning/pull/2328))
- Refactored training loop ([#2336](https://github.com/Lightning-AI/lightning/pull/2336))
- Made optimization steps for hooks ([#2363](https://github.com/Lightning-AI/lightning/pull/2363))
- Changed default apex level to 'O2' ([#2362](https://github.com/Lightning-AI/lightning/pull/2362))

### Removed

- Moved `TrainsLogger` to Bolts ([#2384](https://github.com/Lightning-AI/lightning/pull/2384))

### Fixed

- Fixed parsing TPU arguments and TPU tests ([#2094](https://github.com/Lightning-AI/lightning/pull/2094))
- Fixed number batches in case of multiple dataloaders and `limit_{*}_batches` ([#1920](https://github.com/Lightning-AI/lightning/pull/1920),
     [#2226](https://github.com/Lightning-AI/lightning/pull/2226))
- Fixed an issue with forward hooks not being removed after model summary ([#2298](https://github.com/Lightning-AI/lightning/pull/2298))
- Fix for `load_from_checkpoint()` not working with absolute path on Windows ([#2294](https://github.com/Lightning-AI/lightning/pull/2294))
- Fixed an issue how _has_len handles `NotImplementedError` e.g. raised by `torchtext.data.Iterator` ([#2293](https://github.com/Lightning-AI/lightning/pull/2293)), ([#2307](https://github.com/Lightning-AI/lightning/pull/2307))
- Fixed `average_precision` metric ([#2319](https://github.com/Lightning-AI/lightning/pull/2319))
- Fixed ROC metric for CUDA tensors ([#2304](https://github.com/Lightning-AI/lightning/pull/2304))
- Fixed lost compatibility with custom datatypes implementing `.to` ([#2335](https://github.com/Lightning-AI/lightning/pull/2335))
- Fixed loading model with kwargs ([#2387](https://github.com/Lightning-AI/lightning/pull/2387))
- Fixed sum(0) for `trainer.num_val_batches` ([#2268](https://github.com/Lightning-AI/lightning/pull/2268))
- Fixed checking if the parameters are a `DictConfig` Object ([#2216](https://github.com/Lightning-AI/lightning/pull/2216))
- Fixed SLURM weights saving ([#2341](https://github.com/Lightning-AI/lightning/pull/2341))
- Fixed swaps LR scheduler order ([#2356](https://github.com/Lightning-AI/lightning/pull/2356))
- Fixed adding tensorboard `hparams` logging test ([#2342](https://github.com/Lightning-AI/lightning/pull/2342))
- Fixed use model ref for tear down ([#2360](https://github.com/Lightning-AI/lightning/pull/2360))
- Fixed logger crash on DDP ([#2388](https://github.com/Lightning-AI/lightning/pull/2388))
- Fixed several issues with early stopping and checkpoint callbacks ([#1504](https://github.com/Lightning-AI/lightning/pull/1504),
     [#2391](https://github.com/Lightning-AI/lightning/pull/2391))
- Fixed loading past checkpoints from v0.7.x ([#2405](https://github.com/Lightning-AI/lightning/pull/2405))
- Fixed loading model without arguments ([#2403](https://github.com/Lightning-AI/lightning/pull/2403))
- Fixed Windows compatibility issue ([#2358](https://github.com/Lightning-AI/lightning/pull/2358))

## [0.8.1] - 2020-06-19

### Fixed

- Fixed the `load_from_checkpoint` path detected as URL bug ([#2244](https://github.com/Lightning-AI/lightning/pull/2244))
- Fixed hooks - added barrier ([#2245](https://github.com/Lightning-AI/lightning/pull/2245),
     [#2257](https://github.com/Lightning-AI/lightning/pull/2257),
     [#2260](https://github.com/Lightning-AI/lightning/pull/220))
- Fixed `hparams` - remove frame inspection on `self.hparams` ([#2253](https://github.com/Lightning-AI/lightning/pull/2253))
- Fixed setup and on fit calls ([#2252](https://github.com/Lightning-AI/lightning/pull/2252))
- Fixed GPU template ([#2255](https://github.com/Lightning-AI/lightning/pull/2255))

## [0.8.0] - 2020-06-18

### Added

- Added `overfit_batches`, `limit_{val|test}_batches` flags (overfit now uses training set for all three) ([#2213](https://github.com/Lightning-AI/lightning/pull/2213))
- Added metrics
  * Base classes ([#1326](https://github.com/Lightning-AI/lightning/pull/1326),
       [#1877](https://github.com/Lightning-AI/lightning/pull/1877))
  * Sklearn metrics classes ([#1327](https://github.com/Lightning-AI/lightning/pull/1327))
  * Native torch metrics ([#1488](https://github.com/Lightning-AI/lightning/pull/1488),
       [#2062](https://github.com/Lightning-AI/lightning/pull/2062))
  * docs for all Metrics ([#2184](https://github.com/Lightning-AI/lightning/pull/2184),
       [#2209](https://github.com/Lightning-AI/lightning/pull/2209))
  * Regression metrics ([#2221](https://github.com/Lightning-AI/lightning/pull/2221))
- Allow dataloaders without sampler field present ([#1907](https://github.com/Lightning-AI/lightning/pull/1907))
- Added option `save_last` to save the model at the end of every epoch in `ModelCheckpoint` ([#1908](https://github.com/Lightning-AI/lightning/pull/1908))
- Early stopping checks `on_validation_end` ([#1458](https://github.com/Lightning-AI/lightning/pull/1458))
- Speed up single-core TPU training by loading data using `ParallelLoader` ([#2033](https://github.com/Lightning-AI/lightning/pull/2033))
- Added a model hook `transfer_batch_to_device` that enables moving custom data structures to the target device ([#1756](https://github.com/Lightning-AI/lightning/pull/1756))
- Added [black](https://black.readthedocs.io/en/stable/) formatter for the code with code-checker on pull ([#1610](https://github.com/Lightning-AI/lightning/pull/1610))
- Added back the slow spawn ddp implementation as `ddp_spawn` ([#2115](https://github.com/Lightning-AI/lightning/pull/2115))
- Added loading checkpoints from URLs ([#1667](https://github.com/Lightning-AI/lightning/pull/1667))
- Added a callback method `on_keyboard_interrupt` for handling KeyboardInterrupt events during training ([#2134](https://github.com/Lightning-AI/lightning/pull/2134))
- Added a decorator `auto_move_data` that moves data to the correct device when using the LightningModule for inference ([#1905](https://github.com/Lightning-AI/lightning/pull/1905))
- Added `ckpt_path` option to `LightningModule.test(...)` to load particular checkpoint ([#2190](https://github.com/Lightning-AI/lightning/pull/2190))
- Added `setup` and `teardown` hooks for model ([#2229](https://github.com/Lightning-AI/lightning/pull/2229))

### Changed

- Allow user to select individual TPU core to train on ([#1729](https://github.com/Lightning-AI/lightning/pull/1729))
- Removed non-finite values from loss in `LRFinder` ([#1862](https://github.com/Lightning-AI/lightning/pull/1862))
- Allow passing model hyperparameters as complete kwarg list ([#1896](https://github.com/Lightning-AI/lightning/pull/1896))
- Renamed `ModelCheckpoint`'s attributes `best` to `best_model_score` and `kth_best_model` to `kth_best_model_path` ([#1799](https://github.com/Lightning-AI/lightning/pull/1799))
- Re-Enable Logger's `ImportError`s ([#1938](https://github.com/Lightning-AI/lightning/pull/1938))
- Changed the default value of the Trainer argument `weights_summary` from `full` to `top` ([#2029](https://github.com/Lightning-AI/lightning/pull/2029))
- Raise an error when lightning replaces an existing sampler ([#2020](https://github.com/Lightning-AI/lightning/pull/2020))
- Enabled `prepare_data` from correct processes - clarify local vs global rank ([#2166](https://github.com/Lightning-AI/lightning/pull/2166))
- Remove explicit flush from tensorboard logger ([#2126](https://github.com/Lightning-AI/lightning/pull/2126))
- Changed epoch indexing from 1 instead of 0 ([#2206](https://github.com/Lightning-AI/lightning/pull/2206))

### Deprecated

- Deprecated flags: ([#2213](https://github.com/Lightning-AI/lightning/pull/2213))
  * `overfit_pct` in favour of `overfit_batches`
  * `val_percent_check` in favour of `limit_val_batches`
  * `test_percent_check` in favour of `limit_test_batches`
- Deprecated `ModelCheckpoint`'s attributes `best` and `kth_best_model` ([#1799](https://github.com/Lightning-AI/lightning/pull/1799))
- Dropped official support/testing for older PyTorch versions <1.3 ([#1917](https://github.com/Lightning-AI/lightning/pull/1917))
- Deprecated Trainer `proc_rank` in favour of `global_rank` ([#2166](https://github.com/Lightning-AI/lightning/pull/2166),
     [#2269](https://github.com/Lightning-AI/lightning/pull/2269))

### Removed

- Removed unintended Trainer argument `progress_bar_callback`, the callback should be passed in by `Trainer(callbacks=[...])` instead ([#1855](https://github.com/Lightning-AI/lightning/pull/1855))
- Removed obsolete `self._device` in Trainer ([#1849](https://github.com/Lightning-AI/lightning/pull/1849))
- Removed deprecated API ([#2073](https://github.com/Lightning-AI/lightning/pull/2073))
   * Packages: `pl.pt_overrides`, `pl.root_module`
   * Modules: `pl.logging.comet_logger`, `pl.logging.mlflow_logger`, `pl.logging.test_tube_logger`, `pl.overrides.override_data_parallel`, `pl.core.model_saving`, `pl.core.root_module`
   * Trainer arguments: `add_row_log_interval`, `default_save_path`, `gradient_clip`, `nb_gpu_nodes`, `max_nb_epochs`, `min_nb_epochs`, `nb_sanity_val_steps`
   * Trainer attributes: `nb_gpu_nodes`, `num_gpu_nodes`, `gradient_clip`, `max_nb_epochs`, `min_nb_epochs`, `nb_sanity_val_steps`, `default_save_path`, `tng_tqdm_dic`

### Fixed

- Run graceful training teardown on interpreter exit ([#1631](https://github.com/Lightning-AI/lightning/pull/1631))
- Fixed user warning when apex was used together with learning rate schedulers ([#1873](https://github.com/Lightning-AI/lightning/pull/1873))
- Fixed multiple calls of `EarlyStopping` callback ([#1863](https://github.com/Lightning-AI/lightning/pull/1863))
- Fixed an issue with `Trainer.from_argparse_args` when passing in unknown Trainer args ([#1932](https://github.com/Lightning-AI/lightning/pull/1932))
- Fixed bug related to logger not being reset correctly for model after tuner algorithms ([#1933](https://github.com/Lightning-AI/lightning/pull/1933))
- Fixed root node resolution for SLURM cluster with dash in host name ([#1954](https://github.com/Lightning-AI/lightning/pull/1954))
- Fixed `LearningRateLogger` in multi-scheduler setting ([#1944](https://github.com/Lightning-AI/lightning/pull/1944))
- Fixed test configuration check and testing ([#1804](https://github.com/Lightning-AI/lightning/pull/1804))
- Fixed an issue with Trainer constructor silently ignoring unknown/misspelled arguments ([#1820](https://github.com/Lightning-AI/lightning/pull/1820))
- Fixed `save_weights_only` in ModelCheckpoint ([#1780](https://github.com/Lightning-AI/lightning/pull/1780))
- Allow use of same `WandbLogger` instance for multiple training loops ([#2055](https://github.com/Lightning-AI/lightning/pull/2055))
- Fixed an issue with `_auto_collect_arguments` collecting local variables that are not constructor arguments and not working for signatures that have the instance not named `self` ([#2048](https://github.com/Lightning-AI/lightning/pull/2048))
- Fixed mistake in parameters' grad norm tracking ([#2012](https://github.com/Lightning-AI/lightning/pull/2012))
- Fixed CPU and hanging GPU crash ([#2118](https://github.com/Lightning-AI/lightning/pull/2118))
- Fixed an issue with the model summary and `example_input_array` depending on a specific ordering of the submodules in a LightningModule ([#1773](https://github.com/Lightning-AI/lightning/pull/1773))
- Fixed Tpu logging ([#2230](https://github.com/Lightning-AI/lightning/pull/2230))
- Fixed Pid port + duplicate `rank_zero` logging ([#2140](https://github.com/Lightning-AI/lightning/pull/2140),
     [#2231](https://github.com/Lightning-AI/lightning/pull/2231))

## [0.7.6] - 2020-05-16

### Added

- Added callback for logging learning rates ([#1498](https://github.com/Lightning-AI/lightning/pull/1498))
- Added transfer learning example (for a binary classification task in computer vision) ([#1564](https://github.com/Lightning-AI/lightning/pull/1564))
- Added type hints in `Trainer.fit()` and `Trainer.test()` to reflect that also a list of dataloaders can be passed in ([#1723](https://github.com/Lightning-AI/lightning/pull/1723)).
- Added auto scaling of batch size ([#1638](https://github.com/Lightning-AI/lightning/pull/1638))
- The progress bar metrics now also get updated in `training_epoch_end` ([#1724](https://github.com/Lightning-AI/lightning/pull/1724))
- Enable `NeptuneLogger` to work with `distributed_backend=ddp` ([#1753](https://github.com/Lightning-AI/lightning/pull/1753))
- Added option to provide seed to random generators to ensure reproducibility ([#1572](https://github.com/Lightning-AI/lightning/pull/1572))
- Added override for hparams in `load_from_ckpt` ([#1797](https://github.com/Lightning-AI/lightning/pull/1797))
- Added support multi-node distributed execution under `torchelastic` ([#1811](https://github.com/Lightning-AI/lightning/pull/1811),
     [#1818](https://github.com/Lightning-AI/lightning/pull/1818))
- Added using `store_true` for bool args ([#1822](https://github.com/Lightning-AI/lightning/pull/1822),
     [#1842](https://github.com/Lightning-AI/lightning/pull/1842))
- Added dummy logger for internally disabling logging for some features ([#1836](https://github.com/Lightning-AI/lightning/pull/1836))

### Changed

- Enable `non-blocking` for device transfers to GPU ([#1843](https://github.com/Lightning-AI/lightning/pull/1843))
- Replace mata_tags.csv with hparams.yaml ([#1271](https://github.com/Lightning-AI/lightning/pull/1271))
- Reduction when `batch_size < num_gpus` ([#1609](https://github.com/Lightning-AI/lightning/pull/1609))
- Updated LightningTemplateModel to look more like Colab example ([#1577](https://github.com/Lightning-AI/lightning/pull/1577))
- Don't convert `namedtuple` to `tuple` when transferring the batch to target device ([#1589](https://github.com/Lightning-AI/lightning/pull/1589))
- Allow passing hparams as keyword argument to LightningModule when loading from checkpoint ([#1639](https://github.com/Lightning-AI/lightning/pull/1639))
- Args should come after the last positional argument ([#1807](https://github.com/Lightning-AI/lightning/pull/1807))
- Made ddp the default if no backend specified with multiple GPUs ([#1789](https://github.com/Lightning-AI/lightning/pull/1789))

### Deprecated

- Deprecated `tags_csv` in favor of `hparams_file` ([#1271](https://github.com/Lightning-AI/lightning/pull/1271))

### Fixed

- Fixed broken link in PR template ([#1675](https://github.com/Lightning-AI/lightning/pull/1675))
- Fixed ModelCheckpoint not None checking filepath ([#1654](https://github.com/Lightning-AI/lightning/pull/1654))
- Trainer now calls `on_load_checkpoint()` when resuming from a checkpoint ([#1666](https://github.com/Lightning-AI/lightning/pull/1666))
- Fixed sampler logic for ddp with iterable dataset ([#1734](https://github.com/Lightning-AI/lightning/pull/1734))
- Fixed `_reset_eval_dataloader()` for IterableDataset ([#1560](https://github.com/Lightning-AI/lightning/pull/1560))
- Fixed Horovod distributed backend to set the `root_gpu` property ([#1669](https://github.com/Lightning-AI/lightning/pull/1669))
- Fixed wandb logger `global_step` affects other loggers ([#1492](https://github.com/Lightning-AI/lightning/pull/1492))
- Fixed disabling progress bar on non-zero ranks using Horovod backend ([#1709](https://github.com/Lightning-AI/lightning/pull/1709))
- Fixed bugs that prevent lr finder to be used together with early stopping and validation dataloaders ([#1676](https://github.com/Lightning-AI/lightning/pull/1676))
- Fixed a bug in Trainer that prepended the checkpoint path with `version_` when it shouldn't ([#1748](https://github.com/Lightning-AI/lightning/pull/1748))
- Fixed lr key name in case of param groups in LearningRateLogger ([#1719](https://github.com/Lightning-AI/lightning/pull/1719))
- Fixed accumulation parameter and suggestion method for learning rate finder ([#1801](https://github.com/Lightning-AI/lightning/pull/1801))
- Fixed num processes wasn't being set properly and auto sampler was ddp failing ([#1819](https://github.com/Lightning-AI/lightning/pull/1819))
- Fixed bugs in semantic segmentation example ([#1824](https://github.com/Lightning-AI/lightning/pull/1824))
- Fixed saving native AMP scaler state ([#1777](https://github.com/Lightning-AI/lightning/pull/1777))
- Fixed native amp + ddp ([#1788](https://github.com/Lightning-AI/lightning/pull/1788))
- Fixed `hparam` logging with metrics ([#1647](https://github.com/Lightning-AI/lightning/pull/1647))

## [0.7.5] - 2020-04-27

### Changed

- Allow logging of metrics together with `hparams` ([#1630](https://github.com/Lightning-AI/lightning/pull/1630))

### Removed

- Removed Warning from trainer loop ([#1634](https://github.com/Lightning-AI/lightning/pull/1634))

### Fixed

- Fixed ModelCheckpoint not being fixable ([#1632](https://github.com/Lightning-AI/lightning/pull/1632))
- Fixed CPU DDP breaking change and DDP change ([#1635](https://github.com/Lightning-AI/lightning/pull/1635))
- Tested pickling ([#1636](https://github.com/Lightning-AI/lightning/pull/1636))


## [0.7.4] - 2020-04-26

### Added

- Added flag `replace_sampler_ddp` to manually disable sampler replacement in DDP  ([#1513](https://github.com/Lightning-AI/lightning/pull/1513))
- Added `auto_select_gpus` flag to trainer that enables automatic selection of available GPUs on exclusive mode systems.
- Added learning rate finder ([#1347](https://github.com/Lightning-AI/lightning/pull/1347))
- Added support for DDP mode in clusters without SLURM ([#1387](https://github.com/Lightning-AI/lightning/pull/1387))
- Added `test_dataloaders` parameter to `Trainer.test()` ([#1434](https://github.com/Lightning-AI/lightning/pull/1434))
- Added `terminate_on_nan` flag to trainer that performs a NaN check with each training iteration when set to `True` ([#1475](https://github.com/Lightning-AI/lightning/pull/1475))
- Added speed parity tests (max 1 sec difference per epoch)([#1482](https://github.com/Lightning-AI/lightning/pull/1482))
- Added `ddp_cpu` backend for testing ddp without GPUs ([#1158](https://github.com/Lightning-AI/lightning/pull/1158))
- Added [Horovod](http://horovod.ai) support as a distributed backend `Trainer(distributed_backend='horovod')` ([#1529](https://github.com/Lightning-AI/lightning/pull/1529))
- Added support for 8 core distributed training on Kaggle TPU's ([#1568](https://github.com/Lightning-AI/lightning/pull/1568))
- Added support for native AMP ([#1561](https://github.com/Lightning-AI/lightning/pull/1561),
    [#1580](https://github.com/Lightning-AI/lightning/pull/1580))

### Changed

- Changed the default behaviour to no longer include a NaN check with each training iteration ([#1475](https://github.com/Lightning-AI/lightning/pull/1475))
- Decoupled the progress bar from trainer` it is a callback now and can be customized or even be replaced entirely ([#1450](https://github.com/Lightning-AI/lightning/pull/1450)).
- Changed lr schedule step interval behavior to update every backwards pass instead of every forwards pass ([#1477](https://github.com/Lightning-AI/lightning/pull/1477))
- Defines shared proc. rank, remove rank from instances (e.g. loggers) ([#1408](https://github.com/Lightning-AI/lightning/pull/1408))
- Updated semantic segmentation example with custom U-Net and logging ([#1371](https://github.com/Lightning-AI/lightning/pull/1371))
- Disabled val and test shuffling ([#1600](https://github.com/Lightning-AI/lightning/pull/1600))

### Deprecated

- Deprecated `training_tqdm_dict` in favor of `progress_bar_dict` ([#1450](https://github.com/Lightning-AI/lightning/pull/1450)).

### Removed

- Removed `test_dataloaders` parameter from `Trainer.fit()` ([#1434](https://github.com/Lightning-AI/lightning/pull/1434))

### Fixed

- Added the possibility to pass nested metrics dictionaries to loggers ([#1582](https://github.com/Lightning-AI/lightning/pull/1582))
- Fixed memory leak from opt return ([#1528](https://github.com/Lightning-AI/lightning/pull/1528))
- Fixed saving checkpoint before deleting old ones ([#1453](https://github.com/Lightning-AI/lightning/pull/1453))
- Fixed loggers - flushing last logged metrics even before continue, e.g. `trainer.test()` results ([#1459](https://github.com/Lightning-AI/lightning/pull/1459))
- Fixed optimizer configuration when `configure_optimizers` returns dict without `lr_scheduler` ([#1443](https://github.com/Lightning-AI/lightning/pull/1443))
- Fixed `LightningModule` - mixing hparams and arguments in `LightningModule.__init__()` crashes load_from_checkpoint() ([#1505](https://github.com/Lightning-AI/lightning/pull/1505))
- Added a missing call to the `on_before_zero_grad` model hook ([#1493](https://github.com/Lightning-AI/lightning/pull/1493)).
- Allow use of sweeps with `WandbLogger` ([#1512](https://github.com/Lightning-AI/lightning/pull/1512))
- Fixed a bug that caused the `callbacks` Trainer argument to reference a global variable ([#1534](https://github.com/Lightning-AI/lightning/pull/1534)).
- Fixed a bug that set all boolean CLI arguments from `Trainer.add_argparse_args` always to True ([#1571](https://github.com/Lightning-AI/lightning/pull/1571))
- Fixed do not copy the batch when training on a single GPU ([#1576](https://github.com/Lightning-AI/lightning/pull/1576),
    [#1579](https://github.com/Lightning-AI/lightning/pull/1579))
- Fixed soft checkpoint removing on DDP ([#1408](https://github.com/Lightning-AI/lightning/pull/1408))
- Fixed automatic parser bug ([#1585](https://github.com/Lightning-AI/lightning/pull/1585))
- Fixed bool conversion from string ([#1606](https://github.com/Lightning-AI/lightning/pull/1606))

## [0.7.3] - 2020-04-09

### Added

- Added `rank_zero_warn` for warning only in rank 0 ([#1428](https://github.com/Lightning-AI/lightning/pull/1428))

### Fixed

- Fixed default `DistributedSampler` for DDP training ([#1425](https://github.com/Lightning-AI/lightning/pull/1425))
- Fixed workers warning not on windows ([#1430](https://github.com/Lightning-AI/lightning/pull/1430))
- Fixed returning tuple from `run_training_batch` ([#1431](https://github.com/Lightning-AI/lightning/pull/1431))
- Fixed gradient clipping ([#1438](https://github.com/Lightning-AI/lightning/pull/1438))
- Fixed pretty print ([#1441](https://github.com/Lightning-AI/lightning/pull/1441))


## [0.7.2] - 2020-04-07

### Added

- Added same step loggers' metrics aggregation ([#1278](https://github.com/Lightning-AI/lightning/pull/1278))
- Added parity test between a vanilla MNIST model and lightning model ([#1284](https://github.com/Lightning-AI/lightning/pull/1284))
- Added parity test between a vanilla RNN model and lightning model ([#1351](https://github.com/Lightning-AI/lightning/pull/1351))
- Added Reinforcement Learning - Deep Q-network (DQN) lightning example ([#1232](https://github.com/Lightning-AI/lightning/pull/1232))
- Added support for hierarchical `dict` ([#1152](https://github.com/Lightning-AI/lightning/pull/1152))
- Added `TrainsLogger` class ([#1122](https://github.com/Lightning-AI/lightning/pull/1122))
- Added type hints to `pl.core` ([#946](https://github.com/Lightning-AI/lightning/pull/946))
- Added support for `IterableDataset` in validation and testing ([#1104](https://github.com/Lightning-AI/lightning/pull/1104))
- Added support for non-primitive types in `hparams` for `TensorboardLogger` ([#1130](https://github.com/Lightning-AI/lightning/pull/1130))
- Added a check that stops the training when loss or weights contain `NaN` or `inf` values. ([#1097](https://github.com/Lightning-AI/lightning/pull/1097))
- Added support for `IterableDataset` when `val_check_interval=1.0` (default), this will trigger validation at the end of each epoch. ([#1283](https://github.com/Lightning-AI/lightning/pull/1283))
- Added `summary` method to Profilers. ([#1259](https://github.com/Lightning-AI/lightning/pull/1259))
- Added informative errors if user defined dataloader has zero length ([#1280](https://github.com/Lightning-AI/lightning/pull/1280))
- Added testing for python 3.8 ([#915](https://github.com/Lightning-AI/lightning/pull/915))
- Added model configuration checking ([#1199](https://github.com/Lightning-AI/lightning/pull/1199))
- Added support for optimizer frequencies through `LightningModule.configure_optimizers()` ([#1269](https://github.com/Lightning-AI/lightning/pull/1269))
- Added option to run without an optimizer by returning `None` from `configure_optimizers`. ([#1279](https://github.com/Lightning-AI/lightning/pull/1279))
- Added a warning when the number of data loader workers is small. ([#1378](https://github.com/Lightning-AI/lightning/pull/1378))

### Changed

- Changed (renamed and refatored) `TensorRunningMean` -> `TensorRunningAccum`: running accumulations were generalized. ([#1278](https://github.com/Lightning-AI/lightning/pull/1278))
- Changed `progress_bar_refresh_rate` trainer flag to disable progress bar when set to 0. ([#1108](https://github.com/Lightning-AI/lightning/pull/1108))
- Enhanced `load_from_checkpoint` to also forward params to the model ([#1307](https://github.com/Lightning-AI/lightning/pull/1307))
- Updated references to `self.forward()` to instead use the `__call__` interface. ([#1211](https://github.com/Lightning-AI/lightning/pull/1211))
- Changed default behaviour of `configure_optimizers` to use no optimizer rather than Adam. ([#1279](https://github.com/Lightning-AI/lightning/pull/1279))
- Allow to upload models on W&B ([#1339](https://github.com/Lightning-AI/lightning/pull/1339))
- On DP and DDP2 unsqueeze is automated now ([#1319](https://github.com/Lightning-AI/lightning/pull/1319))
- Did not always create a DataLoader during reinstantiation, but the same type as before (if subclass of DataLoader) ([#1346](https://github.com/Lightning-AI/lightning/pull/1346))
- Did not interfere with a default sampler ([#1318](https://github.com/Lightning-AI/lightning/pull/1318))
- Remove default Adam optimizer ([#1317](https://github.com/Lightning-AI/lightning/pull/1317))
- Give warnings for unimplemented required lightning methods ([#1317](https://github.com/Lightning-AI/lightning/pull/1317))
- Made `evaluate` method private >> `Trainer._evaluate(...)`. ([#1260](https://github.com/Lightning-AI/lightning/pull/1260))
- Simplify the PL examples structure (shallower and more readable) ([#1247](https://github.com/Lightning-AI/lightning/pull/1247))
- Changed min max gpu memory to be on their own plots ([#1358](https://github.com/Lightning-AI/lightning/pull/1358))
- Remove `.item` which causes sync issues ([#1254](https://github.com/Lightning-AI/lightning/pull/1254))
- Changed smoothing in TQDM to decrease variability of time remaining between training / eval ([#1194](https://github.com/Lightning-AI/lightning/pull/1194))
- Change default logger to dedicated one ([#1064](https://github.com/Lightning-AI/lightning/pull/1064))

### Deprecated

- Deprecated Trainer argument `print_nan_grads` ([#1097](https://github.com/Lightning-AI/lightning/pull/1097))
- Deprecated Trainer argument `show_progress_bar` ([#1108](https://github.com/Lightning-AI/lightning/pull/1108))

### Removed

- Removed test for no test dataloader in .fit ([#1495](https://github.com/Lightning-AI/lightning/pull/1495))
- Removed duplicated module `pl.utilities.arg_parse` for loading CLI arguments ([#1167](https://github.com/Lightning-AI/lightning/pull/1167))
- Removed wandb logger's `finalize` method ([#1193](https://github.com/Lightning-AI/lightning/pull/1193))
- Dropped `torchvision` dependency in tests and added own MNIST dataset class instead ([#986](https://github.com/Lightning-AI/lightning/pull/986))

### Fixed

- Fixed `model_checkpoint` when saving all models ([#1359](https://github.com/Lightning-AI/lightning/pull/1359))
- `Trainer.add_argparse_args` classmethod fixed. Now it adds a type for the arguments ([#1147](https://github.com/Lightning-AI/lightning/pull/1147))
- Fixed bug related to type checking of `ReduceLROnPlateau` lr schedulers([#1126](https://github.com/Lightning-AI/lightning/pull/1126))
- Fixed a bug to ensure lightning checkpoints to be backward compatible ([#1132](https://github.com/Lightning-AI/lightning/pull/1132))
- Fixed a bug that created an extra dataloader with active `reload_dataloaders_every_epoch` ([#1196](https://github.com/Lightning-AI/lightning/pull/1196))
- Fixed all warnings and errors in the docs build process ([#1191](https://github.com/Lightning-AI/lightning/pull/1191))
- Fixed an issue where `val_percent_check=0` would not disable validation ([#1251](https://github.com/Lightning-AI/lightning/pull/1251))
- Fixed average of incomplete `TensorRunningMean` ([#1309](https://github.com/Lightning-AI/lightning/pull/1309))
- Fixed `WandbLogger.watch` with `wandb.init()` ([#1311](https://github.com/Lightning-AI/lightning/pull/1311))
- Fixed an issue with early stopping that would prevent it from monitoring training metrics when validation is disabled / not implemented ([#1235](https://github.com/Lightning-AI/lightning/pull/1235)).
- Fixed a bug that would cause `trainer.test()` to run on the validation set when overloading `validation_epoch_end` and `test_end` ([#1353](https://github.com/Lightning-AI/lightning/pull/1353))
- Fixed `WandbLogger.watch` - use of the watch method without importing `wandb` ([#1311](https://github.com/Lightning-AI/lightning/pull/1311))
- Fixed `WandbLogger` to be used with 'ddp' - allow reinits in sub-processes ([#1149](https://github.com/Lightning-AI/lightning/pull/1149),
     [#1360](https://github.com/Lightning-AI/lightning/pull/1360))
- Made `training_epoch_end` behave like `validation_epoch_end` ([#1357](https://github.com/Lightning-AI/lightning/pull/1357))
- Fixed `fast_dev_run` running validation twice ([#1365](https://github.com/Lightning-AI/lightning/pull/1365))
- Fixed pickle error from quick patch `__code__` ([#1352](https://github.com/Lightning-AI/lightning/pull/1352))
- Fixed memory leak on GPU0 ([#1094](https://github.com/Lightning-AI/lightning/pull/1094),
     [#1349](https://github.com/Lightning-AI/lightning/pull/1349))
- Fixed checkpointing interval ([#1272](https://github.com/Lightning-AI/lightning/pull/1272))
- Fixed validation and training loops run the partial dataset ([#1192](https://github.com/Lightning-AI/lightning/pull/1192))
- Fixed running `on_validation_end` only on main process in DDP ([#1125](https://github.com/Lightning-AI/lightning/pull/1125))
- Fixed `load_spawn_weights` only in proc rank 0 ([#1385](https://github.com/Lightning-AI/lightning/pull/1385))
- Fixes using deprecated `use_amp` attribute ([#1145](https://github.com/Lightning-AI/lightning/pull/1145))
- Fixed Tensorboard logger error: lightning_logs directory not exists in multi-node DDP on nodes with rank != 0 ([#1377](https://github.com/Lightning-AI/lightning/pull/1377))
- Fixed `Unimplemented backend XLA` error on TPU ([#1387](https://github.com/Lightning-AI/lightning/pull/1387))

## [0.7.1] - 2020-03-07

### Fixed

- Fixes `print` issues and `data_loader` ([#1080](https://github.com/Lightning-AI/lightning/pull/1080))

## [0.7.0] - 2020-03-06

### Added

- Added automatic sampler setup. Depending on DDP or TPU, lightning configures the sampler correctly (user needs to do nothing) ([#926](https://github.com/Lightning-AI/lightning/pull/926))
- Added `reload_dataloaders_every_epoch=False` flag for trainer. Some users require reloading data every epoch ([#926](https://github.com/Lightning-AI/lightning/pull/926))
- Added `progress_bar_refresh_rate=50` flag for trainer. Throttle refresh rate on notebooks ([#926](https://github.com/Lightning-AI/lightning/pull/926))
- Updated governance docs
- Added a check to ensure that the metric used for early stopping exists before training commences ([#542](https://github.com/Lightning-AI/lightning/pull/542))
- Added `optimizer_idx` argument to `backward` hook ([#733](https://github.com/Lightning-AI/lightning/pull/733))
- Added `entity` argument to `WandbLogger` to be passed to `wandb.init` ([#783](https://github.com/Lightning-AI/lightning/pull/783))
- Added a tool for profiling training runs ([#782](https://github.com/Lightning-AI/lightning/pull/782))
- Improved flexibility for naming of TensorBoard logs, can now set `version` to a `str` to just save to that directory, and use `name=''` to prevent experiment-name directory ([#804](https://github.com/Lightning-AI/lightning/pull/804))
- Added option to specify `step` key when logging metrics ([#808](https://github.com/Lightning-AI/lightning/pull/808))
- Added `train_dataloader`, `val_dataloader` and `test_dataloader` arguments to `Trainer.fit()`, for alternative data parsing ([#759](https://github.com/Lightning-AI/lightning/pull/759))
- Added Tensor Processing Unit (TPU) support ([#868](https://github.com/Lightning-AI/lightning/pull/868))
- Added semantic segmentation example ([#751](https://github.com/Lightning-AI/lightning/pull/751),[#876](https://github.com/Lightning-AI/lightning/pull/876),
     [#881](https://github.com/Lightning-AI/lightning/pull/881))
- Split callbacks in multiple files ([#849](https://github.com/Lightning-AI/lightning/pull/849))
- Support for user defined callbacks ([#889](https://github.com/Lightning-AI/lightning/pull/889) and [#950](https://github.com/Lightning-AI/lightning/pull/950))
- Added support for multiple loggers to be passed to `Trainer` as an iterable (e.g. list, tuple, etc.) ([#903](https://github.com/Lightning-AI/lightning/pull/903))
- Added support for step-based learning rate scheduling ([#941](https://github.com/Lightning-AI/lightning/pull/941))
- Added support for logging `hparams` as dict ([#1029](https://github.com/Lightning-AI/lightning/pull/1029))
- Checkpoint and early stopping now work without val. step ([#1041](https://github.com/Lightning-AI/lightning/pull/1041))
- Support graceful training cleanup after Keyboard Interrupt ([#856](https://github.com/Lightning-AI/lightning/pull/856),
     [#1019](https://github.com/Lightning-AI/lightning/pull/1019))
- Added type hints for function arguments ([#912](https://github.com/Lightning-AI/lightning/pull/912), )
- Added default `argparser` for `Trainer` ([#952](https://github.com/Lightning-AI/lightning/pull/1023),
     [#1023](https://github.com/Lightning-AI/lightning/pull/1023))
- Added TPU gradient clipping ([#963](https://github.com/Lightning-AI/lightning/pull/963))
- Added max/min number of steps in `Trainer` ([#728](https://github.com/Lightning-AI/lightning/pull/728))

### Changed

- Improved `NeptuneLogger` by adding `close_after_fit` argument to allow logging after training([#908](https://github.com/Lightning-AI/lightning/pull/1084))
- Changed default TQDM to use `tqdm.auto` for prettier outputs in IPython notebooks ([#752](https://github.com/Lightning-AI/lightning/pull/752))
- Changed `pl.logging` to `pl.loggers` ([#767](https://github.com/Lightning-AI/lightning/pull/767))
- Moved the default `tqdm_dict` definition from Trainer to `LightningModule`, so it can be overridden by the user ([#749](https://github.com/Lightning-AI/lightning/pull/749))
- Moved functionality of `LightningModule.load_from_metrics` into `LightningModule.load_from_checkpoint` ([#995](https://github.com/Lightning-AI/lightning/pull/995))
- Changed Checkpoint path parameter from `filepath` to `dirpath` ([#1016](https://github.com/Lightning-AI/lightning/pull/1016))
- Freezed models `hparams` as `Namespace` property ([#1029](https://github.com/Lightning-AI/lightning/pull/1029))
- Dropped `logging` config in package init ([#1015](https://github.com/Lightning-AI/lightning/pull/1015))
- Renames model steps ([#1051](https://github.com/Lightning-AI/lightning/pull/1051))
  - `training_end` >> `training_epoch_end`
  - `validation_end` >> `validation_epoch_end`
  - `test_end` >> `test_epoch_end`
- Refactor dataloading, supports infinite dataloader ([#955](https://github.com/Lightning-AI/lightning/pull/955))
- Create single file in `TensorBoardLogger` ([#777](https://github.com/Lightning-AI/lightning/pull/777))

### Deprecated

- Deprecated `pl.logging` ([#767](https://github.com/Lightning-AI/lightning/pull/767))
- Deprecated `LightningModule.load_from_metrics` in favour of `LightningModule.load_from_checkpoint` ([#995](https://github.com/Lightning-AI/lightning/pull/995),
     [#1079](https://github.com/Lightning-AI/lightning/pull/1079))
- Deprecated `@data_loader` decorator ([#926](https://github.com/Lightning-AI/lightning/pull/926))
- Deprecated model steps `training_end`, `validation_end` and `test_end` ([#1051](https://github.com/Lightning-AI/lightning/pull/1051),
     [#1056](https://github.com/Lightning-AI/lightning/pull/1056))

### Removed

- Removed dependency on `pandas` ([#736](https://github.com/Lightning-AI/lightning/pull/736))
- Removed dependency on `torchvision` ([#797](https://github.com/Lightning-AI/lightning/pull/797))
- Removed dependency on `scikit-learn` ([#801](https://github.com/Lightning-AI/lightning/pull/801))

### Fixed

- Fixed a bug where early stopping `on_end_epoch` would be called inconsistently when `check_val_every_n_epoch == 0` ([#743](https://github.com/Lightning-AI/lightning/pull/743))
- Fixed a bug where the model checkpointer didn't write to the same directory as the logger ([#771](https://github.com/Lightning-AI/lightning/pull/771))
- Fixed a bug where the `TensorBoardLogger` class would create an additional empty log file during fitting ([#777](https://github.com/Lightning-AI/lightning/pull/777))
- Fixed a bug where `global_step` was advanced incorrectly when using `accumulate_grad_batches > 1` ([#832](https://github.com/Lightning-AI/lightning/pull/832))
- Fixed a bug when calling `self.logger.experiment` with multiple loggers ([#1009](https://github.com/Lightning-AI/lightning/pull/1009))
- Fixed a bug when calling `logger.append_tags` on a `NeptuneLogger` with a single tag ([#1009](https://github.com/Lightning-AI/lightning/pull/1009))
- Fixed sending back data from `.spawn` by saving and loading the trained model in/out of the process ([#1017](https://github.com/Lightning-AI/lightning/pull/1017)
- Fixed port collision on DDP ([#1010](https://github.com/Lightning-AI/lightning/pull/1010))
- Fixed/tested pass overrides ([#918](https://github.com/Lightning-AI/lightning/pull/918))
- Fixed comet logger to log after train ([#892](https://github.com/Lightning-AI/lightning/pull/892))
- Remove deprecated args to learning rate step function ([#890](https://github.com/Lightning-AI/lightning/pull/890))

## [0.6.0] - 2020-01-21

### Added

- Added support for resuming from a specific checkpoint via `resume_from_checkpoint` argument ([#516](https://github.com/Lightning-AI/lightning/pull/516))
- Added support for `ReduceLROnPlateau` scheduler ([#320](https://github.com/Lightning-AI/lightning/pull/320))
- Added support for Apex mode `O2` in conjunction with Data Parallel ([#493](https://github.com/Lightning-AI/lightning/pull/493))
- Added option (`save_top_k`) to save the top k models in the `ModelCheckpoint` class ([#128](https://github.com/Lightning-AI/lightning/pull/128))
- Added `on_train_start` and `on_train_end` hooks to `ModelHooks` ([#598](https://github.com/Lightning-AI/lightning/pull/598))
- Added `TensorBoardLogger` ([#607](https://github.com/Lightning-AI/lightning/pull/607))
- Added support for weight summary of model with multiple inputs ([#543](https://github.com/Lightning-AI/lightning/pull/543))
- Added `map_location` argument to `load_from_metrics` and `load_from_checkpoint` ([#625](https://github.com/Lightning-AI/lightning/pull/625))
- Added option to disable validation by setting `val_percent_check=0` ([#649](https://github.com/Lightning-AI/lightning/pull/649))
- Added `NeptuneLogger` class ([#648](https://github.com/Lightning-AI/lightning/pull/648))
- Added `WandbLogger` class ([#627](https://github.com/Lightning-AI/lightning/pull/627))

### Changed

- Changed the default progress bar to print to stdout instead of stderr ([#531](https://github.com/Lightning-AI/lightning/pull/531))
- Renamed `step_idx` to `step`, `epoch_idx` to `epoch`, `max_num_epochs` to `max_epochs` and `min_num_epochs` to `min_epochs` ([#589](https://github.com/Lightning-AI/lightning/pull/589))
- Renamed `total_batch_nb` to `total_batches`, `nb_val_batches` to `num_val_batches`, `nb_training_batches` to `num_training_batches`, `max_nb_epochs` to `max_epochs`, `min_nb_epochs` to `min_epochs`, `nb_test_batches` to `num_test_batches`, and `nb_val_batches` to `num_val_batches` ([#567](https://github.com/Lightning-AI/lightning/pull/567))
- Changed gradient logging to use parameter names instead of indexes ([#660](https://github.com/Lightning-AI/lightning/pull/660))
- Changed the default logger to `TensorBoardLogger` ([#609](https://github.com/Lightning-AI/lightning/pull/609))
- Changed the directory for tensorboard logging to be the same as model checkpointing ([#706](https://github.com/Lightning-AI/lightning/pull/706))

### Deprecated

- Deprecated `max_nb_epochs` and `min_nb_epochs` ([#567](https://github.com/Lightning-AI/lightning/pull/567))
- Deprecated the `on_sanity_check_start` hook in `ModelHooks` ([#598](https://github.com/Lightning-AI/lightning/pull/598))

### Removed

- Removed the `save_best_only` argument from `ModelCheckpoint`, use `save_top_k=1` instead ([#128](https://github.com/Lightning-AI/lightning/pull/128))

### Fixed

- Fixed a bug which occurred when using Adagrad with cuda ([#554](https://github.com/Lightning-AI/lightning/pull/554))
- Fixed a bug where training would be on the GPU despite setting `gpus=0` or `gpus=[]` ([#561](https://github.com/Lightning-AI/lightning/pull/561))
- Fixed an error with `print_nan_gradients` when some parameters do not require gradient ([#579](https://github.com/Lightning-AI/lightning/pull/579))
- Fixed a bug where the progress bar would show an incorrect number of total steps during the validation sanity check when using multiple validation data loaders ([#597](https://github.com/Lightning-AI/lightning/pull/597))
- Fixed support for PyTorch 1.1.0 ([#552](https://github.com/Lightning-AI/lightning/pull/552))
- Fixed an issue with early stopping when using a `val_check_interval < 1.0` in `Trainer` ([#492](https://github.com/Lightning-AI/lightning/pull/492))
- Fixed bugs relating to the `CometLogger` object that would cause it to not work properly ([#481](https://github.com/Lightning-AI/lightning/pull/481))
- Fixed a bug that would occur when returning `-1` from `on_batch_start` following an early exit or when the batch was `None` ([#509](https://github.com/Lightning-AI/lightning/pull/509))
- Fixed a potential race condition with several processes trying to create checkpoint directories ([#530](https://github.com/Lightning-AI/lightning/pull/530))
- Fixed a bug where batch 'segments' would remain on the GPU when using `truncated_bptt > 1` ([#532](https://github.com/Lightning-AI/lightning/pull/532))
- Fixed a bug when using `IterableDataset` ([#547](https://github.com/Lightning-AI/lightning/pull/547))
- Fixed a bug where `.item` was called on non-tensor objects ([#602](https://github.com/Lightning-AI/lightning/pull/602))
- Fixed a bug where `Trainer.train` would crash on an uninitialized variable if the trainer was run after resuming from a checkpoint that was already at `max_epochs` ([#608](https://github.com/Lightning-AI/lightning/pull/608))
- Fixed a bug where early stopping would begin two epochs early ([#617](https://github.com/Lightning-AI/lightning/pull/617))
- Fixed a bug where `num_training_batches` and `num_test_batches` would sometimes be rounded down to zero ([#649](https://github.com/Lightning-AI/lightning/pull/649))
- Fixed a bug where an additional batch would be processed when manually setting `num_training_batches` ([#653](https://github.com/Lightning-AI/lightning/pull/653))
- Fixed a bug when batches did not have a `.copy` method ([#701](https://github.com/Lightning-AI/lightning/pull/701))
- Fixed a bug when using `log_gpu_memory=True` in Python 3.6 ([#715](https://github.com/Lightning-AI/lightning/pull/715))
- Fixed a bug where checkpoint writing could exit before completion, giving incomplete checkpoints ([#689](https://github.com/Lightning-AI/lightning/pull/689))
- Fixed a bug where `on_train_end` was not called when ealy stopping ([#723](https://github.com/Lightning-AI/lightning/pull/723))

## [0.5.3] - 2019-11-06

### Added

- Added option to disable default logger, checkpointer, and early stopping by passing `logger=False`, `checkpoint_callback=False` and `early_stop_callback=False` respectively
- Added `CometLogger` for use with Comet.ml
- Added `val_check_interval` argument to `Trainer` allowing validition to be performed at every given number of batches
- Added functionality to save and load hyperparameters using the standard checkpoint mechanism
- Added call to `torch.cuda.empty_cache` before training starts
- Added option for user to override the call t `backward`
- Added support for truncated backprop through time via the `truncated_bptt_steps` argument in `Trainer`
- Added option to operate on all outputs from `training_step` in DDP2
- Added a hook for modifying DDP init
- Added a hook for modifying Apex

### Changed

- Changed experiment version to be padded with zeros (e.g. `/dir/version_9` becomes `/dir/version_0009`)
- Changed callback metrics to include any metrics given in logs or progress bar
- Changed the default for `save_best_only` in `ModelCheckpoint` to `True`
- Added `tng_data_loader` for backwards compatibility
- Renamed `MLFlowLogger.client` to `MLFlowLogger.experiment` for consistency
- Moved `global_step` increment to happen after the batch has been processed
- Changed weights restore to first attempt HPC weights before restoring normally, preventing both weights being restored and running out of memory
- Changed progress bar functionality to add multiple progress bars for train/val/test
- Changed calls to `print` to use `logging` instead

### Deprecated

- Deprecated `tng_dataloader`

### Fixed

- Fixed an issue where the number of batches was off by one during training
- Fixed a bug that occurred when setting a checkpoint callback and `early_stop_callback=False`
- Fixed an error when importing CometLogger
- Fixed a bug where the `gpus` argument had some unexpected behaviour
- Fixed a bug where the computed total number of batches was sometimes incorrect
- Fixed a bug where the progress bar would sometimes not show the total number of batches in test mode
- Fixed a bug when using the `log_gpu_memory='min_max'` option in `Trainer`
- Fixed a bug where checkpointing would sometimes erase the current directory

## [0.5.2] - 2019-10-10

### Added

- Added `weights_summary` argument to `Trainer` to be set to `full` (full summary), `top` (just top level modules) or other
- Added `tags` argument to `MLFlowLogger`

### Changed

- Changed default for `amp_level` to `O1`

### Removed

- Removed the `print_weights_summary` argument from `Trainer`

### Fixed

- Fixed a bug where logs were not written properly
- Fixed a bug where `logger.finalize` wasn't called after training is complete
- Fixed callback metric errors in DDP
- Fixed a bug where `TestTubeLogger` didn't log to the correct directory

## [0.5.1] - 2019-10-05

### Added

- Added the `LightningLoggerBase` class for experiment loggers
- Added `MLFlowLogger` for logging with `mlflow`
- Added `TestTubeLogger` for logging with `test_tube`
- Added a different implementation of DDP (`distributed_backed='ddp2'`) where every node has one model using all GPUs
- Added support for optimisers which require a closure (e.g. LBFGS)
- Added automatic `MASTER_PORT` default for DDP when not set manually
- Added new GPU memory logging options `'min_max'` (log only the min/max utilization) and `'all'` (log all the GPU memory)

### Changed

- Changed schedulers to always be called with the current epoch
- Changed `test_tube` to an optional dependency
- Changed data loaders to internally use a getter instead of a python property
- Disabled auto GPU loading when restoring weights to prevent out of memory errors
- Changed logging, early stopping and checkpointing to occur by default

### Fixed

- Fixed a bug with samplers that do not specify `set_epoch`
- Fixed a bug when using the `MLFlowLogger` with unsupported data types, this will now raise a warning
- Fixed a bug where gradient norms were always zero using `track_grad_norm`
- Fixed a bug which causes a crash when logging memory

## [0.5.0] - 2019-09-26

### Changed

- Changed `data_batch` argument to `batch` throughout
- Changed `batch_i` argument to `batch_idx` throughout
- Changed `tng_dataloader` method to `train_dataloader`
- Changed `on_tng_metrics` method to `on_training_metrics`
- Changed `gradient_clip` argument to `gradient_clip_val`
- Changed `add_log_row_interval` to `row_log_interval`

### Fixed

- Fixed a bug with tensorboard logging in multi-gpu setup

## [0.4.9] - 2019-09-16

### Added

- Added the flag `log_gpu_memory` to `Trainer` to deactivate logging of GPU memory utilization
- Added SLURM resubmit functionality (port from test-tube)
- Added optional weight_save_path to trainer to remove the need for a checkpoint_callback when using cluster training
- Added option to use single gpu per node with `DistributedDataParallel`

### Changed

- Changed functionality of `validation_end` and `test_end` with multiple dataloaders to be given all of the dataloaders at once rather than in separate calls
- Changed print_nan_grads to only print the parameter value and gradients when they contain NaN
- Changed gpu API to take integers as well (e.g. `gpus=2` instead of `gpus=[0, 1]`)
- All models now loaded on to CPU to avoid device and out of memory issues in PyTorch

### Fixed

- Fixed a bug where data types that implement `.to` but not `.cuda` would not be properly moved onto the GPU
- Fixed a bug where data would not be re-shuffled every epoch when using a `DistributedSampler`

## [0.4.8] - 2019-08-31

### Added

- Added `test_step` and `test_end` methods, used when `Trainer.test` is called
- Added `GradientAccumulationScheduler` callback which can be used to schedule changes to the number of accumulation batches
- Added option to skip the validation sanity check by setting `nb_sanity_val_steps = 0`

### Fixed

- Fixed a bug when setting `nb_sanity_val_steps = 0`

## [0.4.7] - 2019-08-24

### Changed

- Changed the default `val_check_interval` to `1.0`
- Changed defaults for `nb_val_batches`, `nb_tng_batches` and `nb_test_batches` to 0

### Fixed

- Fixed a bug where the full validation set as used despite setting `val_percent_check`
- Fixed a bug where an `Exception` was thrown when using a data set containing a single batch
- Fixed a bug where an `Exception` was thrown if no `val_dataloader` was given
- Fixed a bug where tuples were not properly transferred to the GPU
- Fixed a bug where data of a non standard type was not properly handled by the trainer
- Fixed a bug when loading data as a tuple
- Fixed a bug where `AttributeError` could be suppressed by the `Trainer`

## [0.4.6] - 2019-08-15

### Added

- Added support for data to be given as a `dict` or `list` with a single gpu
- Added support for `configure_optimizers` to return a single optimizer, two list (optimizers and schedulers), or a single list

### Fixed

- Fixed a bug where returning just an optimizer list (i.e. without schedulers) from `configure_optimizers` would throw an `Exception`

## [0.4.5] - 2019-08-13

### Added

- Added `optimizer_step` method that can be overridden to change the standard optimizer behaviour

## [0.4.4] - 2019-08-12

### Added

- Added support for multiple validation dataloaders
- Added support for latest test-tube logger (optimised for `torch==1.2.0`)

### Changed

- `validation_step` and `val_dataloader` are now optional
- `lr_scheduler` is now activated after epoch

### Fixed

- Fixed a bug where a warning would show when using `lr_scheduler` in `torch>1.1.0`
- Fixed a bug where an `Exception` would be thrown if using `torch.DistributedDataParallel` without using a `DistributedSampler`, this now throws a `Warning` instead

## [0.4.3] - 2019-08-10

### Fixed

- Fixed a bug where accumulate gradients would scale the loss incorrectly

## [0.4.2] - 2019-08-08

### Changed

- Changed install requirement to `torch==1.2.0`

## [0.4.1] - 2019-08-08

### Changed

- Changed install requirement to `torch==1.1.0`

## [0.4.0] - 2019-08-08

### Added

- Added 16-bit support for a single GPU
- Added support for training continuation (preserves epoch, global step etc.)

### Changed

- Changed `training_step` and `validation_step`, outputs will no longer be automatically reduced

### Removed

- Removed need for `Experiment` object in `Trainer`

### Fixed

- Fixed issues with reducing outputs from generative models (such as images and text)

## [0.3.6] - 2019-07-25

### Added

- Added a decorator to do lazy data loading internally

### Fixed

- Fixed a bug where `Experiment` object was not process safe, potentially causing logs to be overwritten

## [0.3.5] - 2019-07-25

## [0.3.4] - 2019-07-22

## [0.3.3] - 2019-07-22

## [0.3.2] - 2019-07-21

## [0.3.1] - 2019-07-21

## [0.2.x] - 2019-07-09

## [0.1.x] - 2019-06-DD<|MERGE_RESOLUTION|>--- conflicted
+++ resolved
@@ -8,29 +8,27 @@
 
 ### Added
 
-<<<<<<< HEAD
 - Allow LightningCLI to use a customized argument parser class ([#20596](https://github.com/Lightning-AI/pytorch-lightning/pull/20596))
 
-### Changed
-
-=======
+
 ### Changed
 
 - Added a new `checkpoint_path_prefix` parameter to the MLflow logger which can control the path to where the MLflow artifacts for the model checkpoints are stored.
 
->>>>>>> 71793c6d
+
 ### Removed
 
-### Fixed
-
-<<<<<<< HEAD
-=======
+-
+
+
+### Fixed
+
 - Fix CSVLogger logging hyperparameter at every write which increase latency  ([#20594](https://github.com/Lightning-AI/pytorch-lightning/pull/20594))
 
+
 - Always call `WandbLogger.experiment` first in `_call_setup_hook` to ensure `tensorboard` logs can sync to `wandb` ([#20610](https://github.com/Lightning-AI/pytorch-lightning/pull/20610))
 
 
->>>>>>> 71793c6d
 ## [2.5.0] - 2024-12-19
 
 ### Added
