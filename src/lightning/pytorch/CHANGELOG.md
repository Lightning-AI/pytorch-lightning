# Changelog

All notable changes to this project will be documented in this file.

The format is based on [Keep a Changelog](http://keepachangelog.com/en/1.0.0/).


## [UnReleased] - 2023-MM-DD

### Added

- Added support for the TPU-v4 architecture ([#17227](https://github.com/Lightning-AI/lightning/pull/17227))


- Check for invalid TPU device inputs ([#17227](https://github.com/Lightning-AI/lightning/pull/17227))


- Added support for multiple optimizer parameter groups when using the FSDP strategy ([#17309](https://github.com/Lightning-AI/lightning/pull/17309))


### Changed

- Removed the limitation to call `self.trainer.model.parameters()` in `LightningModule.configure_optimizers()` ([#17309](https://github.com/Lightning-AI/lightning/pull/17309))


- Changes to the `NeptuneLogger` ([#16761](https://github.com/Lightning-AI/lightning/pull/16761)):
  * It now supports neptune-client 0.16.16 and neptune >=1.0, and we have replaced the `log()` method with `append()` and `extend()`.
  * It now accepts a namespace `Handler` as an alternative to `Run` for the `run` argument. This means that you can call it like `NeptuneLogger(run=run["some/namespace"])` to log everything to the `some/namespace/` location of the run.


- `Trainer(accelerator="tpu", devices=[i])"` now selects the i-th TPU core (0-based, previously it was 1-based) ([#17227](https://github.com/Lightning-AI/lightning/pull/17227))


<<<<<<< HEAD
- Change `Trainer.log_dir` to `logger.log_dir` when using `CSVLogger` ([#17174](https://github.com/Lightning-AI/lightning/pull/17174))


- Disable `torch.inference_mode` with `torch.compile` in PyTorch 2.0 ([#17215](https://github.com/Lightning-AI/lightning/pull/17215))


### Depercated
=======
- Allow using iterable-style datasets with TPUs ([#17331](https://github.com/Lightning-AI/lightning/pull/17331))

>>>>>>> da883e73

- On XLA, avoid setting the global rank before processes have been launched as this will initialize the PJRT computation client in the main process ([#16966](https://github.com/Lightning-AI/lightning/pull/16966))


- Increased the minimum XLA requirement to 1.13 ([#17368](https://github.com/Lightning-AI/lightning/pull/17368))

### Deprecated

-

### Removed

-

### Fixed

-


## [2.0.1.post0] - 2023-04-11

### Fixed

- Changed the `is_picklable` util function to handle the edge case that throws a `TypeError` ([#17270](https://github.com/Lightning-AI/lightning/pull/17270))



## [2.0.1] - 2023-03-30

### Changed

- Pickling the `LightningModule` no longer pickles the `Trainer` ([#17133](https://github.com/Lightning-AI/lightning/pull/17133))
- Generalized `Optimizer` validation to accommodate both FSDP 1.x and 2.x ([#16733](https://github.com/Lightning-AI/lightning/pull/16733))
- Disable `torch.inference_mode` with `torch.compile` in PyTorch 2.0 ([#17215](https://github.com/Lightning-AI/lightning/pull/17215))

### Fixed

- Fixed issue where pickling the module instance would fail with a DataLoader error ([#17130](https://github.com/Lightning-AI/lightning/pull/17130))
- Fixed WandbLogger not showing "best" aliases for model checkpoints when `ModelCheckpoint(save_top_k>0)` is used ([#17121](https://github.com/Lightning-AI/lightning/pull/17121))
- Fixed the availability check for `rich` that prevented Lightning to be imported in Google Colab ([#17156](https://github.com/Lightning-AI/lightning/pull/17156))
- Fixed parsing the precision config for inference in `DeepSpeedStrategy` ([#16973](https://github.com/Lightning-AI/lightning/pull/16973))
- Fixed issue where `torch.compile` would fail when logging to WandB ([#17216](https://github.com/Lightning-AI/lightning/pull/17216))


## [2.0.0] - 2023-03-15

### Added

- Added migration logic to warn about checkpoints with apex AMP state ([#16161](https://github.com/Lightning-AI/lightning/pull/16161))
- Added the `Trainer.ckpt_path = ...` setter to statefully set the checkpoint path to load. This can act as a replacement for the removed `Trainer(resume_from_checkpoint=...)` flag ([#16187](https://github.com/Lightning-AI/lightning/pull/16187))
- Added an argument `include_cuda` in `pl.utilities.seed.isolate_rng` to disable managing `torch.cuda`'s rng ([#16423](https://github.com/Lightning-AI/lightning/pull/16423))
- Added `Tuner.lr_find(attr_name=...)` to specify custom learning rate attribute names ([#16462](https://github.com/Lightning-AI/lightning/pull/16462))
- Added an `OnExceptionCheckpoint` callback to save a checkpoint on exception ([#16512](https://github.com/Lightning-AI/lightning/pull/16512))
- Added support for running the `MLFlowLogger` with the `mlflow-skinny` package ([16513](https://github.com/Lightning-AI/lightning/pull/16513))
- Added a `Trainer.received_sigterm` property to check whether a SIGTERM signal was received ([#16501](https://github.com/Lightning-AI/lightning/pull/16501))
- Added support for cascading a SIGTERM signal to launched processes after the launching process (rank 0) receives it ([#16525](https://github.com/Lightning-AI/lightning/pull/16525))
- Added a `kill` method to launchers to kill all launched processes ([#16525](https://github.com/Lightning-AI/lightning/pull/16525))
- Added suffix option to DDP strategy names to enable `find_unused_parameters=True`, for example `strategy="ddp_find_unused_parameters_true"` ([#16611](https://github.com/Lightning-AI/lightning/pull/16611))
- Added a new method `Strategy.on_exception` to the strategy base interface ([#16646](https://github.com/Lightning-AI/lightning/pull/16646))
- Added support for `predict_step(dataloader_iter, batch_index)` ([#16726](https://github.com/Lightning-AI/lightning/pull/16726))
- Added support for arbitrary iterables as dataloaders ([#16726](https://github.com/Lightning-AI/lightning/pull/16726))
- Added "sequential" mode support to `CombinedLoader` to consume multiple iterables in sequence ([#16743](https://github.com/Lightning-AI/lightning/pull/16743), [#16784](https://github.com/Lightning-AI/lightning/pull/16784))
- Added "max_size" mode support to `CombinedLoader` to consume multiple iterables entirely without cycling ([#16939](https://github.com/Lightning-AI/lightning/pull/16939)
- Added a `Trainer(barebones=True)` argument where all features that may impact raw speed are disabled ([#16854](https://github.com/Lightning-AI/lightning/pull/16854))
- Added support for writing logs remote file systems on `CSVLoggers`. ([#16880](https://github.com/Lightning-AI/lightning/pull/16880))
- Added `DDPStrategy(start_method=...)` argument, defaulting to 'popen' ([#16809](https://github.com/Lightning-AI/lightning/pull/16809))
- Added checks for whether the iterables used by the loops are valid ([#17007](https://github.com/Lightning-AI/lightning/pull/17007))

### Changed

- The Trainer's signal handlers are now registered for `trainer.{validate,test,predict}` ([#17017](https://github.com/Lightning-AI/lightning/pull/17017))
- Renamed `ProgressBarBase` to `ProgressBar` ([#17058](https://github.com/Lightning-AI/lightning/pull/17058))
- The `Trainer` now chooses `accelerator="auto", strategy="auto", devices="auto"` as defaults ([#16847](https://github.com/Lightning-AI/lightning/pull/16847))
- "Native" suffix removal ([#16490](https://github.com/Lightning-AI/lightning/pull/16490))
 * `strategy="fsdp_native"` is now `strategy="fsdp"`
 * `strategy="fsdp_native_full_shard_offload"` is now `strategy="fsdp_cpu_offload"`
 * `pl.strategies.fully_sharded_native.DDPFullyShardedNativeStrategy` is now `pl.strategies.fsdp.FSDPStrategy`
 * `pl.plugins.precision.fsdp_native_native_amp.FullyShardedNativeNativeMixedPrecisionPlugin` is now `pl.plugins.precision.fsdp.FSDPMixedPrecisionPlugin`
 * `pl.plugins.precision.native_amp` is now `pl.plugins.precision.amp`
 * `NativeSyncBatchNorm` is now `TorchSyncBatchNorm`
- Changed the default of `LearningRateFinder(update_attr=...)` and `Tuner.lr_find(update_attr=...)` to `True` ([#16462](https://github.com/Lightning-AI/lightning/pull/16462))
- Renamed the `pl.utilities.exceptions.GracefulExitException` to `SIGTERMException` ([#16501](https://github.com/Lightning-AI/lightning/pull/16501))
- The `Callback.on_train_epoch_end` hook now runs after the `LightningModule.on_train_epoch_end` hook for instances of `EarlyStopping` and `Checkpoint` callbacks ([#16567](https://github.com/Lightning-AI/lightning/pull/16567))
- The `LightningModule.{un}toggle_optimizer` methods no longer accept a `optimizer_idx` argument to select the relevant optimizer. Instead, the optimizer object can be passed in directly ([#16560](https://github.com/Lightning-AI/lightning/pull/16560))
- Manual optimization is now required for working with multiple optimizers ([#16539](https://github.com/Lightning-AI/lightning/pull/16539))
- DDP's `find_unused_parameters` now defaults to `False` ([#16611](https://github.com/Lightning-AI/lightning/pull/16611))
- The strategy selected by `accelerator="hpu"` now defaults to `find_unused_parameters=False` ([#16611](https://github.com/Lightning-AI/lightning/pull/16611))
- The main progress bar displayed during training no longer includes the combined progress for validation ([#16695](https://github.com/Lightning-AI/lightning/pull/16695))
- Renamed `TQDMProgressBar.main_progress_bar` to `TQDMProgressBar.train_progress_bar` ([#16695](https://github.com/Lightning-AI/lightning/pull/16695))
- Marked the progress tracking classes as protected ([#17009](https://github.com/Lightning-AI/lightning/pull/17009))
- Marked the `lightning.pytorch.trainer.configuration_validator.verify_loop_configurations` function as protected ([#17009](https://github.com/Lightning-AI/lightning/pull/17009))
- Marked the `lightning.pytorch.utiltiies.distirbuted.register_ddp_comm_hook` function as protected ([#17009](https://github.com/Lightning-AI/lightning/pull/17009))
- Marked `lightning.pytorch.utilities.supporters.CombinedDataset` as protected ([#16714](https://github.com/Lightning-AI/lightning/pull/16714))
- Marked the `{Accelerator,Signal,Callback,Checkpoint,Data,Logger}Connector` classes as protected ([#17008](https://github.com/Lightning-AI/lightning/pull/17008))
- Marked the `lightning.pytorch.trainer.connectors.signal_connector.HandlersCompose` class as protected ([#17008](https://github.com/Lightning-AI/lightning/pull/17008))
- Disabled strict loading in multiprocessing launcher ("ddp_spawn", etc.) when loading weights back into the main process ([#16365](https://github.com/Lightning-AI/lightning/pull/16365))
- Renamed `CombinedLoader.loaders` to `CombinedLoader.iterables` ([#16743](https://github.com/Lightning-AI/lightning/pull/16743))
- Renamed `Trainer(replace_sampler_ddp=...)` to `Trainer(use_distributed_sampler=...)` ([#16829](https://github.com/Lightning-AI/lightning/pull/16829))
- Moved the `CombinedLoader` class from `lightning.pytorch.trainer.supporters` to `lightning.pytorch.combined_loader` ([#16819](https://github.com/Lightning-AI/lightning/pull/16819))
- The top-level loops now own the data sources and combined dataloaders ([#16726](https://github.com/Lightning-AI/lightning/pull/16726))
- The `trainer.*_dataloader` properties now return what the user returned in their `LightningModule.*_dataloader()` hook ([#16726](https://github.com/Lightning-AI/lightning/pull/16726), [#16800](https://github.com/Lightning-AI/lightning/pull/16800))
- The `dataloader_idx` argument is now optional for the `on_{validation,test,predict}_batch_{start,end}` hooks. Remove it or default it to 0 if you don't use multiple dataloaders ([#16753](https://github.com/Lightning-AI/lightning/pull/16753))
- Renamed `TPUSpawnStrategy` to `XLAStrategy` ([#16781](https://github.com/Lightning-AI/lightning/pull/16781))
- Renamed `strategy='tpu_spawn'` to `strategy='xla'` and `strategy='tpu_spawn_debug'` to `strategy='xla_debug'` ([#16781](https://github.com/Lightning-AI/lightning/pull/16781))
- Changed arguments for precision settings (from [64|32|16|bf16] to ["64-true"|"32-true"|"16-mixed"|"bf16-mixed"]) ([#16783](https://github.com/Lightning-AI/lightning/pull/16783))
- When using multiple devices, the strategy now defaults to "ddp" instead of "ddp_spawn" when none is set ([#16780](https://github.com/Lightning-AI/lightning/pull/16780))
- The selection `Trainer(strategy="ddp_spawn", ...)` no longer falls back to "ddp" when a cluster environment gets detected ([#16780](https://github.com/Lightning-AI/lightning/pull/16780))
- Predict's custom BatchSampler that tracks the batch indices no longer consumes the entire batch sampler at the beginning ([#16826](https://github.com/Lightning-AI/lightning/pull/16826))
- Gradient norm tracking with `track_grad_norm` no longer rounds the norms to 4 digits, but instead logs them at full resolution ([#16877](https://github.com/Lightning-AI/lightning/pull/16877))
- Merged the `DDPSpawnStrategy` into `DDPStrategy` ([#16809](https://github.com/Lightning-AI/lightning/pull/16809))
- The `NeptuneLogger` now requires `neptune>=1.0.0` ([#16888](https://github.com/Lightning-AI/lightning/pull/16888))
- Changed minimum supported version of `rich` from `10.14.0` to `12.13.0` ([#16798](https://github.com/Lightning-AI/lightning/pull/16798))
- Removed the `lightning.pytorch.overrides.torch_distributed.broadcast_object_list` function ([#17011](https://github.com/Lightning-AI/lightning/pull/17011))
- The `ServableModule` is now an abstract interface ([#17000](https://github.com/Lightning-AI/lightning/pull/17000))
- The `psutil` package is now required for CPU monitoring ([#17010](https://github.com/Lightning-AI/lightning/pull/17010))
- The Trainer no longer accepts positional arguments to ([#17022](https://github.com/Lightning-AI/lightning/pull/17022))

### Removed

- Removed support for PyTorch 1.10 ([#16492](https://github.com/Lightning-AI/lightning/pull/16492))
- Removed support for Python 3.7 ([#16579](https://github.com/Lightning-AI/lightning/pull/16579))
- Removed the `pl.lite` module in favor of `lightning_fabric` ([#15953](https://github.com/Lightning-AI/lightning/pull/15953))
- `nvidia/apex` removal ([#16149](https://github.com/Lightning-AI/lightning/pull/16149))
  * Removed `pl.plugins.NativeMixedPrecisionPlugin` in favor of `pl.plugins.MixedPrecisionPlugin`
  * Removed the `LightningModule.optimizer_step(using_native_amp=...)` argument
  * Removed the `Trainer(amp_backend=...)` argument
  * Removed the `Trainer.amp_backend` property
  * Removed the `Trainer(amp_level=...)` argument
  * Removed the `pl.plugins.ApexMixedPrecisionPlugin` class
  * Removed the `pl.utilities.enums.AMPType` enum
  * Removed the `DeepSpeedPrecisionPlugin(amp_type=..., amp_level=...)` arguments
- Removed `Trainer(strategy='horovod')` support ([#16150](https://github.com/Lightning-AI/lightning/pull/16150))
- `FairScale` removal (in favor of PyTorch's FSDP implementation) ([#16400](https://github.com/Lightning-AI/lightning/pull/16400))
  * Removed the `pl.overrides.fairscale.LightningShardedDataParallel` class
  * Removed the `pl.plugins.precision.fully_sharded_native_amp.FullyShardedNativeMixedPrecisionPlugin` class
  * Removed the `pl.plugins.precision.sharded_native_amp.ShardedNativeMixedPrecisionPlugin` class
  * Removed the `pl.strategies.fully_sharded.DDPFullyShardedStrategy` (fsdp) class
  * Removed the `pl.strategies.sharded.DDPShardedStrategy` (ddp_sharded) class
  * Removed the `pl.strategies.sharded_spawn.DDPSpawnShardedStrategy` (ddp_sharded_spawn) class
- Removed legacy device arguments in Trainer ([#16171](https://github.com/Lightning-AI/lightning/pull/16171))
  * Removed the `Trainer(gpus=...)` argument
  * Removed the `Trainer(tpu_cores=...)` argument
  * Removed the `Trainer(ipus=...)` argument
  * Removed the `Trainer(num_processes=...)` argument
- Removed the deprecated `pl.utilities.AllGatherGrad` class ([#16360](https://github.com/Lightning-AI/lightning/pull/16360))
- Removed the deprecated `resume_from_checkpoint` Trainer argument ([#16167](https://github.com/Lightning-AI/lightning/pull/16167))
- Removed the deprecated `pl.profiler` module ([#16359](https://github.com/Lightning-AI/lightning/pull/16359))
- Removed deadlock detection / process reconciliation (`PL_RECONCILE_PROCESS=1`) ([#16204](https://github.com/Lightning-AI/lightning/pull/16204))
- Removed the `{training,validation,test}_epoch_end` hooks which would retain step outputs in memory. Alternative implementations are suggested by implementing their `on_*_epoch_end` hooks instead ([#16520](https://github.com/Lightning-AI/lightning/pull/16520))
- Removed the `outputs` argument from the `on_predict_epoch_end` hook. You can access them via `trainer.predict_loop.predictions` ([#16655](https://github.com/Lightning-AI/lightning/pull/16655))
- Removed support for the experimental `PL_FAULT_TOLERANT_TRAINING` environment flag ([#16516](https://github.com/Lightning-AI/lightning/pull/16516), [#16533](https://github.com/Lightning-AI/lightning/pull/16533))
- Removed the deprecated `LightningCLI` arguments ([#16380](https://github.com/Lightning-AI/lightning/pull/16380))
  * `save_config_filename`
  * `save_config_overwrite`
  * `save_config_multifile`
  * `description`
  * `env_prefix`
  * `env_parse`
- Removed the deprecated `pl.strategies.utils.on_colab_kaggle` function ([#16437](https://github.com/Lightning-AI/lightning/pull/16437))
- Removed the deprecated code in:
  * `pl.core.mixins` ([#16424](https://github.com/Lightning-AI/lightning/pull/16424))
  * `pl.utilities.distributed` ([#16390](https://github.com/Lightning-AI/lightning/pull/16390))
  * `pl.utilities.apply_func` ([#16413](https://github.com/Lightning-AI/lightning/pull/16413))
  * `pl.utilities.xla_device` ([#16404](https://github.com/Lightning-AI/lightning/pull/16404))
  * `pl.utilities.data` ([#16440](https://github.com/Lightning-AI/lightning/pull/16440))
  * `pl.utilities.device_parser` ([#16412](https://github.com/Lightning-AI/lightning/pull/16412))
  * `pl.utilities.optimizer` ([#16439](https://github.com/Lightning-AI/lightning/pull/16439))
  * `pl.utilities.seed` ([#16422](https://github.com/Lightning-AI/lightning/pull/16422))
  * `pl.utilities.cloud_io` ([#16438](https://github.com/Lightning-AI/lightning/pull/16438))
- Removed the deprecated `Accelerator.setup_environment` method ([#16436](https://github.com/Lightning-AI/lightning/pull/16436))
- Mark the `forward_module` argument as required ([#16386](https://github.com/Lightning-AI/lightning/pull/16386))
  * Removed the deprecated `pl_module` argument from the distributed module wrappers
  * Removed the deprecated `pl.overrides.base.unwrap_lightning_module` function
  * Removed the `pl.overrides.distributed.LightningDistributedModule` class
  * Removed the deprecated `pl.overrides.fairscale.unwrap_lightning_module_sharded` function
  * Removed the `pl.overrides.fairscale.LightningDistributedModule` class
- Removed the deprecated automatic GPU selection ([#16184](https://github.com/Lightning-AI/lightning/pull/16184))
  * Removed the `Trainer(auto_select_gpus=...)` argument
  * Removed the `pl.tuner.auto_gpu_select.{pick_single_gpu,pick_multiple_gpus}` functions
- Removed support for loop customization
  * Removed `Loop.replace()` ([#16361](https://github.com/Lightning-AI/lightning/pull/16361))
  * Removed `Loop.connect()` ([#16384](https://github.com/Lightning-AI/lightning/pull/16384))
  * Removed the `trainer.{fit,validate,test,predict}_loop` properties ([#16384](https://github.com/Lightning-AI/lightning/pull/16384))
  * Removed the default `Loop.run()` implementation ([#16384](https://github.com/Lightning-AI/lightning/pull/16384))
  * The loop classes are now marked as protected ([#16445](https://github.com/Lightning-AI/lightning/pull/16445))
  * The fetching classes are now marked as protected ([#16664](https://github.com/Lightning-AI/lightning/pull/16664))
- The `lightning.pytorch.overrides.distributed.IndexBatchSamplerWrapper` class is now marked as protected ([#16826](https://github.com/Lightning-AI/lightning/pull/16826))
- Removed the `DataLoaderLoop`, `EvaluationEpochLoop`, and `PredictionEpochLoop` classes ([#16726](https://github.com/Lightning-AI/lightning/pull/16726))
- Removed `trainer.reset_*_dataloader()` methods in favor of `Loop.setup_data()` for the top-level loops ([#16726](https://github.com/Lightning-AI/lightning/pull/16726))
- Removed special support for truncated backpropagation through time (TBPTT) ([#16172](https://github.com/Lightning-AI/lightning/pull/16172))
  * Removed the `LightningModule.truncated_bptt_steps` attribute
  * Removed the `LightningModule.tbptt_split_batch` hook
  * The `LightningModule.training_step` no longer accepts a `hiddens` argument
  * Removed the `pl.loops.batch.TrainingBatchLoop`
  * Removed the `FitLoop.split_idx` property
  * Removed the `LoggerConnector.on_train_split_start` method
- Removed the experimental `PL_INTER_BATCH_PARALLELISM` environment flag ([#16355](https://github.com/Lightning-AI/lightning/pull/16355))
- Removed the `Trainer(move_metrics_to_cpu=True)` argument ([#16358](https://github.com/Lightning-AI/lightning/pull/16358))
- Removed the `LightningModule.precision` attribute ([#16203](https://github.com/Lightning-AI/lightning/pull/16203))
- Removed the automatic addition of a moving average of the `training_step` loss in the progress bar. Use `self.log("loss", ..., prog_bar=True)` instead. ([#16192](https://github.com/Lightning-AI/lightning/issues/16192))
- Removed support for passing a dictionary value to `self.log()` ([#16389](https://github.com/Lightning-AI/lightning/pull/16389))
- Removed `Trainer.model` setter ([#16462](https://github.com/Lightning-AI/lightning/pull/16462))
- Removed the argument `Trainer(multiple_trainloader_mode=...)`. You can use `CombinedLoader(..., mode=...)` directly now ([#16800](https://github.com/Lightning-AI/lightning/pull/16800))
- Removed the unused `lightning.pytorch.utilities.finite_checks.print_nan_gradients` function ([#16682](https://github.com/Lightning-AI/lightning/pull/16682))
- Removed the unused `lightning.pytorch.utilities.finite_checks.detect_nan_parameters` function ([#16682](https://github.com/Lightning-AI/lightning/pull/16682))
- Removed the unused `lightning.pytorch.utilities.parsing.flatten_dict` function ([#16744](https://github.com/Lightning-AI/lightning/pull/16744))
- Removed the unused `lightning.pytorch.utilities.metrics.metrics_to_scalars` function ([#16681](https://github.com/Lightning-AI/lightning/pull/16681))
- Removed the unused `lightning.pytorch.utilities.supporters.{SharedCycleIteratorState,CombinedLoaderIterator}` classes ([#16714](https://github.com/Lightning-AI/lightning/pull/16714))
- Tuner removal
  * Removed the deprecated `trainer.tuning` property ([#16379](https://github.com/Lightning-AI/lightning/pull/16379))
  * Removed the deprecated `TrainerFn.TUNING` and `RunningStage.TUNING` enums ([#16379](https://github.com/Lightning-AI/lightning/pull/16379))
  * Removed `Trainer.tune()` in favor of `Tuner(trainer).{lr_find,scale_batch_size}` ([#16462](https://github.com/Lightning-AI/lightning/pull/16462))
  * Removed `Trainer(auto_scale_batch_size=...)` in favor of `Tuner(trainer).scale_batch_size()` ([#16462](https://github.com/Lightning-AI/lightning/pull/16462))
  * Removed `Trainer(auto_lr_find=...)` in favor of `Tuner(trainer).lr_find()` ([#16462](https://github.com/Lightning-AI/lightning/pull/16462))
- Removed the `on_tpu` argument from `LightningModule.optimizer_step` hook ([#16537](https://github.com/Lightning-AI/lightning/pull/16537))
- Removed the `using_lbfgs` argument from `LightningModule.optimizer_step` hook ([#16538](https://github.com/Lightning-AI/lightning/pull/16538))
- Removed the `Trainer.data_parallel` property. Use `isinstance(trainer.strategy, ParallelStrategy)` instead ([#16703](https://github.com/Lightning-AI/lightning/pull/16703))
- Removed the `Trainer.prediction_writer_callbacks` property ([#16759](https://github.com/Lightning-AI/lightning/pull/16759))
- Removed support for multiple optimizers in automatic optimization mode ([#16539](https://github.com/Lightning-AI/lightning/pull/16539))
  * Removed `opt_idx` argument from `BaseFinetuning.finetune_function` callback method
  * Removed `opt_idx` argument from `Callback.on_before_optimizer_step` callback method
  * Removed `optimizer_idx` as an optional argument in `LightningModule.training_step`
  * Removed `optimizer_idx` argument from `LightningModule.on_before_optimizer_step`
  * Removed `optimizer_idx` argument from `LightningModule.configure_gradient_clipping`
  * Removed `optimizer_idx` argument from `LightningModule.optimizer_step`
  * Removed `optimizer_idx` argument from `LightningModule.optimizer_zero_grad`
  * Removed `optimizer_idx` argument from `LightningModule.lr_scheduler_step`
  * Removed support for declaring optimizer frequencies in the dictionary returned from `LightningModule.configure_optimizers`
  * Removed arguments `optimizer` and `optimizer_idx` from `LightningModule.backward`
  * Removed `optimizer_idx` argument from `PrecisionPlugin.optimizer_step` and all of its overrides in subclasses
  * Removed `optimizer_idx` argument from `PrecisionPlugin.{optimizer_step,backward}` and all of its overrides in subclasses
  * Removed `optimizer_idx` argument from `Strategy.{optimizer_step,backward}` and all of its overrides in subclasses
  * Removed `Trainer.optimizer_frequencies` attribute
- Removed `Strategy.dispatch` ([#16618](https://github.com/Lightning-AI/lightning/pull/16618))
- Removed `PrecisionPlugin.dispatch` ([#16618](https://github.com/Lightning-AI/lightning/pull/16618))
- Removed legacy argparse utilities ([#16708](https://github.com/Lightning-AI/lightning/pull/16708))
  * Removed `LightningDataModule` methods: `add_argparse_args()`, `from_argparse_args()`, `parse_argparser()`, `get_init_arguments_and_types()`
  * Removed class methods from Trainer: `default_attributes()`, `from_argparse_args()`, `parse_argparser()`, `match_env_arguments()`, `add_argparse_args()`
  * Removed functions from `lightning.pytorch.utilities.argparse`: `from_argparse_args()`, `parse_argparser()`, `parse_env_variables()`, `get_init_arguments_and_types()`, `add_argparse_args()`
  * Removed functions from `lightning.pytorch.utilities.parsing`: `import str_to_bool()`, `str_to_bool_or_int()`, `str_to_bool_or_str()`
- Removed support for passing a scheduling dictionary to `Trainer(accumulate_grad_batches=...)` ([#16729](https://github.com/Lightning-AI/lightning/pull/16729))
- Removed support for `DataParallel` (`strategy='dp'`) and the `LightningParallelModule`-Wrapper, ([#16748](https://github.com/Lightning-AI/lightning/pull/16748))
- Removed the unused `lightning.pytorch.utilities.supporters.{SharedCycleIteratorState,CombinedLoaderIterator}` classes ([#16714](https://github.com/Lightning-AI/lightning/pull/16714))
- Removed `ProgressBarBase.{train_batch_idx,val_batch_idx,test_batch_idx,predict_batch_idx}` properties ([#16760](https://github.com/Lightning-AI/lightning/pull/16760))
- Removed the `fit_loop.{min,max}_steps` setters ([#16803](https://github.com/Lightning-AI/lightning/pull/16803))
- Removed the `Trainer(track_grad_norm=...)` argument ([#16745](https://github.com/Lightning-AI/lightning/pull/16745))
- Removed the `LightningModule.log_grad_norm()` hook method ([#16745](https://github.com/Lightning-AI/lightning/pull/16745))
- Removed the `QuantizationAwareTraining` callback ([#16750](https://github.com/Lightning-AI/lightning/pull/16750))
- Removed the `ColossalAIStrategy` and `ColossalAIPrecisionPlugin` in favor of the new [lightning-colossalai](https://github.com/Lightning-AI/lightning-colossalai) package ([#16757](https://github.com/Lightning-AI/lightning/pull/16757), [#16778](https://github.com/Lightning-AI/lightning/pull/16778))
- Removed the `training_step_end`, `validation_step_end`, and `test_step_end` hooks from the `LightningModule` in favor of the `*_batch_end` hooks ([#16791](https://github.com/Lightning-AI/lightning/pull/16791))
- Removed the `lightning.pytorch.strategies.DDPSpawnStrategy` in favor of `DDPStrategy(start_method='spawn')` (merged both classes) ([#16809](https://github.com/Lightning-AI/lightning/pull/16809))
- Removed registration of `ShardedTensor` state dict hooks in `LightningModule.__init__` with `torch>=2.1` ([#16892](https://github.com/Lightning-AI/lightning/pull/16892))
- Removed the `lightning.pytorch.core.saving.ModelIO` class interface ([#16999](https://github.com/Lightning-AI/lightning/pull/16999))
- Removed the unused `lightning.pytorch.utilities.memory.get_model_size_mb` function ([#17001](https://github.com/Lightning-AI/lightning/pull/17001))

### Fixed

- Fixed an issue where `DistributedSampler.set_epoch` wasn't getting called during `trainer.predict` ([#16785](https://github.com/Lightning-AI/lightning/pull/16785), [#16826](https://github.com/Lightning-AI/lightning/pull/16826))

- Fixed an issue with comparing torch versions when using a version of torch built from source ([#17030](https://github.com/Lightning-AI/lightning/pull/17030))


- Improved the error message for installing tensorboard or tensorboardx ([#17053](https://github.com/Lightning-AI/lightning/pull/17053))


## [1.9.4] - 2023-03-01

### Added

- Added `Fabric(strategy="auto")` support. It will choose DDP over DDP-spawn, contrary to `strategy=None` (default) ([#16916](https://github.com/Lightning-AI/lightning/pull/16916))

### Fixed

- Fixed DDP spawn hang on TPU Pods ([#16844](https://github.com/Lightning-AI/lightning/pull/16844))
- Fixed edge cases in parsing device ids using NVML ([#16795](https://github.com/Lightning-AI/lightning/pull/16795))
- Fixed backwards compatibility for `lightning.pytorch.utilities.parsing.get_init_args` ([#16851](https://github.com/Lightning-AI/lightning/pull/16851))


## [1.9.3] - 2023-02-21

### Fixed

- Fixed an issue causing a wrong environment plugin to be selected when `accelerator=tpu` and `devices > 1` ([#16806](https://github.com/Lightning-AI/lightning/pull/16806))


## [1.9.2] - 2023-02-15

### Fixed

- Fixed an attribute error and improved input validation for invalid strategy types being passed to Trainer ([#16693](https://github.com/Lightning-AI/lightning/pull/16693))
- Fixed early stopping triggering extra validation runs after reaching `min_epochs` or `min_steps` ([#16719](https://github.com/Lightning-AI/lightning/pull/16719))


## [1.9.1] - 2023-02-10

### Fixed

- Fixed an unintended limitation for calling `save_hyperparameters` on mixin classes that don't subclass `LightningModule`/`LightningDataModule` ([#16369](https://github.com/Lightning-AI/lightning/pull/16369))
- Fixed an issue with `MLFlowLogger` logging the wrong keys with `.log_hyperparams()` ([#16418](https://github.com/Lightning-AI/lightning/pull/16418))
- Fixed logging more than 100 parameters with `MLFlowLogger` and long values are truncated ([#16451](https://github.com/Lightning-AI/lightning/pull/16451))
- Fixed strict availability check for `torch_xla` requirement ([#16476](https://github.com/Lightning-AI/lightning/pull/16476))
- Fixed an issue where PL would wrap DataLoaders with XLA's MpDeviceLoader more than once ([#16571](https://github.com/Lightning-AI/lightning/pull/16571))
- Fixed the batch_sampler reference for DataLoaders wrapped with XLA's MpDeviceLoader ([#16571](https://github.com/Lightning-AI/lightning/pull/16571))
- Fixed an import error when `torch.distributed` is not available ([#16658](https://github.com/Lightning-AI/lightning/pull/16658))


## [1.9.0] - 2023-01-17

### Added

- Added support for native logging of `MetricCollection` with enabled compute groups ([#15580](https://github.com/Lightning-AI/lightning/pull/15580))
- Added support for custom artifact names in `pl.loggers.WandbLogger` ([#16173](https://github.com/Lightning-AI/lightning/pull/16173))
- Added support for DDP with `LRFinder` ([#15304](https://github.com/Lightning-AI/lightning/pull/15304))
- Added utilities to migrate checkpoints from one Lightning version to another ([#15237](https://github.com/Lightning-AI/lightning/pull/15237))
- Added support to upgrade all checkpoints in a folder using the `pl.utilities.upgrade_checkpoint` script ([#15333](https://github.com/Lightning-AI/lightning/pull/15333))
- Add an axes argument `ax` to the `.lr_find().plot()` to enable writing to a user-defined axes in a matplotlib figure ([#15652](https://github.com/Lightning-AI/lightning/pull/15652))
- Added `log_model` parameter to `MLFlowLogger` ([#9187](https://github.com/Lightning-AI/lightning/pull/9187))
- Added a check to validate that wrapped FSDP models are used while initializing optimizers ([#15301](https://github.com/Lightning-AI/lightning/pull/15301))
- Added a warning when `self.log(..., logger=True)` is called without a configured logger ([#15814](https://github.com/Lightning-AI/lightning/pull/15814))
- Added support for colossalai 0.1.11 ([#15888](https://github.com/Lightning-AI/lightning/pull/15888))
- Added `LightningCLI` support for optimizer and learning schedulers via callable type dependency injection ([#15869](https://github.com/Lightning-AI/lightning/pull/15869))
- Added support for activation checkpointing for the `DDPFullyShardedNativeStrategy` strategy ([#15826](https://github.com/Lightning-AI/lightning/pull/15826))
- Added the option to set `DDPFullyShardedNativeStrategy(cpu_offload=True|False)` via bool instead of needing to pass a configuration object ([#15832](https://github.com/Lightning-AI/lightning/pull/15832))
- Added info message for Ampere CUDA GPU users to enable tf32 matmul precision ([#16037](https://github.com/Lightning-AI/lightning/pull/16037))
- Added support for returning optimizer-like classes in `LightningModule.configure_optimizers` ([#16189](https://github.com/Lightning-AI/lightning/pull/16189))

### Changed

- Drop PyTorch 1.9 support ([#15347](https://github.com/Lightning-AI/lightning/pull/15347))
- Switch from `tensorboard` to `tensorboardx` in `TensorBoardLogger` ([#15728](https://github.com/Lightning-AI/lightning/pull/15728))
- From now on, Lightning Trainer and `LightningModule.load_from_checkpoint` automatically upgrade the loaded checkpoint if it was produced in an old version of Lightning ([#15237](https://github.com/Lightning-AI/lightning/pull/15237))
- `Trainer.{validate,test,predict}(ckpt_path=...)` no longer restores the `Trainer.global_step` and `trainer.current_epoch` value from the checkpoints - From now on, only `Trainer.fit` will restore this value ([#15532](https://github.com/Lightning-AI/lightning/pull/15532))
- The `ModelCheckpoint.save_on_train_epoch_end` attribute is now computed dynamically every epoch, accounting for changes to the validation dataloaders ([#15300](https://github.com/Lightning-AI/lightning/pull/15300))
- The Trainer now raises an error if it is given multiple stateful callbacks of the same time with colliding state keys ([#15634](https://github.com/Lightning-AI/lightning/pull/15634))
- `MLFlowLogger` now logs hyperparameters and metrics in batched API calls ([#15915](https://github.com/Lightning-AI/lightning/pull/15915))
- Overriding the `on_train_batch_{start,end}` hooks in conjunction with taking a `dataloader_iter` in the `training_step` no longer errors out and instead shows a warning ([#16062](https://github.com/Lightning-AI/lightning/pull/16062))
- Move `tensorboardX` to extra dependencies. Use the `CSVLogger` by default ([#16349](https://github.com/Lightning-AI/lightning/pull/16349))

### Deprecated

- Deprecated `description`, `env_prefix` and `env_parse` parameters in `LightningCLI.__init__` in favour of giving them through `parser_kwargs` ([#15651](https://github.com/Lightning-AI/lightning/pull/15651))
- Deprecated `pl.profiler` in favor of `pl.profilers` ([#16059](https://github.com/Lightning-AI/lightning/pull/16059))
- Deprecated `Trainer(auto_select_gpus=...)` in favor of `pl.accelerators.find_usable_cuda_devices` ([#16147](https://github.com/Lightning-AI/lightning/pull/16147))
- Deprecated `pl.tuner.auto_gpu_select.{pick_single_gpu,pick_multiple_gpus}` in favor of `pl.accelerators.find_usable_cuda_devices` ([#16147](https://github.com/Lightning-AI/lightning/pull/16147))
- `nvidia/apex` deprecation ([#16039](https://github.com/Lightning-AI/lightning/pull/16039))
  * Deprecated `pl.plugins.NativeMixedPrecisionPlugin` in favor of `pl.plugins.MixedPrecisionPlugin`
  * Deprecated the `LightningModule.optimizer_step(using_native_amp=...)` argument
  * Deprecated the `Trainer(amp_backend=...)` argument
  * Deprecated the `Trainer.amp_backend` property
  * Deprecated the `Trainer(amp_level=...)` argument
  * Deprecated the `pl.plugins.ApexMixedPrecisionPlugin` class
  * Deprecates the `pl.utilities.enums.AMPType` enum
  * Deprecates the `DeepSpeedPrecisionPlugin(amp_type=..., amp_level=...)` arguments
- `horovod` deprecation ([#16141](https://github.com/Lightning-AI/lightning/pull/16141))
  * Deprecated `Trainer(strategy="horovod")`
  * Deprecated the `HorovodStrategy` class
- Deprecated `pl.lite.LightningLite` in favor of `lightning.fabric.Fabric` ([#16314](https://github.com/Lightning-AI/lightning/pull/16314))
- `FairScale` deprecation (in favor of PyTorch's FSDP implementation) ([#16353](https://github.com/Lightning-AI/lightning/pull/16353))
  * Deprecated the `pl.overrides.fairscale.LightningShardedDataParallel` class
  * Deprecated the `pl.plugins.precision.fully_sharded_native_amp.FullyShardedNativeMixedPrecisionPlugin` class
  * Deprecated the `pl.plugins.precision.sharded_native_amp.ShardedNativeMixedPrecisionPlugin` class
  * Deprecated the `pl.strategies.fully_sharded.DDPFullyShardedStrategy` class
  * Deprecated the `pl.strategies.sharded.DDPShardedStrategy` class
  * Deprecated the `pl.strategies.sharded_spawn.DDPSpawnShardedStrategy` class


### Removed

- Removed deprecated `pl.utilities.memory.get_gpu_memory_map` in favor of `pl.accelerators.cuda.get_nvidia_gpu_stats` ([#15617](https://github.com/Lightning-AI/lightning/pull/15617))
- Temporarily removed support for Hydra multi-run ([#15737](https://github.com/Lightning-AI/lightning/pull/15737))
- Removed deprecated `pl.profiler.base.AbstractProfiler` in favor of `pl.profilers.profiler.Profiler` ([#15637](https://github.com/Lightning-AI/lightning/pull/15637))
- Removed deprecated `pl.profiler.base.BaseProfiler` in favor of `pl.profilers.profiler.Profiler` ([#15637](https://github.com/Lightning-AI/lightning/pull/15637))
- Removed deprecated code in `pl.utilities.meta` ([#16038](https://github.com/Lightning-AI/lightning/pull/16038))
- Removed the deprecated `LightningDeepSpeedModule` ([#16041](https://github.com/Lightning-AI/lightning/pull/16041))
- Removed the deprecated `pl.accelerators.GPUAccelerator` in favor of `pl.accelerators.CUDAAccelerator` ([#16050](https://github.com/Lightning-AI/lightning/pull/16050))
- Removed the deprecated `pl.profiler.*` classes in favor of `pl.profilers` ([#16059](https://github.com/Lightning-AI/lightning/pull/16059))
- Removed the deprecated `pl.utilities.cli` module in favor of `pl.cli` ([#16116](https://github.com/Lightning-AI/lightning/pull/16116))
- Removed the deprecated `pl.loggers.base` module in favor of `pl.loggers.logger` ([#16120](https://github.com/Lightning-AI/lightning/pull/16120))
- Removed the deprecated `pl.loops.base` module in favor of `pl.loops.loop` ([#16142](https://github.com/Lightning-AI/lightning/pull/16142))
- Removed the deprecated `pl.core.lightning` module in favor of `pl.core.module` ([#16318](https://github.com/Lightning-AI/lightning/pull/16318))
- Removed the deprecated `pl.callbacks.base` module in favor of `pl.callbacks.callback` ([#16319](https://github.com/Lightning-AI/lightning/pull/16319))
- Removed the deprecated `Trainer.reset_train_val_dataloaders()` in favor of `Trainer.reset_{train,val}_dataloader` ([#16131](https://github.com/Lightning-AI/lightning/pull/16131))
- Removed support for `LightningCLI(seed_everything_default=None)` ([#16131](https://github.com/Lightning-AI/lightning/pull/16131))
- Removed support in LightningLite for FairScale's sharded training (`strategy='ddp_sharded'|'ddp_sharded_spawn'`). Use Fully-Sharded Data Parallel instead (`strategy='fsdp'`) ([#16329](https://github.com/Lightning-AI/lightning/pull/16329))


### Fixed

- Enhanced `reduce_boolean_decision` to accommodate `any`-analogous semantics expected by the `EarlyStopping` callback ([#15253](https://github.com/Lightning-AI/lightning/pull/15253))
- Fixed the incorrect optimizer step synchronization when running across multiple TPU devices ([#16020](https://github.com/Lightning-AI/lightning/pull/16020))
- Fixed a type error when dividing the chunk size in the ColossalAI strategy ([#16212](https://github.com/Lightning-AI/lightning/pull/16212))
- Fixed bug where the ``interval`` key of the scheduler would be ignored during manual optimization, making the LearningRateMonitor callback fail to log the learning rate ([#16308](https://github.com/Lightning-AI/lightning/pull/16308))
- Fixed an issue with `MLFlowLogger` not finalizing correctly when status code 'finished' was passed ([#16340](https://github.com/Lightning-AI/lightning/pull/16340))


## [1.8.6] - 2022-12-21

- minor cleaning


## [1.8.5] - 2022-12-15

- Add function to remove checkpoint to allow override for extended classes ([#16067](https://github.com/Lightning-AI/lightning/pull/16067))


## [1.8.4] - 2022-12-08

### Changed

- Direct support for compiled models (
   [#15922](https://github.com/Lightning-AI/lightning/pull/15922),
   [#15957](https://github.com/Lightning-AI/lightning/pull/15957)
)

### Fixed

- Fixed issue with unsupported torch.inference_mode() on hpu backends ([#15918](https://github.com/Lightning-AI/lightning/pull/15918))
- Fixed LRScheduler import for PyTorch 2.0 ([#15940](https://github.com/Lightning-AI/lightning/pull/15940))
- Fixed `fit_loop.restarting` to be `False` for lr finder ([#15620](https://github.com/Lightning-AI/lightning/pull/15620))
- Fixed `torch.jit.script`-ing a LightningModule causing an unintended error message about deprecated `use_amp` property ([#15947](https://github.com/Lightning-AI/lightning/pull/15947))
- Fixed the `XLAProfiler` not recording anything due to mismatching of action names ([#15885](https://github.com/Lightning-AI/lightning/pull/15885))


## [1.8.3] - 2022-11-22

### Changed

- Temporarily removed support for Hydra multi-run ([#15737](https://github.com/Lightning-AI/lightning/pull/15737))
- Switch from `tensorboard` to `tensorboardx` in `TensorBoardLogger` ([#15728](https://github.com/Lightning-AI/lightning/pull/15728))


## [1.8.2] - 2022-11-17

### Fixed

- Make sure save_dir can be empty str ([#15638](https://github.com/Lightning-AI/lightning/pull/15638))
- Fixed the automatic fallback from `Trainer(strategy="ddp_spawn", ...)` to `Trainer(strategy="ddp", ...)` when on an LSF cluster ([#15103](https://github.com/Lightning-AI/lightning/pull/15103))



## [1.8.1] - 2022-11-10

### Added

- Added back the accidentally removed `pl.utilities.distributed.rank_zero_only` function ([#15536](https://github.com/Lightning-AI/lightning/pull/15536))

### Deprecated

- Deprecated `pl.utilities.distributed.rank_zero_only` in favor of `pl.utilities.rank_zero_only` ([#15536](https://github.com/Lightning-AI/lightning/pull/15536))

### Fixed

- Fixed `TensorBoardLogger` not validating the input array type when logging the model graph ([#15323](https://github.com/Lightning-AI/lightning/pull/15323))
- Fixed an attribute error in `ColossalAIStrategy` at import time when `torch.distributed` is not available ([#15535](https://github.com/Lightning-AI/lightning/pull/15535))
- Fixed an issue when calling `fs.listdir` with file URI instead of path in `CheckpointConnector` ([#15413](https://github.com/Lightning-AI/lightning/pull/15413))
- Fixed an issue with the `BaseFinetuning` callback not setting the `track_running_stats` attribute for batch normaliztion layers ([#15063](https://github.com/Lightning-AI/lightning/pull/15063))
- Fixed an issue with `WandbLogger(log_model=True|'all)` raising an error and not being able to serialize tensors in the metadata ([#15544](https://github.com/Lightning-AI/lightning/pull/15544))
- Fixed the gradient unscaling logic when using `Trainer(precision=16)` and fused optimizers such as `Adam(..., fused=True)` ([#15544](https://github.com/Lightning-AI/lightning/pull/15544))
- Fixed model state transfer in multiprocessing launcher when running multi-node ([#15567](https://github.com/Lightning-AI/lightning/pull/15567))
- Fixed manual optimization raising `AttributeError` with Bagua Strategy ([#12534](https://github.com/Lightning-AI/lightning/pull/12534))
- Fixed the import of `pytorch_lightning` causing a warning 'Redirects are currently not supported in Windows or MacOs' ([#15610](https://github.com/Lightning-AI/lightning/pull/15610))


## [1.8.0] - 2022-11-01

### Added

- Added support for requeueing slurm array jobs ([#15040](https://github.com/Lightning-AI/lightning/pull/15040))
- Added native AMP support for `ddp_fork` (and associated alias strategies) with CUDA GPUs ([#14983](https://github.com/Lightning-AI/lightning/pull/14983))
- Added `BatchSizeFinder` callback ([#11089](https://github.com/Lightning-AI/lightning/pull/11089))
- Added `LearningRateFinder` callback ([#13802](https://github.com/Lightning-AI/lightning/pull/13802))
- Tuner now supports a new `method` argument which will determine when to run the `BatchSizeFinder`: one of `fit`, `validate`, `test` or `predict` ([#11089](https://github.com/Lightning-AI/lightning/pull/11089))
- Added prefix to log message in `seed_everything` with rank info ([#14031](https://github.com/Lightning-AI/lightning/pull/14031))
- Added support for auto wrapping for `DDPFullyShardedNativeStrategy` ([#14252](https://github.com/Lightning-AI/lightning/pull/14252))
- Added support for passing extra init-parameters to the `LightningDataModule.from_datasets` ([#14185](https://github.com/Lightning-AI/lightning/pull/14185))
- Added support for saving sharded optimizer state dict outside of `DDPShardedStrategy` ([#14208](https://github.com/Lightning-AI/lightning/pull/14208))
- Added support for auto wrapping for `DDPFullyShardedStrategy` ([#14383](https://github.com/Lightning-AI/lightning/pull/14383))
- Integrate the `lightning_utilities` package (
  [#14475](https://github.com/Lightning-AI/lightning/pull/14475),
  [#14537](https://github.com/Lightning-AI/lightning/pull/14537),
  [#14556](https://github.com/Lightning-AI/lightning/pull/14556),
  [#14558](https://github.com/Lightning-AI/lightning/pull/14558),
  [#14575](https://github.com/Lightning-AI/lightning/pull/14575),
  [#14620](https://github.com/Lightning-AI/lightning/pull/14620))
- Added `args` parameter to `LightningCLI` to ease running from within Python ([#14596](https://github.com/Lightning-AI/lightning/pull/14596))
- Added `WandbLogger.download_artifact` and `WandbLogger.use_artifact` for managing artifacts with Weights and Biases ([#14551](https://github.com/Lightning-AI/lightning/pull/14551))
- Added an option to configure the signal SLURM sends when a job is preempted or requeued ([#14626](https://github.com/Lightning-AI/lightning/pull/14626))
- Added a warning when the model passed to `LightningLite.setup()` does not have all parameters on the same device ([#14822](https://github.com/Lightning-AI/lightning/pull/14822))
- The `CometLogger` now flags the Comet Experiments as being created from Lightning for analytics purposes ([#14906](https://github.com/Lightning-AI/lightning/pull/14906))
- Introduce `ckpt_path="hpc"` keyword for checkpoint loading ([#14911](https://github.com/Lightning-AI/lightning/pull/14911))
- Added a more descriptive error message when attempting to fork processes with pre-initialized CUDA context ([#14709](https://github.com/Lightning-AI/lightning/pull/14709))
- Added support for custom parameters in subclasses of `SaveConfigCallback` ([#14998](https://github.com/Lightning-AI/lightning/pull/14998))
- Added `inference_mode` flag to Trainer to let users enable/disable inference mode during evaluation ([#15034](https://github.com/Lightning-AI/lightning/pull/15034))
- Added `LightningLite.no_backward_sync` for control over efficient gradient accumulation with distributed strategies ([#14966](https://github.com/Lightning-AI/lightning/pull/14966))
- Added a sanity check that scripts are executed with the `srun` command in SLURM and that environment variables are not conflicting ([#15011](https://github.com/Lightning-AI/lightning/pull/15011))
- Added an error message when attempting to launch processes with `python -i` and an interactive-incompatible strategy ([#15293](https://github.com/Lightning-AI/lightning/pull/15293))

### Changed

- The `Trainer.{fit,validate,test,predict,tune}` methods now raise a useful error message if the input is not a `LightningModule` ([#13892](https://github.com/Lightning-AI/lightning/pull/13892))
- Raised a `MisconfigurationException` if batch transfer hooks are overriden with `IPUAccelerator` ([#13961](https://github.com/Lightning-AI/lightning/pull/13961))
- Replaced the unwrapping logic in strategies with direct access to unwrapped `LightningModule` ([#13738](https://github.com/Lightning-AI/lightning/pull/13738))
- Enabled `on_before_batch_transfer` for `DPStrategy` and `IPUAccelerator` ([#14023](https://github.com/Lightning-AI/lightning/pull/14023))
- When resuming training with Apex enabled, the `Trainer` will now raise an error ([#14341](https://github.com/Lightning-AI/lightning/pull/14341))
- Included `torch.cuda` rng state to the aggregate `_collect_rng_states()` and `_set_rng_states()` ([#14384](https://github.com/Lightning-AI/lightning/pull/14384))
- Changed `trainer.should_stop` to not stop in between an epoch and run until `min_steps/min_epochs` only ([#13890](https://github.com/Lightning-AI/lightning/pull/13890))
- The `pyDeprecate` dependency is no longer installed ([#14472](https://github.com/Lightning-AI/lightning/pull/14472))
- When using multiple loggers, by default checkpoints and profiler output now get saved to the log dir of the first logger in the list ([#14325](https://github.com/Lightning-AI/lightning/pull/14325))
- In Lightning Lite, state-dict access to the module wrapper now gets passed through to the original module reference ([#14629](https://github.com/Lightning-AI/lightning/pull/14629))
- Removed fall-back to `LightningEnvironment` when number of SLURM tasks does not correspond to number of processes in Trainer ([#14300](https://github.com/Lightning-AI/lightning/pull/14300))
- Aligned DDP and DDPSpawn strategies in setting up the environment ([#11073](https://github.com/Lightning-AI/lightning/pull/11073))
- Integrated the Lite Precision plugins into the PL Precision plugins - the base class in PL now extends the `lightning_lite.precision.Precision` base class ([#14798](https://github.com/Lightning-AI/lightning/pull/14798))
  * The `PrecisionPlugin.backward` signature changed: The `closure_loss` argument was renamed to `tensor`
  * The `PrecisionPlugin.{pre_,post_}backward` signature changed: The `closure_loss` argument was renamed to `tensor` and moved as the first argument
  * The `PrecisionPlugin.optimizer_step` signature changed: The `model`, `optimizer_idx` and `closure` arguments need to be passed as keyword arguments now
- Trainer queries the CUDA devices through NVML if available to avoid initializing CUDA before forking, which eliminates the need for the `PL_DISABLE_FORK` environment variable introduced in v1.7.4 ([#14631](https://github.com/Lightning-AI/lightning/pull/14631))
- The `MLFlowLogger.finalize()` now sets the status to `FAILED` when an exception occurred in `Trainer`, and sets the status to `FINISHED` on successful completion ([#12292](https://github.com/Lightning-AI/lightning/pull/12292))
- It is no longer needed to call `model.double()` when using `precision=64` in Lightning Lite ([#14827](https://github.com/Lightning-AI/lightning/pull/14827))
- HPC checkpoints are now loaded automatically only in slurm environment when no specific value for `ckpt_path` has been set ([#14911](https://github.com/Lightning-AI/lightning/pull/14911))
- The `Callback.on_load_checkpoint` now gets the full checkpoint dictionary and the `callback_state` argument was renamed `checkpoint` ([#14835](https://github.com/Lightning-AI/lightning/pull/14835))
- Moved the warning about saving nn.Module in `save_hyperparameters()` to before the deepcopy ([#15132](https://github.com/Lightning-AI/lightning/pull/15132))
- To avoid issues with forking processes, from PyTorch 1.13 and higher, Lightning will directly use the PyTorch NVML-based check for `torch.cuda.device_count` and from PyTorch 2.0 and higher, Lightning will configure PyTorch to use a NVML-based check for `torch.cuda.is_available`. ([#15110](https://github.com/Lightning-AI/lightning/pull/15110), [#15133](https://github.com/Lightning-AI/lightning/pull/15133))
- The `NeptuneLogger` now uses `neptune.init_run` instead of the deprecated `neptune.init` to initialize a run ([#15393](https://github.com/Lightning-AI/lightning/pull/15393))

### Deprecated

- Deprecated `LightningDeepSpeedModule` ([#14000](https://github.com/Lightning-AI/lightning/pull/14000))
- Deprecated `amp_level` from `Trainer` in favour of passing it explictly via precision plugin ([#13898](https://github.com/Lightning-AI/lightning/pull/13898))
- Deprecated the calls to `pl.utiltiies.meta` functions in favor of built-in https://github.com/pytorch/torchdistx support ([#13868](https://github.com/Lightning-AI/lightning/pull/13868))
- Deprecated the `unwrap_lightning_module` and `unwrap_lightning_module_sharded` utility functions in favor of accessing the unwrapped `LightningModule` on the strategy directly ([#13738](https://github.com/Lightning-AI/lightning/pull/13738))
- Deprecated the `pl_module` argument in `LightningParallelModule`, `LightningDistributedModule`, `LightningShardedDataParallel`, `LightningBaguaModule` and `LightningDeepSpeedModule` wrapper classes ([#13738](https://github.com/Lightning-AI/lightning/pull/13738))
- Deprecated the `on_colab_kaggle` function ([#14247](https://github.com/Lightning-AI/lightning/pull/14247))
- Deprecated the internal `pl.core.mixins.DeviceDtypeModuleMixin` class ([#14511](https://github.com/Lightning-AI/lightning/pull/14511), [#14548](https://github.com/Lightning-AI/lightning/pull/14548))
- Deprecated all functions in `pl.utilities.xla_device` ([#14514](https://github.com/Lightning-AI/lightning/pull/14514), [#14550](https://github.com/Lightning-AI/lightning/pull/14550))
  * Deprecated the internal `inner_f` function
  * Deprecated the internal `pl_multi_process` function
  * Deprecated the internal `XLADeviceUtils.xla_available` staticmethod
  * Deprecated the `XLADeviceUtils.tpu_device_exists` staticmethod in favor of `pl.accelerators.TPUAccelerator.is_available()`
- Deprecated `pl.utilities.distributed.tpu_distributed` in favor of `lightning_lite.accelerators.tpu.tpu_distributed` ([#14550](https://github.com/Lightning-AI/lightning/pull/14550))
- Deprecated all functions in `pl.utilities.cloud_io` in favor of `lightning_lite.utilities.cloud_io` ([#14515](https://github.com/Lightning-AI/lightning/pull/14515))
- Deprecated the functions in `pl.utilities.apply_func` in favor of `lightning_utilities.core.apply_func` ([#14516](https://github.com/Lightning-AI/lightning/pull/14516), [#14537](https://github.com/Lightning-AI/lightning/pull/14537))
- Deprecated all functions in `pl.utilities.device_parser` ([#14492](https://github.com/Lightning-AI/lightning/pull/14492), [#14753](https://github.com/Lightning-AI/lightning/pull/14753))
  * Deprecated the `pl.utilities.device_parser.determine_root_gpu_device` in favor of `lightning_lite.utilities.device_parser.determine_root_gpu_device`
  * Deprecated the `pl.utilities.device_parser.parse_gpu_ids` in favor of `lightning_lite.utilities.device_parser.parse_gpu_ids`
  * Deprecated the `pl.utilities.device_parser.is_cuda_available` in favor of `lightning_lite.accelerators.cuda.is_cuda_available`
  * Deprecated the `pl.utilities.device_parser.num_cuda_devices` in favor of `lightning_lite.accelerators.cuda.num_cuda_devices`
  * Deprecated the `pl.utilities.device_parser.parse_cpu_cores` in favor of `lightning_lite.accelerators.cpu.parse_cpu_cores`
  * Deprecated the `pl.utilities.device_parser.parse_tpu_cores` in favor of `lightning_lite.accelerators.tpu.parse_tpu_cores`
  * Deprecated the `pl.utilities.device_parser.parse_hpus` in favor of `pl.accelerators.hpu.parse_hpus`
- Deprecated duplicate `SaveConfigCallback` parameters in `LightningCLI.__init__`: `save_config_kwargs`, `save_config_overwrite` and `save_config_multifile`. New `save_config_kwargs` parameter should be used instead ([#14998](https://github.com/Lightning-AI/lightning/pull/14998))
- Deprecated `TrainerFn.TUNING`, `RunningStage.TUNING` and `trainer.tuning` property ([#15100](https://github.com/Lightning-AI/lightning/pull/15100))
- Deprecated custom `pl.utilities.distributed.AllGatherGrad` implementation in favor of PyTorch's ([#15364](https://github.com/Lightning-AI/lightning/pull/15364))

### Removed

- Removed the deprecated `Trainer.training_type_plugin` property in favor of `Trainer.strategy` ([#14011](https://github.com/Lightning-AI/lightning/pull/14011))
- Removed all deprecated training type plugins ([#14011](https://github.com/Lightning-AI/lightning/pull/14011))
- Removed the deprecated `DDP2Strategy` ([#14026](https://github.com/Lightning-AI/lightning/pull/14026))
- Removed the deprecated `DistributedType` and `DeviceType` enum classes ([#14045](https://github.com/Lightning-AI/lightning/pull/14045))
- Removed deprecated support for passing the `rank_zero_warn` warning category positionally ([#14470](https://github.com/Lightning-AI/lightning/pull/14470))
- Removed the legacy and unused `Trainer.get_deprecated_arg_names()` ([#14415](https://github.com/Lightning-AI/lightning/pull/14415))
- Removed the deprecated `on_train_batch_end(outputs)` format when multiple optimizers are used and TBPTT is enabled ([#14373](https://github.com/Lightning-AI/lightning/pull/14373))
- Removed the deprecated `training_epoch_end(outputs)` format when multiple optimizers are used and TBPTT is enabled ([#14373](https://github.com/Lightning-AI/lightning/pull/14373))
- Removed the experimental `pl.utiltiies.meta` functions in favor of built-in https://github.com/pytorch/torchdistx support ([#13868](https://github.com/Lightning-AI/lightning/pull/13868))
- Removed the deprecated `LoggerCollection`; `Trainer.logger` and `LightningModule.logger` now returns the first logger when more than one gets passed to the Trainer ([#14283](https://github.com/Lightning-AI/lightning/pull/14283))
- Removed the deprecated the `trainer.lr_schedulers` ([#14408](https://github.com/Lightning-AI/lightning/pull/14408))
- Removed the deprecated `LightningModule.{on_hpc_load,on_hpc_save}` hooks in favor of the general purpose hooks `LightningModule.{on_load_checkpoint,on_save_checkpoint}` ([#14315](https://github.com/Lightning-AI/lightning/pull/14315))
- Removed deprecated support for old torchtext versions ([#14375](https://github.com/Lightning-AI/lightning/pull/14375))
- Removed deprecated support for the old `neptune-client` API in the `NeptuneLogger` ([#14727](https://github.com/Lightning-AI/lightning/pull/14727))
- Removed the deprecated `weights_save_path` Trainer argumnent and `Trainer.weights_save_path` property ([#14424](https://github.com/Lightning-AI/lightning/pull/14424))
- Removed the deprecated ([#14471](https://github.com/Lightning-AI/lightning/pull/14471))
  * `pl.utilities.distributed.rank_zero_only` in favor of `pl.utilities.rank_zero.rank_zero_only`
  * `pl.utilities.distributed.rank_zero_debug` in favor of `pl.utilities.rank_zero.rank_zero_debug`
  * `pl.utilities.distributed.rank_zero_info` in favor of `pl.utilities.rank_zero.rank_zero_info`
  * `pl.utilities.warnings.rank_zero_warn` in favor of `pl.utilities.rank_zero.rank_zero_warn`
  * `pl.utilities.warnings.rank_zero_deprecation` in favor of `pl.utilities.rank_zero.rank_zero_deprecation`
  * `pl.utilities.warnings.LightningDeprecationWarning` in favor of `pl.utilities.rank_zero.LightningDeprecationWarning`
- Removed deprecated `Trainer.num_processes` attribute in favour of `Trainer.num_devices` ([#14423](https://github.com/Lightning-AI/lightning/pull/14423))
- Removed the deprecated `Trainer.data_parallel_device_ids` hook in favour of `Trainer.device_ids` ([#14422](https://github.com/Lightning-AI/lightning/pull/14422))
- Removed the deprecated class `TrainerCallbackHookMixin` ([#14401](https://github.com/Lightning-AI/lightning/pull/14401))
- Removed the deprecated `BaseProfiler` and `AbstractProfiler` classes ([#14404](https://github.com/Lightning-AI/lightning/pull/14404))
- Removed the deprecated way to set the distributed backend via the environment variable `PL_TORCH_DISTRIBUTED_BACKEND`, in favor of setting the `process_group_backend` in the strategy constructor ([#14693](https://github.com/Lightning-AI/lightning/pull/14693))
- Removed deprecated callback hooks ([#14834](https://github.com/Lightning-AI/lightning/pull/14834))
  * `Callback.on_configure_sharded_model` in favor of `Callback.setup`
  * `Callback.on_before_accelerator_backend_setup` in favor of `Callback.setup`
  * `Callback.on_batch_start` in favor of `Callback.on_train_batch_start`
  * `Callback.on_batch_end` in favor of `Callback.on_train_batch_end`
  * `Callback.on_epoch_start` in favor of `Callback.on_{train,validation,test}_epoch_start`
  * `Callback.on_epoch_end` in favor of `Callback.on_{train,validation,test}_epoch_end`
  * `Callback.on_pretrain_routine_{start,end}` in favor of `Callback.on_fit_start`
- Removed the deprecated device attributes `Trainer.{devices,gpus,num_gpus,ipus,tpu_cores}` in favor of the accelerator-agnostic `Trainer.num_devices` ([#14829](https://github.com/Lightning-AI/lightning/pull/14829))
- Removed the deprecated `LightningIPUModule` ([#14830](https://github.com/Lightning-AI/lightning/pull/14830))
- Removed the deprecated `Logger.agg_and_log_metrics` hook in favour of `Logger.log_metrics` and the `agg_key_funcs` and `agg_default_func` arguments. ([#14840](https://github.com/Lightning-AI/lightning/pull/14840))
- Removed the deprecated precision plugin checkpoint hooks `PrecisionPlugin.on_load_checkpoint` and `PrecisionPlugin.on_save_checkpoint` ([#14833](https://github.com/Lightning-AI/lightning/pull/14833))
- Removed the deprecated `Trainer.root_gpu` attribute in favor of `Trainer.strategy.root_device` ([#14829](https://github.com/Lightning-AI/lightning/pull/14829))
- Removed the deprecated `Trainer.use_amp` and `LightningModule.use_amp` attributes ([#14832](https://github.com/Lightning-AI/lightning/pull/14832))
- Removed the deprecated callback hooks `Callback.on_init_start` and `Callback.on_init_end` ([#14867](https://github.com/Lightning-AI/lightning/pull/14867))
- Removed the deprecated `Trainer.run_stage` in favor of `Trainer.{fit,validate,test,predict}` ([#14870](https://github.com/Lightning-AI/lightning/pull/14870))
- Removed the deprecated `SimpleProfiler.profile_iterable` and `AdvancedProfiler.profile_iterable` attributes ([#14864](https://github.com/Lightning-AI/lightning/pull/14864))
- Removed the deprecated `Trainer.verbose_evaluate` ([#14884](https://github.com/Lightning-AI/lightning/pull/14884))
- Removed the deprecated `Trainer.should_rank_save_checkpoint` ([#14885](https://github.com/Lightning-AI/lightning/pull/14885))
- Removed the deprecated `TrainerOptimizersMixin` ([#14887](https://github.com/Lightning-AI/lightning/pull/14887))
- Removed the deprecated `Trainer.lightning_optimizers` ([#14889](https://github.com/Lightning-AI/lightning/pull/14889))
- Removed the deprecated `TrainerDataLoadingMixin` ([#14888](https://github.com/Lightning-AI/lightning/pull/14888))
- Removed the deprecated `Trainer.call_hook` in favor of `Trainer._call_callback_hooks`, `Trainer._call_lightning_module_hook`, `Trainer._call_ttp_hook`, and `Trainer._call_accelerator_hook` ([#14869](https://github.com/Lightning-AI/lightning/pull/14869))
- Removed the deprecated `Trainer.{validated,tested,predicted}_ckpt_path` ([#14897](https://github.com/Lightning-AI/lightning/pull/14897))
- Removed the deprecated `device_stats_monitor_prefix_metric_keys` ([#14890](https://github.com/Lightning-AI/lightning/pull/14890))
- Removed the deprecated `LightningDataModule.on_save/load_checkpoint` hooks ([#14909](https://github.com/Lightning-AI/lightning/pull/14909))
- Removed support for returning a value in `Callback.on_save_checkpoint` in favor of implementing `Callback.state_dict` ([#14835](https://github.com/Lightning-AI/lightning/pull/14835))

### Fixed

- Fixed an issue with `LightningLite.setup()` not setting the `.device` attribute correctly on the returned wrapper ([#14822](https://github.com/Lightning-AI/lightning/pull/14822))
- Fixed an attribute error when running the tuner together with the `StochasticWeightAveraging` callback ([#14836](https://github.com/Lightning-AI/lightning/pull/14836))
- Fixed MissingFieldException in offline mode for the `NeptuneLogger()` ([#14919](https://github.com/Lightning-AI/lightning/pull/14919))
- Fixed wandb `save_dir` is overridden by `None` `dir` when using CLI ([#14878](https://github.com/Lightning-AI/lightning/pull/14878))
- Fixed a missing call to `LightningDataModule.load_state_dict` hook while restoring checkpoint using `LightningDataModule.load_from_checkpoint` ([#14883](https://github.com/Lightning-AI/lightning/pull/14883))
- Fixed torchscript error with containers of LightningModules ([#14904](https://github.com/Lightning-AI/lightning/pull/14904))
- Fixed reloading of the last checkpoint on run restart ([#14907](https://github.com/Lightning-AI/lightning/pull/14907))
- `SaveConfigCallback` instances should only save the config once to allow having the `overwrite=False` safeguard when using `LightningCLI(..., run=False)` ([#14927](https://github.com/Lightning-AI/lightning/pull/14927))
- Fixed an issue with terminating the trainer profiler when a `StopIteration` exception is raised while using an `IterableDataset` ([#14940](https://github.com/Lightning-AI/lightning/pull/14945))
- Do not update on-plateau schedulers when reloading from an end-of-epoch checkpoint ([#14702](https://github.com/Lightning-AI/lightning/pull/14702))
- Fixed `Trainer` support for PyTorch built without distributed support ([#14971](https://github.com/Lightning-AI/lightning/pull/14971))
- Fixed batch normalization statistics calculation in `StochasticWeightAveraging` callback ([#14866](https://github.com/Lightning-AI/lightning/pull/14866))
- Avoided initializing optimizers during deepspeed inference ([#14944](https://github.com/Lightning-AI/lightning/pull/14944))
- Fixed `LightningCLI` parse_env and description in subcommands ([#15138](https://github.com/Lightning-AI/lightning/pull/15138))
- Fixed an exception that would occur when creating a `multiprocessing.Pool` after importing Lightning ([#15292](https://github.com/Lightning-AI/lightning/pull/15292))
- Fixed a pickling error when using `RichProgressBar` together with checkpointing ([#15319](https://github.com/Lightning-AI/lightning/pull/15319))
- Fixed the `RichProgressBar` crashing when used with distributed strategies ([#15376](https://github.com/Lightning-AI/lightning/pull/15376))
- Fixed an issue with `RichProgressBar` not resetting the internal state for the sanity check progress ([#15377](https://github.com/Lightning-AI/lightning/pull/15377))
- Fixed an issue with DataLoader re-instantiation when the attribute is an array and the default value of the corresponding argument changed ([#15409](https://github.com/Lightning-AI/lightning/pull/15409))


## [1.7.7] - 2022-09-22

### Fixed

- Fixed the availability check for the neptune-client package ([#14714](https://github.com/Lightning-AI/lightning/pull/14714))
- Break HPU Graphs into two parts (forward + backward as one and optimizer as another) for better performance ([#14656](https://github.com/Lightning-AI/lightning/pull/14656))
- Fixed torchscript error with ensembles of LightningModules ([#14657](https://github.com/Lightning-AI/lightning/pull/14657), [#14724](https://github.com/Lightning-AI/lightning/pull/14724))
- Fixed an issue with `TensorBoardLogger.finalize` creating a new experiment when none was created during the Trainer's execution ([#14762](https://github.com/Lightning-AI/lightning/pull/14762))
- Fixed `TypeError` on import when `torch.distributed` is not available ([#14809](https://github.com/Lightning-AI/lightning/pull/14809))


## [1.7.6] - 2022-09-13

### Changed

- Improved the error messaging when passing `Trainer.method(model, x_dataloader=None)` with no module-method implementations available ([#14614](https://github.com/Lightning-AI/lightning/pull/14614))

### Fixed

- Reset the dataloaders on OOM failure in batch size finder to use the last successful batch size ([#14372](https://github.com/Lightning-AI/lightning/pull/14372))
- Fixed an issue to keep downscaling the batch size in case there hasn't been even a single successful optimal batch size with `mode="power"` ([#14372](https://github.com/Lightning-AI/lightning/pull/14372))
- Fixed an issue where `self.log`-ing a tensor would create a user warning from PyTorch about cloning tensors ([#14599](https://github.com/Lightning-AI/lightning/pull/14599))
- Fixed compatibility when `torch.distributed` is not available ([#14454](https://github.com/Lightning-AI/lightning/pull/14454))


## [1.7.5] - 2022-09-06

### Fixed

- Squeezed tensor values when logging with `LightningModule.log` ([#14489](https://github.com/Lightning-AI/lightning/pull/14489))
- Fixed `WandbLogger` `save_dir` is not set after creation ([#14326](https://github.com/Lightning-AI/lightning/pull/14326))
- Fixed `Trainer.estimated_stepping_batches` when maximum number of epochs is not set ([#14317](https://github.com/Lightning-AI/lightning/pull/14317))


## [1.7.4] - 2022-08-31

### Added

- Added an environment variable `PL_DISABLE_FORK` that can be used to disable all forking in the Trainer ([#14319](https://github.com/Lightning-AI/lightning/pull/14319))

### Fixed

- Fixed `LightningDataModule` hparams parsing ([#12806](https://github.com/Lightning-AI/lightning/pull/12806))
- Reset epoch progress with batch size scaler ([#13846](https://github.com/Lightning-AI/lightning/pull/13846))
- Fixed restoring the trainer after using `lr_find()` so that the correct LR schedule is used for the actual training ([#14113](https://github.com/Lightning-AI/lightning/pull/14113))
- Fixed incorrect values after transferring data to an MPS device ([#14368](https://github.com/Lightning-AI/lightning/pull/14368))


## [1.7.3] - 2022-08-25

### Fixed

- Fixed an assertion error when using a `ReduceOnPlateau` scheduler with the Horovod strategy ([#14215](https://github.com/Lightning-AI/lightning/pull/14215))
- Fixed an `AttributeError` when accessing `LightningModule.logger` and the Trainer has multiple loggers ([#14234](https://github.com/Lightning-AI/lightning/pull/14234))
- Added back support for `log`ging in the `configure_gradient_clipping` hook after unintended removal in v1.7.2 ([#14298](https://github.com/Lightning-AI/lightning/pull/14298))
- Fixed wrong num padding for `RichProgressBar` ([#14296](https://github.com/Lightning-AI/lightning/pull/14296))
- Fixed an issue to avoid the impact of sanity check on `reload_dataloaders_every_n_epochs` for validation ([#13964](https://github.com/Lightning-AI/lightning/pull/13964))


## [1.7.2] - 2022-08-17

### Added

- Added `FullyShardedNativeNativeMixedPrecisionPlugin` to handle precision for `DDPFullyShardedNativeStrategy` ([#14092](https://github.com/Lightning-AI/lightning/pull/14092))
- Added profiling to these hooks: `on_before_batch_transfer`, `transfer_batch_to_device`, `on_after_batch_transfer`, `configure_gradient_clipping`, `clip_gradients` ([#14069](https://github.com/Lightning-AI/lightning/pull/14069))

### Changed

- The `WandbLogger.name` property no longer returns the name of the experiment, and instead returns the project's name ([#14145](https://github.com/Lightning-AI/lightning/pull/14145))
- The default project name in `WandbLogger` is now "lightning_logs" ([#14145](https://github.com/Lightning-AI/lightning/pull/14145))
- Updated compatibility for LightningLite to run with the latest DeepSpeed 0.7.0 ([13967](https://github.com/Lightning-AI/lightning/pull/13967))

### Fixed

- Fixed a bug that caused spurious `AttributeError` when multiple `DataLoader` classes are imported ([#14117](https://github.com/Lightning-AI/lightning/pull/14117))
- Fixed epoch-end logging results not being reset after the end of the epoch ([#14061](https://github.com/Lightning-AI/lightning/pull/14061))
- Fixed resuming from a checkpoint when using Stochastic Weight Averaging (SWA) ([#9938](https://github.com/Lightning-AI/lightning/pull/9938))
- Fixed the device placement when `LightningModule.cuda()` gets called without specifying a device index and the current cuda device was not 0 ([#14128](https://github.com/Lightning-AI/lightning/pull/14128))
- Avoided false positive warning about using `sync_dist` when using torchmetrics ([#14143](https://github.com/Lightning-AI/lightning/pull/14143))
- Avoid `metadata.entry_points` deprecation warning on Python 3.10 ([#14052](https://github.com/Lightning-AI/lightning/pull/14052))
- Fixed epoch-end logging results not being reset after the end of the epoch ([#14061](https://github.com/Lightning-AI/lightning/pull/14061))
- Avoid raising the sampler warning if num_replicas=1 ([#14097](https://github.com/Lightning-AI/lightning/pull/14097))
- Fixed saving hyperparameters in a composition where the parent class is not a `LightningModule` or `LightningDataModule` ([#14151](https://github.com/Lightning-AI/lightning/pull/14151))
- Avoided requiring the FairScale package to use precision with the fsdp native strategy ([#14092](https://github.com/Lightning-AI/lightning/pull/14092))
- Fixed an issue in which the default name for a run in `WandbLogger` would be set to the project name instead of a randomly generated string ([#14145](https://github.com/Lightning-AI/lightning/pull/14145))
- Fixed not preserving set attributes on `DataLoader` and `BatchSampler` when instantiated inside `*_dataloader` hooks ([#14212](https://github.com/Lightning-AI/lightning/pull/14212))


## [1.7.1] - 2022-08-09

### Fixed

- Casted only floating point tensors to fp16 with IPUs ([#13983](https://github.com/Lightning-AI/lightning/pull/13983))
- Casted tensors to fp16 before moving them to device with  `DeepSpeedStrategy` ([#14000](https://github.com/Lightning-AI/lightning/pull/14000))
- Fixed the `NeptuneLogger` dependency being unrecognized ([#13988](https://github.com/Lightning-AI/lightning/pull/13988))
- Fixed an issue where users would be warned about unset `max_epochs` even when `fast_dev_run` was set ([#13262](https://github.com/Lightning-AI/lightning/pull/13262))
- Fixed MPS device being unrecognized ([#13992](https://github.com/Lightning-AI/lightning/pull/13992))
- Fixed incorrect `precision="mixed"` being used with `DeepSpeedStrategy` and `IPUStrategy` ([#14041](https://github.com/Lightning-AI/lightning/pull/14041))
- Fixed dtype inference during gradient norm computation ([#14051](https://github.com/Lightning-AI/lightning/pull/14051))
- Fixed a bug that caused `ddp_find_unused_parameters` to be set `False`, whereas the intended default is `True` ([#14095](https://github.com/Lightning-AI/lightning/pull/14095))


## [1.7.0] - 2022-08-02

### Added

-  Added ``ServableModule`` and its associated callback called ``ServableModuleValidator`` to ensure the model can served ([#13614](https://github.com/Lightning-AI/lightning/pull/13614))
-  Converted validation loop config warnings to `PossibleUserWarning` ([#13377](https://github.com/Lightning-AI/lightning/pull/13377))
- Added a flag named `log_rank_zero_only` to `EarlyStopping` to disable logging to non-zero rank processes ([#13233](https://github.com/Lightning-AI/lightning/pull/13233))
- Added support for reloading the last checkpoint saved by passing `ckpt_path="last"` ([#12816](https://github.com/Lightning-AI/lightning/pull/12816))
- Added `LightningDataModule.load_from_checkpoint` to support loading datamodules directly from checkpoint ([#12550](https://github.com/Lightning-AI/lightning/pull/12550))
- Added a friendly error message when attempting to call `Trainer.save_checkpoint()` without a model attached ([#12772](https://github.com/Lightning-AI/lightning/pull/12772))
- Added a friendly error message when attempting to use `DeepSpeedStrategy` on unsupported accelerators ([#12699](https://github.com/Lightning-AI/lightning/pull/12699))
- Enabled `torch.inference_mode` for evaluation and prediction ([#12715](https://github.com/Lightning-AI/lightning/pull/12715))
- Added support for setting `val_check_interval` to a value higher than the amount of training batches when `check_val_every_n_epoch=None` ([#11993](https://github.com/Lightning-AI/lightning/pull/11993))
- Include the `pytorch_lightning` version as a header in the CLI config files ([#12532](https://github.com/Lightning-AI/lightning/pull/12532))
- Added support for `Callback` registration through entry points ([#12739](https://github.com/Lightning-AI/lightning/pull/12739))
- Added support for `Trainer(deterministic="warn")` to warn instead of fail when a non-deterministic operation is encountered ([#12588](https://github.com/Lightning-AI/lightning/pull/12588))
- Added profiling to the loops' dataloader `__next__` calls ([#12124](https://github.com/Lightning-AI/lightning/pull/12124))
- Hivemind Strategy
    * Added `CollaborativeStrategy` ([#12842](https://github.com/Lightning-AI/lightning/pull/12842))
    * Renamed `CollaborativeStrategy` to `HivemindStrategy` ([#13388](https://github.com/Lightning-AI/lightning/pull/13388))
    * Removed unnecessary endpoint logic, renamed `collaborative` to `hivemind` ([#13392](https://github.com/Lightning-AI/lightning/pull/13392))
- Include a version suffix for new "last" checkpoints of later runs in the same directory ([#12902](https://github.com/Lightning-AI/lightning/pull/12902))
- Show a better error message when a Metric that does not return a Tensor is logged ([#13164](https://github.com/Lightning-AI/lightning/pull/13164))
- Added missing `predict_dataset` argument in `LightningDataModule.from_datasets` to create predict dataloaders ([#12942](https://github.com/Lightning-AI/lightning/pull/12942))
- Added class name prefix to metrics logged by `DeviceStatsMonitor` ([#12228](https://github.com/Lightning-AI/lightning/pull/12228))
- Automatically wrap custom samplers under a distributed environment by using `DistributedSamplerWrapper` ([#12959](https://github.com/Lightning-AI/lightning/pull/12959))
- Added profiling of `LightningDataModule` hooks ([#12971](https://github.com/Lightning-AI/lightning/pull/12971))
- Added Native FSDP Strategy ([#12447](https://github.com/Lightning-AI/lightning/pull/12447))
- Added breaking of lazy graph across training, validation, test and predict steps when training with habana accelerators to ensure better performance ([#12938](https://github.com/Lightning-AI/lightning/pull/12938))
- Added `Checkpoint` class to inherit from ([#13024](https://github.com/Lightning-AI/lightning/pull/13024))
- Added CPU metric tracking to `DeviceStatsMonitor` ([#11795](https://github.com/Lightning-AI/lightning/pull/11795))
- Added `teardown()` method to `Accelerator` ([#11935](https://github.com/Lightning-AI/lightning/pull/11935))
- Added support for using custom Trainers that don't include callbacks using the CLI ([#13138](https://github.com/Lightning-AI/lightning/pull/13138))
- Added a `timeout` argument to `DDPStrategy` and `DDPSpawnStrategy`. ([#13244](https://github.com/Lightning-AI/lightning/pull/13244), [#13383](https://github.com/Lightning-AI/lightning/pull/13383))
- Added `XLAEnvironment` cluster environment plugin ([#11330](https://github.com/Lightning-AI/lightning/pull/11330))
- Added logging messages to notify when `FitLoop` stopping conditions are met ([#9749](https://github.com/Lightning-AI/lightning/pull/9749))
- Added support for calling unknown methods with `DummyLogger` ([#13224](https://github.com/Lightning-AI/lightning/pull/13224)
- Added support for recursively setting the `Trainer` reference for ensembles of `LightningModule`s ([#13638](https://github.com/Lightning-AI/lightning/pull/13638)
- Added Apple Silicon Support via `MPSAccelerator` ([#13123](https://github.com/Lightning-AI/lightning/pull/13123))
- Added support for DDP Fork ([#13405](https://github.com/Lightning-AI/lightning/pull/13405))
- Added support for async checkpointing ([#13658](https://github.com/Lightning-AI/lightning/pull/13658))
- Added support for HPU Device stats monitor ([#13819](https://github.com/Lightning-AI/lightning/pull/13819))

### Changed

- `accelerator="gpu"` now automatically selects an available GPU backend (CUDA and MPS currently) ([#13642](https://github.com/Lightning-AI/lightning/pull/13642))
- Enable validation during overfitting ([#12527](https://github.com/Lightning-AI/lightning/pull/12527))
- Added dataclass support to `extract_batch_size` ([#12573](https://github.com/Lightning-AI/lightning/pull/12573))
- Changed checkpoints save path in the case of one logger and user-provided weights_save_path from `weights_save_path/name/version/checkpoints` to `weights_save_path/checkpoints` ([#12372](https://github.com/Lightning-AI/lightning/pull/12372))
- Changed checkpoints save path in the case of multiple loggers and user-provided weights_save_path from `weights_save_path/name1_name2/version1_version2/checkpoints` to `weights_save_path/checkpoints` ([#12372](https://github.com/Lightning-AI/lightning/pull/12372))
- Marked `swa_lrs` argument in `StochasticWeightAveraging` callback as required ([#12556](https://github.com/Lightning-AI/lightning/pull/12556))
- `LightningCLI`'s shorthand notation changed to use jsonargparse native feature ([#12614](https://github.com/Lightning-AI/lightning/pull/12614))
- `LightningCLI` changed to use jsonargparse native support for list append ([#13129](https://github.com/Lightning-AI/lightning/pull/13129))
- Changed `seed_everything_default` argument in the `LightningCLI` to type `Union[bool, int]`. If set to `True` a seed is automatically generated for the parser argument `--seed_everything`. ([#12822](https://github.com/Lightning-AI/lightning/pull/12822), [#13110](https://github.com/Lightning-AI/lightning/pull/13110))
- Make positional arguments required for classes passed into the `add_argparse_args` function. ([#12504](https://github.com/Lightning-AI/lightning/pull/12504))
- Raise an error if there are insufficient training batches when using a float value of `limit_train_batches` ([#12885](https://github.com/Lightning-AI/lightning/pull/12885))
- `DataLoader` instantiated inside a `*_dataloader` hook will not set the passed arguments as attributes anymore ([#12981](https://github.com/Lightning-AI/lightning/pull/12981))
- When a multi-element tensor is logged, an error is now raised instead of silently taking the mean of all elements ([#13164](https://github.com/Lightning-AI/lightning/pull/13164))
- The `WandbLogger` will now use the run name in the logs folder if it is provided, and otherwise the project name  ([#12604](https://github.com/Lightning-AI/lightning/pull/12604))
- Enabled using any Sampler in distributed environment in Lite ([#13646](https://github.com/Lightning-AI/lightning/pull/13646))
- Raised a warning instead of forcing `sync_dist=True` on epoch end ([13364](https://github.com/Lightning-AI/lightning/pull/13364))
- Updated `val_check_interval`(int) to consider total train batches processed instead of `_batches_that_stepped` for validation check during training ([#12832](https://github.com/Lightning-AI/lightning/pull/12832)
- Updated Habana Accelerator's `auto_device_count`, `is_available` & `get_device_name` methods based on the latest torch habana package ([#13423](https://github.com/Lightning-AI/lightning/pull/13423))
- Disallowed using `BatchSampler` when running on multiple IPUs ([#13854](https://github.com/Lightning-AI/lightning/pull/13854))

### Deprecated

- Deprecated `pl.accelerators.gpu.GPUAccelerator` in favor of `pl.accelerators.cuda.CUDAAccelerator` ([#13636](https://github.com/Lightning-AI/lightning/pull/13636))
- Deprecated `pl.loggers.base.LightningLoggerBase` in favor of `pl.loggers.logger.Logger`, and deprecated `pl.loggers.base` in favor of `pl.loggers.logger` ([#120148](https://github.com/Lightning-AI/lightning/pull/12014))
- Deprecated `pl.callbacks.base.Callback` in favor of `pl.callbacks.callback.Callback` ([#13031](https://github.com/Lightning-AI/lightning/pull/13031))
- Deprecated `num_processes`, `gpus`, `tpu_cores,` and `ipus` from the `Trainer` constructor in favor of using the `accelerator` and `devices` arguments ([#11040](https://github.com/Lightning-AI/lightning/pull/11040))
- Deprecated setting `LightningCLI(seed_everything_default=None)` in favor of `False` ([#12804](https://github.com/Lightning-AI/lightning/pull/12804)).
- Deprecated `pl.core.lightning.LightningModule` in favor of `pl.core.module.LightningModule` ([#12740](https://github.com/Lightning-AI/lightning/pull/12740))
- Deprecated `pl.loops.base.Loop` in favor of `pl.loops.loop.Loop` ([#13043](https://github.com/Lightning-AI/lightning/pull/13043))
- Deprecated `Trainer.reset_train_val_dataloaders()` in favor of `Trainer.reset_{train,val}_dataloader` ([#12184](https://github.com/Lightning-AI/lightning/pull/12184))
- Deprecated LightningCLI's registries in favor of importing the respective package ([#13221](https://github.com/Lightning-AI/lightning/pull/13221))
- Deprecated public utilities in `pl.utilities.cli.LightningCLI` in favor of equivalent copies in `pl.cli.LightningCLI` ([#13767](https://github.com/Lightning-AI/lightning/pull/13767))
- Deprecated `pl.profiler.*` in favor of `pl.profilers` ([#12308](https://github.com/Lightning-AI/lightning/pull/12308))

### Removed

- Removed deprecated `IndexBatchSamplerWrapper.batch_indices` ([#13565](https://github.com/Lightning-AI/lightning/pull/13565))
- Removed the deprecated `LightningModule.add_to_queue` and `LightningModule.get_from_queue` method ([#13600](https://github.com/Lightning-AI/lightning/pull/13600))
- Removed deprecated `pl.core.decorators.parameter_validation` from `decorators` ([#13514](https://github.com/Lightning-AI/lightning/pull/13514))
- Removed the deprecated `Logger.close` method ([#13149](https://github.com/Lightning-AI/lightning/pull/13149))
- Removed the deprecated `weights_summary` argument from the `Trainer` constructor ([#13070](https://github.com/Lightning-AI/lightning/pull/13070))
- Removed the deprecated `flush_logs_every_n_steps` argument from the `Trainer` constructor ([#13074](https://github.com/Lightning-AI/lightning/pull/13074))
- Removed the deprecated `process_position` argument from the `Trainer` constructor ([13071](https://github.com/Lightning-AI/lightning/pull/13071))
- Removed the deprecated `checkpoint_callback` argument from the `Trainer` constructor ([#13027](https://github.com/Lightning-AI/lightning/pull/13027))
- Removed the deprecated `on_{train,val,test,predict}_dataloader` hooks from the `LightningModule` and `LightningDataModule` ([#13033](https://github.com/Lightning-AI/lightning/pull/13033))
- Removed the deprecated `TestTubeLogger` ([#12859](https://github.com/Lightning-AI/lightning/pull/12859))
- Removed the deprecated `pl.core.memory.LayerSummary` and `pl.core.memory.ModelSummary` ([#12593](https://github.com/Lightning-AI/lightning/pull/12593))
- Removed the deprecated `summarize` method from the `LightningModule` ([#12559](https://github.com/Lightning-AI/lightning/pull/12559))
- Removed the deprecated `model_size` property from the `LightningModule` class ([#12641](https://github.com/Lightning-AI/lightning/pull/12641))
- Removed the deprecated `stochastic_weight_avg` argument from the `Trainer` constructor ([#12535](https://github.com/Lightning-AI/lightning/pull/12535))
- Removed the deprecated `progress_bar_refresh_rate` argument from the `Trainer` constructor ([#12514](https://github.com/Lightning-AI/lightning/pull/12514))
- Removed the deprecated `prepare_data_per_node` argument from the `Trainer` constructor ([#12536](https://github.com/Lightning-AI/lightning/pull/12536))
- Removed the deprecated `pl.core.memory.{get_gpu_memory_map,get_memory_profile}` ([#12659](https://github.com/Lightning-AI/lightning/pull/12659))
- Removed the deprecated `terminate_on_nan` argument from the `Trainer` constructor ([#12553](https://github.com/Lightning-AI/lightning/pull/12553))
- Removed the deprecated `XLAStatsMonitor` callback ([#12688](https://github.com/Lightning-AI/lightning/pull/12688))
- Remove deprecated `pl.callbacks.progress.progress` ([#12658](https://github.com/Lightning-AI/lightning/pull/12658))
- Removed the deprecated `dim` and `size` arguments from the `LightningDataModule` constructor([#12780](https://github.com/Lightning-AI/lightning/pull/12780))
- Removed the deprecated `train_transforms` argument from the `LightningDataModule` constructor([#12662](https://github.com/Lightning-AI/lightning/pull/12662))
- Removed the deprecated `log_gpu_memory` argument from the `Trainer` constructor ([#12657](https://github.com/Lightning-AI/lightning/pull/12657))
- Removed the deprecated automatic logging of GPU stats by the logger connector ([#12657](https://github.com/Lightning-AI/lightning/pull/12657))
- Removed deprecated `GPUStatsMonitor` callback ([#12554](https://github.com/Lightning-AI/lightning/pull/12554))
- Removed support for passing strategy names or strategy instances to the accelerator Trainer argument ([#12696](https://github.com/Lightning-AI/lightning/pull/12696))
- Removed support for passing strategy names or strategy instances to the plugins Trainer argument ([#12700](https://github.com/Lightning-AI/lightning/pull/12700))
- Removed the deprecated `val_transforms` argument from the `LightningDataModule` constructor ([#12763](https://github.com/Lightning-AI/lightning/pull/12763))
- Removed the deprecated `test_transforms` argument from the `LightningDataModule` constructor ([#12773](https://github.com/Lightning-AI/lightning/pull/12773))
- Removed deprecated `Trainer(max_steps=None)` ([#13591](https://github.com/Lightning-AI/lightning/pull/13591))
- Removed deprecated `dataloader_idx` argument from `on_train_batch_start/end` hooks `Callback` and `LightningModule` ([#12769](https://github.com/Lightning-AI/lightning/pull/12769), [#12977](https://github.com/Lightning-AI/lightning/pull/12977))
- Removed deprecated `get_progress_bar_dict` property from `LightningModule` ([#12839](https://github.com/Lightning-AI/lightning/pull/12839))
- Removed sanity check for multi-optimizer support with habana backends ([#13217](https://github.com/Lightning-AI/lightning/pull/13217))
- Removed the need to explicitly load habana module ([#13338](https://github.com/Lightning-AI/lightning/pull/13338))
- Removed the deprecated `Strategy.post_dispatch()` hook ([#13461](https://github.com/Lightning-AI/lightning/pull/13461))
- Removed deprecated `pl.callbacks.lr_monitor.LearningRateMonitor.lr_sch_names` ([#13353](https://github.com/Lightning-AI/lightning/pull/13353))
- Removed deprecated `Trainer.slurm_job_id` in favor of `SLURMEnvironment.job_id` ([#13459](https://github.com/Lightning-AI/lightning/pull/13459))
- Removed support for the `DDP2Strategy` ([#12705](https://github.com/Lightning-AI/lightning/pull/12705))
- Removed deprecated `LightningDistributed` ([#13549](https://github.com/Lightning-AI/lightning/pull/13549))
- Removed deprecated ClusterEnvironment properties `master_address` and `master_port` in favor of `main_address` and `main_port` ([#13458](https://github.com/Lightning-AI/lightning/pull/13458))
- Removed deprecated ClusterEnvironment methods `KubeflowEnvironment.is_using_kubelfow()`, `LSFEnvironment.is_using_lsf()` and `TorchElasticEnvironment.is_using_torchelastic()` in favor of the `detect()` method ([#13458](https://github.com/Lightning-AI/lightning/pull/13458))
- Removed deprecated `Callback.on_keyboard_interrupt` ([#13438](https://github.com/Lightning-AI/lightning/pull/13438))
- Removed deprecated `LightningModule.on_post_move_to_device` ([#13548](https://github.com/Lightning-AI/lightning/pull/13548))
- Removed `TPUSpawnStrategy.{tpu_local_core_rank,tpu_global_core_rank}` attributes in favor of `TPUSpawnStrategy.{local_rank,global_rank}` ([#11163](https://github.com/Lightning-AI/lightning/pull/11163))
- Removed `SingleTPUStrategy.{tpu_local_core_rank,tpu_global_core_rank}` attributes in favor of `SingleTPUStrategy.{local_rank,global_rank}`([#11163](https://github.com/Lightning-AI/lightning/pull/11163))

### Fixed

- Improved support for custom `DataLoader`s when instantiated in `*_dataloader` hook ([#12981](https://github.com/Lightning-AI/lightning/pull/12981))
- Allowed custom `BatchSampler`s when instantiated in `*_dataloader` hook [#13640](https://github.com/Lightning-AI/lightning/pull/13640))
- Fixed an issue with unsupported torch.inference_mode() on hpu backends by making it use no_grad ([#13014](https://github.com/Lightning-AI/lightning/pull/13014))
- The model wrapper returned by `LightningLite.setup()` now properly supports pass-through when looking up attributes ([#12597](https://github.com/Lightning-AI/lightning/pull/12597))
- Fixed issue where the CLI fails with certain torch objects ([#13153](https://github.com/Lightning-AI/lightning/pull/13153))
- Fixed ``LightningCLI`` signature parameter resolving for some lightning classes ([#13283](https://github.com/Lightning-AI/lightning/pull/13283))
- Fixed Model Summary when using DeepSpeed Stage 3 ([#13427](https://github.com/Lightning-AI/lightning/pull/13427))
- Fixed `pl.utilities.distributed.gather_all_tensors` to handle tensors of different dimensions ([#12630](https://github.com/Lightning-AI/lightning/pull/12630))
- Fixed the input validation for the accelerator Trainer argument when passed as a string ([#13417](https://github.com/Lightning-AI/lightning/pull/13417))
- Fixed `Trainer.predict(return_predictions=False)` to track prediction's batch_indices ([#13629](https://github.com/Lightning-AI/lightning/pull/13629))
- Fixed and issue that prevented setting a custom `CheckpointIO` plugin with strategies ([#13785](https://github.com/Lightning-AI/lightning/pull/13785))
- Fixed main progress bar counter when `val_check_interval=int` and `check_val_every_n_epoch=None` ([#12832](https://github.com/Lightning-AI/lightning/pull/12832)
- Improved support for custom `ReduceLROnPlateau` scheduler if `reduce_on_plateau` is set by the user in scheduler config ([#13838](https://github.com/Lightning-AI/lightning/pull/13838))
- Used `global_step` while restoring logging step for old checkpoints ([#13645](https://github.com/Lightning-AI/lightning/pull/13645))
- When training with `precision=16` on IPU, the cast has been moved off the IPU onto the host, making the copies from host to IPU cheaper ([#13880](https://github.com/Lightning-AI/lightning/pull/13880))
- Fixed error handling in learning rate finder when not enough data points are available to give a good suggestion ([#13845](https://github.com/Lightning-AI/lightning/pull/13845))
- Fixed an issue that caused the learning rate finder to set the model's learning rate to None when no suggestion was possible ([#13845](https://github.com/Lightning-AI/lightning/pull/13845))
- Fixed an issue causing deterministic algorighms and other globals to get reset in spawned processes ([#13921](https://github.com/Lightning-AI/lightning/pull/13921))
- Fixed default `amp_level` for `DeepSpeedPrecisionPlugin` to `O2` ([#13897](https://github.com/Lightning-AI/lightning/pull/13897))
- Fixed Python 3.10 compatibility for truncated back-propagation through time (TBPTT) ([#13973](https://github.com/Lightning-AI/lightning/pull/13973))
- Fixed `TQDMProgressBar` reset and update to show correct time estimation (2/2) ([#13962](https://github.com/Lightning-AI/lightning/pull/13962))


## [1.6.5] - 2022-07-13

### Fixed

- Fixed `estimated_stepping_batches` requiring distributed comms in `configure_optimizers` for the `DeepSpeedStrategy` ([#13350](https://github.com/Lightning-AI/lightning/pull/13350))
- Fixed bug with Python version check that prevented use with development versions of Python ([#13420](https://github.com/Lightning-AI/lightning/pull/13420))
- The loops now call `.set_epoch()` also on batch samplers if the dataloader has one wrapped in a distributed sampler ([#13396](https://github.com/Lightning-AI/lightning/pull/13396))
- Fixed the restoration of log step during restart ([#13467](https://github.com/Lightning-AI/lightning/pull/13467))


## [1.6.4] - 2022-06-01

### Added

- Added all DDP params to be exposed through hpu parallel strategy ([#13067](https://github.com/Lightning-AI/lightning/pull/13067))

### Changed

- Keep `torch.backends.cudnn.benchmark=False` by default (unlike in v1.6.{0-3}) after speed and memory problems depending on the data used. Please consider tuning `Trainer(benchmark)` manually. ([#13154](https://github.com/Lightning-AI/lightning/pull/13154))
- Prevent modification of `torch.backends.cudnn.benchmark` when `Trainer(benchmark=...)` is not set ([#13154](https://github.com/Lightning-AI/lightning/pull/13154))

### Fixed

- Fixed an issue causing zero-division error for empty dataloaders ([#12885](https://github.com/Lightning-AI/lightning/pull/12885))
- Fixed mismatching default values for the types of some arguments in the DeepSpeed and Fully-Sharded strategies which made the CLI unable to use them ([#12989](https://github.com/Lightning-AI/lightning/pull/12989))
- Avoid redundant callback restore warning while tuning ([#13026](https://github.com/Lightning-AI/lightning/pull/13026))
- Fixed `Trainer(precision=64)` during evaluation which now uses the wrapped precision module ([#12983](https://github.com/Lightning-AI/lightning/pull/12983))
- Fixed an issue to use wrapped `LightningModule` for evaluation during `trainer.fit` for `BaguaStrategy` ([#12983](https://github.com/Lightning-AI/lightning/pull/12983))
- Fixed an issue wrt unnecessary usage of habana mixed precision package for fp32 types ([#13028](https://github.com/Lightning-AI/lightning/pull/13028))
- Fixed the number of references of `LightningModule` so it can be deleted ([#12897](https://github.com/Lightning-AI/lightning/pull/12897))
- Fixed `materialize_module` setting a module's child recursively ([#12870](https://github.com/Lightning-AI/lightning/pull/12870))
- Fixed issue where the CLI could not pass a `Profiler` to the `Trainer` ([#13084](https://github.com/Lightning-AI/lightning/pull/13084))
- Fixed torchelastic detection with non-distributed installations ([#13142](https://github.com/Lightning-AI/lightning/pull/13142))
- Fixed logging's step values when multiple dataloaders are used during evaluation ([#12184](https://github.com/Lightning-AI/lightning/pull/12184))
- Fixed epoch logging on train epoch end ([#13025](https://github.com/Lightning-AI/lightning/pull/13025))
- Fixed `DDPStrategy` and `DDPSpawnStrategy` to initialize optimizers only after moving the module to the device ([#11952](https://github.com/Lightning-AI/lightning/pull/11952))


## [1.6.3] - 2022-05-03

### Fixed

- Use only a single instance of `rich.console.Console` throughout codebase ([#12886](https://github.com/Lightning-AI/lightning/pull/12886))
- Fixed an issue to ensure all the checkpoint states are saved in a common filepath with `DeepspeedStrategy` ([#12887](https://github.com/Lightning-AI/lightning/pull/12887))
- Fixed `trainer.logger` deprecation message ([#12671](https://github.com/Lightning-AI/lightning/pull/12671))
- Fixed an issue where sharded grad scaler is passed in when using BF16 with the `ShardedStrategy` ([#12915](https://github.com/Lightning-AI/lightning/pull/12915))
- Fixed an issue wrt recursive invocation of DDP configuration in hpu parallel plugin ([#12912](https://github.com/Lightning-AI/lightning/pull/12912))
- Fixed printing of ragged dictionaries in `Trainer.validate` and `Trainer.test` ([#12857](https://github.com/Lightning-AI/lightning/pull/12857))
- Fixed threading support for legacy loading of checkpoints ([#12814](https://github.com/Lightning-AI/lightning/pull/12814))
- Fixed pickling of `KFoldLoop` ([#12441](https://github.com/Lightning-AI/lightning/pull/12441))
- Stopped `optimizer_zero_grad` from being called after IPU execution ([#12913](https://github.com/Lightning-AI/lightning/pull/12913))
- Fixed `fuse_modules` to be qat-aware for `torch>=1.11` ([#12891](https://github.com/Lightning-AI/lightning/pull/12891))
- Enforced eval shuffle warning only for default samplers in DataLoader ([#12653](https://github.com/Lightning-AI/lightning/pull/12653))
- Enable mixed precision in `DDPFullyShardedStrategy` when `precision=16` ([#12965](https://github.com/Lightning-AI/lightning/pull/12965))
- Fixed `TQDMProgressBar` reset and update to show correct time estimation (1/2) ([#12889](https://github.com/Lightning-AI/lightning/pull/12889))
- Fixed fit loop restart logic to enable resume using the checkpoint ([#12821](https://github.com/Lightning-AI/lightning/pull/12821))


## [1.6.2] - 2022-04-27

### Fixed

- Fixed `ImportError` when `torch.distributed` is not available. ([#12794](https://github.com/Lightning-AI/lightning/pull/12794))
- When using custom DataLoaders in LightningDataModule, multiple inheritance is resolved properly ([#12716](https://github.com/Lightning-AI/lightning/pull/12716))
- Fixed encoding issues on terminals that do not support unicode characters ([#12828](https://github.com/Lightning-AI/lightning/pull/12828))
- Fixed support for `ModelCheckpoint` monitors with dots ([#12783](https://github.com/Lightning-AI/lightning/pull/12783))


## [1.6.1] - 2022-04-13

### Changed

- Support `strategy` argument being case insensitive ([#12528](https://github.com/Lightning-AI/lightning/pull/12528))

### Fixed

- Run main progress bar updates independent of val progress bar updates in `TQDMProgressBar` ([#12563](https://github.com/Lightning-AI/lightning/pull/12563))
- Avoid calling `average_parameters` multiple times per optimizer step ([#12452](https://github.com/Lightning-AI/lightning/pull/12452))
- Properly pass some Logger's parent's arguments to `super().__init__()` ([#12609](https://github.com/Lightning-AI/lightning/pull/12609))
- Fixed an issue where incorrect type warnings appear when the overridden `LightningLite.run` method accepts user-defined arguments ([#12629](https://github.com/Lightning-AI/lightning/pull/12629))
- Fixed `rank_zero_only` decorator in LSF environments ([#12587](https://github.com/Lightning-AI/lightning/pull/12587))
- Don't raise a warning when `nn.Module` is not saved under hparams ([#12669](https://github.com/Lightning-AI/lightning/pull/12669))
- Raise `MisconfigurationException` when the accelerator is available but the user passes invalid `([]/0/"0")` values to the `devices` flag ([#12708](https://github.com/Lightning-AI/lightning/pull/12708))
- Support `auto_select_gpus` with the accelerator and devices API ([#12608](https://github.com/Lightning-AI/lightning/pull/12608))


## [1.6.0] - 2022-03-29

### Added

- Allow logging to an existing run ID in MLflow with `MLFlowLogger` ([#12290](https://github.com/Lightning-AI/lightning/pull/12290))
- Enable gradient accumulation using Horovod's `backward_passes_per_step` ([#11911](https://github.com/Lightning-AI/lightning/pull/11911))
- Add new `DETAIL` log level to provide useful logs for improving monitoring and debugging of batch jobs ([#11008](https://github.com/Lightning-AI/lightning/pull/11008))
- Added a flag `SLURMEnvironment(auto_requeue=True|False)` to control whether Lightning handles the requeuing ([#10601](https://github.com/Lightning-AI/lightning/pull/10601))
- Fault Tolerant Manual
    * Add `_Stateful` protocol to detect if classes are stateful ([#10646](https://github.com/Lightning-AI/lightning/pull/10646))
    * Add `_FaultTolerantMode` enum used to track different supported fault tolerant modes ([#10645](https://github.com/Lightning-AI/lightning/pull/10645))
    * Add a `_rotate_worker_indices` utility to reload the state according the latest worker ([#10647](https://github.com/Lightning-AI/lightning/pull/10647))
    * Add stateful workers ([#10674](https://github.com/Lightning-AI/lightning/pull/10674))
    * Add an utility to collect the states across processes ([#10639](https://github.com/Lightning-AI/lightning/pull/10639))
    * Add logic to reload the states across data loading components ([#10699](https://github.com/Lightning-AI/lightning/pull/10699))
    * Cleanup some fault tolerant utilities ([#10703](https://github.com/Lightning-AI/lightning/pull/10703))
    * Enable Fault Tolerant Manual Training ([#10707](https://github.com/Lightning-AI/lightning/pull/10707))
    * Broadcast the `_terminate_gracefully` to all processes and add support for DDP ([#10638](https://github.com/Lightning-AI/lightning/pull/10638))
- Added support for re-instantiation of custom (subclasses of) `DataLoaders` returned in the `*_dataloader()` methods, i.e., automatic replacement of samplers now works with custom types of `DataLoader` ([#10680](https://github.com/Lightning-AI/lightning/pull/10680))
- Added a function to validate if fault tolerant training is supported. ([#10465](https://github.com/Lightning-AI/lightning/pull/10465))
- Added a private callback to manage the creation and deletion of fault-tolerance checkpoints ([#11862](https://github.com/Lightning-AI/lightning/pull/11862))
- Show a better error message when a custom `DataLoader` implementation is not well implemented and we need to reconstruct it ([#10719](https://github.com/Lightning-AI/lightning/pull/10719))
- Show a better error message when frozen dataclass is used as a batch ([#10927](https://github.com/Lightning-AI/lightning/pull/10927))
- Save the `Loop`'s state by default in the checkpoint ([#10784](https://github.com/Lightning-AI/lightning/pull/10784))
- Added `Loop.replace` to easily switch one loop for another ([#10324](https://github.com/Lightning-AI/lightning/pull/10324))
- Added support for `--lr_scheduler=ReduceLROnPlateau` to the `LightningCLI` ([#10860](https://github.com/Lightning-AI/lightning/pull/10860))
- Added `LightningCLI.configure_optimizers` to override the `configure_optimizers` return value ([#10860](https://github.com/Lightning-AI/lightning/pull/10860))
- Added `LightningCLI(auto_registry)` flag to register all subclasses of the registerable components automatically ([#12108](https://github.com/Lightning-AI/lightning/pull/12108))
- Added a warning that shows when `max_epochs` in the `Trainer` is not set ([#10700](https://github.com/Lightning-AI/lightning/pull/10700))
- Added support for returning a single Callback from `LightningModule.configure_callbacks` without wrapping it into a list ([#11060](https://github.com/Lightning-AI/lightning/pull/11060))
- Added `console_kwargs` for `RichProgressBar` to initialize inner Console ([#10875](https://github.com/Lightning-AI/lightning/pull/10875))
- Added support for shorthand notation to instantiate loggers with the `LightningCLI` ([#11533](https://github.com/Lightning-AI/lightning/pull/11533))
- Added a `LOGGER_REGISTRY` instance to register custom loggers to the `LightningCLI` ([#11533](https://github.com/Lightning-AI/lightning/pull/11533))
- Added info message when the `Trainer` arguments `limit_*_batches`, `overfit_batches`, or `val_check_interval` are set to `1` or `1.0` ([#11950](https://github.com/Lightning-AI/lightning/pull/11950))
- Added a `PrecisionPlugin.teardown` method ([#10990](https://github.com/Lightning-AI/lightning/pull/10990))
- Added `LightningModule.lr_scheduler_step` ([#10249](https://github.com/Lightning-AI/lightning/pull/10249))
- Added support for no pre-fetching to `DataFetcher` ([#11606](https://github.com/Lightning-AI/lightning/pull/11606))
- Added support for optimizer step progress tracking with manual optimization ([#11848](https://github.com/Lightning-AI/lightning/pull/11848))
- Return the output of the `optimizer.step`. This can be useful for `LightningLite` users, manual optimization users, or users overriding `LightningModule.optimizer_step` ([#11711](https://github.com/Lightning-AI/lightning/pull/11711))
- Teardown the active loop and strategy on exception ([#11620](https://github.com/Lightning-AI/lightning/pull/11620))
- Added a `MisconfigurationException` if user provided `opt_idx` in scheduler config doesn't match with actual optimizer index of its respective optimizer ([#11247](https://github.com/Lightning-AI/lightning/pull/11247))
- Added a `loggers` property to `Trainer` which returns a list of loggers provided by the user ([#11683](https://github.com/Lightning-AI/lightning/pull/11683))
- Added a `loggers` property to `LightningModule` which retrieves the `loggers` property from `Trainer` ([#11683](https://github.com/Lightning-AI/lightning/pull/11683))
- Added support for DDP when using a `CombinedLoader` for the training data ([#11648](https://github.com/Lightning-AI/lightning/pull/11648))
- Added a warning when using `DistributedSampler` during validation/testing ([#11479](https://github.com/Lightning-AI/lightning/pull/11479))
- Added support for `Bagua` training strategy ([#11146](https://github.com/Lightning-AI/lightning/pull/11146))
- Added support for manually returning a `poptorch.DataLoader` in a `*_dataloader` hook ([#12116](https://github.com/Lightning-AI/lightning/pull/12116))
- Added `rank_zero` module to centralize utilities ([#11747](https://github.com/Lightning-AI/lightning/pull/11747))
- Added a `_Stateful` support for `LightningDataModule` ([#11637](https://github.com/Lightning-AI/lightning/pull/11637))
- Added `_Stateful` support for `PrecisionPlugin` ([#11638](https://github.com/Lightning-AI/lightning/pull/11638))
- Added `Accelerator.is_available` to check device availability ([#11797](https://github.com/Lightning-AI/lightning/pull/11797))
- Enabled static type-checking on the signature of `Trainer` ([#11888](https://github.com/Lightning-AI/lightning/pull/11888))
- Added utility functions for moving optimizers to devices ([#11758](https://github.com/Lightning-AI/lightning/pull/11758))
- Added a warning when saving an instance of `nn.Module` with `save_hyperparameters()` ([#12068](https://github.com/Lightning-AI/lightning/pull/12068))
- Added `estimated_stepping_batches` property to `Trainer` ([#11599](https://github.com/Lightning-AI/lightning/pull/11599))
- Added support for pluggable Accelerators ([#12030](https://github.com/Lightning-AI/lightning/pull/12030))
- Added profiling for `on_load_checkpoint`/`on_save_checkpoint` callback and LightningModule hooks ([#12149](https://github.com/Lightning-AI/lightning/pull/12149))
- Added `LayerSync` and `NativeSyncBatchNorm` plugins ([#11754](https://github.com/Lightning-AI/lightning/pull/11754))
- Added optional `storage_options` argument to `Trainer.save_checkpoint()` to pass to custom `CheckpointIO` implementations ([#11891](https://github.com/Lightning-AI/lightning/pull/11891))
- Added support to explicitly specify the process group backend for parallel strategies ([#11745](https://github.com/Lightning-AI/lightning/pull/11745))
- Added `device_ids` and `num_devices` property to `Trainer` ([#12151](https://github.com/Lightning-AI/lightning/pull/12151))
- Added `Callback.state_dict()` and `Callback.load_state_dict()` methods ([#12232](https://github.com/Lightning-AI/lightning/pull/12232))
- Added `AcceleratorRegistry` ([#12180](https://github.com/Lightning-AI/lightning/pull/12180))
- Added support for Habana Accelerator (HPU) ([#11808](https://github.com/Lightning-AI/lightning/pull/11808))
- Added support for dataclasses in `apply_to_collections` ([#11889](https://github.com/Lightning-AI/lightning/pull/11889))

### Changed

- Drop PyTorch 1.7 support ([#12191](https://github.com/Lightning-AI/lightning/pull/12191)), ([#12432](https://github.com/Lightning-AI/lightning/pull/12432))
- Make `benchmark` flag optional and set its value based on the deterministic flag ([#11944](https://github.com/Lightning-AI/lightning/pull/11944))
- Implemented a new native and rich format in `_print_results` method of the `EvaluationLoop` ([#11332](https://github.com/Lightning-AI/lightning/pull/11332))
- Do not print an empty table at the end of the `EvaluationLoop` ([#12427](https://github.com/Lightning-AI/lightning/pull/12427))
- Set the `prog_bar` flag to False in `LightningModule.log_grad_norm` ([#11472](https://github.com/Lightning-AI/lightning/pull/11472))
- Raised exception in `init_dist_connection()` when torch distributed is not available ([#10418](https://github.com/Lightning-AI/lightning/pull/10418))
- The `monitor` argument in the `EarlyStopping` callback is no longer optional ([#10328](https://github.com/Lightning-AI/lightning/pull/10328))
- Do not fail if batch size could not be inferred for logging when using DeepSpeed ([#10438](https://github.com/Lightning-AI/lightning/pull/10438))
- Raised `MisconfigurationException` when `enable_progress_bar=False` and a progress bar instance has been passed in the callback list ([#10520](https://github.com/Lightning-AI/lightning/pull/10520))
- Moved `trainer.connectors.env_vars_connector._defaults_from_env_vars` to `utilities.argsparse._defaults_from_env_vars` ([#10501](https://github.com/Lightning-AI/lightning/pull/10501))
- Changes in `LightningCLI` required for the new major release of jsonargparse v4.0.0 ([#10426](https://github.com/Lightning-AI/lightning/pull/10426))
- Renamed `refresh_rate_per_second` parameter to `refresh_rate` for `RichProgressBar` signature ([#10497](https://github.com/Lightning-AI/lightning/pull/10497))
- Moved ownership of the `PrecisionPlugin` into `TrainingTypePlugin` and updated all references ([#10570](https://github.com/Lightning-AI/lightning/pull/10570))
- Fault Tolerant relies on `signal.SIGTERM` to gracefully exit instead of `signal.SIGUSR1` ([#10605](https://github.com/Lightning-AI/lightning/pull/10605))
- `Loop.restarting=...` now sets the value recursively for all subloops ([#11442](https://github.com/Lightning-AI/lightning/pull/11442))
- Raised an error if the `batch_size` cannot be inferred from the current batch if it contained a string or was a custom batch object ([#10541](https://github.com/Lightning-AI/lightning/pull/10541))
- The validation loop is now disabled when `overfit_batches > 0` is set in the Trainer ([#9709](https://github.com/Lightning-AI/lightning/pull/9709))
- Moved optimizer related logics from `Accelerator` to `TrainingTypePlugin` ([#10596](https://github.com/Lightning-AI/lightning/pull/10596))
- Moved ownership of the lightning optimizers from the `Trainer` to the `Strategy` ([#11444](https://github.com/Lightning-AI/lightning/pull/11444))
- Moved ownership of the data fetchers from the DataConnector to the Loops ([#11621](https://github.com/Lightning-AI/lightning/pull/11621))
- Moved `batch_to_device` method from `Accelerator` to `TrainingTypePlugin` ([#10649](https://github.com/Lightning-AI/lightning/pull/10649))
- The `DDPSpawnPlugin` no longer overrides the `post_dispatch` plugin hook ([#10034](https://github.com/Lightning-AI/lightning/pull/10034))
- Integrate the progress bar implementation with progress tracking ([#11213](https://github.com/Lightning-AI/lightning/pull/11213))
- The `LightningModule.{add_to_queue,get_from_queue}` hooks no longer get a `torch.multiprocessing.SimpleQueue` and instead receive a list based queue ([#10034](https://github.com/Lightning-AI/lightning/pull/10034))
- Changed `training_step`, `validation_step`, `test_step` and `predict_step` method signatures in `Accelerator` and updated input from caller side ([#10908](https://github.com/Lightning-AI/lightning/pull/10908))
- Changed the name of the temporary checkpoint that the `DDPSpawnPlugin` and related plugins save ([#10934](https://github.com/Lightning-AI/lightning/pull/10934))
- `LoggerCollection` returns only unique logger names and versions ([#10976](https://github.com/Lightning-AI/lightning/pull/10976))
- Redesigned process creation for spawn-based plugins (`DDPSpawnPlugin`, `TPUSpawnPlugin`, etc.) ([#10896](https://github.com/Lightning-AI/lightning/pull/10896))
    * All spawn-based plugins now spawn processes immediately upon calling `Trainer.{fit,validate,test,predict}`
    * The hooks/callbacks `prepare_data`, `setup`, `configure_sharded_model` and `teardown` now run under initialized process group for spawn-based plugins just like their non-spawn counterparts
    * Some configuration errors that were previously raised as `MisconfigurationException`s will now be raised as `ProcessRaisedException` (torch>=1.8) or as `Exception` (torch<1.8)
    * Removed the `TrainingTypePlugin.pre_dispatch()` method and merged it with `TrainingTypePlugin.setup()` ([#11137](https://github.com/Lightning-AI/lightning/pull/11137))
- Changed profiler to index and display the names of the hooks with a new pattern [<base class>]<class>.<hook name> ([#11026](https://github.com/Lightning-AI/lightning/pull/11026))
- Changed `batch_to_device` entry in profiling from stage-specific to generic, to match profiling of other hooks ([#11031](https://github.com/Lightning-AI/lightning/pull/11031))
- Changed the info message for finalizing ddp-spawn worker processes to a debug-level message ([#10864](https://github.com/Lightning-AI/lightning/pull/10864))
- Removed duplicated file extension when uploading model checkpoints with `NeptuneLogger` ([#11015](https://github.com/Lightning-AI/lightning/pull/11015))
- Removed `__getstate__` and `__setstate__` of `RichProgressBar` ([#11100](https://github.com/Lightning-AI/lightning/pull/11100))
- The `DDPPlugin` and `DDPSpawnPlugin` and their subclasses now remove the `SyncBatchNorm` wrappers in `teardown()` to enable proper support at inference after fitting ([#11078](https://github.com/Lightning-AI/lightning/pull/11078))
- Moved ownership of the `Accelerator` instance to the `TrainingTypePlugin`; all training-type plugins now take an optional parameter `accelerator` ([#11022](https://github.com/Lightning-AI/lightning/pull/11022))
- Renamed the `TrainingTypePlugin` to `Strategy` ([#11120](https://github.com/Lightning-AI/lightning/pull/11120))
    * Renamed the `ParallelPlugin` to `ParallelStrategy` ([#11123](https://github.com/Lightning-AI/lightning/pull/11123))
    * Renamed the `DataParallelPlugin` to `DataParallelStrategy` ([#11183](https://github.com/Lightning-AI/lightning/pull/11183))
    * Renamed the `DDPPlugin` to `DDPStrategy` ([#11142](https://github.com/Lightning-AI/lightning/pull/11142))
    * Renamed the `DDP2Plugin` to `DDP2Strategy` ([#11185](https://github.com/Lightning-AI/lightning/pull/11185))
    * Renamed the `DDPShardedPlugin` to `DDPShardedStrategy` ([#11186](https://github.com/Lightning-AI/lightning/pull/11186))
    * Renamed the `DDPFullyShardedPlugin` to `DDPFullyShardedStrategy` ([#11143](https://github.com/Lightning-AI/lightning/pull/11143))
    * Renamed the `DDPSpawnPlugin` to `DDPSpawnStrategy` ([#11145](https://github.com/Lightning-AI/lightning/pull/11145))
    * Renamed the `DDPSpawnShardedPlugin` to `DDPSpawnShardedStrategy` ([#11210](https://github.com/Lightning-AI/lightning/pull/11210))
    * Renamed the `DeepSpeedPlugin` to `DeepSpeedStrategy` ([#11194](https://github.com/Lightning-AI/lightning/pull/11194))
    * Renamed the `HorovodPlugin` to `HorovodStrategy` ([#11195](https://github.com/Lightning-AI/lightning/pull/11195))
    * Renamed the `TPUSpawnPlugin` to `TPUSpawnStrategy` ([#11190](https://github.com/Lightning-AI/lightning/pull/11190))
    * Renamed the `IPUPlugin` to `IPUStrategy` ([#11193](https://github.com/Lightning-AI/lightning/pull/11193))
    * Renamed the `SingleDevicePlugin` to `SingleDeviceStrategy` ([#11182](https://github.com/Lightning-AI/lightning/pull/11182))
    * Renamed the `SingleTPUPlugin` to `SingleTPUStrategy` ([#11182](https://github.com/Lightning-AI/lightning/pull/11182))
    * Renamed the `TrainingTypePluginsRegistry` to `StrategyRegistry` ([#11233](https://github.com/Lightning-AI/lightning/pull/11233))
- Marked the `ResultCollection`, `ResultMetric`, and `ResultMetricCollection` classes as protected ([#11130](https://github.com/Lightning-AI/lightning/pull/11130))
- Marked `trainer.checkpoint_connector` as protected ([#11550](https://github.com/Lightning-AI/lightning/pull/11550))
- The epoch start/end hooks are now called by the `FitLoop` instead of the `TrainingEpochLoop` ([#11201](https://github.com/Lightning-AI/lightning/pull/11201))
- DeepSpeed does not require lightning module zero 3 partitioning ([#10655](https://github.com/Lightning-AI/lightning/pull/10655))
- Moved `Strategy` classes to the `strategies` directory ([#11226](https://github.com/Lightning-AI/lightning/pull/11226))
- Renamed `training_type_plugin` file to `strategy` ([#11239](https://github.com/Lightning-AI/lightning/pull/11239))
- Changed `DeviceStatsMonitor` to group metrics based on the logger's `group_separator` ([#11254](https://github.com/Lightning-AI/lightning/pull/11254))
- Raised `UserWarning` if evaluation is triggered with `best` ckpt and trainer is configured with multiple checkpoint callbacks ([#11274](https://github.com/Lightning-AI/lightning/pull/11274))
- `Trainer.logged_metrics` now always contains scalar tensors, even when a Python scalar was logged ([#11270](https://github.com/Lightning-AI/lightning/pull/11270))
- The tuner now uses the checkpoint connector to copy and restore its state ([#11518](https://github.com/Lightning-AI/lightning/pull/11518))
- Changed `MisconfigurationException` to `ModuleNotFoundError` when `rich` isn't available ([#11360](https://github.com/Lightning-AI/lightning/pull/11360))
- The `trainer.current_epoch` value is now increased by 1 during and after `on_train_end` ([#8578](https://github.com/Lightning-AI/lightning/pull/8578))
- The `trainer.global_step` value now accounts for multiple optimizers and TBPTT splits ([#11805](https://github.com/Lightning-AI/lightning/pull/11805))
- The `trainer.global_step` value is now increased right after the `optimizer.step()` call which will impact users who access it during an intra-training validation hook ([#11805](https://github.com/Lightning-AI/lightning/pull/11805))
- The filename of checkpoints created with `ModelCheckpoint(filename='{step}')` is different compared to previous versions. A checkpoint saved after 1 step will be named `step=1.ckpt` instead of `step=0.ckpt` ([#11805](https://github.com/Lightning-AI/lightning/pull/11805))
- Inherit from `ABC` for `Accelerator`: Users need to implement `auto_device_count` ([#11521](https://github.com/Lightning-AI/lightning/pull/11521))
- Changed `parallel_devices` property in `ParallelStrategy` to be lazy initialized ([#11572](https://github.com/Lightning-AI/lightning/pull/11572))
- Updated `TQDMProgressBar` to run a separate progress bar for each eval dataloader ([#11657](https://github.com/Lightning-AI/lightning/pull/11657))
- Sorted `SimpleProfiler(extended=False)` summary based on mean duration for each hook ([#11671](https://github.com/Lightning-AI/lightning/pull/11671))
- Avoid enforcing `shuffle=False` for eval dataloaders ([#11575](https://github.com/Lightning-AI/lightning/pull/11575))
- When using DP (data-parallel), Lightning will no longer automatically reduce all tensors returned in training_step; it will only reduce the loss unless `training_step_end` is overridden ([#11594](https://github.com/Lightning-AI/lightning/pull/11594))
- When using DP (data-parallel), the `training_epoch_end` hook will no longer receive reduced outputs from `training_step` and instead get the full tensor of results from all GPUs ([#11594](https://github.com/Lightning-AI/lightning/pull/11594))
- Changed default logger name to `lightning_logs` for consistency ([#11762](https://github.com/Lightning-AI/lightning/pull/11762))
- Rewrote `accelerator_connector` ([#11448](https://github.com/Lightning-AI/lightning/pull/11448))
- When manual optimization is used with DDP, we no longer force `find_unused_parameters=True` ([#12425](https://github.com/Lightning-AI/lightning/pull/12425))
- Disable loading dataloades if corresponding `limit_batches=0` ([#11576](https://github.com/Lightning-AI/lightning/pull/11576))
- Removed `is_global_zero` check in `training_epoch_loop` before `logger.save`. If you have a custom logger that implements `save` the Trainer will now call `save` on all ranks by default. To change this behavior add `@rank_zero_only` to your `save` implementation ([#12134](https://github.com/Lightning-AI/lightning/pull/12134))
- Disabled tuner with distributed strategies ([#12179](https://github.com/Lightning-AI/lightning/pull/12179))
- Marked `trainer.logger_connector` as protected ([#12195](https://github.com/Lightning-AI/lightning/pull/12195))
- Move `Strategy.process_dataloader` function call from `fit/evaluation/predict_loop.py` to `data_connector.py` ([#12251](https://github.com/Lightning-AI/lightning/pull/12251))
- `ModelCheckpoint(save_last=True, every_n_epochs=N)` now saves a "last" checkpoint every epoch (disregarding `every_n_epochs`) instead of only once at the end of training ([#12418](https://github.com/Lightning-AI/lightning/pull/12418))
- The strategies that support `sync_batchnorm` now only apply it when fitting ([#11919](https://github.com/Lightning-AI/lightning/pull/11919))
- Avoided fallback on CPU if no devices are provided for other accelerators ([#12410](https://github.com/Lightning-AI/lightning/pull/12410))
- Modified `supporters.py` so that in the accumulator element (for loss) is created directly on the device ([#12430](https://github.com/Lightning-AI/lightning/pull/12430))
- Removed `EarlyStopping.on_save_checkpoint` and `EarlyStopping.on_load_checkpoint` in favor of `EarlyStopping.state_dict` and `EarlyStopping.load_state_dict` ([#11887](https://github.com/Lightning-AI/lightning/pull/11887))
- Removed `BaseFinetuning.on_save_checkpoint` and `BaseFinetuning.on_load_checkpoint` in favor of `BaseFinetuning.state_dict` and `BaseFinetuning.load_state_dict` ([#11887](https://github.com/Lightning-AI/lightning/pull/11887))
- Removed `BackboneFinetuning.on_save_checkpoint` and `BackboneFinetuning.on_load_checkpoint` in favor of `BackboneFinetuning.state_dict` and `BackboneFinetuning.load_state_dict` ([#11887](https://github.com/Lightning-AI/lightning/pull/11887))
- Removed `ModelCheckpoint.on_save_checkpoint` and `ModelCheckpoint.on_load_checkpoint` in favor of `ModelCheckpoint.state_dict` and `ModelCheckpoint.load_state_dict` ([#11887](https://github.com/Lightning-AI/lightning/pull/11887))
- Removed `Timer.on_save_checkpoint` and `Timer.on_load_checkpoint` in favor of `Timer.state_dict` and `Timer.load_state_dict` ([#11887](https://github.com/Lightning-AI/lightning/pull/11887))
- Replaced PostLocalSGDOptimizer with a dedicated model averaging component ([#12378](https://github.com/Lightning-AI/lightning/pull/12378))

### Deprecated

- Deprecated `training_type_plugin` property in favor of `strategy` in `Trainer` and updated the references ([#11141](https://github.com/Lightning-AI/lightning/pull/11141))
- Deprecated `Trainer.{validated,tested,predicted}_ckpt_path` and replaced with read-only property `Trainer.ckpt_path` set when checkpoints loaded via `Trainer.{fit,validate,test,predict}` ([#11696](https://github.com/Lightning-AI/lightning/pull/11696))
- Deprecated `ClusterEnvironment.master_{address,port}` in favor of `ClusterEnvironment.main_{address,port}` ([#10103](https://github.com/Lightning-AI/lightning/pull/10103))
- Deprecated `DistributedType` in favor of `_StrategyType` ([#10505](https://github.com/Lightning-AI/lightning/pull/10505))
- Deprecated the `precision_plugin` constructor argument from `Accelerator` ([#10570](https://github.com/Lightning-AI/lightning/pull/10570))
- Deprecated `DeviceType` in favor of `_AcceleratorType` ([#10503](https://github.com/Lightning-AI/lightning/pull/10503))
- Deprecated the property `Trainer.slurm_job_id` in favor of the new `SLURMEnvironment.job_id()` method ([#10622](https://github.com/Lightning-AI/lightning/pull/10622))
- Deprecated the access to the attribute `IndexBatchSamplerWrapper.batch_indices` in favor of `IndexBatchSamplerWrapper.seen_batch_indices` ([#10870](https://github.com/Lightning-AI/lightning/pull/10870))
- Deprecated `on_init_start` and `on_init_end` callback hooks ([#10940](https://github.com/Lightning-AI/lightning/pull/10940))
- Deprecated `Trainer.call_hook` in favor of `Trainer._call_callback_hooks`, `Trainer._call_lightning_module_hook`, `Trainer._call_ttp_hook`, and `Trainer._call_accelerator_hook` ([#10979](https://github.com/Lightning-AI/lightning/pull/10979))
- Deprecated `TrainingTypePlugin.post_dispatch` in favor of `TrainingTypePlugin.teardown` ([#10939](https://github.com/Lightning-AI/lightning/pull/10939))
- Deprecated `ModelIO.on_hpc_{save/load}` in favor of `CheckpointHooks.on_{save/load}_checkpoint` ([#10911](https://github.com/Lightning-AI/lightning/pull/10911))
- Deprecated `Trainer.run_stage` in favor of `Trainer.{fit,validate,test,predict}` ([#11000](https://github.com/Lightning-AI/lightning/pull/11000))
- Deprecated `Trainer.lr_schedulers` in favor of `Trainer.lr_scheduler_configs` which returns a list of dataclasses instead of dictionaries ([#11443](https://github.com/Lightning-AI/lightning/pull/11443))
- Deprecated `Trainer.verbose_evaluate` in favor of `EvaluationLoop(verbose=...)` ([#10931](https://github.com/Lightning-AI/lightning/pull/10931))
- Deprecated `Trainer.should_rank_save_checkpoint` Trainer property ([#11068](https://github.com/Lightning-AI/lightning/pull/11068))
- Deprecated `Trainer.lightning_optimizers` ([#11444](https://github.com/Lightning-AI/lightning/pull/11444))
- Deprecated `TrainerOptimizersMixin` and moved functionality to `core/optimizer.py`([#11155](https://github.com/Lightning-AI/lightning/pull/11155))
- Deprecated the `on_train_batch_end(outputs)` format when multiple optimizers are used and TBPTT is enabled ([#12182](https://github.com/Lightning-AI/lightning/pull/12182))
- Deprecated the `training_epoch_end(outputs)` format when multiple optimizers are used and TBPTT is enabled ([#12182](https://github.com/Lightning-AI/lightning/pull/12182))
- Deprecated `TrainerCallbackHookMixin` ([#11148](https://github.com/Lightning-AI/lightning/pull/11148))
- Deprecated `TrainerDataLoadingMixin` and moved functionality to `Trainer` and `DataConnector` ([#11282](https://github.com/Lightning-AI/lightning/pull/11282))
- Deprecated function `pl.callbacks.device_stats_monitor.prefix_metric_keys` ([#11254](https://github.com/Lightning-AI/lightning/pull/11254))
- Deprecated `Callback.on_epoch_start` hook in favour of `Callback.on_{train/val/test}_epoch_start` ([#11578](https://github.com/Lightning-AI/lightning/pull/11578))
- Deprecated `Callback.on_epoch_end` hook in favour of `Callback.on_{train/val/test}_epoch_end` ([#11578](https://github.com/Lightning-AI/lightning/pull/11578))
- Deprecated `LightningModule.on_epoch_start` hook in favor of `LightningModule.on_{train/val/test}_epoch_start` ([#11578](https://github.com/Lightning-AI/lightning/pull/11578))
- Deprecated `LightningModule.on_epoch_end` hook in favor of `LightningModule.on_{train/val/test}_epoch_end` ([#11578](https://github.com/Lightning-AI/lightning/pull/11578))
- Deprecated `on_before_accelerator_backend_setup` callback hook in favour of `setup` ([#11568](https://github.com/Lightning-AI/lightning/pull/11568))
- Deprecated `on_batch_start` and `on_batch_end` callback hooks in favor of `on_train_batch_start` and `on_train_batch_end` ([#11577](https://github.com/Lightning-AI/lightning/pull/11577))
- Deprecated `on_configure_sharded_model` callback hook in favor of `setup` ([#11627](https://github.com/Lightning-AI/lightning/pull/11627))
- Deprecated `pl.utilities.distributed.rank_zero_only` in favor of `pl.utilities.rank_zero.rank_zero_only` ([#11747](https://github.com/Lightning-AI/lightning/pull/11747))
- Deprecated `pl.utilities.distributed.rank_zero_debug` in favor of `pl.utilities.rank_zero.rank_zero_debug` ([#11747](https://github.com/Lightning-AI/lightning/pull/11747))
- Deprecated `pl.utilities.distributed.rank_zero_info` in favor of `pl.utilities.rank_zero.rank_zero_info` ([#11747](https://github.com/Lightning-AI/lightning/pull/11747))
- Deprecated `pl.utilities.warnings.rank_zero_warn` in favor of `pl.utilities.rank_zero.rank_zero_warn` ([#11747](https://github.com/Lightning-AI/lightning/pull/11747))
- Deprecated `pl.utilities.warnings.rank_zero_deprecation` in favor of `pl.utilities.rank_zero.rank_zero_deprecation` ([#11747](https://github.com/Lightning-AI/lightning/pull/11747))
- Deprecated `pl.utilities.warnings.LightningDeprecationWarning` in favor of `pl.utilities.rank_zero.LightningDeprecationWarning` ([#11747](https://github.com/Lightning-AI/lightning/pull/11747))
- Deprecated `on_pretrain_routine_start` and `on_pretrain_routine_end` callback hooks in favor of `on_fit_start` ([#11794](https://github.com/Lightning-AI/lightning/pull/11794))
- Deprecated `LightningModule.on_pretrain_routine_start` and `LightningModule.on_pretrain_routine_end` hooks in favor of `on_fit_start` ([#12122](https://github.com/Lightning-AI/lightning/pull/12122))
- Deprecated `agg_key_funcs` and `agg_default_func` parameters from `LightningLoggerBase` ([#11871](https://github.com/Lightning-AI/lightning/pull/11871))
- Deprecated `LightningLoggerBase.update_agg_funcs` ([#11871](https://github.com/Lightning-AI/lightning/pull/11871))
- Deprecated `LightningLoggerBase.agg_and_log_metrics` in favor of `LightningLoggerBase.log_metrics` ([#11832](https://github.com/Lightning-AI/lightning/pull/11832))
- Deprecated passing `weights_save_path` to the `Trainer` constructor in favor of adding the `ModelCheckpoint` callback with `dirpath` directly to the list of callbacks ([#12084](https://github.com/Lightning-AI/lightning/pull/12084))
- Deprecated `pl.profiler.AbstractProfiler` in favor of `pl.profiler.Profiler` ([#12106](https://github.com/Lightning-AI/lightning/pull/12106))
- Deprecated `pl.profiler.BaseProfiler` in favor of `pl.profiler.Profiler` ([#12150](https://github.com/Lightning-AI/lightning/pull/12150))
- Deprecated `BaseProfiler.profile_iterable` ([#12102](https://github.com/Lightning-AI/lightning/pull/12102))
- Deprecated `LoggerCollection` in favor of `trainer.loggers` ([#12147](https://github.com/Lightning-AI/lightning/pull/12147))
- Deprecated `PrecisionPlugin.on_{save,load}_checkpoint` in favor of `PrecisionPlugin.{state_dict,load_state_dict}` ([#11978](https://github.com/Lightning-AI/lightning/pull/11978))
- Deprecated `LightningDataModule.on_save/load_checkpoint` in favor of `state_dict/load_state_dict` ([#11893](https://github.com/Lightning-AI/lightning/pull/11893))
- Deprecated `Trainer.use_amp` in favor of `Trainer.amp_backend` ([#12312](https://github.com/Lightning-AI/lightning/pull/12312))
- Deprecated `LightingModule.use_amp` in favor of `Trainer.amp_backend` ([#12315](https://github.com/Lightning-AI/lightning/pull/12315))
- Deprecated specifying the process group backend through the environment variable `PL_TORCH_DISTRIBUTED_BACKEND` ([#11745](https://github.com/Lightning-AI/lightning/pull/11745))
- Deprecated `ParallelPlugin.torch_distributed_backend` in favor of `DDPStrategy.process_group_backend` property ([#11745](https://github.com/Lightning-AI/lightning/pull/11745))
- Deprecated `ModelCheckpoint.save_checkpoint` in favor of `Trainer.save_checkpoint` ([#12456](https://github.com/Lightning-AI/lightning/pull/12456))
- Deprecated `Trainer.devices` in favor of `Trainer.num_devices` and `Trainer.device_ids` ([#12151](https://github.com/Lightning-AI/lightning/pull/12151))
- Deprecated `Trainer.root_gpu` in favor of `Trainer.strategy.root_device.index` when GPU is used ([#12262](https://github.com/Lightning-AI/lightning/pull/12262))
- Deprecated `Trainer.num_gpus` in favor of `Trainer.num_devices` when GPU is used ([#12384](https://github.com/Lightning-AI/lightning/pull/12384))
- Deprecated `Trainer.ipus` in favor of `Trainer.num_devices` when IPU is used ([#12386](https://github.com/Lightning-AI/lightning/pull/12386))
- Deprecated `Trainer.num_processes` in favor of `Trainer.num_devices` ([#12388](https://github.com/Lightning-AI/lightning/pull/12388))
- Deprecated `Trainer.data_parallel_device_ids` in favor of `Trainer.device_ids` ([#12072](https://github.com/Lightning-AI/lightning/pull/12072))
- Deprecated returning state from `Callback.on_save_checkpoint` in favor of returning state in `Callback.state_dict` for checkpointing ([#11887](https://github.com/Lightning-AI/lightning/pull/11887))
- Deprecated passing only the callback state to `Callback.on_load_checkpoint(callback_state)` in favor of passing the callback state to `Callback.load_state_dict` and in 1.8, passing the entire checkpoint dictionary to `Callback.on_load_checkpoint(checkpoint)` ([#11887](https://github.com/Lightning-AI/lightning/pull/11887))
- Deprecated `Trainer.gpus` in favor of `Trainer.device_ids` or `Trainer.num_devices` ([#12436](https://github.com/Lightning-AI/lightning/pull/12436))
- Deprecated `Trainer.tpu_cores` in favor of `Trainer.num_devices` ([#12437](https://github.com/Lightning-AI/lightning/pull/12437))

### Removed

- Removed deprecated parameter `method` in `pl.utilities.model_helpers.is_overridden` ([#10507](https://github.com/Lightning-AI/lightning/pull/10507))
- Remove deprecated method `ClusterEnvironment.creates_children` ([#10339](https://github.com/Lightning-AI/lightning/pull/10339))
- Removed deprecated `TrainerModelHooksMixin.is_function_implemented` and `TrainerModelHooksMixin.has_arg` ([#10322](https://github.com/Lightning-AI/lightning/pull/10322))
- Removed deprecated `pl.utilities.device_dtype_mixin.DeviceDtypeModuleMixin` in favor of `pl.core.mixins.device_dtype_mixin.DeviceDtypeModuleMixin` ([#10442](https://github.com/Lightning-AI/lightning/pull/10442))
- Removed deprecated `LightningModule.loaded_optimizer_states_dict` property ([#10346](https://github.com/Lightning-AI/lightning/pull/10346))
- Removed deprecated `Trainer.fit(train_dataloader=)`, `Trainer.validate(val_dataloaders=)`, and `Trainer.test(test_dataloader=)` ([#10325](https://github.com/Lightning-AI/lightning/pull/10325))
- Removed deprecated `has_prepared_data`, `has_setup_fit`, `has_setup_validate`, `has_setup_test`, `has_setup_predict`, `has_teardown_fit`, `has_teardown_validate`, `has_teardown_test` and `has_teardown_predict` datamodule lifecycle properties  ([#10350](https://github.com/Lightning-AI/lightning/pull/10350))
- Removed deprecated `every_n_val_epochs` parameter of ModelCheckpoint ([#10366](https://github.com/Lightning-AI/lightning/pull/10366))
- Removed deprecated `import pl.profiler.profilers` in favor of `import pl.profiler` ([#10443](https://github.com/Lightning-AI/lightning/pull/10443))
- Removed deprecated property `configure_slurm_dpp` from accelerator connector ([#10370](https://github.com/Lightning-AI/lightning/pull/10370))
- Removed deprecated arguments `num_nodes` and `sync_batchnorm` from `DDPPlugin`, `DDPSpawnPlugin`, `DeepSpeedPlugin` ([#10357](https://github.com/Lightning-AI/lightning/pull/10357))
- Removed deprecated property `is_slurm_managing_tasks` from AcceleratorConnector ([#10353](https://github.com/Lightning-AI/lightning/pull/10353))
- Removed deprecated `LightningModule.log(tbptt_reduce_fx, tbptt_reduce_token, sync_dist_op)` ([#10423](https://github.com/Lightning-AI/lightning/pull/10423))
- Removed deprecated `Plugin.task_idx` ([#10441](https://github.com/Lightning-AI/lightning/pull/10441))
- Removed deprecated method `master_params` from PrecisionPlugin ([#10372](https://github.com/Lightning-AI/lightning/pull/10372))
- Removed the automatic detachment of "extras" returned from `training_step`. For example, `return {'loss': ..., 'foo': foo.detach()}` will now be necessary if `foo` has gradients which you do not want to store ([#10424](https://github.com/Lightning-AI/lightning/pull/10424))
- Removed deprecated passthrough methods and properties from `Accelerator` base class:
  * ([#10403](https://github.com/Lightning-AI/lightning/pull/10403))
  * ([#10448](https://github.com/Lightning-AI/lightning/pull/10448))
- Removed deprecated signature for `transfer_batch_to_device` hook. The new argument `dataloader_idx` is now required ([#10480](https://github.com/Lightning-AI/lightning/pull/10480))
- Removed deprecated `utilities.distributed.rank_zero_{warn/deprecation}` ([#10451](https://github.com/Lightning-AI/lightning/pull/10451))
- Removed deprecated `mode` argument from `ModelSummary` class ([#10449](https://github.com/Lightning-AI/lightning/pull/10449))
- Removed deprecated `Trainer.train_loop` property in favor of `Trainer.fit_loop` ([#10482](https://github.com/Lightning-AI/lightning/pull/10482))
- Removed deprecated `Trainer.train_loop` property in favor of `Trainer.fit_loop` ([#10482](https://github.com/Lightning-AI/lightning/pull/10482))
- Removed deprecated `disable_validation` property from Trainer ([#10450](https://github.com/Lightning-AI/lightning/pull/10450))
- Removed deprecated `CheckpointConnector.hpc_load` property in favor of `CheckpointConnector.restore` ([#10525](https://github.com/Lightning-AI/lightning/pull/10525))
- Removed deprecated `reload_dataloaders_every_epoch` from `Trainer` in favour of `reload_dataloaders_every_n_epochs` ([#10481](https://github.com/Lightning-AI/lightning/pull/10481))
- Removed the `precision_plugin` attribute from `Accelerator` in favor of its equivalent attribute `precision_plugin` in the `TrainingTypePlugin` ([#10570](https://github.com/Lightning-AI/lightning/pull/10570))
- Removed `DeepSpeedPlugin.{precision,amp_type,amp_level}` properties ([#10657](https://github.com/Lightning-AI/lightning/pull/10657))
- Removed patching of `on_before_batch_transfer`, `transfer_batch_to_device` and `on_after_batch_transfer` hooks in `LightningModule` ([#10603](https://github.com/Lightning-AI/lightning/pull/10603))
- Removed argument `return_result` from the `DDPSpawnPlugin.spawn()` method ([#10867](https://github.com/Lightning-AI/lightning/pull/10867))
- Removed the property `TrainingTypePlugin.results` and corresponding properties in subclasses ([#10034](https://github.com/Lightning-AI/lightning/pull/10034))
- Removed the `mp_queue` attribute from `DDPSpawnPlugin` and `TPUSpawnPlugin` ([#10034](https://github.com/Lightning-AI/lightning/pull/10034))
- Removed unnecessary `_move_optimizer_state` method overrides from `TPUSpawnPlugin` and `SingleTPUPlugin` ([#10849](https://github.com/Lightning-AI/lightning/pull/10849))
- Removed `should_rank_save_checkpoint` property from `TrainingTypePlugin` ([#11070](https://github.com/Lightning-AI/lightning/pull/11070))
- Removed `model_sharded_context` method from `Accelerator` ([#10886](https://github.com/Lightning-AI/lightning/pull/10886))
- Removed method `pre_dispatch` from the `PrecisionPlugin` ([#10887](https://github.com/Lightning-AI/lightning/pull/10887))
- Removed method `setup_optimizers_in_pre_dispatch` from the `strategies` and achieve the same logic in `setup` and `pre_dispatch` methods ([#10906](https://github.com/Lightning-AI/lightning/pull/10906))
- Removed methods `pre_dispatch`, `dispatch` and `post_dispatch` from the `Accelerator` ([#10885](https://github.com/Lightning-AI/lightning/pull/10885))
- Removed method `training_step`, `test_step`, `validation_step` and `predict_step` from the `Accelerator` ([#10890](https://github.com/Lightning-AI/lightning/pull/10890))
- Removed `TrainingTypePlugin.start_{training,evaluating,predicting}` hooks and the same in all subclasses ([#10989](https://github.com/Lightning-AI/lightning/pull/10989), [#10896](https://github.com/Lightning-AI/lightning/pull/10896))
- Removed `Accelerator.on_train_start` ([#10999](https://github.com/Lightning-AI/lightning/pull/10999))
- Removed support for Python 3.6 ([#11117](https://github.com/Lightning-AI/lightning/pull/11117))
- Removed `Strategy.init_optimizers` in favor of `Strategy.setup_optimizers` ([#11236](https://github.com/Lightning-AI/lightning/pull/11236))
- Removed `profile("training_step_and_backward")` in `Closure` class since we already profile calls `training_step` and `backward` ([#11222](https://github.com/Lightning-AI/lightning/pull/11222))
- Removed `Strategy.optimizer_zero_grad` ([#11246](https://github.com/Lightning-AI/lightning/pull/11246))
- Removed `Strategy.on_gpu` ([#11537](https://github.com/Lightning-AI/lightning/pull/11537))
- Removed `Strategy.on_tpu` property ([#11536](https://github.com/Lightning-AI/lightning/pull/11536))
- Removed the abstract property `LightningLoggerBase.experiment` ([#11603](https://github.com/Lightning-AI/lightning/pull/11603))
- Removed `FitLoop.current_epoch` getter and setter ([#11562](https://github.com/Lightning-AI/lightning/pull/11562))
- Removed access to `_short_id` in `NeptuneLogger` ([#11517](https://github.com/Lightning-AI/lightning/pull/11517))
- Removed `log_text` and `log_image` from the `LightningLoggerBase` API ([#11857](https://github.com/Lightning-AI/lightning/pull/11857))
- Removed calls to `profile("model_forward")` in favor of profiling `training_step` ([#12032](https://github.com/Lightning-AI/lightning/pull/12032))
- Removed `get_mp_spawn_kwargs` from `DDPSpawnStrategy` and `TPUSpawnStrategy` in favor of configuration in the `_SpawnLauncher` ([#11966](https://github.com/Lightning-AI/lightning/pull/11966))
- Removed `_aggregate_metrics`, `_reduce_agg_metrics`, and `_finalize_agg_metrics` from `LightningLoggerBase` ([#12053](https://github.com/Lightning-AI/lightning/pull/12053))
- Removed the `AcceleratorConnector.device_type` property ([#12081](https://github.com/Lightning-AI/lightning/pull/12081))
- Removed `AcceleratorConnector.num_nodes` ([#12107](https://github.com/Lightning-AI/lightning/pull/12107))
- Removed `AcceleratorConnector.has_ipu` property ([#12111](https://github.com/Lightning-AI/lightning/pull/12111))
- Removed `AcceleratorConnector.use_ipu` property ([#12110](https://github.com/Lightning-AI/lightning/pull/12110))
- Removed `AcceleratorConnector.has_tpu` property ([#12109](https://github.com/Lightning-AI/lightning/pull/12109))
- Removed `AcceleratorConnector.use_dp` property ([#12112](https://github.com/Lightning-AI/lightning/pull/12112))
- Removed `configure_sync_batchnorm` from `ParallelStrategy` and all other strategies that inherit from it ([#11754](https://github.com/Lightning-AI/lightning/pull/11754))
- Removed public attribute `sync_batchnorm` from strategies ([#11754](https://github.com/Lightning-AI/lightning/pull/11754))
- Removed `AcceleratorConnector.root_gpu` property ([#12262](https://github.com/Lightning-AI/lightning/pull/12262))
- Removed `AcceleratorConnector.tpu_id` property ([#12387](https://github.com/Lightning-AI/lightning/pull/12387))
- Removed `AcceleratorConnector.num_gpus` property ([#12384](https://github.com/Lightning-AI/lightning/pull/12384))
- Removed `AcceleratorConnector.num_ipus` property ([#12386](https://github.com/Lightning-AI/lightning/pull/12386))
- Removed `AcceleratorConnector.num_processes` property ([#12388](https://github.com/Lightning-AI/lightning/pull/12388))
- Removed `AcceleratorConnector.parallel_device_ids` property ([#12072](https://github.com/Lightning-AI/lightning/pull/12072))
- Removed `AcceleratorConnector.devices` property ([#12435](https://github.com/Lightning-AI/lightning/pull/12435))
- Removed `AcceleratorConnector.parallel_devices` property ([#12075](https://github.com/Lightning-AI/lightning/pull/12075))
- Removed `AcceleratorConnector.tpu_cores` property ([#12437](https://github.com/Lightning-AI/lightning/pull/12437))

### Fixed

- Fixed an issue where `ModelCheckpoint` could delete last checkpoint from the old directory when `dirpath` has changed during resumed training ([#12225](https://github.com/Lightning-AI/lightning/pull/12225))
- Fixed an issue where `ModelCheckpoint` could delete older checkpoints when `dirpath` has changed during resumed training ([#12045](https://github.com/Lightning-AI/lightning/pull/12045))
- Fixed an issue where `HorovodStrategy.teardown()` did not complete gracefully if an exception was thrown during callback setup [#11752](https://github.com/Lightning-AI/lightning/pull/11752)
- Fixed security vulnerabilities CVE-2020-1747 and CVE-2020-14343 caused by the `PyYAML` dependency ([#11099](https://github.com/Lightning-AI/lightning/pull/11099))
- Fixed security vulnerability "CWE-94: Improper Control of Generation of Code (Code Injection)" ([#12212](https://github.com/Lightning-AI/lightning/pull/12212))
- Fixed logging on `{test,validation}_epoch_end` with multiple dataloaders ([#11132](https://github.com/Lightning-AI/lightning/pull/11132))
- Reset the validation progress tracking state after sanity checking ([#11218](https://github.com/Lightning-AI/lightning/pull/11218))
- Fixed double evaluation bug with fault-tolerance enabled where the second call was completely skipped ([#11119](https://github.com/Lightning-AI/lightning/pull/11119))
- Fixed an issue with the `TPUSpawnPlugin` handling the `XLA_USE_BF16` environment variable incorrectly ([#10990](https://github.com/Lightning-AI/lightning/pull/10990))
- Fixed wrong typehint for `Trainer.lightning_optimizers` ([#11155](https://github.com/Lightning-AI/lightning/pull/11155))
- Fixed the lr-scheduler state not being dumped to checkpoint when using the deepspeed strategy ([#11307](https://github.com/Lightning-AI/lightning/pull/11307))
- Fixed bug that forced overriding `configure_optimizers` with the CLI ([#11672](https://github.com/Lightning-AI/lightning/pull/11672))
- Fixed type promotion when tensors of higher category than float are logged ([#11401](https://github.com/Lightning-AI/lightning/pull/11401))
- Fixed `SimpleProfiler` summary ([#11414](https://github.com/Lightning-AI/lightning/pull/11414))
- No longer set a `DistributedSampler` to the `poptorch.DataLoader` when IPUs are used ([#12114](https://github.com/Lightning-AI/lightning/pull/12114))
- Fixed bug where progress bar was not being disabled when not in rank zero during predict ([#11377](https://github.com/Lightning-AI/lightning/pull/11377))
- Fixed the mid-epoch warning call while resuming training ([#11556](https://github.com/Lightning-AI/lightning/pull/11556))
- Fixed `LightningModule.{un,}toggle_model` when only 1 optimizer is used ([#12088](https://github.com/Lightning-AI/lightning/pull/12088))
- Fixed an issue in `RichProgressbar` to display the metrics logged only on main progress bar ([#11690](https://github.com/Lightning-AI/lightning/pull/11690))
- Fixed `RichProgressBar` progress when refresh rate does not evenly divide the total counter ([#11668](https://github.com/Lightning-AI/lightning/pull/11668))
- Fixed `RichProgressBar` progress validation bar total when using multiple validation runs within a single training epoch ([#11668](https://github.com/Lightning-AI/lightning/pull/11668))
- Configure native Deepspeed schedulers with interval='step' ([#11788](https://github.com/Lightning-AI/lightning/pull/11788)), ([#12031](https://github.com/Lightning-AI/lightning/pull/12031))
- Update `RichProgressBarTheme` styles after detecting light theme on colab ([#10993](https://github.com/Lightning-AI/lightning/pull/10993))
- Fixed passing `_ddp_params_and_buffers_to_ignore` ([#11949](https://github.com/Lightning-AI/lightning/pull/11949))
- Fixed an `AttributeError` when calling `save_hyperparameters` and no parameters need saving ([#11827](https://github.com/Lightning-AI/lightning/pull/11827))
- Fixed environment variable priority for global rank determination ([#11406](https://github.com/Lightning-AI/lightning/pull/11406))
- Fixed an issue that caused the Trainer to produce identical results on subsequent runs without explicit re-seeding ([#11870](https://github.com/Lightning-AI/lightning/pull/11870))
- Fixed an issue that caused the Tuner to affect the random state ([#11870](https://github.com/Lightning-AI/lightning/pull/11870))
- Fixed to avoid common hook warning if no hook is overridden ([#12131](https://github.com/Lightning-AI/lightning/pull/12131))
- Fixed deepspeed keeping old sub-folders in same ckpt path ([#12194](https://github.com/Lightning-AI/lightning/pull/12194))
- Fixed returning logged metrics instead of callback metrics during evaluation ([#12224](https://github.com/Lightning-AI/lightning/pull/12224))
- Fixed the case where `logger=None` is passed to the Trainer ([#12249](https://github.com/Lightning-AI/lightning/pull/12249))
- Fixed bug where the global step tracked by `ModelCheckpoint` was still set even if no checkpoint was saved ([#12418](https://github.com/Lightning-AI/lightning/pull/12418))
- Fixed bug where `ModelCheckpoint` was overriding the `epoch` and `step` logged values ([#12418](https://github.com/Lightning-AI/lightning/pull/12418))
- Fixed bug where monitoring the default `epoch` and `step` values with `ModelCheckpoint` would fail ([#12418](https://github.com/Lightning-AI/lightning/pull/12418))
- Fixed initializing optimizers unnecessarily in `DDPFullyShardedStrategy` ([#12267](https://github.com/Lightning-AI/lightning/pull/12267))
- Fixed check for horovod module ([#12377](https://github.com/Lightning-AI/lightning/pull/12377))
- Fixed logging to loggers with multiple eval dataloaders ([#12454](https://github.com/Lightning-AI/lightning/pull/12454))
- Fixed an issue with resuming from a checkpoint trained with QAT ([#11346](https://github.com/Lightning-AI/lightning/pull/11346))


## [1.5.10] - 2022-02-08

### Fixed

- Fixed an issue to avoid validation loop run on restart ([#11552](https://github.com/Lightning-AI/lightning/pull/11552))
- The `RichProgressBar` now correctly shows the `on_epoch` logged values on train epoch end ([#11689](https://github.com/Lightning-AI/lightning/pull/11689))
- Fixed an issue to make the `step` argument in `WandbLogger.log_image` work ([#11716](https://github.com/Lightning-AI/lightning/pull/11716))
- Fixed `restore_optimizers` for mapping states ([#11757](https://github.com/Lightning-AI/lightning/pull/11757))
- With `DPStrategy`, the batch is not explicitly moved to the device ([#11780](https://github.com/Lightning-AI/lightning/pull/11780))
- Fixed an issue to avoid val bar disappear after `trainer.validate()` ([#11700](https://github.com/Lightning-AI/lightning/pull/11700))
- Fixed supporting remote filesystems with `Trainer.weights_save_path` for fault-tolerant training ([#11776](https://github.com/Lightning-AI/lightning/pull/11776))
- Fixed check for available modules ([#11526](https://github.com/Lightning-AI/lightning/pull/11526))
- Fixed bug where the path for "last" checkpoints was not getting saved correctly which caused newer runs to not remove the previous "last" checkpoint ([#11481](https://github.com/Lightning-AI/lightning/pull/11481))
- Fixed bug where the path for best checkpoints was not getting saved correctly when no metric was monitored which caused newer runs to not use the best checkpoint ([#11481](https://github.com/Lightning-AI/lightning/pull/11481))


## [1.5.9] - 2022-01-20

### Fixed

- Pinned sphinx-autodoc-typehints with <v1.15 ([#11400](https://github.com/Lightning-AI/lightning/pull/11400))
- Skipped testing with PyTorch 1.7 and Python 3.9 on Ubuntu ([#11217](https://github.com/Lightning-AI/lightning/pull/11217))
- Fixed type promotion when tensors of higher category than float are logged ([#11401](https://github.com/Lightning-AI/lightning/pull/11401))
- Fixed the format of the configuration saved automatically by the CLI's `SaveConfigCallback` ([#11532](https://github.com/Lightning-AI/lightning/pull/11532))

### Changed
- Changed `LSFEnvironment` to use `LSB_DJOB_RANKFILE` environment variable instead of `LSB_HOSTS` for determining node rank and main address ([#10825](https://github.com/Lightning-AI/lightning/pull/10825))
- Disabled sampler replacement when using `IterableDataset` ([#11507](https://github.com/Lightning-AI/lightning/pull/11507))


## [1.5.8] - 2022-01-05

### Fixed

- Fixed `LightningCLI` race condition while saving the config ([#11199](https://github.com/Lightning-AI/lightning/pull/11199))
- Fixed the default value used with `log(reduce_fx=min|max)` ([#11310](https://github.com/Lightning-AI/lightning/pull/11310))
- Fixed data fetcher selection ([#11294](https://github.com/Lightning-AI/lightning/pull/11294))
- Fixed a race condition that could result in incorrect (zero) values being observed in prediction writer callbacks ([#11288](https://github.com/Lightning-AI/lightning/pull/11288))
- Fixed dataloaders not getting reloaded the correct amount of times when setting `reload_dataloaders_every_n_epochs` and `check_val_every_n_epoch` ([#10948](https://github.com/Lightning-AI/lightning/pull/10948))
- Fixed deepspeed strategy not restoring the lr-scheduler states when lr-scheduler(s) are configured through `LightningModule.configure_optimizer` ([#11322](https://github.com/Lightning-AI/lightning/pull/11322))


## [1.5.7] - 2021-12-21

### Fixed

- Fixed `NeptuneLogger` when using DDP ([#11030](https://github.com/Lightning-AI/lightning/pull/11030))
- Fixed a bug to disable logging hyperparameters in logger if there are no hparams ([#11105](https://github.com/Lightning-AI/lightning/pull/11105))
- Avoid the deprecated `onnx.export(example_outputs=...)` in torch 1.10 ([#11116](https://github.com/Lightning-AI/lightning/pull/11116))
- Fixed an issue when torch-scripting a `LightningModule` after training with `Trainer(sync_batchnorm=True)` ([#11078](https://github.com/Lightning-AI/lightning/pull/11078))
- Fixed an `AttributeError` occurring when using a `CombinedLoader` (multiple dataloaders) for prediction ([#11111](https://github.com/Lightning-AI/lightning/pull/11111))
- Fixed bug where `Trainer(track_grad_norm=..., logger=False)` would fail ([#11114](https://github.com/Lightning-AI/lightning/pull/11114))
- Fixed an incorrect warning being produced by the model summary when using `bf16` precision on CPU ([#11161](https://github.com/Lightning-AI/lightning/pull/11161))

### Changed

- DeepSpeed does not require lightning module zero 3 partitioning ([#10655](https://github.com/Lightning-AI/lightning/pull/10655))
- The `ModelCheckpoint` callback now saves and restores attributes `best_k_models`, `kth_best_model_path`, `kth_value`, and `last_model_path` ([#10995](https://github.com/Lightning-AI/lightning/pull/10995))


## [1.5.6] - 2021-12-15

### Fixed

- Fixed a bug where the DeepSpeedPlugin arguments `cpu_checkpointing` and `contiguous_memory_optimization` were not being forwarded to deepspeed correctly ([#10874](https://github.com/Lightning-AI/lightning/pull/10874))
- Fixed an issue with `NeptuneLogger` causing checkpoints to be uploaded with a duplicated file extension ([#11015](https://github.com/Lightning-AI/lightning/pull/11015))
- Fixed support for logging within callbacks returned from `LightningModule` ([#10991](https://github.com/Lightning-AI/lightning/pull/10991))
- Fixed running sanity check with `RichProgressBar` ([#10913](https://github.com/Lightning-AI/lightning/pull/10913))
- Fixed support for `CombinedLoader` while checking for warning raised with eval dataloaders ([#10994](https://github.com/Lightning-AI/lightning/pull/10994))
- The TQDM progress bar now correctly shows the `on_epoch` logged values on train epoch end ([#11069](https://github.com/Lightning-AI/lightning/pull/11069))
- Fixed bug where the TQDM updated the training progress bar during `trainer.validate` ([#11069](https://github.com/Lightning-AI/lightning/pull/11069))


## [1.5.5] - 2021-12-07

### Fixed

- Disabled batch_size extraction for torchmetric instances because they accumulate the metrics internally ([#10815](https://github.com/Lightning-AI/lightning/pull/10815))
- Fixed an issue with `SignalConnector` not restoring the default signal handlers on teardown when running on SLURM or with fault-tolerant training enabled ([#10611](https://github.com/Lightning-AI/lightning/pull/10611))
- Fixed `SignalConnector._has_already_handler` check for callable type ([#10483](https://github.com/Lightning-AI/lightning/pull/10483))
- Fixed an issue to return the results for each dataloader separately instead of duplicating them for each ([#10810](https://github.com/Lightning-AI/lightning/pull/10810))
- Improved exception message if `rich` version is less than `10.2.2` ([#10839](https://github.com/Lightning-AI/lightning/pull/10839))
- Fixed uploading best model checkpoint in NeptuneLogger ([#10369](https://github.com/Lightning-AI/lightning/pull/10369))
- Fixed early schedule reset logic in PyTorch profiler that was causing data leak ([#10837](https://github.com/Lightning-AI/lightning/pull/10837))
- Fixed a bug that caused incorrect batch indices to be passed to the `BasePredictionWriter` hooks when using a dataloader with `num_workers > 0` ([#10870](https://github.com/Lightning-AI/lightning/pull/10870))
- Fixed an issue with item assignment on the logger on rank > 0 for those who support it ([#10917](https://github.com/Lightning-AI/lightning/pull/10917))
- Fixed importing `torch_xla.debug` for `torch-xla<1.8` ([#10836](https://github.com/Lightning-AI/lightning/pull/10836))
- Fixed an issue with `DDPSpawnPlugin` and related plugins leaving a temporary checkpoint behind ([#10934](https://github.com/Lightning-AI/lightning/pull/10934))
- Fixed a `TypeError` occurring in the `SingalConnector.teardown()` method ([#10961](https://github.com/Lightning-AI/lightning/pull/10961))


## [1.5.4] - 2021-11-30

### Fixed

- Fixed support for `--key.help=class` with the `LightningCLI` ([#10767](https://github.com/Lightning-AI/lightning/pull/10767))
- Fixed `_compare_version` for python packages ([#10762](https://github.com/Lightning-AI/lightning/pull/10762))
- Fixed TensorBoardLogger `SummaryWriter` not close before spawning the processes ([#10777](https://github.com/Lightning-AI/lightning/pull/10777))
- Fixed a consolidation error in Lite when attempting to save the state dict of a sharded optimizer ([#10746](https://github.com/Lightning-AI/lightning/pull/10746))
- Fixed the default logging level for batch hooks associated with training from `on_step=False, on_epoch=True` to `on_step=True, on_epoch=False` ([#10756](https://github.com/Lightning-AI/lightning/pull/10756))

### Removed

- Removed PyTorch 1.6 support ([#10367](https://github.com/Lightning-AI/lightning/pull/10367), [#10738](https://github.com/Lightning-AI/lightning/pull/10738))


## [1.5.3] - 2021-11-24

### Fixed

- Fixed `ShardedTensor` state dict hook registration to check if torch distributed is available ([#10621](https://github.com/Lightning-AI/lightning/pull/10621))
- Fixed an issue with `self.log` not respecting a tensor's `dtype` when applying computations ([#10076](https://github.com/Lightning-AI/lightning/pull/10076))
- Fixed LigtningLite `_wrap_init` popping unexisting keys from DataLoader signature parameters ([#10613](https://github.com/Lightning-AI/lightning/pull/10613))
- Fixed signals being registered within threads ([#10610](https://github.com/Lightning-AI/lightning/pull/10610))
- Fixed an issue that caused Lightning to extract the batch size even though it was set by the user in `LightningModule.log` ([#10408](https://github.com/Lightning-AI/lightning/pull/10408))
- Fixed `Trainer(move_metrics_to_cpu=True)` not moving the evaluation logged results to CPU ([#10631](https://github.com/Lightning-AI/lightning/pull/10631))
- Fixed the `{validation,test}_step` outputs getting moved to CPU with `Trainer(move_metrics_to_cpu=True)` ([#10631](https://github.com/Lightning-AI/lightning/pull/10631))
- Fixed an issue with collecting logged test results with multiple dataloaders ([#10522](https://github.com/Lightning-AI/lightning/pull/10522))


## [1.5.2] - 2021-11-16

### Fixed

- Fixed `CombinedLoader` and `max_size_cycle` didn't receive a `DistributedSampler` ([#10374](https://github.com/Lightning-AI/lightning/pull/10374))
- Fixed an issue where class or init-only variables of dataclasses were passed to the dataclass constructor in `utilities.apply_to_collection` ([#9702](https://github.com/Lightning-AI/lightning/pull/9702))
- Fixed `isinstance` not working with `init_meta_context`, materialized model not being moved to the device ([#10493](https://github.com/Lightning-AI/lightning/pull/10493))
- Fixed an issue that prevented the Trainer to shutdown workers when execution is interrupted due to failure([#10463](https://github.com/Lightning-AI/lightning/pull/10463))
- Squeeze the early stopping monitor to remove empty tensor dimensions ([#10461](https://github.com/Lightning-AI/lightning/pull/10461))
- Fixed sampler replacement logic with `overfit_batches` to only replace the sample when `SequentialSampler` is not used ([#10486](https://github.com/Lightning-AI/lightning/pull/10486))
- Fixed scripting causing false positive deprecation warnings ([#10470](https://github.com/Lightning-AI/lightning/pull/10470), [#10555](https://github.com/Lightning-AI/lightning/pull/10555))
- Do not fail if batch size could not be inferred for logging when using DeepSpeed ([#10438](https://github.com/Lightning-AI/lightning/pull/10438))
- Fixed propagation of device and dtype information to submodules of LightningLite when they inherit from `DeviceDtypeModuleMixin` ([#10559](https://github.com/Lightning-AI/lightning/pull/10559))


## [1.5.1] - 2021-11-09

### Fixed

- Fixed `apply_to_collection(defaultdict)` ([#10316](https://github.com/Lightning-AI/lightning/pull/10316))
- Fixed failure when `DataLoader(batch_size=None)` is passed ([#10345](https://github.com/Lightning-AI/lightning/pull/10345))
- Fixed interception of `__init__` arguments for sub-classed DataLoader re-instantiation in Lite ([#10334](https://github.com/Lightning-AI/lightning/pull/10334))
- Fixed issue with pickling `CSVLogger` after a call to `CSVLogger.save` ([#10388](https://github.com/Lightning-AI/lightning/pull/10388))
- Fixed an import error being caused by `PostLocalSGD` when `torch.distributed` not available ([#10359](https://github.com/Lightning-AI/lightning/pull/10359))
- Fixed the logging with `on_step=True` in epoch-level hooks causing unintended side-effects. Logging with `on_step=True` in epoch-level hooks will now correctly raise an error ([#10409](https://github.com/Lightning-AI/lightning/pull/10409))
- Fixed deadlocks for distributed training with `RichProgressBar` ([#10428](https://github.com/Lightning-AI/lightning/pull/10428))
- Fixed an issue where the model wrapper in Lite converted non-floating point tensors to float ([#10429](https://github.com/Lightning-AI/lightning/pull/10429))
- Fixed an issue with inferring the dataset type in fault-tolerant training ([#10432](https://github.com/Lightning-AI/lightning/pull/10432))
- Fixed dataloader workers with `persistent_workers` being deleted on every iteration ([#10434](https://github.com/Lightning-AI/lightning/pull/10434))


## [1.5.0] - 2021-11-02

### Added

- Added support for monitoring the learning rate without schedulers in `LearningRateMonitor` ([#9786](https://github.com/Lightning-AI/lightning/pull/9786))
- Added registration of `ShardedTensor` state dict hooks in `LightningModule.__init__` if the PyTorch version supports `ShardedTensor` ([#8944](https://github.com/Lightning-AI/lightning/pull/8944))
- Added error handling including calling of `on_keyboard_interrupt()` and `on_exception()` for all entrypoints (fit, validate, test, predict) ([#8819](https://github.com/Lightning-AI/lightning/pull/8819))
- Added a flavor of `training_step` that takes `dataloader_iter` as an argument ([#8807](https://github.com/Lightning-AI/lightning/pull/8807))
- Added a `state_key` property to the `Callback` base class ([#6886](https://github.com/Lightning-AI/lightning/pull/6886))
- Added progress tracking to loops:
    * Integrated `TrainingEpochLoop.total_batch_idx` ([#8598](https://github.com/Lightning-AI/lightning/pull/8598))
    * Added `BatchProgress` and integrated `TrainingEpochLoop.is_last_batch` ([#9657](https://github.com/Lightning-AI/lightning/pull/9657))
    * Avoid optional `Tracker` attributes ([#9320](https://github.com/Lightning-AI/lightning/pull/9320))
    * Reset `current` progress counters when restarting an epoch loop that had already finished ([#9371](https://github.com/Lightning-AI/lightning/pull/9371))
    * Call `reset_on_restart` in the loop's `reset` hook instead of when loading a checkpoint ([#9561](https://github.com/Lightning-AI/lightning/pull/9561))
    * Use `completed` over `processed` in `reset_on_restart` ([#9656](https://github.com/Lightning-AI/lightning/pull/9656))
    * Renamed `reset_on_epoch` to `reset_on_run` ([#9658](https://github.com/Lightning-AI/lightning/pull/9658))
- Added `batch_size` and `rank_zero_only` arguments for `log_dict` to match `log` ([#8628](https://github.com/Lightning-AI/lightning/pull/8628))
- Added a check for unique GPU ids ([#8666](https://github.com/Lightning-AI/lightning/pull/8666))
- Added `ResultCollection` state_dict to the Loop `state_dict` and added support for distributed reload ([#8641](https://github.com/Lightning-AI/lightning/pull/8641))
- Added DeepSpeed collate checkpoint utility function ([#8701](https://github.com/Lightning-AI/lightning/pull/8701))
- Added a `handles_accumulate_grad_batches` property to the training type plugins ([#8856](https://github.com/Lightning-AI/lightning/pull/8856))
- Added a warning to `WandbLogger` when reusing a wandb run ([#8714](https://github.com/Lightning-AI/lightning/pull/8714))
- Added `log_graph` argument for `watch` method of `WandbLogger` ([#8662](https://github.com/Lightning-AI/lightning/pull/8662))
- `LightningCLI` additions:
  * Added `LightningCLI(run=False|True)` to choose whether to run a `Trainer` subcommand ([#8751](https://github.com/Lightning-AI/lightning/pull/8751))
  * Added support to call any trainer function from the `LightningCLI` via subcommands ([#7508](https://github.com/Lightning-AI/lightning/pull/7508))
  * Allow easy trainer re-instantiation ([#7508](https://github.com/Lightning-AI/lightning/pull/9241))
  * Automatically register all optimizers and learning rate schedulers ([#9565](https://github.com/Lightning-AI/lightning/pull/9565))
  * Allow registering custom optimizers and learning rate schedulers without subclassing the CLI ([#9565](https://github.com/Lightning-AI/lightning/pull/9565))
  * Support shorthand notation to instantiate optimizers and learning rate schedulers ([#9565](https://github.com/Lightning-AI/lightning/pull/9565))
  * Support passing lists of callbacks via command line ([#8815](https://github.com/Lightning-AI/lightning/pull/8815))
  * Support shorthand notation to instantiate models ([#9588](https://github.com/Lightning-AI/lightning/pull/9588))
  * Support shorthand notation to instantiate datamodules ([#10011](https://github.com/Lightning-AI/lightning/pull/10011))
  * Added `multifile` option to `LightningCLI` to enable/disable config saving to preserve multiple files structure ([#9073](https://github.com/Lightning-AI/lightning/pull/9073))
- Fault-tolerant training:
    * Added `FastForwardSampler` and `CaptureIterableDataset` injection to data loading utilities ([#8366](https://github.com/Lightning-AI/lightning/pull/8366))
    * Added `DataFetcher` to control fetching flow ([#8890](https://github.com/Lightning-AI/lightning/pull/8890))
    * Added `SharedCycleIteratorState` to prevent infinite loop ([#8889](https://github.com/Lightning-AI/lightning/pull/8889))
    * Added `CaptureMapDataset` for state management in map-style datasets ([#8891](https://github.com/Lightning-AI/lightning/pull/8891))
    * Added Fault Tolerant Training to `DataFetcher` ([#8891](https://github.com/Lightning-AI/lightning/pull/8891))
    * Replaced old prefetch iterator with new `DataFetcher` in training loop ([#8953](https://github.com/Lightning-AI/lightning/pull/8953))
    * Added partial support for global random state fault-tolerance in map-style datasets ([#8950](https://github.com/Lightning-AI/lightning/pull/8950))
    * Converted state to tuple explicitly when setting Python random state ([#9401](https://github.com/Lightning-AI/lightning/pull/9401))
    * Added support for restarting an optimizer loop (multiple optimizers) ([#9537](https://github.com/Lightning-AI/lightning/pull/9537))
    * Added support for restarting within Evaluation Loop ([#9563](https://github.com/Lightning-AI/lightning/pull/9563))
    * Added mechanism to detect that a signal has been sent so the Trainer can gracefully exit ([#9566](https://github.com/Lightning-AI/lightning/pull/9566))
    * Added support for skipping ahead to validation during the auto-restart of fitting ([#9681](https://github.com/Lightning-AI/lightning/pull/9681))
    * Added support for auto-restart if a fault-tolerant checkpoint is available ([#9722](https://github.com/Lightning-AI/lightning/pull/9722))
- Checkpoint saving and loading extensibility:
  * Added `CheckpointIO` plugin to expose checkpoint IO from training type plugin ([#8743](https://github.com/Lightning-AI/lightning/pull/8743))
  * Refactored `CheckpointConnector` to offload validation logic to the `CheckpointIO` plugin ([#9045](https://github.com/Lightning-AI/lightning/pull/9045))
  * Added `remove_checkpoint` to `CheckpointIO` plugin by moving the responsibility out of the `ModelCheckpoint` callback ([#9373](https://github.com/Lightning-AI/lightning/pull/9373))
  * Added `XLACheckpointIO` plugin ([#9972](https://github.com/Lightning-AI/lightning/pull/9972))
- Loop customization:
    * Added `Closure` and `AbstractClosure` classes ([#8642](https://github.com/Lightning-AI/lightning/pull/8642))
    * Refactored `TrainingBatchLoop` and extracted `OptimizerLoop`, splitting off automatic optimization into its own loop ([#9191](https://github.com/Lightning-AI/lightning/pull/9191))
    * Removed `TrainingBatchLoop.backward()`; manual optimization now calls directly into `Accelerator.backward()` and automatic optimization handles backward in new `OptimizerLoop` ([#9265](https://github.com/Lightning-AI/lightning/pull/9265))
    * Extracted `ManualOptimization` logic from `TrainingBatchLoop` into its own separate loop class ([#9266](https://github.com/Lightning-AI/lightning/pull/9266))
    * Added `OutputResult` and `ManualResult` classes ([#9437](https://github.com/Lightning-AI/lightning/pull/9437), [#9424](https://github.com/Lightning-AI/lightning/pull/9424))
    * Marked `OptimizerLoop.backward` as protected ([#9514](https://github.com/Lightning-AI/lightning/pull/9514))
    * Marked `FitLoop.should_accumulate` as protected ([#9515](https://github.com/Lightning-AI/lightning/pull/9515))
    * Marked several methods in `PredictionLoop` as protected: `on_predict_start`, `on_predict_epoch_end`, `on_predict_end`, `on_predict_model_eval` ([#9516](https://github.com/Lightning-AI/lightning/pull/9516))
    * Marked several methods in `EvaluationLoop` as protected: `get_max_batches`, `on_evaluation_model_eval`, `on_evaluation_model_train`, `on_evaluation_start`, `on_evaluation_epoch_start`, `on_evaluation_epoch_end`, `on_evaluation_end`, `reload_evaluation_dataloaders` ([#9516](https://github.com/Lightning-AI/lightning/pull/9516))
    * Marked several methods in `EvaluationEpochLoop` as protected: `on_evaluation_batch_start`, `evaluation_step`, `evaluation_step_end` ([#9516](https://github.com/Lightning-AI/lightning/pull/9516))
    * Added `yielding_training_step` example ([#9983](https://github.com/Lightning-AI/lightning/pull/9983))
- Added support for saving and loading state of multiple callbacks of the same type ([#7187](https://github.com/Lightning-AI/lightning/pull/7187))
- Added DeepSpeed Stage 1 support ([#8974](https://github.com/Lightning-AI/lightning/pull/8974))
- Added `Python dataclass` support for `LightningDataModule` ([#8272](https://github.com/Lightning-AI/lightning/pull/8272))
- Added sanitization of tensors when they get logged as hyperparameters in `TensorBoardLogger` ([#9031](https://github.com/Lightning-AI/lightning/pull/9031))
- Added `InterBatchParallelDataFetcher` ([#9020](https://github.com/Lightning-AI/lightning/pull/9020))
- Added `DataLoaderIterDataFetcher` ([#9020](https://github.com/Lightning-AI/lightning/pull/9020))
- Added `DataFetcher` within `Fit / Evaluation` Loop  ([#9047](https://github.com/Lightning-AI/lightning/pull/9047))
- Added a friendly error message when DDP attempts to spawn new distributed processes with rank > 0 ([#9005](https://github.com/Lightning-AI/lightning/pull/9005))
- Added Rich integration:
    * Added Rich progress bar ([#8929](https://github.com/Lightning-AI/lightning/pull/8929), [#9559](https://github.com/Lightning-AI/lightning/pull/9559))
    * Added Support for iterable datasets ([#9734](https://github.com/Lightning-AI/lightning/pull/9734))
    * Added `RichModelSummary` callback ([#9546](https://github.com/Lightning-AI/lightning/pull/9546))
    * Added `configure_columns` method to `RichProgressBar` ([#10288](https://github.com/Lightning-AI/lightning/pull/10288))
    * Added `leave` argument to `RichProgressBar` ([#10301](https://github.com/Lightning-AI/lightning/pull/10301))
- Added input validation logic for precision ([#9080](https://github.com/Lightning-AI/lightning/pull/9080))
- Added support for CPU AMP autocast ([#9084](https://github.com/Lightning-AI/lightning/pull/9084))
- Added `on_exception` callback hook ([#9183](https://github.com/Lightning-AI/lightning/pull/9183))
- Added a warning to DeepSpeed when inferring batch size ([#9221](https://github.com/Lightning-AI/lightning/pull/9221))
- Added `ModelSummary` callback ([#9344](https://github.com/Lightning-AI/lightning/pull/9344))
- Added `log_images`, `log_text` and `log_table` to `WandbLogger` ([#9545](https://github.com/Lightning-AI/lightning/pull/9545))
- Added `PL_RECONCILE_PROCESS` environment variable to enable process reconciliation regardless of cluster environment settings ([#9389](https://github.com/Lightning-AI/lightning/pull/9389))
- Added `get_device_stats` to the Accelerator interface and added its implementation for GPU and TPU ([#9586](https://github.com/Lightning-AI/lightning/pull/9586))
- Added a warning when an unknown key is encountered in the optimizer configuration, and when `OneCycleLR` is used with `"interval": "epoch"` ([#9666](https://github.com/Lightning-AI/lightning/pull/9666))
- Added `DeviceStatsMonitor` callback ([#9712](https://github.com/Lightning-AI/lightning/pull/9712))
- Added `enable_progress_bar` to the Trainer constructor ([#9664](https://github.com/Lightning-AI/lightning/pull/9664))
- Added `pl_legacy_patch` load utility for loading old checkpoints that have pickled legacy Lightning attributes ([#9166](https://github.com/Lightning-AI/lightning/pull/9166))
- Added support for `torch.use_deterministic_algorithms` ([#9121](https://github.com/Lightning-AI/lightning/pull/9121))
- Added automatic parameters tying for TPUs ([#9525](https://github.com/Lightning-AI/lightning/pull/9525))
- Added support for `torch.autograd.set_detect_anomaly` through `Trainer` constructor argument `detect_anomaly` ([#9848](https://github.com/Lightning-AI/lightning/pull/9848))
- Added `enable_model_summary` flag to Trainer ([#9699](https://github.com/Lightning-AI/lightning/pull/9699))
- Added `strategy` argument to Trainer ([#8597](https://github.com/Lightning-AI/lightning/pull/8597))
- Added `init_meta_context`, `materialize_module` utilities ([#9920](https://github.com/Lightning-AI/lightning/pull/9920))
- Added `TPUPrecisionPlugin` ([#10020](https://github.com/Lightning-AI/lightning/pull/#10020))
- Added `torch.bfloat16` support:
  * Added bfloat16 support for Lightning Trainer ([#9049](https://github.com/Lightning-AI/lightning/pull/9049))
  * Renamed `TPUHalfPrecisionPlugin` to `TPUBf16PrecisionPlugin` ([#10026](https://github.com/Lightning-AI/lightning/pull/10026))
  * Default to `precision=bf16` on CPU when `precision=16` is passed ([#10033](https://github.com/Lightning-AI/lightning/pull/10033))
  * Added support for `torch.autocast` ([#10053](https://github.com/Lightning-AI/lightning/pull/10053))
- Added `kfold` example for loop customization ([#9965](https://github.com/Lightning-AI/lightning/pull/9965))
- LightningLite:
    * Added `PrecisionPlugin.forward_context`, making it the default implementation for all `{train,val,test,predict}_step_context()` methods ([#9988](https://github.com/Lightning-AI/lightning/pull/9988))
    * Added `DDPSpawnPlugin.spawn()` for spawning new processes of a given function ([#10018](https://github.com/Lightning-AI/lightning/pull/10018), [#10022](https://github.com/Lightning-AI/lightning/pull/10022))
    * Added `TrainingTypePlugin.{_setup_model, _setup_optimizer}` methods ([#9994](https://github.com/Lightning-AI/lightning/pull/9994), [#10064](https://github.com/Lightning-AI/lightning/pull/10064))
    * Implemented `DataParallelPlugin._setup_model` ([#10010](https://github.com/Lightning-AI/lightning/pull/10010))
    * Implemented `DeepSpeedPlugin._setup_model_and_optimizers` ([#10009](https://github.com/Lightning-AI/lightning/pull/10009), [#10064](https://github.com/Lightning-AI/lightning/pull/10064))
    * Implemented `{DDPShardedPlugin,DDPShardedSpawnPlugin}._setup_model_and_optimizers` ([#10028](https://github.com/Lightning-AI/lightning/pull/10028), [#10064](https://github.com/Lightning-AI/lightning/pull/10064))
    * Added optional `model` argument to the `optimizer_step` methods in accelerators and plugins ([#10023](https://github.com/Lightning-AI/lightning/pull/10023))
    * Updated precision attributes in `DeepSpeedPlugin` ([#10164](https://github.com/Lightning-AI/lightning/pull/10164))
    * Added the ability to return a result from rank 0 in `DDPSpawnPlugin.spawn` ([#10162](https://github.com/Lightning-AI/lightning/pull/10162))
    * Added `pl.lite` package ([#10175](https://github.com/Lightning-AI/lightning/pull/10175))
    * Added `LightningLite` documentation ([#10043](https://github.com/Lightning-AI/lightning/pull/10043))
    * Added `LightningLite` examples ([#9987](https://github.com/Lightning-AI/lightning/pull/9987))
    * Make the `_LiteDataLoader` an iterator and add supports for custom dataloader ([#10279](https://github.com/Lightning-AI/lightning/pull/10279))
- Added `use_omegaconf` argument to `save_hparams_to_yaml` plugin ([#9170](https://github.com/Lightning-AI/lightning/pull/9170))
- Added `ckpt_path` argument for `Trainer.fit()` ([#10061](https://github.com/Lightning-AI/lightning/pull/10061))
- Added `auto_device_count` method to `Accelerators` ([#10222](https://github.com/Lightning-AI/lightning/pull/10222))
- Added support for `devices="auto"` ([#10264](https://github.com/Lightning-AI/lightning/pull/10264))
- Added a `filename` argument in `ModelCheckpoint.format_checkpoint_name` ([#9818](https://github.com/Lightning-AI/lightning/pull/9818))
- Added support for empty `gpus` list to run on CPU ([#10246](https://github.com/Lightning-AI/lightning/pull/10246))
- Added a warning if multiple batch sizes are found from ambiguous batch ([#10247](https://github.com/Lightning-AI/lightning/pull/10247))

### Changed

- Trainer now raises a `MisconfigurationException` when its methods are called with `ckpt_path="best"` but a checkpoint callback isn't configured ([#9841](https://github.com/Lightning-AI/lightning/pull/9841))
- Setting `Trainer(accelerator="ddp_cpu")` now does not spawn a subprocess if `num_processes` is kept `1` along with `num_nodes > 1` ([#9603](https://github.com/Lightning-AI/lightning/pull/9603))
- Module imports are now catching `ModuleNotFoundError` instead of `ImportError` ([#9867](https://github.com/Lightning-AI/lightning/pull/9867))
- `pl.loggers.neptune.NeptuneLogger` is now consistent with the new [neptune-client](https://github.com/neptune-ai/neptune-client) API; the old [neptune-client](https://github.com/neptune-ai/neptune-client) API is supported by `NeptuneClient` from the [neptune-contrib](https://github.com/neptune-ai/neptune-contrib) repo ([#6867](https://github.com/Lightning-AI/lightning/pull/6867))
- Parsing of `enums` type hyperparameters to be saved in the `haprams.yaml` file by TensorBoard and CSV loggers has been fixed and made in line with how OmegaConf parses it ([#9170](https://github.com/Lightning-AI/lightning/pull/9170))
- Parsing of the `gpus` Trainer argument has changed: `gpus="n"` (str) no longer selects the GPU index n and instead selects the first n devices ([#8770](https://github.com/Lightning-AI/lightning/pull/8770))
- `iteration_count` and other index attributes in the loops has been replaced with progress dataclasses ([#8477](https://github.com/Lightning-AI/lightning/pull/8477))
- The `trainer.lightning_module` reference is now properly set at the very beginning of a run ([#8536](https://github.com/Lightning-AI/lightning/pull/8536))
- The model weights now get loaded in all cases when the checkpoint path gets provided in validate/test/predict, regardless of whether the model instance is provided or not ([#8352](https://github.com/Lightning-AI/lightning/pull/8352))
- The `Trainer` functions `reset_{train,val,test,predict}_dataloader`, `reset_train_val_dataloaders`, and `request_dataloader` `model` argument is now optional ([#8536](https://github.com/Lightning-AI/lightning/pull/8536))
- Saved checkpoints will no longer use the type of a `Callback` as the key to avoid issues with unpickling ([#6886](https://github.com/Lightning-AI/lightning/pull/6886))
- Improved string conversion for `ResultCollection` ([#8622](https://github.com/Lightning-AI/lightning/pull/8622))
- `LightningCLI` changes:
    * `LightningCLI.init_parser` now returns the parser instance ([#8721](https://github.com/Lightning-AI/lightning/pull/8721))
    * `LightningCLI.add_core_arguments_to_parser`, `LightningCLI.parse_arguments` now take a `parser` argument ([#8721](https://github.com/Lightning-AI/lightning/pull/8721))
    * `LightningCLI.instantiate_trainer` now takes a config and a list of callbacks ([#8721](https://github.com/Lightning-AI/lightning/pull/8721))
    * Split `LightningCLI.add_core_arguments_to_parser` into `LightningCLI.add_default_arguments_to_parser` + `LightningCLI.add_core_arguments_to_parser` ([#8721](https://github.com/Lightning-AI/lightning/pull/8721))
- The accelerator and training type plugin `setup` hooks no longer have a `model` argument ([#8536](https://github.com/Lightning-AI/lightning/pull/8536))
- The accelerator and training type plugin `update_global_step` hook has been removed ([#8856](https://github.com/Lightning-AI/lightning/pull/8856))
- The coverage of `self.log`-ing in any `LightningModule` or `Callback` hook has been improved ([#8498](https://github.com/Lightning-AI/lightning/pull/8498))
- `self.log`-ing without a `Trainer` reference now raises a warning instead of an exception ([#9733](https://github.com/Lightning-AI/lightning/pull/9733))
- Removed restrictions in the Trainer that loggers can only log from rank 0; the existing logger behavior has not changed ([#8608](https://github.com/Lightning-AI/lightning/pull/8608))
- `Trainer.request_dataloader` now takes a `RunningStage` enum instance ([#8858](https://github.com/Lightning-AI/lightning/pull/8858))
- Changed `rank_zero_warn` to `NotImplementedError` in the `{train, val, test, predict}_dataloader` hooks that `Lightning(Data)Module` uses ([#9161](https://github.com/Lightning-AI/lightning/pull/9161))
- Moved `block_ddp_sync_behaviour` out of `TrainingBatchLoop` to loop utilities ([#9192](https://github.com/Lightning-AI/lightning/pull/9192))
- Executing the `optimizer_closure` is now required when overriding the `optimizer_step` hook ([#9360](https://github.com/Lightning-AI/lightning/pull/9360))
- Changed logging of `LightningModule` and `LightningDataModule` hyperparameters to raise an exception only if there are colliding keys with different values ([#9496](https://github.com/Lightning-AI/lightning/pull/9496))
- `seed_everything` now fails when an invalid seed value is passed instead of selecting a random seed ([#8787](https://github.com/Lightning-AI/lightning/pull/8787))
- The Trainer now calls `TrainingTypePlugin` collective APIs directly instead of going through the Accelerator reference ([#9677](https://github.com/Lightning-AI/lightning/pull/9677), [#9901](https://github.com/Lightning-AI/lightning/pull/9901))
- The tuner now uses a unique filename to save a temporary checkpoint ([#9682](https://github.com/Lightning-AI/lightning/pull/9682))
- Changed `HorovodPlugin.all_gather` to return a `torch.Tensor` instead of a list ([#9696](https://github.com/Lightning-AI/lightning/pull/9696))
- Changed Trainer connectors to be protected attributes:
    * Configuration Validator ([#9779](https://github.com/Lightning-AI/lightning/pull/9779))
- The `current_epoch` and `global_step` attributes now get restored irrespective of the Trainer task ([#9413](https://github.com/Lightning-AI/lightning/pull/9413))
- Trainer now raises an exception when requesting `amp_level` with native `amp_backend` ([#9755](https://github.com/Lightning-AI/lightning/pull/9755))
- Update the logic to check for accumulation steps with deepspeed ([#9826](https://github.com/Lightning-AI/lightning/pull/9826))
- `pl.utilities.grads.grad_norm` now raises an exception if parameter `norm_type <= 0` ([#9765](https://github.com/Lightning-AI/lightning/pull/9765))
- Updated error message for interactive incompatible plugins ([#9896](https://github.com/Lightning-AI/lightning/pull/9896))
- Moved the `optimizer_step` and `clip_gradients` hook from the `Accelerator` and `TrainingTypePlugin` into the `PrecisionPlugin` ([#10143](https://github.com/Lightning-AI/lightning/pull/10143), [#10029](https://github.com/Lightning-AI/lightning/pull/10029))
- `NativeMixedPrecisionPlugin` and its subclasses now take an optional `GradScaler` instance ([#10055](https://github.com/Lightning-AI/lightning/pull/10055))
- Trainer is now raising a `MisconfigurationException` instead of a warning if `Trainer.{validate/test}` is missing required methods ([#10016](https://github.com/Lightning-AI/lightning/pull/10016))
- Changed default value of the `max_steps` Trainer argument from `None` to -1 ([#9460](https://github.com/Lightning-AI/lightning/pull/9460))
- LightningModule now raises an error when calling `log(on_step=False, on_epoch=False)` ([#10227](https://github.com/Lightning-AI/lightning/pull/10227))
- Quantization aware training observers are now disabled by default during validating/testing/predicting stages ([#8540](https://github.com/Lightning-AI/lightning/pull/8540))
- Raised `MisconfigurationException` when total length of `dataloader` across ranks is zero, and give warning when total length is non-zero, but only local rank length is zero. ([#9827](https://github.com/Lightning-AI/lightning/pull/9827))
- Changed the model size calculation using `ByteCounter` ([#10123](https://github.com/Lightning-AI/lightning/pull/10123))
- Enabled `on_load_checkpoint` for `LightningDataModule` for all `trainer_fn` ([#10238](https://github.com/Lightning-AI/lightning/pull/10238))
- Allowed separate config files for parameters with class type when LightningCLI is in `subclass_mode=False` ([#10286](https://github.com/Lightning-AI/lightning/pull/10286))

### Deprecated

- Deprecated Trainer argument `terminate_on_nan` in favor of `detect_anomaly`([#9175](https://github.com/Lightning-AI/lightning/pull/9175))
- Deprecated `Trainer.terminate_on_nan` public attribute access ([#9849](https://github.com/Lightning-AI/lightning/pull/9849))
- Deprecated `LightningModule.summarize()` in favor of `pl.utilities.model_summary.summarize()` ([#8513](https://github.com/Lightning-AI/lightning/pull/8513))
- Deprecated `LightningModule.model_size` ([#8343](https://github.com/Lightning-AI/lightning/pull/8343))
- Deprecated `DataModule` properties: `train_transforms`, `val_transforms`, `test_transforms`, `size`, `dims` ([#8851](https://github.com/Lightning-AI/lightning/pull/8851))
- Deprecated `add_to_queue`, `get_from_queue` from `LightningModule` in favor of corresponding methods in the `DDPSpawnPlugin` ([#9118](https://github.com/Lightning-AI/lightning/pull/9118))
- Deprecated `LightningModule.get_progress_bar_dict` and `Trainer.progress_bar_dict` in favor of `pl.callbacks.progress.base.get_standard_metrics` and `ProgressBarBase.get_metrics` ([#8985](https://github.com/Lightning-AI/lightning/pull/8985))
- Deprecated `prepare_data_per_node` flag on Trainer and set it as a property of `DataHooks`, accessible in the `LightningModule` and `LightningDataModule` ([#8958](https://github.com/Lightning-AI/lightning/pull/8958))
- Deprecated the `TestTubeLogger` ([#9065](https://github.com/Lightning-AI/lightning/pull/9065))
- Deprecated `on_{train/val/test/predict}_dataloader()` from `LightningModule` and `LightningDataModule` ([#9098](https://github.com/Lightning-AI/lightning/pull/9098))
- Deprecated `on_keyboard_interrupt` callback hook in favor of new `on_exception` hook ([#9260](https://github.com/Lightning-AI/lightning/pull/9260))
- Deprecated passing `process_position` to the `Trainer` constructor in favor of adding the `ProgressBar` callback with `process_position` directly to the list of callbacks ([#9222](https://github.com/Lightning-AI/lightning/pull/9222))
- Deprecated passing `flush_logs_every_n_steps` as a Trainer argument, instead pass it to the logger init if supported ([#9366](https://github.com/Lightning-AI/lightning/pull/9366))
- Deprecated `LightningLoggerBase.close`, `LoggerCollection.close` in favor of `LightningLoggerBase.finalize`, `LoggerCollection.finalize` ([#9422](https://github.com/Lightning-AI/lightning/pull/9422))
- Deprecated passing `progress_bar_refresh_rate` to the `Trainer` constructor in favor of adding the `ProgressBar` callback with `refresh_rate` directly to the list of callbacks, or passing `enable_progress_bar=False` to disable the progress bar ([#9616](https://github.com/Lightning-AI/lightning/pull/9616))
- Deprecated `LightningDistributed` and moved the broadcast logic to `DDPPlugin` and `DDPSpawnPlugin` directly ([#9691](https://github.com/Lightning-AI/lightning/pull/9691))
- Deprecated passing `stochastic_weight_avg` to the `Trainer` constructor in favor of adding the `StochasticWeightAveraging` callback directly to the list of callbacks ([#8989](https://github.com/Lightning-AI/lightning/pull/8989))
- Deprecated Accelerator collective API `barrier`, `broadcast`, and `all_gather` in favor of calling the `TrainingTypePlugin` collective API directly ([#9677](https://github.com/Lightning-AI/lightning/pull/9677))
- Deprecated `checkpoint_callback` from the `Trainer` constructor in favor of `enable_checkpointing` ([#9754](https://github.com/Lightning-AI/lightning/pull/9754))
- Deprecated the `LightningModule.on_post_move_to_device` method ([#9525](https://github.com/Lightning-AI/lightning/pull/9525))
- Deprecated `pl.core.decorators.parameter_validation` in favor of `pl.utilities.parameter_tying.set_shared_parameters` ([#9525](https://github.com/Lightning-AI/lightning/pull/9525))
- Deprecated passing `weights_summary` to the `Trainer` constructor in favor of adding the `ModelSummary` callback with `max_depth` directly to the list of callbacks ([#9699](https://github.com/Lightning-AI/lightning/pull/9699))
- Deprecated `log_gpu_memory`, `gpu_metrics`, and util funcs in favor of `DeviceStatsMonitor` callback ([#9921](https://github.com/Lightning-AI/lightning/pull/9921))
- Deprecated `GPUStatsMonitor` and `XLAStatsMonitor` in favor of `DeviceStatsMonitor` callback ([#9924](https://github.com/Lightning-AI/lightning/pull/9924))
- Deprecated setting `Trainer(max_steps=None)`; To turn off the limit, set `Trainer(max_steps=-1)` (default) ([#9460](https://github.com/Lightning-AI/lightning/pull/9460))
- Deprecated access to the `AcceleratorConnector.is_slurm_managing_tasks` attribute and marked it as protected ([#10101](https://github.com/Lightning-AI/lightning/pull/10101))
- Deprecated access to the `AcceleratorConnector.configure_slurm_ddp` method and marked it as protected ([#10101](https://github.com/Lightning-AI/lightning/pull/10101))
- Deprecated passing `resume_from_checkpoint` to the `Trainer` constructor in favor of `trainer.fit(ckpt_path=)` ([#10061](https://github.com/Lightning-AI/lightning/pull/10061))
- Deprecated `ClusterEnvironment.creates_children()` in favor of `ClusterEnvironment.creates_processes_externally` (property) ([#10106](https://github.com/Lightning-AI/lightning/pull/10106))
- Deprecated `PrecisionPlugin.master_params()` in favor of `PrecisionPlugin.main_params()` ([#10105](https://github.com/Lightning-AI/lightning/pull/10105))
- Deprecated `lr_sch_names` from `LearningRateMonitor` ([#10066](https://github.com/Lightning-AI/lightning/pull/10066))
- Deprecated `ProgressBar` callback in favor of `TQDMProgressBar` ([#10134](https://github.com/Lightning-AI/lightning/pull/10134))

### Removed

- Removed deprecated `metrics` ([#8586](https://github.com/Lightning-AI/lightning/pull/8586/))
- Removed the deprecated `outputs` argument in both the `LightningModule.on_train_epoch_end` and `Callback.on_train_epoch_end` hooks ([#8587](https://github.com/Lightning-AI/lightning/pull/8587))
- Removed the deprecated `TrainerLoggingMixin` class ([#8609](https://github.com/Lightning-AI/lightning/pull/8609))
- Removed the deprecated `TrainerTrainingTricksMixin` class ([#8679](https://github.com/Lightning-AI/lightning/pull/8679))
- Removed the deprecated `optimizer_idx` from `training_step` as an accepted argument in manual optimization ([#8576](https://github.com/Lightning-AI/lightning/pull/8576))
- Removed support for the deprecated `on_save_checkpoint` signature. The hook now takes a `checkpoint` positional parameter ([#8697](https://github.com/Lightning-AI/lightning/pull/8697))
- Removed support for the deprecated `on_load_checkpoint` signature. The hook now takes a `pl_module` positional parameter ([#8697](https://github.com/Lightning-AI/lightning/pull/8697))
- Removed the deprecated `save_function` property in `ModelCheckpoint` ([#8680](https://github.com/Lightning-AI/lightning/pull/8680))
- Removed the deprecated `model` argument from `ModelCheckpoint.save_checkpoint` ([#8688](https://github.com/Lightning-AI/lightning/pull/8688))
- Removed the deprecated `sync_step` argument from `WandbLogger` ([#8763](https://github.com/Lightning-AI/lightning/pull/8763))
- Removed the deprecated `Trainer.truncated_bptt_steps` in favor of `LightningModule.truncated_bptt_steps` ([#8826](https://github.com/Lightning-AI/lightning/pull/8826))
- Removed `LightningModule.write_predictions` and `LightningModule.write_predictions_dict` ([#8850](https://github.com/Lightning-AI/lightning/pull/8850))
- Removed `on_reset_*_dataloader` hooks in TrainingType Plugins and Accelerators ([#8858](https://github.com/Lightning-AI/lightning/pull/8858))
- Removed deprecated `GradInformation` module in favor of `pl.utilities.grads` ([#8831](https://github.com/Lightning-AI/lightning/pull/8831/))
- Removed `TrainingTypePlugin.on_save` and `Accelerator.on_save` ([#9023](https://github.com/Lightning-AI/lightning/pull/9023))
- Removed `{Accelerator,TrainingTypePlugin,PrecisionPlugin}.post_optimizer_step` ([#9746](https://github.com/Lightning-AI/lightning/pull/9746))
- Removed deprecated `connect_precision_plugin` and `connect_training_type_plugin` from `Accelerator` ([#9019](https://github.com/Lightning-AI/lightning/pull/9019))
- Removed `on_train_epoch_end` from `Accelerator` ([#9035](https://github.com/Lightning-AI/lightning/pull/9035))
- Removed `InterBatchProcessor` in favor of `DataLoaderIterDataFetcher` ([#9052](https://github.com/Lightning-AI/lightning/pull/9052))
- Removed `Plugin` in `base_plugin.py` in favor of accessing `TrainingTypePlugin` and `PrecisionPlugin` directly instead ([#9066](https://github.com/Lightning-AI/lightning/pull/9066))
- Removed `teardown` from `ParallelPlugin` ([#8943](https://github.com/Lightning-AI/lightning/pull/8943))
- Removed deprecated `profiled_functions` argument from `PyTorchProfiler` ([#9178](https://github.com/Lightning-AI/lightning/pull/9178))
- Removed deprecated `pytorch_lighting.utilities.argparse_utils` module ([#9166](https://github.com/Lightning-AI/lightning/pull/9166))
- Removed deprecated property `Trainer.running_sanity_check` in favor of `Trainer.sanity_checking` ([#9209](https://github.com/Lightning-AI/lightning/pull/9209))
- Removed deprecated `BaseProfiler.output_filename` arg from it and its descendants in favor of `dirpath` and `filename` ([#9214](https://github.com/Lightning-AI/lightning/pull/9214))
- Removed deprecated property `ModelCheckpoint.period` in favor of `ModelCheckpoint.every_n_epochs` ([#9213](https://github.com/Lightning-AI/lightning/pull/9213))
- Removed deprecated `auto_move_data` decorator ([#9231](https://github.com/Lightning-AI/lightning/pull/9231))
- Removed deprecated property `LightningModule.datamodule` in favor of `Trainer.datamodule` ([#9233](https://github.com/Lightning-AI/lightning/pull/9233))
- Removed deprecated properties `DeepSpeedPlugin.cpu_offload*` in favor of `offload_optimizer`, `offload_parameters` and `pin_memory` ([#9244](https://github.com/Lightning-AI/lightning/pull/9244))
- Removed deprecated property `AcceleratorConnector.is_using_torchelastic` in favor of `TorchElasticEnvironment.is_using_torchelastic()` ([#9729](https://github.com/Lightning-AI/lightning/pull/9729))
- Removed `pl.utilities.debugging.InternalDebugger` ([#9680](https://github.com/Lightning-AI/lightning/pull/9680))
- Removed `call_configure_sharded_model_hook` property from `Accelerator` and `TrainingTypePlugin` ([#9612](https://github.com/Lightning-AI/lightning/pull/9612))
- Removed `TrainerProperties` mixin and moved property definitions directly into `Trainer` ([#9495](https://github.com/Lightning-AI/lightning/pull/9495))
- Removed a redundant warning with `ModelCheckpoint(monitor=None)` callback ([#9875](https://github.com/Lightning-AI/lightning/pull/9875))
- Remove `epoch` from `trainer.logged_metrics` ([#9904](https://github.com/Lightning-AI/lightning/pull/9904))
- Remove deprecated `distributed_backend` from `Trainer` ([#10017](https://github.com/Lightning-AI/lightning/pull/10017))
- Removed `process_idx` from the `{DDPSpawnPlugin,TPUSpawnPlugin}.new_process` methods ([#10022](https://github.com/Lightning-AI/lightning/pull/10022))
- Removed automatic patching of `{train,val,test,predict}_dataloader()` on the `LightningModule` ([#9764](https://github.com/Lightning-AI/lightning/pull/9764))
- Removed `pl.trainer.connectors.OptimizerConnector` ([#10120](https://github.com/Lightning-AI/lightning/pull/10120))

### Fixed

- Fixed ImageNet evaluation in example ([#10179](https://github.com/Lightning-AI/lightning/pull/10179))
- Fixed an issue with logger outputs not being finalized correctly after prediction runs ([#8685](https://github.com/Lightning-AI/lightning/pull/8685))
- Fixed `move_metrics_to_cpu` moving the loss to CPU while training on device ([#9308](https://github.com/Lightning-AI/lightning/pull/9308))
- Fixed incorrect main progress bar indicator when resuming training mid-epoch ([#9310](https://github.com/Lightning-AI/lightning/pull/9310))
- Fixed an issue with freeing memory of datafetchers during teardown ([#9387](https://github.com/Lightning-AI/lightning/pull/9387))
- Fixed a bug where the training step output needed to be `deepcopy`-ed ([#9349](https://github.com/Lightning-AI/lightning/pull/9349))
- Fixed an issue with freeing memory allocated by the data iterators in `Loop.on_run_end` ([#9386](https://github.com/Lightning-AI/lightning/pull/9386), [#9915](https://github.com/Lightning-AI/lightning/pull/9915))
- Fixed `BasePredictionWriter` not returning the batch indices in a non-distributed setting ([#9432](https://github.com/Lightning-AI/lightning/pull/9432))
- Fixed an error when running in XLA environments with no TPU attached ([#9572](https://github.com/Lightning-AI/lightning/pull/9572))
- Fixed check on torchmetrics logged whose `compute()` output is a multielement tensor ([#9582](https://github.com/Lightning-AI/lightning/pull/9582))
- Fixed gradient accumulation for `DDPShardedPlugin` ([#9122](https://github.com/Lightning-AI/lightning/pull/9122))
- Fixed missing DeepSpeed distributed call ([#9540](https://github.com/Lightning-AI/lightning/pull/9540))
- Fixed an issue with wrapped LightningModule during evaluation; The LightningModule no longer gets wrapped with data-parallel modules when not fitting in `DDPPlugin`, `DDPSpawnPlugin`, `DDPShardedPlugin`, `DDPSpawnShardedPlugin` ([#9096](https://github.com/Lightning-AI/lightning/pull/9096))
- Fixed `trainer.accumulate_grad_batches` to be an int on init. The default value for it is now `None` inside Trainer ([#9652](https://github.com/Lightning-AI/lightning/pull/9652))
- Fixed `broadcast` in `DDPPlugin` and `DDPSpawnPlugin` to respect the `src` input ([#9691](https://github.com/Lightning-AI/lightning/pull/9691))
- Fixed `self.log(on_epoch=True, reduce_fx=sum))` for the `on_batch_start` and `on_train_batch_start` hooks ([#9791](https://github.com/Lightning-AI/lightning/pull/9791))
- Fixed `self.log(on_epoch=True)` for the `on_batch_start` and `on_train_batch_start` hooks ([#9780](https://github.com/Lightning-AI/lightning/pull/9780))
- Fixed restoring training state during `Trainer.fit` only ([#9413](https://github.com/Lightning-AI/lightning/pull/9413))
- Fixed DeepSpeed and Lightning both calling the scheduler ([#9788](https://github.com/Lightning-AI/lightning/pull/9788))
- Fixed missing arguments when saving hyperparameters from the parent class but not from the child class ([#9800](https://github.com/Lightning-AI/lightning/pull/9800))
- Fixed DeepSpeed GPU device IDs ([#9847](https://github.com/Lightning-AI/lightning/pull/9847))
- Reset `val_dataloader` in `tuner/batch_size_scaling` ([#9857](https://github.com/Lightning-AI/lightning/pull/9857))
- Fixed use of `LightningCLI` in computer_vision_fine_tuning.py example ([#9934](https://github.com/Lightning-AI/lightning/pull/9934))
- Fixed issue with non-init dataclass fields in `apply_to_collection` ([#9963](https://github.com/Lightning-AI/lightning/pull/9963))
- Reset `val_dataloader` in `tuner/batch_size_scaling` for binsearch ([#9975](https://github.com/Lightning-AI/lightning/pull/9975))
- Fixed logic to check for spawn in dataloader `TrainerDataLoadingMixin._worker_check` ([#9902](https://github.com/Lightning-AI/lightning/pull/9902))
- Fixed `train_dataloader` getting loaded twice when resuming from a checkpoint during `Trainer.fit()` ([#9671](https://github.com/Lightning-AI/lightning/pull/9671))
- Fixed `LearningRateMonitor` logging with multiple param groups optimizer with no scheduler ([#10044](https://github.com/Lightning-AI/lightning/pull/10044))
- Fixed undesired side effects being caused by `Trainer` patching dataloader methods on the `LightningModule` ([#9764](https://github.com/Lightning-AI/lightning/pull/9764))
- Fixed gradients not being unscaled when clipping or logging the gradient norm ([#9287](https://github.com/Lightning-AI/lightning/pull/9287))
- Fixed `on_before_optimizer_step` getting called before the optimizer closure (including backward) has run ([#10167](https://github.com/Lightning-AI/lightning/pull/10167))
- Fixed monitor value in `ModelCheckpoint` getting moved to the wrong device in a special case where it becomes NaN ([#10118](https://github.com/Lightning-AI/lightning/pull/10118))
- Fixed creation of `dirpath` in `BaseProfiler` if it doesn't exist ([#10073](https://github.com/Lightning-AI/lightning/pull/10073))
- Fixed incorrect handling of sigterm ([#10189](https://github.com/Lightning-AI/lightning/pull/10189))
- Fixed bug where `log(on_step=True, on_epoch=True, sync_dist=True)` wouldn't reduce the value on step ([#10227](https://github.com/Lightning-AI/lightning/pull/10227))
- Fixed an issue with `pl.utilities.seed.reset_seed` converting the `PL_SEED_WORKERS` environment variable to `bool` ([#10099](https://github.com/Lightning-AI/lightning/pull/10099))
- Fixed iterating over a logger collection when `fast_dev_run > 0` ([#10232](https://github.com/Lightning-AI/lightning/pull/10232))
- Fixed `batch_size` in `ResultCollection` not being reset to 1 on epoch end ([#10242](https://github.com/Lightning-AI/lightning/pull/10242))
- Fixed `distrib_type` not being set when training plugin instances are being passed to the Trainer ([#10251](https://github.com/Lightning-AI/lightning/pull/10251))


## [1.4.9] - 2021-09-30

- Fixed `lr_find` to generate same results on multiple calls ([#9704](https://github.com/Lightning-AI/lightning/pull/9704))
- Fixed `reset` metrics on validation epoch end ([#9717](https://github.com/Lightning-AI/lightning/pull/9717))
- Fixed input validation for `gradient_clip_val`, `gradient_clip_algorithm`, `track_grad_norm` and `terminate_on_nan` Trainer arguments ([#9595](https://github.com/Lightning-AI/lightning/pull/9595))
- Reset metrics before each task starts ([#9410](https://github.com/Lightning-AI/lightning/pull/9410))


## [1.4.8] - 2021-09-22

- Fixed error reporting in DDP process reconciliation when processes are launched by an external agent ([#9389](https://github.com/Lightning-AI/lightning/pull/9389))
- Added PL_RECONCILE_PROCESS environment variable to enable process reconciliation regardless of cluster environment settings ([#9389](https://github.com/Lightning-AI/lightning/pull/9389))
- Fixed `add_argparse_args` raising `TypeError` when args are typed as `typing.Generic` in Python 3.6 ([#9554](https://github.com/Lightning-AI/lightning/pull/9554))
- Fixed back-compatibility for saving hyperparameters from a single container and inferring its argument name by reverting [#9125](https://github.com/Lightning-AI/lightning/pull/9125) ([#9642](https://github.com/Lightning-AI/lightning/pull/9642))


## [1.4.7] - 2021-09-14

- Fixed logging of nan parameters ([#9364](https://github.com/Lightning-AI/lightning/pull/9364))
- Fixed `replace_sampler` missing the batch size under specific conditions ([#9367](https://github.com/Lightning-AI/lightning/pull/9367))
- Pass init args to ShardedDataParallel ([#9483](https://github.com/Lightning-AI/lightning/pull/9483))
- Fixed collision of user argument when using ShardedDDP ([#9512](https://github.com/Lightning-AI/lightning/pull/9512))
- Fixed DeepSpeed crash for RNNs ([#9489](https://github.com/Lightning-AI/lightning/pull/9489))


## [1.4.6] - 2021-09-07

- Fixed an issues with export to ONNX format when a model has multiple inputs ([#8800](https://github.com/Lightning-AI/lightning/pull/8800))
- Removed deprecation warnings being called for `on_{task}_dataloader` ([#9279](https://github.com/Lightning-AI/lightning/pull/9279))
- Fixed save/load/resume from checkpoint for DeepSpeed Plugin (
    [#8397](https://github.com/Lightning-AI/lightning/pull/8397),
    [#8644](https://github.com/Lightning-AI/lightning/pull/8644),
    [#8627](https://github.com/Lightning-AI/lightning/pull/8627))
- Fixed `EarlyStopping` running on train epoch end when `check_val_every_n_epoch>1` is set ([#9156](https://github.com/Lightning-AI/lightning/pull/9156))
- Fixed an issue with logger outputs not being finalized correctly after prediction runs ([#8333](https://github.com/Lightning-AI/lightning/pull/8333))
- Fixed the Apex and DeepSpeed plugin closure running after the `on_before_optimizer_step` hook ([#9288](https://github.com/Lightning-AI/lightning/pull/9288))
- Fixed the Native AMP plugin closure not running with manual optimization ([#9288](https://github.com/Lightning-AI/lightning/pull/9288))
- Fixed bug where data-loading functions where not getting the correct running stage passed ([#8858](https://github.com/Lightning-AI/lightning/pull/8858))
- Fixed intra-epoch evaluation outputs staying in memory when the respective `*_epoch_end` hook wasn't overridden ([#9261](https://github.com/Lightning-AI/lightning/pull/9261))
- Fixed error handling in DDP process reconciliation when `_sync_dir` was not initialized ([#9267](https://github.com/Lightning-AI/lightning/pull/9267))
- Fixed PyTorch Profiler not enabled for manual optimization ([#9316](https://github.com/Lightning-AI/lightning/pull/9316))
- Fixed inspection of other args when a container is specified in `save_hyperparameters` ([#9125](https://github.com/Lightning-AI/lightning/pull/9125))
- Fixed signature of `Timer.on_train_epoch_end` and `StochasticWeightAveraging.on_train_epoch_end` to prevent unwanted deprecation warnings ([#9347](https://github.com/Lightning-AI/lightning/pull/9347))


## [1.4.5] - 2021-08-31

- Fixed reduction using `self.log(sync_dict=True, reduce_fx={mean,max})` ([#9142](https://github.com/Lightning-AI/lightning/pull/9142))
- Fixed not setting a default value for `max_epochs` if `max_time` was specified on the `Trainer` constructor ([#9072](https://github.com/Lightning-AI/lightning/pull/9072))
- Fixed the CometLogger, no longer modifies the metrics in place. Instead creates a copy of metrics before performing any operations ([#9150](https://github.com/Lightning-AI/lightning/pull/9150))
- Fixed `DDP` "CUDA error: initialization error" due to a `copy` instead of `deepcopy` on `ResultCollection` ([#9239](https://github.com/Lightning-AI/lightning/pull/9239))


## [1.4.4] - 2021-08-24

- Fixed a bug in the binary search mode of auto batch size scaling where exception was raised if the first trainer run resulted in OOM ([#8954](https://github.com/Lightning-AI/lightning/pull/8954))
- Fixed a bug causing logging with `log_gpu_memory='min_max'` not working ([#9013](https://github.com/Lightning-AI/lightning/pull/9013))


## [1.4.3] - 2021-08-17

- Fixed plateau scheduler stepping on incomplete epoch ([#8861](https://github.com/Lightning-AI/lightning/pull/8861))
- Fixed infinite loop with `CycleIterator` and multiple loaders ([#8889](https://github.com/Lightning-AI/lightning/pull/8889))
- Fixed `StochasticWeightAveraging` with a list of learning rates not applying them to each param group ([#8747](https://github.com/Lightning-AI/lightning/pull/8747))
- Restore original loaders if replaced by entrypoint ([#8885](https://github.com/Lightning-AI/lightning/pull/8885))
- Fixed lost reference to `_Metadata` object in `ResultMetricCollection` ([#8932](https://github.com/Lightning-AI/lightning/pull/8932))
- Ensure the existence of `DDPPlugin._sync_dir` in `reconciliate_processes` ([#8939](https://github.com/Lightning-AI/lightning/pull/8939))


## [1.4.2] - 2021-08-10

- Fixed recursive call for `apply_to_collection(include_none=False)` ([#8719](https://github.com/Lightning-AI/lightning/pull/8719))
- Fixed truncated backprop through time enablement when set as a property on the LightningModule and not the Trainer ([#8804](https://github.com/Lightning-AI/lightning/pull/8804/))
- Fixed comments and exception message for metrics_to_scalars ([#8782](https://github.com/Lightning-AI/lightning/pull/8782/))
- Fixed typo error in LightningLoggerBase.after_save_checkpoint docstring ([#8737](https://github.com/Lightning-AI/lightning/pull/8737/))


## [1.4.1] - 2021-08-03

- Fixed `trainer.fit_loop.split_idx` always returning `None` ([#8601](https://github.com/Lightning-AI/lightning/pull/8601))
- Fixed references for `ResultCollection.extra` ([#8622](https://github.com/Lightning-AI/lightning/pull/8622))
- Fixed reference issues during epoch end result collection ([#8621](https://github.com/Lightning-AI/lightning/pull/8621))
- Fixed horovod auto-detection when horovod is not installed and the launcher is `mpirun` ([#8610](https://github.com/Lightning-AI/lightning/pull/8610))
- Fixed an issue with `training_step` outputs not getting collected correctly for `training_epoch_end` ([#8613](https://github.com/Lightning-AI/lightning/pull/8613))
- Fixed distributed types support for CPUs ([#8667](https://github.com/Lightning-AI/lightning/pull/8667))
- Fixed a deadlock issue with DDP and torchelastic ([#8655](https://github.com/Lightning-AI/lightning/pull/8655))
- Fixed `accelerator=ddp` choice for CPU ([#8645](https://github.com/Lightning-AI/lightning/pull/8645))


## [1.4.0] - 2021-07-27

### Added

- Added `extract_batch_size` utility and corresponding tests to extract batch dimension from multiple batch types ([#8357](https://github.com/Lightning-AI/lightning/pull/8357/))
- Added support for named parameter groups in `LearningRateMonitor` ([#7987](https://github.com/Lightning-AI/lightning/pull/7987))
- Added `dataclass` support for `pl.utilities.apply_to_collection` ([#7935](https://github.com/Lightning-AI/lightning/pull/7935))
- Added support to `LightningModule.to_torchscript` for saving to custom filesystems with `fsspec` ([#7617](https://github.com/Lightning-AI/lightning/pull/7617))
- Added `KubeflowEnvironment` for use with the `PyTorchJob` operator in Kubeflow
- Added LightningCLI support for config files on object stores ([#7521](https://github.com/Lightning-AI/lightning/pull/7521))
- Added `ModelPruning(prune_on_train_epoch_end=True|False)` to choose when to apply pruning ([#7704](https://github.com/Lightning-AI/lightning/pull/7704))
- Added support for checkpointing based on a provided time interval during training ([#7515](https://github.com/Lightning-AI/lightning/pull/7515))
- Progress tracking
  * Added dataclasses for progress tracking ([#6603](https://github.com/Lightning-AI/lightning/pull/6603),
    [#7574](https://github.com/Lightning-AI/lightning/pull/7574),
    [#8140](https://github.com/Lightning-AI/lightning/pull/8140),
    [#8362](https://github.com/Lightning-AI/lightning/pull/8362))
  * Add `{,load_}state_dict` to the progress tracking dataclasses ([#8140](https://github.com/Lightning-AI/lightning/pull/8140))
  * Connect the progress tracking dataclasses to the loops ([#8244](https://github.com/Lightning-AI/lightning/pull/8244),
    [#8362](https://github.com/Lightning-AI/lightning/pull/8362))
  * Do not reset the progress tracking dataclasses total counters ([#8475](https://github.com/Lightning-AI/lightning/pull/8475))
- Added support for passing a `LightningDataModule` positionally as the second argument to `trainer.{validate,test,predict}` ([#7431](https://github.com/Lightning-AI/lightning/pull/7431))
- Added argument `trainer.predict(ckpt_path)` ([#7430](https://github.com/Lightning-AI/lightning/pull/7430))
- Added `clip_grad_by_value` support for TPUs ([#7025](https://github.com/Lightning-AI/lightning/pull/7025))
- Added support for passing any class to `is_overridden` ([#7918](https://github.com/Lightning-AI/lightning/pull/7918))
- Added `sub_dir` parameter to `TensorBoardLogger` ([#6195](https://github.com/Lightning-AI/lightning/pull/6195))
- Added correct `dataloader_idx` to batch transfer hooks ([#6241](https://github.com/Lightning-AI/lightning/pull/6241))
- Added `include_none=bool` argument to `apply_to_collection` ([#7769](https://github.com/Lightning-AI/lightning/pull/7769))
- Added `apply_to_collections` to apply a function to two zipped collections ([#7769](https://github.com/Lightning-AI/lightning/pull/7769))
- Added `ddp_fully_sharded` support ([#7487](https://github.com/Lightning-AI/lightning/pull/7487))
- Added `should_rank_save_checkpoint` property to Training Plugins ([#7684](https://github.com/Lightning-AI/lightning/pull/7684))
- Added `log_grad_norm` hook to `LightningModule` to customize the logging of gradient norms ([#7873](https://github.com/Lightning-AI/lightning/pull/7873))
- Added `save_config_filename` init argument to `LightningCLI` to ease resolving name conflicts ([#7741](https://github.com/Lightning-AI/lightning/pull/7741))
- Added `save_config_overwrite` init argument to `LightningCLI` to ease overwriting existing config files ([#8059](https://github.com/Lightning-AI/lightning/pull/8059))
- Added reset dataloader hooks to Training Plugins and Accelerators ([#7861](https://github.com/Lightning-AI/lightning/pull/7861))
- Added trainer stage hooks for Training Plugins and Accelerators ([#7864](https://github.com/Lightning-AI/lightning/pull/7864))
- Added the `on_before_optimizer_step` hook ([#8048](https://github.com/Lightning-AI/lightning/pull/8048))
- Added IPU Accelerator ([#7867](https://github.com/Lightning-AI/lightning/pull/7867))
- Fault-tolerant training
    * Added `{,load_}state_dict` to `ResultCollection` ([#7948](https://github.com/Lightning-AI/lightning/pull/7948))
    * Added `{,load_}state_dict` to `Loops` ([#8197](https://github.com/Lightning-AI/lightning/pull/8197))
    * Added `FastForwardSampler` and `CaptureIterableDataset` ([#8307](https://github.com/Lightning-AI/lightning/pull/8307))
    * Set `Loop.restarting=False` at the end of the first iteration ([#8362](https://github.com/Lightning-AI/lightning/pull/8362))
    * Save the loops state with the checkpoint (opt-in) ([#8362](https://github.com/Lightning-AI/lightning/pull/8362))
    * Save a checkpoint to restore the state on exception (opt-in) ([#8362](https://github.com/Lightning-AI/lightning/pull/8362))
    * Added `state_dict` and `load_state_dict` utilities for `CombinedLoader` + utilities for dataloader ([#8364](https://github.com/Lightning-AI/lightning/pull/8364))
- Added `rank_zero_only` to `LightningModule.log` function ([#7966](https://github.com/Lightning-AI/lightning/pull/7966))
- Added `metric_attribute` to `LightningModule.log` function ([#7966](https://github.com/Lightning-AI/lightning/pull/7966))
- Added a warning if `Trainer(log_every_n_steps)` is a value too high for the training dataloader ([#7734](https://github.com/Lightning-AI/lightning/pull/7734))
- Added LightningCLI support for argument links applied on instantiation ([#7895](https://github.com/Lightning-AI/lightning/pull/7895))
- Added LightningCLI support for configurable callbacks that should always be present ([#7964](https://github.com/Lightning-AI/lightning/pull/7964))
- Added DeepSpeed Infinity Support, and updated to DeepSpeed 0.4.0 ([#7234](https://github.com/Lightning-AI/lightning/pull/7234))
- Added support for `torch.nn.UninitializedParameter` in `ModelSummary` ([#7642](https://github.com/Lightning-AI/lightning/pull/7642))
- Added support `LightningModule.save_hyperparameters` when `LightningModule` is a dataclass ([#7992](https://github.com/Lightning-AI/lightning/pull/7992))
- Added support for overriding `optimizer_zero_grad` and `optimizer_step` when using accumulate_grad_batches ([#7980](https://github.com/Lightning-AI/lightning/pull/7980))
- Added `logger` boolean flag to `save_hyperparameters` ([#7960](https://github.com/Lightning-AI/lightning/pull/7960))
- Added support for calling scripts using the module syntax (`python -m package.script`) ([#8073](https://github.com/Lightning-AI/lightning/pull/8073))
- Added support for optimizers and learning rate schedulers to `LightningCLI` ([#8093](https://github.com/Lightning-AI/lightning/pull/8093))
- Added XLA Profiler ([#8014](https://github.com/Lightning-AI/lightning/pull/8014))
- Added `PrecisionPlugin.{pre,post}_backward` ([#8328](https://github.com/Lightning-AI/lightning/pull/8328))
- Added `on_load_checkpoint` and `on_save_checkpoint` hooks to the `PrecisionPlugin` base class ([#7831](https://github.com/Lightning-AI/lightning/pull/7831))
- Added `max_depth` parameter in `ModelSummary` ([#8062](https://github.com/Lightning-AI/lightning/pull/8062))
- Added `XLAStatsMonitor` callback ([#8235](https://github.com/Lightning-AI/lightning/pull/8235))
- Added `restore` function and `restarting` attribute to base `Loop` ([#8247](https://github.com/Lightning-AI/lightning/pull/8247))
- Added support for `save_hyperparameters` in `LightningDataModule` ([#3792](https://github.com/Lightning-AI/lightning/pull/3792))
- Added the `ModelCheckpoint(save_on_train_epoch_end)` to choose when to run the saving logic ([#8389](https://github.com/Lightning-AI/lightning/pull/8389))
- Added `LSFEnvironment` for distributed training with the LSF resource manager `jsrun` ([#5102](https://github.com/Lightning-AI/lightning/pull/5102))
- Added support for `accelerator='cpu'|'gpu'|'tpu'|'ipu'|'auto'` ([#7808](https://github.com/Lightning-AI/lightning/pull/7808))
- Added `tpu_spawn_debug` to plugin registry ([#7933](https://github.com/Lightning-AI/lightning/pull/7933))
- Enabled traditional/manual launching of DDP processes through `LOCAL_RANK` and `NODE_RANK` environment variable assignments ([#7480](https://github.com/Lightning-AI/lightning/pull/7480))
- Added `quantize_on_fit_end` argument to `QuantizationAwareTraining` ([#8464](https://github.com/Lightning-AI/lightning/pull/8464))
- Added experimental support for loop specialization ([#8226](https://github.com/Lightning-AI/lightning/pull/8226))
- Added support for `devices` flag to Trainer ([#8440](https://github.com/Lightning-AI/lightning/pull/8440))
- Added private `prevent_trainer_and_dataloaders_deepcopy` context manager on the `LightningModule` ([#8472](https://github.com/Lightning-AI/lightning/pull/8472))
- Added support for providing callables to the Lightning CLI instead of types ([#8400](https://github.com/Lightning-AI/lightning/pull/8400))

### Changed

- Decoupled device parsing logic from Accelerator connector to Trainer ([#8180](https://github.com/Lightning-AI/lightning/pull/8180))
- Changed the `Trainer`'s `checkpoint_callback` argument to allow only boolean values ([#7539](https://github.com/Lightning-AI/lightning/pull/7539))
- Log epoch metrics before the `on_evaluation_end` hook ([#7272](https://github.com/Lightning-AI/lightning/pull/7272))
- Explicitly disallow calling `self.log(on_epoch=False)` during epoch-only or single-call hooks ([#7874](https://github.com/Lightning-AI/lightning/pull/7874))
- Changed these `Trainer` methods to be protected: `call_setup_hook`, `call_configure_sharded_model`, `pre_dispatch`, `dispatch`, `post_dispatch`, `call_teardown_hook`, `run_train`, `run_sanity_check`, `run_evaluate`, `run_evaluation`, `run_predict`, `track_output_for_epoch_end`
- Changed `metrics_to_scalars` to work with any collection or value ([#7888](https://github.com/Lightning-AI/lightning/pull/7888))
- Changed `clip_grad_norm` to use `torch.nn.utils.clip_grad_norm_` ([#7025](https://github.com/Lightning-AI/lightning/pull/7025))
- Validation is now always run inside the training epoch scope ([#7357](https://github.com/Lightning-AI/lightning/pull/7357))
- `ModelCheckpoint` now runs at the end of the training epoch by default ([#8389](https://github.com/Lightning-AI/lightning/pull/8389))
- `EarlyStopping` now runs at the end of the training epoch by default ([#8286](https://github.com/Lightning-AI/lightning/pull/8286))
- Refactored Loops
    * Moved attributes `global_step`, `current_epoch`, `max/min_steps`, `max/min_epochs`, `batch_idx`, and `total_batch_idx` to TrainLoop ([#7437](https://github.com/Lightning-AI/lightning/pull/7437))
    * Refactored result handling in training loop ([#7506](https://github.com/Lightning-AI/lightning/pull/7506))
    * Moved attributes `hiddens` and `split_idx` to TrainLoop ([#7507](https://github.com/Lightning-AI/lightning/pull/7507))
    * Refactored the logic around manual and automatic optimization inside the optimizer loop ([#7526](https://github.com/Lightning-AI/lightning/pull/7526))
    * Simplified "should run validation" logic ([#7682](https://github.com/Lightning-AI/lightning/pull/7682))
    * Simplified logic for updating the learning rate for schedulers ([#7682](https://github.com/Lightning-AI/lightning/pull/7682))
    * Removed the `on_epoch` guard from the "should stop" validation check ([#7701](https://github.com/Lightning-AI/lightning/pull/7701))
    * Refactored internal loop interface; added new classes `FitLoop`, `TrainingEpochLoop`, `TrainingBatchLoop` ([#7871](https://github.com/Lightning-AI/lightning/pull/7871), [#8077](https://github.com/Lightning-AI/lightning/pull/8077))
    * Removed `pl.trainer.training_loop` ([#7985](https://github.com/Lightning-AI/lightning/pull/7985))
    * Refactored evaluation loop interface; added new classes `DataLoaderLoop`, `EvaluationLoop`, `EvaluationEpochLoop` ([#7990](https://github.com/Lightning-AI/lightning/pull/7990), [#8077](https://github.com/Lightning-AI/lightning/pull/8077))
    * Removed `pl.trainer.evaluation_loop` ([#8056](https://github.com/Lightning-AI/lightning/pull/8056))
    * Restricted public access to several internal functions ([#8024](https://github.com/Lightning-AI/lightning/pull/8024))
    * Refactored trainer `_run_*` functions and separate evaluation loops ([#8065](https://github.com/Lightning-AI/lightning/pull/8065))
    * Refactored prediction loop interface; added new classes `PredictionLoop`, `PredictionEpochLoop` ([#7700](https://github.com/Lightning-AI/lightning/pull/7700), [#8077](https://github.com/Lightning-AI/lightning/pull/8077))
    * Removed `pl.trainer.predict_loop` ([#8094](https://github.com/Lightning-AI/lightning/pull/8094))
    * Moved result teardown to the loops ([#8245](https://github.com/Lightning-AI/lightning/pull/8245))
    * Improve `Loop` API to better handle children `state_dict` and `progress` ([#8334](https://github.com/Lightning-AI/lightning/pull/8334))
- Refactored logging
    * Renamed and moved `core/step_result.py` to `trainer/connectors/logger_connector/result.py` ([#7736](https://github.com/Lightning-AI/lightning/pull/7736))
    * Dramatically simplify the `LoggerConnector` ([#7882](https://github.com/Lightning-AI/lightning/pull/7882))
    * `trainer.{logged,progress_bar,callback}_metrics` are now updated on-demand ([#7882](https://github.com/Lightning-AI/lightning/pull/7882))
    * Completely overhaul the `Result` object in favor of `ResultMetric` ([#7882](https://github.com/Lightning-AI/lightning/pull/7882))
    * Improve epoch-level reduction time and overall memory usage ([#7882](https://github.com/Lightning-AI/lightning/pull/7882))
    * Allow passing `self.log(batch_size=...)` ([#7891](https://github.com/Lightning-AI/lightning/pull/7891))
    * Each of the training loops now keeps its own results collection ([#7891](https://github.com/Lightning-AI/lightning/pull/7891))
    * Remove `EpochResultStore` and `HookResultStore` in favor of `ResultCollection` ([#7909](https://github.com/Lightning-AI/lightning/pull/7909))
    * Remove `MetricsHolder` ([#7909](https://github.com/Lightning-AI/lightning/pull/7909))
- Moved `ignore_scalar_return_in_dp` warning suppression to the DataParallelPlugin class ([#7421](https://github.com/Lightning-AI/lightning/pull/7421/))
- Changed the behaviour when logging evaluation step metrics to no longer append `/epoch_*` to the metric name ([#7351](https://github.com/Lightning-AI/lightning/pull/7351))
- Raised `ValueError` when a `None` value is `self.log`-ed ([#7771](https://github.com/Lightning-AI/lightning/pull/7771))
- Changed `resolve_training_type_plugins` to allow setting `num_nodes` and `sync_batchnorm` from `Trainer` setting ([#7026](https://github.com/Lightning-AI/lightning/pull/7026))
- Default `seed_everything(workers=True)` in the `LightningCLI` ([#7504](https://github.com/Lightning-AI/lightning/pull/7504))
- Changed `model.state_dict()` in `CheckpointConnector` to allow `training_type_plugin` to customize the model's `state_dict()` ([#7474](https://github.com/Lightning-AI/lightning/pull/7474))
- `MLflowLogger` now uses the env variable `MLFLOW_TRACKING_URI` as default tracking URI ([#7457](https://github.com/Lightning-AI/lightning/pull/7457))
- Changed `Trainer` arg and functionality from `reload_dataloaders_every_epoch` to `reload_dataloaders_every_n_epochs` ([#5043](https://github.com/Lightning-AI/lightning/pull/5043))
- Changed `WandbLogger(log_model={True/'all'})` to log models as artifacts ([#6231](https://github.com/Lightning-AI/lightning/pull/6231))
- MLFlowLogger now accepts `run_name` as an constructor argument ([#7622](https://github.com/Lightning-AI/lightning/pull/7622))
- Changed `teardown()` in `Accelerator` to allow `training_type_plugin` to customize `teardown` logic ([#7579](https://github.com/Lightning-AI/lightning/pull/7579))
- `Trainer.fit` now raises an error when using manual optimization with unsupported features such as `gradient_clip_val` or `accumulate_grad_batches` ([#7788](https://github.com/Lightning-AI/lightning/pull/7788))
- Accelerator hooks are called regardless if `LightningModule` overrides the same hooks ([#7826](https://github.com/Lightning-AI/lightning/pull/7826))
- Moved profilers to their own file ([#7822](https://github.com/Lightning-AI/lightning/pull/7822))
- The `on_after_backward` hook is now called on accumulating iterations. Use the `on_before_optimizer_step` hook to mimic the old behaviour ([#8328](https://github.com/Lightning-AI/lightning/pull/8328))
- The mixed precision loss is no longer unscaled before the `on_after_backward` hook. Use the `on_before_optimizer_step` hook to mimic the old behaviour  ([#8328](https://github.com/Lightning-AI/lightning/pull/8328))
- The `TrainingTypePlugin.{pre,post}_backward` hooks no longer take the `optimizer, opt_idx, should_accumulate` arguments ([#8328](https://github.com/Lightning-AI/lightning/pull/8328))
- The `PrecisionPlugin.backward` hooks no longer returns a value ([#8328](https://github.com/Lightning-AI/lightning/pull/8328))
- The `PrecisionPlugin.backward` hooks no longer takes a `should_accumulate` argument ([#8328](https://github.com/Lightning-AI/lightning/pull/8328))
- Added the `on_before_backward` hook ([#7865](https://github.com/Lightning-AI/lightning/pull/7865))
- `LightningCLI` now aborts with a clearer message if config already exists and disables save config during `fast_dev_run`([#7963](https://github.com/Lightning-AI/lightning/pull/7963))
- Saved the `LightningCLI` config on `setup` and only on the main process ([#8017](https://github.com/Lightning-AI/lightning/pull/8017))
- Dropped the `LightningCLI` `ArgumentParser` when pickling ([#8017](https://github.com/Lightning-AI/lightning/pull/8017))
- Skip `broadcast` if distributed not initialized for the spawn plugins ([#8017](https://github.com/Lightning-AI/lightning/pull/8017))
- `Trainer(resume_from_checkpoint=...)` now restores the model directly after `LightningModule.setup()`, which is before `LightningModule.configure_sharded_model()` ([#7652](https://github.com/Lightning-AI/lightning/pull/7652))
- Moved `torch.cuda.set_device()` to enable collective calls earlier in setup ([#8312](https://github.com/Lightning-AI/lightning/pull/8312))
- Used XLA utility API to move data to CPU (Single TPU core) ([#8078](https://github.com/Lightning-AI/lightning/pull/8078))
- Improved error messages in `replace_sampler` when the `DataLoader` attributes are not included in the signature or the signature is missing optional arguments ([#8519](https://github.com/Lightning-AI/lightning/pull/8519))
- Moved `DeviceDtypeModuleMixin` and `HyperparametersMixin` mixin to `core` ([#8396](https://github.com/Lightning-AI/lightning/pull/8396))
- Return the `default_root_dir` as the `log_dir` when the logger is a `LoggerCollection` ([#8187](https://github.com/Lightning-AI/lightning/pull/8187))

### Deprecated

- Deprecated `LightningModule.loaded_optimizer_states_dict` ([#8229](https://github.com/Lightning-AI/lightning/pull/8229))
- Standardized the dataloaders arguments of `trainer.{fit,valdiate,test,tune}` ([#7431](https://github.com/Lightning-AI/lightning/pull/7431))
- Deprecated `DataModule` properties: `has_prepared_data`, `has_setup_fit`, `has_setup_validate`, `has_setup_test`, `has_setup_predict`, `has_teardown_fit`, `has_teardown_validate`, `has_teardown_test`, `has_teardown_predict` ([#7657](https://github.com/Lightning-AI/lightning/pull/7657/))
- Deprecated `TrainerModelHooksMixin` in favor of `pl.utilities.signature_utils` ([#7422](https://github.com/Lightning-AI/lightning/pull/7422))
- Deprecated `num_nodes` and `sync_batchnorm` arguments in `DDPPlugin` and `DDPSpawnPlugin` ([#7026](https://github.com/Lightning-AI/lightning/pull/7026))
- Deprecated `self.log(sync_dist_op)` in favor of `self.log(reduce_fx)`. ([#7891](https://github.com/Lightning-AI/lightning/pull/7891))
- Deprecated `is_overridden(model=...)` in favor of `is_overridden(instance=...)` ([#7918](https://github.com/Lightning-AI/lightning/pull/7918))
- Deprecated automatically detaching returned extras with grads ([#7994](https://github.com/Lightning-AI/lightning/pull/7994))
- Deprecated default value of `monitor` argument in EarlyStopping callback to enforce `monitor` as a required argument ([#7907](https://github.com/Lightning-AI/lightning/pull/7907))
- Deprecated importing `rank_zero_{warn,deprecation}` directly from `pl.utilities.distributed` ([#8085](https://github.com/Lightning-AI/lightning/pull/8085))
- Deprecated the use of `CheckpointConnector.hpc_load()` in favor of `CheckpointConnector.restore()` ([#7652](https://github.com/Lightning-AI/lightning/pull/7652))
- Deprecated `ModelCheckpoint(every_n_val_epochs)` in favor of `ModelCheckpoint(every_n_epochs)` ([#8383](https://github.com/Lightning-AI/lightning/pull/8383))
- Deprecated `DDPPlugin.task_idx` in favor of `DDPPlugin.local_rank` ([#8203](https://github.com/Lightning-AI/lightning/pull/8203))
- Deprecated the `Trainer.train_loop` property in favor of `Trainer.fit_loop` ([#8025](https://github.com/Lightning-AI/lightning/pull/8025))
- Deprecated the `Trainer.disable_validation` property in favor of `not Trainer.enable_validation` ([#8291](https://github.com/Lightning-AI/lightning/pull/8291))
- Deprecated `mode` parameter in `ModelSummary` in favor of `max_depth` ([#8062](https://github.com/Lightning-AI/lightning/pull/8062))
- Deprecated `reload_dataloaders_every_epoch` argument of `Trainer` in favor of `reload_dataloaders_every_n_epochs` ([#5043](https://github.com/Lightning-AI/lightning/pull/5043))
- Deprecated `distributed_backend` argument for `Trainer` ([#8575](https://github.com/Lightning-AI/lightning/pull/8575))

### Removed

- Dropped official support/testing for PyTorch <1.6 ([#8288](https://github.com/Lightning-AI/lightning/pull/8288))
- Removed `ProfilerConnector` ([#7654](https://github.com/Lightning-AI/lightning/pull/7654))
- Pruned deprecated classif. metrics from `pl.metrics.functional.classification` ([#7499](https://github.com/Lightning-AI/lightning/pull/7499))
- Removed deprecated data parallel classes `LightningDataParallel` and `LightningDistributedDataParallel` from `pl.overrides.data_parallel` ([#7510](https://github.com/Lightning-AI/lightning/pull/7510))
- Removed deprecated trainer attributes - `get_model` and `accelerator_backend` ([#7502](https://github.com/Lightning-AI/lightning/pull/7502))
- Removed support for automatically monitoring the `val_loss` key with `ModelCheckpoint`. Pass your `monitor` of choice to the `ModelCheckpoint` instance instead ([#8293](https://github.com/Lightning-AI/lightning/pull/8293))
- Removed support for `self.log(tbptt_reduce_fx)` and `self.log(tbptt_pad_token)`. Please, open a discussion explaining your use-case if you relied on these. ([#7644](https://github.com/Lightning-AI/lightning/pull/7644))
- Removed deprecated utils modules `model_utils`, `warning_utils`, `xla_device_utils` and partially `argparse_utils` ([#7503](https://github.com/Lightning-AI/lightning/pull/7503))
- Removed `RPCPlugin` and `RPCSequentialPlugin`. If you were successfully using these plugins, please open a GitHub discussion about your use case ([#8101](https://github.com/Lightning-AI/lightning/pull/8101))
- Removed deprecated trainer attributes - `on_cpu`, `on_tpu`, `use_tpu`, `on_gpu`, `use_dp`, `use_ddp`, `use_ddp2`, `use_horovod`, `use_single_gpu` ([#7501](https://github.com/Lightning-AI/lightning/pull/7501))
- Removed deprecated `optimizer` argument in `LightningModule.manual_backward()`; Toggling optimizers in manual optimization should be done using `LightningModule.{un}toggle_optimizer()` ([#8287](https://github.com/Lightning-AI/lightning/pull/8287))
- Removed DeepSpeed FP16 Exception as FP32 is now supported ([#8462](https://github.com/Lightning-AI/lightning/pull/8462))
- Removed environment variable `PL_EXP_VERSION` from DDP subprocesses ([7403](https://github.com/Lightning-AI/lightning/pull/7403))

### Fixed

- Fixed the `GPUStatsMonitor` callbacks to use the correct GPU IDs if `CUDA_VISIBLE_DEVICES` set ([#8260](https://github.com/Lightning-AI/lightning/pull/8260))
- Fixed `lr_scheduler` checkpointed state by calling `update_lr_schedulers` before saving checkpoints ([#7877](https://github.com/Lightning-AI/lightning/pull/7877))
- Fixed ambiguous warning when both overfit and train dataloader shuffling are enabled ([#7685](https://github.com/Lightning-AI/lightning/pull/7685))
- Fixed dev debugger memory growing due to tracking events even when disabled ([#7875](https://github.com/Lightning-AI/lightning/pull/7875))
- Fixed `None` loss keys getting added in `training_epoch_end` when using manual optimization and not returning a loss ([#7772](https://github.com/Lightning-AI/lightning/pull/7772))
- Fixed a bug where `precision=64` with `accelerator='ddp_spawn'` would throw a pickle error ([#6924](https://github.com/Lightning-AI/lightning/pull/6924))
- Do not override the existing `epoch` value in `logged_metrics` when already logged by the user ([#7982](https://github.com/Lightning-AI/lightning/pull/7982))
- Support for manual optimization with DeepSpeed ([#7970](https://github.com/Lightning-AI/lightning/pull/7970))
- Fixed `dataloader_idx` argument value when predicting with only one `DataLoader` ([#7941](https://github.com/Lightning-AI/lightning/pull/7941))
- Fixed passing the `stage` argument of `Callback.{setup,teardown}` as a keyword ([#7973](https://github.com/Lightning-AI/lightning/pull/7973))
- Fixed metrics generated during `validation sanity checking` are cleaned on end ([#8171](https://github.com/Lightning-AI/lightning/pull/8171))
- Fixed `log_gpu_memory` metrics not being added to `logging` when nothing else is logged ([#8174](https://github.com/Lightning-AI/lightning/pull/8174))
- Fixed a bug where calling `log` with a `Metric` instance would raise an error if it was a nested attribute of the model ([#8181](https://github.com/Lightning-AI/lightning/pull/8181))
- Fixed a bug where using `precision=64` would cause buffers with complex dtype to be cast to real ([#8208](https://github.com/Lightning-AI/lightning/pull/8208))
- Fixed `is_overridden` returning true for wrapped functions with no changes ([#8296](https://github.com/Lightning-AI/lightning/pull/8296))
- Fixed a bug where `truncated_bptt_steps` would throw an AttributeError when the target RNN has multiple hidden states ([#8145](https://github.com/Lightning-AI/lightning/pull/8145))
- Fixed `self.optimizers()` not returning a single optimizer if it had been wrapped ([#8326](https://github.com/Lightning-AI/lightning/pull/8326))
- Fixed the `on_after_backward` hook not getting called when using manual optimization and no plugins ([#8328](https://github.com/Lightning-AI/lightning/pull/8328))
- Fixed the `LightningModule.backward` hook only getting called with the `apex` plugin when using manual optimization ([#8328](https://github.com/Lightning-AI/lightning/pull/8328))
- Fixed moving batch to device before sending it to the `on_*_batch_start`/`on_*_batch_end` callbacks and model hooks ([#7378](https://github.com/Lightning-AI/lightning/pull/7378))
- Fixed passing a custom `DDPPlugin` when choosing `accelerator="ddp_cpu"` for the accelerator ([#6208](https://github.com/Lightning-AI/lightning/pull/6208))
- Fixed missing call to `LightningModule.untoggle_optimizer` in training loop when running gradient accumulation with multiple optimizers ([#8284](https://github.com/Lightning-AI/lightning/pull/8284))
- Fixed hash of LightningEnum to work with value instead of name ([#8421](https://github.com/Lightning-AI/lightning/pull/8421)).
- Fixed a bug where an extra checkpoint was saved at the end of training if the `val_check_interval` did not align with the number of training batches ([#7724](https://github.com/Lightning-AI/lightning/pull/7724))
- Fixed hash of LightningEnum to work with value instead of name([#8421](https://github.com/Lightning-AI/lightning/pull/8421)).
- Fixed `move_data_to_device` to return the batch if the object `to` function didn't return `self` ([#8433](https://github.com/Lightning-AI/lightning/pull/8433))
- Fixed progress bar updates for Pod Training ([#8258](https://github.com/Lightning-AI/lightning/pull/8258))
- Fixed clearing dataloader references before attaching new dataloaders in consecutive `Trainer.{fit,validate,test,predict}´ runs ([#8442](https://github.com/Lightning-AI/lightning/pull/8442))
- Fixed memory leaks on GPU by moving `optimizer_states`, `ResultCollection.extra`, `ResultMetric` attributes, and `LoggerConnector` metrics to `cpu`. Also, delete the DDP wrapper on `teardown` ([#8490](https://github.com/Lightning-AI/lightning/pull/8490))
- Fixed `SWA` callback using LightningModule `prevent_trainer_and_dataloaders_deepcopy` to avoid OOM ([#8472](https://github.com/Lightning-AI/lightning/pull/8472))
- Fixed `ModelPruning` callback `on_save_checkpoint` to avoid making a `deepcopy` potentially leading to OOM ([#8472](https://github.com/Lightning-AI/lightning/pull/8472))
- Fixed the sampler replacement logic for `DataLoader`s which do not define all `DataLoader` attributes as `__init__` parameters ([#8519](https://github.com/Lightning-AI/lightning/pull/8519))
- Fixed DeepSpeed Windows support ([#8488](https://github.com/Lightning-AI/lightning/pull/8488))
- Fixed DeepSpeed not properly setting the trainer `lr_schedulers` attribute ([#8527](https://github.com/Lightning-AI/lightning/pull/8527))
- Fixed experiment version and log-dir divergence in DDP when using multiple `Trainer` instances in sequence ([7403](https://github.com/Lightning-AI/lightning/pull/7403))
- Enabled manual optimization for TPUs ([#8458](https://github.com/Lightning-AI/lightning/pull/8458))
- Fixed `accumulate_grad_batches` not been recomputed during model reload ([#5334](https://github.com/Lightning-AI/lightning/pull/5334))
- Fixed a `TypeError` when wrapping optimizers in the `HorovodPlugin` and running `Trainer.test` ([#7840](https://github.com/Lightning-AI/lightning/pull/7840))
- Fixed `BackboneFinetuning` restoration ([#8501](https://github.com/Lightning-AI/lightning/pull/8501))
- Fixed `lr_scheduler` with metric (e.g. `torch.optim.lr_scheduler.ReduceLROnPlateau`) when using `automatic_optimization = False` ([#7643](https://github.com/Lightning-AI/lightning/pull/7643))
- Fixed `DeepSpeed` breaking with no schedulers ([#8580](https://github.com/Lightning-AI/lightning/pull/8580))


## [1.3.8] - 2021-07-01

### Fixed

- Fixed a sync deadlock when checkpointing a `LightningModule` that uses a torchmetrics 0.4 `Metric` ([#8218](https://github.com/Lightning-AI/lightning/pull/8218))
- Fixed compatibility TorchMetrics v0.4 ([#8206](https://github.com/Lightning-AI/lightning/pull/8206))
- Added torchelastic check when sanitizing GPUs ([#8095](https://github.com/Lightning-AI/lightning/pull/8095))
- Fixed a DDP info message that was never shown ([#8111](https://github.com/Lightning-AI/lightning/pull/8111))
- Fixed metrics deprecation message at module import level ([#8163](https://github.com/Lightning-AI/lightning/pull/8163))
- Fixed a bug where an infinite recursion would be triggered when using the `BaseFinetuning` callback on a model that contains a `ModuleDict` ([#8170](https://github.com/Lightning-AI/lightning/pull/8170))
- Added a mechanism to detect `deadlock` for `DDP` when only 1 process trigger an `Exception`. The mechanism will `kill the processes` when it happens ([#8167](https://github.com/Lightning-AI/lightning/pull/8167))
- Fixed NCCL error when selecting non-consecutive device ids ([#8165](https://github.com/Lightning-AI/lightning/pull/8165))
- Fixed SWA to also work with `IterableDataset` ([#8172](https://github.com/Lightning-AI/lightning/pull/8172))


## [1.3.7] - 2021-06-22

### Fixed

- Fixed a bug where skipping an optimizer while using amp causes amp to trigger an assertion error ([#7975](https://github.com/Lightning-AI/lightning/pull/7975))
- Fixed deprecation messages not showing due to incorrect stacklevel ([#8002](https://github.com/Lightning-AI/lightning/pull/8002), [#8005](https://github.com/Lightning-AI/lightning/pull/8005))
- Fixed setting a `DistributedSampler` when using a distributed plugin in a custom accelerator ([#7814](https://github.com/Lightning-AI/lightning/pull/7814))
- Improved `PyTorchProfiler` chrome traces names ([#8009](https://github.com/Lightning-AI/lightning/pull/8009))
- Fixed moving the best score to device in `EarlyStopping` callback for TPU devices ([#7959](https://github.com/Lightning-AI/lightning/pull/7959))
- Fixes access to `callback_metrics` in ddp_spawn ([#7916](https://github.com/Lightning-AI/lightning/pull/7916))


## [1.3.6] - 2021-06-15

### Fixed

- Fixed logs overwriting issue for remote filesystems ([#7889](https://github.com/Lightning-AI/lightning/pull/7889))
- Fixed `DataModule.prepare_data` could only be called on the global rank 0 process ([#7945](https://github.com/Lightning-AI/lightning/pull/7945))
- Fixed setting `worker_init_fn` to seed dataloaders correctly when using DDP ([#7942](https://github.com/Lightning-AI/lightning/pull/7942))
- Fixed `BaseFinetuning` callback to properly handle parent modules w/ parameters ([#7931](https://github.com/Lightning-AI/lightning/pull/7931))


## [1.3.5] - 2021-06-08

### Added

- Added warning to Training Step output ([#7779](https://github.com/Lightning-AI/lightning/pull/7779))

### Fixed

- Fixed `LearningRateMonitor` and `BackboneFinetuning` ([#7835](https://github.com/Lightning-AI/lightning/pull/7835))
- Minor improvements to `apply_to_collection` and type signature of `log_dict` ([#7851](https://github.com/Lightning-AI/lightning/pull/7851))
- Fixed docker versions ([#7834](https://github.com/Lightning-AI/lightning/pull/7834))
- Fixed sharded training check for fp16 precision ([#7825](https://github.com/Lightning-AI/lightning/pull/7825))
- Fixed support for torch Module type hints in LightningCLI ([#7807](https://github.com/Lightning-AI/lightning/pull/7807))

### Changed

- Move `training_output` validation to after `train_step_end` ([#7868](https://github.com/Lightning-AI/lightning/pull/7868))


## [1.3.4] - 2021-06-01

### Fixed

- Fixed info message when max training time reached ([#7780](https://github.com/Lightning-AI/lightning/pull/7780))
- Fixed missing `__len__` method to `IndexBatchSamplerWrapper` ([#7681](https://github.com/Lightning-AI/lightning/pull/7681))


## [1.3.3] - 2021-05-27

### Changed

- Changed calling of `untoggle_optimizer(opt_idx)` out of the closure function ([#7563](https://github.com/Lightning-AI/lightning/pull/7563))

### Fixed

- Fixed `ProgressBar` pickling after calling `trainer.predict` ([#7608](https://github.com/Lightning-AI/lightning/pull/7608))
- Fixed broadcasting in multi-node, multi-gpu DDP using torch 1.7 ([#7592](https://github.com/Lightning-AI/lightning/pull/7592))
- Fixed dataloaders are not reset when tuning the model ([#7566](https://github.com/Lightning-AI/lightning/pull/7566))
- Fixed print errors in `ProgressBar` when `trainer.fit` is not called ([#7674](https://github.com/Lightning-AI/lightning/pull/7674))
- Fixed global step update when the epoch is skipped ([#7677](https://github.com/Lightning-AI/lightning/pull/7677))
- Fixed training loop total batch counter when accumulate grad batches was enabled ([#7692](https://github.com/Lightning-AI/lightning/pull/7692))


## [1.3.2] - 2021-05-18

### Changed

- `DataModule`s now avoid duplicate `{setup,teardown,prepare_data}` calls for the same stage ([#7238](https://github.com/Lightning-AI/lightning/pull/7238))

### Fixed

- Fixed parsing of multiple training dataloaders ([#7433](https://github.com/Lightning-AI/lightning/pull/7433))
- Fixed recursive passing of `wrong_type` keyword argument in `pl.utilities.apply_to_collection` ([#7433](https://github.com/Lightning-AI/lightning/pull/7433))
- Fixed setting correct `DistribType` for `ddp_cpu` (spawn) backend ([#7492](https://github.com/Lightning-AI/lightning/pull/7492))
- Fixed incorrect number of calls to LR scheduler when `check_val_every_n_epoch > 1` ([#7032](https://github.com/Lightning-AI/lightning/pull/7032))


## [1.3.1] - 2021-05-11

### Fixed

- Fixed DeepSpeed with IterableDatasets ([#7362](https://github.com/Lightning-AI/lightning/pull/7362))
- Fixed `Trainer.current_epoch` not getting restored after tuning ([#7434](https://github.com/Lightning-AI/lightning/pull/7434))
- Fixed local rank displayed in console log ([#7395](https://github.com/Lightning-AI/lightning/pull/7395))


## [1.3.0] - 2021-05-06

### Added

- Added support for the `EarlyStopping` callback to run at the end of the training epoch ([#6944](https://github.com/Lightning-AI/lightning/pull/6944))
- Added synchronization points before and after `setup` hooks are run ([#7202](https://github.com/Lightning-AI/lightning/pull/7202))
- Added a `teardown` hook to `ClusterEnvironment` ([#6942](https://github.com/Lightning-AI/lightning/pull/6942))
- Added utils for metrics to scalar conversions ([#7180](https://github.com/Lightning-AI/lightning/pull/7180))
- Added utils for NaN/Inf detection for gradients and parameters ([#6834](https://github.com/Lightning-AI/lightning/pull/6834))
- Added more explicit exception message when trying to execute `trainer.test()` or `trainer.validate()` with `fast_dev_run=True` ([#6667](https://github.com/Lightning-AI/lightning/pull/6667))
- Added `LightningCLI` class to provide simple reproducibility with minimum boilerplate training CLI (
    [#4492](https://github.com/Lightning-AI/lightning/pull/4492),
    [#6862](https://github.com/Lightning-AI/lightning/pull/6862),
    [#7156](https://github.com/Lightning-AI/lightning/pull/7156),
    [#7299](https://github.com/Lightning-AI/lightning/pull/7299))
- Added `gradient_clip_algorithm` argument to Trainer for gradient clipping by value ([#6123](https://github.com/Lightning-AI/lightning/pull/6123)).
- Added a way to print to terminal without breaking up the progress bar ([#5470](https://github.com/Lightning-AI/lightning/pull/5470))
- Added support to checkpoint after training steps in `ModelCheckpoint` callback ([#6146](https://github.com/Lightning-AI/lightning/pull/6146))
- Added `TrainerStatus.{INITIALIZING,RUNNING,FINISHED,INTERRUPTED}` ([#7173](https://github.com/Lightning-AI/lightning/pull/7173))
- Added `Trainer.validate()` method to perform one evaluation epoch over the validation set ([#4948](https://github.com/Lightning-AI/lightning/pull/4948))
- Added `LightningEnvironment` for Lightning-specific DDP ([#5915](https://github.com/Lightning-AI/lightning/pull/5915))
- Added `teardown()` hook to LightningDataModule ([#4673](https://github.com/Lightning-AI/lightning/pull/4673))
- Added `auto_insert_metric_name` parameter to `ModelCheckpoint` ([#6277](https://github.com/Lightning-AI/lightning/pull/6277))
- Added arg to `self.log` that enables users to give custom names when dealing with multiple dataloaders ([#6274](https://github.com/Lightning-AI/lightning/pull/6274))
- Added `teardown` method to `BaseProfiler` to enable subclasses defining post-profiling steps outside of `__del__` ([#6370](https://github.com/Lightning-AI/lightning/pull/6370))
- Added `setup` method to `BaseProfiler` to enable subclasses defining pre-profiling steps for every process ([#6633](https://github.com/Lightning-AI/lightning/pull/6633))
- Added no return warning to predict ([#6139](https://github.com/Lightning-AI/lightning/pull/6139))
- Added `Trainer.predict` config validation ([#6543](https://github.com/Lightning-AI/lightning/pull/6543))
- Added `AbstractProfiler` interface ([#6621](https://github.com/Lightning-AI/lightning/pull/6621))
- Added support for including module names for forward in the autograd trace of `PyTorchProfiler` ([#6349](https://github.com/Lightning-AI/lightning/pull/6349))
- Added support for the PyTorch 1.8.1 autograd profiler ([#6618](https://github.com/Lightning-AI/lightning/pull/6618))
- Added `outputs` parameter to callback's `on_validation_epoch_end` & `on_test_epoch_end` hooks ([#6120](https://github.com/Lightning-AI/lightning/pull/6120))
- Added `configure_sharded_model` hook ([#6679](https://github.com/Lightning-AI/lightning/pull/6679))
- Added support for `precision=64`, enabling training with double precision ([#6595](https://github.com/Lightning-AI/lightning/pull/6595))
- Added support for DDP communication hooks ([#6736](https://github.com/Lightning-AI/lightning/pull/6736))
- Added `artifact_location` argument to `MLFlowLogger` which will be passed to the `MlflowClient.create_experiment` call ([#6677](https://github.com/Lightning-AI/lightning/pull/6677))
- Added `model` parameter to precision plugins' `clip_gradients` signature (
    [#6764](https://github.com/Lightning-AI/lightning/pull/6764),
    [#7231](https://github.com/Lightning-AI/lightning/pull/7231))
- Added `is_last_batch` attribute to `Trainer` ([#6825](https://github.com/Lightning-AI/lightning/pull/6825))
- Added `LightningModule.lr_schedulers()` for manual optimization  ([#6567](https://github.com/Lightning-AI/lightning/pull/6567))
- Added `MpModelWrapper` in TPU Spawn ([#7045](https://github.com/Lightning-AI/lightning/pull/7045))
- Added `max_time` Trainer argument to limit training time ([#6823](https://github.com/Lightning-AI/lightning/pull/6823))
- Added `on_predict_{batch,epoch}_{start,end}` hooks ([#7141](https://github.com/Lightning-AI/lightning/pull/7141))
- Added new `EarlyStopping` parameters `stopping_threshold` and `divergence_threshold` ([#6868](https://github.com/Lightning-AI/lightning/pull/6868))
- Added `debug` flag to TPU Training Plugins (PT_XLA_DEBUG) ([#7219](https://github.com/Lightning-AI/lightning/pull/7219))
- Added new `UnrepeatedDistributedSampler` and `IndexBatchSamplerWrapper` for tracking distributed predictions ([#7215](https://github.com/Lightning-AI/lightning/pull/7215))
- Added `trainer.predict(return_predictions=None|False|True)` ([#7215](https://github.com/Lightning-AI/lightning/pull/7215))
- Added `BasePredictionWriter` callback to implement prediction saving ([#7127](https://github.com/Lightning-AI/lightning/pull/7127))
- Added `trainer.tune(scale_batch_size_kwargs, lr_find_kwargs)` arguments to configure the tuning algorithms ([#7258](https://github.com/Lightning-AI/lightning/pull/7258))
- Added `tpu_distributed` check for TPU Spawn barrier ([#7241](https://github.com/Lightning-AI/lightning/pull/7241))
- Added device updates to TPU Spawn for Pod training ([#7243](https://github.com/Lightning-AI/lightning/pull/7243))
- Added warning when missing `Callback` and using `resume_from_checkpoint` ([#7254](https://github.com/Lightning-AI/lightning/pull/7254))
- DeepSpeed single file saving ([#6900](https://github.com/Lightning-AI/lightning/pull/6900))
- Added Training type Plugins Registry (
    [#6982](https://github.com/Lightning-AI/lightning/pull/6982),
    [#7063](https://github.com/Lightning-AI/lightning/pull/7063),
    [#7214](https://github.com/Lightning-AI/lightning/pull/7214),
    [#7224](https://github.com/Lightning-AI/lightning/pull/7224)
)
- Add `ignore` param to `save_hyperparameters` ([#6056](https://github.com/Lightning-AI/lightning/pull/6056))

### Changed

- Changed `LightningModule.truncated_bptt_steps` to be property ([#7323](https://github.com/Lightning-AI/lightning/pull/7323))
- Changed `EarlyStopping` callback from by default running `EarlyStopping.on_validation_end` if only training is run. Set `check_on_train_epoch_end` to run the callback at the end of the train epoch instead of at the end of the validation epoch ([#7069](https://github.com/Lightning-AI/lightning/pull/7069))
- Renamed `pl.callbacks.swa` to `pl.callbacks.stochastic_weight_avg` ([#6259](https://github.com/Lightning-AI/lightning/pull/6259))
- Refactor `RunningStage` and `TrainerState` usage (
    [#4945](https://github.com/Lightning-AI/lightning/pull/4945),
    [#7173](https://github.com/Lightning-AI/lightning/pull/7173))
    * Added `RunningStage.SANITY_CHECKING`
    * Added `TrainerFn.{FITTING,VALIDATING,TESTING,PREDICTING,TUNING}`
    * Changed `trainer.evaluating` to return `True` if validating or testing
- Changed `setup()` and `teardown()` stage argument to take any of `{fit,validate,test,predict}` ([#6386](https://github.com/Lightning-AI/lightning/pull/6386))
- Changed profilers to save separate report files per state and rank ([#6621](https://github.com/Lightning-AI/lightning/pull/6621))
- The trainer no longer tries to save a checkpoint on exception or run callback's `on_train_end` functions ([#6864](https://github.com/Lightning-AI/lightning/pull/6864))
- Changed `PyTorchProfiler` to use `torch.autograd.profiler.record_function` to record functions ([#6349](https://github.com/Lightning-AI/lightning/pull/6349))
- Disabled `lr_scheduler.step()` in manual optimization  ([#6825](https://github.com/Lightning-AI/lightning/pull/6825))
- Changed warnings and recommendations for dataloaders in `ddp_spawn` ([#6762](https://github.com/Lightning-AI/lightning/pull/6762))
- `pl.seed_everything` will now also set the seed on the `DistributedSampler` ([#7024](https://github.com/Lightning-AI/lightning/pull/7024))
- Changed default setting for communication of multi-node training using `DDPShardedPlugin` ([#6937](https://github.com/Lightning-AI/lightning/pull/6937))
- `trainer.tune()` now returns the tuning result ([#7258](https://github.com/Lightning-AI/lightning/pull/7258))
- `LightningModule.from_datasets()` now accepts `IterableDataset` instances as training datasets. ([#7503](https://github.com/Lightning-AI/lightning/pull/7503))
- Changed `resume_from_checkpoint` warning to an error when the checkpoint file does not exist ([#7075](https://github.com/Lightning-AI/lightning/pull/7075))
- Automatically set `sync_batchnorm` for `training_type_plugin` ([#6536](https://github.com/Lightning-AI/lightning/pull/6536))
- Allowed training type plugin to delay optimizer creation ([#6331](https://github.com/Lightning-AI/lightning/pull/6331))
- Removed ModelSummary validation from train loop on_trainer_init ([#6610](https://github.com/Lightning-AI/lightning/pull/6610))
- Moved `save_function` to accelerator ([#6689](https://github.com/Lightning-AI/lightning/pull/6689))
- Updated DeepSpeed ZeRO ([#6546](https://github.com/Lightning-AI/lightning/pull/6546),
    [#6752](https://github.com/Lightning-AI/lightning/pull/6752),
    [#6142](https://github.com/Lightning-AI/lightning/pull/6142),
    [#6321](https://github.com/Lightning-AI/lightning/pull/6321))
- Improved verbose logging for `EarlyStopping` callback ([#6811](https://github.com/Lightning-AI/lightning/pull/6811))
- Run ddp_spawn dataloader checks on Windows ([#6930](https://github.com/Lightning-AI/lightning/pull/6930))
- Updated mlflow with using `resolve_tags` ([#6746](https://github.com/Lightning-AI/lightning/pull/6746))
- Moved `save_hyperparameters` to its own function ([#7119](https://github.com/Lightning-AI/lightning/pull/7119))
- Replaced `_DataModuleWrapper` with `__new__` ([#7289](https://github.com/Lightning-AI/lightning/pull/7289))
- Reset `current_fx` properties on lightning module in teardown ([#7247](https://github.com/Lightning-AI/lightning/pull/7247))
- Auto-set `DataLoader.worker_init_fn` with `seed_everything` ([#6960](https://github.com/Lightning-AI/lightning/pull/6960))
- Remove `model.trainer` call inside of dataloading mixin ([#7317](https://github.com/Lightning-AI/lightning/pull/7317))
- Split profilers module ([#6261](https://github.com/Lightning-AI/lightning/pull/6261))
- Ensure accelerator is valid if running interactively ([#5970](https://github.com/Lightning-AI/lightning/pull/5970))
- Disabled batch transfer in DP mode ([#6098](https://github.com/Lightning-AI/lightning/pull/6098))

### Deprecated

- Deprecated `outputs` in both `LightningModule.on_train_epoch_end` and `Callback.on_train_epoch_end` hooks ([#7339](https://github.com/Lightning-AI/lightning/pull/7339))
- Deprecated `Trainer.truncated_bptt_steps` in favor of `LightningModule.truncated_bptt_steps` ([#7323](https://github.com/Lightning-AI/lightning/pull/7323))
- Deprecated `outputs` in both `LightningModule.on_train_epoch_end` and `Callback.on_train_epoch_end` hooks ([#7339](https://github.com/Lightning-AI/lightning/pull/7339))
- Deprecated `LightningModule.grad_norm` in favor of `pl.utilities.grads.grad_norm` ([#7292](https://github.com/Lightning-AI/lightning/pull/7292))
- Deprecated the `save_function` property from the `ModelCheckpoint` callback ([#7201](https://github.com/Lightning-AI/lightning/pull/7201))
- Deprecated `LightningModule.write_predictions` and `LightningModule.write_predictions_dict` ([#7066](https://github.com/Lightning-AI/lightning/pull/7066))
- Deprecated `TrainerLoggingMixin` in favor of a separate utilities module for metric handling ([#7180](https://github.com/Lightning-AI/lightning/pull/7180))
- Deprecated `TrainerTrainingTricksMixin` in favor of a separate utilities module for NaN/Inf detection for gradients and parameters ([#6834](https://github.com/Lightning-AI/lightning/pull/6834))
- `period` has been deprecated in favor of `every_n_val_epochs` in the `ModelCheckpoint` callback ([#6146](https://github.com/Lightning-AI/lightning/pull/6146))
- Deprecated `trainer.running_sanity_check` in favor of `trainer.sanity_checking` ([#4945](https://github.com/Lightning-AI/lightning/pull/4945))
- Deprecated `Profiler(output_filename)` in favor of `dirpath` and `filename` ([#6621](https://github.com/Lightning-AI/lightning/pull/6621))
- Deprecated `PyTorchProfiler(profiled_functions)` in favor of `record_functions` ([#6349](https://github.com/Lightning-AI/lightning/pull/6349))
- Deprecated `@auto_move_data` in favor of `trainer.predict` ([#6993](https://github.com/Lightning-AI/lightning/pull/6993))
- Deprecated `Callback.on_load_checkpoint(checkpoint)` in favor of `Callback.on_load_checkpoint(trainer, pl_module, checkpoint)` ([#7253](https://github.com/Lightning-AI/lightning/pull/7253))
- Deprecated metrics in favor of `torchmetrics` (
    [#6505](https://github.com/Lightning-AI/lightning/pull/6505),
    [#6530](https://github.com/Lightning-AI/lightning/pull/6530),
    [#6540](https://github.com/Lightning-AI/lightning/pull/6540),
    [#6547](https://github.com/Lightning-AI/lightning/pull/6547),
    [#6515](https://github.com/Lightning-AI/lightning/pull/6515),
    [#6572](https://github.com/Lightning-AI/lightning/pull/6572),
    [#6573](https://github.com/Lightning-AI/lightning/pull/6573),
    [#6584](https://github.com/Lightning-AI/lightning/pull/6584),
    [#6636](https://github.com/Lightning-AI/lightning/pull/6636),
    [#6637](https://github.com/Lightning-AI/lightning/pull/6637),
    [#6649](https://github.com/Lightning-AI/lightning/pull/6649),
    [#6659](https://github.com/Lightning-AI/lightning/pull/6659),
    [#7131](https://github.com/Lightning-AI/lightning/pull/7131),
)
- Deprecated the `LightningModule.datamodule` getter and setter methods; access them through `Trainer.datamodule` instead ([#7168](https://github.com/Lightning-AI/lightning/pull/7168))
- Deprecated the use of `Trainer(gpus="i")` (string) for selecting the i-th GPU; from v1.5 this will set the number of GPUs instead of the index ([#6388](https://github.com/Lightning-AI/lightning/pull/6388))

### Removed

- Removed the `exp_save_path` property from the `LightningModule` ([#7266](https://github.com/Lightning-AI/lightning/pull/7266))
- Removed training loop explicitly calling `EarlyStopping.on_validation_end` if no validation is run ([#7069](https://github.com/Lightning-AI/lightning/pull/7069))
- Removed `automatic_optimization` as a property from the training loop in favor of `LightningModule.automatic_optimization` ([#7130](https://github.com/Lightning-AI/lightning/pull/7130))
- Removed evaluation loop legacy returns for `*_epoch_end` hooks ([#6973](https://github.com/Lightning-AI/lightning/pull/6973))
- Removed support for passing a bool value to `profiler` argument of Trainer ([#6164](https://github.com/Lightning-AI/lightning/pull/6164))
- Removed no return warning from val/test step ([#6139](https://github.com/Lightning-AI/lightning/pull/6139))
- Removed passing a `ModelCheckpoint` instance to `Trainer(checkpoint_callback)` ([#6166](https://github.com/Lightning-AI/lightning/pull/6166))
- Removed deprecated Trainer argument `enable_pl_optimizer` and `automatic_optimization` ([#6163](https://github.com/Lightning-AI/lightning/pull/6163))
- Removed deprecated metrics ([#6161](https://github.com/Lightning-AI/lightning/pull/6161))
    * from `pl.metrics.functional.classification` removed `to_onehot`, `to_categorical`, `get_num_classes`, `roc`, `multiclass_roc`, `average_precision`, `precision_recall_curve`, `multiclass_precision_recall_curve`
    * from `pl.metrics.functional.reduction` removed `reduce`, `class_reduce`
- Removed deprecated `ModelCheckpoint` arguments `prefix`, `mode="auto"` ([#6162](https://github.com/Lightning-AI/lightning/pull/6162))
- Removed `mode='auto'` from `EarlyStopping` ([#6167](https://github.com/Lightning-AI/lightning/pull/6167))
- Removed `epoch` and `step` arguments from `ModelCheckpoint.format_checkpoint_name()`, these are now included in the `metrics` argument ([#7344](https://github.com/Lightning-AI/lightning/pull/7344))
- Removed legacy references for magic keys in the `Result` object ([#6016](https://github.com/Lightning-AI/lightning/pull/6016))
- Removed deprecated `LightningModule` `hparams` setter ([#6207](https://github.com/Lightning-AI/lightning/pull/6207))
- Removed legacy code to log or include metrics in the progress bar by returning them in a dict with the `"log"/"progress_bar"` magic keys. Use `self.log` instead ([#6734](https://github.com/Lightning-AI/lightning/pull/6734))
- Removed `trainer.fit()` return value of `1`. It has no return now ([#7237](https://github.com/Lightning-AI/lightning/pull/7237))
- Removed `logger_connector` legacy code ([#6733](https://github.com/Lightning-AI/lightning/pull/6733))
- Removed unused mixin attributes ([#6487](https://github.com/Lightning-AI/lightning/pull/6487))

### Fixed

- Fixed NaN errors in progress bars when training with iterable datasets with no length defined ([#7306](https://github.com/Lightning-AI/lightning/pull/7306))
- Fixed attaching train and validation dataloaders when `reload_dataloaders_every_epoch=True` and `num_sanity_val_steps=0` ([#7207](https://github.com/Lightning-AI/lightning/pull/7207))
- Added a barrier in the accelerator `teardown` to synchronize processes before execution finishes ([#6814](https://github.com/Lightning-AI/lightning/pull/6814))
- Fixed multi-node DDP sub-process launch by using `local_rank` instead of `global_rank` for main process assertion ([#7061](https://github.com/Lightning-AI/lightning/pull/7061))
- Fixed incorrect removal of `WORLD_SIZE` environment variable in DDP training when launching with torch distributed/torchelastic ([#6942](https://github.com/Lightning-AI/lightning/pull/6942))
- Made the `Plugin.reduce` method more consistent across all Plugins to reflect a mean-reduction by default ([#6011](https://github.com/Lightning-AI/lightning/pull/6011))
- Move lightning module to correct device type when using LightningDistributedWrapper ([#6070](https://github.com/Lightning-AI/lightning/pull/6070))
- Do not print top-k verbose log with `ModelCheckpoint(monitor=None)` ([#6109](https://github.com/Lightning-AI/lightning/pull/6109))
- Fixed `ModelCheckpoint(save_top_k=0, save_last=True)` not saving the `last` checkpoint ([#6136](https://github.com/Lightning-AI/lightning/pull/6136))
- Fixed `.teardown(stage='fit')` and `.on_fit_{start,end}()` getting called during `trainer.test` ([#6386](https://github.com/Lightning-AI/lightning/pull/6386))
- Fixed LightningModule `all_gather` on cpu tensors ([#6416](https://github.com/Lightning-AI/lightning/pull/6416))
- Fixed torch distributed not available in setup hook for DDP ([#6506](https://github.com/Lightning-AI/lightning/pull/6506))
- Fixed `trainer.tuner.{lr_find,scale_batch_size}` not setting the `Trainer` state properly ([#7258](https://github.com/Lightning-AI/lightning/pull/7258))
- Fixed bug where the learning rate schedulers did not follow the optimizer frequencies ([#4868](https://github.com/Lightning-AI/lightning/pull/4868))
- Fixed pickle error checker to now check for `pickle.PickleError` to catch all pickle errors ([#6917](https://github.com/Lightning-AI/lightning/pull/6917))
- Fixed a bug where the outputs object passed to `LightningModule.training_epoch_end` was different from the object passed to the `on_train_end_epoch` hook ([#6969](https://github.com/Lightning-AI/lightning/pull/6969))
- Fixed a bug where the outputs passed to `train_batch_end` would be lists even when using a single optimizer and no truncated backprop through time steps ([#6969](https://github.com/Lightning-AI/lightning/pull/6969))
- Fixed bug for trainer error handling which would cause hang for distributed training ([#6864](https://github.com/Lightning-AI/lightning/pull/6864))
- Fixed `self.device` not returning the correct device in replicas of data-parallel ([#6414](https://github.com/Lightning-AI/lightning/pull/6414))
- Fixed `lr_find` trying beyond `num_training` steps and suggesting a too high learning rate ([#7076](https://github.com/Lightning-AI/lightning/pull/7076))
- Fixed logger creating incorrect version folder in DDP with repeated `Trainer.fit` calls ([#7077](https://github.com/Lightning-AI/lightning/pull/7077))
- Fixed metric objects passed directly to `self.log` not being reset correctly ([#7055](https://github.com/Lightning-AI/lightning/pull/7055))
- Fixed `CombinedLoader` in distributed settings for validation / testing ([#7102](https://github.com/Lightning-AI/lightning/pull/7102))
- Fixed the save_dir in `WandbLogger` when the run was initiated externally ([#7106](https://github.com/Lightning-AI/lightning/pull/7106))
- Fixed `num_sanity_val_steps` affecting reproducibility of training data shuffling ([#7014](https://github.com/Lightning-AI/lightning/pull/7014))
- Fixed resetting device after `fitting/evaluating/predicting` ([#7188](https://github.com/Lightning-AI/lightning/pull/7188))
- Fixed bug where `trainer.tuner.scale_batch_size(max_trials=0)` would not return the correct batch size result ([#7262](https://github.com/Lightning-AI/lightning/pull/7262))
- Fixed metrics not being properly logged with `precision=16` and `manual_optimization` ([#7228](https://github.com/Lightning-AI/lightning/pull/7228))
- Fixed `BaseFinetuning` properly reloading `optimizer_states` when using `resume_from_checkpoint` ([#6891](https://github.com/Lightning-AI/lightning/pull/6891))
- Fixed `parameters_to_ignore` not properly set to DDPWrapper ([#7239](https://github.com/Lightning-AI/lightning/pull/7239))
- Fixed parsing of `fast_dev_run=True` with the built-in `ArgumentParser` ([#7240](https://github.com/Lightning-AI/lightning/pull/7240))
- Fixed handling an `IterableDataset` that fails to produce a batch at the beginning of an epoch ([#7294](https://github.com/Lightning-AI/lightning/pull/7294))
- Fixed `LightningModule.save_hyperparameters()` when attempting to save an empty container ([#7268](https://github.com/Lightning-AI/lightning/pull/7268))
- Fixed `apex` not properly instantiated when running with `ddp` ([#7274](https://github.com/Lightning-AI/lightning/pull/7274))
- Fixed optimizer `state` not moved to `GPU` ([#7277](https://github.com/Lightning-AI/lightning/pull/7277))
- Fixed custom init args for `WandbLogger` ([#6989](https://github.com/Lightning-AI/lightning/pull/6989))
- Fixed a bug where an error would be raised if the train dataloader sometimes produced None for a batch ([#7342](https://github.com/Lightning-AI/lightning/pull/7342))
- Fixed examples (
    [#6600](https://github.com/Lightning-AI/lightning/pull/6600),
    [#6638](https://github.com/Lightning-AI/lightning/pull/6638),
    [#7096](https://github.com/Lightning-AI/lightning/pull/7096),
    [#7246](https://github.com/Lightning-AI/lightning/pull/7246),
    [#6357](https://github.com/Lightning-AI/lightning/pull/6357),
    [#6476](https://github.com/Lightning-AI/lightning/pull/6476),
    [#6294](https://github.com/Lightning-AI/lightning/pull/6294),
    [#6373](https://github.com/Lightning-AI/lightning/pull/6373),
    [#6088](https://github.com/Lightning-AI/lightning/pull/6088),
    [#7398](https://github.com/Lightning-AI/lightning/pull/7398)
)
- Resolved schedule step bug for PyTorch Profiler ([#6674](https://github.com/Lightning-AI/lightning/pull/6674),
    [#6681](https://github.com/Lightning-AI/lightning/pull/6681))
- Updated logic for checking TPUs availability ([#6767](https://github.com/Lightning-AI/lightning/pull/6767))
- Resolve TPU miss rendezvous ([#6781](https://github.com/Lightning-AI/lightning/pull/6781))
- Fixed auto-scaling mode when calling tune method on trainer ([#7321](https://github.com/Lightning-AI/lightning/pull/7321))
- Fixed finetuning complex models correctly unfreezes ([#6880](https://github.com/Lightning-AI/lightning/pull/6880))
- Ensure we set the eval/train flag correctly on accelerator model ([#6877](https://github.com/Lightning-AI/lightning/pull/6877))
- Set better defaults for `rank_zero_only.rank` when training is launched with SLURM and torchelastic ([#6802](https://github.com/Lightning-AI/lightning/pull/6802))
- Fixed matching the number of outputs of backward with forward for AllGatherGrad ([#6625](https://github.com/Lightning-AI/lightning/pull/6625))
- Fixed the `gradient_clip_algorithm` has no effect ([#6928](https://github.com/Lightning-AI/lightning/pull/6928))
- Fixed CUDA OOM detection and handling ([#6934](https://github.com/Lightning-AI/lightning/pull/6934))
- Fixed `unfreeze_and_add_param_group` expects `modules` rather than `module` ([#6822](https://github.com/Lightning-AI/lightning/pull/6822))
- Fixed DPP + SyncBN when move on device ([#6838](https://github.com/Lightning-AI/lightning/pull/6838))
- Fixed missing arguments in `lr_find` call ([#6784](https://github.com/Lightning-AI/lightning/pull/6784))
- Fixed `set_default_tensor_type` to `torch.DoubleTensor` with precision=64 ([#7108](https://github.com/Lightning-AI/lightning/pull/7108))
- Fixed `NeptuneLogger.log_text(step=None)` ([#7194](https://github.com/Lightning-AI/lightning/pull/7194))
- Fixed importing torchtext batch ([#6365](https://github.com/Lightning-AI/lightning/pull/6365),
    [#6323](https://github.com/Lightning-AI/lightning/pull/6323),
    [#6211](https://github.com/Lightning-AI/lightning/pull/6211))


## [1.2.9] - 2021-04-20

### Fixed

- Fixed the order to call for world ranks & the `root_device` property in `TPUSpawnPlugin` ([#7074](https://github.com/Lightning-AI/lightning/pull/7074))
- Fixed multi-gpu join for Horovod ([#6954](https://github.com/Lightning-AI/lightning/pull/6954))
- Fixed parsing for pre-release package versions ([#6999](https://github.com/Lightning-AI/lightning/pull/6999))


## [1.2.8] - 2021-04-14

### Added

- Added TPUSpawn + IterableDataset error message ([#6875](https://github.com/Lightning-AI/lightning/pull/6875))

### Fixed

- Fixed process rank not being available right away after `Trainer` instantiation ([#6941](https://github.com/Lightning-AI/lightning/pull/6941))
- Fixed `sync_dist` for tpus ([#6950](https://github.com/Lightning-AI/lightning/pull/6950))
- Fixed `AttributeError` for `require_backward_grad_sync` when running manual optimization with sharded plugin ([#6915](https://github.com/Lightning-AI/lightning/pull/6915))
- Fixed `--gpus` default for parser returned by `Trainer.add_argparse_args` ([#6898](https://github.com/Lightning-AI/lightning/pull/6898))
- Fixed TPU Spawn all gather ([#6896](https://github.com/Lightning-AI/lightning/pull/6896))
- Fixed `EarlyStopping` logic when `min_epochs` or `min_steps` requirement is not met ([#6705](https://github.com/Lightning-AI/lightning/pull/6705))
- Fixed csv extension check ([#6436](https://github.com/Lightning-AI/lightning/pull/6436))
- Fixed checkpoint issue when using Horovod distributed backend ([#6958](https://github.com/Lightning-AI/lightning/pull/6958))
- Fixed tensorboard exception raising ([#6901](https://github.com/Lightning-AI/lightning/pull/6901))
- Fixed setting the eval/train flag correctly on accelerator model ([#6983](https://github.com/Lightning-AI/lightning/pull/6983))
- Fixed DDP_SPAWN compatibility with bug_report_model.py ([#6892](https://github.com/Lightning-AI/lightning/pull/6892))
- Fixed bug where `BaseFinetuning.flatten_modules()` was duplicating leaf node parameters ([#6879](https://github.com/Lightning-AI/lightning/pull/6879))
- Set better defaults for `rank_zero_only.rank` when training is launched with SLURM and torchelastic:
    * Support SLURM and torchelastic global rank environment variables ([#5715](https://github.com/Lightning-AI/lightning/pull/5715))
    * Remove hardcoding of local rank in accelerator connector ([#6878](https://github.com/Lightning-AI/lightning/pull/6878))


## [1.2.7] - 2021-04-06

### Fixed

- Fixed resolve a bug with omegaconf and xm.save ([#6741](https://github.com/Lightning-AI/lightning/pull/6741))
- Fixed an issue with IterableDataset when __len__ is not defined ([#6828](https://github.com/Lightning-AI/lightning/pull/6828))
- Sanitize None params during pruning ([#6836](https://github.com/Lightning-AI/lightning/pull/6836))
- Enforce an epoch scheduler interval when using SWA ([#6588](https://github.com/Lightning-AI/lightning/pull/6588))
- Fixed TPU Colab hang issue, post training ([#6816](https://github.com/Lightning-AI/lightning/pull/6816))
- Fixed a bug where `TensorBoardLogger` would give a warning and not log correctly to a symbolic link `save_dir` ([#6730](https://github.com/Lightning-AI/lightning/pull/6730))
- Fixed bug where `predict` could not be used when `progress_bar_refresh_rate=0` ([#6884](https://github.com/Lightning-AI/lightning/pull/6884))


## [1.2.6] - 2021-03-30

### Changed

- Changed the behavior of `on_epoch_start` to run at the beginning of validation & test epoch ([#6498](https://github.com/Lightning-AI/lightning/pull/6498))

### Removed

- Removed legacy code to include `step` dictionary returns in `callback_metrics`. Use `self.log_dict` instead. ([#6682](https://github.com/Lightning-AI/lightning/pull/6682))

### Fixed

- Fixed `DummyLogger.log_hyperparams` raising a `TypeError` when running with `fast_dev_run=True` ([#6398](https://github.com/Lightning-AI/lightning/pull/6398))
- Fixed error on TPUs when there was no `ModelCheckpoint` ([#6654](https://github.com/Lightning-AI/lightning/pull/6654))
- Fixed `trainer.test` freeze on TPUs ([#6654](https://github.com/Lightning-AI/lightning/pull/6654))
- Fixed a bug where gradients were disabled after calling `Trainer.predict` ([#6657](https://github.com/Lightning-AI/lightning/pull/6657))
- Fixed bug where no TPUs were detected in a TPU pod env ([#6719](https://github.com/Lightning-AI/lightning/pull/6719))


## [1.2.5] - 2021-03-23

### Changed

- Update Gradient Clipping for the TPU Accelerator ([#6576](https://github.com/Lightning-AI/lightning/pull/6576))
- Refactored setup for typing friendly ([#6590](https://github.com/Lightning-AI/lightning/pull/6590))

### Fixed

- Fixed a bug where `all_gather` would not work correctly with `tpu_cores=8` ([#6587](https://github.com/Lightning-AI/lightning/pull/6587))
- Fixed comparing required versions ([#6434](https://github.com/Lightning-AI/lightning/pull/6434))
- Fixed duplicate logs appearing in console when using the python logging module ([#6275](https://github.com/Lightning-AI/lightning/pull/6275))
- Added Autocast in validation, test and predict modes for Native AMP ([#6565](https://github.com/Lightning-AI/lightning/pull/6565))


## [1.2.4] - 2021-03-16

### Changed

- Changed the default of `find_unused_parameters` back to `True` in DDP and DDP Spawn ([#6438](https://github.com/Lightning-AI/lightning/pull/6438))

### Fixed

- Expose DeepSpeed loss parameters to allow users to fix loss instability ([#6115](https://github.com/Lightning-AI/lightning/pull/6115))
- Fixed DP reduction with collection ([#6324](https://github.com/Lightning-AI/lightning/pull/6324))
- Fixed an issue where the tuner would not tune the learning rate if also tuning the batch size ([#4688](https://github.com/Lightning-AI/lightning/pull/4688))
- Fixed broadcast to use PyTorch `broadcast_object_list` and add `reduce_decision` ([#6410](https://github.com/Lightning-AI/lightning/pull/6410))
- Fixed logger creating directory structure too early in DDP ([#6380](https://github.com/Lightning-AI/lightning/pull/6380))
- Fixed DeepSpeed additional memory use on rank 0 when default device not set early enough ([#6460](https://github.com/Lightning-AI/lightning/pull/6460))
- Fixed an issue with `Tuner.scale_batch_size` not finding the batch size attribute in the datamodule ([#5968](https://github.com/Lightning-AI/lightning/pull/5968))
- Fixed an exception in the layer summary when the model contains torch.jit scripted submodules ([#6511](https://github.com/Lightning-AI/lightning/pull/6511))
- Fixed when Train loop config was run during `Trainer.predict` ([#6541](https://github.com/Lightning-AI/lightning/pull/6541))


## [1.2.3] - 2021-03-09

### Fixed

- Fixed `ModelPruning(make_pruning_permanent=True)` pruning buffers getting removed when saved during training ([#6073](https://github.com/Lightning-AI/lightning/pull/6073))
- Fixed when `_stable_1d_sort` to work when `n >= N` ([#6177](https://github.com/Lightning-AI/lightning/pull/6177))
- Fixed `AttributeError` when `logger=None` on TPU ([#6221](https://github.com/Lightning-AI/lightning/pull/6221))
- Fixed PyTorch Profiler with `emit_nvtx` ([#6260](https://github.com/Lightning-AI/lightning/pull/6260))
- Fixed `trainer.test` from `best_path` hangs after calling `trainer.fit`  ([#6272](https://github.com/Lightning-AI/lightning/pull/6272))
- Fixed `SingleTPU` calling `all_gather` ([#6296](https://github.com/Lightning-AI/lightning/pull/6296))
- Ensure we check DeepSpeed/Sharded in multi-node DDP ([#6297](https://github.com/Lightning-AI/lightning/pull/6297)
- Check `LightningOptimizer` doesn't delete optimizer hooks ([#6305](https://github.com/Lightning-AI/lightning/pull/6305)
- Resolve memory leak for evaluation ([#6326](https://github.com/Lightning-AI/lightning/pull/6326)
- Ensure that clip gradients is only called if the value is greater than 0 ([#6330](https://github.com/Lightning-AI/lightning/pull/6330)
- Fixed `Trainer` not resetting `lightning_optimizers` when calling `Trainer.fit()` multiple times ([#6372](https://github.com/Lightning-AI/lightning/pull/6372))


## [1.2.2] - 2021-03-02

### Added

- Added `checkpoint` parameter to callback's `on_save_checkpoint` hook ([#6072](https://github.com/Lightning-AI/lightning/pull/6072))

### Changed

- Changed the order of `backward`, `step`, `zero_grad` to `zero_grad`, `backward`, `step` ([#6147](https://github.com/Lightning-AI/lightning/pull/6147))
- Changed default for DeepSpeed CPU Offload to False, due to prohibitively slow speeds at smaller scale ([#6262](https://github.com/Lightning-AI/lightning/pull/6262))

### Fixed

- Fixed epoch level schedulers not being called when `val_check_interval < 1.0` ([#6075](https://github.com/Lightning-AI/lightning/pull/6075))
- Fixed multiple early stopping callbacks ([#6197](https://github.com/Lightning-AI/lightning/pull/6197))
- Fixed incorrect usage of `detach()`, `cpu()`, `to()` ([#6216](https://github.com/Lightning-AI/lightning/pull/6216))
- Fixed LBFGS optimizer support which didn't converge in automatic optimization ([#6147](https://github.com/Lightning-AI/lightning/pull/6147))
- Prevent `WandbLogger` from dropping values ([#5931](https://github.com/Lightning-AI/lightning/pull/5931))
- Fixed error thrown when using valid distributed mode in multi node ([#6297](https://github.com/Lightning-AI/lightning/pull/6297)


## [1.2.1] - 2021-02-23

### Fixed

- Fixed incorrect yield logic for the amp autocast context manager ([#6080](https://github.com/Lightning-AI/lightning/pull/6080))
- Fixed priority of plugin/accelerator when setting distributed mode ([#6089](https://github.com/Lightning-AI/lightning/pull/6089))
- Fixed error message for AMP + CPU incompatibility ([#6107](https://github.com/Lightning-AI/lightning/pull/6107))
- Disabled batch transfer in DP mode ([#6093](https://github.com/Lightning-AI/lightning/pull/6093))


## [1.2.0] - 2021-02-18

### Added

- Added `DataType`, `AverageMethod` and `MDMCAverageMethod` enum in metrics ([#5657](https://github.com/Lightning-AI/lightning/pull/5689))
- Added support for summarized model total params size in megabytes ([#5590](https://github.com/Lightning-AI/lightning/pull/5590))
- Added support for multiple train loaders ([#1959](https://github.com/Lightning-AI/lightning/pull/1959))
- Added `Accuracy` metric now generalizes to Top-k accuracy for (multi-dimensional) multi-class inputs using the `top_k` parameter ([#4838](https://github.com/Lightning-AI/lightning/pull/4838))
- Added `Accuracy` metric now enables the computation of subset accuracy for multi-label or multi-dimensional multi-class inputs with the `subset_accuracy` parameter ([#4838](https://github.com/Lightning-AI/lightning/pull/4838))
- Added `HammingDistance` metric to compute the hamming distance (loss) ([#4838](https://github.com/Lightning-AI/lightning/pull/4838))
- Added `max_fpr` parameter to `auroc` metric for computing partial auroc metric ([#3790](https://github.com/Lightning-AI/lightning/pull/3790))
- Added `StatScores` metric to compute the number of true positives, false positives, true negatives and false negatives ([#4839](https://github.com/Lightning-AI/lightning/pull/4839))
- Added `R2Score` metric ([#5241](https://github.com/Lightning-AI/lightning/pull/5241))
- Added `LambdaCallback` ([#5347](https://github.com/Lightning-AI/lightning/pull/5347))
- Added `BackboneLambdaFinetuningCallback` ([#5377](https://github.com/Lightning-AI/lightning/pull/5377))
- Accelerator `all_gather` supports collection ([#5221](https://github.com/Lightning-AI/lightning/pull/5221))
- Added `image_gradients` functional metric to compute the image gradients of a given input image. ([#5056](https://github.com/Lightning-AI/lightning/pull/5056))
- Added `MetricCollection` ([#4318](https://github.com/Lightning-AI/lightning/pull/4318))
- Added `.clone()` method to metrics ([#4318](https://github.com/Lightning-AI/lightning/pull/4318))
- Added `IoU` class interface ([#4704](https://github.com/Lightning-AI/lightning/pull/4704))
- Support to tie weights after moving model to TPU via `on_post_move_to_device` hook
- Added missing val/test hooks in `LightningModule` ([#5467](https://github.com/Lightning-AI/lightning/pull/5467))
- The `Recall` and `Precision` metrics (and their functional counterparts `recall` and `precision`) can now be generalized to Recall@K and Precision@K with the use of `top_k` parameter ([#4842](https://github.com/Lightning-AI/lightning/pull/4842))
- Added `ModelPruning` Callback ([#5618](https://github.com/Lightning-AI/lightning/pull/5618),
    [#5825](https://github.com/Lightning-AI/lightning/pull/5825),
    [#6045](https://github.com/Lightning-AI/lightning/pull/6045))
- Added `PyTorchProfiler` ([#5560](https://github.com/Lightning-AI/lightning/pull/5560))
- Added compositional metrics ([#5464](https://github.com/Lightning-AI/lightning/pull/5464))
- Added Trainer method `predict(...)` for high performance predictions ([#5579](https://github.com/Lightning-AI/lightning/pull/5579))
- Added `on_before_batch_transfer` and `on_after_batch_transfer` data hooks ([#3671](https://github.com/Lightning-AI/lightning/pull/3671))
- Added AUC/AUROC class interface ([#5479](https://github.com/Lightning-AI/lightning/pull/5479))
- Added `PredictLoop` object ([#5752](https://github.com/Lightning-AI/lightning/pull/5752))
- Added `QuantizationAwareTraining` callback ([#5706](https://github.com/Lightning-AI/lightning/pull/5706),
    [#6040](https://github.com/Lightning-AI/lightning/pull/6040))
- Added `LightningModule.configure_callbacks` to enable the definition of model-specific callbacks ([#5621](https://github.com/Lightning-AI/lightning/pull/5621))
- Added `dim` to `PSNR` metric for mean-squared-error reduction ([#5957](https://github.com/Lightning-AI/lightning/pull/5957))
- Added promxial policy optimization template to pl_examples ([#5394](https://github.com/Lightning-AI/lightning/pull/5394))
- Added `log_graph` to `CometLogger` ([#5295](https://github.com/Lightning-AI/lightning/pull/5295))
- Added possibility for nested loaders ([#5404](https://github.com/Lightning-AI/lightning/pull/5404))
- Added `sync_step` to Wandb logger ([#5351](https://github.com/Lightning-AI/lightning/pull/5351))
- Added `StochasticWeightAveraging` callback ([#5640](https://github.com/Lightning-AI/lightning/pull/5640))
- Added `LightningDataModule.from_datasets(...)` ([#5133](https://github.com/Lightning-AI/lightning/pull/5133))
- Added `PL_TORCH_DISTRIBUTED_BACKEND` env variable to select backend ([#5981](https://github.com/Lightning-AI/lightning/pull/5981))
- Added `Trainer` flag to activate Stochastic Weight Averaging (SWA) `Trainer(stochastic_weight_avg=True)` ([#6038](https://github.com/Lightning-AI/lightning/pull/6038))
- Added DeepSpeed integration ([#5954](https://github.com/Lightning-AI/lightning/pull/5954),
    [#6042](https://github.com/Lightning-AI/lightning/pull/6042))

### Changed

- Changed `stat_scores` metric now calculates stat scores over all classes and gains new parameters, in line with the new `StatScores` metric ([#4839](https://github.com/Lightning-AI/lightning/pull/4839))
- Changed `computer_vision_fine_tunning` example to use `BackboneLambdaFinetuningCallback` ([#5377](https://github.com/Lightning-AI/lightning/pull/5377))
- Changed `automatic casting` for LoggerConnector `metrics` ([#5218](https://github.com/Lightning-AI/lightning/pull/5218))
- Changed `iou` [func] to allow float input ([#4704](https://github.com/Lightning-AI/lightning/pull/4704))
- Metric `compute()` method will no longer automatically call `reset()` ([#5409](https://github.com/Lightning-AI/lightning/pull/5409))
- Set PyTorch 1.4 as min requirements, also for testing and examples `torchvision>=0.5` and `torchtext>=0.5` ([#5418](https://github.com/Lightning-AI/lightning/pull/5418))
- Changed `callbacks` argument in `Trainer` to allow `Callback` input ([#5446](https://github.com/Lightning-AI/lightning/pull/5446))
- Changed the default of `find_unused_parameters` to `False` in DDP ([#5185](https://github.com/Lightning-AI/lightning/pull/5185))
- Changed `ModelCheckpoint` version suffixes to start at 1 ([#5008](https://github.com/Lightning-AI/lightning/pull/5008))
- Progress bar metrics tensors are now converted to float ([#5692](https://github.com/Lightning-AI/lightning/pull/5692))
- Changed the default value for the `progress_bar_refresh_rate` Trainer argument in Google COLAB notebooks to 20 ([#5516](https://github.com/Lightning-AI/lightning/pull/5516))
- Extended support for purely iteration-based training ([#5726](https://github.com/Lightning-AI/lightning/pull/5726))
- Made `LightningModule.global_rank`, `LightningModule.local_rank` and `LightningModule.logger` read-only properties ([#5730](https://github.com/Lightning-AI/lightning/pull/5730))
- Forced `ModelCheckpoint` callbacks to run after all others to guarantee all states are saved to the checkpoint ([#5731](https://github.com/Lightning-AI/lightning/pull/5731))
- Refactored Accelerators and Plugins:
    * Added base classes for plugins ([#5715](https://github.com/Lightning-AI/lightning/pull/5715))
    * Added parallel plugins for DP, DDP, DDPSpawn, DDP2 and Horovod ([#5714](https://github.com/Lightning-AI/lightning/pull/5714))
    * Precision Plugins ([#5718](https://github.com/Lightning-AI/lightning/pull/5718))
    * Added new Accelerators for CPU, GPU and TPU ([#5719](https://github.com/Lightning-AI/lightning/pull/5719))
    * Added RPC and Sharded plugins ([#5732](https://github.com/Lightning-AI/lightning/pull/5732))
    * Added missing `LightningModule`-wrapper logic to new plugins and accelerator ([#5734](https://github.com/Lightning-AI/lightning/pull/5734))
    * Moved device-specific teardown logic from training loop to accelerator ([#5973](https://github.com/Lightning-AI/lightning/pull/5973))
    * Moved accelerator_connector.py to the connectors subfolder ([#6033](https://github.com/Lightning-AI/lightning/pull/6033))
    * Trainer only references accelerator ([#6039](https://github.com/Lightning-AI/lightning/pull/6039))
    * Made parallel devices optional across all plugins ([#6051](https://github.com/Lightning-AI/lightning/pull/6051))
    * Cleaning ([#5948](https://github.com/Lightning-AI/lightning/pull/5948),
        [#5949](https://github.com/Lightning-AI/lightning/pull/5949),
        [#5950](https://github.com/Lightning-AI/lightning/pull/5950))
- Enabled `self.log` in callbacks ([#5094](https://github.com/Lightning-AI/lightning/pull/5094))
- Renamed xxx_AVAILABLE as protected ([#5082](https://github.com/Lightning-AI/lightning/pull/5082))
- Unified module names in Utils ([#5199](https://github.com/Lightning-AI/lightning/pull/5199))
- Separated utils: imports & enums ([#5256](https://github.com/Lightning-AI/lightning/pull/5256)
    [#5874](https://github.com/Lightning-AI/lightning/pull/5874))
- Refactor: clean trainer device & distributed getters ([#5300](https://github.com/Lightning-AI/lightning/pull/5300))
- Simplified training phase as LightningEnum ([#5419](https://github.com/Lightning-AI/lightning/pull/5419))
- Updated metrics to use LightningEnum ([#5689](https://github.com/Lightning-AI/lightning/pull/5689))
- Changed the seq of `on_train_batch_end`, `on_batch_end` & `on_train_epoch_end`, `on_epoch_end hooks` ([#5688](https://github.com/Lightning-AI/lightning/pull/5688))
- Refactored `setup_training` and remove `test_mode` ([#5388](https://github.com/Lightning-AI/lightning/pull/5388))
- Disabled training with zero `num_training_batches` when insufficient `limit_train_batches` ([#5703](https://github.com/Lightning-AI/lightning/pull/5703))
- Refactored `EpochResultStore` ([#5522](https://github.com/Lightning-AI/lightning/pull/5522))
- Update `lr_finder` to check for attribute if not running `fast_dev_run` ([#5990](https://github.com/Lightning-AI/lightning/pull/5990))
- LightningOptimizer manual optimizer is more flexible and expose `toggle_model` ([#5771](https://github.com/Lightning-AI/lightning/pull/5771))
- `MlflowLogger` limit parameter value length to 250 char ([#5893](https://github.com/Lightning-AI/lightning/pull/5893))
- Re-introduced fix for Hydra directory sync with multiple process ([#5993](https://github.com/Lightning-AI/lightning/pull/5993))

### Deprecated

- Function `stat_scores_multiple_classes` is deprecated in favor of `stat_scores` ([#4839](https://github.com/Lightning-AI/lightning/pull/4839))
- Moved accelerators and plugins to its `legacy` pkg ([#5645](https://github.com/Lightning-AI/lightning/pull/5645))
- Deprecated `LightningDistributedDataParallel` in favor of new wrapper module `LightningDistributedModule` ([#5185](https://github.com/Lightning-AI/lightning/pull/5185))
- Deprecated `LightningDataParallel` in favor of new wrapper module `LightningParallelModule` ([#5670](https://github.com/Lightning-AI/lightning/pull/5670))
- Renamed utils modules ([#5199](https://github.com/Lightning-AI/lightning/pull/5199))
    * `argparse_utils` >> `argparse`
    * `model_utils` >> `model_helpers`
    * `warning_utils` >> `warnings`
    * `xla_device_utils` >> `xla_device`
- Deprecated using `'val_loss'` to set the `ModelCheckpoint` monitor ([#6012](https://github.com/Lightning-AI/lightning/pull/6012))
- Deprecated `.get_model()` with explicit `.lightning_module` property ([#6035](https://github.com/Lightning-AI/lightning/pull/6035))
- Deprecated Trainer attribute `accelerator_backend` in favor of `accelerator` ([#6034](https://github.com/Lightning-AI/lightning/pull/6034))

### Removed

- Removed deprecated checkpoint argument `filepath` ([#5321](https://github.com/Lightning-AI/lightning/pull/5321))
- Removed deprecated `Fbeta`, `f1_score` and `fbeta_score` metrics ([#5322](https://github.com/Lightning-AI/lightning/pull/5322))
- Removed deprecated `TrainResult` ([#5323](https://github.com/Lightning-AI/lightning/pull/5323))
- Removed deprecated `EvalResult` ([#5633](https://github.com/Lightning-AI/lightning/pull/5633))
- Removed `LoggerStages` ([#5673](https://github.com/Lightning-AI/lightning/pull/5673))

### Fixed

- Fixed distributed setting and `ddp_cpu` only with `num_processes>1` ([#5297](https://github.com/Lightning-AI/lightning/pull/5297))
- Fixed `num_workers` for Windows example ([#5375](https://github.com/Lightning-AI/lightning/pull/5375))
- Fixed loading yaml ([#5619](https://github.com/Lightning-AI/lightning/pull/5619))
- Fixed support custom DataLoader with DDP if they can be re-instantiated ([#5745](https://github.com/Lightning-AI/lightning/pull/5745))
- Fixed repeated `.fit()` calls ignore max_steps iteration bound ([#5936](https://github.com/Lightning-AI/lightning/pull/5936))
- Fixed throwing `MisconfigurationError` on unknown mode ([#5255](https://github.com/Lightning-AI/lightning/pull/5255))
- Resolve bug with Finetuning ([#5744](https://github.com/Lightning-AI/lightning/pull/5744))
- Fixed `ModelCheckpoint` race condition in file existence check ([#5155](https://github.com/Lightning-AI/lightning/pull/5155))
- Fixed some compatibility with PyTorch 1.8 ([#5864](https://github.com/Lightning-AI/lightning/pull/5864))
- Fixed forward cache ([#5895](https://github.com/Lightning-AI/lightning/pull/5895))
- Fixed recursive detach of tensors to CPU ([#6007](https://github.com/Lightning-AI/lightning/pull/6007))
- Fixed passing wrong strings for scheduler interval doesn't throw an error ([#5923](https://github.com/Lightning-AI/lightning/pull/5923))
- Fixed wrong `requires_grad` state after `return None` with multiple optimizers ([#5738](https://github.com/Lightning-AI/lightning/pull/5638))
- Fixed add `on_epoch_end` hook at the end of `validation`, `test` epoch ([#5986](https://github.com/Lightning-AI/lightning/pull/5986))
- Fixed missing `process_dataloader` call for `TPUSpawn` when in distributed mode ([#6015](https://github.com/Lightning-AI/lightning/pull/6015))
- Fixed progress bar flickering by appending 0 to floats/strings ([#6009](https://github.com/Lightning-AI/lightning/pull/6009))
- Fixed synchronization issues with TPU training ([#6027](https://github.com/Lightning-AI/lightning/pull/6027))
- Fixed `hparams.yaml` saved twice when using `TensorBoardLogger` ([#5953](https://github.com/Lightning-AI/lightning/pull/5953))
- Fixed basic examples ([#5912](https://github.com/Lightning-AI/lightning/pull/5912),
    [#5985](https://github.com/Lightning-AI/lightning/pull/5985))
- Fixed `fairscale` compatible with PT 1.8 ([#5996](https://github.com/Lightning-AI/lightning/pull/5996))
- Ensured `process_dataloader` is called when `tpu_cores > 1` to use Parallel DataLoader ([#6015](https://github.com/Lightning-AI/lightning/pull/6015))
- Attempted SLURM auto resume call when non-shell call fails ([#6002](https://github.com/Lightning-AI/lightning/pull/6002))
- Fixed wrapping optimizers upon assignment ([#6006](https://github.com/Lightning-AI/lightning/pull/6006))
- Fixed allowing hashing of metrics with lists in their state ([#5939](https://github.com/Lightning-AI/lightning/pull/5939))


## [1.1.8] - 2021-02-08

### Fixed

- Separate epoch validation from step validation ([#5208](https://github.com/Lightning-AI/lightning/pull/5208))
- Fixed `toggle_optimizers` not handling all optimizer parameters ([#5775](https://github.com/Lightning-AI/lightning/pull/5775))


## [1.1.7] - 2021-02-03

### Fixed

- Fixed `TensorBoardLogger` not closing `SummaryWriter` on `finalize` ([#5696](https://github.com/Lightning-AI/lightning/pull/5696))
- Fixed filtering of pytorch  "unsqueeze" warning when using DP ([#5622](https://github.com/Lightning-AI/lightning/pull/5622))
- Fixed `num_classes` argument in F1 metric ([#5663](https://github.com/Lightning-AI/lightning/pull/5663))
- Fixed `log_dir` property ([#5537](https://github.com/Lightning-AI/lightning/pull/5537))
- Fixed a race condition in `ModelCheckpoint` when checking if a checkpoint file exists ([#5144](https://github.com/Lightning-AI/lightning/pull/5144))
- Remove unnecessary intermediate layers in Dockerfiles ([#5697](https://github.com/Lightning-AI/lightning/pull/5697))
- Fixed auto learning rate ordering ([#5638](https://github.com/Lightning-AI/lightning/pull/5638))


## [1.1.6] - 2021-01-26

### Changed

- Increased TPU check timeout from 20s to 100s ([#5598](https://github.com/Lightning-AI/lightning/pull/5598))
- Ignored `step` param in Neptune logger's log_metric method ([#5510](https://github.com/Lightning-AI/lightning/pull/5510))
- Pass batch outputs to `on_train_batch_end` instead of `epoch_end` outputs ([#4369](https://github.com/Lightning-AI/lightning/pull/4369))

### Fixed

- Fixed `toggle_optimizer` to reset `requires_grad` state  ([#5574](https://github.com/Lightning-AI/lightning/pull/5574))
- Fixed FileNotFoundError for best checkpoint when using DDP with Hydra ([#5629](https://github.com/Lightning-AI/lightning/pull/5629))
- Fixed an error when logging a progress bar metric with a reserved name ([#5620](https://github.com/Lightning-AI/lightning/pull/5620))
- Fixed `Metric`'s `state_dict` not included when child modules ([#5614](https://github.com/Lightning-AI/lightning/pull/5614))
- Fixed Neptune logger creating multiple experiments when GPUs > 1 ([#3256](https://github.com/Lightning-AI/lightning/pull/3256))
- Fixed duplicate logs appearing in console when using the python logging module ([#5509](https://github.com/Lightning-AI/lightning/pull/5509))
- Fixed tensor printing in `trainer.test()` ([#5138](https://github.com/Lightning-AI/lightning/pull/5138))
- Fixed not using dataloader when `hparams` present ([#4559](https://github.com/Lightning-AI/lightning/pull/4559))


## [1.1.5] - 2021-01-19

### Fixed

- Fixed a visual bug in the progress bar display initialization ([#4579](https://github.com/Lightning-AI/lightning/pull/4579))
- Fixed logging `on_train_batch_end` in a callback with multiple optimizers ([#5521](https://github.com/Lightning-AI/lightning/pull/5521))
- Fixed `reinit_scheduler_properties` with correct optimizer ([#5519](https://github.com/Lightning-AI/lightning/pull/5519))
- Fixed `val_check_interval` with `fast_dev_run` ([#5540](https://github.com/Lightning-AI/lightning/pull/5540))


## [1.1.4] - 2021-01-12

### Added

- Add automatic optimization property setter to lightning module ([#5169](https://github.com/Lightning-AI/lightning/pull/5169))

### Changed

- Changed deprecated `enable_pl_optimizer=True` ([#5244](https://github.com/Lightning-AI/lightning/pull/5244))

### Fixed

- Fixed `transfer_batch_to_device` for DDP with `len(devices_ids) == 1` ([#5195](https://github.com/Lightning-AI/lightning/pull/5195))
- Logging only on `not should_accumulate()` during training ([#5417](https://github.com/Lightning-AI/lightning/pull/5417))
- Resolve interpolation bug with Hydra ([#5406](https://github.com/Lightning-AI/lightning/pull/5406))
- Check environ before selecting a seed to prevent warning message ([#4743](https://github.com/Lightning-AI/lightning/pull/4743))
- Fixed signature mismatch in `model_to_device` of `DDPCPUHPCAccelerator` ([#5505](https://github.com/Lightning-AI/lightning/pull/5505))

## [1.1.3] - 2021-01-05

### Added

- Added a check for optimizer attached to `lr_scheduler` ([#5338](https://github.com/Lightning-AI/lightning/pull/5338))
- Added support for passing non-existing filepaths to `resume_from_checkpoint` ([#4402](https://github.com/Lightning-AI/lightning/pull/4402))

### Changed

- Skip restore from `resume_from_checkpoint` while `testing` ([#5161](https://github.com/Lightning-AI/lightning/pull/5161))
- Allowed `log_momentum` for adaptive optimizers in `LearningRateMonitor` ([#5333](https://github.com/Lightning-AI/lightning/pull/5333))
- Disabled checkpointing, earlystopping and logging with `fast_dev_run` ([#5277](https://github.com/Lightning-AI/lightning/pull/5277))
- Distributed group defaults to `WORLD` if `None` ([#5125](https://github.com/Lightning-AI/lightning/pull/5125))

### Fixed

- Fixed `trainer.test` returning non-test metrics ([#5214](https://github.com/Lightning-AI/lightning/pull/5214))
- Fixed metric state reset ([#5273](https://github.com/Lightning-AI/lightning/pull/5273))
- Fixed `--num-nodes` on `DDPSequentialPlugin` ([#5327](https://github.com/Lightning-AI/lightning/pull/5327))
- Fixed invalid value for `weights_summary` ([#5296](https://github.com/Lightning-AI/lightning/pull/5296))
- Fixed `Trainer.test` not using the latest `best_model_path` ([#5161](https://github.com/Lightning-AI/lightning/pull/5161))
- Fixed existence check for hparams not using underlying filesystem ([#5250](https://github.com/Lightning-AI/lightning/pull/5250))
- Fixed `LightningOptimizer` AMP bug ([#5191](https://github.com/Lightning-AI/lightning/pull/5191))
- Fixed casted key to string in `_flatten_dict` ([#5354](https://github.com/Lightning-AI/lightning/pull/5354))


## [1.1.2] - 2020-12-23

### Added

- Support number for logging with `sync_dist=True` ([#5080](https://github.com/Lightning-AI/lightning/pull/5080))
- Added offset logging step when resuming for Wandb logger ([#5050](https://github.com/Lightning-AI/lightning/pull/5050))

### Removed

- `enable_pl_optimizer=False` by default to temporarily fix AMP issues ([#5163](https://github.com/Lightning-AI/lightning/pull/5163))

### Fixed

- Metric reduction with Logging ([#5150](https://github.com/Lightning-AI/lightning/pull/5150))
- Remove nan loss in manual optimization ([#5121](https://github.com/Lightning-AI/lightning/pull/5121))
- Un-balanced logging properly supported ([#5119](https://github.com/Lightning-AI/lightning/pull/5119))
- Fix hanging in DDP HPC accelerators ([#5157](https://github.com/Lightning-AI/lightning/pull/5157))
- Fix reset `TensorRunningAccum` ([#5106](https://github.com/Lightning-AI/lightning/pull/5106))
- Updated `DALIClassificationLoader` to not use deprecated arguments ([#4925](https://github.com/Lightning-AI/lightning/pull/4925))
- Corrected call to `torch.no_grad` ([#5124](https://github.com/Lightning-AI/lightning/pull/5124))


## [1.1.1] - 2020-12-15

### Added

- Add a notebook example to reach a quick baseline of ~94% accuracy on CIFAR10 using Resnet in Lightning ([#4818](https://github.com/Lightning-AI/lightning/pull/4818))

### Changed

- Simplify accelerator steps ([#5015](https://github.com/Lightning-AI/lightning/pull/5015))
- Refactor load in checkpoint connector ([#4593](https://github.com/Lightning-AI/lightning/pull/4593))
- Fixed the saved filename in `ModelCheckpoint` when it already exists ([#4861](https://github.com/Lightning-AI/lightning/pull/4861))

### Removed

- Drop duplicate metrics ([#5014](https://github.com/Lightning-AI/lightning/pull/5014))
- Remove beta arg from F1 class and functional ([#5076](https://github.com/Lightning-AI/lightning/pull/5076))

### Fixed

- Fixed trainer by default `None` in `DDPAccelerator` ([#4915](https://github.com/Lightning-AI/lightning/pull/4915))
- Fixed `LightningOptimizer` to expose optimizer attributes ([#5095](https://github.com/Lightning-AI/lightning/pull/5095))
- Do not warn when the `name` key is used in the `lr_scheduler` dict ([#5057](https://github.com/Lightning-AI/lightning/pull/5057))
- Check if optimizer supports closure ([#4981](https://github.com/Lightning-AI/lightning/pull/4981))
- Add deprecated metric utility functions back to functional (
    [#5067](https://github.com/Lightning-AI/lightning/pull/5067),
    [#5068](https://github.com/Lightning-AI/lightning/pull/5068))
- Allow any input in `to_onnx` and `to_torchscript` ([#4378](https://github.com/Lightning-AI/lightning/pull/4378))
- Fixed `DDPHPCAccelerator` hangs in DDP construction by calling `init_device` ([#5157](https://github.com/Lightning-AI/lightning/pull/5157))


## [1.1.0] - 2020-12-09

### Added

- Added "monitor" key to saved `ModelCheckpoints` ([#4383](https://github.com/Lightning-AI/lightning/pull/4383))
- Added `ConfusionMatrix` class interface ([#4348](https://github.com/Lightning-AI/lightning/pull/4348))
- Added multiclass AUROC metric ([#4236](https://github.com/Lightning-AI/lightning/pull/4236))
- Added global step indexing to the checkpoint name for a better sub-epoch checkpointing experience ([#3807](https://github.com/Lightning-AI/lightning/pull/3807))
- Added optimizer hooks in callbacks ([#4379](https://github.com/Lightning-AI/lightning/pull/4379))
- Added option to log momentum ([#4384](https://github.com/Lightning-AI/lightning/pull/4384))
- Added `current_score` to `ModelCheckpoint.on_save_checkpoint` ([#4721](https://github.com/Lightning-AI/lightning/pull/4721))
- Added logging using `self.log` in train and evaluation for epoch end hooks (
    [#4552](https://github.com/Lightning-AI/lightning/pull/4552),
    [#4495](https://github.com/Lightning-AI/lightning/pull/4495),
    [#4439](https://github.com/Lightning-AI/lightning/pull/4439),
    [#4684](https://github.com/Lightning-AI/lightning/pull/4684),
    [#4913](https://github.com/Lightning-AI/lightning/pull/4913))
- Added ability for DDP plugin to modify optimizer state saving ([#4675](https://github.com/Lightning-AI/lightning/pull/4675))
- Added `prefix` argument in loggers ([#4557](https://github.com/Lightning-AI/lightning/pull/4557))
- Added printing of total num of params, trainable and non-trainable params in ModelSummary ([#4521](https://github.com/Lightning-AI/lightning/pull/4521))
- Added `PrecisionRecallCurve, ROC, AveragePrecision` class metric ([#4549](https://github.com/Lightning-AI/lightning/pull/4549))
- Added custom `Apex` and `NativeAMP` as `Precision plugins` ([#4355](https://github.com/Lightning-AI/lightning/pull/4355))
- Added `DALI MNIST` example ([#3721](https://github.com/Lightning-AI/lightning/pull/3721))
- Added `sharded plugin` for DDP for multi-gpu training memory optimizations (
    [#4639](https://github.com/Lightning-AI/lightning/pull/4639),
    [#4686](https://github.com/Lightning-AI/lightning/pull/4686),
    [#4737](https://github.com/Lightning-AI/lightning/pull/4737),
    [#4773](https://github.com/Lightning-AI/lightning/pull/4773))
- Added `experiment_id` to the NeptuneLogger ([#3462](https://github.com/Lightning-AI/lightning/pull/3462))
- Added `PyTorch Geometric` integration example with Lightning ([#4568](https://github.com/Lightning-AI/lightning/pull/4568))
- Added `all_gather` method to `LightningModule` which allows gradient based tensor synchronizations for use-cases such as negative sampling. ([#5012](https://github.com/Lightning-AI/lightning/pull/5012))
- Enabled `self.log` in most functions ([#4969](https://github.com/Lightning-AI/lightning/pull/4969))
- Added changeable extension variable for `ModelCheckpoint` ([#4977](https://github.com/Lightning-AI/lightning/pull/4977))


### Changed

- Tuner algorithms will be skipped if `fast_dev_run=True` ([#3903](https://github.com/Lightning-AI/lightning/pull/3903))
- `WandbLogger` does not force wandb `reinit` arg to True anymore and creates a run only when needed ([#4648](https://github.com/Lightning-AI/lightning/pull/4648))
- Changed `automatic_optimization` to be a model attribute ([#4602](https://github.com/Lightning-AI/lightning/pull/4602))
- Changed `Simple Profiler` report to order by percentage time spent + num calls ([#4880](https://github.com/Lightning-AI/lightning/pull/4880))
- Simplify optimization Logic ([#4984](https://github.com/Lightning-AI/lightning/pull/4984))
- Classification metrics overhaul ([#4837](https://github.com/Lightning-AI/lightning/pull/4837))
- Updated `fast_dev_run` to accept integer representing num_batches ([#4629](https://github.com/Lightning-AI/lightning/pull/4629))
- Refactored optimizer ([#4658](https://github.com/Lightning-AI/lightning/pull/4658))


### Deprecated

- Deprecated `prefix` argument in `ModelCheckpoint` ([#4765](https://github.com/Lightning-AI/lightning/pull/4765))
- Deprecated the old way of assigning hyper-parameters through `self.hparams = ...` ([#4813](https://github.com/Lightning-AI/lightning/pull/4813))
- Deprecated `mode='auto'` from `ModelCheckpoint` and `EarlyStopping` ([#4695](https://github.com/Lightning-AI/lightning/pull/4695))

### Removed

- Removed `reorder` parameter of the `auc` metric ([#5004](https://github.com/Lightning-AI/lightning/pull/5004))
- Removed `multiclass_roc` and `multiclass_precision_recall_curve`, use `roc` and `precision_recall_curve` instead ([#4549](https://github.com/Lightning-AI/lightning/pull/4549))

### Fixed

- Added feature to move tensors to CPU before saving ([#4309](https://github.com/Lightning-AI/lightning/pull/4309))
- Fixed `LoggerConnector` to have logged metrics on root device in DP ([#4138](https://github.com/Lightning-AI/lightning/pull/4138))
- Auto convert tensors to contiguous format when `gather_all` ([#4907](https://github.com/Lightning-AI/lightning/pull/4907))
- Fixed `PYTHONPATH` for ddp test model ([#4528](https://github.com/Lightning-AI/lightning/pull/4528))
- Fixed allowing logger to support indexing ([#4595](https://github.com/Lightning-AI/lightning/pull/4595))
- Fixed DDP and manual_optimization ([#4976](https://github.com/Lightning-AI/lightning/pull/4976))


## [1.0.8] - 2020-11-24

### Added

- Added casting to python types for numpy scalars when logging `hparams` ([#4647](https://github.com/Lightning-AI/lightning/pull/4647))
- Added warning when progress bar refresh rate is less than 20 on Google Colab to prevent crashing ([#4654](https://github.com/Lightning-AI/lightning/pull/4654))
- Added `F1` class metric ([#4656](https://github.com/Lightning-AI/lightning/pull/4656))

### Changed

- Consistently use `step=trainer.global_step` in `LearningRateMonitor` independently of `logging_interval` ([#4376](https://github.com/Lightning-AI/lightning/pull/4376))
- Metric states are no longer as default added to `state_dict` ([#4685](https://github.com/Lightning-AI/lightning/pull/4685))
- Renamed class metric `Fbeta` >> `FBeta` ([#4656](https://github.com/Lightning-AI/lightning/pull/4656))
- Model summary: add 1 decimal place ([#4745](https://github.com/Lightning-AI/lightning/pull/4745))
- Do not override `PYTHONWARNINGS` ([#4700](https://github.com/Lightning-AI/lightning/pull/4700))
- Changed `init_ddp_connection` moved from `DDP` to `DDPPlugin` ([#4407](https://github.com/Lightning-AI/lightning/pull/4407))


### Fixed

- Fixed checkpoint `hparams` dict casting when `omegaconf` is available ([#4770](https://github.com/Lightning-AI/lightning/pull/4770))
- Fixed incomplete progress bars when total batches not divisible by refresh rate ([#4577](https://github.com/Lightning-AI/lightning/pull/4577))
- Updated SSIM metric ([#4566](https://github.com/Lightning-AI/lightning/pull/4566))
- Fixed batch_arg_name - add `batch_arg_name` to all calls to `_adjust_batch_size`bug ([#4812](https://github.com/Lightning-AI/lightning/pull/4812))
- Fixed `torchtext` data to GPU ([#4785](https://github.com/Lightning-AI/lightning/pull/4785))
- Fixed a crash bug in MLFlow logger ([#4716](https://github.com/Lightning-AI/lightning/pull/4716))

## [1.0.7] - 2020-11-17

### Added

- Added lambda closure to `manual_optimizer_step` ([#4618](https://github.com/Lightning-AI/lightning/pull/4618))

### Changed

- Change Metrics `persistent` default mode to `False` ([#4685](https://github.com/Lightning-AI/lightning/pull/4685))
- LoggerConnector log_metrics will use `total_batch_idx` instead of `global_step` when logging on `training step` ([#4738](https://github.com/Lightning-AI/lightning/pull/4738))


### Fixed

- Prevent crash if `sync_dist=True` on CPU ([#4626](https://github.com/Lightning-AI/lightning/pull/4626))
- Fixed average pbar Metrics ([#4534](https://github.com/Lightning-AI/lightning/pull/4534))
- Fixed `setup` callback hook to correctly pass the LightningModule through ([#4608](https://github.com/Lightning-AI/lightning/pull/4608))
- Allowing decorate model init with saving `hparams` inside ([#4662](https://github.com/Lightning-AI/lightning/pull/4662))
- Fixed `split_idx` set by `LoggerConnector` in `on_trainer_init` to `Trainer`  ([#4697](https://github.com/Lightning-AI/lightning/pull/4697))


## [1.0.6] - 2020-11-11

### Added

- Added metrics aggregation in Horovod and fixed early stopping ([#3775](https://github.com/Lightning-AI/lightning/pull/3775))
- Added `manual_optimizer_step` which work with `AMP Native` and `accumulated_grad_batches` ([#4485](https://github.com/Lightning-AI/lightning/pull/4485))
- Added `persistent(mode)` method to metrics, to enable and disable metric states being added to `state_dict` ([#4482](https://github.com/Lightning-AI/lightning/pull/4482))
- Added congratulations at the end of our notebooks ([#4555](https://github.com/Lightning-AI/lightning/pull/4555))
- Added parameters `move_metrics_to_cpu` in Trainer to disable gpu leak ([#4592](https://github.com/Lightning-AI/lightning/pull/4592))


### Changed

- Changed `fsspec` to tuner ([#4458](https://github.com/Lightning-AI/lightning/pull/4458))
- Unify SLURM/TorchElastic under backend plugin ([#4578](https://github.com/Lightning-AI/lightning/pull/4578),
        [#4580](https://github.com/Lightning-AI/lightning/pull/4580),
        [#4581](https://github.com/Lightning-AI/lightning/pull/4581),
        [#4582](https://github.com/Lightning-AI/lightning/pull/4582),
        [#4583](https://github.com/Lightning-AI/lightning/pull/4583))

### Fixed

- Fixed feature-lack in `hpc_load` ([#4526](https://github.com/Lightning-AI/lightning/pull/4526))
- Fixed metrics states being overridden in DDP mode ([#4482](https://github.com/Lightning-AI/lightning/pull/4482))
- Fixed `lightning_getattr`, `lightning_hasattr` not finding the correct attributes in datamodule ([#4347](https://github.com/Lightning-AI/lightning/pull/4347))
- Fixed automatic optimization AMP by `manual_optimization_step` ([#4485](https://github.com/Lightning-AI/lightning/pull/4485))
- Replace `MisconfigurationException` with warning in `ModelCheckpoint` Callback ([#4560](https://github.com/Lightning-AI/lightning/pull/4560))
- Fixed logged keys in mlflow logger ([#4412](https://github.com/Lightning-AI/lightning/pull/4412))
- Fixed `is_picklable` by catching `AttributeError` ([#4508](https://github.com/Lightning-AI/lightning/pull/4508))
- Fixed multi test dataloaders dict `AttributeError` error ([#4480](https://github.com/Lightning-AI/lightning/pull/4480))
- Fixed show progress bar only for `progress_rank 0` on `DDP_SLURM` ([#4437](https://github.com/Lightning-AI/lightning/pull/4437))

## [1.0.5] - 2020-11-03

### Added

- Added PyTorch 1.7 Stable support ([#3821](https://github.com/Lightning-AI/lightning/pull/3821))
- Added timeout for `tpu_device_exists` to ensure process does not hang indefinitely ([#4340](https://github.com/Lightning-AI/lightning/pull/4340))

### Changed

- W&B log in sync with `Trainer` step ([#4405](https://github.com/Lightning-AI/lightning/pull/4405))
- Hook `on_after_backward` is called only when `optimizer_step` is being called ([#4439](https://github.com/Lightning-AI/lightning/pull/4439))
- Moved `track_and_norm_grad` into `training loop` and called only when `optimizer_step` is being called ([#4439](https://github.com/Lightning-AI/lightning/pull/4439))
- Changed type checker with explicit cast of `ref_model` object ([#4457](https://github.com/Lightning-AI/lightning/pull/4457))
- Changed `distributed_backend` -> `accelerator` ([#4429](https://github.com/Lightning-AI/lightning/pull/4429))

### Deprecated

- Deprecated passing `ModelCheckpoint` instance to `checkpoint_callback` Trainer argument ([#4336](https://github.com/Lightning-AI/lightning/pull/4336))

### Fixed

- Disable saving checkpoints if not trained ([#4372](https://github.com/Lightning-AI/lightning/pull/4372))
- Fixed error using `auto_select_gpus=True` with `gpus=-1` ([#4209](https://github.com/Lightning-AI/lightning/pull/4209))
- Disabled training when `limit_train_batches=0` ([#4371](https://github.com/Lightning-AI/lightning/pull/4371))
- Fixed that metrics do not store computational graph for all seen data ([#4313](https://github.com/Lightning-AI/lightning/pull/4313))
- Fixed AMP unscale for `on_after_backward` ([#4439](https://github.com/Lightning-AI/lightning/pull/4439))
- Fixed TorchScript export when module includes Metrics ([#4428](https://github.com/Lightning-AI/lightning/pull/4428))
- Fixed TorchScript trace method's data to device and docstring ([#4360](https://github.com/Lightning-AI/lightning/pull/4360))
- Fixed CSV logger warning ([#4419](https://github.com/Lightning-AI/lightning/pull/4419))
- Fixed skip DDP parameter sync ([#4301](https://github.com/Lightning-AI/lightning/pull/4301))
- Fixed `WandbLogger` _sanitize_callable function ([#4422](https://github.com/Lightning-AI/lightning/pull/4422))
- Fixed `AMP Native` `_unscale` gradient ([#4441](https://github.com/Lightning-AI/lightning/pull/4441))


## [1.0.4] - 2020-10-27

### Added

- Added `dirpath` and `filename` parameter in `ModelCheckpoint` ([#4213](https://github.com/Lightning-AI/lightning/pull/4213))
- Added plugins docs and DDPPlugin to customize ddp across all accelerators ([#4258](https://github.com/Lightning-AI/lightning/pull/4285))
- Added `strict` option to the scheduler dictionary ([#3586](https://github.com/Lightning-AI/lightning/pull/3586))
- Added `fsspec` support for profilers ([#4162](https://github.com/Lightning-AI/lightning/pull/4162))
- Added autogenerated helptext to `Trainer.add_argparse_args` ([#4344](https://github.com/Lightning-AI/lightning/pull/4344))
- Added support for string values in `Trainer`'s `profiler` parameter ([#3656](https://github.com/Lightning-AI/lightning/pull/3656))
- Added `optimizer_closure` to `optimizer.step` when supported ([#4190](https://github.com/Lightning-AI/lightning/pull/4190))
- Added unification of regression metrics ([#4166](https://github.com/Lightning-AI/lightning/pull/4166))
- Added checkpoint load from Bytes ([#4314](https://github.com/Lightning-AI/lightning/pull/4314))

### Changed

- Improved error messages for invalid `configure_optimizers` returns ([#3587](https://github.com/Lightning-AI/lightning/pull/3587))
- Allow changing the logged step value in `validation_step` ([#4130](https://github.com/Lightning-AI/lightning/pull/4130))
- Allow setting `replace_sampler_ddp=True` with a distributed sampler already added ([#4273](https://github.com/Lightning-AI/lightning/pull/4273))
- Fixed sanitized parameters for `WandbLogger.log_hyperparams` ([#4320](https://github.com/Lightning-AI/lightning/pull/4320))

### Deprecated

- Deprecated `filepath` in `ModelCheckpoint` ([#4213](https://github.com/Lightning-AI/lightning/pull/4213))
- Deprecated `reorder` parameter of the `auc` metric ([#4237](https://github.com/Lightning-AI/lightning/pull/4237))
- Deprecated bool values in `Trainer`'s `profiler` parameter ([#3656](https://github.com/Lightning-AI/lightning/pull/3656))

### Fixed

- Fixed setting device ids in DDP ([#4297](https://github.com/Lightning-AI/lightning/pull/4297))
- Fixed synchronization of best model path in `ddp_accelerator` ([#4323](https://github.com/Lightning-AI/lightning/pull/4323))
- Fixed `WandbLogger` not uploading checkpoint artifacts at the end of training ([#4341](https://github.com/Lightning-AI/lightning/pull/4341))
- Fixed `FBeta` computation ([#4183](https://github.com/Lightning-AI/lightning/pull/4183))
- Fixed `accumulation across batches` has completed `before breaking training loop` ([#4278](https://github.com/Lightning-AI/lightning/pull/4278))
- Fixed `ModelCheckpoint` don't increase current_epoch and global_step when not training ([#4291](https://github.com/Lightning-AI/lightning/pull/4291))
- Fixed `COMET_EXPERIMENT_KEY` environment variable usage in comet logger ([#4230](https://github.com/Lightning-AI/lightning/pull/4230))

## [1.0.3] - 2020-10-20

### Added

- Added persistent flag to `Metric.add_state` ([#4195](https://github.com/Lightning-AI/lightning/pull/4195))

### Changed

- Used `checkpoint_connector.hpc_save` in SLURM ([#4217](https://github.com/Lightning-AI/lightning/pull/4217))
- Moved base req. to root ([#4219](https://github.com/Lightning-AI/lightning/pull/4219))

### Fixed

- Fixed `hparams` assign in init ([#4189](https://github.com/Lightning-AI/lightning/pull/4189))
- Fixed overwrite check for model hooks ([#4010](https://github.com/Lightning-AI/lightning/pull/4010))


## [1.0.2] - 2020-10-15

### Added

- Added trace functionality to the function `to_torchscript` ([#4142](https://github.com/Lightning-AI/lightning/pull/4142))

### Changed

- Called `on_load_checkpoint` before loading `state_dict` ([#4057](https://github.com/Lightning-AI/lightning/pull/4057))

### Removed

- Removed duplicate metric vs step log for train loop ([#4173](https://github.com/Lightning-AI/lightning/pull/4173))

### Fixed

- Fixed the `self.log` problem in `validation_step()` ([#4169](https://github.com/Lightning-AI/lightning/pull/4169))
- Fixed `hparams` saving - save the state when `save_hyperparameters()` is called [in `__init__`] ([#4163](https://github.com/Lightning-AI/lightning/pull/4163))
- Fixed runtime failure while exporting `hparams` to yaml ([#4158](https://github.com/Lightning-AI/lightning/pull/4158))


## [1.0.1] - 2020-10-14

### Added

- Added getstate/setstate method for torch.save serialization ([#4127](https://github.com/Lightning-AI/lightning/pull/4127))


## [1.0.0] - 2020-10-13

### Added

- Added Explained Variance Metric + metric fix ([#4013](https://github.com/Lightning-AI/lightning/pull/4013))
- Added Metric <-> Lightning Module integration tests ([#4008](https://github.com/Lightning-AI/lightning/pull/4008))
- Added parsing OS env vars in `Trainer` ([#4022](https://github.com/Lightning-AI/lightning/pull/4022))
- Added classification metrics ([#4043](https://github.com/Lightning-AI/lightning/pull/4043))
- Updated explained variance metric ([#4024](https://github.com/Lightning-AI/lightning/pull/4024))
- Enabled plugins ([#4041](https://github.com/Lightning-AI/lightning/pull/4041))
- Enabled custom clusters ([#4048](https://github.com/Lightning-AI/lightning/pull/4048))
- Enabled passing in custom accelerators ([#4050](https://github.com/Lightning-AI/lightning/pull/4050))
- Added `LightningModule.toggle_optimizer` ([#4058](https://github.com/Lightning-AI/lightning/pull/4058))
- Added `LightningModule.manual_backward` ([#4063](https://github.com/Lightning-AI/lightning/pull/4063))
- Added `output` argument to `*_batch_end` hooks ([#3965](https://github.com/Lightning-AI/lightning/pull/3965),
    [#3966](https://github.com/Lightning-AI/lightning/pull/3966))
- Added `output` argument to `*_epoch_end` hooks ([#3967](https://github.com/Lightning-AI/lightning/pull/3967))

### Changed

- Integrated metrics API with self.log ([#3961](https://github.com/Lightning-AI/lightning/pull/3961))
- Decoupled Apex ([#4052](https://github.com/Lightning-AI/lightning/pull/4052),
        [#4054](https://github.com/Lightning-AI/lightning/pull/4054),
        [#4055](https://github.com/Lightning-AI/lightning/pull/4055),
        [#4056](https://github.com/Lightning-AI/lightning/pull/4056),
        [#4058](https://github.com/Lightning-AI/lightning/pull/4058),
        [#4060](https://github.com/Lightning-AI/lightning/pull/4060),
        [#4061](https://github.com/Lightning-AI/lightning/pull/4061),
        [#4062](https://github.com/Lightning-AI/lightning/pull/4062),
        [#4063](https://github.com/Lightning-AI/lightning/pull/4063),
        [#4064](https://github.com/Lightning-AI/lightning/pull/4064),
        [#4065](https://github.com/Lightning-AI/lightning/pull/4065))
- Renamed all backends to `Accelerator` ([#4066](https://github.com/Lightning-AI/lightning/pull/4066))
- Enabled manual returns ([#4089](https://github.com/Lightning-AI/lightning/pull/4089))

### Removed

- Removed support for EvalResult and TrainResult ([#3968](https://github.com/Lightning-AI/lightning/pull/3968))
- Removed deprecated trainer flags: `overfit_pct`, `log_save_interval`, `row_log_interval` ([#3969](https://github.com/Lightning-AI/lightning/pull/3969))
- Removed deprecated early_stop_callback ([#3982](https://github.com/Lightning-AI/lightning/pull/3982))
- Removed deprecated model hooks ([#3980](https://github.com/Lightning-AI/lightning/pull/3980))
- Removed deprecated callbacks ([#3979](https://github.com/Lightning-AI/lightning/pull/3979))
- Removed `trainer` argument in `LightningModule.backward` [#4056](https://github.com/Lightning-AI/lightning/pull/4056))

### Fixed

- Fixed `current_epoch` property update to reflect true epoch number inside `LightningDataModule`, when `reload_dataloaders_every_epoch=True`. ([#3974](https://github.com/Lightning-AI/lightning/pull/3974))
- Fixed to print scaler value in progress bar ([#4053](https://github.com/Lightning-AI/lightning/pull/4053))
- Fixed mismatch between docstring and code regarding when `on_load_checkpoint` hook is called ([#3996](https://github.com/Lightning-AI/lightning/pull/3996))


## [0.10.0] - 2020-10-07

### Added

- Added new Metrics API. ([#3868](https://github.com/Lightning-AI/lightning/pull/3868), [#3921](https://github.com/Lightning-AI/lightning/pull/3921))
- Enable PyTorch 1.7 compatibility ([#3541](https://github.com/Lightning-AI/lightning/pull/3541))
- Added `LightningModule.to_torchscript` to support exporting as `ScriptModule` ([#3258](https://github.com/Lightning-AI/lightning/pull/3258))
- Added warning when dropping unpicklable `hparams` ([#2874](https://github.com/Lightning-AI/lightning/pull/2874))
- Added EMB similarity ([#3349](https://github.com/Lightning-AI/lightning/pull/3349))
- Added `ModelCheckpoint.to_yaml` method ([#3048](https://github.com/Lightning-AI/lightning/pull/3048))
- Allow `ModelCheckpoint` monitor to be `None`, meaning it will always save ([#3630](https://github.com/Lightning-AI/lightning/pull/3630))
- Disabled optimizers setup during testing ([#3059](https://github.com/Lightning-AI/lightning/pull/3059))
- Added support for datamodules to save and load checkpoints when training ([#3563](https://github.com/Lightning-AI/lightning/pull/3563))
- Added support for datamodule in learning rate finder ([#3425](https://github.com/Lightning-AI/lightning/pull/3425))
- Added gradient clip test for native AMP ([#3754](https://github.com/Lightning-AI/lightning/pull/3754))
- Added dist lib to enable syncing anything across devices ([#3762](https://github.com/Lightning-AI/lightning/pull/3762))
- Added `broadcast` to `TPUBackend` ([#3814](https://github.com/Lightning-AI/lightning/pull/3814))
- Added `XLADeviceUtils` class to check XLA device type ([#3274](https://github.com/Lightning-AI/lightning/pull/3274))

### Changed

- Refactored accelerator backends:
   * moved TPU `xxx_step` to backend ([#3118](https://github.com/Lightning-AI/lightning/pull/3118))
   * refactored DDP backend `forward` ([#3119](https://github.com/Lightning-AI/lightning/pull/3119))
   * refactored GPU backend `__step` ([#3120](https://github.com/Lightning-AI/lightning/pull/3120))
   * refactored Horovod backend ([#3121](https://github.com/Lightning-AI/lightning/pull/3121),
        [#3122](https://github.com/Lightning-AI/lightning/pull/3122))
   * remove obscure forward call in eval + CPU backend `___step` ([#3123](https://github.com/Lightning-AI/lightning/pull/3123))
   * reduced all simplified forward ([#3126](https://github.com/Lightning-AI/lightning/pull/3126))
   * added hook base method ([#3127](https://github.com/Lightning-AI/lightning/pull/3127))
   * refactor eval loop to use hooks - use `test_mode` for if so we can split later ([#3129](https://github.com/Lightning-AI/lightning/pull/3129))
   * moved `___step_end` hooks ([#3130](https://github.com/Lightning-AI/lightning/pull/3130))
   * training forward refactor ([#3134](https://github.com/Lightning-AI/lightning/pull/3134))
   * training AMP scaling refactor ([#3135](https://github.com/Lightning-AI/lightning/pull/3135))
   * eval step scaling factor ([#3136](https://github.com/Lightning-AI/lightning/pull/3136))
   * add eval loop object to streamline eval loop ([#3138](https://github.com/Lightning-AI/lightning/pull/3138))
   * refactored dataloader process hook ([#3139](https://github.com/Lightning-AI/lightning/pull/3139))
   * refactored inner eval loop ([#3141](https://github.com/Lightning-AI/lightning/pull/3141))
   * final inner eval loop hooks ([#3154](https://github.com/Lightning-AI/lightning/pull/3154))
   * clean up hooks in `run_evaluation` ([#3156](https://github.com/Lightning-AI/lightning/pull/3156))
   * clean up data reset ([#3161](https://github.com/Lightning-AI/lightning/pull/3161))
   * expand eval loop out ([#3165](https://github.com/Lightning-AI/lightning/pull/3165))
   * moved hooks around in eval loop ([#3195](https://github.com/Lightning-AI/lightning/pull/3195))
   * remove `_evaluate` fx ([#3197](https://github.com/Lightning-AI/lightning/pull/3197))
   * `Trainer.fit` hook clean up ([#3198](https://github.com/Lightning-AI/lightning/pull/3198))
   * DDPs train hooks ([#3203](https://github.com/Lightning-AI/lightning/pull/3203))
   * refactor DDP backend ([#3204](https://github.com/Lightning-AI/lightning/pull/3204),
        [#3207](https://github.com/Lightning-AI/lightning/pull/3207),
        [#3208](https://github.com/Lightning-AI/lightning/pull/3208),
        [#3209](https://github.com/Lightning-AI/lightning/pull/3209),
        [#3210](https://github.com/Lightning-AI/lightning/pull/3210))
   * reduced accelerator selection ([#3211](https://github.com/Lightning-AI/lightning/pull/3211))
   * group prepare data hook ([#3212](https://github.com/Lightning-AI/lightning/pull/3212))
   * added data connector ([#3285](https://github.com/Lightning-AI/lightning/pull/3285))
   * modular is_overridden ([#3290](https://github.com/Lightning-AI/lightning/pull/3290))
   * adding `Trainer.tune()` ([#3293](https://github.com/Lightning-AI/lightning/pull/3293))
   * move `run_pretrain_routine` -> `setup_training` ([#3294](https://github.com/Lightning-AI/lightning/pull/3294))
   * move train outside of setup training ([#3297](https://github.com/Lightning-AI/lightning/pull/3297))
   * move `prepare_data` to data connector ([#3307](https://github.com/Lightning-AI/lightning/pull/3307))
   * moved accelerator router ([#3309](https://github.com/Lightning-AI/lightning/pull/3309))
   * train loop refactor - moving train loop to own object ([#3310](https://github.com/Lightning-AI/lightning/pull/3310),
        [#3312](https://github.com/Lightning-AI/lightning/pull/3312),
        [#3313](https://github.com/Lightning-AI/lightning/pull/3313),
        [#3314](https://github.com/Lightning-AI/lightning/pull/3314))
   * duplicate data interface definition up into DataHooks class ([#3344](https://github.com/Lightning-AI/lightning/pull/3344))
   * inner train loop ([#3359](https://github.com/Lightning-AI/lightning/pull/3359),
        [#3361](https://github.com/Lightning-AI/lightning/pull/3361),
        [#3362](https://github.com/Lightning-AI/lightning/pull/3362),
        [#3363](https://github.com/Lightning-AI/lightning/pull/3363),
        [#3365](https://github.com/Lightning-AI/lightning/pull/3365),
        [#3366](https://github.com/Lightning-AI/lightning/pull/3366),
        [#3367](https://github.com/Lightning-AI/lightning/pull/3367),
        [#3368](https://github.com/Lightning-AI/lightning/pull/3368),
        [#3369](https://github.com/Lightning-AI/lightning/pull/3369),
        [#3370](https://github.com/Lightning-AI/lightning/pull/3370),
        [#3371](https://github.com/Lightning-AI/lightning/pull/3371),
        [#3372](https://github.com/Lightning-AI/lightning/pull/3372),
        [#3373](https://github.com/Lightning-AI/lightning/pull/3373),
        [#3374](https://github.com/Lightning-AI/lightning/pull/3374),
        [#3375](https://github.com/Lightning-AI/lightning/pull/3375),
        [#3376](https://github.com/Lightning-AI/lightning/pull/3376),
        [#3385](https://github.com/Lightning-AI/lightning/pull/3385),
        [#3388](https://github.com/Lightning-AI/lightning/pull/3388),
        [#3397](https://github.com/Lightning-AI/lightning/pull/3397))
   * all logging related calls in a connector ([#3395](https://github.com/Lightning-AI/lightning/pull/3395))
   * device parser ([#3400](https://github.com/Lightning-AI/lightning/pull/3400),
        [#3405](https://github.com/Lightning-AI/lightning/pull/3405))
   * added model connector ([#3407](https://github.com/Lightning-AI/lightning/pull/3407))
   * moved eval loop logging to loggers ([#3408](https://github.com/Lightning-AI/lightning/pull/3408))
   * moved eval loop (#3412[#3408](https://github.com/Lightning-AI/lightning/pull/3408))
   * trainer/separate argparse ([#3421](https://github.com/Lightning-AI/lightning/pull/3421),
        [#3428](https://github.com/Lightning-AI/lightning/pull/3428),
        [#3432](https://github.com/Lightning-AI/lightning/pull/3432))
   * move `lr_finder` ([#3434](https://github.com/Lightning-AI/lightning/pull/3434))
   * organize args (#[#3435](https://github.com/Lightning-AI/lightning/pull/3435),
        [#3442](https://github.com/Lightning-AI/lightning/pull/3442),
        [#3447](https://github.com/Lightning-AI/lightning/pull/3447),
        [#3448](https://github.com/Lightning-AI/lightning/pull/3448),
        [#3449](https://github.com/Lightning-AI/lightning/pull/3449),
        [#3456](https://github.com/Lightning-AI/lightning/pull/3456))
   * move specific accelerator code ([#3457](https://github.com/Lightning-AI/lightning/pull/3457))
   * group connectors ([#3472](https://github.com/Lightning-AI/lightning/pull/3472))
   * accelerator connector methods x/n ([#3469](https://github.com/Lightning-AI/lightning/pull/3469),
        [#3470](https://github.com/Lightning-AI/lightning/pull/3470),
        [#3474](https://github.com/Lightning-AI/lightning/pull/3474))
   * merge backends x/n ([#3476](https://github.com/Lightning-AI/lightning/pull/3476),
        [#3477](https://github.com/Lightning-AI/lightning/pull/3477),
        [#3478](https://github.com/Lightning-AI/lightning/pull/3478),
        [#3480](https://github.com/Lightning-AI/lightning/pull/3480),
        [#3482](https://github.com/Lightning-AI/lightning/pull/3482))
   * apex plugin ([#3502](https://github.com/Lightning-AI/lightning/pull/3502))
   * precision plugins ([#3504](https://github.com/Lightning-AI/lightning/pull/3504))
   * Result - make monitor default to `checkpoint_on` to simplify ([#3571](https://github.com/Lightning-AI/lightning/pull/3571))
   * reference to the Trainer on the `LightningDataModule` ([#3684](https://github.com/Lightning-AI/lightning/pull/3684))
   * add `.log` to lightning module ([#3686](https://github.com/Lightning-AI/lightning/pull/3686),
        [#3699](https://github.com/Lightning-AI/lightning/pull/3699),
        [#3701](https://github.com/Lightning-AI/lightning/pull/3701),
        [#3704](https://github.com/Lightning-AI/lightning/pull/3704),
        [#3715](https://github.com/Lightning-AI/lightning/pull/3715))
   * enable tracking original metric when step and epoch are both true ([#3685](https://github.com/Lightning-AI/lightning/pull/3685))
   * deprecated results obj, added support for simpler comms ([#3681](https://github.com/Lightning-AI/lightning/pull/3681))
   * move backends back to individual files ([#3712](https://github.com/Lightning-AI/lightning/pull/3712))
   * fixes logging for eval steps ([#3763](https://github.com/Lightning-AI/lightning/pull/3763))
   * decoupled DDP, DDP spawn ([#3733](https://github.com/Lightning-AI/lightning/pull/3733),
        [#3766](https://github.com/Lightning-AI/lightning/pull/3766),
        [#3767](https://github.com/Lightning-AI/lightning/pull/3767),
        [#3774](https://github.com/Lightning-AI/lightning/pull/3774),
        [#3802](https://github.com/Lightning-AI/lightning/pull/3802),
        [#3806](https://github.com/Lightning-AI/lightning/pull/3806),
        [#3817](https://github.com/Lightning-AI/lightning/pull/3817),
        [#3819](https://github.com/Lightning-AI/lightning/pull/3819),
        [#3927](https://github.com/Lightning-AI/lightning/pull/3927))
   * remove weight loading hack for ddp_cpu ([#3808](https://github.com/Lightning-AI/lightning/pull/3808))
   * separate `torchelastic` from DDP ([#3810](https://github.com/Lightning-AI/lightning/pull/3810))
   * separate SLURM from DDP ([#3809](https://github.com/Lightning-AI/lightning/pull/3809))
   * decoupled DDP2 ([#3816](https://github.com/Lightning-AI/lightning/pull/3816))
   * bug fix with logging val epoch end + monitor ([#3812](https://github.com/Lightning-AI/lightning/pull/3812))
   * callback system and init DDP ([#3836](https://github.com/Lightning-AI/lightning/pull/3836))
   * adding compute environments ([#3837](https://github.com/Lightning-AI/lightning/pull/3837), [#3842](https://github.com/Lightning-AI/lightning/pull/3842))
   * epoch can now log independently ([#3843](https://github.com/Lightning-AI/lightning/pull/3843))
   * test selecting the correct backend. temp backends while slurm and TorchElastic are decoupled ([#3848](https://github.com/Lightning-AI/lightning/pull/3848))
   * fixed `init_slurm_connection` causing hostname errors ([#3856](https://github.com/Lightning-AI/lightning/pull/3856))
   * moves init apex from LM to apex connector ([#3923](https://github.com/Lightning-AI/lightning/pull/3923))
   * moves sync bn to each backend ([#3925](https://github.com/Lightning-AI/lightning/pull/3925))
   * moves configure ddp to each backend ([#3924](https://github.com/Lightning-AI/lightning/pull/3924))
- Deprecation warning ([#3844](https://github.com/Lightning-AI/lightning/pull/3844))
- Changed `LearningRateLogger` to `LearningRateMonitor` ([#3251](https://github.com/Lightning-AI/lightning/pull/3251))
- Used `fsspec` instead of `gfile` for all IO ([#3320](https://github.com/Lightning-AI/lightning/pull/3320))
    * Swapped `torch.load` for `fsspec` load in DDP spawn backend ([#3787](https://github.com/Lightning-AI/lightning/pull/3787))
    * Swapped `torch.load` for `fsspec` load in cloud_io loading ([#3692](https://github.com/Lightning-AI/lightning/pull/3692))
    * Added support for `to_disk()` to use remote filepaths with `fsspec` ([#3930](https://github.com/Lightning-AI/lightning/pull/3930))
    * Updated model_checkpoint's to_yaml to use `fsspec` open ([#3801](https://github.com/Lightning-AI/lightning/pull/3801))
    * Fixed `fsspec` is inconsistent when doing `fs.ls` ([#3805](https://github.com/Lightning-AI/lightning/pull/3805))
- Refactor `GPUStatsMonitor` to improve training speed ([#3257](https://github.com/Lightning-AI/lightning/pull/3257))
- Changed IoU score behavior for classes absent in target and pred ([#3098](https://github.com/Lightning-AI/lightning/pull/3098))
- Changed IoU `remove_bg` bool to `ignore_index` optional int ([#3098](https://github.com/Lightning-AI/lightning/pull/3098))
- Changed defaults of `save_top_k` and `save_last` to `None` in ModelCheckpoint ([#3680](https://github.com/Lightning-AI/lightning/pull/3680))
- `row_log_interval` and `log_save_interval` are now based on training loop's `global_step` instead of epoch-internal batch index ([#3667](https://github.com/Lightning-AI/lightning/pull/3667))
- Silenced some warnings. verified ddp refactors ([#3483](https://github.com/Lightning-AI/lightning/pull/3483))
- Cleaning up stale logger tests ([#3490](https://github.com/Lightning-AI/lightning/pull/3490))
- Allow `ModelCheckpoint` monitor to be `None` ([#3633](https://github.com/Lightning-AI/lightning/pull/3633))
- Enable `None` model checkpoint default ([#3669](https://github.com/Lightning-AI/lightning/pull/3669))
- Skipped `best_model_path` if `checkpoint_callback` is `None` ([#2962](https://github.com/Lightning-AI/lightning/pull/2962))
- Used `raise .. from ..` to explicitly chain exceptions ([#3750](https://github.com/Lightning-AI/lightning/pull/3750))
-  Mocking loggers ([#3596](https://github.com/Lightning-AI/lightning/pull/3596),
    [#3617](https://github.com/Lightning-AI/lightning/pull/3617),
    [#3851](https://github.com/Lightning-AI/lightning/pull/3851),
    [#3859](https://github.com/Lightning-AI/lightning/pull/3859),
    [#3884](https://github.com/Lightning-AI/lightning/pull/3884),
    [#3853](https://github.com/Lightning-AI/lightning/pull/3853),
    [#3910](https://github.com/Lightning-AI/lightning/pull/3910),
    [#3889](https://github.com/Lightning-AI/lightning/pull/3889),
    [#3926](https://github.com/Lightning-AI/lightning/pull/3926))
- Write predictions in LightningModule instead of EvalResult [#3882](https://github.com/Lightning-AI/lightning/pull/3882)

### Deprecated

- Deprecated `TrainResult` and `EvalResult`, use `self.log` and `self.write` from the `LightningModule` to log metrics and write predictions. `training_step` can now only return a scalar (for the loss) or a dictionary with anything you want. ([#3681](https://github.com/Lightning-AI/lightning/pull/3681))
- Deprecate `early_stop_callback` Trainer argument ([#3845](https://github.com/Lightning-AI/lightning/pull/3845))
- Rename Trainer arguments `row_log_interval` >> `log_every_n_steps` and `log_save_interval` >> `flush_logs_every_n_steps` ([#3748](https://github.com/Lightning-AI/lightning/pull/3748))

### Removed

- Removed experimental Metric API ([#3943](https://github.com/Lightning-AI/lightning/pull/3943),
        [#3949](https://github.com/Lightning-AI/lightning/pull/3949),
        [#3946](https://github.com/Lightning-AI/lightning/pull/3946)), listed changes before final removal:
    * Added `EmbeddingSimilarity` metric ([#3349](https://github.com/Lightning-AI/lightning/pull/3349), [#3358](https://github.com/Lightning-AI/lightning/pull/3358))
    * Added hooks to metric module interface ([#2528](https://github.com/Lightning-AI/lightning/pull/2528))
    * Added error when AUROC metric is used for multiclass problems ([#3350](https://github.com/Lightning-AI/lightning/pull/3350))
    * Fixed `ModelCheckpoint` with `save_top_k=-1` option not tracking the best models when a monitor metric is available ([#3735](https://github.com/Lightning-AI/lightning/pull/3735))
    * Fixed counter-intuitive error being thrown in `Accuracy` metric for zero target tensor ([#3764](https://github.com/Lightning-AI/lightning/pull/3764))
    * Fixed aggregation of metrics ([#3517](https://github.com/Lightning-AI/lightning/pull/3517))
    * Fixed Metric aggregation ([#3321](https://github.com/Lightning-AI/lightning/pull/3321))
    * Fixed RMSLE metric ([#3188](https://github.com/Lightning-AI/lightning/pull/3188))
    * Renamed `reduction` to `class_reduction` in classification metrics ([#3322](https://github.com/Lightning-AI/lightning/pull/3322))
    * Changed `class_reduction` similar to sklearn for classification metrics ([#3322](https://github.com/Lightning-AI/lightning/pull/3322))
    * Renaming of precision recall metric ([#3308](https://github.com/Lightning-AI/lightning/pull/3308))

### Fixed

- Fixed `on_train_batch_start` hook to end epoch early ([#3700](https://github.com/Lightning-AI/lightning/pull/3700))
- Fixed `num_sanity_val_steps` is clipped to `limit_val_batches` ([#2917](https://github.com/Lightning-AI/lightning/pull/2917))
- Fixed ONNX model save on GPU ([#3145](https://github.com/Lightning-AI/lightning/pull/3145))
- Fixed `GpuUsageLogger` to work on different platforms ([#3008](https://github.com/Lightning-AI/lightning/pull/3008))
- Fixed auto-scale batch size not dumping `auto_lr_find` parameter ([#3151](https://github.com/Lightning-AI/lightning/pull/3151))
- Fixed `batch_outputs` with optimizer frequencies ([#3229](https://github.com/Lightning-AI/lightning/pull/3229))
- Fixed setting batch size in `LightningModule.datamodule` when using `auto_scale_batch_size` ([#3266](https://github.com/Lightning-AI/lightning/pull/3266))
- Fixed Horovod distributed backend compatibility with native AMP ([#3404](https://github.com/Lightning-AI/lightning/pull/3404))
- Fixed batch size auto scaling exceeding the size of the dataset ([#3271](https://github.com/Lightning-AI/lightning/pull/3271))
- Fixed getting `experiment_id` from MLFlow only once instead of each training loop ([#3394](https://github.com/Lightning-AI/lightning/pull/3394))
- Fixed `overfit_batches` which now correctly disables shuffling for the training loader. ([#3501](https://github.com/Lightning-AI/lightning/pull/3501))
- Fixed gradient norm tracking for `row_log_interval > 1` ([#3489](https://github.com/Lightning-AI/lightning/pull/3489))
- Fixed `ModelCheckpoint` name formatting ([#3164](https://github.com/Lightning-AI/lightning/pull/3163))
- Fixed example implementation of AutoEncoder ([#3190](https://github.com/Lightning-AI/lightning/pull/3190))
- Fixed invalid paths when remote logging with TensorBoard ([#3236](https://github.com/Lightning-AI/lightning/pull/3236))
- Fixed change `t()` to `transpose()` as XLA devices do not support `.t()` on 1-dim tensor ([#3252](https://github.com/Lightning-AI/lightning/pull/3252))
- Fixed (weights only) checkpoints loading without PL ([#3287](https://github.com/Lightning-AI/lightning/pull/3287))
- Fixed `gather_all_tensors` cross GPUs in DDP ([#3319](https://github.com/Lightning-AI/lightning/pull/3319))
- Fixed CometML save dir ([#3419](https://github.com/Lightning-AI/lightning/pull/3419))
- Fixed forward key metrics ([#3467](https://github.com/Lightning-AI/lightning/pull/3467))
- Fixed normalize mode at confusion matrix (replace NaNs with zeros) ([#3465](https://github.com/Lightning-AI/lightning/pull/3465))
- Fixed global step increment in training loop when `training_epoch_end` hook is used ([#3673](https://github.com/Lightning-AI/lightning/pull/3673))
- Fixed dataloader shuffling not getting turned off with `overfit_batches > 0` and `distributed_backend = "ddp"` ([#3534](https://github.com/Lightning-AI/lightning/pull/3534))
- Fixed determinism in `DDPSpawnBackend` when using `seed_everything` in main process ([#3335](https://github.com/Lightning-AI/lightning/pull/3335))
- Fixed `ModelCheckpoint` `period` to actually save every `period` epochs ([#3630](https://github.com/Lightning-AI/lightning/pull/3630))
- Fixed `val_progress_bar` total with `num_sanity_val_steps` ([#3751](https://github.com/Lightning-AI/lightning/pull/3751))
- Fixed Tuner dump: add `current_epoch` to dumped_params ([#3261](https://github.com/Lightning-AI/lightning/pull/3261))
- Fixed `current_epoch` and `global_step` properties mismatch between `Trainer` and `LightningModule` ([#3785](https://github.com/Lightning-AI/lightning/pull/3785))
- Fixed learning rate scheduler for optimizers with internal state ([#3897](https://github.com/Lightning-AI/lightning/pull/3897))
- Fixed `tbptt_reduce_fx` when non-floating tensors are logged ([#3796](https://github.com/Lightning-AI/lightning/pull/3796))
- Fixed model checkpoint frequency ([#3852](https://github.com/Lightning-AI/lightning/pull/3852))
- Fixed logging non-tensor scalar with result breaks subsequent epoch aggregation ([#3855](https://github.com/Lightning-AI/lightning/pull/3855))
- Fixed `TrainerEvaluationLoopMixin` activates `model.train()` at the end ([#3858](https://github.com/Lightning-AI/lightning/pull/3858))
- Fixed `overfit_batches` when using with multiple val/test_dataloaders ([#3857](https://github.com/Lightning-AI/lightning/pull/3857))
- Fixed enables `training_step` to return `None` ([#3862](https://github.com/Lightning-AI/lightning/pull/3862))
- Fixed init nan for checkpointing ([#3863](https://github.com/Lightning-AI/lightning/pull/3863))
- Fixed for `load_from_checkpoint` ([#2776](https://github.com/Lightning-AI/lightning/pull/2776))
- Fixes incorrect `batch_sizes` when Dataloader returns a dict with multiple tensors ([#3668](https://github.com/Lightning-AI/lightning/pull/3668))
- Fixed unexpected signature for `validation_step` ([#3947](https://github.com/Lightning-AI/lightning/pull/3947))

## [0.9.0] - 2020-08-20

### Added

- Added SyncBN for DDP ([#2801](https://github.com/Lightning-AI/lightning/pull/2801),
     [#2838](https://github.com/Lightning-AI/lightning/pull/2838))
- Added basic `CSVLogger` ([#2721](https://github.com/Lightning-AI/lightning/pull/2721))
- Added SSIM metrics ([#2671](https://github.com/Lightning-AI/lightning/pull/2671))
- Added BLEU metrics ([#2535](https://github.com/Lightning-AI/lightning/pull/2535))
- Added support to export a model to ONNX format ([#2596](https://github.com/Lightning-AI/lightning/pull/2596))
- Added support for `Trainer(num_sanity_val_steps=-1)` to check all validation data before training ([#2246](https://github.com/Lightning-AI/lightning/pull/2246))
- Added struct. output:
  * tests for val loop flow ([#2605](https://github.com/Lightning-AI/lightning/pull/2605))
  * `EvalResult` support for train and val. loop ([#2615](https://github.com/Lightning-AI/lightning/pull/2615),
       [#2651](https://github.com/Lightning-AI/lightning/pull/2651))
  * weighted average in results obj ([#2930](https://github.com/Lightning-AI/lightning/pull/2930))
  * fix result obj DP auto reduce ([#3013](https://github.com/Lightning-AI/lightning/pull/3013))
- Added class `LightningDataModule` ([#2668](https://github.com/Lightning-AI/lightning/pull/2668))
- Added support for PyTorch 1.6 ([#2745](https://github.com/Lightning-AI/lightning/pull/2745))
- Added call DataModule hooks implicitly in trainer ([#2755](https://github.com/Lightning-AI/lightning/pull/2755))
- Added support for Mean in DDP Sync ([#2568](https://github.com/Lightning-AI/lightning/pull/2568))
- Added remaining `sklearn` metrics: `AveragePrecision`, `BalancedAccuracy`, `CohenKappaScore`, `DCG`, `Hamming`, `Hinge`, `Jaccard`, `MeanAbsoluteError`, `MeanSquaredError`, `MeanSquaredLogError`, `MedianAbsoluteError`, `R2Score`, `MeanPoissonDeviance`, `MeanGammaDeviance`, `MeanTweedieDeviance`, `ExplainedVariance` ([#2562](https://github.com/Lightning-AI/lightning/pull/2562))
- Added support for `limit_{mode}_batches (int)` to work with infinite dataloader (IterableDataset) ([#2840](https://github.com/Lightning-AI/lightning/pull/2840))
- Added support returning python scalars in DP ([#1935](https://github.com/Lightning-AI/lightning/pull/1935))
- Added support to Tensorboard logger for OmegaConf `hparams` ([#2846](https://github.com/Lightning-AI/lightning/pull/2846))
- Added tracking of basic states in `Trainer` ([#2541](https://github.com/Lightning-AI/lightning/pull/2541))
- Tracks all outputs including TBPTT and multiple optimizers ([#2890](https://github.com/Lightning-AI/lightning/pull/2890))
- Added GPU Usage Logger ([#2932](https://github.com/Lightning-AI/lightning/pull/2932))
- Added `strict=False` for `load_from_checkpoint` ([#2819](https://github.com/Lightning-AI/lightning/pull/2819))
- Added saving test predictions on multiple GPUs ([#2926](https://github.com/Lightning-AI/lightning/pull/2926))
- Auto log the computational graph for loggers that support this ([#3003](https://github.com/Lightning-AI/lightning/pull/3003))
- Added warning when changing monitor and using results obj ([#3014](https://github.com/Lightning-AI/lightning/pull/3014))
- Added a hook `transfer_batch_to_device` to the `LightningDataModule` ([#3038](https://github.com/Lightning-AI/lightning/pull/3038))

### Changed

- Truncated long version numbers in progress bar ([#2594](https://github.com/Lightning-AI/lightning/pull/2594))
- Enabling val/test loop disabling ([#2692](https://github.com/Lightning-AI/lightning/pull/2692))
- Refactored into `accelerator` module:
    * GPU training ([#2704](https://github.com/Lightning-AI/lightning/pull/2704))
    * TPU training ([#2708](https://github.com/Lightning-AI/lightning/pull/2708))
    * DDP(2) backend ([#2796](https://github.com/Lightning-AI/lightning/pull/2796))
    * Retrieve last logged val from result by key ([#3049](https://github.com/Lightning-AI/lightning/pull/3049))
- Using `.comet.config` file for `CometLogger` ([#1913](https://github.com/Lightning-AI/lightning/pull/1913))
- Updated hooks arguments - breaking for `setup` and `teardown` ([#2850](https://github.com/Lightning-AI/lightning/pull/2850))
- Using `gfile` to support remote directories ([#2164](https://github.com/Lightning-AI/lightning/pull/2164))
- Moved optimizer creation after device placement for DDP backends ([#2904](https://github.com/Lightning-AI/lightning/pull/2904))
- Support `**DictConfig` for `hparam` serialization ([#2519](https://github.com/Lightning-AI/lightning/pull/2519))
- Removed callback metrics from test results obj ([#2994](https://github.com/Lightning-AI/lightning/pull/2994))
- Re-enabled naming metrics in ckpt name ([#3060](https://github.com/Lightning-AI/lightning/pull/3060))
- Changed progress bar epoch counting to start from 0 ([#3061](https://github.com/Lightning-AI/lightning/pull/3061))

### Deprecated

- Deprecated Trainer attribute `ckpt_path`, which will now be set by `weights_save_path` ([#2681](https://github.com/Lightning-AI/lightning/pull/2681))

### Removed

- Removed deprecated: ([#2760](https://github.com/Lightning-AI/lightning/pull/2760))
    * core decorator `data_loader`
    * Module hook `on_sanity_check_start` and loading `load_from_metrics`
    * package `pl.logging`
    * Trainer arguments: `show_progress_bar`, `num_tpu_cores`, `use_amp`, `print_nan_grads`
    * LR Finder argument `num_accumulation_steps`

### Fixed

- Fixed `accumulate_grad_batches` for last batch ([#2853](https://github.com/Lightning-AI/lightning/pull/2853))
- Fixed setup call while testing ([#2624](https://github.com/Lightning-AI/lightning/pull/2624))
- Fixed local rank zero casting ([#2640](https://github.com/Lightning-AI/lightning/pull/2640))
- Fixed single scalar return from training ([#2587](https://github.com/Lightning-AI/lightning/pull/2587))
- Fixed Horovod backend to scale LR schedlers with the optimizer ([#2626](https://github.com/Lightning-AI/lightning/pull/2626))
- Fixed `dtype` and `device` properties not getting updated in submodules ([#2657](https://github.com/Lightning-AI/lightning/pull/2657))
- Fixed `fast_dev_run` to run for all dataloaders ([#2581](https://github.com/Lightning-AI/lightning/pull/2581))
- Fixed `save_dir` in loggers getting ignored by default value of `weights_save_path` when user did not specify `weights_save_path` ([#2681](https://github.com/Lightning-AI/lightning/pull/2681))
- Fixed `weights_save_path` getting ignored when `logger=False` is passed to Trainer ([#2681](https://github.com/Lightning-AI/lightning/pull/2681))
- Fixed TPU multi-core and Float16 ([#2632](https://github.com/Lightning-AI/lightning/pull/2632))
- Fixed test metrics not being logged with `LoggerCollection` ([#2723](https://github.com/Lightning-AI/lightning/pull/2723))
- Fixed data transfer to device when using `torchtext.data.Field` and `include_lengths is True` ([#2689](https://github.com/Lightning-AI/lightning/pull/2689))
- Fixed shuffle argument for distributed sampler ([#2789](https://github.com/Lightning-AI/lightning/pull/2789))
- Fixed logging interval ([#2694](https://github.com/Lightning-AI/lightning/pull/2694))
- Fixed loss value in the progress bar is wrong when `accumulate_grad_batches > 1` ([#2738](https://github.com/Lightning-AI/lightning/pull/2738))
- Fixed correct CWD for ddp sub-processes when using Hydra ([#2719](https://github.com/Lightning-AI/lightning/pull/2719))
- Fixed selecting GPUs using `CUDA_VISIBLE_DEVICES` ([#2739](https://github.com/Lightning-AI/lightning/pull/2739))
- Fixed false `num_classes` warning in metrics ([#2781](https://github.com/Lightning-AI/lightning/pull/2781))
- Fixed shell injection vulnerability in subprocess call ([#2786](https://github.com/Lightning-AI/lightning/pull/2786))
- Fixed LR finder and `hparams` compatibility ([#2821](https://github.com/Lightning-AI/lightning/pull/2821))
- Fixed `ModelCheckpoint` not saving the latest information when `save_last=True` ([#2881](https://github.com/Lightning-AI/lightning/pull/2881))
- Fixed ImageNet example: learning rate scheduler, number of workers and batch size when using DDP ([#2889](https://github.com/Lightning-AI/lightning/pull/2889))
- Fixed apex gradient clipping ([#2829](https://github.com/Lightning-AI/lightning/pull/2829))
- Fixed save apex scaler states ([#2828](https://github.com/Lightning-AI/lightning/pull/2828))
- Fixed a model loading issue with inheritance and variable positional arguments ([#2911](https://github.com/Lightning-AI/lightning/pull/2911))
- Fixed passing `non_blocking=True` when transferring a batch object that does not support it ([#2910](https://github.com/Lightning-AI/lightning/pull/2910))
- Fixed checkpointing to remote file paths ([#2925](https://github.com/Lightning-AI/lightning/pull/2925))
- Fixed adding val step argument to metrics ([#2986](https://github.com/Lightning-AI/lightning/pull/2986))
- Fixed an issue that caused `Trainer.test()` to stall in ddp mode ([#2997](https://github.com/Lightning-AI/lightning/pull/2997))
- Fixed gathering of results with tensors of varying shape ([#3020](https://github.com/Lightning-AI/lightning/pull/3020))
- Fixed batch size auto-scaling feature to set the new value on the correct model attribute ([#3043](https://github.com/Lightning-AI/lightning/pull/3043))
- Fixed automatic batch scaling not working with half precision ([#3045](https://github.com/Lightning-AI/lightning/pull/3045))
- Fixed setting device to root gpu ([#3042](https://github.com/Lightning-AI/lightning/pull/3042))

## [0.8.5] - 2020-07-09

### Added

- Added a PSNR metric: peak signal-to-noise ratio ([#2483](https://github.com/Lightning-AI/lightning/pull/2483))
- Added functional regression metrics ([#2492](https://github.com/Lightning-AI/lightning/pull/2492))

### Removed

- Removed auto val reduce ([#2462](https://github.com/Lightning-AI/lightning/pull/2462))

### Fixed

- Flattening Wandb Hyperparameters ([#2459](https://github.com/Lightning-AI/lightning/pull/2459))
- Fixed using the same DDP python interpreter and actually running ([#2482](https://github.com/Lightning-AI/lightning/pull/2482))
- Fixed model summary input type conversion for models that have input dtype different from model parameters ([#2510](https://github.com/Lightning-AI/lightning/pull/2510))
- Made `TensorBoardLogger` and `CometLogger` pickleable ([#2518](https://github.com/Lightning-AI/lightning/pull/2518))
- Fixed a problem with `MLflowLogger` creating multiple run folders ([#2502](https://github.com/Lightning-AI/lightning/pull/2502))
- Fixed global_step increment ([#2455](https://github.com/Lightning-AI/lightning/pull/2455))
- Fixed TPU hanging example ([#2488](https://github.com/Lightning-AI/lightning/pull/2488))
- Fixed `argparse` default value bug ([#2526](https://github.com/Lightning-AI/lightning/pull/2526))
- Fixed Dice and IoU to avoid NaN by adding small eps ([#2545](https://github.com/Lightning-AI/lightning/pull/2545))
- Fixed accumulate gradients schedule at epoch 0 (continued) ([#2513](https://github.com/Lightning-AI/lightning/pull/2513))
- Fixed Trainer `.fit()` returning last not best weights in "ddp_spawn" ([#2565](https://github.com/Lightning-AI/lightning/pull/2565))
- Fixed passing (do not pass) TPU weights back on test ([#2566](https://github.com/Lightning-AI/lightning/pull/2566))
- Fixed DDP tests and `.test()` ([#2512](https://github.com/Lightning-AI/lightning/pull/2512),
     [#2570](https://github.com/Lightning-AI/lightning/pull/2570))

## [0.8.4] - 2020-07-01

### Added

- Added reduce ddp results on eval ([#2434](https://github.com/Lightning-AI/lightning/pull/2434))
- Added a warning when an `IterableDataset` has `__len__` defined ([#2437](https://github.com/Lightning-AI/lightning/pull/2437))

### Changed

- Enabled no returns from eval ([#2446](https://github.com/Lightning-AI/lightning/pull/2446))

### Fixed

- Fixes train outputs ([#2428](https://github.com/Lightning-AI/lightning/pull/2428))
- Fixes Conda dependencies ([#2412](https://github.com/Lightning-AI/lightning/pull/2412))
- Fixed Apex scaling with decoupled backward ([#2433](https://github.com/Lightning-AI/lightning/pull/2433))
- Fixed crashing or wrong displaying progressbar because of missing ipywidgets ([#2417](https://github.com/Lightning-AI/lightning/pull/2417))
- Fixed TPU saving dir ([fc26078e](https://github.com/Lightning-AI/lightning/commit/fc26078e395f8a001f4c6dd7b3fe7ca202f914a3), [04e68f02](https://github.com/Lightning-AI/lightning/commit/04e68f022fc03dd5f1555ee86dea997d42a448ad))
- Fixed logging on rank 0 only ([#2425](https://github.com/Lightning-AI/lightning/pull/2425))


## [0.8.3] - 2020-06-29

### Fixed

- Fixed AMP wrong call ([593837e](https://github.com/Lightning-AI/lightning/commit/593837e1da24ff6c942b24ed803fc1496a304609))
- Fixed batch typo ([92d1e75](https://github.com/Lightning-AI/lightning/commit/92d1e75b2638a493d9d21ed5fe00a22093888285))

## [0.8.2] - 2020-06-28

### Added

- Added TorchText support for moving data to GPU ([#2379](https://github.com/Lightning-AI/lightning/pull/2379))

### Changed

- Changed epoch indexing from 0 instead of 1 ([#2289](https://github.com/Lightning-AI/lightning/pull/2289))
- Refactor Model `backward` ([#2276](https://github.com/Lightning-AI/lightning/pull/2276))
- Refactored `training_batch` + tests to verify correctness ([#2327](https://github.com/Lightning-AI/lightning/pull/2327),
     [#2328](https://github.com/Lightning-AI/lightning/pull/2328))
- Refactored training loop ([#2336](https://github.com/Lightning-AI/lightning/pull/2336))
- Made optimization steps for hooks ([#2363](https://github.com/Lightning-AI/lightning/pull/2363))
- Changed default apex level to 'O2' ([#2362](https://github.com/Lightning-AI/lightning/pull/2362))

### Removed

- Moved `TrainsLogger` to Bolts ([#2384](https://github.com/Lightning-AI/lightning/pull/2384))

### Fixed

- Fixed parsing TPU arguments and TPU tests ([#2094](https://github.com/Lightning-AI/lightning/pull/2094))
- Fixed number batches in case of multiple dataloaders and `limit_{*}_batches` ([#1920](https://github.com/Lightning-AI/lightning/pull/1920),
     [#2226](https://github.com/Lightning-AI/lightning/pull/2226))
- Fixed an issue with forward hooks not being removed after model summary ([#2298](https://github.com/Lightning-AI/lightning/pull/2298))
- Fix for `load_from_checkpoint()` not working with absolute path on Windows ([#2294](https://github.com/Lightning-AI/lightning/pull/2294))
- Fixed an issue how _has_len handles `NotImplementedError` e.g. raised by `torchtext.data.Iterator` ([#2293](https://github.com/Lightning-AI/lightning/pull/2293)), ([#2307](https://github.com/Lightning-AI/lightning/pull/2307))
- Fixed `average_precision` metric ([#2319](https://github.com/Lightning-AI/lightning/pull/2319))
- Fixed ROC metric for CUDA tensors ([#2304](https://github.com/Lightning-AI/lightning/pull/2304))
- Fixed lost compatibility with custom datatypes implementing `.to` ([#2335](https://github.com/Lightning-AI/lightning/pull/2335))
- Fixed loading model with kwargs ([#2387](https://github.com/Lightning-AI/lightning/pull/2387))
- Fixed sum(0) for `trainer.num_val_batches` ([#2268](https://github.com/Lightning-AI/lightning/pull/2268))
- Fixed checking if the parameters are a `DictConfig` Object ([#2216](https://github.com/Lightning-AI/lightning/pull/2216))
- Fixed SLURM weights saving ([#2341](https://github.com/Lightning-AI/lightning/pull/2341))
- Fixed swaps LR scheduler order ([#2356](https://github.com/Lightning-AI/lightning/pull/2356))
- Fixed adding tensorboard `hparams` logging test ([#2342](https://github.com/Lightning-AI/lightning/pull/2342))
- Fixed use model ref for tear down ([#2360](https://github.com/Lightning-AI/lightning/pull/2360))
- Fixed logger crash on DDP ([#2388](https://github.com/Lightning-AI/lightning/pull/2388))
- Fixed several issues with early stopping and checkpoint callbacks ([#1504](https://github.com/Lightning-AI/lightning/pull/1504),
     [#2391](https://github.com/Lightning-AI/lightning/pull/2391))
- Fixed loading past checkpoints from v0.7.x ([#2405](https://github.com/Lightning-AI/lightning/pull/2405))
- Fixed loading model without arguments ([#2403](https://github.com/Lightning-AI/lightning/pull/2403))
- Fixed Windows compatibility issue ([#2358](https://github.com/Lightning-AI/lightning/pull/2358))

## [0.8.1] - 2020-06-19

### Fixed

- Fixed the `load_from_checkpoint` path detected as URL bug ([#2244](https://github.com/Lightning-AI/lightning/pull/2244))
- Fixed hooks - added barrier ([#2245](https://github.com/Lightning-AI/lightning/pull/2245),
     [#2257](https://github.com/Lightning-AI/lightning/pull/2257),
     [#2260](https://github.com/Lightning-AI/lightning/pull/220))
- Fixed `hparams` - remove frame inspection on `self.hparams` ([#2253](https://github.com/Lightning-AI/lightning/pull/2253))
- Fixed setup and on fit calls ([#2252](https://github.com/Lightning-AI/lightning/pull/2252))
- Fixed GPU template ([#2255](https://github.com/Lightning-AI/lightning/pull/2255))

## [0.8.0] - 2020-06-18

### Added

- Added `overfit_batches`, `limit_{val|test}_batches` flags (overfit now uses training set for all three) ([#2213](https://github.com/Lightning-AI/lightning/pull/2213))
- Added metrics
  * Base classes ([#1326](https://github.com/Lightning-AI/lightning/pull/1326),
       [#1877](https://github.com/Lightning-AI/lightning/pull/1877))
  * Sklearn metrics classes ([#1327](https://github.com/Lightning-AI/lightning/pull/1327))
  * Native torch metrics ([#1488](https://github.com/Lightning-AI/lightning/pull/1488),
       [#2062](https://github.com/Lightning-AI/lightning/pull/2062))
  * docs for all Metrics ([#2184](https://github.com/Lightning-AI/lightning/pull/2184),
       [#2209](https://github.com/Lightning-AI/lightning/pull/2209))
  * Regression metrics ([#2221](https://github.com/Lightning-AI/lightning/pull/2221))
- Allow dataloaders without sampler field present ([#1907](https://github.com/Lightning-AI/lightning/pull/1907))
- Added option `save_last` to save the model at the end of every epoch in `ModelCheckpoint` ([#1908](https://github.com/Lightning-AI/lightning/pull/1908))
- Early stopping checks `on_validation_end` ([#1458](https://github.com/Lightning-AI/lightning/pull/1458))
- Speed up single-core TPU training by loading data using `ParallelLoader` ([#2033](https://github.com/Lightning-AI/lightning/pull/2033))
- Added a model hook `transfer_batch_to_device` that enables moving custom data structures to the target device ([#1756](https://github.com/Lightning-AI/lightning/pull/1756))
- Added [black](https://black.readthedocs.io/en/stable/) formatter for the code with code-checker on pull ([#1610](https://github.com/Lightning-AI/lightning/pull/1610))
- Added back the slow spawn ddp implementation as `ddp_spawn` ([#2115](https://github.com/Lightning-AI/lightning/pull/2115))
- Added loading checkpoints from URLs ([#1667](https://github.com/Lightning-AI/lightning/pull/1667))
- Added a callback method `on_keyboard_interrupt` for handling KeyboardInterrupt events during training ([#2134](https://github.com/Lightning-AI/lightning/pull/2134))
- Added a decorator `auto_move_data` that moves data to the correct device when using the LightningModule for inference ([#1905](https://github.com/Lightning-AI/lightning/pull/1905))
- Added `ckpt_path` option to `LightningModule.test(...)` to load particular checkpoint ([#2190](https://github.com/Lightning-AI/lightning/pull/2190))
- Added `setup` and `teardown` hooks for model ([#2229](https://github.com/Lightning-AI/lightning/pull/2229))

### Changed

- Allow user to select individual TPU core to train on ([#1729](https://github.com/Lightning-AI/lightning/pull/1729))
- Removed non-finite values from loss in `LRFinder` ([#1862](https://github.com/Lightning-AI/lightning/pull/1862))
- Allow passing model hyperparameters as complete kwarg list ([#1896](https://github.com/Lightning-AI/lightning/pull/1896))
- Renamed `ModelCheckpoint`'s attributes `best` to `best_model_score` and `kth_best_model` to `kth_best_model_path` ([#1799](https://github.com/Lightning-AI/lightning/pull/1799))
- Re-Enable Logger's `ImportError`s ([#1938](https://github.com/Lightning-AI/lightning/pull/1938))
- Changed the default value of the Trainer argument `weights_summary` from `full` to `top` ([#2029](https://github.com/Lightning-AI/lightning/pull/2029))
- Raise an error when lightning replaces an existing sampler ([#2020](https://github.com/Lightning-AI/lightning/pull/2020))
- Enabled `prepare_data` from correct processes - clarify local vs global rank ([#2166](https://github.com/Lightning-AI/lightning/pull/2166))
- Remove explicit flush from tensorboard logger ([#2126](https://github.com/Lightning-AI/lightning/pull/2126))
- Changed epoch indexing from 1 instead of 0 ([#2206](https://github.com/Lightning-AI/lightning/pull/2206))

### Deprecated

- Deprecated flags: ([#2213](https://github.com/Lightning-AI/lightning/pull/2213))
  * `overfit_pct` in favour of `overfit_batches`
  * `val_percent_check` in favour of `limit_val_batches`
  * `test_percent_check` in favour of `limit_test_batches`
- Deprecated `ModelCheckpoint`'s attributes `best` and `kth_best_model` ([#1799](https://github.com/Lightning-AI/lightning/pull/1799))
- Dropped official support/testing for older PyTorch versions <1.3 ([#1917](https://github.com/Lightning-AI/lightning/pull/1917))
- Deprecated Trainer `proc_rank` in favour of `global_rank` ([#2166](https://github.com/Lightning-AI/lightning/pull/2166),
     [#2269](https://github.com/Lightning-AI/lightning/pull/2269))

### Removed

- Removed unintended Trainer argument `progress_bar_callback`, the callback should be passed in by `Trainer(callbacks=[...])` instead ([#1855](https://github.com/Lightning-AI/lightning/pull/1855))
- Removed obsolete `self._device` in Trainer ([#1849](https://github.com/Lightning-AI/lightning/pull/1849))
- Removed deprecated API ([#2073](https://github.com/Lightning-AI/lightning/pull/2073))
   * Packages: `pl.pt_overrides`, `pl.root_module`
   * Modules: `pl.logging.comet_logger`, `pl.logging.mlflow_logger`, `pl.logging.test_tube_logger`, `pl.overrides.override_data_parallel`, `pl.core.model_saving`, `pl.core.root_module`
   * Trainer arguments: `add_row_log_interval`, `default_save_path`, `gradient_clip`, `nb_gpu_nodes`, `max_nb_epochs`, `min_nb_epochs`, `nb_sanity_val_steps`
   * Trainer attributes: `nb_gpu_nodes`, `num_gpu_nodes`, `gradient_clip`, `max_nb_epochs`, `min_nb_epochs`, `nb_sanity_val_steps`, `default_save_path`, `tng_tqdm_dic`

### Fixed

- Run graceful training teardown on interpreter exit ([#1631](https://github.com/Lightning-AI/lightning/pull/1631))
- Fixed user warning when apex was used together with learning rate schedulers ([#1873](https://github.com/Lightning-AI/lightning/pull/1873))
- Fixed multiple calls of `EarlyStopping` callback ([#1863](https://github.com/Lightning-AI/lightning/pull/1863))
- Fixed an issue with `Trainer.from_argparse_args` when passing in unknown Trainer args ([#1932](https://github.com/Lightning-AI/lightning/pull/1932))
- Fixed bug related to logger not being reset correctly for model after tuner algorithms ([#1933](https://github.com/Lightning-AI/lightning/pull/1933))
- Fixed root node resolution for SLURM cluster with dash in host name ([#1954](https://github.com/Lightning-AI/lightning/pull/1954))
- Fixed `LearningRateLogger` in multi-scheduler setting ([#1944](https://github.com/Lightning-AI/lightning/pull/1944))
- Fixed test configuration check and testing ([#1804](https://github.com/Lightning-AI/lightning/pull/1804))
- Fixed an issue with Trainer constructor silently ignoring unknown/misspelled arguments ([#1820](https://github.com/Lightning-AI/lightning/pull/1820))
- Fixed `save_weights_only` in ModelCheckpoint ([#1780](https://github.com/Lightning-AI/lightning/pull/1780))
- Allow use of same `WandbLogger` instance for multiple training loops ([#2055](https://github.com/Lightning-AI/lightning/pull/2055))
- Fixed an issue with `_auto_collect_arguments` collecting local variables that are not constructor arguments and not working for signatures that have the instance not named `self` ([#2048](https://github.com/Lightning-AI/lightning/pull/2048))
- Fixed mistake in parameters' grad norm tracking ([#2012](https://github.com/Lightning-AI/lightning/pull/2012))
- Fixed CPU and hanging GPU crash ([#2118](https://github.com/Lightning-AI/lightning/pull/2118))
- Fixed an issue with the model summary and `example_input_array` depending on a specific ordering of the submodules in a LightningModule ([#1773](https://github.com/Lightning-AI/lightning/pull/1773))
- Fixed Tpu logging ([#2230](https://github.com/Lightning-AI/lightning/pull/2230))
- Fixed Pid port + duplicate `rank_zero` logging ([#2140](https://github.com/Lightning-AI/lightning/pull/2140),
     [#2231](https://github.com/Lightning-AI/lightning/pull/2231))

## [0.7.6] - 2020-05-16

### Added

- Added callback for logging learning rates ([#1498](https://github.com/Lightning-AI/lightning/pull/1498))
- Added transfer learning example (for a binary classification task in computer vision) ([#1564](https://github.com/Lightning-AI/lightning/pull/1564))
- Added type hints in `Trainer.fit()` and `Trainer.test()` to reflect that also a list of dataloaders can be passed in ([#1723](https://github.com/Lightning-AI/lightning/pull/1723)).
- Added auto scaling of batch size ([#1638](https://github.com/Lightning-AI/lightning/pull/1638))
- The progress bar metrics now also get updated in `training_epoch_end` ([#1724](https://github.com/Lightning-AI/lightning/pull/1724))
- Enable `NeptuneLogger` to work with `distributed_backend=ddp` ([#1753](https://github.com/Lightning-AI/lightning/pull/1753))
- Added option to provide seed to random generators to ensure reproducibility ([#1572](https://github.com/Lightning-AI/lightning/pull/1572))
- Added override for hparams in `load_from_ckpt` ([#1797](https://github.com/Lightning-AI/lightning/pull/1797))
- Added support multi-node distributed execution under `torchelastic` ([#1811](https://github.com/Lightning-AI/lightning/pull/1811),
     [#1818](https://github.com/Lightning-AI/lightning/pull/1818))
- Added using `store_true` for bool args ([#1822](https://github.com/Lightning-AI/lightning/pull/1822),
     [#1842](https://github.com/Lightning-AI/lightning/pull/1842))
- Added dummy logger for internally disabling logging for some features ([#1836](https://github.com/Lightning-AI/lightning/pull/1836))

### Changed

- Enable `non-blocking` for device transfers to GPU ([#1843](https://github.com/Lightning-AI/lightning/pull/1843))
- Replace mata_tags.csv with hparams.yaml ([#1271](https://github.com/Lightning-AI/lightning/pull/1271))
- Reduction when `batch_size < num_gpus` ([#1609](https://github.com/Lightning-AI/lightning/pull/1609))
- Updated LightningTemplateModel to look more like Colab example ([#1577](https://github.com/Lightning-AI/lightning/pull/1577))
- Don't convert `namedtuple` to `tuple` when transferring the batch to target device ([#1589](https://github.com/Lightning-AI/lightning/pull/1589))
- Allow passing hparams as keyword argument to LightningModule when loading from checkpoint ([#1639](https://github.com/Lightning-AI/lightning/pull/1639))
- Args should come after the last positional argument ([#1807](https://github.com/Lightning-AI/lightning/pull/1807))
- Made ddp the default if no backend specified with multiple GPUs ([#1789](https://github.com/Lightning-AI/lightning/pull/1789))

### Deprecated

- Deprecated `tags_csv` in favor of `hparams_file` ([#1271](https://github.com/Lightning-AI/lightning/pull/1271))

### Fixed

- Fixed broken link in PR template ([#1675](https://github.com/Lightning-AI/lightning/pull/1675))
- Fixed ModelCheckpoint not None checking filepath ([#1654](https://github.com/Lightning-AI/lightning/pull/1654))
- Trainer now calls `on_load_checkpoint()` when resuming from a checkpoint ([#1666](https://github.com/Lightning-AI/lightning/pull/1666))
- Fixed sampler logic for ddp with iterable dataset ([#1734](https://github.com/Lightning-AI/lightning/pull/1734))
- Fixed `_reset_eval_dataloader()` for IterableDataset ([#1560](https://github.com/Lightning-AI/lightning/pull/1560))
- Fixed Horovod distributed backend to set the `root_gpu` property ([#1669](https://github.com/Lightning-AI/lightning/pull/1669))
- Fixed wandb logger `global_step` affects other loggers ([#1492](https://github.com/Lightning-AI/lightning/pull/1492))
- Fixed disabling progress bar on non-zero ranks using Horovod backend ([#1709](https://github.com/Lightning-AI/lightning/pull/1709))
- Fixed bugs that prevent lr finder to be used together with early stopping and validation dataloaders ([#1676](https://github.com/Lightning-AI/lightning/pull/1676))
- Fixed a bug in Trainer that prepended the checkpoint path with `version_` when it shouldn't ([#1748](https://github.com/Lightning-AI/lightning/pull/1748))
- Fixed lr key name in case of param groups in LearningRateLogger ([#1719](https://github.com/Lightning-AI/lightning/pull/1719))
- Fixed accumulation parameter and suggestion method for learning rate finder ([#1801](https://github.com/Lightning-AI/lightning/pull/1801))
- Fixed num processes wasn't being set properly and auto sampler was ddp failing ([#1819](https://github.com/Lightning-AI/lightning/pull/1819))
- Fixed bugs in semantic segmentation example ([#1824](https://github.com/Lightning-AI/lightning/pull/1824))
- Fixed saving native AMP scaler state ([#1777](https://github.com/Lightning-AI/lightning/pull/1777))
- Fixed native amp + ddp ([#1788](https://github.com/Lightning-AI/lightning/pull/1788))
- Fixed `hparam` logging with metrics ([#1647](https://github.com/Lightning-AI/lightning/pull/1647))

## [0.7.5] - 2020-04-27

### Changed

- Allow logging of metrics together with `hparams` ([#1630](https://github.com/Lightning-AI/lightning/pull/1630))

### Removed

- Removed Warning from trainer loop ([#1634](https://github.com/Lightning-AI/lightning/pull/1634))

### Fixed

- Fixed ModelCheckpoint not being fixable ([#1632](https://github.com/Lightning-AI/lightning/pull/1632))
- Fixed CPU DDP breaking change and DDP change ([#1635](https://github.com/Lightning-AI/lightning/pull/1635))
- Tested pickling ([#1636](https://github.com/Lightning-AI/lightning/pull/1636))


## [0.7.4] - 2020-04-26

### Added

- Added flag `replace_sampler_ddp` to manually disable sampler replacement in DDP  ([#1513](https://github.com/Lightning-AI/lightning/pull/1513))
- Added `auto_select_gpus` flag to trainer that enables automatic selection of available GPUs on exclusive mode systems.
- Added learning rate finder ([#1347](https://github.com/Lightning-AI/lightning/pull/1347))
- Added support for DDP mode in clusters without SLURM ([#1387](https://github.com/Lightning-AI/lightning/pull/1387))
- Added `test_dataloaders` parameter to `Trainer.test()` ([#1434](https://github.com/Lightning-AI/lightning/pull/1434))
- Added `terminate_on_nan` flag to trainer that performs a NaN check with each training iteration when set to `True` ([#1475](https://github.com/Lightning-AI/lightning/pull/1475))
- Added speed parity tests (max 1 sec difference per epoch)([#1482](https://github.com/Lightning-AI/lightning/pull/1482))
- Added `ddp_cpu` backend for testing ddp without GPUs ([#1158](https://github.com/Lightning-AI/lightning/pull/1158))
- Added [Horovod](http://horovod.ai) support as a distributed backend `Trainer(distributed_backend='horovod')` ([#1529](https://github.com/Lightning-AI/lightning/pull/1529))
- Added support for 8 core distributed training on Kaggle TPU's ([#1568](https://github.com/Lightning-AI/lightning/pull/1568))
- Added support for native AMP ([#1561](https://github.com/Lightning-AI/lightning/pull/1561),
    [#1580](https://github.com/Lightning-AI/lightning/pull/1580))

### Changed

- Changed the default behaviour to no longer include a NaN check with each training iteration ([#1475](https://github.com/Lightning-AI/lightning/pull/1475))
- Decoupled the progress bar from trainer` it is a callback now and can be customized or even be replaced entirely ([#1450](https://github.com/Lightning-AI/lightning/pull/1450)).
- Changed lr schedule step interval behavior to update every backwards pass instead of every forwards pass ([#1477](https://github.com/Lightning-AI/lightning/pull/1477))
- Defines shared proc. rank, remove rank from instances (e.g. loggers) ([#1408](https://github.com/Lightning-AI/lightning/pull/1408))
- Updated semantic segmentation example with custom U-Net and logging ([#1371](https://github.com/Lightning-AI/lightning/pull/1371))
- Disabled val and test shuffling ([#1600](https://github.com/Lightning-AI/lightning/pull/1600))

### Deprecated

- Deprecated `training_tqdm_dict` in favor of `progress_bar_dict` ([#1450](https://github.com/Lightning-AI/lightning/pull/1450)).

### Removed

- Removed `test_dataloaders` parameter from `Trainer.fit()` ([#1434](https://github.com/Lightning-AI/lightning/pull/1434))

### Fixed

- Added the possibility to pass nested metrics dictionaries to loggers ([#1582](https://github.com/Lightning-AI/lightning/pull/1582))
- Fixed memory leak from opt return ([#1528](https://github.com/Lightning-AI/lightning/pull/1528))
- Fixed saving checkpoint before deleting old ones ([#1453](https://github.com/Lightning-AI/lightning/pull/1453))
- Fixed loggers - flushing last logged metrics even before continue, e.g. `trainer.test()` results ([#1459](https://github.com/Lightning-AI/lightning/pull/1459))
- Fixed optimizer configuration when `configure_optimizers` returns dict without `lr_scheduler` ([#1443](https://github.com/Lightning-AI/lightning/pull/1443))
- Fixed `LightningModule` - mixing hparams and arguments in `LightningModule.__init__()` crashes load_from_checkpoint() ([#1505](https://github.com/Lightning-AI/lightning/pull/1505))
- Added a missing call to the `on_before_zero_grad` model hook ([#1493](https://github.com/Lightning-AI/lightning/pull/1493)).
- Allow use of sweeps with `WandbLogger` ([#1512](https://github.com/Lightning-AI/lightning/pull/1512))
- Fixed a bug that caused the `callbacks` Trainer argument to reference a global variable ([#1534](https://github.com/Lightning-AI/lightning/pull/1534)).
- Fixed a bug that set all boolean CLI arguments from `Trainer.add_argparse_args` always to True ([#1571](https://github.com/Lightning-AI/lightning/pull/1571))
- Fixed do not copy the batch when training on a single GPU ([#1576](https://github.com/Lightning-AI/lightning/pull/1576),
    [#1579](https://github.com/Lightning-AI/lightning/pull/1579))
- Fixed soft checkpoint removing on DDP ([#1408](https://github.com/Lightning-AI/lightning/pull/1408))
- Fixed automatic parser bug ([#1585](https://github.com/Lightning-AI/lightning/pull/1585))
- Fixed bool conversion from string ([#1606](https://github.com/Lightning-AI/lightning/pull/1606))

## [0.7.3] - 2020-04-09

### Added

- Added `rank_zero_warn` for warning only in rank 0 ([#1428](https://github.com/Lightning-AI/lightning/pull/1428))

### Fixed

- Fixed default `DistributedSampler` for DDP training ([#1425](https://github.com/Lightning-AI/lightning/pull/1425))
- Fixed workers warning not on windows ([#1430](https://github.com/Lightning-AI/lightning/pull/1430))
- Fixed returning tuple from `run_training_batch` ([#1431](https://github.com/Lightning-AI/lightning/pull/1431))
- Fixed gradient clipping ([#1438](https://github.com/Lightning-AI/lightning/pull/1438))
- Fixed pretty print ([#1441](https://github.com/Lightning-AI/lightning/pull/1441))


## [0.7.2] - 2020-04-07

### Added

- Added same step loggers' metrics aggregation ([#1278](https://github.com/Lightning-AI/lightning/pull/1278))
- Added parity test between a vanilla MNIST model and lightning model ([#1284](https://github.com/Lightning-AI/lightning/pull/1284))
- Added parity test between a vanilla RNN model and lightning model ([#1351](https://github.com/Lightning-AI/lightning/pull/1351))
- Added Reinforcement Learning - Deep Q-network (DQN) lightning example ([#1232](https://github.com/Lightning-AI/lightning/pull/1232))
- Added support for hierarchical `dict` ([#1152](https://github.com/Lightning-AI/lightning/pull/1152))
- Added `TrainsLogger` class ([#1122](https://github.com/Lightning-AI/lightning/pull/1122))
- Added type hints to `pl.core` ([#946](https://github.com/Lightning-AI/lightning/pull/946))
- Added support for `IterableDataset` in validation and testing ([#1104](https://github.com/Lightning-AI/lightning/pull/1104))
- Added support for non-primitive types in `hparams` for `TensorboardLogger` ([#1130](https://github.com/Lightning-AI/lightning/pull/1130))
- Added a check that stops the training when loss or weights contain `NaN` or `inf` values. ([#1097](https://github.com/Lightning-AI/lightning/pull/1097))
- Added support for `IterableDataset` when `val_check_interval=1.0` (default), this will trigger validation at the end of each epoch. ([#1283](https://github.com/Lightning-AI/lightning/pull/1283))
- Added `summary` method to Profilers. ([#1259](https://github.com/Lightning-AI/lightning/pull/1259))
- Added informative errors if user defined dataloader has zero length ([#1280](https://github.com/Lightning-AI/lightning/pull/1280))
- Added testing for python 3.8 ([#915](https://github.com/Lightning-AI/lightning/pull/915))
- Added model configuration checking ([#1199](https://github.com/Lightning-AI/lightning/pull/1199))
- Added support for optimizer frequencies through `LightningModule.configure_optimizers()` ([#1269](https://github.com/Lightning-AI/lightning/pull/1269))
- Added option to run without an optimizer by returning `None` from `configure_optimizers`. ([#1279](https://github.com/Lightning-AI/lightning/pull/1279))
- Added a warning when the number of data loader workers is small. ([#1378](https://github.com/Lightning-AI/lightning/pull/1378))

### Changed

- Changed (renamed and refatored) `TensorRunningMean` -> `TensorRunningAccum`: running accumulations were generalized. ([#1278](https://github.com/Lightning-AI/lightning/pull/1278))
- Changed `progress_bar_refresh_rate` trainer flag to disable progress bar when set to 0. ([#1108](https://github.com/Lightning-AI/lightning/pull/1108))
- Enhanced `load_from_checkpoint` to also forward params to the model ([#1307](https://github.com/Lightning-AI/lightning/pull/1307))
- Updated references to `self.forward()` to instead use the `__call__` interface. ([#1211](https://github.com/Lightning-AI/lightning/pull/1211))
- Changed default behaviour of `configure_optimizers` to use no optimizer rather than Adam. ([#1279](https://github.com/Lightning-AI/lightning/pull/1279))
- Allow to upload models on W&B ([#1339](https://github.com/Lightning-AI/lightning/pull/1339))
- On DP and DDP2 unsqueeze is automated now ([#1319](https://github.com/Lightning-AI/lightning/pull/1319))
- Did not always create a DataLoader during reinstantiation, but the same type as before (if subclass of DataLoader) ([#1346](https://github.com/Lightning-AI/lightning/pull/1346))
- Did not interfere with a default sampler ([#1318](https://github.com/Lightning-AI/lightning/pull/1318))
- Remove default Adam optimizer ([#1317](https://github.com/Lightning-AI/lightning/pull/1317))
- Give warnings for unimplemented required lightning methods ([#1317](https://github.com/Lightning-AI/lightning/pull/1317))
- Made `evaluate` method private >> `Trainer._evaluate(...)`. ([#1260](https://github.com/Lightning-AI/lightning/pull/1260))
- Simplify the PL examples structure (shallower and more readable) ([#1247](https://github.com/Lightning-AI/lightning/pull/1247))
- Changed min max gpu memory to be on their own plots ([#1358](https://github.com/Lightning-AI/lightning/pull/1358))
- Remove `.item` which causes sync issues ([#1254](https://github.com/Lightning-AI/lightning/pull/1254))
- Changed smoothing in TQDM to decrease variability of time remaining between training / eval ([#1194](https://github.com/Lightning-AI/lightning/pull/1194))
- Change default logger to dedicated one ([#1064](https://github.com/Lightning-AI/lightning/pull/1064))

### Deprecated

- Deprecated Trainer argument `print_nan_grads` ([#1097](https://github.com/Lightning-AI/lightning/pull/1097))
- Deprecated Trainer argument `show_progress_bar` ([#1108](https://github.com/Lightning-AI/lightning/pull/1108))

### Removed

- Removed test for no test dataloader in .fit ([#1495](https://github.com/Lightning-AI/lightning/pull/1495))
- Removed duplicated module `pl.utilities.arg_parse` for loading CLI arguments ([#1167](https://github.com/Lightning-AI/lightning/pull/1167))
- Removed wandb logger's `finalize` method ([#1193](https://github.com/Lightning-AI/lightning/pull/1193))
- Dropped `torchvision` dependency in tests and added own MNIST dataset class instead ([#986](https://github.com/Lightning-AI/lightning/pull/986))

### Fixed

- Fixed `model_checkpoint` when saving all models ([#1359](https://github.com/Lightning-AI/lightning/pull/1359))
- `Trainer.add_argparse_args` classmethod fixed. Now it adds a type for the arguments ([#1147](https://github.com/Lightning-AI/lightning/pull/1147))
- Fixed bug related to type checking of `ReduceLROnPlateau` lr schedulers([#1126](https://github.com/Lightning-AI/lightning/pull/1126))
- Fixed a bug to ensure lightning checkpoints to be backward compatible ([#1132](https://github.com/Lightning-AI/lightning/pull/1132))
- Fixed a bug that created an extra dataloader with active `reload_dataloaders_every_epoch` ([#1196](https://github.com/Lightning-AI/lightning/pull/1196))
- Fixed all warnings and errors in the docs build process ([#1191](https://github.com/Lightning-AI/lightning/pull/1191))
- Fixed an issue where `val_percent_check=0` would not disable validation ([#1251](https://github.com/Lightning-AI/lightning/pull/1251))
- Fixed average of incomplete `TensorRunningMean` ([#1309](https://github.com/Lightning-AI/lightning/pull/1309))
- Fixed `WandbLogger.watch` with `wandb.init()` ([#1311](https://github.com/Lightning-AI/lightning/pull/1311))
- Fixed an issue with early stopping that would prevent it from monitoring training metrics when validation is disabled / not implemented ([#1235](https://github.com/Lightning-AI/lightning/pull/1235)).
- Fixed a bug that would cause `trainer.test()` to run on the validation set when overloading `validation_epoch_end` and `test_end` ([#1353](https://github.com/Lightning-AI/lightning/pull/1353))
- Fixed `WandbLogger.watch` - use of the watch method without importing `wandb` ([#1311](https://github.com/Lightning-AI/lightning/pull/1311))
- Fixed `WandbLogger` to be used with 'ddp' - allow reinits in sub-processes ([#1149](https://github.com/Lightning-AI/lightning/pull/1149),
     [#1360](https://github.com/Lightning-AI/lightning/pull/1360))
- Made `training_epoch_end` behave like `validation_epoch_end` ([#1357](https://github.com/Lightning-AI/lightning/pull/1357))
- Fixed `fast_dev_run` running validation twice ([#1365](https://github.com/Lightning-AI/lightning/pull/1365))
- Fixed pickle error from quick patch `__code__` ([#1352](https://github.com/Lightning-AI/lightning/pull/1352))
- Fixed memory leak on GPU0 ([#1094](https://github.com/Lightning-AI/lightning/pull/1094),
     [#1349](https://github.com/Lightning-AI/lightning/pull/1349))
- Fixed checkpointing interval ([#1272](https://github.com/Lightning-AI/lightning/pull/1272))
- Fixed validation and training loops run the partial dataset ([#1192](https://github.com/Lightning-AI/lightning/pull/1192))
- Fixed running `on_validation_end` only on main process in DDP ([#1125](https://github.com/Lightning-AI/lightning/pull/1125))
- Fixed `load_spawn_weights` only in proc rank 0 ([#1385](https://github.com/Lightning-AI/lightning/pull/1385))
- Fixes using deprecated `use_amp` attribute ([#1145](https://github.com/Lightning-AI/lightning/pull/1145))
- Fixed Tensorboard logger error: lightning_logs directory not exists in multi-node DDP on nodes with rank != 0 ([#1377](https://github.com/Lightning-AI/lightning/pull/1377))
- Fixed `Unimplemented backend XLA` error on TPU ([#1387](https://github.com/Lightning-AI/lightning/pull/1387))

## [0.7.1] - 2020-03-07

### Fixed

- Fixes `print` issues and `data_loader` ([#1080](https://github.com/Lightning-AI/lightning/pull/1080))

## [0.7.0] - 2020-03-06

### Added

- Added automatic sampler setup. Depending on DDP or TPU, lightning configures the sampler correctly (user needs to do nothing) ([#926](https://github.com/Lightning-AI/lightning/pull/926))
- Added `reload_dataloaders_every_epoch=False` flag for trainer. Some users require reloading data every epoch ([#926](https://github.com/Lightning-AI/lightning/pull/926))
- Added `progress_bar_refresh_rate=50` flag for trainer. Throttle refresh rate on notebooks ([#926](https://github.com/Lightning-AI/lightning/pull/926))
- Updated governance docs
- Added a check to ensure that the metric used for early stopping exists before training commences ([#542](https://github.com/Lightning-AI/lightning/pull/542))
- Added `optimizer_idx` argument to `backward` hook ([#733](https://github.com/Lightning-AI/lightning/pull/733))
- Added `entity` argument to `WandbLogger` to be passed to `wandb.init` ([#783](https://github.com/Lightning-AI/lightning/pull/783))
- Added a tool for profiling training runs ([#782](https://github.com/Lightning-AI/lightning/pull/782))
- Improved flexibility for naming of TensorBoard logs, can now set `version` to a `str` to just save to that directory, and use `name=''` to prevent experiment-name directory ([#804](https://github.com/Lightning-AI/lightning/pull/804))
- Added option to specify `step` key when logging metrics ([#808](https://github.com/Lightning-AI/lightning/pull/808))
- Added `train_dataloader`, `val_dataloader` and `test_dataloader` arguments to `Trainer.fit()`, for alternative data parsing ([#759](https://github.com/Lightning-AI/lightning/pull/759))
- Added Tensor Processing Unit (TPU) support ([#868](https://github.com/Lightning-AI/lightning/pull/868))
- Added semantic segmentation example ([#751](https://github.com/Lightning-AI/lightning/pull/751),[#876](https://github.com/Lightning-AI/lightning/pull/876),
     [#881](https://github.com/Lightning-AI/lightning/pull/881))
- Split callbacks in multiple files ([#849](https://github.com/Lightning-AI/lightning/pull/849))
- Support for user defined callbacks ([#889](https://github.com/Lightning-AI/lightning/pull/889) and [#950](https://github.com/Lightning-AI/lightning/pull/950))
- Added support for multiple loggers to be passed to `Trainer` as an iterable (e.g. list, tuple, etc.) ([#903](https://github.com/Lightning-AI/lightning/pull/903))
- Added support for step-based learning rate scheduling ([#941](https://github.com/Lightning-AI/lightning/pull/941))
- Added support for logging `hparams` as dict ([#1029](https://github.com/Lightning-AI/lightning/pull/1029))
- Checkpoint and early stopping now work without val. step ([#1041](https://github.com/Lightning-AI/lightning/pull/1041))
- Support graceful training cleanup after Keyboard Interrupt ([#856](https://github.com/Lightning-AI/lightning/pull/856),
     [#1019](https://github.com/Lightning-AI/lightning/pull/1019))
- Added type hints for function arguments ([#912](https://github.com/Lightning-AI/lightning/pull/912), )
- Added default `argparser` for `Trainer` ([#952](https://github.com/Lightning-AI/lightning/pull/1023),
     [#1023](https://github.com/Lightning-AI/lightning/pull/1023))
- Added TPU gradient clipping ([#963](https://github.com/Lightning-AI/lightning/pull/963))
- Added max/min number of steps in `Trainer` ([#728](https://github.com/Lightning-AI/lightning/pull/728))

### Changed

- Improved `NeptuneLogger` by adding `close_after_fit` argument to allow logging after training([#908](https://github.com/Lightning-AI/lightning/pull/1084))
- Changed default TQDM to use `tqdm.auto` for prettier outputs in IPython notebooks ([#752](https://github.com/Lightning-AI/lightning/pull/752))
- Changed `pl.logging` to `pl.loggers` ([#767](https://github.com/Lightning-AI/lightning/pull/767))
- Moved the default `tqdm_dict` definition from Trainer to `LightningModule`, so it can be overridden by the user ([#749](https://github.com/Lightning-AI/lightning/pull/749))
- Moved functionality of `LightningModule.load_from_metrics` into `LightningModule.load_from_checkpoint` ([#995](https://github.com/Lightning-AI/lightning/pull/995))
- Changed Checkpoint path parameter from `filepath` to `dirpath` ([#1016](https://github.com/Lightning-AI/lightning/pull/1016))
- Freezed models `hparams` as `Namespace` property ([#1029](https://github.com/Lightning-AI/lightning/pull/1029))
- Dropped `logging` config in package init ([#1015](https://github.com/Lightning-AI/lightning/pull/1015))
- Renames model steps ([#1051](https://github.com/Lightning-AI/lightning/pull/1051))
  - `training_end` >> `training_epoch_end`
  - `validation_end` >> `validation_epoch_end`
  - `test_end` >> `test_epoch_end`
- Refactor dataloading, supports infinite dataloader ([#955](https://github.com/Lightning-AI/lightning/pull/955))
- Create single file in `TensorBoardLogger` ([#777](https://github.com/Lightning-AI/lightning/pull/777))

### Deprecated

- Deprecated `pl.logging` ([#767](https://github.com/Lightning-AI/lightning/pull/767))
- Deprecated `LightningModule.load_from_metrics` in favour of `LightningModule.load_from_checkpoint` ([#995](https://github.com/Lightning-AI/lightning/pull/995),
     [#1079](https://github.com/Lightning-AI/lightning/pull/1079))
- Deprecated `@data_loader` decorator ([#926](https://github.com/Lightning-AI/lightning/pull/926))
- Deprecated model steps `training_end`, `validation_end` and `test_end` ([#1051](https://github.com/Lightning-AI/lightning/pull/1051),
     [#1056](https://github.com/Lightning-AI/lightning/pull/1056))

### Removed

- Removed dependency on `pandas` ([#736](https://github.com/Lightning-AI/lightning/pull/736))
- Removed dependency on `torchvision` ([#797](https://github.com/Lightning-AI/lightning/pull/797))
- Removed dependency on `scikit-learn` ([#801](https://github.com/Lightning-AI/lightning/pull/801))

### Fixed

- Fixed a bug where early stopping `on_end_epoch` would be called inconsistently when `check_val_every_n_epoch == 0` ([#743](https://github.com/Lightning-AI/lightning/pull/743))
- Fixed a bug where the model checkpointer didn't write to the same directory as the logger ([#771](https://github.com/Lightning-AI/lightning/pull/771))
- Fixed a bug where the `TensorBoardLogger` class would create an additional empty log file during fitting ([#777](https://github.com/Lightning-AI/lightning/pull/777))
- Fixed a bug where `global_step` was advanced incorrectly when using `accumulate_grad_batches > 1` ([#832](https://github.com/Lightning-AI/lightning/pull/832))
- Fixed a bug when calling `self.logger.experiment` with multiple loggers ([#1009](https://github.com/Lightning-AI/lightning/pull/1009))
- Fixed a bug when calling `logger.append_tags` on a `NeptuneLogger` with a single tag ([#1009](https://github.com/Lightning-AI/lightning/pull/1009))
- Fixed sending back data from `.spawn` by saving and loading the trained model in/out of the process ([#1017](https://github.com/Lightning-AI/lightning/pull/1017)
- Fixed port collision on DDP ([#1010](https://github.com/Lightning-AI/lightning/pull/1010))
- Fixed/tested pass overrides ([#918](https://github.com/Lightning-AI/lightning/pull/918))
- Fixed comet logger to log after train ([#892](https://github.com/Lightning-AI/lightning/pull/892))
- Remove deprecated args to learning rate step function ([#890](https://github.com/Lightning-AI/lightning/pull/890))

## [0.6.0] - 2020-01-21

### Added

- Added support for resuming from a specific checkpoint via `resume_from_checkpoint` argument ([#516](https://github.com/Lightning-AI/lightning/pull/516))
- Added support for `ReduceLROnPlateau` scheduler ([#320](https://github.com/Lightning-AI/lightning/pull/320))
- Added support for Apex mode `O2` in conjunction with Data Parallel ([#493](https://github.com/Lightning-AI/lightning/pull/493))
- Added option (`save_top_k`) to save the top k models in the `ModelCheckpoint` class ([#128](https://github.com/Lightning-AI/lightning/pull/128))
- Added `on_train_start` and `on_train_end` hooks to `ModelHooks` ([#598](https://github.com/Lightning-AI/lightning/pull/598))
- Added `TensorBoardLogger` ([#607](https://github.com/Lightning-AI/lightning/pull/607))
- Added support for weight summary of model with multiple inputs ([#543](https://github.com/Lightning-AI/lightning/pull/543))
- Added `map_location` argument to `load_from_metrics` and `load_from_checkpoint` ([#625](https://github.com/Lightning-AI/lightning/pull/625))
- Added option to disable validation by setting `val_percent_check=0` ([#649](https://github.com/Lightning-AI/lightning/pull/649))
- Added `NeptuneLogger` class ([#648](https://github.com/Lightning-AI/lightning/pull/648))
- Added `WandbLogger` class ([#627](https://github.com/Lightning-AI/lightning/pull/627))

### Changed

- Changed the default progress bar to print to stdout instead of stderr ([#531](https://github.com/Lightning-AI/lightning/pull/531))
- Renamed `step_idx` to `step`, `epoch_idx` to `epoch`, `max_num_epochs` to `max_epochs` and `min_num_epochs` to `min_epochs` ([#589](https://github.com/Lightning-AI/lightning/pull/589))
- Renamed `total_batch_nb` to `total_batches`, `nb_val_batches` to `num_val_batches`, `nb_training_batches` to `num_training_batches`, `max_nb_epochs` to `max_epochs`, `min_nb_epochs` to `min_epochs`, `nb_test_batches` to `num_test_batches`, and `nb_val_batches` to `num_val_batches` ([#567](https://github.com/Lightning-AI/lightning/pull/567))
- Changed gradient logging to use parameter names instead of indexes ([#660](https://github.com/Lightning-AI/lightning/pull/660))
- Changed the default logger to `TensorBoardLogger` ([#609](https://github.com/Lightning-AI/lightning/pull/609))
- Changed the directory for tensorboard logging to be the same as model checkpointing ([#706](https://github.com/Lightning-AI/lightning/pull/706))

### Deprecated

- Deprecated `max_nb_epochs` and `min_nb_epochs` ([#567](https://github.com/Lightning-AI/lightning/pull/567))
- Deprecated the `on_sanity_check_start` hook in `ModelHooks` ([#598](https://github.com/Lightning-AI/lightning/pull/598))

### Removed

- Removed the `save_best_only` argument from `ModelCheckpoint`, use `save_top_k=1` instead ([#128](https://github.com/Lightning-AI/lightning/pull/128))

### Fixed

- Fixed a bug which occurred when using Adagrad with cuda ([#554](https://github.com/Lightning-AI/lightning/pull/554))
- Fixed a bug where training would be on the GPU despite setting `gpus=0` or `gpus=[]` ([#561](https://github.com/Lightning-AI/lightning/pull/561))
- Fixed an error with `print_nan_gradients` when some parameters do not require gradient ([#579](https://github.com/Lightning-AI/lightning/pull/579))
- Fixed a bug where the progress bar would show an incorrect number of total steps during the validation sanity check when using multiple validation data loaders ([#597](https://github.com/Lightning-AI/lightning/pull/597))
- Fixed support for PyTorch 1.1.0 ([#552](https://github.com/Lightning-AI/lightning/pull/552))
- Fixed an issue with early stopping when using a `val_check_interval < 1.0` in `Trainer` ([#492](https://github.com/Lightning-AI/lightning/pull/492))
- Fixed bugs relating to the `CometLogger` object that would cause it to not work properly ([#481](https://github.com/Lightning-AI/lightning/pull/481))
- Fixed a bug that would occur when returning `-1` from `on_batch_start` following an early exit or when the batch was `None` ([#509](https://github.com/Lightning-AI/lightning/pull/509))
- Fixed a potential race condition with several processes trying to create checkpoint directories ([#530](https://github.com/Lightning-AI/lightning/pull/530))
- Fixed a bug where batch 'segments' would remain on the GPU when using `truncated_bptt > 1` ([#532](https://github.com/Lightning-AI/lightning/pull/532))
- Fixed a bug when using `IterableDataset` ([#547](https://github.com/Lightning-AI/lightning/pull/547))
- Fixed a bug where `.item` was called on non-tensor objects ([#602](https://github.com/Lightning-AI/lightning/pull/602))
- Fixed a bug where `Trainer.train` would crash on an uninitialized variable if the trainer was run after resuming from a checkpoint that was already at `max_epochs` ([#608](https://github.com/Lightning-AI/lightning/pull/608))
- Fixed a bug where early stopping would begin two epochs early ([#617](https://github.com/Lightning-AI/lightning/pull/617))
- Fixed a bug where `num_training_batches` and `num_test_batches` would sometimes be rounded down to zero ([#649](https://github.com/Lightning-AI/lightning/pull/649))
- Fixed a bug where an additional batch would be processed when manually setting `num_training_batches` ([#653](https://github.com/Lightning-AI/lightning/pull/653))
- Fixed a bug when batches did not have a `.copy` method ([#701](https://github.com/Lightning-AI/lightning/pull/701))
- Fixed a bug when using `log_gpu_memory=True` in Python 3.6 ([#715](https://github.com/Lightning-AI/lightning/pull/715))
- Fixed a bug where checkpoint writing could exit before completion, giving incomplete checkpoints ([#689](https://github.com/Lightning-AI/lightning/pull/689))
- Fixed a bug where `on_train_end` was not called when ealy stopping ([#723](https://github.com/Lightning-AI/lightning/pull/723))

## [0.5.3] - 2019-11-06

### Added

- Added option to disable default logger, checkpointer, and early stopping by passing `logger=False`, `checkpoint_callback=False` and `early_stop_callback=False` respectively
- Added `CometLogger` for use with Comet.ml
- Added `val_check_interval` argument to `Trainer` allowing validition to be performed at every given number of batches
- Added functionality to save and load hyperparameters using the standard checkpoint mechanism
- Added call to `torch.cuda.empty_cache` before training starts
- Added option for user to override the call t `backward`
- Added support for truncated backprop through time via the `truncated_bptt_steps` argument in `Trainer`
- Added option to operate on all outputs from `training_step` in DDP2
- Added a hook for modifying DDP init
- Added a hook for modifying Apex

### Changed

- Changed experiment version to be padded with zeros (e.g. `/dir/version_9` becomes `/dir/version_0009`)
- Changed callback metrics to include any metrics given in logs or progress bar
- Changed the default for `save_best_only` in `ModelCheckpoint` to `True`
- Added `tng_data_loader` for backwards compatibility
- Renamed `MLFlowLogger.client` to `MLFlowLogger.experiment` for consistency
- Moved `global_step` increment to happen after the batch has been processed
- Changed weights restore to first attempt HPC weights before restoring normally, preventing both weights being restored and running out of memory
- Changed progress bar functionality to add multiple progress bars for train/val/test
- Changed calls to `print` to use `logging` instead

### Deprecated

- Deprecated `tng_dataloader`

### Fixed

- Fixed an issue where the number of batches was off by one during training
- Fixed a bug that occurred when setting a ckeckpoint callback and `early_stop_callback=False`
- Fixed an error when importing CometLogger
- Fixed a bug where the `gpus` argument had some unexpected behaviour
- Fixed a bug where the computed total number of batches was sometimes incorrect
- Fixed a bug where the progress bar would sometimes not show the total number of batches in test mode
- Fixed a bug when using the `log_gpu_memory='min_max'` option in `Trainer`
- Fixed a bug where checkpointing would sometimes erase the current directory

## [0.5.2] - 2019-10-10

### Added

- Added `weights_summary` argument to `Trainer` to be set to `full` (full summary), `top` (just top level modules) or other
- Added `tags` argument to `MLFlowLogger`

### Changed

- Changed default for `amp_level` to `O1`

### Removed

- Removed the `print_weights_summary` argument from `Trainer`

### Fixed

- Fixed a bug where logs were not written properly
- Fixed a bug where `logger.finalize` wasn't called after training is complete
- Fixed callback metric errors in DDP
- Fixed a bug where `TestTubeLogger` didn't log to the correct directory

## [0.5.1] - 2019-10-05

### Added

- Added the `LightningLoggerBase` class for experiment loggers
- Added `MLFlowLogger` for logging with `mlflow`
- Added `TestTubeLogger` for logging with `test_tube`
- Added a different implementation of DDP (`distributed_backed='ddp2'`) where every node has one model using all GPUs
- Added support for optimisers which require a closure (e.g. LBFGS)
- Added automatic `MASTER_PORT` default for DDP when not set manually
- Added new GPU memory logging options `'min_max'` (log only the min/max utilization) and `'all'` (log all the GPU memory)

### Changed

- Changed schedulers to always be called with the current epoch
- Changed `test_tube` to an optional dependency
- Changed data loaders to internally use a getter instead of a python property
- Disabled auto GPU loading when restoring weights to prevent out of memory errors
- Changed logging, early stopping and checkpointing to occur by default

### Fixed

- Fixed a bug with samplers that do not specify `set_epoch`
- Fixed a bug when using the `MLFlowLogger` with unsupported data types, this will now raise a warning
- Fixed a bug where gradient norms were always zero using `track_grad_norm`
- Fixed a bug which causes a crash when logging memory

## [0.5.0] - 2019-09-26

### Changed

- Changed `data_batch` argument to `batch` throughout
- Changed `batch_i` argument to `batch_idx` throughout
- Changed `tng_dataloader` method to `train_dataloader`
- Changed `on_tng_metrics` method to `on_training_metrics`
- Changed `gradient_clip` argument to `gradient_clip_val`
- Changed `add_log_row_interval` to `row_log_interval`

### Fixed

- Fixed a bug with tensorboard logging in multi-gpu setup

## [0.4.9] - 2019-09-16

### Added

- Added the flag `log_gpu_memory` to `Trainer` to deactivate logging of GPU memory utilization
- Added SLURM resubmit functionality (port from test-tube)
- Added optional weight_save_path to trainer to remove the need for a checkpoint_callback when using cluster training
- Added option to use single gpu per node with `DistributedDataParallel`

### Changed

- Changed functionality of `validation_end` and `test_end` with multiple dataloaders to be given all of the dataloaders at once rather than in separate calls
- Changed print_nan_grads to only print the parameter value and gradients when they contain NaN
- Changed gpu API to take integers as well (e.g. `gpus=2` instead of `gpus=[0, 1]`)
- All models now loaded on to CPU to avoid device and out of memory issues in PyTorch

### Fixed

- Fixed a bug where data types that implement `.to` but not `.cuda` would not be properly moved onto the GPU
- Fixed a bug where data would not be re-shuffled every epoch when using a `DistributedSampler`

## [0.4.8] - 2019-08-31

### Added

- Added `test_step` and `test_end` methods, used when `Trainer.test` is called
- Added `GradientAccumulationScheduler` callback which can be used to schedule changes to the number of accumulation batches
- Added option to skip the validation sanity check by setting `nb_sanity_val_steps = 0`

### Fixed

- Fixed a bug when setting `nb_sanity_val_steps = 0`

## [0.4.7] - 2019-08-24

### Changed

- Changed the default `val_check_interval` to `1.0`
- Changed defaults for `nb_val_batches`, `nb_tng_batches` and `nb_test_batches` to 0

### Fixed

- Fixed a bug where the full validation set as used despite setting `val_percent_check`
- Fixed a bug where an `Exception` was thrown when using a data set containing a single batch
- Fixed a bug where an `Exception` was thrown if no `val_dataloader` was given
- Fixed a bug where tuples were not properly transferred to the GPU
- Fixed a bug where data of a non standard type was not properly handled by the trainer
- Fixed a bug when loading data as a tuple
- Fixed a bug where `AttributeError` could be suppressed by the `Trainer`

## [0.4.6] - 2019-08-15

### Added

- Added support for data to be given as a `dict` or `list` with a single gpu
- Added support for `configure_optimizers` to return a single optimizer, two list (optimizers and schedulers), or a single list

### Fixed

- Fixed a bug where returning just an optimizer list (i.e. without schedulers) from `configure_optimizers` would throw an `Exception`

## [0.4.5] - 2019-08-13

### Added

- Added `optimizer_step` method that can be overridden to change the standard optimizer behaviour

## [0.4.4] - 2019-08-12

### Added

- Added supoort for multiple validation dataloaders
- Added support for latest test-tube logger (optimised for `torch==1.2.0`)

### Changed

- `validation_step` and `val_dataloader` are now optional
- `lr_scheduler` is now activated after epoch

### Fixed

- Fixed a bug where a warning would show when using `lr_scheduler` in `torch>1.1.0`
- Fixed a bug where an `Exception` would be thrown if using `torch.DistributedDataParallel` without using a `DistributedSampler`, this now throws a `Warning` instead

## [0.4.3] - 2019-08-10

### Fixed

- Fixed a bug where accumulate gradients would scale the loss incorrectly

## [0.4.2] - 2019-08-08

### Changed

- Changed install requirement to `torch==1.2.0`

## [0.4.1] - 2019-08-08

### Changed

- Changed install requirement to `torch==1.1.0`

## [0.4.0] - 2019-08-08

### Added

- Added 16-bit support for a single GPU
- Added support for training continuation (preserves epoch, global step etc.)

### Changed

- Changed `training_step` and `validation_step`, outputs will no longer be automatically reduced

### Removed

- Removed need for `Experiment` object in `Trainer`

### Fixed

- Fixed issues with reducing outputs from generative models (such as images and text)

## [0.3.6] - 2019-07-25

### Added

- Added a decorator to do lazy data loading internally

### Fixed

- Fixed a bug where `Experiment` object was not process safe, potentially causing logs to be overwritten

## [0.3.5] - 2019-07-25

## [0.3.4] - 2019-07-22

## [0.3.3] - 2019-07-22

## [0.3.2] - 2019-07-21

## [0.3.1] - 2019-07-21

## [0.2.x] - 2019-07-09

## [0.1.x] - 2019-06-DD<|MERGE_RESOLUTION|>--- conflicted
+++ resolved
@@ -31,23 +31,20 @@
 - `Trainer(accelerator="tpu", devices=[i])"` now selects the i-th TPU core (0-based, previously it was 1-based) ([#17227](https://github.com/Lightning-AI/lightning/pull/17227))
 
 
-<<<<<<< HEAD
 - Change `Trainer.log_dir` to `logger.log_dir` when using `CSVLogger` ([#17174](https://github.com/Lightning-AI/lightning/pull/17174))
 
 
 - Disable `torch.inference_mode` with `torch.compile` in PyTorch 2.0 ([#17215](https://github.com/Lightning-AI/lightning/pull/17215))
 
 
-### Depercated
-=======
 - Allow using iterable-style datasets with TPUs ([#17331](https://github.com/Lightning-AI/lightning/pull/17331))
 
->>>>>>> da883e73
 
 - On XLA, avoid setting the global rank before processes have been launched as this will initialize the PJRT computation client in the main process ([#16966](https://github.com/Lightning-AI/lightning/pull/16966))
 
 
 - Increased the minimum XLA requirement to 1.13 ([#17368](https://github.com/Lightning-AI/lightning/pull/17368))
+
 
 ### Deprecated
 
