--- conflicted
+++ resolved
@@ -28,18 +28,14 @@
 
 ### Fixed
 
-<<<<<<< HEAD
 - Fixed `AsyncCheckpointIO` threadpool exception if calling fit or validate more than one ([#20952](https://github.com/Lightning-AI/pytorch-lightning/pull/20952))
 
 
 - fix progress bar console clearing for Rich `14.1+` ([#21016](https://github.com/Lightning-AI/pytorch-lightning/pull/21016))
 
-=======
--
->>>>>>> 9ca360b1
-
 
 - Fixed learning rate not being correctly set after using `LearningRateFinder` callback ([#21068](https://github.com/Lightning-AI/pytorch-lightning/pull/21068))
+
 
 ---
 
