# Changelog

All notable changes to this project will be documented in this file.

The format is based on [Keep a Changelog](http://keepachangelog.com/en/1.0.0/).

---

## [unreleased] - YYYY-MM-DD

### Added

- Added `WeightAveraging` callback that wraps the PyTorch `AveragedModel` class ([#20545](https://github.com/Lightning-AI/pytorch-lightning/pull/20545))


- Added Torch-Tensorrt integration with `LightningModule` ([#20808](https://github.com/Lightning-AI/pytorch-lightning/pull/20808))


### Changed

- Default to `RichProgressBar` and `RichModelSummary` if the rich package is available. Fallback to TQDMProgressBar and ModelSummary otherwise. ([#9580](https://github.com/Lightning-AI/pytorch-lightning/pull/9580))


### Removed

-


### Fixed

<<<<<<< HEAD
- Fixed `LightningCLI` not using `ckpt_path` hyperparameters to instantiate classes ([#21116](https://github.com/Lightning-AI/pytorch-lightning/pull/21116))


-
=======
- Fixed callbacks by defer step/time-triggered `ModelCheckpoint` saves until validation metrics are available ([#21106](https://github.com/Lightning-AI/pytorch-lightning/pull/21106))


- Fixed with adding a missing device id for pytorch 2.8 ([#21105](https://github.com/Lightning-AI/pytorch-lightning/pull/21105))
>>>>>>> da7f2f9a


---


## [2.5.4] - 2025-08-29

### Fixed

- Fixed `AsyncCheckpointIO` snapshots tensors to avoid race with parameter mutation ([#21079](https://github.com/Lightning-AI/pytorch-lightning/pull/21079))
- Fixed `AsyncCheckpointIO` threadpool exception if calling fit or validate more than one ([#20952](https://github.com/Lightning-AI/pytorch-lightning/pull/20952))
- Fixed learning rate not being correctly set after using `LearningRateFinder` callback ([#21068](https://github.com/Lightning-AI/pytorch-lightning/pull/21068))
- Fixed misalignment column while using rich model summary in `DeepSpeedstrategy` ([#21100](https://github.com/Lightning-AI/pytorch-lightning/pull/21100))
- Fixed `RichProgressBar` crashing when sanity checking using val dataloader with 0 len ([#21108](https://github.com/Lightning-AI/pytorch-lightning/pull/21108))


---

## [2.5.3] - 2025-08-13

### Changed

- Added `save_on_exception` option to `ModelCheckpoint` Callback ([#20916](https://github.com/Lightning-AI/pytorch-lightning/pull/20916))
- Allow `dataloader_idx_` in log names when `add_dataloader_idx=False` ([#20987](https://github.com/Lightning-AI/pytorch-lightning/pull/20987))
- Allow returning `ONNXProgram` when calling `to_onnx(dynamo=True)` ([#20811](https://github.com/Lightning-AI/pytorch-lightning/pull/20811))
- Extended support for general mappings being returned from `training_step` when using manual optimization ([#21011](https://github.com/Lightning-AI/pytorch-lightning/pull/21011))

### Fixed

- Fixed Allowing trainer to accept CUDAAccelerator instance as accelerator with FSDP strategy ([#20964](https://github.com/Lightning-AI/pytorch-lightning/pull/20964))
- Fixed progress bar console clearing for Rich `14.1+` ([#21016](https://github.com/Lightning-AI/pytorch-lightning/pull/21016))
- Fixed `AdvancedProfiler` to handle nested profiling actions for Python 3.12+ ([#20809](https://github.com/Lightning-AI/pytorch-lightning/pull/20809))
- Fixed rich progress bar error when resume training ([#21000](https://github.com/Lightning-AI/pytorch-lightning/pull/21000))
- Fixed double iteration bug when resumed from a checkpoint. ([#20775](https://github.com/Lightning-AI/pytorch-lightning/pull/20775))
- Fixed support for more dtypes in `ModelSummary` ([#21034](https://github.com/Lightning-AI/pytorch-lightning/pull/21034))
- Fixed metrics in `RichProgressBar` being updated according to user provided `refresh_rate` ([#21032](https://github.com/Lightning-AI/pytorch-lightning/pull/21032))
- Fixed `save_last` behavior in the absence of validation ([#20960](https://github.com/Lightning-AI/pytorch-lightning/pull/20960))
- Fixed integration between `LearningRateFinder` and `EarlyStopping` ([#21056](https://github.com/Lightning-AI/pytorch-lightning/pull/21056))
- Fixed gradient calculation in `lr_finder` for `mode="exponential"`  ([#21055](https://github.com/Lightning-AI/pytorch-lightning/pull/21055))
- Fixed `save_hyperparameters` crashing with `dataclasses` using `init=False` fields ([#21051](https://github.com/Lightning-AI/pytorch-lightning/pull/21051))


## [2.5.2] - 2025-06-20

### Changed

- Add `enable_autolog_hparams` argument to Trainer ([#20593](https://github.com/Lightning-AI/pytorch-lightning/pull/20593))
- Add `toggled_optimizer(optimizer)` method to the LightningModule, which is a context manager version of `toggle_optimize` and `untoggle_optimizer` ([#20771](https://github.com/Lightning-AI/pytorch-lightning/pull/20771))
- For cross-device local checkpoints, instruct users to install `fsspec>=2025.5.0` if unavailable ([#20780](https://github.com/Lightning-AI/pytorch-lightning/pull/20780))
- Check param is of `nn.Parameter` type for pruning sanitization ([#20783](https://github.com/Lightning-AI/pytorch-lightning/pull/20783))

### Fixed

- Fixed `save_hyperparameters` not working correctly with `LightningCLI` when there are parsing links applied on instantiation ([#20777](https://github.com/Lightning-AI/pytorch-lightning/pull/20777))
- Fixed `logger_connector` has an edge case where step can be a float ([#20692](https://github.com/Lightning-AI/pytorch-lightning/pull/20692))
- Fixed Synchronize SIGTERM Handling in DDP to Prevent Deadlocks ([#20825](https://github.com/Lightning-AI/pytorch-lightning/pull/20825))
- Fixed case-sensitive model name ([#20661](https://github.com/Lightning-AI/pytorch-lightning/pull/20661))
- CLI: resolve jsonargparse deprecation warning ([#20802](https://github.com/Lightning-AI/pytorch-lightning/pull/20802))
- Fix: move `check_inputs` to the target device if available during `to_torchscript` ([#20873](https://github.com/Lightning-AI/pytorch-lightning/pull/20873))
- Fixed progress bar display to correctly handle iterable dataset and `max_steps` during training ([#20869](https://github.com/Lightning-AI/pytorch-lightning/pull/20869))
- Fixed problem for silently supporting `jsonnet` ([#20899](https://github.com/Lightning-AI/pytorch-lightning/pull/20899))


## [2.5.1] - 2025-03-18

### Changed

- Allow LightningCLI to use a customized argument parser class ([#20596](https://github.com/Lightning-AI/pytorch-lightning/pull/20596))
- Change `wandb` default x-axis to `tensorboard`'s `global_step` when `sync_tensorboard=True` ([#20611](https://github.com/Lightning-AI/pytorch-lightning/pull/20611))
- CometML logger was updated to support the recent Comet SDK ([#20275](https://github.com/Lightning-AI/pytorch-lightning/pull/20275))
- bump: testing with latest `torch` 2.6 ([#20509](https://github.com/Lightning-AI/pytorch-lightning/pull/20509))

### Fixed

- Fixed CSVLogger logging hyperparameter at every write which increase latency  ([#20594](https://github.com/Lightning-AI/pytorch-lightning/pull/20594))
- Fixed OverflowError when resuming from checkpoint with an iterable dataset ([#20565](https://github.com/Lightning-AI/pytorch-lightning/issues/20565))
- Fixed swapped _R_co and _P to prevent type error ([#20508](https://github.com/Lightning-AI/pytorch-lightning/issues/20508))
- Always call `WandbLogger.experiment` first in `_call_setup_hook` to ensure `tensorboard` logs can sync to `wandb` ([#20610](https://github.com/Lightning-AI/pytorch-lightning/pull/20610))
- Fixed TBPTT example ([#20528](https://github.com/Lightning-AI/pytorch-lightning/pull/20528))
- Fixed test compatibility as AdamW became subclass of Adam ([#20574](https://github.com/Lightning-AI/pytorch-lightning/pull/20574))
- Fixed file extension of model checkpoints uploaded by NeptuneLogger ([#20581](https://github.com/Lightning-AI/pytorch-lightning/pull/20581))
- Reset trainer variable `should_stop` when `fit` is called ([#19177](https://github.com/Lightning-AI/pytorch-lightning/pull/19177))
- Fixed making `WandbLogger` upload models from all `ModelCheckpoint` callbacks, not just one ([#20191](https://github.com/Lightning-AI/pytorch-lightning/pull/20191))
- Error when logging to MLFlow deleted experiment ([#20556](https://github.com/Lightning-AI/pytorch-lightning/pull/20556))


## [2.5.0] - 2024-12-19

### Added

- Added `step` parameter to `TensorBoardLogger.log_hyperparams` to visualize changes during training ([#20176](https://github.com/Lightning-AI/pytorch-lightning/pull/20176))
- Added `str` method to datamodule ([#20301](https://github.com/Lightning-AI/pytorch-lightning/pull/20301))
- Added timeout to DeepSpeedStrategy ([#20474](https://github.com/Lightning-AI/pytorch-lightning/pull/20474))
- Added doc for Truncated Back-Propagation Through Time ([#20422](https://github.com/Lightning-AI/pytorch-lightning/pull/20422))
- Added FP8 + FSDP2 + torch.compile examples for PyTorch Lightning ([#20440](https://github.com/Lightning-AI/pytorch-lightning/pull/20440))
- Added profiling to `Trainer.save_checkpoint` ([#20405](https://github.com/Lightning-AI/pytorch-lightning/pull/20405))
- Added after_instantiate_classes hook to CLI ([#20401](https://github.com/Lightning-AI/pytorch-lightning/pull/20401))

### Changed

- Updated checkpointing documentation to mark `resume_from_checkpoint` as deprecated ([#20477](https://github.com/Lightning-AI/pytorch-lightning/pull/20477))
- Made plugin type checks more flexible ([#20186](https://github.com/Lightning-AI/pytorch-lightning/pull/20186))
- Changed seeding NumPy using `np.random.SeedSequence()` in `pl_worker_init_function()` to robustly seed NumPy-dependent dataloader workers ([#20369](https://github.com/Lightning-AI/pytorch-lightning/pull/20369))
- Allowed callbacks to be restored not just during training ([#20403](https://github.com/Lightning-AI/pytorch-lightning/pull/20403))
- Changed LightningCLI tests to account for future fix in jsonargparse ([#20372](https://github.com/Lightning-AI/pytorch-lightning/pull/20372))
- Bumped PyTorch to version `2.5` ([#20351](https://github.com/Lightning-AI/pytorch-lightning/pull/20351))
- Decoupled checkpoint artifact path from model artifact path ([#20325](https://github.com/Lightning-AI/pytorch-lightning/pull/20325))
- Updated BitsAndBytes version ([#20313](https://github.com/Lightning-AI/pytorch-lightning/pull/20313))
- Changed merging of hparams when logging to ignore parameter names that start with an underscore `_` ([#20221](https://github.com/Lightning-AI/pytorch-lightning/pull/20221))
- Re-enabled passing `BytesIO` as path in `.to_onnx()` ([#20172](https://github.com/Lightning-AI/pytorch-lightning/pull/20172))

### Removed

- Removed `List[int]` as input type for Trainer when `accelerator="cpu"` ([#20399](https://github.com/Lightning-AI/pytorch-lightning/pull/20399))

### Fixed

- Fixed UnboundLocalError when using the predict method with return_predictions=False. ([#20484](https://github.com/Lightning-AI/pytorch-lightning/pull/20484))
- Fixed use of `convert_module` in FSDP to avoid using more memory than necessary during initialization ([#20323](https://github.com/Lightning-AI/pytorch-lightning/pull/20323))
- Fixed TypeError in `configure_optimizers` when running with `ReduceLROnPlateau` ([#20471](https://github.com/Lightning-AI/pytorch-lightning/pull/20471))
- Fixed return type in `configure_optimizers` example ([#20420](https://github.com/Lightning-AI/pytorch-lightning/pull/20420))
- Fixed in ncorrect URI prefix stripping in MLFlowLogger ([#20365](https://github.com/Lightning-AI/pytorch-lightning/pull/20365))
- Fixed shuffling behavior when using a custom sampler in data module ([#20327](https://github.com/Lightning-AI/pytorch-lightning/pull/20327))
- Ensured restarting from checkpoints leads to consistent internal counters compared to uninterrupted training ([#20379](https://github.com/Lightning-AI/pytorch-lightning/pull/20379))
- Fixed LightningCLI failing when both module and data module save hyperparameters due to conflicting internal `_class_path` parameter ([#20221](https://github.com/Lightning-AI/pytorch-lightning/pull/20221))

## [2.4.0] - 2024-08-06

### Added

- Made saving non-distributed checkpoints fully atomic ([#20011](https://github.com/Lightning-AI/pytorch-lightning/pull/20011))
- Added `dump_stats` flag to `AdvancedProfiler` ([#19703](https://github.com/Lightning-AI/pytorch-lightning/issues/19703))
- Added a flag `verbose` to the `seed_everything()` function ([#20108](https://github.com/Lightning-AI/pytorch-lightning/pull/20108))
- Added support for PyTorch 2.4 ([#20010](https://github.com/Lightning-AI/pytorch-lightning/pull/20010))
- Added support for Python 3.12 ([20078](https://github.com/Lightning-AI/pytorch-lightning/pull/20078))
- The `TQDMProgressBar` now provides an option to retain prior training epoch bars ([#19578](https://github.com/Lightning-AI/pytorch-lightning/pull/19578))
- Added the count of modules in train and eval mode to the printed `ModelSummary` table ([#20159](https://github.com/Lightning-AI/pytorch-lightning/pull/20159))

### Changed

- Triggering KeyboardInterrupt (Ctrl+C) during `.fit()`, `.evaluate()`, `.test()` or `.predict()` now terminates all processes launched by the Trainer and exits the program ([#19976](https://github.com/Lightning-AI/pytorch-lightning/pull/19976))
- Changed the implementation of how seeds are chosen for dataloader workers when using `seed_everything(..., workers=True)` ([#20055](https://github.com/Lightning-AI/pytorch-lightning/pull/20055))
- NumPy is no longer a required dependency ([#20090](https://github.com/Lightning-AI/pytorch-lightning/issues/20090))

### Removed

- Removed support for PyTorch 2.1 ([#20009](https://github.com/Lightning-AI/pytorch-lightning/pull/20009))
- Removed support for Python 3.8 ([#20071](https://github.com/Lightning-AI/pytorch-lightning/pull/20071))

### Fixed

- Avoid LightningCLI saving hyperparameters with `class_path` and `init_args` since this would be a breaking change ([#20068](https://github.com/Lightning-AI/pytorch-lightning/pull/20068))
- Fixed an issue that would cause too many printouts of the seed info when using `seed_everything()` ([#20108](https://github.com/Lightning-AI/pytorch-lightning/pull/20108))
- Fixed `_LoggerConnector`'s `_ResultMetric` to move all registered keys to the device of the logged value if needed ([#19814](https://github.com/Lightning-AI/pytorch-lightning/issues/19814))
- Fixed `_optimizer_to_device` logic for special 'step' key in optimizer state causing performance regression ([#20019](https://github.com/Lightning-AI/pytorch-lightning/pull/20019))
- Fixed parameter counts in `ModelSummary` when model has distributed parameters (DTensor) ([#20163](https://github.com/Lightning-AI/pytorch-lightning/pull/20163))
- Fixed PyTorch Lightning FSDP takes more memory than PyTorch FSDP ([#20323](https://github.com/Lightning-AI/pytorch-lightning/pull/20323))


## [2.3.0] - 2024-06-13

### Added

- The `ModelSummary` and `RichModelSummary` callbacks now display the training mode of each layer in the column "Mode" ([#19468](https://github.com/Lightning-AI/pytorch-lightning/pull/19468))
- Added `load_from_checkpoint` support for `LightningCLI` when using dependency injection ([#18105](https://github.com/Lightning-AI/pytorch-lightning/pull/18105))
- Added robust timer duration parsing with an informative error message when parsing fails ([#19513](https://github.com/Lightning-AI/pytorch-lightning/pull/19513))
- Added `on_exception` hook to `LightningDataModule` ([#19601](https://github.com/Lightning-AI/pytorch-lightning/pull/19601))
- Added support for PyTorch 2.3 ([#19708](https://github.com/Lightning-AI/pytorch-lightning/pull/19708))
- Added `ModelParallelStrategy` to support 2D parallelism ([#19878](https://github.com/Lightning-AI/pytorch-lightning/pull/19878), [#19888](https://github.com/Lightning-AI/pytorch-lightning/pull/19888))
- Added a call to `torch.distributed.destroy_process_group` in atexit handler if process group needs destruction ([#19931](https://github.com/Lightning-AI/pytorch-lightning/pull/19931))
- Added support for configuring hybrid-sharding by passing a tuple for the `FSDPStrategy(device_mesh=...)` argument ([#19504](https://github.com/Lightning-AI/pytorch-lightning/pull/19504))

### Changed

- The `prepare_data()` hook in `LightningModule` and `LightningDataModule` is now subject to a barrier without timeout to avoid long-running tasks to be interrupted ([#19448](https://github.com/Lightning-AI/pytorch-lightning/pull/19448))
- Relaxed the requirement for custom batch samplers to expose `drop_last` for prediction ([#19678](https://github.com/Lightning-AI/pytorch-lightning/pull/19678))
- It is no longer allowed to skip `training_step()` by returning `None` in distributed training ([#19918](https://github.com/Lightning-AI/pytorch-lightning/pull/19918))

### Removed

- Removed the Bagua integration (`Trainer(strategy="bagua")`) ([#19445](https://github.com/Lightning-AI/pytorch-lightning/pull/19445))
- Removed support for PyTorch 1.13 ([#19706](https://github.com/Lightning-AI/pytorch-lightning/pull/19706))

### Fixed

- Fixed a matrix shape mismatch issue when running a model loaded from a quantized checkpoint (bitsandbytes) ([#19886](https://github.com/Lightning-AI/pytorch-lightning/pull/19886))
- Fixed `WandbLogger.log_hyperparameters()` raising an error if hyperparameters are not JSON serializable ([#19769](https://github.com/Lightning-AI/pytorch-lightning/pull/19769))
- Fixed an issue with the LightningCLI not being able to set the `ModelCheckpoint(save_last=...)` argument ([#19808](https://github.com/Lightning-AI/pytorch-lightning/pull/19808))
- Fixed an issue causing ValueError for certain object such as TorchMetrics when dumping hyperparameters to YAML ([#19804](https://github.com/Lightning-AI/pytorch-lightning/pull/19804))
- Fixed resetting `epoch_loop.restarting` to avoid full validation run after `LearningRateFinder` ([#19818](https://github.com/Lightning-AI/pytorch-lightning/issues/19818))


## [2.2.2] - 2024-04-11

### Fixed

- Fixed a KeyError when saving a FSDP sharded checkpoint and setting `save_weights_only=True` ([#19524](https://github.com/Lightning-AI/pytorch-lightning/pull/19524))
- Fixed an issue causing a TypeError when using `torch.compile` as a decorator ([#19627](https://github.com/Lightning-AI/pytorch-lightning/pull/19627))


## [2.2.1] - 2024-03-04


### Fixed

- Fixed an issue with CSVLogger trying to append to file from a previous run when the version is set manually ([#19446](https://github.com/Lightning-AI/pytorch-lightning/pull/19446))
- Fixed the divisibility check for `Trainer.accumulate_grad_batches` and `Trainer.log_every_n_steps` in ThroughputMonitor ([#19470](https://github.com/Lightning-AI/pytorch-lightning/pull/19470))
- Fixed support for Remote Stop and Remote Abort with NeptuneLogger ([#19130](https://github.com/Lightning-AI/pytorch-lightning/pull/19130))
- Fixed infinite recursion error in precision plugin graveyard ([#19542](https://github.com/Lightning-AI/pytorch-lightning/pull/19542))


## [2.2.0] - 2024-02-08

### Added

- Added `lightning.pytorch.callbacks.ThroughputMonitor` to track throughput and log it ([#18848](https://github.com/Lightning-AI/pytorch-lightning/pull/18848))
- The Trainer now restores the training mode set through `.train()` or `.eval()` on a submodule-level when switching from validation to training ([#18951](https://github.com/Lightning-AI/pytorch-lightning/pull/18951))
- Added support for meta-device initialization and materialization of 4-bit Bitsandbytes layers ([#19150](https://github.com/Lightning-AI/pytorch-lightning/pull/19150))
- Added `TransformerEnginePrecision(fallback_compute_dtype=)` to control the dtype of operations that don't support fp8 ([#19082](https://github.com/Lightning-AI/pytorch-lightning/pull/19082))
- Added the option `ModelCheckpoint(save_last='link')` to create a symbolic link for the 'last.ckpt' file ([#19191](https://github.com/Lightning-AI/pytorch-lightning/pull/19191))
- Added a utility function and CLI to consolidate FSDP sharded checkpoints into a single file ([#19213](https://github.com/Lightning-AI/pytorch-lightning/pull/19213))
- The TQDM progress bar now respects the env variable `TQDM_MINITERS` for setting the refresh rate ([#19381](https://github.com/Lightning-AI/pytorch-lightning/pull/19381))
- Added support for saving and loading stateful training DataLoaders ([#19361](https://github.com/Lightning-AI/pytorch-lightning/pull/19361))
- Added shortcut name `strategy='deepspeed_stage_1_offload'` to the strategy registry ([#19075](https://github.com/Lightning-AI/pytorch-lightning/pull/19075))
- Added support for non-strict state-dict loading in Trainer via the new `LightningModule.strict_loading = True | False` attribute ([#19404](https://github.com/Lightning-AI/pytorch-lightning/pull/19404))


### Changed

- `seed_everything()` without passing in a seed no longer randomly selects a seed, and now defaults to `0` ([#18846](https://github.com/Lightning-AI/pytorch-lightning/pull/18846))
- The `LightningModule.on_{validation,test,predict}_model_{eval,train}` now only get called if they are overridden by the user ([#18951](https://github.com/Lightning-AI/pytorch-lightning/pull/18951))
- The `Trainer.fit()` loop no longer calls `LightningModule.train()` at the start; it now preserves the user's configuration of frozen layers ([#18951](https://github.com/Lightning-AI/pytorch-lightning/pull/18951))
- The `LightningModule.load_from_checkpoint()` function now calls `.configure_model()` on the model if it is overridden, to ensure all layers can be loaded from the checkpoint ([#19036](https://github.com/Lightning-AI/pytorch-lightning/pull/19036))
- Restored usage of `step` parameter when logging metrics with `NeptuneLogger` ([#19126](https://github.com/Lightning-AI/pytorch-lightning/pull/19126))
- Changed the `TransformerEnginePrecision(dtype=)` argument to `weights_dtype` and made it required ([#19082](https://github.com/Lightning-AI/pytorch-lightning/pull/19082))
- The columns in the `metrics.csv` file produced by `CSVLogger` are now sorted alphabetically ([#19159](https://github.com/Lightning-AI/pytorch-lightning/pull/19159))
- Reverted back to creating a checkpoint copy when `ModelCheckpoint(save_last=True)` instead of creating a symbolic link ([#19191](https://github.com/Lightning-AI/pytorch-lightning/pull/19191))

### Deprecated

- Deprecated all precision plugin classes under `lightning.pytorch.plugins` with the suffix `Plugin` in the name ([#18840](https://github.com/Lightning-AI/pytorch-lightning/pull/18840))

### Removed

- Removed support for PyTorch 1.12 ([#19300](https://github.com/Lightning-AI/pytorch-lightning/pull/19300))

### Fixed

- Fixed issue where the `precision="transformer-engine"` argument would not replace layers by default ([#19082](https://github.com/Lightning-AI/pytorch-lightning/pull/19082))
- Fixed issue where layers created in `LightningModule.setup` or `LightningModule.configure_model` wouldn't get converted when using the Bitsandbytes or TransformerEngine plugins ([#19061](https://github.com/Lightning-AI/pytorch-lightning/pull/19061))
- Fixed the input validation logic in `FSDPStrategy` to accept a `device_mesh` ([#19392](https://github.com/Lightning-AI/pytorch-lightning/pull/19392))


## [2.1.4] - 2024-01-31

### Fixed

- Fixed `Trainer` not expanding the `default_root_dir` if it has the `~` (home) prefix ([#19179](https://github.com/Lightning-AI/pytorch-lightning/pull/19179))
- Fixed warning for Dataloader if `num_workers=1` and CPU count is 1 ([#19224](https://github.com/Lightning-AI/pytorch-lightning/pull/19224))
- Fixed `WandbLogger.watch()` method annotation to accept `None` for the log parameter ([#19237](https://github.com/Lightning-AI/pytorch-lightning/pull/19237))
- Fixed an issue preventing the Trainer to run on CPU when the system's CUDA driver is outdated or broken ([#19234](https://github.com/Lightning-AI/pytorch-lightning/pull/19234))
- Fixed an issue with the ModelCheckpoint callback not saving relative symlinks with `ModelCheckpoint(save_last="link")` ([#19303](https://github.com/Lightning-AI/pytorch-lightning/pull/19303))
- Fixed issue where the `_restricted_classmethod_impl` would incorrectly raise a TypeError on inspection rather than on call ([#19332](https://github.com/Lightning-AI/pytorch-lightning/pull/19332))
- Fixed exporting `__version__` in `__init__` ([#19221](https://github.com/Lightning-AI/pytorch-lightning/pull/19221))


## [2.1.3] - 2023-12-21

### Changed

- `LightningCLI` no longer allows setting a normal class instance as default. A `lazy_instance` can be used instead ([#18822](https://github.com/Lightning-AI/pytorch-lightning/pull/18822))

### Fixed

- Fixed checks for local file protocol due to fsspec changes in 2023.10.0 ([#19023](https://github.com/Lightning-AI/pytorch-lightning/pull/19023))
- Fixed automatic detection of 'last.ckpt' files to respect the extension when filtering ([#17072](https://github.com/Lightning-AI/pytorch-lightning/pull/17072))
- Fixed an issue where setting `CHECKPOINT_JOIN_CHAR` or `CHECKPOINT_EQUALS_CHAR` would only work on the `ModelCheckpoint` class but not on an instance ([#19054](https://github.com/Lightning-AI/pytorch-lightning/pull/19054))
- Fixed `ModelCheckpoint` not expanding the `dirpath` if it has the `~` (home) prefix ([#19058](https://github.com/Lightning-AI/pytorch-lightning/pull/19058))
- Fixed handling checkpoint dirpath suffix in NeptuneLogger ([#18863](https://github.com/Lightning-AI/pytorch-lightning/pull/18863))
- Fixed an edge case where `ModelCheckpoint` would alternate between versioned and unversioned filename ([#19064](https://github.com/Lightning-AI/pytorch-lightning/pull/19064))
- Fixed broadcast at initialization in `MPIEnvironment` ([#19074](https://github.com/Lightning-AI/pytorch-lightning/pull/19074))
- Fixed the tensor conversion in `self.log` to respect the default dtype ([#19046](https://github.com/Lightning-AI/pytorch-lightning/issues/19046))


## [2.1.2] - 2023-11-15

### Fixed

- Fixed an issue causing permission errors on Windows when attempting to create a symlink for the "last" checkpoint ([#18942](https://github.com/Lightning-AI/pytorch-lightning/issues/18942))
- Fixed an issue where Metric instances from `torchmetrics` wouldn't get moved to the device when using FSDP ([#18954](https://github.com/Lightning-AI/pytorch-lightning/issues/18954))
- Fixed an issue preventing the user to `Trainer.save_checkpoint()` an FSDP model when `Trainer.test/validate/predict()` ran after `Trainer.fit()` ([#18992](https://github.com/Lightning-AI/pytorch-lightning/issues/18992))


## [2.1.1] - 2023-11-06

### Fixed

- Fixed an issue when replacing an existing `last.ckpt` file with a symlink ([#18793](https://github.com/Lightning-AI/pytorch-lightning/pull/18793))
- Fixed an issue when `BatchSizeFinder` `steps_per_trial` parameter ends up defining how many validation batches to run during the entire training ([#18394](https://github.com/Lightning-AI/pytorch-lightning/issues/18394))
- Fixed an issue saving the `last.ckpt` file when using `ModelCheckpoint` on a remote filesystem and no logger is used ([#18867](https://github.com/Lightning-AI/pytorch-lightning/issues/18867))
- Refined the FSDP saving logic and error messaging when path exists ([#18884](https://github.com/Lightning-AI/pytorch-lightning/pull/18884))
- Fixed an issue parsing the version from folders that don't include a version number in `TensorBoardLogger` and `CSVLogger` ([#18897](https://github.com/Lightning-AI/pytorch-lightning/issues/18897))


## [2.1.0] - 2023-10-11

### Added

- Added `metrics_format` attribute to `RichProgressBarTheme` class ([#18373](https://github.com/Lightning-AI/pytorch-lightning/pull/18373))
- Added `CHECKPOINT_EQUALS_CHAR` attribute to `ModelCheckpoint` class ([#17999](https://github.com/Lightning-AI/pytorch-lightning/pull/17999))
- Added `**summarize_kwargs` to `ModelSummary` and `RichModelSummary` callbacks ([#16788](https://github.com/Lightning-AI/pytorch-lightning/pull/16788))
- Added support for the `max_size_cycle|max_size|min_size` iteration modes during evaluation ([#17163](https://github.com/Lightning-AI/pytorch-lightning/pull/17163))
- Added support for the TPU-v4 architecture ([#17227](https://github.com/Lightning-AI/pytorch-lightning/pull/17227))
- Added support for XLA's new PJRT runtime ([#17352](https://github.com/Lightning-AI/pytorch-lightning/pull/17352))
- Check for invalid TPU device inputs ([#17227](https://github.com/Lightning-AI/pytorch-lightning/pull/17227))
- Added `XLAStrategy(sync_module_states=bool)` to control whether to broadcast the parameters to all devices ([#17522](https://github.com/Lightning-AI/pytorch-lightning/pull/17522))
- Added support for multiple optimizer parameter groups when using the FSDP strategy ([#17309](https://github.com/Lightning-AI/pytorch-lightning/pull/17309))
- Enabled saving the full model state dict when using the `FSDPStrategy` ([#16558](https://github.com/Lightning-AI/pytorch-lightning/pull/16558))
- Update `LightningDataModule.from_datasets` to support arbitrary iterables ([#17402](https://github.com/Lightning-AI/pytorch-lightning/pull/17402))
- Run the DDP wrapper in a CUDA stream ([#17334](https://github.com/Lightning-AI/pytorch-lightning/pull/17334))
- Added `SaveConfigCallback.save_config` to ease use cases such as saving the config to a logger ([#17475](https://github.com/Lightning-AI/pytorch-lightning/pull/17475))
- Enabled optional file versioning of model checkpoints ([#17320](https://github.com/Lightning-AI/pytorch-lightning/pull/17320))
- Added the process group timeout argument `FSDPStrategy(timeout=...)` for the FSDP strategy ([#17274](https://github.com/Lightning-AI/pytorch-lightning/pull/17274))
- Added `FSDPStrategy(activation_checkpointing_policy=...)` to customize the layer policy for automatic activation checkpointing (requires torch>=2.1) ([#18045](https://github.com/Lightning-AI/pytorch-lightning/pull/18045))
- Added CLI option `--map-to-cpu` to the checkpoint upgrade script to enable converting GPU checkpoints on a CPU-only machine ([#17527](https://github.com/Lightning-AI/pytorch-lightning/pull/17527))
- Added non-layer param count to the model summary ([#17005](https://github.com/Lightning-AI/pytorch-lightning/pull/17005))
- Updated `LearningRateMonitor` to log monitored values to `trainer.callback_metrics` ([#17626](https://github.com/Lightning-AI/pytorch-lightning/pull/17626))
- Added `log_weight_decay` argument to `LearningRateMonitor` callback ([#18439](https://github.com/Lightning-AI/pytorch-lightning/pull/18439))
- Added `Trainer.print()` to print on local rank zero only ([#17980](https://github.com/Lightning-AI/pytorch-lightning/pull/17980))
- Added `Trainer.init_module()` context manager to instantiate large models efficiently directly on device, dtype ([#18004](https://github.com/Lightning-AI/pytorch-lightning/pull/18004))
  * Creates the model parameters in the desired dtype (`torch.float32`, `torch.float64`) depending on the 'true' precision choice in `Trainer(precision='32-true'|'64-true')`
- Added the `LightningModule.configure_model()` hook to instantiate large models efficiently directly on device, dtype, and with sharding support ([#18004](https://github.com/Lightning-AI/pytorch-lightning/pull/18004))
  * Handles initialization for FSDP models before wrapping and the Zero stage 3 initialization for DeepSpeed before sharding
- Added support for meta-device initialization with `Trainer.init_module(empty_init=True)` in FSDP ([#18385](https://github.com/Lightning-AI/pytorch-lightning/pull/18385))
- Added `lightning.pytorch.plugins.PrecisionPlugin.module_init_context()` and `lightning.pytorch.strategies.Strategy.tensor_init_context()` context managers to control model and tensor instantiation ([#18004](https://github.com/Lightning-AI/pytorch-lightning/pull/18004))
- Automatically call `xla_model.mark_step()` before saving checkpoints with XLA ([#17882](https://github.com/Lightning-AI/pytorch-lightning/pull/17882))
- Added a callback for spike-detection ([#18014](https://github.com/Lightning-AI/pytorch-lightning/pull/18014))
- Added the ability to set the `torch.distributed.fsdp.ShardingStrategy` via string in `FSDPStrategy` ([#18087](https://github.com/Lightning-AI/pytorch-lightning/pull/18087))
- Improved error messages when attempting to load a DeepSpeed checkpoint at an invalid path ([#17795](https://github.com/Lightning-AI/pytorch-lightning/pull/17795))
- Allowed accessing rank information in the main process before processes are launched when using the `XLAStrategy` ([#18194](https://github.com/Lightning-AI/pytorch-lightning/pull/18194))
- Added support for true half-precision training via `Trainer(precision="16-true"|"bf16-true")` ([#18193](https://github.com/Lightning-AI/pytorch-lightning/pull/18193), [#18217](https://github.com/Lightning-AI/pytorch-lightning/pull/18217), [#18213](https://github.com/Lightning-AI/pytorch-lightning/pull/18213), [#18219](https://github.com/Lightning-AI/pytorch-lightning/pull/18219))
- Added automatic process cleanup to avoid zombie child processes and stalls when exceptions are raised ([#18218](https://github.com/Lightning-AI/pytorch-lightning/pull/18218))
- Added validation of user input for `devices` and `num_nodes` when running with `SLURM` or `TorchElastic` ([#18292](https://github.com/Lightning-AI/pytorch-lightning/pull/18292))
- Added support for saving checkpoints with either full state-dict or sharded state dict via `FSDPStrategy(state_dict_type="full"|"sharded")` ([#18364](https://github.com/Lightning-AI/pytorch-lightning/pull/18364))
- Added support for loading sharded/distributed checkpoints in FSDP ([#18358](https://github.com/Lightning-AI/pytorch-lightning/pull/18358))
- Made the text delimiter in the rich progress bar configurable ([#18372](https://github.com/Lightning-AI/pytorch-lightning/pull/18372))
- Improved the error messaging and instructions when handling custom batch samplers in distributed settings ([#18402](https://github.com/Lightning-AI/pytorch-lightning/pull/18402))
- Added support for mixed 8-bit precision as `Trainer(precision="transformer-engine")` using [Nvidia's Transformer Engine](https://docs.nvidia.com/deeplearning/transformer-engine) ([#18459](https://github.com/Lightning-AI/pytorch-lightning/pull/18459))
- Added support for linear layer quantization with `Trainer(plugins=BitsandbytesPrecision())` using [bitsandbytes](https://github.com/TimDettmers/bitsandbytes) ([#18655](https://github.com/Lightning-AI/pytorch-lightning/pull/18655))
- Added support for passing the process group to the `FSDPStrategy` ([#18583](https://github.com/Lightning-AI/pytorch-lightning/pull/18583))
- Enabled the default process group configuration for FSDP's hybrid sharding ([#18583](https://github.com/Lightning-AI/pytorch-lightning/pull/18583))
- Added `lightning.pytorch.utilities.suggested_max_num_workers` to assist with setting a good value in distributed settings ([#18591](https://github.com/Lightning-AI/pytorch-lightning/pull/18591))
- Improved the `num_workers` warning to give a more accurate upper limit on the `num_workers` suggestion ([#18591](https://github.com/Lightning-AI/pytorch-lightning/pull/18591))
- Added `lightning.pytorch.utilities.is_shared_filesystem` utility function to automatically check whether the filesystem is shared between machines ([#18586](https://github.com/Lightning-AI/pytorch-lightning/pull/18586))
- Added support for returning an object of type `Mapping` from `LightningModule.training_step()` ([#18657](https://github.com/Lightning-AI/pytorch-lightning/pull/18657))
- Added the hook `LightningModule.on_validation_model_zero_grad()` to allow overriding the behavior of zeroing the gradients before entering the validation loop ([#18710](https://github.com/Lightning-AI/pytorch-lightning/pull/18710))

### Changed

- Changed default metric formatting from `round(..., 3)` to `".3f"` format string in `MetricsTextColumn` class ([#18483](https://github.com/Lightning-AI/pytorch-lightning/pull/18483))
- Removed the limitation to call `self.trainer.model.parameters()` in `LightningModule.configure_optimizers()` ([#17309](https://github.com/Lightning-AI/pytorch-lightning/pull/17309))
- `Trainer(accelerator="tpu", devices=[i])"` now selects the i-th TPU core (0-based, previously it was 1-based) ([#17227](https://github.com/Lightning-AI/pytorch-lightning/pull/17227))
- Allow using iterable-style datasets with TPUs ([#17331](https://github.com/Lightning-AI/pytorch-lightning/pull/17331))
- Increased the minimum XLA requirement to 1.13 ([#17368](https://github.com/Lightning-AI/pytorch-lightning/pull/17368))
- `self.log`ed tensors are now kept in the original device to reduce unnecessary host-to-device synchronizations ([#17334](https://github.com/Lightning-AI/pytorch-lightning/pull/17334))
- Made the run initialization in `WandbLogger` lazy to avoid creating artifacts when the CLI is used ([#17573](https://github.com/Lightning-AI/pytorch-lightning/pull/17573))
- Simplified redirection of `*_step` methods in strategies by removing the `_LightningModuleWrapperBase` wrapper module ([#17531](https://github.com/Lightning-AI/pytorch-lightning/pull/17531))
- Support kwargs input for LayerSummary ([#17709](https://github.com/Lightning-AI/pytorch-lightning/pull/17709))
- Dropped support for `wandb` versions older than 0.12.0 in `WandbLogger` ([#17876](https://github.com/Lightning-AI/pytorch-lightning/pull/17876))
- During `LightningModule.setup()`, the `self.device` now returns the device the module will be placed on instead of `cpu` ([#18021](https://github.com/Lightning-AI/pytorch-lightning/pull/18021))
- Increased the minimum supported `wandb` version for `WandbLogger` from 0.12.0 to 0.12.10 ([#18171](https://github.com/Lightning-AI/pytorch-lightning/pull/18171))
- The input tensors now get cast to the right precision type before transfer to the device ([#18264](https://github.com/Lightning-AI/pytorch-lightning/pull/18264))
- Improved the formatting of emitted warnings ([#18288](https://github.com/Lightning-AI/pytorch-lightning/pull/18288))
- Broadcast and reduction of tensors with XLA-based strategies now preserve the input's device ([#18275](https://github.com/Lightning-AI/pytorch-lightning/pull/18275))
- The `FSDPStrategy` now loads checkpoints after the `configure_model`/`configure_sharded_model` hook ([#18358](https://github.com/Lightning-AI/pytorch-lightning/pull/18358))
- The `FSDPStrategy.load_optimizer_state_dict` and `FSDPStrategy.load_model_state_dict` are a no-op now ([#18358](https://github.com/Lightning-AI/pytorch-lightning/pull/18358))
- The `Trainer.num_val_batches`, `Trainer.num_test_batches` and `Trainer.num_sanity_val_batches` now return a list of sizes per dataloader instead of a single integer ([#18441](https://github.com/Lightning-AI/pytorch-lightning/pull/18441))
- The `*_step(dataloader_iter)` flavor now no longer takes the `batch_idx` in the signature ([#18390](https://github.com/Lightning-AI/pytorch-lightning/pull/18390))
- Calling `next(dataloader_iter)` now returns a triplet `(batch, batch_idx, dataloader_idx)` ([#18390](https://github.com/Lightning-AI/pytorch-lightning/pull/18390))
- Calling `next(combined_loader)` now returns a triplet `(batch, batch_idx, dataloader_idx)` ([#18390](https://github.com/Lightning-AI/pytorch-lightning/pull/18390))
- Due to lack of reliability, Trainer now only runs on one GPU instead of all GPUs in a Jupyter notebook if `devices="auto"` (default) ([#18291](https://github.com/Lightning-AI/pytorch-lightning/pull/18291))
- Made the `batch_idx` argument optional in `validation_step`, `test_step` and `predict_step` to maintain consistency with `training_step` ([#18512](https://github.com/Lightning-AI/pytorch-lightning/pull/18512))
- The `TQDMProgressBar` now consistently shows it/s for the speed even when the iteration time becomes larger than one second ([#18593](https://github.com/Lightning-AI/pytorch-lightning/pull/18593))
- The `LightningDataModule.load_from_checkpoint` and `LightningModule.load_from_checkpoint` methods now raise an error if they are called on an instance instead of the class ([#18432](https://github.com/Lightning-AI/pytorch-lightning/pull/18432))
- Enabled launching via `torchrun` in a SLURM environment; the `TorchElasticEnvironment` now gets chosen over the `SLURMEnvironment` if both are detected ([#18618](https://github.com/Lightning-AI/pytorch-lightning/pull/18618))
- If not set by the user, Lightning will set `OMP_NUM_THREADS` to `num_cpus / num_processes` when launching subprocesses (e.g. when DDP is used) to avoid system overload for CPU-intensive tasks ([#18677](https://github.com/Lightning-AI/pytorch-lightning/pull/18677))
- The `ModelCheckpoint` no longer deletes files under the save-top-k mechanism when resuming from a folder that is not the same as the current checkpoint folder ([#18750](https://github.com/Lightning-AI/pytorch-lightning/pull/18750))
- The `ModelCheckpoint` no longer deletes the file that was passed to `Trainer.fit(ckpt_path=...)` ([#18750](https://github.com/Lightning-AI/pytorch-lightning/pull/18750))
- Calling `trainer.fit()` twice now raises an error with strategies that spawn subprocesses through `multiprocessing` (ddp_spawn, xla) ([#18776](https://github.com/Lightning-AI/pytorch-lightning/pull/18776))
- The `ModelCheckpoint` now saves a symbolic link if `save_last=True` and `save_top_k != 0` ([#18748](https://github.com/Lightning-AI/pytorch-lightning/pull/18748))

### Deprecated

- Deprecated the `SingleTPUStrategy` (`strategy="single_tpu"`) in favor of `SingleDeviceXLAStrategy` (`strategy="single_xla"`) ([#17383](https://github.com/Lightning-AI/pytorch-lightning/pull/17383))
- Deprecated the `TPUAccelerator` in favor of `XLAAccelerator` ([#17383](https://github.com/Lightning-AI/pytorch-lightning/pull/17383))
- Deprecated the `TPUPrecisionPlugin` in favor of `XLAPrecisionPlugin` ([#17383](https://github.com/Lightning-AI/pytorch-lightning/pull/17383))
- Deprecated the `TPUBf16PrecisionPlugin` in favor of `XLABf16PrecisionPlugin` ([#17383](https://github.com/Lightning-AI/pytorch-lightning/pull/17383))
- Deprecated the `Strategy.post_training_step` method ([#17531](https://github.com/Lightning-AI/pytorch-lightning/pull/17531))
- Deprecated the `LightningModule.configure_sharded_model` hook in favor of `LightningModule.configure_model` ([#18004](https://github.com/Lightning-AI/pytorch-lightning/pull/18004))
- Deprecated the `LightningDoublePrecisionModule` wrapper in favor of calling `Trainer.precision_plugin.convert_input()` ([#18209](https://github.com/Lightning-AI/pytorch-lightning/pull/18209))

### Removed

- Removed the `XLAStrategy.is_distributed` property. It is always True ([#17381](https://github.com/Lightning-AI/pytorch-lightning/pull/17381))
- Removed the `SingleTPUStrategy.is_distributed` property. It is always False ([#17381](https://github.com/Lightning-AI/pytorch-lightning/pull/17381))
- Removed experimental support for `torchdistx` due to a lack of project maintenance ([#17995](https://github.com/Lightning-AI/pytorch-lightning/pull/17995))
- Removed support for PyTorch 1.11 ([#18691](https://github.com/Lightning-AI/pytorch-lightning/pull/18691))

### Fixed

- Fixed an issue with reusing the same model across multiple trainer stages when using the `DeepSpeedStrategy` ([#17531](https://github.com/Lightning-AI/pytorch-lightning/pull/17531))
- Fixed the saving and loading of FSDP optimizer states ([#17819](https://github.com/Lightning-AI/pytorch-lightning/pull/17819))
- Fixed FSDP re-applying activation checkpointing when the user had manually applied it already ([#18006](https://github.com/Lightning-AI/pytorch-lightning/pull/18006))
- Fixed issue where unexpected exceptions would leave the default torch dtype modified when using true precision settings ([#18500](https://github.com/Lightning-AI/pytorch-lightning/pull/18500))
- Fixed issue where not including the `batch_idx` argument in the `training_step` would disable gradient accumulation ([#18619](https://github.com/Lightning-AI/pytorch-lightning/pull/18619))
- Fixed the replacement of callbacks returned in `LightningModule.configure_callbacks` when the callback was a subclass of an existing Trainer callback ([#18508](https://github.com/Lightning-AI/pytorch-lightning/pull/18508))
- Fixed `Trainer.log_dir` not returning the correct directory for the `CSVLogger` ([#18548](https://github.com/Lightning-AI/pytorch-lightning/pull/18548))
- Fixed redundant input-type casting in FSDP precision ([#18630](https://github.com/Lightning-AI/pytorch-lightning/pull/18630))
- Fixed numerical issues when reducing values in low precision with `self.log` ([#18686](https://github.com/Lightning-AI/pytorch-lightning/pull/18686))
- Fixed an issue that would cause the gradients to be erased if validation happened in the middle of a gradient accumulation phase ([#18710](https://github.com/Lightning-AI/pytorch-lightning/pull/18710))
- Fixed redundant file writes in `CSVLogger` ([#18567](https://github.com/Lightning-AI/pytorch-lightning/pull/18567))
- Fixed an issue that could lead to checkpoint files being deleted accidentally when resuming training ([#18750](https://github.com/Lightning-AI/pytorch-lightning/pull/18750))


## [2.0.9] - 2023-09-14

### Fixed

- Fixed an issue that wouldn't prevent the user to set the `log_model` parameter in `WandbLogger` via the LightningCLI ([#18458](https://github.com/Lightning-AI/pytorch-lightning/pull/18458))
- Fixed the display of `v_num` in the progress bar when running with `Trainer(fast_dev_run=True)` ([#18491](https://github.com/Lightning-AI/pytorch-lightning/pull/18491))
- Fixed `UnboundLocalError` when running with `python -O` ([#18496](https://github.com/Lightning-AI/pytorch-lightning/pull/18496))
- Fixed visual glitch with the TQDM progress bar leaving the validation bar incomplete before switching back to the training display ([#18503](https://github.com/Lightning-AI/pytorch-lightning/pull/18503))
- Fixed false positive warning about logging interval when running with `Trainer(fast_dev_run=True)` ([#18550](https://github.com/Lightning-AI/pytorch-lightning/pull/18550))


## [2.0.8] - 2023-08-29

### Changed

- On XLA, avoid setting the global rank before processes have been launched as this will initialize the PJRT computation client in the main process ([#16966](https://github.com/Lightning-AI/pytorch-lightning/pull/16966))
- Fix inefficiency in rich progress bar ([#18369](https://github.com/Lightning-AI/pytorch-lightning/pull/18369))

### Fixed

- Fixed FSDP full-precision `param_dtype` training (`16-mixed` and `bf16-mixed` configurations) to avoid FSDP assertion errors with PyTorch < 2.0 ([#18278](https://github.com/Lightning-AI/pytorch-lightning/pull/18278))
- Fixed an issue that prevented the use of custom logger classes without an `experiment` property defined ([#18093](https://github.com/Lightning-AI/pytorch-lightning/pull/18093))
- Fixed setting the tracking uri in `MLFlowLogger` for logging artifacts to the MLFlow server ([#18395](https://github.com/Lightning-AI/pytorch-lightning/pull/18395))
- Fixed redundant `iter()` call to dataloader when checking dataloading configuration ([#18415](https://github.com/Lightning-AI/pytorch-lightning/pull/18415))
- Fixed model parameters getting shared between processes when running with `strategy="ddp_spawn"` and `accelerator="cpu"`; this has a necessary memory impact, as parameters are replicated for each process now ([#18238](https://github.com/Lightning-AI/pytorch-lightning/pull/18238))
- Properly manage `fetcher.done` with `dataloader_iter` ([#18376](https://github.com/Lightning-AI/pytorch-lightning/pull/18376))


## [2.0.7] - 2023-08-14

### Added

- Added `LightningOptimizer.refresh()` to update the `__dict__` in case the optimizer it wraps has changed its internal state ([#18280](https://github.com/Lightning-AI/pytorch-lightning/pull/18280))

### Changed

- Disabled the auto-detection of the Kubeflow environment ([#18137](https://github.com/Lightning-AI/pytorch-lightning/pull/18137))

### Fixed

- Fixed a `Missing folder` exception when using a Google Storage URL as a `default_root_dir` ([#18088](https://github.com/Lightning-AI/pytorch-lightning/pull/18088))
- Fixed an issue that would prevent the user to set the multiprocessing start method after importing lightning ([#18177](https://github.com/Lightning-AI/pytorch-lightning/pull/18177))
- Fixed the gradient unscaling logic if the training step skipped backward (by returning `None`) ([#18267](https://github.com/Lightning-AI/pytorch-lightning/pull/18267))
- Ensure that the closure running inside the optimizer step has gradients enabled, even if the optimizer step has it disabled ([#18268](https://github.com/Lightning-AI/pytorch-lightning/pull/18268))
- Fixed an issue that could cause the `LightningOptimizer` wrapper returned by `LightningModule.optimizers()` have different internal state than the optimizer it wraps ([#18280](https://github.com/Lightning-AI/pytorch-lightning/pull/18280))


## [2.0.6] - 2023-07-20

### Fixed

- `LightningCLI` not saving correctly `seed_everything` when `run=True` and `seed_everything=True` ([#18056](https://github.com/Lightning-AI/pytorch-lightning/pull/18056))
- Fixed validation of non-PyTorch LR schedulers in manual optimization mode ([#18092](https://github.com/Lightning-AI/pytorch-lightning/pull/18092))
- Fixed an attribute error for `_FaultTolerantMode` when loading an old checkpoint that pickled the enum ([#18094](https://github.com/Lightning-AI/pytorch-lightning/pull/18094))


## [2.0.5] - 2023-07-07

### Fixed

- Fixed delayed creation of experiment metadata and checkpoint/log dir name when using `WandbLogger` ([#17818](https://github.com/Lightning-AI/pytorch-lightning/pull/17818))
- Fixed incorrect parsing of arguments when augmenting exception messages in DDP ([#17948](https://github.com/Lightning-AI/pytorch-lightning/pull/17948))
- Fixed an issue causing the `torch.set_float32_matmul_precision` info message to show multiple times ([#17960](https://github.com/Lightning-AI/pytorch-lightning/pull/17960))
- Added missing `map_location` argument for the `LightningDataModule.load_from_checkpoint` function ([#17950](https://github.com/Lightning-AI/pytorch-lightning/pull/17950))
- Fix support for `neptune-client` ([#17939](https://github.com/Lightning-AI/pytorch-lightning/pull/17939))


## [2.0.4] - 2023-06-22

- Added validation against misconfigured device selection when using the DeepSpeed strategy ([#17952](https://github.com/Lightning-AI/pytorch-lightning/pull/17952))

### Changed

- Changes to the `NeptuneLogger` ([#16761](https://github.com/Lightning-AI/pytorch-lightning/pull/16761)):
  * It now supports neptune-client 0.16.16 and neptune >=1.0, and we have replaced the `log()` method with `append()` and `extend()`.
  * It now accepts a namespace `Handler` as an alternative to `Run` for the `run` argument. This means that you can call it like `NeptuneLogger(run=run["some/namespace"])` to log everything to the `some/namespace/` location of the run.

### Fixed

- Fixed validation of parameters of `plugins.precision.MixedPrecisionPlugin` ([#17687](https://github.com/Lightning-AI/pytorch-lightning/pull/17687))
- Fixed deriving default map location in `LightningModule.load_from_checkpoint` when there is extra state ([#17812](https://github.com/Lightning-AI/pytorch-lightning/pull/17812))


## [2.0.3] - 2023-06-07

### Changed

- Made type hints public ([#17100](https://github.com/Lightning-AI/pytorch-lightning/pull/17100))


### Fixed

- `CombinedLoader` only starts DataLoader workers when necessary when operating in sequential mode ([#17639](https://github.com/Lightning-AI/pytorch-lightning/pull/17639))
- Fixed a potential bug with uploading model checkpoints to Neptune.ai by uploading files from stream ([#17430](https://github.com/Lightning-AI/pytorch-lightning/pull/17430))
- Fixed signature inspection of decorated hooks ([#17507](https://github.com/Lightning-AI/pytorch-lightning/pull/17507))
- The `WandbLogger` no longer flattens dictionaries in the hyperparameters logged to the dashboard ([#17574](https://github.com/Lightning-AI/pytorch-lightning/pull/17574))
- Fixed computing the next version folder in `CSVLogger` ([#17139](https://github.com/Lightning-AI/pytorch-lightning/pull/17139))
- Fixed a formatting issue when the filename in `ModelCheckpoint` contained metrics that were substrings of each other ([#17610](https://github.com/Lightning-AI/pytorch-lightning/pull/17610))
- Fixed `WandbLogger` ignoring the `WANDB_PROJECT` environment variable ([#16222](https://github.com/Lightning-AI/pytorch-lightning/pull/16222))
- Fixed inconsistent settings for FSDP Precision ([#17670](https://github.com/Lightning-AI/pytorch-lightning/pull/17670))
- Fixed an edge case causing overlapping samples in DDP when no global seed is set ([#17713](https://github.com/Lightning-AI/pytorch-lightning/pull/17713))
- Fallback to module available check for mlflow ([#17467](https://github.com/Lightning-AI/pytorch-lightning/pull/17467))
- Fixed LR finder max val batches ([#17636](https://github.com/Lightning-AI/pytorch-lightning/pull/17636))
- Fixed multithreading checkpoint loading ([#17678](https://github.com/Lightning-AI/pytorch-lightning/pull/17678))


## [2.0.2] - 2023-04-24

### Fixed

- Fixed issue where `Model.load_from_checkpoint("checkpoint.ckpt", map_location=map_location)` would always return model on CPU ([#17308](https://github.com/Lightning-AI/pytorch-lightning/pull/17308))
- Fixed Sync module states during non-fit ([#17370](https://github.com/Lightning-AI/pytorch-lightning/pull/17370))
- Fixed an issue that caused `num_nodes` not to be set correctly for `FSDPStrategy` ([#17438](https://github.com/Lightning-AI/pytorch-lightning/pull/17438))


## [2.0.1] - 2023-03-30

### Changed

- Pickling the `LightningModule` no longer pickles the `Trainer` ([#17133](https://github.com/Lightning-AI/pytorch-lightning/pull/17133))
- Generalized `Optimizer` validation to accommodate both FSDP 1.x and 2.x ([#16733](https://github.com/Lightning-AI/pytorch-lightning/pull/16733))
- Disable `torch.inference_mode` with `torch.compile` in PyTorch 2.0 ([#17215](https://github.com/Lightning-AI/pytorch-lightning/pull/17215))

### Fixed

- Fixed issue where pickling the module instance would fail with a DataLoader error ([#17130](https://github.com/Lightning-AI/pytorch-lightning/pull/17130))
- Fixed WandbLogger not showing "best" aliases for model checkpoints when `ModelCheckpoint(save_top_k>0)` is used ([#17121](https://github.com/Lightning-AI/pytorch-lightning/pull/17121))
- Fixed the availability check for `rich` that prevented Lightning to be imported in Google Colab ([#17156](https://github.com/Lightning-AI/pytorch-lightning/pull/17156))
- Fixed parsing the precision config for inference in `DeepSpeedStrategy` ([#16973](https://github.com/Lightning-AI/pytorch-lightning/pull/16973))
- Fixed issue where `torch.compile` would fail when logging to WandB ([#17216](https://github.com/Lightning-AI/pytorch-lightning/pull/17216))
- Changed the `is_picklable` util function to handle the edge case that throws a `TypeError` ([#17270](https://github.com/Lightning-AI/pytorch-lightning/pull/17270))


## [2.0.0] - 2023-03-15

### Added

- Added migration logic to warn about checkpoints with apex AMP state ([#16161](https://github.com/Lightning-AI/pytorch-lightning/pull/16161))
- Added the `Trainer.ckpt_path = ...` setter to statefully set the checkpoint path to load. This can act as a replacement for the removed `Trainer(resume_from_checkpoint=...)` flag ([#16187](https://github.com/Lightning-AI/pytorch-lightning/pull/16187))
- Added an argument `include_cuda` in `pl.utilities.seed.isolate_rng` to disable managing `torch.cuda`'s rng ([#16423](https://github.com/Lightning-AI/pytorch-lightning/pull/16423))
- Added `Tuner.lr_find(attr_name=...)` to specify custom learning rate attribute names ([#16462](https://github.com/Lightning-AI/pytorch-lightning/pull/16462))
- Added an `OnExceptionCheckpoint` callback to save a checkpoint on exception ([#16512](https://github.com/Lightning-AI/pytorch-lightning/pull/16512))
- Added support for running the `MLFlowLogger` with the `mlflow-skinny` package ([16513](https://github.com/Lightning-AI/pytorch-lightning/pull/16513))
- Added a `Trainer.received_sigterm` property to check whether a SIGTERM signal was received ([#16501](https://github.com/Lightning-AI/pytorch-lightning/pull/16501))
- Added support for cascading a SIGTERM signal to launched processes after the launching process (rank 0) receives it ([#16525](https://github.com/Lightning-AI/pytorch-lightning/pull/16525))
- Added a `kill` method to launchers to kill all launched processes ([#16525](https://github.com/Lightning-AI/pytorch-lightning/pull/16525))
- Added suffix option to DDP strategy names to enable `find_unused_parameters=True`, for example `strategy="ddp_find_unused_parameters_true"` ([#16611](https://github.com/Lightning-AI/pytorch-lightning/pull/16611))
- Added a new method `Strategy.on_exception` to the strategy base interface ([#16646](https://github.com/Lightning-AI/pytorch-lightning/pull/16646))
- Added support for `predict_step(dataloader_iter, batch_index)` ([#16726](https://github.com/Lightning-AI/pytorch-lightning/pull/16726))
- Added support for arbitrary iterables as dataloaders ([#16726](https://github.com/Lightning-AI/pytorch-lightning/pull/16726))
- Added "sequential" mode support to `CombinedLoader` to consume multiple iterables in sequence ([#16743](https://github.com/Lightning-AI/pytorch-lightning/pull/16743), [#16784](https://github.com/Lightning-AI/pytorch-lightning/pull/16784))
- Added "max_size" mode support to `CombinedLoader` to consume multiple iterables entirely without cycling ([#16939](https://github.com/Lightning-AI/pytorch-lightning/pull/16939)
- Added a `Trainer(barebones=True)` argument where all features that may impact raw speed are disabled ([#16854](https://github.com/Lightning-AI/pytorch-lightning/pull/16854))
- Added support for writing logs remote file systems on `CSVLoggers`. ([#16880](https://github.com/Lightning-AI/pytorch-lightning/pull/16880))
- Added `DDPStrategy(start_method=...)` argument, defaulting to 'popen' ([#16809](https://github.com/Lightning-AI/pytorch-lightning/pull/16809))
- Added checks for whether the iterables used by the loops are valid ([#17007](https://github.com/Lightning-AI/pytorch-lightning/pull/17007))

### Changed

- The Trainer's signal handlers are now registered for `trainer.{validate,test,predict}` ([#17017](https://github.com/Lightning-AI/pytorch-lightning/pull/17017))
- Renamed `ProgressBarBase` to `ProgressBar` ([#17058](https://github.com/Lightning-AI/pytorch-lightning/pull/17058))
- The `Trainer` now chooses `accelerator="auto", strategy="auto", devices="auto"` as defaults ([#16847](https://github.com/Lightning-AI/pytorch-lightning/pull/16847))
- "Native" suffix removal ([#16490](https://github.com/Lightning-AI/pytorch-lightning/pull/16490))
 * `strategy="fsdp_native"` is now `strategy="fsdp"`
 * `strategy="fsdp_native_full_shard_offload"` is now `strategy="fsdp_cpu_offload"`
 * `pl.strategies.fully_sharded_native.DDPFullyShardedNativeStrategy` is now `pl.strategies.fsdp.FSDPStrategy`
 * `pl.plugins.precision.fsdp_native_native_amp.FullyShardedNativeNativeMixedPrecisionPlugin` is now `pl.plugins.precision.fsdp.FSDPMixedPrecisionPlugin`
 * `pl.plugins.precision.native_amp` is now `pl.plugins.precision.amp`
 * `NativeSyncBatchNorm` is now `TorchSyncBatchNorm`
- Changed the default of `LearningRateFinder(update_attr=...)` and `Tuner.lr_find(update_attr=...)` to `True` ([#16462](https://github.com/Lightning-AI/pytorch-lightning/pull/16462))
- Renamed the `pl.utilities.exceptions.GracefulExitException` to `SIGTERMException` ([#16501](https://github.com/Lightning-AI/pytorch-lightning/pull/16501))
- The `Callback.on_train_epoch_end` hook now runs after the `LightningModule.on_train_epoch_end` hook for instances of `EarlyStopping` and `Checkpoint` callbacks ([#16567](https://github.com/Lightning-AI/pytorch-lightning/pull/16567))
- The `LightningModule.{un}toggle_optimizer` methods no longer accept a `optimizer_idx` argument to select the relevant optimizer. Instead, the optimizer object can be passed in directly ([#16560](https://github.com/Lightning-AI/pytorch-lightning/pull/16560))
- Manual optimization is now required for working with multiple optimizers ([#16539](https://github.com/Lightning-AI/pytorch-lightning/pull/16539))
- DDP's `find_unused_parameters` now defaults to `False` ([#16611](https://github.com/Lightning-AI/pytorch-lightning/pull/16611))
- The strategy selected by `accelerator="hpu"` now defaults to `find_unused_parameters=False` ([#16611](https://github.com/Lightning-AI/pytorch-lightning/pull/16611))
- The main progress bar displayed during training no longer includes the combined progress for validation ([#16695](https://github.com/Lightning-AI/pytorch-lightning/pull/16695))
- Renamed `TQDMProgressBar.main_progress_bar` to `TQDMProgressBar.train_progress_bar` ([#16695](https://github.com/Lightning-AI/pytorch-lightning/pull/16695))
- Marked the progress tracking classes as protected ([#17009](https://github.com/Lightning-AI/pytorch-lightning/pull/17009))
- Marked the `lightning.pytorch.trainer.configuration_validator.verify_loop_configurations` function as protected ([#17009](https://github.com/Lightning-AI/pytorch-lightning/pull/17009))
- Marked the `lightning.pytorch.utiltiies.distributed.register_ddp_comm_hook` function as protected ([#17009](https://github.com/Lightning-AI/pytorch-lightning/pull/17009))
- Marked `lightning.pytorch.utilities.supporters.CombinedDataset` as protected ([#16714](https://github.com/Lightning-AI/pytorch-lightning/pull/16714))
- Marked the `{Accelerator,Signal,Callback,Checkpoint,Data,Logger}Connector` classes as protected ([#17008](https://github.com/Lightning-AI/pytorch-lightning/pull/17008))
- Marked the `lightning.pytorch.trainer.connectors.signal_connector.HandlersCompose` class as protected ([#17008](https://github.com/Lightning-AI/pytorch-lightning/pull/17008))
- Disabled strict loading in multiprocessing launcher ("ddp_spawn", etc.) when loading weights back into the main process ([#16365](https://github.com/Lightning-AI/pytorch-lightning/pull/16365))
- Renamed `CombinedLoader.loaders` to `CombinedLoader.iterables` ([#16743](https://github.com/Lightning-AI/pytorch-lightning/pull/16743))
- Renamed `Trainer(replace_sampler_ddp=...)` to `Trainer(use_distributed_sampler=...)` ([#16829](https://github.com/Lightning-AI/pytorch-lightning/pull/16829))
- Moved the `CombinedLoader` class from `lightning.pytorch.trainer.supporters` to `lightning.pytorch.combined_loader` ([#16819](https://github.com/Lightning-AI/pytorch-lightning/pull/16819))
- The top-level loops now own the data sources and combined dataloaders ([#16726](https://github.com/Lightning-AI/pytorch-lightning/pull/16726))
- The `trainer.*_dataloader` properties now return what the user returned in their `LightningModule.*_dataloader()` hook ([#16726](https://github.com/Lightning-AI/pytorch-lightning/pull/16726), [#16800](https://github.com/Lightning-AI/pytorch-lightning/pull/16800))
- The `dataloader_idx` argument is now optional for the `on_{validation,test,predict}_batch_{start,end}` hooks. Remove it or default it to 0 if you don't use multiple dataloaders ([#16753](https://github.com/Lightning-AI/pytorch-lightning/pull/16753))
- Renamed `TPUSpawnStrategy` to `XLAStrategy` ([#16781](https://github.com/Lightning-AI/pytorch-lightning/pull/16781))
- Renamed `strategy='tpu_spawn'` to `strategy='xla'` and `strategy='tpu_spawn_debug'` to `strategy='xla_debug'` ([#16781](https://github.com/Lightning-AI/pytorch-lightning/pull/16781))
- Changed arguments for precision settings (from [64|32|16|bf16] to ["64-true"|"32-true"|"16-mixed"|"bf16-mixed"]) ([#16783](https://github.com/Lightning-AI/pytorch-lightning/pull/16783))
- When using multiple devices, the strategy now defaults to "ddp" instead of "ddp_spawn" when none is set ([#16780](https://github.com/Lightning-AI/pytorch-lightning/pull/16780))
- The selection `Trainer(strategy="ddp_spawn", ...)` no longer falls back to "ddp" when a cluster environment gets detected ([#16780](https://github.com/Lightning-AI/pytorch-lightning/pull/16780))
- Predict's custom BatchSampler that tracks the batch indices no longer consumes the entire batch sampler at the beginning ([#16826](https://github.com/Lightning-AI/pytorch-lightning/pull/16826))
- Gradient norm tracking with `track_grad_norm` no longer rounds the norms to 4 digits, but instead logs them at full resolution ([#16877](https://github.com/Lightning-AI/pytorch-lightning/pull/16877))
- Merged the `DDPSpawnStrategy` into `DDPStrategy` ([#16809](https://github.com/Lightning-AI/pytorch-lightning/pull/16809))
- The `NeptuneLogger` now requires `neptune>=1.0.0` ([#16888](https://github.com/Lightning-AI/pytorch-lightning/pull/16888))
- Changed minimum supported version of `rich` from `10.14.0` to `12.13.0` ([#16798](https://github.com/Lightning-AI/pytorch-lightning/pull/16798))
- Removed the `lightning.pytorch.overrides.torch_distributed.broadcast_object_list` function ([#17011](https://github.com/Lightning-AI/pytorch-lightning/pull/17011))
- The `ServableModule` is now an abstract interface ([#17000](https://github.com/Lightning-AI/pytorch-lightning/pull/17000))
- The `psutil` package is now required for CPU monitoring ([#17010](https://github.com/Lightning-AI/pytorch-lightning/pull/17010))
- The Trainer no longer accepts positional arguments to ([#17022](https://github.com/Lightning-AI/pytorch-lightning/pull/17022))

### Removed

- Removed support for PyTorch 1.10 ([#16492](https://github.com/Lightning-AI/pytorch-lightning/pull/16492))
- Removed support for Python 3.7 ([#16579](https://github.com/Lightning-AI/pytorch-lightning/pull/16579))
- Removed the `pl.lite` module in favor of `lightning_fabric` ([#15953](https://github.com/Lightning-AI/pytorch-lightning/pull/15953))
- `nvidia/apex` removal ([#16149](https://github.com/Lightning-AI/pytorch-lightning/pull/16149))
  * Removed `pl.plugins.NativeMixedPrecisionPlugin` in favor of `pl.plugins.MixedPrecisionPlugin`
  * Removed the `LightningModule.optimizer_step(using_native_amp=...)` argument
  * Removed the `Trainer(amp_backend=...)` argument
  * Removed the `Trainer.amp_backend` property
  * Removed the `Trainer(amp_level=...)` argument
  * Removed the `pl.plugins.ApexMixedPrecisionPlugin` class
  * Removed the `pl.utilities.enums.AMPType` enum
  * Removed the `DeepSpeedPrecisionPlugin(amp_type=..., amp_level=...)` arguments
- Removed `Trainer(strategy='horovod')` support ([#16150](https://github.com/Lightning-AI/pytorch-lightning/pull/16150))
- `FairScale` removal (in favor of PyTorch's FSDP implementation) ([#16400](https://github.com/Lightning-AI/pytorch-lightning/pull/16400))
  * Removed the `pl.overrides.fairscale.LightningShardedDataParallel` class
  * Removed the `pl.plugins.precision.fully_sharded_native_amp.FullyShardedNativeMixedPrecisionPlugin` class
  * Removed the `pl.plugins.precision.sharded_native_amp.ShardedNativeMixedPrecisionPlugin` class
  * Removed the `pl.strategies.fully_sharded.DDPFullyShardedStrategy` (fsdp) class
  * Removed the `pl.strategies.sharded.DDPShardedStrategy` (ddp_sharded) class
  * Removed the `pl.strategies.sharded_spawn.DDPSpawnShardedStrategy` (ddp_sharded_spawn) class
- Removed legacy device arguments in Trainer ([#16171](https://github.com/Lightning-AI/pytorch-lightning/pull/16171))
  * Removed the `Trainer(gpus=...)` argument
  * Removed the `Trainer(tpu_cores=...)` argument
  * Removed the `Trainer(ipus=...)` argument
  * Removed the `Trainer(num_processes=...)` argument
- Removed the deprecated `pl.utilities.AllGatherGrad` class ([#16360](https://github.com/Lightning-AI/pytorch-lightning/pull/16360))
- Removed the deprecated `resume_from_checkpoint` Trainer argument ([#16167](https://github.com/Lightning-AI/pytorch-lightning/pull/16167))
- Removed the deprecated `pl.profiler` module ([#16359](https://github.com/Lightning-AI/pytorch-lightning/pull/16359))
- Removed deadlock detection / process reconciliation (`PL_RECONCILE_PROCESS=1`) ([#16204](https://github.com/Lightning-AI/pytorch-lightning/pull/16204))
- Removed the `{training,validation,test}_epoch_end` hooks which would retain step outputs in memory. Alternative implementations are suggested by implementing their `on_*_epoch_end` hooks instead ([#16520](https://github.com/Lightning-AI/pytorch-lightning/pull/16520))
- Removed the `outputs` argument from the `on_predict_epoch_end` hook. You can access them via `trainer.predict_loop.predictions` ([#16655](https://github.com/Lightning-AI/pytorch-lightning/pull/16655))
- Removed support for the experimental `PL_FAULT_TOLERANT_TRAINING` environment flag ([#16516](https://github.com/Lightning-AI/pytorch-lightning/pull/16516), [#16533](https://github.com/Lightning-AI/pytorch-lightning/pull/16533))
- Removed the deprecated `LightningCLI` arguments ([#16380](https://github.com/Lightning-AI/pytorch-lightning/pull/16380))
  * `save_config_filename`
  * `save_config_overwrite`
  * `save_config_multifile`
  * `description`
  * `env_prefix`
  * `env_parse`
- Removed the deprecated `pl.strategies.utils.on_colab_kaggle` function ([#16437](https://github.com/Lightning-AI/pytorch-lightning/pull/16437))
- Removed the deprecated code in:
  * `pl.core.mixins` ([#16424](https://github.com/Lightning-AI/pytorch-lightning/pull/16424))
  * `pl.utilities.distributed` ([#16390](https://github.com/Lightning-AI/pytorch-lightning/pull/16390))
  * `pl.utilities.apply_func` ([#16413](https://github.com/Lightning-AI/pytorch-lightning/pull/16413))
  * `pl.utilities.xla_device` ([#16404](https://github.com/Lightning-AI/pytorch-lightning/pull/16404))
  * `pl.utilities.data` ([#16440](https://github.com/Lightning-AI/pytorch-lightning/pull/16440))
  * `pl.utilities.device_parser` ([#16412](https://github.com/Lightning-AI/pytorch-lightning/pull/16412))
  * `pl.utilities.optimizer` ([#16439](https://github.com/Lightning-AI/pytorch-lightning/pull/16439))
  * `pl.utilities.seed` ([#16422](https://github.com/Lightning-AI/pytorch-lightning/pull/16422))
  * `pl.utilities.cloud_io` ([#16438](https://github.com/Lightning-AI/pytorch-lightning/pull/16438))
- Removed the deprecated `Accelerator.setup_environment` method ([#16436](https://github.com/Lightning-AI/pytorch-lightning/pull/16436))
- Mark the `forward_module` argument as required ([#16386](https://github.com/Lightning-AI/pytorch-lightning/pull/16386))
  * Removed the deprecated `pl_module` argument from the distributed module wrappers
  * Removed the deprecated `pl.overrides.base.unwrap_lightning_module` function
  * Removed the `pl.overrides.distributed.LightningDistributedModule` class
  * Removed the deprecated `pl.overrides.fairscale.unwrap_lightning_module_sharded` function
  * Removed the `pl.overrides.fairscale.LightningDistributedModule` class
- Removed the deprecated automatic GPU selection ([#16184](https://github.com/Lightning-AI/pytorch-lightning/pull/16184))
  * Removed the `Trainer(auto_select_gpus=...)` argument
  * Removed the `pl.tuner.auto_gpu_select.{pick_single_gpu,pick_multiple_gpus}` functions
- Removed support for loop customization
  * Removed `Loop.replace()` ([#16361](https://github.com/Lightning-AI/pytorch-lightning/pull/16361))
  * Removed `Loop.connect()` ([#16384](https://github.com/Lightning-AI/pytorch-lightning/pull/16384))
  * Removed the `trainer.{fit,validate,test,predict}_loop` properties ([#16384](https://github.com/Lightning-AI/pytorch-lightning/pull/16384))
  * Removed the default `Loop.run()` implementation ([#16384](https://github.com/Lightning-AI/pytorch-lightning/pull/16384))
  * The loop classes are now marked as protected ([#16445](https://github.com/Lightning-AI/pytorch-lightning/pull/16445))
  * The fetching classes are now marked as protected ([#16664](https://github.com/Lightning-AI/pytorch-lightning/pull/16664))
- The `lightning.pytorch.overrides.distributed.IndexBatchSamplerWrapper` class is now marked as protected ([#16826](https://github.com/Lightning-AI/pytorch-lightning/pull/16826))
- Removed the `DataLoaderLoop`, `EvaluationEpochLoop`, and `PredictionEpochLoop` classes ([#16726](https://github.com/Lightning-AI/pytorch-lightning/pull/16726))
- Removed `trainer.reset_*_dataloader()` methods in favor of `Loop.setup_data()` for the top-level loops ([#16726](https://github.com/Lightning-AI/pytorch-lightning/pull/16726))
- Removed special support for truncated backpropagation through time (TBPTT) ([#16172](https://github.com/Lightning-AI/pytorch-lightning/pull/16172))
  * Removed the `LightningModule.truncated_bptt_steps` attribute
  * Removed the `LightningModule.tbptt_split_batch` hook
  * The `LightningModule.training_step` no longer accepts a `hiddens` argument
  * Removed the `pl.loops.batch.TrainingBatchLoop`
  * Removed the `FitLoop.split_idx` property
  * Removed the `LoggerConnector.on_train_split_start` method
- Removed the experimental `PL_INTER_BATCH_PARALLELISM` environment flag ([#16355](https://github.com/Lightning-AI/pytorch-lightning/pull/16355))
- Removed the `Trainer(move_metrics_to_cpu=True)` argument ([#16358](https://github.com/Lightning-AI/pytorch-lightning/pull/16358))
- Removed the `LightningModule.precision` attribute ([#16203](https://github.com/Lightning-AI/pytorch-lightning/pull/16203))
- Removed the automatic addition of a moving average of the `training_step` loss in the progress bar. Use `self.log("loss", ..., prog_bar=True)` instead. ([#16192](https://github.com/Lightning-AI/pytorch-lightning/pull/16192))
- Removed support for passing a dictionary value to `self.log()` ([#16389](https://github.com/Lightning-AI/pytorch-lightning/pull/16389))
- Removed `Trainer.model` setter ([#16462](https://github.com/Lightning-AI/pytorch-lightning/pull/16462))
- Removed the argument `Trainer(multiple_trainloader_mode=...)`. You can use `CombinedLoader(..., mode=...)` directly now ([#16800](https://github.com/Lightning-AI/pytorch-lightning/pull/16800))
- Removed the unused `lightning.pytorch.utilities.finite_checks.print_nan_gradients` function ([#16682](https://github.com/Lightning-AI/pytorch-lightning/pull/16682))
- Removed the unused `lightning.pytorch.utilities.finite_checks.detect_nan_parameters` function ([#16682](https://github.com/Lightning-AI/pytorch-lightning/pull/16682))
- Removed the unused `lightning.pytorch.utilities.parsing.flatten_dict` function ([#16744](https://github.com/Lightning-AI/pytorch-lightning/pull/16744))
- Removed the unused `lightning.pytorch.utilities.metrics.metrics_to_scalars` function ([#16681](https://github.com/Lightning-AI/pytorch-lightning/pull/16681))
- Removed the unused `lightning.pytorch.utilities.supporters.{SharedCycleIteratorState,CombinedLoaderIterator}` classes ([#16714](https://github.com/Lightning-AI/pytorch-lightning/pull/16714))
- Tuner removal
  * Removed the deprecated `trainer.tuning` property ([#16379](https://github.com/Lightning-AI/pytorch-lightning/pull/16379))
  * Removed the deprecated `TrainerFn.TUNING` and `RunningStage.TUNING` enums ([#16379](https://github.com/Lightning-AI/pytorch-lightning/pull/16379))
  * Removed `Trainer.tune()` in favor of `Tuner(trainer).{lr_find,scale_batch_size}` ([#16462](https://github.com/Lightning-AI/pytorch-lightning/pull/16462))
  * Removed `Trainer(auto_scale_batch_size=...)` in favor of `Tuner(trainer).scale_batch_size()` ([#16462](https://github.com/Lightning-AI/pytorch-lightning/pull/16462))
  * Removed `Trainer(auto_lr_find=...)` in favor of `Tuner(trainer).lr_find()` ([#16462](https://github.com/Lightning-AI/pytorch-lightning/pull/16462))
- Removed the `on_tpu` argument from `LightningModule.optimizer_step` hook ([#16537](https://github.com/Lightning-AI/pytorch-lightning/pull/16537))
- Removed the `using_lbfgs` argument from `LightningModule.optimizer_step` hook ([#16538](https://github.com/Lightning-AI/pytorch-lightning/pull/16538))
- Removed the `Trainer.data_parallel` property. Use `isinstance(trainer.strategy, ParallelStrategy)` instead ([#16703](https://github.com/Lightning-AI/pytorch-lightning/pull/16703))
- Removed the `Trainer.prediction_writer_callbacks` property ([#16759](https://github.com/Lightning-AI/pytorch-lightning/pull/16759))
- Removed support for multiple optimizers in automatic optimization mode ([#16539](https://github.com/Lightning-AI/pytorch-lightning/pull/16539))
  * Removed `opt_idx` argument from `BaseFinetuning.finetune_function` callback method
  * Removed `opt_idx` argument from `Callback.on_before_optimizer_step` callback method
  * Removed `optimizer_idx` as an optional argument in `LightningModule.training_step`
  * Removed `optimizer_idx` argument from `LightningModule.on_before_optimizer_step`
  * Removed `optimizer_idx` argument from `LightningModule.configure_gradient_clipping`
  * Removed `optimizer_idx` argument from `LightningModule.optimizer_step`
  * Removed `optimizer_idx` argument from `LightningModule.optimizer_zero_grad`
  * Removed `optimizer_idx` argument from `LightningModule.lr_scheduler_step`
  * Removed support for declaring optimizer frequencies in the dictionary returned from `LightningModule.configure_optimizers`
  * Removed arguments `optimizer` and `optimizer_idx` from `LightningModule.backward`
  * Removed `optimizer_idx` argument from `PrecisionPlugin.optimizer_step` and all of its overrides in subclasses
  * Removed `optimizer_idx` argument from `PrecisionPlugin.{optimizer_step,backward}` and all of its overrides in subclasses
  * Removed `optimizer_idx` argument from `Strategy.{optimizer_step,backward}` and all of its overrides in subclasses
  * Removed `Trainer.optimizer_frequencies` attribute
- Removed `Strategy.dispatch` ([#16618](https://github.com/Lightning-AI/pytorch-lightning/pull/16618))
- Removed `PrecisionPlugin.dispatch` ([#16618](https://github.com/Lightning-AI/pytorch-lightning/pull/16618))
- Removed legacy argparse utilities ([#16708](https://github.com/Lightning-AI/pytorch-lightning/pull/16708))
  * Removed `LightningDataModule` methods: `add_argparse_args()`, `from_argparse_args()`, `parse_argparser()`, `get_init_arguments_and_types()`
  * Removed class methods from Trainer: `default_attributes()`, `from_argparse_args()`, `parse_argparser()`, `match_env_arguments()`, `add_argparse_args()`
  * Removed functions from `lightning.pytorch.utilities.argparse`: `from_argparse_args()`, `parse_argparser()`, `parse_env_variables()`, `get_init_arguments_and_types()`, `add_argparse_args()`
  * Removed functions from `lightning.pytorch.utilities.parsing`: `import str_to_bool()`, `str_to_bool_or_int()`, `str_to_bool_or_str()`
- Removed support for passing a scheduling dictionary to `Trainer(accumulate_grad_batches=...)` ([#16729](https://github.com/Lightning-AI/pytorch-lightning/pull/16729))
- Removed support for `DataParallel` (`strategy='dp'`) and the `LightningParallelModule`-Wrapper, ([#16748](https://github.com/Lightning-AI/pytorch-lightning/pull/16748))
- Removed the unused `lightning.pytorch.utilities.supporters.{SharedCycleIteratorState,CombinedLoaderIterator}` classes ([#16714](https://github.com/Lightning-AI/pytorch-lightning/pull/16714))
- Removed `ProgressBarBase.{train_batch_idx,val_batch_idx,test_batch_idx,predict_batch_idx}` properties ([#16760](https://github.com/Lightning-AI/pytorch-lightning/pull/16760))
- Removed the `fit_loop.{min,max}_steps` setters ([#16803](https://github.com/Lightning-AI/pytorch-lightning/pull/16803))
- Removed the `Trainer(track_grad_norm=...)` argument ([#16745](https://github.com/Lightning-AI/pytorch-lightning/pull/16745))
- Removed the `LightningModule.log_grad_norm()` hook method ([#16745](https://github.com/Lightning-AI/pytorch-lightning/pull/16745))
- Removed the `QuantizationAwareTraining` callback ([#16750](https://github.com/Lightning-AI/pytorch-lightning/pull/16750))
- Removed the `ColossalAIStrategy` and `ColossalAIPrecisionPlugin` in favor of the new [lightning-colossalai](https://github.com/Lightning-AI/lightning-colossalai) package ([#16757](https://github.com/Lightning-AI/pytorch-lightning/pull/16757), [#16778](https://github.com/Lightning-AI/pytorch-lightning/pull/16778))
- Removed the `training_step_end`, `validation_step_end`, and `test_step_end` hooks from the `LightningModule` in favor of the `*_batch_end` hooks ([#16791](https://github.com/Lightning-AI/pytorch-lightning/pull/16791))
- Removed the `lightning.pytorch.strategies.DDPSpawnStrategy` in favor of `DDPStrategy(start_method='spawn')` (merged both classes) ([#16809](https://github.com/Lightning-AI/pytorch-lightning/pull/16809))
- Removed registration of `ShardedTensor` state dict hooks in `LightningModule.__init__` with `torch>=2.1` ([#16892](https://github.com/Lightning-AI/pytorch-lightning/pull/16892))
- Removed the `lightning.pytorch.core.saving.ModelIO` class interface ([#16999](https://github.com/Lightning-AI/pytorch-lightning/pull/16999))
- Removed the unused `lightning.pytorch.utilities.memory.get_model_size_mb` function ([#17001](https://github.com/Lightning-AI/pytorch-lightning/pull/17001))

### Fixed

- Fixed an issue where `DistributedSampler.set_epoch` wasn't getting called during `trainer.predict` ([#16785](https://github.com/Lightning-AI/pytorch-lightning/pull/16785), [#16826](https://github.com/Lightning-AI/pytorch-lightning/pull/16826))

- Fixed an issue with comparing torch versions when using a version of torch built from source ([#17030](https://github.com/Lightning-AI/pytorch-lightning/pull/17030))


- Improved the error message for installing tensorboard or tensorboardx ([#17053](https://github.com/Lightning-AI/pytorch-lightning/pull/17053))


## [1.9.4] - 2023-03-01

### Added

- Added `Fabric(strategy="auto")` support. It will choose DDP over DDP-spawn, contrary to `strategy=None` (default) ([#16916](https://github.com/Lightning-AI/pytorch-lightning/pull/16916))

### Fixed

- Fixed DDP spawn hang on TPU Pods ([#16844](https://github.com/Lightning-AI/pytorch-lightning/pull/16844))
- Fixed edge cases in parsing device ids using NVML ([#16795](https://github.com/Lightning-AI/pytorch-lightning/pull/16795))
- Fixed backwards compatibility for `lightning.pytorch.utilities.parsing.get_init_args` ([#16851](https://github.com/Lightning-AI/pytorch-lightning/pull/16851))


## [1.9.3] - 2023-02-21

### Fixed

- Fixed an issue causing a wrong environment plugin to be selected when `accelerator=tpu` and `devices > 1` ([#16806](https://github.com/Lightning-AI/pytorch-lightning/pull/16806))


## [1.9.2] - 2023-02-15

### Fixed

- Fixed an attribute error and improved input validation for invalid strategy types being passed to Trainer ([#16693](https://github.com/Lightning-AI/pytorch-lightning/pull/16693))
- Fixed early stopping triggering extra validation runs after reaching `min_epochs` or `min_steps` ([#16719](https://github.com/Lightning-AI/pytorch-lightning/pull/16719))


## [1.9.1] - 2023-02-10

### Fixed

- Fixed an unintended limitation for calling `save_hyperparameters` on mixin classes that don't subclass `LightningModule`/`LightningDataModule` ([#16369](https://github.com/Lightning-AI/pytorch-lightning/pull/16369))
- Fixed an issue with `MLFlowLogger` logging the wrong keys with `.log_hyperparams()` ([#16418](https://github.com/Lightning-AI/pytorch-lightning/pull/16418))
- Fixed logging more than 100 parameters with `MLFlowLogger` and long values are truncated ([#16451](https://github.com/Lightning-AI/pytorch-lightning/pull/16451))
- Fixed strict availability check for `torch_xla` requirement ([#16476](https://github.com/Lightning-AI/pytorch-lightning/pull/16476))
- Fixed an issue where PL would wrap DataLoaders with XLA's MpDeviceLoader more than once ([#16571](https://github.com/Lightning-AI/pytorch-lightning/pull/16571))
- Fixed the batch_sampler reference for DataLoaders wrapped with XLA's MpDeviceLoader ([#16571](https://github.com/Lightning-AI/pytorch-lightning/pull/16571))
- Fixed an import error when `torch.distributed` is not available ([#16658](https://github.com/Lightning-AI/pytorch-lightning/pull/16658))


## [1.9.0] - 2023-01-17

### Added

- Added support for native logging of `MetricCollection` with enabled compute groups ([#15580](https://github.com/Lightning-AI/pytorch-lightning/pull/15580))
- Added support for custom artifact names in `pl.loggers.WandbLogger` ([#16173](https://github.com/Lightning-AI/pytorch-lightning/pull/16173))
- Added support for DDP with `LRFinder` ([#15304](https://github.com/Lightning-AI/pytorch-lightning/pull/15304))
- Added utilities to migrate checkpoints from one Lightning version to another ([#15237](https://github.com/Lightning-AI/pytorch-lightning/pull/15237))
- Added support to upgrade all checkpoints in a folder using the `pl.utilities.upgrade_checkpoint` script ([#15333](https://github.com/Lightning-AI/pytorch-lightning/pull/15333))
- Add an axes argument `ax` to the `.lr_find().plot()` to enable writing to a user-defined axes in a matplotlib figure ([#15652](https://github.com/Lightning-AI/pytorch-lightning/pull/15652))
- Added `log_model` parameter to `MLFlowLogger` ([#9187](https://github.com/Lightning-AI/pytorch-lightning/pull/9187))
- Added a check to validate that wrapped FSDP models are used while initializing optimizers ([#15301](https://github.com/Lightning-AI/pytorch-lightning/pull/15301))
- Added a warning when `self.log(..., logger=True)` is called without a configured logger ([#15814](https://github.com/Lightning-AI/pytorch-lightning/pull/15814))
- Added support for colossalai 0.1.11 ([#15888](https://github.com/Lightning-AI/pytorch-lightning/pull/15888))
- Added `LightningCLI` support for optimizer and learning schedulers via callable type dependency injection ([#15869](https://github.com/Lightning-AI/pytorch-lightning/pull/15869))
- Added support for activation checkpointing for the `DDPFullyShardedNativeStrategy` strategy ([#15826](https://github.com/Lightning-AI/pytorch-lightning/pull/15826))
- Added the option to set `DDPFullyShardedNativeStrategy(cpu_offload=True|False)` via bool instead of needing to pass a configuration object ([#15832](https://github.com/Lightning-AI/pytorch-lightning/pull/15832))
- Added info message for Ampere CUDA GPU users to enable tf32 matmul precision ([#16037](https://github.com/Lightning-AI/pytorch-lightning/pull/16037))
- Added support for returning optimizer-like classes in `LightningModule.configure_optimizers` ([#16189](https://github.com/Lightning-AI/pytorch-lightning/pull/16189))

### Changed

- Drop PyTorch 1.9 support ([#15347](https://github.com/Lightning-AI/pytorch-lightning/pull/15347))
- Switch from `tensorboard` to `tensorboardx` in `TensorBoardLogger` ([#15728](https://github.com/Lightning-AI/pytorch-lightning/pull/15728))
- From now on, Lightning Trainer and `LightningModule.load_from_checkpoint` automatically upgrade the loaded checkpoint if it was produced in an old version of Lightning ([#15237](https://github.com/Lightning-AI/pytorch-lightning/pull/15237))
- `Trainer.{validate,test,predict}(ckpt_path=...)` no longer restores the `Trainer.global_step` and `trainer.current_epoch` value from the checkpoints - From now on, only `Trainer.fit` will restore this value ([#15532](https://github.com/Lightning-AI/pytorch-lightning/pull/15532))
- The `ModelCheckpoint.save_on_train_epoch_end` attribute is now computed dynamically every epoch, accounting for changes to the validation dataloaders ([#15300](https://github.com/Lightning-AI/pytorch-lightning/pull/15300))
- The Trainer now raises an error if it is given multiple stateful callbacks of the same time with colliding state keys ([#15634](https://github.com/Lightning-AI/pytorch-lightning/pull/15634))
- `MLFlowLogger` now logs hyperparameters and metrics in batched API calls ([#15915](https://github.com/Lightning-AI/pytorch-lightning/pull/15915))
- Overriding the `on_train_batch_{start,end}` hooks in conjunction with taking a `dataloader_iter` in the `training_step` no longer errors out and instead shows a warning ([#16062](https://github.com/Lightning-AI/pytorch-lightning/pull/16062))
- Move `tensorboardX` to extra dependencies. Use the `CSVLogger` by default ([#16349](https://github.com/Lightning-AI/pytorch-lightning/pull/16349))

### Deprecated

- Deprecated `description`, `env_prefix` and `env_parse` parameters in `LightningCLI.__init__` in favour of giving them through `parser_kwargs` ([#15651](https://github.com/Lightning-AI/pytorch-lightning/pull/15651))
- Deprecated `pl.profiler` in favor of `pl.profilers` ([#16059](https://github.com/Lightning-AI/pytorch-lightning/pull/16059))
- Deprecated `Trainer(auto_select_gpus=...)` in favor of `pl.accelerators.find_usable_cuda_devices` ([#16147](https://github.com/Lightning-AI/pytorch-lightning/pull/16147))
- Deprecated `pl.tuner.auto_gpu_select.{pick_single_gpu,pick_multiple_gpus}` in favor of `pl.accelerators.find_usable_cuda_devices` ([#16147](https://github.com/Lightning-AI/pytorch-lightning/pull/16147))
- `nvidia/apex` deprecation ([#16039](https://github.com/Lightning-AI/pytorch-lightning/pull/16039))
  * Deprecated `pl.plugins.NativeMixedPrecisionPlugin` in favor of `pl.plugins.MixedPrecisionPlugin`
  * Deprecated the `LightningModule.optimizer_step(using_native_amp=...)` argument
  * Deprecated the `Trainer(amp_backend=...)` argument
  * Deprecated the `Trainer.amp_backend` property
  * Deprecated the `Trainer(amp_level=...)` argument
  * Deprecated the `pl.plugins.ApexMixedPrecisionPlugin` class
  * Deprecates the `pl.utilities.enums.AMPType` enum
  * Deprecates the `DeepSpeedPrecisionPlugin(amp_type=..., amp_level=...)` arguments
- `horovod` deprecation ([#16141](https://github.com/Lightning-AI/pytorch-lightning/pull/16141))
  * Deprecated `Trainer(strategy="horovod")`
  * Deprecated the `HorovodStrategy` class
- Deprecated `pl.lite.LightningLite` in favor of `lightning.fabric.Fabric` ([#16314](https://github.com/Lightning-AI/pytorch-lightning/pull/16314))
- `FairScale` deprecation (in favor of PyTorch's FSDP implementation) ([#16353](https://github.com/Lightning-AI/pytorch-lightning/pull/16353))
  * Deprecated the `pl.overrides.fairscale.LightningShardedDataParallel` class
  * Deprecated the `pl.plugins.precision.fully_sharded_native_amp.FullyShardedNativeMixedPrecisionPlugin` class
  * Deprecated the `pl.plugins.precision.sharded_native_amp.ShardedNativeMixedPrecisionPlugin` class
  * Deprecated the `pl.strategies.fully_sharded.DDPFullyShardedStrategy` class
  * Deprecated the `pl.strategies.sharded.DDPShardedStrategy` class
  * Deprecated the `pl.strategies.sharded_spawn.DDPSpawnShardedStrategy` class


### Removed

- Removed deprecated `pl.utilities.memory.get_gpu_memory_map` in favor of `pl.accelerators.cuda.get_nvidia_gpu_stats` ([#15617](https://github.com/Lightning-AI/pytorch-lightning/pull/15617))
- Temporarily removed support for Hydra multi-run ([#15737](https://github.com/Lightning-AI/pytorch-lightning/pull/15737))
- Removed deprecated `pl.profiler.base.AbstractProfiler` in favor of `pl.profilers.profiler.Profiler` ([#15637](https://github.com/Lightning-AI/pytorch-lightning/pull/15637))
- Removed deprecated `pl.profiler.base.BaseProfiler` in favor of `pl.profilers.profiler.Profiler` ([#15637](https://github.com/Lightning-AI/pytorch-lightning/pull/15637))
- Removed deprecated code in `pl.utilities.meta` ([#16038](https://github.com/Lightning-AI/pytorch-lightning/pull/16038))
- Removed the deprecated `LightningDeepSpeedModule` ([#16041](https://github.com/Lightning-AI/pytorch-lightning/pull/16041))
- Removed the deprecated `pl.accelerators.GPUAccelerator` in favor of `pl.accelerators.CUDAAccelerator` ([#16050](https://github.com/Lightning-AI/pytorch-lightning/pull/16050))
- Removed the deprecated `pl.profiler.*` classes in favor of `pl.profilers` ([#16059](https://github.com/Lightning-AI/pytorch-lightning/pull/16059))
- Removed the deprecated `pl.utilities.cli` module in favor of `pl.cli` ([#16116](https://github.com/Lightning-AI/pytorch-lightning/pull/16116))
- Removed the deprecated `pl.loggers.base` module in favor of `pl.loggers.logger` ([#16120](https://github.com/Lightning-AI/pytorch-lightning/pull/16120))
- Removed the deprecated `pl.loops.base` module in favor of `pl.loops.loop` ([#16142](https://github.com/Lightning-AI/pytorch-lightning/pull/16142))
- Removed the deprecated `pl.core.lightning` module in favor of `pl.core.module` ([#16318](https://github.com/Lightning-AI/pytorch-lightning/pull/16318))
- Removed the deprecated `pl.callbacks.base` module in favor of `pl.callbacks.callback` ([#16319](https://github.com/Lightning-AI/pytorch-lightning/pull/16319))
- Removed the deprecated `Trainer.reset_train_val_dataloaders()` in favor of `Trainer.reset_{train,val}_dataloader` ([#16131](https://github.com/Lightning-AI/pytorch-lightning/pull/16131))
- Removed support for `LightningCLI(seed_everything_default=None)` ([#16131](https://github.com/Lightning-AI/pytorch-lightning/pull/16131))
- Removed support in LightningLite for FairScale's sharded training (`strategy='ddp_sharded'|'ddp_sharded_spawn'`). Use Fully-Sharded Data Parallel instead (`strategy='fsdp'`) ([#16329](https://github.com/Lightning-AI/pytorch-lightning/pull/16329))


### Fixed

- Enhanced `reduce_boolean_decision` to accommodate `any`-analogous semantics expected by the `EarlyStopping` callback ([#15253](https://github.com/Lightning-AI/pytorch-lightning/pull/15253))
- Fixed the incorrect optimizer step synchronization when running across multiple TPU devices ([#16020](https://github.com/Lightning-AI/pytorch-lightning/pull/16020))
- Fixed a type error when dividing the chunk size in the ColossalAI strategy ([#16212](https://github.com/Lightning-AI/pytorch-lightning/pull/16212))
- Fixed bug where the ``interval`` key of the scheduler would be ignored during manual optimization, making the LearningRateMonitor callback fail to log the learning rate ([#16308](https://github.com/Lightning-AI/pytorch-lightning/pull/16308))
- Fixed an issue with `MLFlowLogger` not finalizing correctly when status code 'finished' was passed ([#16340](https://github.com/Lightning-AI/pytorch-lightning/pull/16340))


## [1.8.6] - 2022-12-21

- minor cleaning


## [1.8.5] - 2022-12-15

- Add function to remove checkpoint to allow override for extended classes ([#16067](https://github.com/Lightning-AI/pytorch-lightning/pull/16067))


## [1.8.4] - 2022-12-08

### Changed

- Direct support for compiled models (
   [#15922](https://github.com/Lightning-AI/pytorch-lightning/pull/15922),
   [#15957](https://github.com/Lightning-AI/pytorch-lightning/pull/15957)
)

### Fixed

- Fixed issue with unsupported torch.inference_mode() on hpu backends ([#15918](https://github.com/Lightning-AI/pytorch-lightning/pull/15918))
- Fixed LRScheduler import for PyTorch 2.0 ([#15940](https://github.com/Lightning-AI/pytorch-lightning/pull/15940))
- Fixed `fit_loop.restarting` to be `False` for lr finder ([#15620](https://github.com/Lightning-AI/pytorch-lightning/pull/15620))
- Fixed `torch.jit.script`-ing a LightningModule causing an unintended error message about deprecated `use_amp` property ([#15947](https://github.com/Lightning-AI/pytorch-lightning/pull/15947))
- Fixed the `XLAProfiler` not recording anything due to mismatching of action names ([#15885](https://github.com/Lightning-AI/pytorch-lightning/pull/15885))


## [1.8.3] - 2022-11-22

### Changed

- Temporarily removed support for Hydra multi-run ([#15737](https://github.com/Lightning-AI/pytorch-lightning/pull/15737))
- Switch from `tensorboard` to `tensorboardx` in `TensorBoardLogger` ([#15728](https://github.com/Lightning-AI/pytorch-lightning/pull/15728))


## [1.8.2] - 2022-11-17

### Fixed

- Make sure save_dir can be empty str ([#15638](https://github.com/Lightning-AI/pytorch-lightning/pull/15638))
- Fixed the automatic fallback from `Trainer(strategy="ddp_spawn", ...)` to `Trainer(strategy="ddp", ...)` when on an LSF cluster ([#15103](https://github.com/Lightning-AI/pytorch-lightning/pull/15103))



## [1.8.1] - 2022-11-10

### Added

- Added back the accidentally removed `pl.utilities.distributed.rank_zero_only` function ([#15536](https://github.com/Lightning-AI/pytorch-lightning/pull/15536))

### Deprecated

- Deprecated `pl.utilities.distributed.rank_zero_only` in favor of `pl.utilities.rank_zero_only` ([#15536](https://github.com/Lightning-AI/pytorch-lightning/pull/15536))

### Fixed

- Fixed `TensorBoardLogger` not validating the input array type when logging the model graph ([#15323](https://github.com/Lightning-AI/pytorch-lightning/pull/15323))
- Fixed an attribute error in `ColossalAIStrategy` at import time when `torch.distributed` is not available ([#15535](https://github.com/Lightning-AI/pytorch-lightning/pull/15535))
- Fixed an issue when calling `fs.listdir` with file URI instead of path in `CheckpointConnector` ([#15413](https://github.com/Lightning-AI/pytorch-lightning/pull/15413))
- Fixed an issue with the `BaseFinetuning` callback not setting the `track_running_stats` attribute for batch normaliztion layers ([#15063](https://github.com/Lightning-AI/pytorch-lightning/pull/15063))
- Fixed an issue with `WandbLogger(log_model=True|'all)` raising an error and not being able to serialize tensors in the metadata ([#15544](https://github.com/Lightning-AI/pytorch-lightning/pull/15544))
- Fixed the gradient unscaling logic when using `Trainer(precision=16)` and fused optimizers such as `Adam(..., fused=True)` ([#15544](https://github.com/Lightning-AI/pytorch-lightning/pull/15544))
- Fixed model state transfer in multiprocessing launcher when running multi-node ([#15567](https://github.com/Lightning-AI/pytorch-lightning/pull/15567))
- Fixed manual optimization raising `AttributeError` with Bagua Strategy ([#12534](https://github.com/Lightning-AI/pytorch-lightning/pull/12534))
- Fixed the import of `pytorch_lightning` causing a warning 'Redirects are currently not supported in Windows or MacOs' ([#15610](https://github.com/Lightning-AI/pytorch-lightning/pull/15610))


## [1.8.0] - 2022-11-01

### Added

- Added support for requeueing slurm array jobs ([#15040](https://github.com/Lightning-AI/pytorch-lightning/pull/15040))
- Added native AMP support for `ddp_fork` (and associated alias strategies) with CUDA GPUs ([#14983](https://github.com/Lightning-AI/pytorch-lightning/pull/14983))
- Added `BatchSizeFinder` callback ([#11089](https://github.com/Lightning-AI/pytorch-lightning/pull/11089))
- Added `LearningRateFinder` callback ([#13802](https://github.com/Lightning-AI/pytorch-lightning/pull/13802))
- Tuner now supports a new `method` argument which will determine when to run the `BatchSizeFinder`: one of `fit`, `validate`, `test` or `predict` ([#11089](https://github.com/Lightning-AI/pytorch-lightning/pull/11089))
- Added prefix to log message in `seed_everything` with rank info ([#14031](https://github.com/Lightning-AI/pytorch-lightning/pull/14031))
- Added support for auto wrapping for `DDPFullyShardedNativeStrategy` ([#14252](https://github.com/Lightning-AI/pytorch-lightning/pull/14252))
- Added support for passing extra init-parameters to the `LightningDataModule.from_datasets` ([#14185](https://github.com/Lightning-AI/pytorch-lightning/pull/14185))
- Added support for saving sharded optimizer state dict outside of `DDPShardedStrategy` ([#14208](https://github.com/Lightning-AI/pytorch-lightning/pull/14208))
- Added support for auto wrapping for `DDPFullyShardedStrategy` ([#14383](https://github.com/Lightning-AI/pytorch-lightning/pull/14383))
- Integrate the `lightning_utilities` package (
  [#14475](https://github.com/Lightning-AI/pytorch-lightning/pull/14475),
  [#14537](https://github.com/Lightning-AI/pytorch-lightning/pull/14537),
  [#14556](https://github.com/Lightning-AI/pytorch-lightning/pull/14556),
  [#14558](https://github.com/Lightning-AI/pytorch-lightning/pull/14558),
  [#14575](https://github.com/Lightning-AI/pytorch-lightning/pull/14575),
  [#14620](https://github.com/Lightning-AI/pytorch-lightning/pull/14620))
- Added `args` parameter to `LightningCLI` to ease running from within Python ([#14596](https://github.com/Lightning-AI/pytorch-lightning/pull/14596))
- Added `WandbLogger.download_artifact` and `WandbLogger.use_artifact` for managing artifacts with Weights and Biases ([#14551](https://github.com/Lightning-AI/pytorch-lightning/pull/14551))
- Added an option to configure the signal SLURM sends when a job is preempted or requeued ([#14626](https://github.com/Lightning-AI/pytorch-lightning/pull/14626))
- Added a warning when the model passed to `LightningLite.setup()` does not have all parameters on the same device ([#14822](https://github.com/Lightning-AI/pytorch-lightning/pull/14822))
- The `CometLogger` now flags the Comet Experiments as being created from Lightning for analytics purposes ([#14906](https://github.com/Lightning-AI/pytorch-lightning/pull/14906))
- Introduce `ckpt_path="hpc"` keyword for checkpoint loading ([#14911](https://github.com/Lightning-AI/pytorch-lightning/pull/14911))
- Added a more descriptive error message when attempting to fork processes with pre-initialized CUDA context ([#14709](https://github.com/Lightning-AI/pytorch-lightning/pull/14709))
- Added support for custom parameters in subclasses of `SaveConfigCallback` ([#14998](https://github.com/Lightning-AI/pytorch-lightning/pull/14998))
- Added `inference_mode` flag to Trainer to let users enable/disable inference mode during evaluation ([#15034](https://github.com/Lightning-AI/pytorch-lightning/pull/15034))
- Added `LightningLite.no_backward_sync` for control over efficient gradient accumulation with distributed strategies ([#14966](https://github.com/Lightning-AI/pytorch-lightning/pull/14966))
- Added a sanity check that scripts are executed with the `srun` command in SLURM and that environment variables are not conflicting ([#15011](https://github.com/Lightning-AI/pytorch-lightning/pull/15011))
- Added an error message when attempting to launch processes with `python -i` and an interactive-incompatible strategy ([#15293](https://github.com/Lightning-AI/pytorch-lightning/pull/15293))

### Changed

- The `Trainer.{fit,validate,test,predict,tune}` methods now raise a useful error message if the input is not a `LightningModule` ([#13892](https://github.com/Lightning-AI/pytorch-lightning/pull/13892))
- Raised a `MisconfigurationException` if batch transfer hooks are overridden with `IPUAccelerator` ([#13961](https://github.com/Lightning-AI/pytorch-lightning/pull/13961))
- Replaced the unwrapping logic in strategies with direct access to unwrapped `LightningModule` ([#13738](https://github.com/Lightning-AI/pytorch-lightning/pull/13738))
- Enabled `on_before_batch_transfer` for `DPStrategy` and `IPUAccelerator` ([#14023](https://github.com/Lightning-AI/pytorch-lightning/pull/14023))
- When resuming training with Apex enabled, the `Trainer` will now raise an error ([#14341](https://github.com/Lightning-AI/pytorch-lightning/pull/14341))
- Included `torch.cuda` rng state to the aggregate `_collect_rng_states()` and `_set_rng_states()` ([#14384](https://github.com/Lightning-AI/pytorch-lightning/pull/14384))
- Changed `trainer.should_stop` to not stop in between an epoch and run until `min_steps/min_epochs` only ([#13890](https://github.com/Lightning-AI/pytorch-lightning/pull/13890))
- The `pyDeprecate` dependency is no longer installed ([#14472](https://github.com/Lightning-AI/pytorch-lightning/pull/14472))
- When using multiple loggers, by default checkpoints and profiler output now get saved to the log dir of the first logger in the list ([#14325](https://github.com/Lightning-AI/pytorch-lightning/pull/14325))
- In Lightning Lite, state-dict access to the module wrapper now gets passed through to the original module reference ([#14629](https://github.com/Lightning-AI/pytorch-lightning/pull/14629))
- Removed fall-back to `LightningEnvironment` when number of SLURM tasks does not correspond to number of processes in Trainer ([#14300](https://github.com/Lightning-AI/pytorch-lightning/pull/14300))
- Aligned DDP and DDPSpawn strategies in setting up the environment ([#11073](https://github.com/Lightning-AI/pytorch-lightning/pull/11073))
- Integrated the Lite Precision plugins into the PL Precision plugins - the base class in PL now extends the `lightning_lite.precision.Precision` base class ([#14798](https://github.com/Lightning-AI/pytorch-lightning/pull/14798))
  * The `PrecisionPlugin.backward` signature changed: The `closure_loss` argument was renamed to `tensor`
  * The `PrecisionPlugin.{pre_,post_}backward` signature changed: The `closure_loss` argument was renamed to `tensor` and moved as the first argument
  * The `PrecisionPlugin.optimizer_step` signature changed: The `model`, `optimizer_idx` and `closure` arguments need to be passed as keyword arguments now
- Trainer queries the CUDA devices through NVML if available to avoid initializing CUDA before forking, which eliminates the need for the `PL_DISABLE_FORK` environment variable introduced in v1.7.4 ([#14631](https://github.com/Lightning-AI/pytorch-lightning/pull/14631))
- The `MLFlowLogger.finalize()` now sets the status to `FAILED` when an exception occurred in `Trainer`, and sets the status to `FINISHED` on successful completion ([#12292](https://github.com/Lightning-AI/pytorch-lightning/pull/12292))
- It is no longer needed to call `model.double()` when using `precision=64` in Lightning Lite ([#14827](https://github.com/Lightning-AI/pytorch-lightning/pull/14827))
- HPC checkpoints are now loaded automatically only in slurm environment when no specific value for `ckpt_path` has been set ([#14911](https://github.com/Lightning-AI/pytorch-lightning/pull/14911))
- The `Callback.on_load_checkpoint` now gets the full checkpoint dictionary and the `callback_state` argument was renamed `checkpoint` ([#14835](https://github.com/Lightning-AI/pytorch-lightning/pull/14835))
- Moved the warning about saving nn.Module in `save_hyperparameters()` to before the deepcopy ([#15132](https://github.com/Lightning-AI/pytorch-lightning/pull/15132))
- To avoid issues with forking processes, from PyTorch 1.13 and higher, Lightning will directly use the PyTorch NVML-based check for `torch.cuda.device_count` and from PyTorch 2.0 and higher, Lightning will configure PyTorch to use a NVML-based check for `torch.cuda.is_available`. ([#15110](https://github.com/Lightning-AI/pytorch-lightning/pull/15110), [#15133](https://github.com/Lightning-AI/pytorch-lightning/pull/15133))
- The `NeptuneLogger` now uses `neptune.init_run` instead of the deprecated `neptune.init` to initialize a run ([#15393](https://github.com/Lightning-AI/pytorch-lightning/pull/15393))

### Deprecated

- Deprecated `LightningDeepSpeedModule` ([#14000](https://github.com/Lightning-AI/pytorch-lightning/pull/14000))
- Deprecated `amp_level` from `Trainer` in favour of passing it explicitly via precision plugin ([#13898](https://github.com/Lightning-AI/pytorch-lightning/pull/13898))
- Deprecated the calls to `pl.utiltiies.meta` functions in favor of built-in https://github.com/pytorch/torchdistx support ([#13868](https://github.com/Lightning-AI/pytorch-lightning/pull/13868))
- Deprecated the `unwrap_lightning_module` and `unwrap_lightning_module_sharded` utility functions in favor of accessing the unwrapped `LightningModule` on the strategy directly ([#13738](https://github.com/Lightning-AI/pytorch-lightning/pull/13738))
- Deprecated the `pl_module` argument in `LightningParallelModule`, `LightningDistributedModule`, `LightningShardedDataParallel`, `LightningBaguaModule` and `LightningDeepSpeedModule` wrapper classes ([#13738](https://github.com/Lightning-AI/pytorch-lightning/pull/13738))
- Deprecated the `on_colab_kaggle` function ([#14247](https://github.com/Lightning-AI/pytorch-lightning/pull/14247))
- Deprecated the internal `pl.core.mixins.DeviceDtypeModuleMixin` class ([#14511](https://github.com/Lightning-AI/pytorch-lightning/pull/14511), [#14548](https://github.com/Lightning-AI/pytorch-lightning/pull/14548))
- Deprecated all functions in `pl.utilities.xla_device` ([#14514](https://github.com/Lightning-AI/pytorch-lightning/pull/14514), [#14550](https://github.com/Lightning-AI/pytorch-lightning/pull/14550))
  * Deprecated the internal `inner_f` function
  * Deprecated the internal `pl_multi_process` function
  * Deprecated the internal `XLADeviceUtils.xla_available` staticmethod
  * Deprecated the `XLADeviceUtils.tpu_device_exists` staticmethod in favor of `pl.accelerators.TPUAccelerator.is_available()`
- Deprecated `pl.utilities.distributed.tpu_distributed` in favor of `lightning_lite.accelerators.tpu.tpu_distributed` ([#14550](https://github.com/Lightning-AI/pytorch-lightning/pull/14550))
- Deprecated all functions in `pl.utilities.cloud_io` in favor of `lightning_lite.utilities.cloud_io` ([#14515](https://github.com/Lightning-AI/pytorch-lightning/pull/14515))
- Deprecated the functions in `pl.utilities.apply_func` in favor of `lightning_utilities.core.apply_func` ([#14516](https://github.com/Lightning-AI/pytorch-lightning/pull/14516), [#14537](https://github.com/Lightning-AI/pytorch-lightning/pull/14537))
- Deprecated all functions in `pl.utilities.device_parser` ([#14492](https://github.com/Lightning-AI/pytorch-lightning/pull/14492), [#14753](https://github.com/Lightning-AI/pytorch-lightning/pull/14753))
  * Deprecated the `pl.utilities.device_parser.determine_root_gpu_device` in favor of `lightning_lite.utilities.device_parser.determine_root_gpu_device`
  * Deprecated the `pl.utilities.device_parser.parse_gpu_ids` in favor of `lightning_lite.utilities.device_parser.parse_gpu_ids`
  * Deprecated the `pl.utilities.device_parser.is_cuda_available` in favor of `lightning_lite.accelerators.cuda.is_cuda_available`
  * Deprecated the `pl.utilities.device_parser.num_cuda_devices` in favor of `lightning_lite.accelerators.cuda.num_cuda_devices`
  * Deprecated the `pl.utilities.device_parser.parse_cpu_cores` in favor of `lightning_lite.accelerators.cpu.parse_cpu_cores`
  * Deprecated the `pl.utilities.device_parser.parse_tpu_cores` in favor of `lightning_lite.accelerators.tpu.parse_tpu_cores`
  * Deprecated the `pl.utilities.device_parser.parse_hpus` in favor of `pl.accelerators.hpu.parse_hpus`
- Deprecated duplicate `SaveConfigCallback` parameters in `LightningCLI.__init__`: `save_config_kwargs`, `save_config_overwrite` and `save_config_multifile`. New `save_config_kwargs` parameter should be used instead ([#14998](https://github.com/Lightning-AI/pytorch-lightning/pull/14998))
- Deprecated `TrainerFn.TUNING`, `RunningStage.TUNING` and `trainer.tuning` property ([#15100](https://github.com/Lightning-AI/pytorch-lightning/pull/15100))
- Deprecated custom `pl.utilities.distributed.AllGatherGrad` implementation in favor of PyTorch's ([#15364](https://github.com/Lightning-AI/pytorch-lightning/pull/15364))

### Removed

- Removed the deprecated `Trainer.training_type_plugin` property in favor of `Trainer.strategy` ([#14011](https://github.com/Lightning-AI/pytorch-lightning/pull/14011))
- Removed all deprecated training type plugins ([#14011](https://github.com/Lightning-AI/pytorch-lightning/pull/14011))
- Removed the deprecated `DDP2Strategy` ([#14026](https://github.com/Lightning-AI/pytorch-lightning/pull/14026))
- Removed the deprecated `DistributedType` and `DeviceType` enum classes ([#14045](https://github.com/Lightning-AI/pytorch-lightning/pull/14045))
- Removed deprecated support for passing the `rank_zero_warn` warning category positionally ([#14470](https://github.com/Lightning-AI/pytorch-lightning/pull/14470))
- Removed the legacy and unused `Trainer.get_deprecated_arg_names()` ([#14415](https://github.com/Lightning-AI/pytorch-lightning/pull/14415))
- Removed the deprecated `on_train_batch_end(outputs)` format when multiple optimizers are used and TBPTT is enabled ([#14373](https://github.com/Lightning-AI/pytorch-lightning/pull/14373))
- Removed the deprecated `training_epoch_end(outputs)` format when multiple optimizers are used and TBPTT is enabled ([#14373](https://github.com/Lightning-AI/pytorch-lightning/pull/14373))
- Removed the experimental `pl.utiltiies.meta` functions in favor of built-in https://github.com/pytorch/torchdistx support ([#13868](https://github.com/Lightning-AI/pytorch-lightning/pull/13868))
- Removed the deprecated `LoggerCollection`; `Trainer.logger` and `LightningModule.logger` now returns the first logger when more than one gets passed to the Trainer ([#14283](https://github.com/Lightning-AI/pytorch-lightning/pull/14283))
- Removed the deprecated the `trainer.lr_schedulers` ([#14408](https://github.com/Lightning-AI/pytorch-lightning/pull/14408))
- Removed the deprecated `LightningModule.{on_hpc_load,on_hpc_save}` hooks in favor of the general purpose hooks `LightningModule.{on_load_checkpoint,on_save_checkpoint}` ([#14315](https://github.com/Lightning-AI/pytorch-lightning/pull/14315))
- Removed deprecated support for old torchtext versions ([#14375](https://github.com/Lightning-AI/pytorch-lightning/pull/14375))
- Removed deprecated support for the old `neptune-client` API in the `NeptuneLogger` ([#14727](https://github.com/Lightning-AI/pytorch-lightning/pull/14727))
- Removed the deprecated `weights_save_path` Trainer argumnent and `Trainer.weights_save_path` property ([#14424](https://github.com/Lightning-AI/pytorch-lightning/pull/14424))
- Removed the deprecated ([#14471](https://github.com/Lightning-AI/pytorch-lightning/pull/14471))
  * `pl.utilities.distributed.rank_zero_only` in favor of `pl.utilities.rank_zero.rank_zero_only`
  * `pl.utilities.distributed.rank_zero_debug` in favor of `pl.utilities.rank_zero.rank_zero_debug`
  * `pl.utilities.distributed.rank_zero_info` in favor of `pl.utilities.rank_zero.rank_zero_info`
  * `pl.utilities.warnings.rank_zero_warn` in favor of `pl.utilities.rank_zero.rank_zero_warn`
  * `pl.utilities.warnings.rank_zero_deprecation` in favor of `pl.utilities.rank_zero.rank_zero_deprecation`
  * `pl.utilities.warnings.LightningDeprecationWarning` in favor of `pl.utilities.rank_zero.LightningDeprecationWarning`
- Removed deprecated `Trainer.num_processes` attribute in favour of `Trainer.num_devices` ([#14423](https://github.com/Lightning-AI/pytorch-lightning/pull/14423))
- Removed the deprecated `Trainer.data_parallel_device_ids` hook in favour of `Trainer.device_ids` ([#14422](https://github.com/Lightning-AI/pytorch-lightning/pull/14422))
- Removed the deprecated class `TrainerCallbackHookMixin` ([#14401](https://github.com/Lightning-AI/pytorch-lightning/pull/14401))
- Removed the deprecated `BaseProfiler` and `AbstractProfiler` classes ([#14404](https://github.com/Lightning-AI/pytorch-lightning/pull/14404))
- Removed the deprecated way to set the distributed backend via the environment variable `PL_TORCH_DISTRIBUTED_BACKEND`, in favor of setting the `process_group_backend` in the strategy constructor ([#14693](https://github.com/Lightning-AI/pytorch-lightning/pull/14693))
- Removed deprecated callback hooks ([#14834](https://github.com/Lightning-AI/pytorch-lightning/pull/14834))
  * `Callback.on_configure_sharded_model` in favor of `Callback.setup`
  * `Callback.on_before_accelerator_backend_setup` in favor of `Callback.setup`
  * `Callback.on_batch_start` in favor of `Callback.on_train_batch_start`
  * `Callback.on_batch_end` in favor of `Callback.on_train_batch_end`
  * `Callback.on_epoch_start` in favor of `Callback.on_{train,validation,test}_epoch_start`
  * `Callback.on_epoch_end` in favor of `Callback.on_{train,validation,test}_epoch_end`
  * `Callback.on_pretrain_routine_{start,end}` in favor of `Callback.on_fit_start`
- Removed the deprecated device attributes `Trainer.{devices,gpus,num_gpus,ipus,tpu_cores}` in favor of the accelerator-agnostic `Trainer.num_devices` ([#14829](https://github.com/Lightning-AI/pytorch-lightning/pull/14829))
- Removed the deprecated `LightningIPUModule` ([#14830](https://github.com/Lightning-AI/pytorch-lightning/pull/14830))
- Removed the deprecated `Logger.agg_and_log_metrics` hook in favour of `Logger.log_metrics` and the `agg_key_funcs` and `agg_default_func` arguments. ([#14840](https://github.com/Lightning-AI/pytorch-lightning/pull/14840))
- Removed the deprecated precision plugin checkpoint hooks `PrecisionPlugin.on_load_checkpoint` and `PrecisionPlugin.on_save_checkpoint` ([#14833](https://github.com/Lightning-AI/pytorch-lightning/pull/14833))
- Removed the deprecated `Trainer.root_gpu` attribute in favor of `Trainer.strategy.root_device` ([#14829](https://github.com/Lightning-AI/pytorch-lightning/pull/14829))
- Removed the deprecated `Trainer.use_amp` and `LightningModule.use_amp` attributes ([#14832](https://github.com/Lightning-AI/pytorch-lightning/pull/14832))
- Removed the deprecated callback hooks `Callback.on_init_start` and `Callback.on_init_end` ([#14867](https://github.com/Lightning-AI/pytorch-lightning/pull/14867))
- Removed the deprecated `Trainer.run_stage` in favor of `Trainer.{fit,validate,test,predict}` ([#14870](https://github.com/Lightning-AI/pytorch-lightning/pull/14870))
- Removed the deprecated `SimpleProfiler.profile_iterable` and `AdvancedProfiler.profile_iterable` attributes ([#14864](https://github.com/Lightning-AI/pytorch-lightning/pull/14864))
- Removed the deprecated `Trainer.verbose_evaluate` ([#14884](https://github.com/Lightning-AI/pytorch-lightning/pull/14884))
- Removed the deprecated `Trainer.should_rank_save_checkpoint` ([#14885](https://github.com/Lightning-AI/pytorch-lightning/pull/14885))
- Removed the deprecated `TrainerOptimizersMixin` ([#14887](https://github.com/Lightning-AI/pytorch-lightning/pull/14887))
- Removed the deprecated `Trainer.lightning_optimizers` ([#14889](https://github.com/Lightning-AI/pytorch-lightning/pull/14889))
- Removed the deprecated `TrainerDataLoadingMixin` ([#14888](https://github.com/Lightning-AI/pytorch-lightning/pull/14888))
- Removed the deprecated `Trainer.call_hook` in favor of `Trainer._call_callback_hooks`, `Trainer._call_lightning_module_hook`, `Trainer._call_ttp_hook`, and `Trainer._call_accelerator_hook` ([#14869](https://github.com/Lightning-AI/pytorch-lightning/pull/14869))
- Removed the deprecated `Trainer.{validated,tested,predicted}_ckpt_path` ([#14897](https://github.com/Lightning-AI/pytorch-lightning/pull/14897))
- Removed the deprecated `device_stats_monitor_prefix_metric_keys` ([#14890](https://github.com/Lightning-AI/pytorch-lightning/pull/14890))
- Removed the deprecated `LightningDataModule.on_save/load_checkpoint` hooks ([#14909](https://github.com/Lightning-AI/pytorch-lightning/pull/14909))
- Removed support for returning a value in `Callback.on_save_checkpoint` in favor of implementing `Callback.state_dict` ([#14835](https://github.com/Lightning-AI/pytorch-lightning/pull/14835))

### Fixed

- Fixed an issue with `LightningLite.setup()` not setting the `.device` attribute correctly on the returned wrapper ([#14822](https://github.com/Lightning-AI/pytorch-lightning/pull/14822))
- Fixed an attribute error when running the tuner together with the `StochasticWeightAveraging` callback ([#14836](https://github.com/Lightning-AI/pytorch-lightning/pull/14836))
- Fixed MissingFieldException in offline mode for the `NeptuneLogger()` ([#14919](https://github.com/Lightning-AI/pytorch-lightning/pull/14919))
- Fixed wandb `save_dir` is overridden by `None` `dir` when using CLI ([#14878](https://github.com/Lightning-AI/pytorch-lightning/pull/14878))
- Fixed a missing call to `LightningDataModule.load_state_dict` hook while restoring checkpoint using `LightningDataModule.load_from_checkpoint` ([#14883](https://github.com/Lightning-AI/pytorch-lightning/pull/14883))
- Fixed torchscript error with containers of LightningModules ([#14904](https://github.com/Lightning-AI/pytorch-lightning/pull/14904))
- Fixed reloading of the last checkpoint on run restart ([#14907](https://github.com/Lightning-AI/pytorch-lightning/pull/14907))
- `SaveConfigCallback` instances should only save the config once to allow having the `overwrite=False` safeguard when using `LightningCLI(..., run=False)` ([#14927](https://github.com/Lightning-AI/pytorch-lightning/pull/14927))
- Fixed an issue with terminating the trainer profiler when a `StopIteration` exception is raised while using an `IterableDataset` ([#14940](https://github.com/Lightning-AI/pytorch-lightning/pull/14945))
- Do not update on-plateau schedulers when reloading from an end-of-epoch checkpoint ([#14702](https://github.com/Lightning-AI/pytorch-lightning/pull/14702))
- Fixed `Trainer` support for PyTorch built without distributed support ([#14971](https://github.com/Lightning-AI/pytorch-lightning/pull/14971))
- Fixed batch normalization statistics calculation in `StochasticWeightAveraging` callback ([#14866](https://github.com/Lightning-AI/pytorch-lightning/pull/14866))
- Avoided initializing optimizers during deepspeed inference ([#14944](https://github.com/Lightning-AI/pytorch-lightning/pull/14944))
- Fixed `LightningCLI` parse_env and description in subcommands ([#15138](https://github.com/Lightning-AI/pytorch-lightning/pull/15138))
- Fixed an exception that would occur when creating a `multiprocessing.Pool` after importing Lightning ([#15292](https://github.com/Lightning-AI/pytorch-lightning/pull/15292))
- Fixed a pickling error when using `RichProgressBar` together with checkpointing ([#15319](https://github.com/Lightning-AI/pytorch-lightning/pull/15319))
- Fixed the `RichProgressBar` crashing when used with distributed strategies ([#15376](https://github.com/Lightning-AI/pytorch-lightning/pull/15376))
- Fixed an issue with `RichProgressBar` not resetting the internal state for the sanity check progress ([#15377](https://github.com/Lightning-AI/pytorch-lightning/pull/15377))
- Fixed an issue with DataLoader re-instantiation when the attribute is an array and the default value of the corresponding argument changed ([#15409](https://github.com/Lightning-AI/pytorch-lightning/pull/15409))


## [1.7.7] - 2022-09-22

### Fixed

- Fixed the availability check for the neptune-client package ([#14714](https://github.com/Lightning-AI/pytorch-lightning/pull/14714))
- Break HPU Graphs into two parts (forward + backward as one and optimizer as another) for better performance ([#14656](https://github.com/Lightning-AI/pytorch-lightning/pull/14656))
- Fixed torchscript error with ensembles of LightningModules ([#14657](https://github.com/Lightning-AI/pytorch-lightning/pull/14657), [#14724](https://github.com/Lightning-AI/pytorch-lightning/pull/14724))
- Fixed an issue with `TensorBoardLogger.finalize` creating a new experiment when none was created during the Trainer's execution ([#14762](https://github.com/Lightning-AI/pytorch-lightning/pull/14762))
- Fixed `TypeError` on import when `torch.distributed` is not available ([#14809](https://github.com/Lightning-AI/pytorch-lightning/pull/14809))


## [1.7.6] - 2022-09-13

### Changed

- Improved the error messaging when passing `Trainer.method(model, x_dataloader=None)` with no module-method implementations available ([#14614](https://github.com/Lightning-AI/pytorch-lightning/pull/14614))

### Fixed

- Reset the dataloaders on OOM failure in batch size finder to use the last successful batch size ([#14372](https://github.com/Lightning-AI/pytorch-lightning/pull/14372))
- Fixed an issue to keep downscaling the batch size in case there hasn't been even a single successful optimal batch size with `mode="power"` ([#14372](https://github.com/Lightning-AI/pytorch-lightning/pull/14372))
- Fixed an issue where `self.log`-ing a tensor would create a user warning from PyTorch about cloning tensors ([#14599](https://github.com/Lightning-AI/pytorch-lightning/pull/14599))
- Fixed compatibility when `torch.distributed` is not available ([#14454](https://github.com/Lightning-AI/pytorch-lightning/pull/14454))


## [1.7.5] - 2022-09-06

### Fixed

- Squeezed tensor values when logging with `LightningModule.log` ([#14489](https://github.com/Lightning-AI/pytorch-lightning/pull/14489))
- Fixed `WandbLogger` `save_dir` is not set after creation ([#14326](https://github.com/Lightning-AI/pytorch-lightning/pull/14326))
- Fixed `Trainer.estimated_stepping_batches` when maximum number of epochs is not set ([#14317](https://github.com/Lightning-AI/pytorch-lightning/pull/14317))


## [1.7.4] - 2022-08-31

### Added

- Added an environment variable `PL_DISABLE_FORK` that can be used to disable all forking in the Trainer ([#14319](https://github.com/Lightning-AI/pytorch-lightning/pull/14319))

### Fixed

- Fixed `LightningDataModule` hparams parsing ([#12806](https://github.com/Lightning-AI/pytorch-lightning/pull/12806))
- Reset epoch progress with batch size scaler ([#13846](https://github.com/Lightning-AI/pytorch-lightning/pull/13846))
- Fixed restoring the trainer after using `lr_find()` so that the correct LR schedule is used for the actual training ([#14113](https://github.com/Lightning-AI/pytorch-lightning/pull/14113))
- Fixed incorrect values after transferring data to an MPS device ([#14368](https://github.com/Lightning-AI/pytorch-lightning/pull/14368))


## [1.7.3] - 2022-08-25

### Fixed

- Fixed an assertion error when using a `ReduceOnPlateau` scheduler with the Horovod strategy ([#14215](https://github.com/Lightning-AI/pytorch-lightning/pull/14215))
- Fixed an `AttributeError` when accessing `LightningModule.logger` and the Trainer has multiple loggers ([#14234](https://github.com/Lightning-AI/pytorch-lightning/pull/14234))
- Added back support for `log`ging in the `configure_gradient_clipping` hook after unintended removal in v1.7.2 ([#14298](https://github.com/Lightning-AI/pytorch-lightning/pull/14298))
- Fixed wrong num padding for `RichProgressBar` ([#14296](https://github.com/Lightning-AI/pytorch-lightning/pull/14296))
- Fixed an issue to avoid the impact of sanity check on `reload_dataloaders_every_n_epochs` for validation ([#13964](https://github.com/Lightning-AI/pytorch-lightning/pull/13964))


## [1.7.2] - 2022-08-17

### Added

- Added `FullyShardedNativeNativeMixedPrecisionPlugin` to handle precision for `DDPFullyShardedNativeStrategy` ([#14092](https://github.com/Lightning-AI/pytorch-lightning/pull/14092))
- Added profiling to these hooks: `on_before_batch_transfer`, `transfer_batch_to_device`, `on_after_batch_transfer`, `configure_gradient_clipping`, `clip_gradients` ([#14069](https://github.com/Lightning-AI/pytorch-lightning/pull/14069))

### Changed

- The `WandbLogger.name` property no longer returns the name of the experiment, and instead returns the project's name ([#14145](https://github.com/Lightning-AI/pytorch-lightning/pull/14145))
- The default project name in `WandbLogger` is now "lightning_logs" ([#14145](https://github.com/Lightning-AI/pytorch-lightning/pull/14145))
- Updated compatibility for LightningLite to run with the latest DeepSpeed 0.7.0 ([13967](https://github.com/Lightning-AI/pytorch-lightning/pull/13967))

### Fixed

- Fixed a bug that caused spurious `AttributeError` when multiple `DataLoader` classes are imported ([#14117](https://github.com/Lightning-AI/pytorch-lightning/pull/14117))
- Fixed epoch-end logging results not being reset after the end of the epoch ([#14061](https://github.com/Lightning-AI/pytorch-lightning/pull/14061))
- Fixed resuming from a checkpoint when using Stochastic Weight Averaging (SWA) ([#9938](https://github.com/Lightning-AI/pytorch-lightning/pull/9938))
- Fixed the device placement when `LightningModule.cuda()` gets called without specifying a device index and the current cuda device was not 0 ([#14128](https://github.com/Lightning-AI/pytorch-lightning/pull/14128))
- Avoided false positive warning about using `sync_dist` when using torchmetrics ([#14143](https://github.com/Lightning-AI/pytorch-lightning/pull/14143))
- Avoid `metadata.entry_points` deprecation warning on Python 3.10 ([#14052](https://github.com/Lightning-AI/pytorch-lightning/pull/14052))
- Fixed epoch-end logging results not being reset after the end of the epoch ([#14061](https://github.com/Lightning-AI/pytorch-lightning/pull/14061))
- Avoid raising the sampler warning if num_replicas=1 ([#14097](https://github.com/Lightning-AI/pytorch-lightning/pull/14097))
- Fixed saving hyperparameters in a composition where the parent class is not a `LightningModule` or `LightningDataModule` ([#14151](https://github.com/Lightning-AI/pytorch-lightning/pull/14151))
- Avoided requiring the FairScale package to use precision with the fsdp native strategy ([#14092](https://github.com/Lightning-AI/pytorch-lightning/pull/14092))
- Fixed an issue in which the default name for a run in `WandbLogger` would be set to the project name instead of a randomly generated string ([#14145](https://github.com/Lightning-AI/pytorch-lightning/pull/14145))
- Fixed not preserving set attributes on `DataLoader` and `BatchSampler` when instantiated inside `*_dataloader` hooks ([#14212](https://github.com/Lightning-AI/pytorch-lightning/pull/14212))


## [1.7.1] - 2022-08-09

### Fixed

- Casted only floating point tensors to fp16 with IPUs ([#13983](https://github.com/Lightning-AI/pytorch-lightning/pull/13983))
- Casted tensors to fp16 before moving them to device with  `DeepSpeedStrategy` ([#14000](https://github.com/Lightning-AI/pytorch-lightning/pull/14000))
- Fixed the `NeptuneLogger` dependency being unrecognized ([#13988](https://github.com/Lightning-AI/pytorch-lightning/pull/13988))
- Fixed an issue where users would be warned about unset `max_epochs` even when `fast_dev_run` was set ([#13262](https://github.com/Lightning-AI/pytorch-lightning/pull/13262))
- Fixed MPS device being unrecognized ([#13992](https://github.com/Lightning-AI/pytorch-lightning/pull/13992))
- Fixed incorrect `precision="mixed"` being used with `DeepSpeedStrategy` and `IPUStrategy` ([#14041](https://github.com/Lightning-AI/pytorch-lightning/pull/14041))
- Fixed dtype inference during gradient norm computation ([#14051](https://github.com/Lightning-AI/pytorch-lightning/pull/14051))
- Fixed a bug that caused `ddp_find_unused_parameters` to be set `False`, whereas the intended default is `True` ([#14095](https://github.com/Lightning-AI/pytorch-lightning/pull/14095))


## [1.7.0] - 2022-08-02

### Added

-  Added ``ServableModule`` and its associated callback called ``ServableModuleValidator`` to ensure the model can served ([#13614](https://github.com/Lightning-AI/pytorch-lightning/pull/13614))
-  Converted validation loop config warnings to `PossibleUserWarning` ([#13377](https://github.com/Lightning-AI/pytorch-lightning/pull/13377))
- Added a flag named `log_rank_zero_only` to `EarlyStopping` to disable logging to non-zero rank processes ([#13233](https://github.com/Lightning-AI/pytorch-lightning/pull/13233))
- Added support for reloading the last checkpoint saved by passing `ckpt_path="last"` ([#12816](https://github.com/Lightning-AI/pytorch-lightning/pull/12816))
- Added `LightningDataModule.load_from_checkpoint` to support loading datamodules directly from checkpoint ([#12550](https://github.com/Lightning-AI/pytorch-lightning/pull/12550))
- Added a friendly error message when attempting to call `Trainer.save_checkpoint()` without a model attached ([#12772](https://github.com/Lightning-AI/pytorch-lightning/pull/12772))
- Added a friendly error message when attempting to use `DeepSpeedStrategy` on unsupported accelerators ([#12699](https://github.com/Lightning-AI/pytorch-lightning/pull/12699))
- Enabled `torch.inference_mode` for evaluation and prediction ([#12715](https://github.com/Lightning-AI/pytorch-lightning/pull/12715))
- Added support for setting `val_check_interval` to a value higher than the amount of training batches when `check_val_every_n_epoch=None` ([#11993](https://github.com/Lightning-AI/pytorch-lightning/pull/11993))
- Include the `pytorch_lightning` version as a header in the CLI config files ([#12532](https://github.com/Lightning-AI/pytorch-lightning/pull/12532))
- Added support for `Callback` registration through entry points ([#12739](https://github.com/Lightning-AI/pytorch-lightning/pull/12739))
- Added support for `Trainer(deterministic="warn")` to warn instead of fail when a non-deterministic operation is encountered ([#12588](https://github.com/Lightning-AI/pytorch-lightning/pull/12588))
- Added profiling to the loops' dataloader `__next__` calls ([#12124](https://github.com/Lightning-AI/pytorch-lightning/pull/12124))
- Hivemind Strategy
    * Added `CollaborativeStrategy` ([#12842](https://github.com/Lightning-AI/pytorch-lightning/pull/12842))
    * Renamed `CollaborativeStrategy` to `HivemindStrategy` ([#13388](https://github.com/Lightning-AI/pytorch-lightning/pull/13388))
    * Removed unnecessary endpoint logic, renamed `collaborative` to `hivemind` ([#13392](https://github.com/Lightning-AI/pytorch-lightning/pull/13392))
- Include a version suffix for new "last" checkpoints of later runs in the same directory ([#12902](https://github.com/Lightning-AI/pytorch-lightning/pull/12902))
- Show a better error message when a Metric that does not return a Tensor is logged ([#13164](https://github.com/Lightning-AI/pytorch-lightning/pull/13164))
- Added missing `predict_dataset` argument in `LightningDataModule.from_datasets` to create predict dataloaders ([#12942](https://github.com/Lightning-AI/pytorch-lightning/pull/12942))
- Added class name prefix to metrics logged by `DeviceStatsMonitor` ([#12228](https://github.com/Lightning-AI/pytorch-lightning/pull/12228))
- Automatically wrap custom samplers under a distributed environment by using `DistributedSamplerWrapper` ([#12959](https://github.com/Lightning-AI/pytorch-lightning/pull/12959))
- Added profiling of `LightningDataModule` hooks ([#12971](https://github.com/Lightning-AI/pytorch-lightning/pull/12971))
- Added Native FSDP Strategy ([#12447](https://github.com/Lightning-AI/pytorch-lightning/pull/12447))
- Added breaking of lazy graph across training, validation, test and predict steps when training with habana accelerators to ensure better performance ([#12938](https://github.com/Lightning-AI/pytorch-lightning/pull/12938))
- Added `Checkpoint` class to inherit from ([#13024](https://github.com/Lightning-AI/pytorch-lightning/pull/13024))
- Added CPU metric tracking to `DeviceStatsMonitor` ([#11795](https://github.com/Lightning-AI/pytorch-lightning/pull/11795))
- Added `teardown()` method to `Accelerator` ([#11935](https://github.com/Lightning-AI/pytorch-lightning/pull/11935))
- Added support for using custom Trainers that don't include callbacks using the CLI ([#13138](https://github.com/Lightning-AI/pytorch-lightning/pull/13138))
- Added a `timeout` argument to `DDPStrategy` and `DDPSpawnStrategy`. ([#13244](https://github.com/Lightning-AI/pytorch-lightning/pull/13244), [#13383](https://github.com/Lightning-AI/pytorch-lightning/pull/13383))
- Added `XLAEnvironment` cluster environment plugin ([#11330](https://github.com/Lightning-AI/pytorch-lightning/pull/11330))
- Added logging messages to notify when `FitLoop` stopping conditions are met ([#9749](https://github.com/Lightning-AI/pytorch-lightning/pull/9749))
- Added support for calling unknown methods with `DummyLogger` ([#13224](https://github.com/Lightning-AI/pytorch-lightning/pull/13224)
- Added support for recursively setting the `Trainer` reference for ensembles of `LightningModule`s ([#13638](https://github.com/Lightning-AI/pytorch-lightning/pull/13638)
- Added Apple Silicon Support via `MPSAccelerator` ([#13123](https://github.com/Lightning-AI/pytorch-lightning/pull/13123))
- Added support for DDP Fork ([#13405](https://github.com/Lightning-AI/pytorch-lightning/pull/13405))
- Added support for async checkpointing ([#13658](https://github.com/Lightning-AI/pytorch-lightning/pull/13658))
- Added support for HPU Device stats monitor ([#13819](https://github.com/Lightning-AI/pytorch-lightning/pull/13819))

### Changed

- `accelerator="gpu"` now automatically selects an available GPU backend (CUDA and MPS currently) ([#13642](https://github.com/Lightning-AI/pytorch-lightning/pull/13642))
- Enable validation during overfitting ([#12527](https://github.com/Lightning-AI/pytorch-lightning/pull/12527))
- Added dataclass support to `extract_batch_size` ([#12573](https://github.com/Lightning-AI/pytorch-lightning/pull/12573))
- Changed checkpoints save path in the case of one logger and user-provided weights_save_path from `weights_save_path/name/version/checkpoints` to `weights_save_path/checkpoints` ([#12372](https://github.com/Lightning-AI/pytorch-lightning/pull/12372))
- Changed checkpoints save path in the case of multiple loggers and user-provided weights_save_path from `weights_save_path/name1_name2/version1_version2/checkpoints` to `weights_save_path/checkpoints` ([#12372](https://github.com/Lightning-AI/pytorch-lightning/pull/12372))
- Marked `swa_lrs` argument in `StochasticWeightAveraging` callback as required ([#12556](https://github.com/Lightning-AI/pytorch-lightning/pull/12556))
- `LightningCLI`'s shorthand notation changed to use jsonargparse native feature ([#12614](https://github.com/Lightning-AI/pytorch-lightning/pull/12614))
- `LightningCLI` changed to use jsonargparse native support for list append ([#13129](https://github.com/Lightning-AI/pytorch-lightning/pull/13129))
- Changed `seed_everything_default` argument in the `LightningCLI` to type `Union[bool, int]`. If set to `True` a seed is automatically generated for the parser argument `--seed_everything`. ([#12822](https://github.com/Lightning-AI/pytorch-lightning/pull/12822), [#13110](https://github.com/Lightning-AI/pytorch-lightning/pull/13110))
- Make positional arguments required for classes passed into the `add_argparse_args` function. ([#12504](https://github.com/Lightning-AI/pytorch-lightning/pull/12504))
- Raise an error if there are insufficient training batches when using a float value of `limit_train_batches` ([#12885](https://github.com/Lightning-AI/pytorch-lightning/pull/12885))
- `DataLoader` instantiated inside a `*_dataloader` hook will not set the passed arguments as attributes anymore ([#12981](https://github.com/Lightning-AI/pytorch-lightning/pull/12981))
- When a multi-element tensor is logged, an error is now raised instead of silently taking the mean of all elements ([#13164](https://github.com/Lightning-AI/pytorch-lightning/pull/13164))
- The `WandbLogger` will now use the run name in the logs folder if it is provided, and otherwise the project name  ([#12604](https://github.com/Lightning-AI/pytorch-lightning/pull/12604))
- Enabled using any Sampler in distributed environment in Lite ([#13646](https://github.com/Lightning-AI/pytorch-lightning/pull/13646))
- Raised a warning instead of forcing `sync_dist=True` on epoch end ([13364](https://github.com/Lightning-AI/pytorch-lightning/pull/13364))
- Updated `val_check_interval`(int) to consider total train batches processed instead of `_batches_that_stepped` for validation check during training ([#12832](https://github.com/Lightning-AI/pytorch-lightning/pull/12832)
- Updated Habana Accelerator's `auto_device_count`, `is_available` & `get_device_name` methods based on the latest torch habana package ([#13423](https://github.com/Lightning-AI/pytorch-lightning/pull/13423))
- Disallowed using `BatchSampler` when running on multiple IPUs ([#13854](https://github.com/Lightning-AI/pytorch-lightning/pull/13854))

### Deprecated

- Deprecated `pl.accelerators.gpu.GPUAccelerator` in favor of `pl.accelerators.cuda.CUDAAccelerator` ([#13636](https://github.com/Lightning-AI/pytorch-lightning/pull/13636))
- Deprecated `pl.loggers.base.LightningLoggerBase` in favor of `pl.loggers.logger.Logger`, and deprecated `pl.loggers.base` in favor of `pl.loggers.logger` ([#120148](https://github.com/Lightning-AI/pytorch-lightning/pull/12014))
- Deprecated `pl.callbacks.base.Callback` in favor of `pl.callbacks.callback.Callback` ([#13031](https://github.com/Lightning-AI/pytorch-lightning/pull/13031))
- Deprecated `num_processes`, `gpus`, `tpu_cores,` and `ipus` from the `Trainer` constructor in favor of using the `accelerator` and `devices` arguments ([#11040](https://github.com/Lightning-AI/pytorch-lightning/pull/11040))
- Deprecated setting `LightningCLI(seed_everything_default=None)` in favor of `False` ([#12804](https://github.com/Lightning-AI/pytorch-lightning/pull/12804)).
- Deprecated `pl.core.lightning.LightningModule` in favor of `pl.core.module.LightningModule` ([#12740](https://github.com/Lightning-AI/pytorch-lightning/pull/12740))
- Deprecated `pl.loops.base.Loop` in favor of `pl.loops.loop.Loop` ([#13043](https://github.com/Lightning-AI/pytorch-lightning/pull/13043))
- Deprecated `Trainer.reset_train_val_dataloaders()` in favor of `Trainer.reset_{train,val}_dataloader` ([#12184](https://github.com/Lightning-AI/pytorch-lightning/pull/12184))
- Deprecated LightningCLI's registries in favor of importing the respective package ([#13221](https://github.com/Lightning-AI/pytorch-lightning/pull/13221))
- Deprecated public utilities in `pl.utilities.cli.LightningCLI` in favor of equivalent copies in `pl.cli.LightningCLI` ([#13767](https://github.com/Lightning-AI/pytorch-lightning/pull/13767))
- Deprecated `pl.profiler.*` in favor of `pl.profilers` ([#12308](https://github.com/Lightning-AI/pytorch-lightning/pull/12308))

### Removed

- Removed deprecated `IndexBatchSamplerWrapper.batch_indices` ([#13565](https://github.com/Lightning-AI/pytorch-lightning/pull/13565))
- Removed the deprecated `LightningModule.add_to_queue` and `LightningModule.get_from_queue` method ([#13600](https://github.com/Lightning-AI/pytorch-lightning/pull/13600))
- Removed deprecated `pl.core.decorators.parameter_validation` from `decorators` ([#13514](https://github.com/Lightning-AI/pytorch-lightning/pull/13514))
- Removed the deprecated `Logger.close` method ([#13149](https://github.com/Lightning-AI/pytorch-lightning/pull/13149))
- Removed the deprecated `weights_summary` argument from the `Trainer` constructor ([#13070](https://github.com/Lightning-AI/pytorch-lightning/pull/13070))
- Removed the deprecated `flush_logs_every_n_steps` argument from the `Trainer` constructor ([#13074](https://github.com/Lightning-AI/pytorch-lightning/pull/13074))
- Removed the deprecated `process_position` argument from the `Trainer` constructor ([13071](https://github.com/Lightning-AI/pytorch-lightning/pull/13071))
- Removed the deprecated `checkpoint_callback` argument from the `Trainer` constructor ([#13027](https://github.com/Lightning-AI/pytorch-lightning/pull/13027))
- Removed the deprecated `on_{train,val,test,predict}_dataloader` hooks from the `LightningModule` and `LightningDataModule` ([#13033](https://github.com/Lightning-AI/pytorch-lightning/pull/13033))
- Removed the deprecated `TestTubeLogger` ([#12859](https://github.com/Lightning-AI/pytorch-lightning/pull/12859))
- Removed the deprecated `pl.core.memory.LayerSummary` and `pl.core.memory.ModelSummary` ([#12593](https://github.com/Lightning-AI/pytorch-lightning/pull/12593))
- Removed the deprecated `summarize` method from the `LightningModule` ([#12559](https://github.com/Lightning-AI/pytorch-lightning/pull/12559))
- Removed the deprecated `model_size` property from the `LightningModule` class ([#12641](https://github.com/Lightning-AI/pytorch-lightning/pull/12641))
- Removed the deprecated `stochastic_weight_avg` argument from the `Trainer` constructor ([#12535](https://github.com/Lightning-AI/pytorch-lightning/pull/12535))
- Removed the deprecated `progress_bar_refresh_rate` argument from the `Trainer` constructor ([#12514](https://github.com/Lightning-AI/pytorch-lightning/pull/12514))
- Removed the deprecated `prepare_data_per_node` argument from the `Trainer` constructor ([#12536](https://github.com/Lightning-AI/pytorch-lightning/pull/12536))
- Removed the deprecated `pl.core.memory.{get_gpu_memory_map,get_memory_profile}` ([#12659](https://github.com/Lightning-AI/pytorch-lightning/pull/12659))
- Removed the deprecated `terminate_on_nan` argument from the `Trainer` constructor ([#12553](https://github.com/Lightning-AI/pytorch-lightning/pull/12553))
- Removed the deprecated `XLAStatsMonitor` callback ([#12688](https://github.com/Lightning-AI/pytorch-lightning/pull/12688))
- Remove deprecated `pl.callbacks.progress.progress` ([#12658](https://github.com/Lightning-AI/pytorch-lightning/pull/12658))
- Removed the deprecated `dim` and `size` arguments from the `LightningDataModule` constructor([#12780](https://github.com/Lightning-AI/pytorch-lightning/pull/12780))
- Removed the deprecated `train_transforms` argument from the `LightningDataModule` constructor([#12662](https://github.com/Lightning-AI/pytorch-lightning/pull/12662))
- Removed the deprecated `log_gpu_memory` argument from the `Trainer` constructor ([#12657](https://github.com/Lightning-AI/pytorch-lightning/pull/12657))
- Removed the deprecated automatic logging of GPU stats by the logger connector ([#12657](https://github.com/Lightning-AI/pytorch-lightning/pull/12657))
- Removed deprecated `GPUStatsMonitor` callback ([#12554](https://github.com/Lightning-AI/pytorch-lightning/pull/12554))
- Removed support for passing strategy names or strategy instances to the accelerator Trainer argument ([#12696](https://github.com/Lightning-AI/pytorch-lightning/pull/12696))
- Removed support for passing strategy names or strategy instances to the plugins Trainer argument ([#12700](https://github.com/Lightning-AI/pytorch-lightning/pull/12700))
- Removed the deprecated `val_transforms` argument from the `LightningDataModule` constructor ([#12763](https://github.com/Lightning-AI/pytorch-lightning/pull/12763))
- Removed the deprecated `test_transforms` argument from the `LightningDataModule` constructor ([#12773](https://github.com/Lightning-AI/pytorch-lightning/pull/12773))
- Removed deprecated `Trainer(max_steps=None)` ([#13591](https://github.com/Lightning-AI/pytorch-lightning/pull/13591))
- Removed deprecated `dataloader_idx` argument from `on_train_batch_start/end` hooks `Callback` and `LightningModule` ([#12769](https://github.com/Lightning-AI/pytorch-lightning/pull/12769), [#12977](https://github.com/Lightning-AI/pytorch-lightning/pull/12977))
- Removed deprecated `get_progress_bar_dict` property from `LightningModule` ([#12839](https://github.com/Lightning-AI/pytorch-lightning/pull/12839))
- Removed sanity check for multi-optimizer support with habana backends ([#13217](https://github.com/Lightning-AI/pytorch-lightning/pull/13217))
- Removed the need to explicitly load habana module ([#13338](https://github.com/Lightning-AI/pytorch-lightning/pull/13338))
- Removed the deprecated `Strategy.post_dispatch()` hook ([#13461](https://github.com/Lightning-AI/pytorch-lightning/pull/13461))
- Removed deprecated `pl.callbacks.lr_monitor.LearningRateMonitor.lr_sch_names` ([#13353](https://github.com/Lightning-AI/pytorch-lightning/pull/13353))
- Removed deprecated `Trainer.slurm_job_id` in favor of `SLURMEnvironment.job_id` ([#13459](https://github.com/Lightning-AI/pytorch-lightning/pull/13459))
- Removed support for the `DDP2Strategy` ([#12705](https://github.com/Lightning-AI/pytorch-lightning/pull/12705))
- Removed deprecated `LightningDistributed` ([#13549](https://github.com/Lightning-AI/pytorch-lightning/pull/13549))
- Removed deprecated ClusterEnvironment properties `master_address` and `master_port` in favor of `main_address` and `main_port` ([#13458](https://github.com/Lightning-AI/pytorch-lightning/pull/13458))
- Removed deprecated ClusterEnvironment methods `KubeflowEnvironment.is_using_kubelfow()`, `LSFEnvironment.is_using_lsf()` and `TorchElasticEnvironment.is_using_torchelastic()` in favor of the `detect()` method ([#13458](https://github.com/Lightning-AI/pytorch-lightning/pull/13458))
- Removed deprecated `Callback.on_keyboard_interrupt` ([#13438](https://github.com/Lightning-AI/pytorch-lightning/pull/13438))
- Removed deprecated `LightningModule.on_post_move_to_device` ([#13548](https://github.com/Lightning-AI/pytorch-lightning/pull/13548))
- Removed `TPUSpawnStrategy.{tpu_local_core_rank,tpu_global_core_rank}` attributes in favor of `TPUSpawnStrategy.{local_rank,global_rank}` ([#11163](https://github.com/Lightning-AI/pytorch-lightning/pull/11163))
- Removed `SingleTPUStrategy.{tpu_local_core_rank,tpu_global_core_rank}` attributes in favor of `SingleTPUStrategy.{local_rank,global_rank}`([#11163](https://github.com/Lightning-AI/pytorch-lightning/pull/11163))

### Fixed

- Improved support for custom `DataLoader`s when instantiated in `*_dataloader` hook ([#12981](https://github.com/Lightning-AI/pytorch-lightning/pull/12981))
- Allowed custom `BatchSampler`s when instantiated in `*_dataloader` hook [#13640](https://github.com/Lightning-AI/pytorch-lightning/pull/13640))
- Fixed an issue with unsupported torch.inference_mode() on hpu backends by making it use no_grad ([#13014](https://github.com/Lightning-AI/pytorch-lightning/pull/13014))
- The model wrapper returned by `LightningLite.setup()` now properly supports pass-through when looking up attributes ([#12597](https://github.com/Lightning-AI/pytorch-lightning/pull/12597))
- Fixed issue where the CLI fails with certain torch objects ([#13153](https://github.com/Lightning-AI/pytorch-lightning/pull/13153))
- Fixed ``LightningCLI`` signature parameter resolving for some lightning classes ([#13283](https://github.com/Lightning-AI/pytorch-lightning/pull/13283))
- Fixed Model Summary when using DeepSpeed Stage 3 ([#13427](https://github.com/Lightning-AI/pytorch-lightning/pull/13427))
- Fixed `pl.utilities.distributed.gather_all_tensors` to handle tensors of different dimensions ([#12630](https://github.com/Lightning-AI/pytorch-lightning/pull/12630))
- Fixed the input validation for the accelerator Trainer argument when passed as a string ([#13417](https://github.com/Lightning-AI/pytorch-lightning/pull/13417))
- Fixed `Trainer.predict(return_predictions=False)` to track prediction's batch_indices ([#13629](https://github.com/Lightning-AI/pytorch-lightning/pull/13629))
- Fixed and issue that prevented setting a custom `CheckpointIO` plugin with strategies ([#13785](https://github.com/Lightning-AI/pytorch-lightning/pull/13785))
- Fixed main progress bar counter when `val_check_interval=int` and `check_val_every_n_epoch=None` ([#12832](https://github.com/Lightning-AI/pytorch-lightning/pull/12832)
- Improved support for custom `ReduceLROnPlateau` scheduler if `reduce_on_plateau` is set by the user in scheduler config ([#13838](https://github.com/Lightning-AI/pytorch-lightning/pull/13838))
- Used `global_step` while restoring logging step for old checkpoints ([#13645](https://github.com/Lightning-AI/pytorch-lightning/pull/13645))
- When training with `precision=16` on IPU, the cast has been moved off the IPU onto the host, making the copies from host to IPU cheaper ([#13880](https://github.com/Lightning-AI/pytorch-lightning/pull/13880))
- Fixed error handling in learning rate finder when not enough data points are available to give a good suggestion ([#13845](https://github.com/Lightning-AI/pytorch-lightning/pull/13845))
- Fixed an issue that caused the learning rate finder to set the model's learning rate to None when no suggestion was possible ([#13845](https://github.com/Lightning-AI/pytorch-lightning/pull/13845))
- Fixed an issue causing deterministic algorithms and other globals to get reset in spawned processes ([#13921](https://github.com/Lightning-AI/pytorch-lightning/pull/13921))
- Fixed default `amp_level` for `DeepSpeedPrecisionPlugin` to `O2` ([#13897](https://github.com/Lightning-AI/pytorch-lightning/pull/13897))
- Fixed Python 3.10 compatibility for truncated back-propagation through time (TBPTT) ([#13973](https://github.com/Lightning-AI/pytorch-lightning/pull/13973))
- Fixed `TQDMProgressBar` reset and update to show correct time estimation (2/2) ([#13962](https://github.com/Lightning-AI/pytorch-lightning/pull/13962))


## [1.6.5] - 2022-07-13

### Fixed

- Fixed `estimated_stepping_batches` requiring distributed comms in `configure_optimizers` for the `DeepSpeedStrategy` ([#13350](https://github.com/Lightning-AI/pytorch-lightning/pull/13350))
- Fixed bug with Python version check that prevented use with development versions of Python ([#13420](https://github.com/Lightning-AI/pytorch-lightning/pull/13420))
- The loops now call `.set_epoch()` also on batch samplers if the dataloader has one wrapped in a distributed sampler ([#13396](https://github.com/Lightning-AI/pytorch-lightning/pull/13396))
- Fixed the restoration of log step during restart ([#13467](https://github.com/Lightning-AI/pytorch-lightning/pull/13467))


## [1.6.4] - 2022-06-01

### Added

- Added all DDP params to be exposed through hpu parallel strategy ([#13067](https://github.com/Lightning-AI/pytorch-lightning/pull/13067))

### Changed

- Keep `torch.backends.cudnn.benchmark=False` by default (unlike in v1.6.{0-3}) after speed and memory problems depending on the data used. Please consider tuning `Trainer(benchmark)` manually. ([#13154](https://github.com/Lightning-AI/pytorch-lightning/pull/13154))
- Prevent modification of `torch.backends.cudnn.benchmark` when `Trainer(benchmark=...)` is not set ([#13154](https://github.com/Lightning-AI/pytorch-lightning/pull/13154))

### Fixed

- Fixed an issue causing zero-division error for empty dataloaders ([#12885](https://github.com/Lightning-AI/pytorch-lightning/pull/12885))
- Fixed mismatching default values for the types of some arguments in the DeepSpeed and Fully-Sharded strategies which made the CLI unable to use them ([#12989](https://github.com/Lightning-AI/pytorch-lightning/pull/12989))
- Avoid redundant callback restore warning while tuning ([#13026](https://github.com/Lightning-AI/pytorch-lightning/pull/13026))
- Fixed `Trainer(precision=64)` during evaluation which now uses the wrapped precision module ([#12983](https://github.com/Lightning-AI/pytorch-lightning/pull/12983))
- Fixed an issue to use wrapped `LightningModule` for evaluation during `trainer.fit` for `BaguaStrategy` ([#12983](https://github.com/Lightning-AI/pytorch-lightning/pull/12983))
- Fixed an issue wrt unnecessary usage of habana mixed precision package for fp32 types ([#13028](https://github.com/Lightning-AI/pytorch-lightning/pull/13028))
- Fixed the number of references of `LightningModule` so it can be deleted ([#12897](https://github.com/Lightning-AI/pytorch-lightning/pull/12897))
- Fixed `materialize_module` setting a module's child recursively ([#12870](https://github.com/Lightning-AI/pytorch-lightning/pull/12870))
- Fixed issue where the CLI could not pass a `Profiler` to the `Trainer` ([#13084](https://github.com/Lightning-AI/pytorch-lightning/pull/13084))
- Fixed torchelastic detection with non-distributed installations ([#13142](https://github.com/Lightning-AI/pytorch-lightning/pull/13142))
- Fixed logging's step values when multiple dataloaders are used during evaluation ([#12184](https://github.com/Lightning-AI/pytorch-lightning/pull/12184))
- Fixed epoch logging on train epoch end ([#13025](https://github.com/Lightning-AI/pytorch-lightning/pull/13025))
- Fixed `DDPStrategy` and `DDPSpawnStrategy` to initialize optimizers only after moving the module to the device ([#11952](https://github.com/Lightning-AI/pytorch-lightning/pull/11952))


## [1.6.3] - 2022-05-03

### Fixed

- Use only a single instance of `rich.console.Console` throughout codebase ([#12886](https://github.com/Lightning-AI/pytorch-lightning/pull/12886))
- Fixed an issue to ensure all the checkpoint states are saved in a common filepath with `DeepspeedStrategy` ([#12887](https://github.com/Lightning-AI/pytorch-lightning/pull/12887))
- Fixed `trainer.logger` deprecation message ([#12671](https://github.com/Lightning-AI/pytorch-lightning/pull/12671))
- Fixed an issue where sharded grad scaler is passed in when using BF16 with the `ShardedStrategy` ([#12915](https://github.com/Lightning-AI/pytorch-lightning/pull/12915))
- Fixed an issue wrt recursive invocation of DDP configuration in hpu parallel plugin ([#12912](https://github.com/Lightning-AI/pytorch-lightning/pull/12912))
- Fixed printing of ragged dictionaries in `Trainer.validate` and `Trainer.test` ([#12857](https://github.com/Lightning-AI/pytorch-lightning/pull/12857))
- Fixed threading support for legacy loading of checkpoints ([#12814](https://github.com/Lightning-AI/pytorch-lightning/pull/12814))
- Fixed pickling of `KFoldLoop` ([#12441](https://github.com/Lightning-AI/pytorch-lightning/pull/12441))
- Stopped `optimizer_zero_grad` from being called after IPU execution ([#12913](https://github.com/Lightning-AI/pytorch-lightning/pull/12913))
- Fixed `fuse_modules` to be qat-aware for `torch>=1.11` ([#12891](https://github.com/Lightning-AI/pytorch-lightning/pull/12891))
- Enforced eval shuffle warning only for default samplers in DataLoader ([#12653](https://github.com/Lightning-AI/pytorch-lightning/pull/12653))
- Enable mixed precision in `DDPFullyShardedStrategy` when `precision=16` ([#12965](https://github.com/Lightning-AI/pytorch-lightning/pull/12965))
- Fixed `TQDMProgressBar` reset and update to show correct time estimation (1/2) ([#12889](https://github.com/Lightning-AI/pytorch-lightning/pull/12889))
- Fixed fit loop restart logic to enable resume using the checkpoint ([#12821](https://github.com/Lightning-AI/pytorch-lightning/pull/12821))


## [1.6.2] - 2022-04-27

### Fixed

- Fixed `ImportError` when `torch.distributed` is not available. ([#12794](https://github.com/Lightning-AI/pytorch-lightning/pull/12794))
- When using custom DataLoaders in LightningDataModule, multiple inheritance is resolved properly ([#12716](https://github.com/Lightning-AI/pytorch-lightning/pull/12716))
- Fixed encoding issues on terminals that do not support unicode characters ([#12828](https://github.com/Lightning-AI/pytorch-lightning/pull/12828))
- Fixed support for `ModelCheckpoint` monitors with dots ([#12783](https://github.com/Lightning-AI/pytorch-lightning/pull/12783))


## [1.6.1] - 2022-04-13

### Changed

- Support `strategy` argument being case insensitive ([#12528](https://github.com/Lightning-AI/pytorch-lightning/pull/12528))

### Fixed

- Run main progress bar updates independent of val progress bar updates in `TQDMProgressBar` ([#12563](https://github.com/Lightning-AI/pytorch-lightning/pull/12563))
- Avoid calling `average_parameters` multiple times per optimizer step ([#12452](https://github.com/Lightning-AI/pytorch-lightning/pull/12452))
- Properly pass some Logger's parent's arguments to `super().__init__()` ([#12609](https://github.com/Lightning-AI/pytorch-lightning/pull/12609))
- Fixed an issue where incorrect type warnings appear when the overridden `LightningLite.run` method accepts user-defined arguments ([#12629](https://github.com/Lightning-AI/pytorch-lightning/pull/12629))
- Fixed `rank_zero_only` decorator in LSF environments ([#12587](https://github.com/Lightning-AI/pytorch-lightning/pull/12587))
- Don't raise a warning when `nn.Module` is not saved under hparams ([#12669](https://github.com/Lightning-AI/pytorch-lightning/pull/12669))
- Raise `MisconfigurationException` when the accelerator is available but the user passes invalid `([]/0/"0")` values to the `devices` flag ([#12708](https://github.com/Lightning-AI/pytorch-lightning/pull/12708))
- Support `auto_select_gpus` with the accelerator and devices API ([#12608](https://github.com/Lightning-AI/pytorch-lightning/pull/12608))


## [1.6.0] - 2022-03-29

### Added

- Allow logging to an existing run ID in MLflow with `MLFlowLogger` ([#12290](https://github.com/Lightning-AI/pytorch-lightning/pull/12290))
- Enable gradient accumulation using Horovod's `backward_passes_per_step` ([#11911](https://github.com/Lightning-AI/pytorch-lightning/pull/11911))
- Add new `DETAIL` log level to provide useful logs for improving monitoring and debugging of batch jobs ([#11008](https://github.com/Lightning-AI/pytorch-lightning/pull/11008))
- Added a flag `SLURMEnvironment(auto_requeue=True|False)` to control whether Lightning handles the requeuing ([#10601](https://github.com/Lightning-AI/pytorch-lightning/pull/10601))
- Fault Tolerant Manual
    * Add `_Stateful` protocol to detect if classes are stateful ([#10646](https://github.com/Lightning-AI/pytorch-lightning/pull/10646))
    * Add `_FaultTolerantMode` enum used to track different supported fault tolerant modes ([#10645](https://github.com/Lightning-AI/pytorch-lightning/pull/10645))
    * Add a `_rotate_worker_indices` utility to reload the state according the latest worker ([#10647](https://github.com/Lightning-AI/pytorch-lightning/pull/10647))
    * Add stateful workers ([#10674](https://github.com/Lightning-AI/pytorch-lightning/pull/10674))
    * Add an utility to collect the states across processes ([#10639](https://github.com/Lightning-AI/pytorch-lightning/pull/10639))
    * Add logic to reload the states across data loading components ([#10699](https://github.com/Lightning-AI/pytorch-lightning/pull/10699))
    * Cleanup some fault tolerant utilities ([#10703](https://github.com/Lightning-AI/pytorch-lightning/pull/10703))
    * Enable Fault Tolerant Manual Training ([#10707](https://github.com/Lightning-AI/pytorch-lightning/pull/10707))
    * Broadcast the `_terminate_gracefully` to all processes and add support for DDP ([#10638](https://github.com/Lightning-AI/pytorch-lightning/pull/10638))
- Added support for re-instantiation of custom (subclasses of) `DataLoaders` returned in the `*_dataloader()` methods, i.e., automatic replacement of samplers now works with custom types of `DataLoader` ([#10680](https://github.com/Lightning-AI/pytorch-lightning/pull/10680))
- Added a function to validate if fault tolerant training is supported. ([#10465](https://github.com/Lightning-AI/pytorch-lightning/pull/10465))
- Added a private callback to manage the creation and deletion of fault-tolerance checkpoints ([#11862](https://github.com/Lightning-AI/pytorch-lightning/pull/11862))
- Show a better error message when a custom `DataLoader` implementation is not well implemented and we need to reconstruct it ([#10719](https://github.com/Lightning-AI/pytorch-lightning/pull/10719))
- Show a better error message when frozen dataclass is used as a batch ([#10927](https://github.com/Lightning-AI/pytorch-lightning/pull/10927))
- Save the `Loop`'s state by default in the checkpoint ([#10784](https://github.com/Lightning-AI/pytorch-lightning/pull/10784))
- Added `Loop.replace` to easily switch one loop for another ([#10324](https://github.com/Lightning-AI/pytorch-lightning/pull/10324))
- Added support for `--lr_scheduler=ReduceLROnPlateau` to the `LightningCLI` ([#10860](https://github.com/Lightning-AI/pytorch-lightning/pull/10860))
- Added `LightningCLI.configure_optimizers` to override the `configure_optimizers` return value ([#10860](https://github.com/Lightning-AI/pytorch-lightning/pull/10860))
- Added `LightningCLI(auto_registry)` flag to register all subclasses of the registerable components automatically ([#12108](https://github.com/Lightning-AI/pytorch-lightning/pull/12108))
- Added a warning that shows when `max_epochs` in the `Trainer` is not set ([#10700](https://github.com/Lightning-AI/pytorch-lightning/pull/10700))
- Added support for returning a single Callback from `LightningModule.configure_callbacks` without wrapping it into a list ([#11060](https://github.com/Lightning-AI/pytorch-lightning/pull/11060))
- Added `console_kwargs` for `RichProgressBar` to initialize inner Console ([#10875](https://github.com/Lightning-AI/pytorch-lightning/pull/10875))
- Added support for shorthand notation to instantiate loggers with the `LightningCLI` ([#11533](https://github.com/Lightning-AI/pytorch-lightning/pull/11533))
- Added a `LOGGER_REGISTRY` instance to register custom loggers to the `LightningCLI` ([#11533](https://github.com/Lightning-AI/pytorch-lightning/pull/11533))
- Added info message when the `Trainer` arguments `limit_*_batches`, `overfit_batches`, or `val_check_interval` are set to `1` or `1.0` ([#11950](https://github.com/Lightning-AI/pytorch-lightning/pull/11950))
- Added a `PrecisionPlugin.teardown` method ([#10990](https://github.com/Lightning-AI/pytorch-lightning/pull/10990))
- Added `LightningModule.lr_scheduler_step` ([#10249](https://github.com/Lightning-AI/pytorch-lightning/pull/10249))
- Added support for no pre-fetching to `DataFetcher` ([#11606](https://github.com/Lightning-AI/pytorch-lightning/pull/11606))
- Added support for optimizer step progress tracking with manual optimization ([#11848](https://github.com/Lightning-AI/pytorch-lightning/pull/11848))
- Return the output of the `optimizer.step`. This can be useful for `LightningLite` users, manual optimization users, or users overriding `LightningModule.optimizer_step` ([#11711](https://github.com/Lightning-AI/pytorch-lightning/pull/11711))
- Teardown the active loop and strategy on exception ([#11620](https://github.com/Lightning-AI/pytorch-lightning/pull/11620))
- Added a `MisconfigurationException` if user provided `opt_idx` in scheduler config doesn't match with actual optimizer index of its respective optimizer ([#11247](https://github.com/Lightning-AI/pytorch-lightning/pull/11247))
- Added a `loggers` property to `Trainer` which returns a list of loggers provided by the user ([#11683](https://github.com/Lightning-AI/pytorch-lightning/pull/11683))
- Added a `loggers` property to `LightningModule` which retrieves the `loggers` property from `Trainer` ([#11683](https://github.com/Lightning-AI/pytorch-lightning/pull/11683))
- Added support for DDP when using a `CombinedLoader` for the training data ([#11648](https://github.com/Lightning-AI/pytorch-lightning/pull/11648))
- Added a warning when using `DistributedSampler` during validation/testing ([#11479](https://github.com/Lightning-AI/pytorch-lightning/pull/11479))
- Added support for `Bagua` training strategy ([#11146](https://github.com/Lightning-AI/pytorch-lightning/pull/11146))
- Added support for manually returning a `poptorch.DataLoader` in a `*_dataloader` hook ([#12116](https://github.com/Lightning-AI/pytorch-lightning/pull/12116))
- Added `rank_zero` module to centralize utilities ([#11747](https://github.com/Lightning-AI/pytorch-lightning/pull/11747))
- Added a `_Stateful` support for `LightningDataModule` ([#11637](https://github.com/Lightning-AI/pytorch-lightning/pull/11637))
- Added `_Stateful` support for `PrecisionPlugin` ([#11638](https://github.com/Lightning-AI/pytorch-lightning/pull/11638))
- Added `Accelerator.is_available` to check device availability ([#11797](https://github.com/Lightning-AI/pytorch-lightning/pull/11797))
- Enabled static type-checking on the signature of `Trainer` ([#11888](https://github.com/Lightning-AI/pytorch-lightning/pull/11888))
- Added utility functions for moving optimizers to devices ([#11758](https://github.com/Lightning-AI/pytorch-lightning/pull/11758))
- Added a warning when saving an instance of `nn.Module` with `save_hyperparameters()` ([#12068](https://github.com/Lightning-AI/pytorch-lightning/pull/12068))
- Added `estimated_stepping_batches` property to `Trainer` ([#11599](https://github.com/Lightning-AI/pytorch-lightning/pull/11599))
- Added support for pluggable Accelerators ([#12030](https://github.com/Lightning-AI/pytorch-lightning/pull/12030))
- Added profiling for `on_load_checkpoint`/`on_save_checkpoint` callback and LightningModule hooks ([#12149](https://github.com/Lightning-AI/pytorch-lightning/pull/12149))
- Added `LayerSync` and `NativeSyncBatchNorm` plugins ([#11754](https://github.com/Lightning-AI/pytorch-lightning/pull/11754))
- Added optional `storage_options` argument to `Trainer.save_checkpoint()` to pass to custom `CheckpointIO` implementations ([#11891](https://github.com/Lightning-AI/pytorch-lightning/pull/11891))
- Added support to explicitly specify the process group backend for parallel strategies ([#11745](https://github.com/Lightning-AI/pytorch-lightning/pull/11745))
- Added `device_ids` and `num_devices` property to `Trainer` ([#12151](https://github.com/Lightning-AI/pytorch-lightning/pull/12151))
- Added `Callback.state_dict()` and `Callback.load_state_dict()` methods ([#12232](https://github.com/Lightning-AI/pytorch-lightning/pull/12232))
- Added `AcceleratorRegistry` ([#12180](https://github.com/Lightning-AI/pytorch-lightning/pull/12180))
- Added support for Habana Accelerator (HPU) ([#11808](https://github.com/Lightning-AI/pytorch-lightning/pull/11808))
- Added support for dataclasses in `apply_to_collections` ([#11889](https://github.com/Lightning-AI/pytorch-lightning/pull/11889))

### Changed

- Drop PyTorch 1.7 support ([#12191](https://github.com/Lightning-AI/pytorch-lightning/pull/12191)), ([#12432](https://github.com/Lightning-AI/pytorch-lightning/pull/12432))
- Make `benchmark` flag optional and set its value based on the deterministic flag ([#11944](https://github.com/Lightning-AI/pytorch-lightning/pull/11944))
- Implemented a new native and rich format in `_print_results` method of the `EvaluationLoop` ([#11332](https://github.com/Lightning-AI/pytorch-lightning/pull/11332))
- Do not print an empty table at the end of the `EvaluationLoop` ([#12427](https://github.com/Lightning-AI/pytorch-lightning/pull/12427))
- Set the `prog_bar` flag to False in `LightningModule.log_grad_norm` ([#11472](https://github.com/Lightning-AI/pytorch-lightning/pull/11472))
- Raised exception in `init_dist_connection()` when torch distributed is not available ([#10418](https://github.com/Lightning-AI/pytorch-lightning/pull/10418))
- The `monitor` argument in the `EarlyStopping` callback is no longer optional ([#10328](https://github.com/Lightning-AI/pytorch-lightning/pull/10328))
- Do not fail if batch size could not be inferred for logging when using DeepSpeed ([#10438](https://github.com/Lightning-AI/pytorch-lightning/pull/10438))
- Raised `MisconfigurationException` when `enable_progress_bar=False` and a progress bar instance has been passed in the callback list ([#10520](https://github.com/Lightning-AI/pytorch-lightning/pull/10520))
- Moved `trainer.connectors.env_vars_connector._defaults_from_env_vars` to `utilities.argsparse._defaults_from_env_vars` ([#10501](https://github.com/Lightning-AI/pytorch-lightning/pull/10501))
- Changes in `LightningCLI` required for the new major release of jsonargparse v4.0.0 ([#10426](https://github.com/Lightning-AI/pytorch-lightning/pull/10426))
- Renamed `refresh_rate_per_second` parameter to `refresh_rate` for `RichProgressBar` signature ([#10497](https://github.com/Lightning-AI/pytorch-lightning/pull/10497))
- Moved ownership of the `PrecisionPlugin` into `TrainingTypePlugin` and updated all references ([#10570](https://github.com/Lightning-AI/pytorch-lightning/pull/10570))
- Fault Tolerant relies on `signal.SIGTERM` to gracefully exit instead of `signal.SIGUSR1` ([#10605](https://github.com/Lightning-AI/pytorch-lightning/pull/10605))
- `Loop.restarting=...` now sets the value recursively for all subloops ([#11442](https://github.com/Lightning-AI/pytorch-lightning/pull/11442))
- Raised an error if the `batch_size` cannot be inferred from the current batch if it contained a string or was a custom batch object ([#10541](https://github.com/Lightning-AI/pytorch-lightning/pull/10541))
- The validation loop is now disabled when `overfit_batches > 0` is set in the Trainer ([#9709](https://github.com/Lightning-AI/pytorch-lightning/pull/9709))
- Moved optimizer related logics from `Accelerator` to `TrainingTypePlugin` ([#10596](https://github.com/Lightning-AI/pytorch-lightning/pull/10596))
- Moved ownership of the lightning optimizers from the `Trainer` to the `Strategy` ([#11444](https://github.com/Lightning-AI/pytorch-lightning/pull/11444))
- Moved ownership of the data fetchers from the DataConnector to the Loops ([#11621](https://github.com/Lightning-AI/pytorch-lightning/pull/11621))
- Moved `batch_to_device` method from `Accelerator` to `TrainingTypePlugin` ([#10649](https://github.com/Lightning-AI/pytorch-lightning/pull/10649))
- The `DDPSpawnPlugin` no longer overrides the `post_dispatch` plugin hook ([#10034](https://github.com/Lightning-AI/pytorch-lightning/pull/10034))
- Integrate the progress bar implementation with progress tracking ([#11213](https://github.com/Lightning-AI/pytorch-lightning/pull/11213))
- The `LightningModule.{add_to_queue,get_from_queue}` hooks no longer get a `torch.multiprocessing.SimpleQueue` and instead receive a list based queue ([#10034](https://github.com/Lightning-AI/pytorch-lightning/pull/10034))
- Changed `training_step`, `validation_step`, `test_step` and `predict_step` method signatures in `Accelerator` and updated input from caller side ([#10908](https://github.com/Lightning-AI/pytorch-lightning/pull/10908))
- Changed the name of the temporary checkpoint that the `DDPSpawnPlugin` and related plugins save ([#10934](https://github.com/Lightning-AI/pytorch-lightning/pull/10934))
- `LoggerCollection` returns only unique logger names and versions ([#10976](https://github.com/Lightning-AI/pytorch-lightning/pull/10976))
- Redesigned process creation for spawn-based plugins (`DDPSpawnPlugin`, `TPUSpawnPlugin`, etc.) ([#10896](https://github.com/Lightning-AI/pytorch-lightning/pull/10896))
    * All spawn-based plugins now spawn processes immediately upon calling `Trainer.{fit,validate,test,predict}`
    * The hooks/callbacks `prepare_data`, `setup`, `configure_sharded_model` and `teardown` now run under initialized process group for spawn-based plugins just like their non-spawn counterparts
    * Some configuration errors that were previously raised as `MisconfigurationException`s will now be raised as `ProcessRaisedException` (torch>=1.8) or as `Exception` (torch<1.8)
    * Removed the `TrainingTypePlugin.pre_dispatch()` method and merged it with `TrainingTypePlugin.setup()` ([#11137](https://github.com/Lightning-AI/pytorch-lightning/pull/11137))
- Changed profiler to index and display the names of the hooks with a new pattern [<base class>]<class>.<hook name> ([#11026](https://github.com/Lightning-AI/pytorch-lightning/pull/11026))
- Changed `batch_to_device` entry in profiling from stage-specific to generic, to match profiling of other hooks ([#11031](https://github.com/Lightning-AI/pytorch-lightning/pull/11031))
- Changed the info message for finalizing ddp-spawn worker processes to a debug-level message ([#10864](https://github.com/Lightning-AI/pytorch-lightning/pull/10864))
- Removed duplicated file extension when uploading model checkpoints with `NeptuneLogger` ([#11015](https://github.com/Lightning-AI/pytorch-lightning/pull/11015))
- Removed `__getstate__` and `__setstate__` of `RichProgressBar` ([#11100](https://github.com/Lightning-AI/pytorch-lightning/pull/11100))
- The `DDPPlugin` and `DDPSpawnPlugin` and their subclasses now remove the `SyncBatchNorm` wrappers in `teardown()` to enable proper support at inference after fitting ([#11078](https://github.com/Lightning-AI/pytorch-lightning/pull/11078))
- Moved ownership of the `Accelerator` instance to the `TrainingTypePlugin`; all training-type plugins now take an optional parameter `accelerator` ([#11022](https://github.com/Lightning-AI/pytorch-lightning/pull/11022))
- Renamed the `TrainingTypePlugin` to `Strategy` ([#11120](https://github.com/Lightning-AI/pytorch-lightning/pull/11120))
    * Renamed the `ParallelPlugin` to `ParallelStrategy` ([#11123](https://github.com/Lightning-AI/pytorch-lightning/pull/11123))
    * Renamed the `DataParallelPlugin` to `DataParallelStrategy` ([#11183](https://github.com/Lightning-AI/pytorch-lightning/pull/11183))
    * Renamed the `DDPPlugin` to `DDPStrategy` ([#11142](https://github.com/Lightning-AI/pytorch-lightning/pull/11142))
    * Renamed the `DDP2Plugin` to `DDP2Strategy` ([#11185](https://github.com/Lightning-AI/pytorch-lightning/pull/11185))
    * Renamed the `DDPShardedPlugin` to `DDPShardedStrategy` ([#11186](https://github.com/Lightning-AI/pytorch-lightning/pull/11186))
    * Renamed the `DDPFullyShardedPlugin` to `DDPFullyShardedStrategy` ([#11143](https://github.com/Lightning-AI/pytorch-lightning/pull/11143))
    * Renamed the `DDPSpawnPlugin` to `DDPSpawnStrategy` ([#11145](https://github.com/Lightning-AI/pytorch-lightning/pull/11145))
    * Renamed the `DDPSpawnShardedPlugin` to `DDPSpawnShardedStrategy` ([#11210](https://github.com/Lightning-AI/pytorch-lightning/pull/11210))
    * Renamed the `DeepSpeedPlugin` to `DeepSpeedStrategy` ([#11194](https://github.com/Lightning-AI/pytorch-lightning/pull/11194))
    * Renamed the `HorovodPlugin` to `HorovodStrategy` ([#11195](https://github.com/Lightning-AI/pytorch-lightning/pull/11195))
    * Renamed the `TPUSpawnPlugin` to `TPUSpawnStrategy` ([#11190](https://github.com/Lightning-AI/pytorch-lightning/pull/11190))
    * Renamed the `IPUPlugin` to `IPUStrategy` ([#11193](https://github.com/Lightning-AI/pytorch-lightning/pull/11193))
    * Renamed the `SingleDevicePlugin` to `SingleDeviceStrategy` ([#11182](https://github.com/Lightning-AI/pytorch-lightning/pull/11182))
    * Renamed the `SingleTPUPlugin` to `SingleTPUStrategy` ([#11182](https://github.com/Lightning-AI/pytorch-lightning/pull/11182))
    * Renamed the `TrainingTypePluginsRegistry` to `StrategyRegistry` ([#11233](https://github.com/Lightning-AI/pytorch-lightning/pull/11233))
- Marked the `ResultCollection`, `ResultMetric`, and `ResultMetricCollection` classes as protected ([#11130](https://github.com/Lightning-AI/pytorch-lightning/pull/11130))
- Marked `trainer.checkpoint_connector` as protected ([#11550](https://github.com/Lightning-AI/pytorch-lightning/pull/11550))
- The epoch start/end hooks are now called by the `FitLoop` instead of the `TrainingEpochLoop` ([#11201](https://github.com/Lightning-AI/pytorch-lightning/pull/11201))
- DeepSpeed does not require lightning module zero 3 partitioning ([#10655](https://github.com/Lightning-AI/pytorch-lightning/pull/10655))
- Moved `Strategy` classes to the `strategies` directory ([#11226](https://github.com/Lightning-AI/pytorch-lightning/pull/11226))
- Renamed `training_type_plugin` file to `strategy` ([#11239](https://github.com/Lightning-AI/pytorch-lightning/pull/11239))
- Changed `DeviceStatsMonitor` to group metrics based on the logger's `group_separator` ([#11254](https://github.com/Lightning-AI/pytorch-lightning/pull/11254))
- Raised `UserWarning` if evaluation is triggered with `best` ckpt and trainer is configured with multiple checkpoint callbacks ([#11274](https://github.com/Lightning-AI/pytorch-lightning/pull/11274))
- `Trainer.logged_metrics` now always contains scalar tensors, even when a Python scalar was logged ([#11270](https://github.com/Lightning-AI/pytorch-lightning/pull/11270))
- The tuner now uses the checkpoint connector to copy and restore its state ([#11518](https://github.com/Lightning-AI/pytorch-lightning/pull/11518))
- Changed `MisconfigurationException` to `ModuleNotFoundError` when `rich` isn't available ([#11360](https://github.com/Lightning-AI/pytorch-lightning/pull/11360))
- The `trainer.current_epoch` value is now increased by 1 during and after `on_train_end` ([#8578](https://github.com/Lightning-AI/pytorch-lightning/pull/8578))
- The `trainer.global_step` value now accounts for multiple optimizers and TBPTT splits ([#11805](https://github.com/Lightning-AI/pytorch-lightning/pull/11805))
- The `trainer.global_step` value is now increased right after the `optimizer.step()` call which will impact users who access it during an intra-training validation hook ([#11805](https://github.com/Lightning-AI/pytorch-lightning/pull/11805))
- The filename of checkpoints created with `ModelCheckpoint(filename='{step}')` is different compared to previous versions. A checkpoint saved after 1 step will be named `step=1.ckpt` instead of `step=0.ckpt` ([#11805](https://github.com/Lightning-AI/pytorch-lightning/pull/11805))
- Inherit from `ABC` for `Accelerator`: Users need to implement `auto_device_count` ([#11521](https://github.com/Lightning-AI/pytorch-lightning/pull/11521))
- Changed `parallel_devices` property in `ParallelStrategy` to be lazy initialized ([#11572](https://github.com/Lightning-AI/pytorch-lightning/pull/11572))
- Updated `TQDMProgressBar` to run a separate progress bar for each eval dataloader ([#11657](https://github.com/Lightning-AI/pytorch-lightning/pull/11657))
- Sorted `SimpleProfiler(extended=False)` summary based on mean duration for each hook ([#11671](https://github.com/Lightning-AI/pytorch-lightning/pull/11671))
- Avoid enforcing `shuffle=False` for eval dataloaders ([#11575](https://github.com/Lightning-AI/pytorch-lightning/pull/11575))
- When using DP (data-parallel), Lightning will no longer automatically reduce all tensors returned in training_step; it will only reduce the loss unless `training_step_end` is overridden ([#11594](https://github.com/Lightning-AI/pytorch-lightning/pull/11594))
- When using DP (data-parallel), the `training_epoch_end` hook will no longer receive reduced outputs from `training_step` and instead get the full tensor of results from all GPUs ([#11594](https://github.com/Lightning-AI/pytorch-lightning/pull/11594))
- Changed default logger name to `lightning_logs` for consistency ([#11762](https://github.com/Lightning-AI/pytorch-lightning/pull/11762))
- Rewrote `accelerator_connector` ([#11448](https://github.com/Lightning-AI/pytorch-lightning/pull/11448))
- When manual optimization is used with DDP, we no longer force `find_unused_parameters=True` ([#12425](https://github.com/Lightning-AI/pytorch-lightning/pull/12425))
- Disable loading dataloades if corresponding `limit_batches=0` ([#11576](https://github.com/Lightning-AI/pytorch-lightning/pull/11576))
- Removed `is_global_zero` check in `training_epoch_loop` before `logger.save`. If you have a custom logger that implements `save` the Trainer will now call `save` on all ranks by default. To change this behavior add `@rank_zero_only` to your `save` implementation ([#12134](https://github.com/Lightning-AI/pytorch-lightning/pull/12134))
- Disabled tuner with distributed strategies ([#12179](https://github.com/Lightning-AI/pytorch-lightning/pull/12179))
- Marked `trainer.logger_connector` as protected ([#12195](https://github.com/Lightning-AI/pytorch-lightning/pull/12195))
- Move `Strategy.process_dataloader` function call from `fit/evaluation/predict_loop.py` to `data_connector.py` ([#12251](https://github.com/Lightning-AI/pytorch-lightning/pull/12251))
- `ModelCheckpoint(save_last=True, every_n_epochs=N)` now saves a "last" checkpoint every epoch (disregarding `every_n_epochs`) instead of only once at the end of training ([#12418](https://github.com/Lightning-AI/pytorch-lightning/pull/12418))
- The strategies that support `sync_batchnorm` now only apply it when fitting ([#11919](https://github.com/Lightning-AI/pytorch-lightning/pull/11919))
- Avoided fallback on CPU if no devices are provided for other accelerators ([#12410](https://github.com/Lightning-AI/pytorch-lightning/pull/12410))
- Modified `supporters.py` so that in the accumulator element (for loss) is created directly on the device ([#12430](https://github.com/Lightning-AI/pytorch-lightning/pull/12430))
- Removed `EarlyStopping.on_save_checkpoint` and `EarlyStopping.on_load_checkpoint` in favor of `EarlyStopping.state_dict` and `EarlyStopping.load_state_dict` ([#11887](https://github.com/Lightning-AI/pytorch-lightning/pull/11887))
- Removed `BaseFinetuning.on_save_checkpoint` and `BaseFinetuning.on_load_checkpoint` in favor of `BaseFinetuning.state_dict` and `BaseFinetuning.load_state_dict` ([#11887](https://github.com/Lightning-AI/pytorch-lightning/pull/11887))
- Removed `BackboneFinetuning.on_save_checkpoint` and `BackboneFinetuning.on_load_checkpoint` in favor of `BackboneFinetuning.state_dict` and `BackboneFinetuning.load_state_dict` ([#11887](https://github.com/Lightning-AI/pytorch-lightning/pull/11887))
- Removed `ModelCheckpoint.on_save_checkpoint` and `ModelCheckpoint.on_load_checkpoint` in favor of `ModelCheckpoint.state_dict` and `ModelCheckpoint.load_state_dict` ([#11887](https://github.com/Lightning-AI/pytorch-lightning/pull/11887))
- Removed `Timer.on_save_checkpoint` and `Timer.on_load_checkpoint` in favor of `Timer.state_dict` and `Timer.load_state_dict` ([#11887](https://github.com/Lightning-AI/pytorch-lightning/pull/11887))
- Replaced PostLocalSGDOptimizer with a dedicated model averaging component ([#12378](https://github.com/Lightning-AI/pytorch-lightning/pull/12378))

### Deprecated

- Deprecated `training_type_plugin` property in favor of `strategy` in `Trainer` and updated the references ([#11141](https://github.com/Lightning-AI/pytorch-lightning/pull/11141))
- Deprecated `Trainer.{validated,tested,predicted}_ckpt_path` and replaced with read-only property `Trainer.ckpt_path` set when checkpoints loaded via `Trainer.{fit,validate,test,predict}` ([#11696](https://github.com/Lightning-AI/pytorch-lightning/pull/11696))
- Deprecated `ClusterEnvironment.master_{address,port}` in favor of `ClusterEnvironment.main_{address,port}` ([#10103](https://github.com/Lightning-AI/pytorch-lightning/pull/10103))
- Deprecated `DistributedType` in favor of `_StrategyType` ([#10505](https://github.com/Lightning-AI/pytorch-lightning/pull/10505))
- Deprecated the `precision_plugin` constructor argument from `Accelerator` ([#10570](https://github.com/Lightning-AI/pytorch-lightning/pull/10570))
- Deprecated `DeviceType` in favor of `_AcceleratorType` ([#10503](https://github.com/Lightning-AI/pytorch-lightning/pull/10503))
- Deprecated the property `Trainer.slurm_job_id` in favor of the new `SLURMEnvironment.job_id()` method ([#10622](https://github.com/Lightning-AI/pytorch-lightning/pull/10622))
- Deprecated the access to the attribute `IndexBatchSamplerWrapper.batch_indices` in favor of `IndexBatchSamplerWrapper.seen_batch_indices` ([#10870](https://github.com/Lightning-AI/pytorch-lightning/pull/10870))
- Deprecated `on_init_start` and `on_init_end` callback hooks ([#10940](https://github.com/Lightning-AI/pytorch-lightning/pull/10940))
- Deprecated `Trainer.call_hook` in favor of `Trainer._call_callback_hooks`, `Trainer._call_lightning_module_hook`, `Trainer._call_ttp_hook`, and `Trainer._call_accelerator_hook` ([#10979](https://github.com/Lightning-AI/pytorch-lightning/pull/10979))
- Deprecated `TrainingTypePlugin.post_dispatch` in favor of `TrainingTypePlugin.teardown` ([#10939](https://github.com/Lightning-AI/pytorch-lightning/pull/10939))
- Deprecated `ModelIO.on_hpc_{save/load}` in favor of `CheckpointHooks.on_{save/load}_checkpoint` ([#10911](https://github.com/Lightning-AI/pytorch-lightning/pull/10911))
- Deprecated `Trainer.run_stage` in favor of `Trainer.{fit,validate,test,predict}` ([#11000](https://github.com/Lightning-AI/pytorch-lightning/pull/11000))
- Deprecated `Trainer.lr_schedulers` in favor of `Trainer.lr_scheduler_configs` which returns a list of dataclasses instead of dictionaries ([#11443](https://github.com/Lightning-AI/pytorch-lightning/pull/11443))
- Deprecated `Trainer.verbose_evaluate` in favor of `EvaluationLoop(verbose=...)` ([#10931](https://github.com/Lightning-AI/pytorch-lightning/pull/10931))
- Deprecated `Trainer.should_rank_save_checkpoint` Trainer property ([#11068](https://github.com/Lightning-AI/pytorch-lightning/pull/11068))
- Deprecated `Trainer.lightning_optimizers` ([#11444](https://github.com/Lightning-AI/pytorch-lightning/pull/11444))
- Deprecated `TrainerOptimizersMixin` and moved functionality to `core/optimizer.py`([#11155](https://github.com/Lightning-AI/pytorch-lightning/pull/11155))
- Deprecated the `on_train_batch_end(outputs)` format when multiple optimizers are used and TBPTT is enabled ([#12182](https://github.com/Lightning-AI/pytorch-lightning/pull/12182))
- Deprecated the `training_epoch_end(outputs)` format when multiple optimizers are used and TBPTT is enabled ([#12182](https://github.com/Lightning-AI/pytorch-lightning/pull/12182))
- Deprecated `TrainerCallbackHookMixin` ([#11148](https://github.com/Lightning-AI/pytorch-lightning/pull/11148))
- Deprecated `TrainerDataLoadingMixin` and moved functionality to `Trainer` and `DataConnector` ([#11282](https://github.com/Lightning-AI/pytorch-lightning/pull/11282))
- Deprecated function `pl.callbacks.device_stats_monitor.prefix_metric_keys` ([#11254](https://github.com/Lightning-AI/pytorch-lightning/pull/11254))
- Deprecated `Callback.on_epoch_start` hook in favour of `Callback.on_{train/val/test}_epoch_start` ([#11578](https://github.com/Lightning-AI/pytorch-lightning/pull/11578))
- Deprecated `Callback.on_epoch_end` hook in favour of `Callback.on_{train/val/test}_epoch_end` ([#11578](https://github.com/Lightning-AI/pytorch-lightning/pull/11578))
- Deprecated `LightningModule.on_epoch_start` hook in favor of `LightningModule.on_{train/val/test}_epoch_start` ([#11578](https://github.com/Lightning-AI/pytorch-lightning/pull/11578))
- Deprecated `LightningModule.on_epoch_end` hook in favor of `LightningModule.on_{train/val/test}_epoch_end` ([#11578](https://github.com/Lightning-AI/pytorch-lightning/pull/11578))
- Deprecated `on_before_accelerator_backend_setup` callback hook in favour of `setup` ([#11568](https://github.com/Lightning-AI/pytorch-lightning/pull/11568))
- Deprecated `on_batch_start` and `on_batch_end` callback hooks in favor of `on_train_batch_start` and `on_train_batch_end` ([#11577](https://github.com/Lightning-AI/pytorch-lightning/pull/11577))
- Deprecated `on_configure_sharded_model` callback hook in favor of `setup` ([#11627](https://github.com/Lightning-AI/pytorch-lightning/pull/11627))
- Deprecated `pl.utilities.distributed.rank_zero_only` in favor of `pl.utilities.rank_zero.rank_zero_only` ([#11747](https://github.com/Lightning-AI/pytorch-lightning/pull/11747))
- Deprecated `pl.utilities.distributed.rank_zero_debug` in favor of `pl.utilities.rank_zero.rank_zero_debug` ([#11747](https://github.com/Lightning-AI/pytorch-lightning/pull/11747))
- Deprecated `pl.utilities.distributed.rank_zero_info` in favor of `pl.utilities.rank_zero.rank_zero_info` ([#11747](https://github.com/Lightning-AI/pytorch-lightning/pull/11747))
- Deprecated `pl.utilities.warnings.rank_zero_warn` in favor of `pl.utilities.rank_zero.rank_zero_warn` ([#11747](https://github.com/Lightning-AI/pytorch-lightning/pull/11747))
- Deprecated `pl.utilities.warnings.rank_zero_deprecation` in favor of `pl.utilities.rank_zero.rank_zero_deprecation` ([#11747](https://github.com/Lightning-AI/pytorch-lightning/pull/11747))
- Deprecated `pl.utilities.warnings.LightningDeprecationWarning` in favor of `pl.utilities.rank_zero.LightningDeprecationWarning` ([#11747](https://github.com/Lightning-AI/pytorch-lightning/pull/11747))
- Deprecated `on_pretrain_routine_start` and `on_pretrain_routine_end` callback hooks in favor of `on_fit_start` ([#11794](https://github.com/Lightning-AI/pytorch-lightning/pull/11794))
- Deprecated `LightningModule.on_pretrain_routine_start` and `LightningModule.on_pretrain_routine_end` hooks in favor of `on_fit_start` ([#12122](https://github.com/Lightning-AI/pytorch-lightning/pull/12122))
- Deprecated `agg_key_funcs` and `agg_default_func` parameters from `LightningLoggerBase` ([#11871](https://github.com/Lightning-AI/pytorch-lightning/pull/11871))
- Deprecated `LightningLoggerBase.update_agg_funcs` ([#11871](https://github.com/Lightning-AI/pytorch-lightning/pull/11871))
- Deprecated `LightningLoggerBase.agg_and_log_metrics` in favor of `LightningLoggerBase.log_metrics` ([#11832](https://github.com/Lightning-AI/pytorch-lightning/pull/11832))
- Deprecated passing `weights_save_path` to the `Trainer` constructor in favor of adding the `ModelCheckpoint` callback with `dirpath` directly to the list of callbacks ([#12084](https://github.com/Lightning-AI/pytorch-lightning/pull/12084))
- Deprecated `pl.profiler.AbstractProfiler` in favor of `pl.profiler.Profiler` ([#12106](https://github.com/Lightning-AI/pytorch-lightning/pull/12106))
- Deprecated `pl.profiler.BaseProfiler` in favor of `pl.profiler.Profiler` ([#12150](https://github.com/Lightning-AI/pytorch-lightning/pull/12150))
- Deprecated `BaseProfiler.profile_iterable` ([#12102](https://github.com/Lightning-AI/pytorch-lightning/pull/12102))
- Deprecated `LoggerCollection` in favor of `trainer.loggers` ([#12147](https://github.com/Lightning-AI/pytorch-lightning/pull/12147))
- Deprecated `PrecisionPlugin.on_{save,load}_checkpoint` in favor of `PrecisionPlugin.{state_dict,load_state_dict}` ([#11978](https://github.com/Lightning-AI/pytorch-lightning/pull/11978))
- Deprecated `LightningDataModule.on_save/load_checkpoint` in favor of `state_dict/load_state_dict` ([#11893](https://github.com/Lightning-AI/pytorch-lightning/pull/11893))
- Deprecated `Trainer.use_amp` in favor of `Trainer.amp_backend` ([#12312](https://github.com/Lightning-AI/pytorch-lightning/pull/12312))
- Deprecated `LightningModule.use_amp` in favor of `Trainer.amp_backend` ([#12315](https://github.com/Lightning-AI/pytorch-lightning/pull/12315))
- Deprecated specifying the process group backend through the environment variable `PL_TORCH_DISTRIBUTED_BACKEND` ([#11745](https://github.com/Lightning-AI/pytorch-lightning/pull/11745))
- Deprecated `ParallelPlugin.torch_distributed_backend` in favor of `DDPStrategy.process_group_backend` property ([#11745](https://github.com/Lightning-AI/pytorch-lightning/pull/11745))
- Deprecated `ModelCheckpoint.save_checkpoint` in favor of `Trainer.save_checkpoint` ([#12456](https://github.com/Lightning-AI/pytorch-lightning/pull/12456))
- Deprecated `Trainer.devices` in favor of `Trainer.num_devices` and `Trainer.device_ids` ([#12151](https://github.com/Lightning-AI/pytorch-lightning/pull/12151))
- Deprecated `Trainer.root_gpu` in favor of `Trainer.strategy.root_device.index` when GPU is used ([#12262](https://github.com/Lightning-AI/pytorch-lightning/pull/12262))
- Deprecated `Trainer.num_gpus` in favor of `Trainer.num_devices` when GPU is used ([#12384](https://github.com/Lightning-AI/pytorch-lightning/pull/12384))
- Deprecated `Trainer.ipus` in favor of `Trainer.num_devices` when IPU is used ([#12386](https://github.com/Lightning-AI/pytorch-lightning/pull/12386))
- Deprecated `Trainer.num_processes` in favor of `Trainer.num_devices` ([#12388](https://github.com/Lightning-AI/pytorch-lightning/pull/12388))
- Deprecated `Trainer.data_parallel_device_ids` in favor of `Trainer.device_ids` ([#12072](https://github.com/Lightning-AI/pytorch-lightning/pull/12072))
- Deprecated returning state from `Callback.on_save_checkpoint` in favor of returning state in `Callback.state_dict` for checkpointing ([#11887](https://github.com/Lightning-AI/pytorch-lightning/pull/11887))
- Deprecated passing only the callback state to `Callback.on_load_checkpoint(callback_state)` in favor of passing the callback state to `Callback.load_state_dict` and in 1.8, passing the entire checkpoint dictionary to `Callback.on_load_checkpoint(checkpoint)` ([#11887](https://github.com/Lightning-AI/pytorch-lightning/pull/11887))
- Deprecated `Trainer.gpus` in favor of `Trainer.device_ids` or `Trainer.num_devices` ([#12436](https://github.com/Lightning-AI/pytorch-lightning/pull/12436))
- Deprecated `Trainer.tpu_cores` in favor of `Trainer.num_devices` ([#12437](https://github.com/Lightning-AI/pytorch-lightning/pull/12437))

### Removed

- Removed deprecated parameter `method` in `pl.utilities.model_helpers.is_overridden` ([#10507](https://github.com/Lightning-AI/pytorch-lightning/pull/10507))
- Remove deprecated method `ClusterEnvironment.creates_children` ([#10339](https://github.com/Lightning-AI/pytorch-lightning/pull/10339))
- Removed deprecated `TrainerModelHooksMixin.is_function_implemented` and `TrainerModelHooksMixin.has_arg` ([#10322](https://github.com/Lightning-AI/pytorch-lightning/pull/10322))
- Removed deprecated `pl.utilities.device_dtype_mixin.DeviceDtypeModuleMixin` in favor of `pl.core.mixins.device_dtype_mixin.DeviceDtypeModuleMixin` ([#10442](https://github.com/Lightning-AI/pytorch-lightning/pull/10442))
- Removed deprecated `LightningModule.loaded_optimizer_states_dict` property ([#10346](https://github.com/Lightning-AI/pytorch-lightning/pull/10346))
- Removed deprecated `Trainer.fit(train_dataloader=)`, `Trainer.validate(val_dataloaders=)`, and `Trainer.test(test_dataloader=)` ([#10325](https://github.com/Lightning-AI/pytorch-lightning/pull/10325))
- Removed deprecated `has_prepared_data`, `has_setup_fit`, `has_setup_validate`, `has_setup_test`, `has_setup_predict`, `has_teardown_fit`, `has_teardown_validate`, `has_teardown_test` and `has_teardown_predict` datamodule lifecycle properties  ([#10350](https://github.com/Lightning-AI/pytorch-lightning/pull/10350))
- Removed deprecated `every_n_val_epochs` parameter of ModelCheckpoint ([#10366](https://github.com/Lightning-AI/pytorch-lightning/pull/10366))
- Removed deprecated `import pl.profiler.profilers` in favor of `import pl.profiler` ([#10443](https://github.com/Lightning-AI/pytorch-lightning/pull/10443))
- Removed deprecated property `configure_slurm_dpp` from accelerator connector ([#10370](https://github.com/Lightning-AI/pytorch-lightning/pull/10370))
- Removed deprecated arguments `num_nodes` and `sync_batchnorm` from `DDPPlugin`, `DDPSpawnPlugin`, `DeepSpeedPlugin` ([#10357](https://github.com/Lightning-AI/pytorch-lightning/pull/10357))
- Removed deprecated property `is_slurm_managing_tasks` from AcceleratorConnector ([#10353](https://github.com/Lightning-AI/pytorch-lightning/pull/10353))
- Removed deprecated `LightningModule.log(tbptt_reduce_fx, tbptt_reduce_token, sync_dist_op)` ([#10423](https://github.com/Lightning-AI/pytorch-lightning/pull/10423))
- Removed deprecated `Plugin.task_idx` ([#10441](https://github.com/Lightning-AI/pytorch-lightning/pull/10441))
- Removed deprecated method `master_params` from PrecisionPlugin ([#10372](https://github.com/Lightning-AI/pytorch-lightning/pull/10372))
- Removed the automatic detachment of "extras" returned from `training_step`. For example, `return {'loss': ..., 'foo': foo.detach()}` will now be necessary if `foo` has gradients which you do not want to store ([#10424](https://github.com/Lightning-AI/pytorch-lightning/pull/10424))
- Removed deprecated passthrough methods and properties from `Accelerator` base class:
  * ([#10403](https://github.com/Lightning-AI/pytorch-lightning/pull/10403))
  * ([#10448](https://github.com/Lightning-AI/pytorch-lightning/pull/10448))
- Removed deprecated signature for `transfer_batch_to_device` hook. The new argument `dataloader_idx` is now required ([#10480](https://github.com/Lightning-AI/pytorch-lightning/pull/10480))
- Removed deprecated `utilities.distributed.rank_zero_{warn/deprecation}` ([#10451](https://github.com/Lightning-AI/pytorch-lightning/pull/10451))
- Removed deprecated `mode` argument from `ModelSummary` class ([#10449](https://github.com/Lightning-AI/pytorch-lightning/pull/10449))
- Removed deprecated `Trainer.train_loop` property in favor of `Trainer.fit_loop` ([#10482](https://github.com/Lightning-AI/pytorch-lightning/pull/10482))
- Removed deprecated `Trainer.train_loop` property in favor of `Trainer.fit_loop` ([#10482](https://github.com/Lightning-AI/pytorch-lightning/pull/10482))
- Removed deprecated `disable_validation` property from Trainer ([#10450](https://github.com/Lightning-AI/pytorch-lightning/pull/10450))
- Removed deprecated `CheckpointConnector.hpc_load` property in favor of `CheckpointConnector.restore` ([#10525](https://github.com/Lightning-AI/pytorch-lightning/pull/10525))
- Removed deprecated `reload_dataloaders_every_epoch` from `Trainer` in favour of `reload_dataloaders_every_n_epochs` ([#10481](https://github.com/Lightning-AI/pytorch-lightning/pull/10481))
- Removed the `precision_plugin` attribute from `Accelerator` in favor of its equivalent attribute `precision_plugin` in the `TrainingTypePlugin` ([#10570](https://github.com/Lightning-AI/pytorch-lightning/pull/10570))
- Removed `DeepSpeedPlugin.{precision,amp_type,amp_level}` properties ([#10657](https://github.com/Lightning-AI/pytorch-lightning/pull/10657))
- Removed patching of `on_before_batch_transfer`, `transfer_batch_to_device` and `on_after_batch_transfer` hooks in `LightningModule` ([#10603](https://github.com/Lightning-AI/pytorch-lightning/pull/10603))
- Removed argument `return_result` from the `DDPSpawnPlugin.spawn()` method ([#10867](https://github.com/Lightning-AI/pytorch-lightning/pull/10867))
- Removed the property `TrainingTypePlugin.results` and corresponding properties in subclasses ([#10034](https://github.com/Lightning-AI/pytorch-lightning/pull/10034))
- Removed the `mp_queue` attribute from `DDPSpawnPlugin` and `TPUSpawnPlugin` ([#10034](https://github.com/Lightning-AI/pytorch-lightning/pull/10034))
- Removed unnecessary `_move_optimizer_state` method overrides from `TPUSpawnPlugin` and `SingleTPUPlugin` ([#10849](https://github.com/Lightning-AI/pytorch-lightning/pull/10849))
- Removed `should_rank_save_checkpoint` property from `TrainingTypePlugin` ([#11070](https://github.com/Lightning-AI/pytorch-lightning/pull/11070))
- Removed `model_sharded_context` method from `Accelerator` ([#10886](https://github.com/Lightning-AI/pytorch-lightning/pull/10886))
- Removed method `pre_dispatch` from the `PrecisionPlugin` ([#10887](https://github.com/Lightning-AI/pytorch-lightning/pull/10887))
- Removed method `setup_optimizers_in_pre_dispatch` from the `strategies` and achieve the same logic in `setup` and `pre_dispatch` methods ([#10906](https://github.com/Lightning-AI/pytorch-lightning/pull/10906))
- Removed methods `pre_dispatch`, `dispatch` and `post_dispatch` from the `Accelerator` ([#10885](https://github.com/Lightning-AI/pytorch-lightning/pull/10885))
- Removed method `training_step`, `test_step`, `validation_step` and `predict_step` from the `Accelerator` ([#10890](https://github.com/Lightning-AI/pytorch-lightning/pull/10890))
- Removed `TrainingTypePlugin.start_{training,evaluating,predicting}` hooks and the same in all subclasses ([#10989](https://github.com/Lightning-AI/pytorch-lightning/pull/10989), [#10896](https://github.com/Lightning-AI/pytorch-lightning/pull/10896))
- Removed `Accelerator.on_train_start` ([#10999](https://github.com/Lightning-AI/pytorch-lightning/pull/10999))
- Removed support for Python 3.6 ([#11117](https://github.com/Lightning-AI/pytorch-lightning/pull/11117))
- Removed `Strategy.init_optimizers` in favor of `Strategy.setup_optimizers` ([#11236](https://github.com/Lightning-AI/pytorch-lightning/pull/11236))
- Removed `profile("training_step_and_backward")` in `Closure` class since we already profile calls `training_step` and `backward` ([#11222](https://github.com/Lightning-AI/pytorch-lightning/pull/11222))
- Removed `Strategy.optimizer_zero_grad` ([#11246](https://github.com/Lightning-AI/pytorch-lightning/pull/11246))
- Removed `Strategy.on_gpu` ([#11537](https://github.com/Lightning-AI/pytorch-lightning/pull/11537))
- Removed `Strategy.on_tpu` property ([#11536](https://github.com/Lightning-AI/pytorch-lightning/pull/11536))
- Removed the abstract property `LightningLoggerBase.experiment` ([#11603](https://github.com/Lightning-AI/pytorch-lightning/pull/11603))
- Removed `FitLoop.current_epoch` getter and setter ([#11562](https://github.com/Lightning-AI/pytorch-lightning/pull/11562))
- Removed access to `_short_id` in `NeptuneLogger` ([#11517](https://github.com/Lightning-AI/pytorch-lightning/pull/11517))
- Removed `log_text` and `log_image` from the `LightningLoggerBase` API ([#11857](https://github.com/Lightning-AI/pytorch-lightning/pull/11857))
- Removed calls to `profile("model_forward")` in favor of profiling `training_step` ([#12032](https://github.com/Lightning-AI/pytorch-lightning/pull/12032))
- Removed `get_mp_spawn_kwargs` from `DDPSpawnStrategy` and `TPUSpawnStrategy` in favor of configuration in the `_SpawnLauncher` ([#11966](https://github.com/Lightning-AI/pytorch-lightning/pull/11966))
- Removed `_aggregate_metrics`, `_reduce_agg_metrics`, and `_finalize_agg_metrics` from `LightningLoggerBase` ([#12053](https://github.com/Lightning-AI/pytorch-lightning/pull/12053))
- Removed the `AcceleratorConnector.device_type` property ([#12081](https://github.com/Lightning-AI/pytorch-lightning/pull/12081))
- Removed `AcceleratorConnector.num_nodes` ([#12107](https://github.com/Lightning-AI/pytorch-lightning/pull/12107))
- Removed `AcceleratorConnector.has_ipu` property ([#12111](https://github.com/Lightning-AI/pytorch-lightning/pull/12111))
- Removed `AcceleratorConnector.use_ipu` property ([#12110](https://github.com/Lightning-AI/pytorch-lightning/pull/12110))
- Removed `AcceleratorConnector.has_tpu` property ([#12109](https://github.com/Lightning-AI/pytorch-lightning/pull/12109))
- Removed `AcceleratorConnector.use_dp` property ([#12112](https://github.com/Lightning-AI/pytorch-lightning/pull/12112))
- Removed `configure_sync_batchnorm` from `ParallelStrategy` and all other strategies that inherit from it ([#11754](https://github.com/Lightning-AI/pytorch-lightning/pull/11754))
- Removed public attribute `sync_batchnorm` from strategies ([#11754](https://github.com/Lightning-AI/pytorch-lightning/pull/11754))
- Removed `AcceleratorConnector.root_gpu` property ([#12262](https://github.com/Lightning-AI/pytorch-lightning/pull/12262))
- Removed `AcceleratorConnector.tpu_id` property ([#12387](https://github.com/Lightning-AI/pytorch-lightning/pull/12387))
- Removed `AcceleratorConnector.num_gpus` property ([#12384](https://github.com/Lightning-AI/pytorch-lightning/pull/12384))
- Removed `AcceleratorConnector.num_ipus` property ([#12386](https://github.com/Lightning-AI/pytorch-lightning/pull/12386))
- Removed `AcceleratorConnector.num_processes` property ([#12388](https://github.com/Lightning-AI/pytorch-lightning/pull/12388))
- Removed `AcceleratorConnector.parallel_device_ids` property ([#12072](https://github.com/Lightning-AI/pytorch-lightning/pull/12072))
- Removed `AcceleratorConnector.devices` property ([#12435](https://github.com/Lightning-AI/pytorch-lightning/pull/12435))
- Removed `AcceleratorConnector.parallel_devices` property ([#12075](https://github.com/Lightning-AI/pytorch-lightning/pull/12075))
- Removed `AcceleratorConnector.tpu_cores` property ([#12437](https://github.com/Lightning-AI/pytorch-lightning/pull/12437))

### Fixed

- Fixed an issue where `ModelCheckpoint` could delete last checkpoint from the old directory when `dirpath` has changed during resumed training ([#12225](https://github.com/Lightning-AI/pytorch-lightning/pull/12225))
- Fixed an issue where `ModelCheckpoint` could delete older checkpoints when `dirpath` has changed during resumed training ([#12045](https://github.com/Lightning-AI/pytorch-lightning/pull/12045))
- Fixed an issue where `HorovodStrategy.teardown()` did not complete gracefully if an exception was thrown during callback setup [#11752](https://github.com/Lightning-AI/pytorch-lightning/pull/11752)
- Fixed security vulnerabilities CVE-2020-1747 and CVE-2020-14343 caused by the `PyYAML` dependency ([#11099](https://github.com/Lightning-AI/pytorch-lightning/pull/11099))
- Fixed security vulnerability "CWE-94: Improper Control of Generation of Code (Code Injection)" ([#12212](https://github.com/Lightning-AI/pytorch-lightning/pull/12212))
- Fixed logging on `{test,validation}_epoch_end` with multiple dataloaders ([#11132](https://github.com/Lightning-AI/pytorch-lightning/pull/11132))
- Reset the validation progress tracking state after sanity checking ([#11218](https://github.com/Lightning-AI/pytorch-lightning/pull/11218))
- Fixed double evaluation bug with fault-tolerance enabled where the second call was completely skipped ([#11119](https://github.com/Lightning-AI/pytorch-lightning/pull/11119))
- Fixed an issue with the `TPUSpawnPlugin` handling the `XLA_USE_BF16` environment variable incorrectly ([#10990](https://github.com/Lightning-AI/pytorch-lightning/pull/10990))
- Fixed wrong typehint for `Trainer.lightning_optimizers` ([#11155](https://github.com/Lightning-AI/pytorch-lightning/pull/11155))
- Fixed the lr-scheduler state not being dumped to checkpoint when using the deepspeed strategy ([#11307](https://github.com/Lightning-AI/pytorch-lightning/pull/11307))
- Fixed bug that forced overriding `configure_optimizers` with the CLI ([#11672](https://github.com/Lightning-AI/pytorch-lightning/pull/11672))
- Fixed type promotion when tensors of higher category than float are logged ([#11401](https://github.com/Lightning-AI/pytorch-lightning/pull/11401))
- Fixed `SimpleProfiler` summary ([#11414](https://github.com/Lightning-AI/pytorch-lightning/pull/11414))
- No longer set a `DistributedSampler` to the `poptorch.DataLoader` when IPUs are used ([#12114](https://github.com/Lightning-AI/pytorch-lightning/pull/12114))
- Fixed bug where progress bar was not being disabled when not in rank zero during predict ([#11377](https://github.com/Lightning-AI/pytorch-lightning/pull/11377))
- Fixed the mid-epoch warning call while resuming training ([#11556](https://github.com/Lightning-AI/pytorch-lightning/pull/11556))
- Fixed `LightningModule.{un,}toggle_model` when only 1 optimizer is used ([#12088](https://github.com/Lightning-AI/pytorch-lightning/pull/12088))
- Fixed an issue in `RichProgressbar` to display the metrics logged only on main progress bar ([#11690](https://github.com/Lightning-AI/pytorch-lightning/pull/11690))
- Fixed `RichProgressBar` progress when refresh rate does not evenly divide the total counter ([#11668](https://github.com/Lightning-AI/pytorch-lightning/pull/11668))
- Fixed `RichProgressBar` progress validation bar total when using multiple validation runs within a single training epoch ([#11668](https://github.com/Lightning-AI/pytorch-lightning/pull/11668))
- Configure native Deepspeed schedulers with interval='step' ([#11788](https://github.com/Lightning-AI/pytorch-lightning/pull/11788)), ([#12031](https://github.com/Lightning-AI/pytorch-lightning/pull/12031))
- Update `RichProgressBarTheme` styles after detecting light theme on colab ([#10993](https://github.com/Lightning-AI/pytorch-lightning/pull/10993))
- Fixed passing `_ddp_params_and_buffers_to_ignore` ([#11949](https://github.com/Lightning-AI/pytorch-lightning/pull/11949))
- Fixed an `AttributeError` when calling `save_hyperparameters` and no parameters need saving ([#11827](https://github.com/Lightning-AI/pytorch-lightning/pull/11827))
- Fixed environment variable priority for global rank determination ([#11406](https://github.com/Lightning-AI/pytorch-lightning/pull/11406))
- Fixed an issue that caused the Trainer to produce identical results on subsequent runs without explicit re-seeding ([#11870](https://github.com/Lightning-AI/pytorch-lightning/pull/11870))
- Fixed an issue that caused the Tuner to affect the random state ([#11870](https://github.com/Lightning-AI/pytorch-lightning/pull/11870))
- Fixed to avoid common hook warning if no hook is overridden ([#12131](https://github.com/Lightning-AI/pytorch-lightning/pull/12131))
- Fixed deepspeed keeping old sub-folders in same ckpt path ([#12194](https://github.com/Lightning-AI/pytorch-lightning/pull/12194))
- Fixed returning logged metrics instead of callback metrics during evaluation ([#12224](https://github.com/Lightning-AI/pytorch-lightning/pull/12224))
- Fixed the case where `logger=None` is passed to the Trainer ([#12249](https://github.com/Lightning-AI/pytorch-lightning/pull/12249))
- Fixed bug where the global step tracked by `ModelCheckpoint` was still set even if no checkpoint was saved ([#12418](https://github.com/Lightning-AI/pytorch-lightning/pull/12418))
- Fixed bug where `ModelCheckpoint` was overriding the `epoch` and `step` logged values ([#12418](https://github.com/Lightning-AI/pytorch-lightning/pull/12418))
- Fixed bug where monitoring the default `epoch` and `step` values with `ModelCheckpoint` would fail ([#12418](https://github.com/Lightning-AI/pytorch-lightning/pull/12418))
- Fixed initializing optimizers unnecessarily in `DDPFullyShardedStrategy` ([#12267](https://github.com/Lightning-AI/pytorch-lightning/pull/12267))
- Fixed check for horovod module ([#12377](https://github.com/Lightning-AI/pytorch-lightning/pull/12377))
- Fixed logging to loggers with multiple eval dataloaders ([#12454](https://github.com/Lightning-AI/pytorch-lightning/pull/12454))
- Fixed an issue with resuming from a checkpoint trained with QAT ([#11346](https://github.com/Lightning-AI/pytorch-lightning/pull/11346))


## [1.5.10] - 2022-02-08

### Fixed

- Fixed an issue to avoid validation loop run on restart ([#11552](https://github.com/Lightning-AI/pytorch-lightning/pull/11552))
- The `RichProgressBar` now correctly shows the `on_epoch` logged values on train epoch end ([#11689](https://github.com/Lightning-AI/pytorch-lightning/pull/11689))
- Fixed an issue to make the `step` argument in `WandbLogger.log_image` work ([#11716](https://github.com/Lightning-AI/pytorch-lightning/pull/11716))
- Fixed `restore_optimizers` for mapping states ([#11757](https://github.com/Lightning-AI/pytorch-lightning/pull/11757))
- With `DPStrategy`, the batch is not explicitly moved to the device ([#11780](https://github.com/Lightning-AI/pytorch-lightning/pull/11780))
- Fixed an issue to avoid val bar disappear after `trainer.validate()` ([#11700](https://github.com/Lightning-AI/pytorch-lightning/pull/11700))
- Fixed supporting remote filesystems with `Trainer.weights_save_path` for fault-tolerant training ([#11776](https://github.com/Lightning-AI/pytorch-lightning/pull/11776))
- Fixed check for available modules ([#11526](https://github.com/Lightning-AI/pytorch-lightning/pull/11526))
- Fixed bug where the path for "last" checkpoints was not getting saved correctly which caused newer runs to not remove the previous "last" checkpoint ([#11481](https://github.com/Lightning-AI/pytorch-lightning/pull/11481))
- Fixed bug where the path for best checkpoints was not getting saved correctly when no metric was monitored which caused newer runs to not use the best checkpoint ([#11481](https://github.com/Lightning-AI/pytorch-lightning/pull/11481))


## [1.5.9] - 2022-01-20

### Fixed

- Pinned sphinx-autodoc-typehints with <v1.15 ([#11400](https://github.com/Lightning-AI/pytorch-lightning/pull/11400))
- Skipped testing with PyTorch 1.7 and Python 3.9 on Ubuntu ([#11217](https://github.com/Lightning-AI/pytorch-lightning/pull/11217))
- Fixed type promotion when tensors of higher category than float are logged ([#11401](https://github.com/Lightning-AI/pytorch-lightning/pull/11401))
- Fixed the format of the configuration saved automatically by the CLI's `SaveConfigCallback` ([#11532](https://github.com/Lightning-AI/pytorch-lightning/pull/11532))

### Changed
- Changed `LSFEnvironment` to use `LSB_DJOB_RANKFILE` environment variable instead of `LSB_HOSTS` for determining node rank and main address ([#10825](https://github.com/Lightning-AI/pytorch-lightning/pull/10825))
- Disabled sampler replacement when using `IterableDataset` ([#11507](https://github.com/Lightning-AI/pytorch-lightning/pull/11507))


## [1.5.8] - 2022-01-05

### Fixed

- Fixed `LightningCLI` race condition while saving the config ([#11199](https://github.com/Lightning-AI/pytorch-lightning/pull/11199))
- Fixed the default value used with `log(reduce_fx=min|max)` ([#11310](https://github.com/Lightning-AI/pytorch-lightning/pull/11310))
- Fixed data fetcher selection ([#11294](https://github.com/Lightning-AI/pytorch-lightning/pull/11294))
- Fixed a race condition that could result in incorrect (zero) values being observed in prediction writer callbacks ([#11288](https://github.com/Lightning-AI/pytorch-lightning/pull/11288))
- Fixed dataloaders not getting reloaded the correct amount of times when setting `reload_dataloaders_every_n_epochs` and `check_val_every_n_epoch` ([#10948](https://github.com/Lightning-AI/pytorch-lightning/pull/10948))
- Fixed deepspeed strategy not restoring the lr-scheduler states when lr-scheduler(s) are configured through `LightningModule.configure_optimizer` ([#11322](https://github.com/Lightning-AI/pytorch-lightning/pull/11322))


## [1.5.7] - 2021-12-21

### Fixed

- Fixed `NeptuneLogger` when using DDP ([#11030](https://github.com/Lightning-AI/pytorch-lightning/pull/11030))
- Fixed a bug to disable logging hyperparameters in logger if there are no hparams ([#11105](https://github.com/Lightning-AI/pytorch-lightning/pull/11105))
- Avoid the deprecated `onnx.export(example_outputs=...)` in torch 1.10 ([#11116](https://github.com/Lightning-AI/pytorch-lightning/pull/11116))
- Fixed an issue when torch-scripting a `LightningModule` after training with `Trainer(sync_batchnorm=True)` ([#11078](https://github.com/Lightning-AI/pytorch-lightning/pull/11078))
- Fixed an `AttributeError` occurring when using a `CombinedLoader` (multiple dataloaders) for prediction ([#11111](https://github.com/Lightning-AI/pytorch-lightning/pull/11111))
- Fixed bug where `Trainer(track_grad_norm=..., logger=False)` would fail ([#11114](https://github.com/Lightning-AI/pytorch-lightning/pull/11114))
- Fixed an incorrect warning being produced by the model summary when using `bf16` precision on CPU ([#11161](https://github.com/Lightning-AI/pytorch-lightning/pull/11161))

### Changed

- DeepSpeed does not require lightning module zero 3 partitioning ([#10655](https://github.com/Lightning-AI/pytorch-lightning/pull/10655))
- The `ModelCheckpoint` callback now saves and restores attributes `best_k_models`, `kth_best_model_path`, `kth_value`, and `last_model_path` ([#10995](https://github.com/Lightning-AI/pytorch-lightning/pull/10995))


## [1.5.6] - 2021-12-15

### Fixed

- Fixed a bug where the DeepSpeedPlugin arguments `cpu_checkpointing` and `contiguous_memory_optimization` were not being forwarded to deepspeed correctly ([#10874](https://github.com/Lightning-AI/pytorch-lightning/pull/10874))
- Fixed an issue with `NeptuneLogger` causing checkpoints to be uploaded with a duplicated file extension ([#11015](https://github.com/Lightning-AI/pytorch-lightning/pull/11015))
- Fixed support for logging within callbacks returned from `LightningModule` ([#10991](https://github.com/Lightning-AI/pytorch-lightning/pull/10991))
- Fixed running sanity check with `RichProgressBar` ([#10913](https://github.com/Lightning-AI/pytorch-lightning/pull/10913))
- Fixed support for `CombinedLoader` while checking for warning raised with eval dataloaders ([#10994](https://github.com/Lightning-AI/pytorch-lightning/pull/10994))
- The TQDM progress bar now correctly shows the `on_epoch` logged values on train epoch end ([#11069](https://github.com/Lightning-AI/pytorch-lightning/pull/11069))
- Fixed bug where the TQDM updated the training progress bar during `trainer.validate` ([#11069](https://github.com/Lightning-AI/pytorch-lightning/pull/11069))


## [1.5.5] - 2021-12-07

### Fixed

- Disabled batch_size extraction for torchmetric instances because they accumulate the metrics internally ([#10815](https://github.com/Lightning-AI/pytorch-lightning/pull/10815))
- Fixed an issue with `SignalConnector` not restoring the default signal handlers on teardown when running on SLURM or with fault-tolerant training enabled ([#10611](https://github.com/Lightning-AI/pytorch-lightning/pull/10611))
- Fixed `SignalConnector._has_already_handler` check for callable type ([#10483](https://github.com/Lightning-AI/pytorch-lightning/pull/10483))
- Fixed an issue to return the results for each dataloader separately instead of duplicating them for each ([#10810](https://github.com/Lightning-AI/pytorch-lightning/pull/10810))
- Improved exception message if `rich` version is less than `10.2.2` ([#10839](https://github.com/Lightning-AI/pytorch-lightning/pull/10839))
- Fixed uploading best model checkpoint in NeptuneLogger ([#10369](https://github.com/Lightning-AI/pytorch-lightning/pull/10369))
- Fixed early schedule reset logic in PyTorch profiler that was causing data leak ([#10837](https://github.com/Lightning-AI/pytorch-lightning/pull/10837))
- Fixed a bug that caused incorrect batch indices to be passed to the `BasePredictionWriter` hooks when using a dataloader with `num_workers > 0` ([#10870](https://github.com/Lightning-AI/pytorch-lightning/pull/10870))
- Fixed an issue with item assignment on the logger on rank > 0 for those who support it ([#10917](https://github.com/Lightning-AI/pytorch-lightning/pull/10917))
- Fixed importing `torch_xla.debug` for `torch-xla<1.8` ([#10836](https://github.com/Lightning-AI/pytorch-lightning/pull/10836))
- Fixed an issue with `DDPSpawnPlugin` and related plugins leaving a temporary checkpoint behind ([#10934](https://github.com/Lightning-AI/pytorch-lightning/pull/10934))
- Fixed a `TypeError` occurring in the `SingalConnector.teardown()` method ([#10961](https://github.com/Lightning-AI/pytorch-lightning/pull/10961))


## [1.5.4] - 2021-11-30

### Fixed

- Fixed support for `--key.help=class` with the `LightningCLI` ([#10767](https://github.com/Lightning-AI/pytorch-lightning/pull/10767))
- Fixed `_compare_version` for python packages ([#10762](https://github.com/Lightning-AI/pytorch-lightning/pull/10762))
- Fixed TensorBoardLogger `SummaryWriter` not close before spawning the processes ([#10777](https://github.com/Lightning-AI/pytorch-lightning/pull/10777))
- Fixed a consolidation error in Lite when attempting to save the state dict of a sharded optimizer ([#10746](https://github.com/Lightning-AI/pytorch-lightning/pull/10746))
- Fixed the default logging level for batch hooks associated with training from `on_step=False, on_epoch=True` to `on_step=True, on_epoch=False` ([#10756](https://github.com/Lightning-AI/pytorch-lightning/pull/10756))

### Removed

- Removed PyTorch 1.6 support ([#10367](https://github.com/Lightning-AI/pytorch-lightning/pull/10367), [#10738](https://github.com/Lightning-AI/pytorch-lightning/pull/10738))


## [1.5.3] - 2021-11-24

### Fixed

- Fixed `ShardedTensor` state dict hook registration to check if torch distributed is available ([#10621](https://github.com/Lightning-AI/pytorch-lightning/pull/10621))
- Fixed an issue with `self.log` not respecting a tensor's `dtype` when applying computations ([#10076](https://github.com/Lightning-AI/pytorch-lightning/pull/10076))
- Fixed LigtningLite `_wrap_init` popping unexisting keys from DataLoader signature parameters ([#10613](https://github.com/Lightning-AI/pytorch-lightning/pull/10613))
- Fixed signals being registered within threads ([#10610](https://github.com/Lightning-AI/pytorch-lightning/pull/10610))
- Fixed an issue that caused Lightning to extract the batch size even though it was set by the user in `LightningModule.log` ([#10408](https://github.com/Lightning-AI/pytorch-lightning/pull/10408))
- Fixed `Trainer(move_metrics_to_cpu=True)` not moving the evaluation logged results to CPU ([#10631](https://github.com/Lightning-AI/pytorch-lightning/pull/10631))
- Fixed the `{validation,test}_step` outputs getting moved to CPU with `Trainer(move_metrics_to_cpu=True)` ([#10631](https://github.com/Lightning-AI/pytorch-lightning/pull/10631))
- Fixed an issue with collecting logged test results with multiple dataloaders ([#10522](https://github.com/Lightning-AI/pytorch-lightning/pull/10522))


## [1.5.2] - 2021-11-16

### Fixed

- Fixed `CombinedLoader` and `max_size_cycle` didn't receive a `DistributedSampler` ([#10374](https://github.com/Lightning-AI/pytorch-lightning/pull/10374))
- Fixed an issue where class or init-only variables of dataclasses were passed to the dataclass constructor in `utilities.apply_to_collection` ([#9702](https://github.com/Lightning-AI/pytorch-lightning/pull/9702))
- Fixed `isinstance` not working with `init_meta_context`, materialized model not being moved to the device ([#10493](https://github.com/Lightning-AI/pytorch-lightning/pull/10493))
- Fixed an issue that prevented the Trainer to shutdown workers when execution is interrupted due to failure([#10463](https://github.com/Lightning-AI/pytorch-lightning/pull/10463))
- Squeeze the early stopping monitor to remove empty tensor dimensions ([#10461](https://github.com/Lightning-AI/pytorch-lightning/pull/10461))
- Fixed sampler replacement logic with `overfit_batches` to only replace the sample when `SequentialSampler` is not used ([#10486](https://github.com/Lightning-AI/pytorch-lightning/pull/10486))
- Fixed scripting causing false positive deprecation warnings ([#10470](https://github.com/Lightning-AI/pytorch-lightning/pull/10470), [#10555](https://github.com/Lightning-AI/pytorch-lightning/pull/10555))
- Do not fail if batch size could not be inferred for logging when using DeepSpeed ([#10438](https://github.com/Lightning-AI/pytorch-lightning/pull/10438))
- Fixed propagation of device and dtype information to submodules of LightningLite when they inherit from `DeviceDtypeModuleMixin` ([#10559](https://github.com/Lightning-AI/pytorch-lightning/pull/10559))


## [1.5.1] - 2021-11-09

### Fixed

- Fixed `apply_to_collection(defaultdict)` ([#10316](https://github.com/Lightning-AI/pytorch-lightning/pull/10316))
- Fixed failure when `DataLoader(batch_size=None)` is passed ([#10345](https://github.com/Lightning-AI/pytorch-lightning/pull/10345))
- Fixed interception of `__init__` arguments for sub-classed DataLoader re-instantiation in Lite ([#10334](https://github.com/Lightning-AI/pytorch-lightning/pull/10334))
- Fixed issue with pickling `CSVLogger` after a call to `CSVLogger.save` ([#10388](https://github.com/Lightning-AI/pytorch-lightning/pull/10388))
- Fixed an import error being caused by `PostLocalSGD` when `torch.distributed` not available ([#10359](https://github.com/Lightning-AI/pytorch-lightning/pull/10359))
- Fixed the logging with `on_step=True` in epoch-level hooks causing unintended side-effects. Logging with `on_step=True` in epoch-level hooks will now correctly raise an error ([#10409](https://github.com/Lightning-AI/pytorch-lightning/pull/10409))
- Fixed deadlocks for distributed training with `RichProgressBar` ([#10428](https://github.com/Lightning-AI/pytorch-lightning/pull/10428))
- Fixed an issue where the model wrapper in Lite converted non-floating point tensors to float ([#10429](https://github.com/Lightning-AI/pytorch-lightning/pull/10429))
- Fixed an issue with inferring the dataset type in fault-tolerant training ([#10432](https://github.com/Lightning-AI/pytorch-lightning/pull/10432))
- Fixed dataloader workers with `persistent_workers` being deleted on every iteration ([#10434](https://github.com/Lightning-AI/pytorch-lightning/pull/10434))


## [1.5.0] - 2021-11-02

### Added

- Added support for monitoring the learning rate without schedulers in `LearningRateMonitor` ([#9786](https://github.com/Lightning-AI/pytorch-lightning/pull/9786))
- Added registration of `ShardedTensor` state dict hooks in `LightningModule.__init__` if the PyTorch version supports `ShardedTensor` ([#8944](https://github.com/Lightning-AI/pytorch-lightning/pull/8944))
- Added error handling including calling of `on_keyboard_interrupt()` and `on_exception()` for all entrypoints (fit, validate, test, predict) ([#8819](https://github.com/Lightning-AI/pytorch-lightning/pull/8819))
- Added a flavor of `training_step` that takes `dataloader_iter` as an argument ([#8807](https://github.com/Lightning-AI/pytorch-lightning/pull/8807))
- Added a `state_key` property to the `Callback` base class ([#6886](https://github.com/Lightning-AI/pytorch-lightning/pull/6886))
- Added progress tracking to loops:
    * Integrated `TrainingEpochLoop.total_batch_idx` ([#8598](https://github.com/Lightning-AI/pytorch-lightning/pull/8598))
    * Added `BatchProgress` and integrated `TrainingEpochLoop.is_last_batch` ([#9657](https://github.com/Lightning-AI/pytorch-lightning/pull/9657))
    * Avoid optional `Tracker` attributes ([#9320](https://github.com/Lightning-AI/pytorch-lightning/pull/9320))
    * Reset `current` progress counters when restarting an epoch loop that had already finished ([#9371](https://github.com/Lightning-AI/pytorch-lightning/pull/9371))
    * Call `reset_on_restart` in the loop's `reset` hook instead of when loading a checkpoint ([#9561](https://github.com/Lightning-AI/pytorch-lightning/pull/9561))
    * Use `completed` over `processed` in `reset_on_restart` ([#9656](https://github.com/Lightning-AI/pytorch-lightning/pull/9656))
    * Renamed `reset_on_epoch` to `reset_on_run` ([#9658](https://github.com/Lightning-AI/pytorch-lightning/pull/9658))
- Added `batch_size` and `rank_zero_only` arguments for `log_dict` to match `log` ([#8628](https://github.com/Lightning-AI/pytorch-lightning/pull/8628))
- Added a check for unique GPU ids ([#8666](https://github.com/Lightning-AI/pytorch-lightning/pull/8666))
- Added `ResultCollection` state_dict to the Loop `state_dict` and added support for distributed reload ([#8641](https://github.com/Lightning-AI/pytorch-lightning/pull/8641))
- Added DeepSpeed collate checkpoint utility function ([#8701](https://github.com/Lightning-AI/pytorch-lightning/pull/8701))
- Added a `handles_accumulate_grad_batches` property to the training type plugins ([#8856](https://github.com/Lightning-AI/pytorch-lightning/pull/8856))
- Added a warning to `WandbLogger` when reusing a wandb run ([#8714](https://github.com/Lightning-AI/pytorch-lightning/pull/8714))
- Added `log_graph` argument for `watch` method of `WandbLogger` ([#8662](https://github.com/Lightning-AI/pytorch-lightning/pull/8662))
- `LightningCLI` additions:
  * Added `LightningCLI(run=False|True)` to choose whether to run a `Trainer` subcommand ([#8751](https://github.com/Lightning-AI/pytorch-lightning/pull/8751))
  * Added support to call any trainer function from the `LightningCLI` via subcommands ([#7508](https://github.com/Lightning-AI/pytorch-lightning/pull/7508))
  * Allow easy trainer re-instantiation ([#7508](https://github.com/Lightning-AI/pytorch-lightning/pull/9241))
  * Automatically register all optimizers and learning rate schedulers ([#9565](https://github.com/Lightning-AI/pytorch-lightning/pull/9565))
  * Allow registering custom optimizers and learning rate schedulers without subclassing the CLI ([#9565](https://github.com/Lightning-AI/pytorch-lightning/pull/9565))
  * Support shorthand notation to instantiate optimizers and learning rate schedulers ([#9565](https://github.com/Lightning-AI/pytorch-lightning/pull/9565))
  * Support passing lists of callbacks via command line ([#8815](https://github.com/Lightning-AI/pytorch-lightning/pull/8815))
  * Support shorthand notation to instantiate models ([#9588](https://github.com/Lightning-AI/pytorch-lightning/pull/9588))
  * Support shorthand notation to instantiate datamodules ([#10011](https://github.com/Lightning-AI/pytorch-lightning/pull/10011))
  * Added `multifile` option to `LightningCLI` to enable/disable config saving to preserve multiple files structure ([#9073](https://github.com/Lightning-AI/pytorch-lightning/pull/9073))
- Fault-tolerant training:
    * Added `FastForwardSampler` and `CaptureIterableDataset` injection to data loading utilities ([#8366](https://github.com/Lightning-AI/pytorch-lightning/pull/8366))
    * Added `DataFetcher` to control fetching flow ([#8890](https://github.com/Lightning-AI/pytorch-lightning/pull/8890))
    * Added `SharedCycleIteratorState` to prevent infinite loop ([#8889](https://github.com/Lightning-AI/pytorch-lightning/pull/8889))
    * Added `CaptureMapDataset` for state management in map-style datasets ([#8891](https://github.com/Lightning-AI/pytorch-lightning/pull/8891))
    * Added Fault Tolerant Training to `DataFetcher` ([#8891](https://github.com/Lightning-AI/pytorch-lightning/pull/8891))
    * Replaced old prefetch iterator with new `DataFetcher` in training loop ([#8953](https://github.com/Lightning-AI/pytorch-lightning/pull/8953))
    * Added partial support for global random state fault-tolerance in map-style datasets ([#8950](https://github.com/Lightning-AI/pytorch-lightning/pull/8950))
    * Converted state to tuple explicitly when setting Python random state ([#9401](https://github.com/Lightning-AI/pytorch-lightning/pull/9401))
    * Added support for restarting an optimizer loop (multiple optimizers) ([#9537](https://github.com/Lightning-AI/pytorch-lightning/pull/9537))
    * Added support for restarting within Evaluation Loop ([#9563](https://github.com/Lightning-AI/pytorch-lightning/pull/9563))
    * Added mechanism to detect that a signal has been sent so the Trainer can gracefully exit ([#9566](https://github.com/Lightning-AI/pytorch-lightning/pull/9566))
    * Added support for skipping ahead to validation during the auto-restart of fitting ([#9681](https://github.com/Lightning-AI/pytorch-lightning/pull/9681))
    * Added support for auto-restart if a fault-tolerant checkpoint is available ([#9722](https://github.com/Lightning-AI/pytorch-lightning/pull/9722))
- Checkpoint saving and loading extensibility:
  * Added `CheckpointIO` plugin to expose checkpoint IO from training type plugin ([#8743](https://github.com/Lightning-AI/pytorch-lightning/pull/8743))
  * Refactored `CheckpointConnector` to offload validation logic to the `CheckpointIO` plugin ([#9045](https://github.com/Lightning-AI/pytorch-lightning/pull/9045))
  * Added `remove_checkpoint` to `CheckpointIO` plugin by moving the responsibility out of the `ModelCheckpoint` callback ([#9373](https://github.com/Lightning-AI/pytorch-lightning/pull/9373))
  * Added `XLACheckpointIO` plugin ([#9972](https://github.com/Lightning-AI/pytorch-lightning/pull/9972))
- Loop customization:
    * Added `Closure` and `AbstractClosure` classes ([#8642](https://github.com/Lightning-AI/pytorch-lightning/pull/8642))
    * Refactored `TrainingBatchLoop` and extracted `OptimizerLoop`, splitting off automatic optimization into its own loop ([#9191](https://github.com/Lightning-AI/pytorch-lightning/pull/9191))
    * Removed `TrainingBatchLoop.backward()`; manual optimization now calls directly into `Accelerator.backward()` and automatic optimization handles backward in new `OptimizerLoop` ([#9265](https://github.com/Lightning-AI/pytorch-lightning/pull/9265))
    * Extracted `ManualOptimization` logic from `TrainingBatchLoop` into its own separate loop class ([#9266](https://github.com/Lightning-AI/pytorch-lightning/pull/9266))
    * Added `OutputResult` and `ManualResult` classes ([#9437](https://github.com/Lightning-AI/pytorch-lightning/pull/9437), [#9424](https://github.com/Lightning-AI/pytorch-lightning/pull/9424))
    * Marked `OptimizerLoop.backward` as protected ([#9514](https://github.com/Lightning-AI/pytorch-lightning/pull/9514))
    * Marked `FitLoop.should_accumulate` as protected ([#9515](https://github.com/Lightning-AI/pytorch-lightning/pull/9515))
    * Marked several methods in `PredictionLoop` as protected: `on_predict_start`, `on_predict_epoch_end`, `on_predict_end`, `on_predict_model_eval` ([#9516](https://github.com/Lightning-AI/pytorch-lightning/pull/9516))
    * Marked several methods in `EvaluationLoop` as protected: `get_max_batches`, `on_evaluation_model_eval`, `on_evaluation_model_train`, `on_evaluation_start`, `on_evaluation_epoch_start`, `on_evaluation_epoch_end`, `on_evaluation_end`, `reload_evaluation_dataloaders` ([#9516](https://github.com/Lightning-AI/pytorch-lightning/pull/9516))
    * Marked several methods in `EvaluationEpochLoop` as protected: `on_evaluation_batch_start`, `evaluation_step`, `evaluation_step_end` ([#9516](https://github.com/Lightning-AI/pytorch-lightning/pull/9516))
    * Added `yielding_training_step` example ([#9983](https://github.com/Lightning-AI/pytorch-lightning/pull/9983))
- Added support for saving and loading state of multiple callbacks of the same type ([#7187](https://github.com/Lightning-AI/pytorch-lightning/pull/7187))
- Added DeepSpeed Stage 1 support ([#8974](https://github.com/Lightning-AI/pytorch-lightning/pull/8974))
- Added `Python dataclass` support for `LightningDataModule` ([#8272](https://github.com/Lightning-AI/pytorch-lightning/pull/8272))
- Added sanitization of tensors when they get logged as hyperparameters in `TensorBoardLogger` ([#9031](https://github.com/Lightning-AI/pytorch-lightning/pull/9031))
- Added `InterBatchParallelDataFetcher` ([#9020](https://github.com/Lightning-AI/pytorch-lightning/pull/9020))
- Added `DataLoaderIterDataFetcher` ([#9020](https://github.com/Lightning-AI/pytorch-lightning/pull/9020))
- Added `DataFetcher` within `Fit / Evaluation` Loop  ([#9047](https://github.com/Lightning-AI/pytorch-lightning/pull/9047))
- Added a friendly error message when DDP attempts to spawn new distributed processes with rank > 0 ([#9005](https://github.com/Lightning-AI/pytorch-lightning/pull/9005))
- Added Rich integration:
    * Added Rich progress bar ([#8929](https://github.com/Lightning-AI/pytorch-lightning/pull/8929), [#9559](https://github.com/Lightning-AI/pytorch-lightning/pull/9559))
    * Added Support for iterable datasets ([#9734](https://github.com/Lightning-AI/pytorch-lightning/pull/9734))
    * Added `RichModelSummary` callback ([#9546](https://github.com/Lightning-AI/pytorch-lightning/pull/9546))
    * Added `configure_columns` method to `RichProgressBar` ([#10288](https://github.com/Lightning-AI/pytorch-lightning/pull/10288))
    * Added `leave` argument to `RichProgressBar` ([#10301](https://github.com/Lightning-AI/pytorch-lightning/pull/10301))
- Added input validation logic for precision ([#9080](https://github.com/Lightning-AI/pytorch-lightning/pull/9080))
- Added support for CPU AMP autocast ([#9084](https://github.com/Lightning-AI/pytorch-lightning/pull/9084))
- Added `on_exception` callback hook ([#9183](https://github.com/Lightning-AI/pytorch-lightning/pull/9183))
- Added a warning to DeepSpeed when inferring batch size ([#9221](https://github.com/Lightning-AI/pytorch-lightning/pull/9221))
- Added `ModelSummary` callback ([#9344](https://github.com/Lightning-AI/pytorch-lightning/pull/9344))
- Added `log_images`, `log_text` and `log_table` to `WandbLogger` ([#9545](https://github.com/Lightning-AI/pytorch-lightning/pull/9545))
- Added `PL_RECONCILE_PROCESS` environment variable to enable process reconciliation regardless of cluster environment settings ([#9389](https://github.com/Lightning-AI/pytorch-lightning/pull/9389))
- Added `get_device_stats` to the Accelerator interface and added its implementation for GPU and TPU ([#9586](https://github.com/Lightning-AI/pytorch-lightning/pull/9586))
- Added a warning when an unknown key is encountered in the optimizer configuration, and when `OneCycleLR` is used with `"interval": "epoch"` ([#9666](https://github.com/Lightning-AI/pytorch-lightning/pull/9666))
- Added `DeviceStatsMonitor` callback ([#9712](https://github.com/Lightning-AI/pytorch-lightning/pull/9712))
- Added `enable_progress_bar` to the Trainer constructor ([#9664](https://github.com/Lightning-AI/pytorch-lightning/pull/9664))
- Added `pl_legacy_patch` load utility for loading old checkpoints that have pickled legacy Lightning attributes ([#9166](https://github.com/Lightning-AI/pytorch-lightning/pull/9166))
- Added support for `torch.use_deterministic_algorithms` ([#9121](https://github.com/Lightning-AI/pytorch-lightning/pull/9121))
- Added automatic parameters tying for TPUs ([#9525](https://github.com/Lightning-AI/pytorch-lightning/pull/9525))
- Added support for `torch.autograd.set_detect_anomaly` through `Trainer` constructor argument `detect_anomaly` ([#9848](https://github.com/Lightning-AI/pytorch-lightning/pull/9848))
- Added `enable_model_summary` flag to Trainer ([#9699](https://github.com/Lightning-AI/pytorch-lightning/pull/9699))
- Added `strategy` argument to Trainer ([#8597](https://github.com/Lightning-AI/pytorch-lightning/pull/8597))
- Added `init_meta_context`, `materialize_module` utilities ([#9920](https://github.com/Lightning-AI/pytorch-lightning/pull/9920))
- Added `TPUPrecisionPlugin` ([#10020](https://github.com/Lightning-AI/pytorch-lightning/pull/#10020))
- Added `torch.bfloat16` support:
  * Added bfloat16 support for Lightning Trainer ([#9049](https://github.com/Lightning-AI/pytorch-lightning/pull/9049))
  * Renamed `TPUHalfPrecisionPlugin` to `TPUBf16PrecisionPlugin` ([#10026](https://github.com/Lightning-AI/pytorch-lightning/pull/10026))
  * Default to `precision=bf16` on CPU when `precision=16` is passed ([#10033](https://github.com/Lightning-AI/pytorch-lightning/pull/10033))
  * Added support for `torch.autocast` ([#10053](https://github.com/Lightning-AI/pytorch-lightning/pull/10053))
- Added `kfold` example for loop customization ([#9965](https://github.com/Lightning-AI/pytorch-lightning/pull/9965))
- LightningLite:
    * Added `PrecisionPlugin.forward_context`, making it the default implementation for all `{train,val,test,predict}_step_context()` methods ([#9988](https://github.com/Lightning-AI/pytorch-lightning/pull/9988))
    * Added `DDPSpawnPlugin.spawn()` for spawning new processes of a given function ([#10018](https://github.com/Lightning-AI/pytorch-lightning/pull/10018), [#10022](https://github.com/Lightning-AI/pytorch-lightning/pull/10022))
    * Added `TrainingTypePlugin.{_setup_model, _setup_optimizer}` methods ([#9994](https://github.com/Lightning-AI/pytorch-lightning/pull/9994), [#10064](https://github.com/Lightning-AI/pytorch-lightning/pull/10064))
    * Implemented `DataParallelPlugin._setup_model` ([#10010](https://github.com/Lightning-AI/pytorch-lightning/pull/10010))
    * Implemented `DeepSpeedPlugin._setup_model_and_optimizers` ([#10009](https://github.com/Lightning-AI/pytorch-lightning/pull/10009), [#10064](https://github.com/Lightning-AI/pytorch-lightning/pull/10064))
    * Implemented `{DDPShardedPlugin,DDPShardedSpawnPlugin}._setup_model_and_optimizers` ([#10028](https://github.com/Lightning-AI/pytorch-lightning/pull/10028), [#10064](https://github.com/Lightning-AI/pytorch-lightning/pull/10064))
    * Added optional `model` argument to the `optimizer_step` methods in accelerators and plugins ([#10023](https://github.com/Lightning-AI/pytorch-lightning/pull/10023))
    * Updated precision attributes in `DeepSpeedPlugin` ([#10164](https://github.com/Lightning-AI/pytorch-lightning/pull/10164))
    * Added the ability to return a result from rank 0 in `DDPSpawnPlugin.spawn` ([#10162](https://github.com/Lightning-AI/pytorch-lightning/pull/10162))
    * Added `pl.lite` package ([#10175](https://github.com/Lightning-AI/pytorch-lightning/pull/10175))
    * Added `LightningLite` documentation ([#10043](https://github.com/Lightning-AI/pytorch-lightning/pull/10043))
    * Added `LightningLite` examples ([#9987](https://github.com/Lightning-AI/pytorch-lightning/pull/9987))
    * Make the `_LiteDataLoader` an iterator and add supports for custom dataloader ([#10279](https://github.com/Lightning-AI/pytorch-lightning/pull/10279))
- Added `use_omegaconf` argument to `save_hparams_to_yaml` plugin ([#9170](https://github.com/Lightning-AI/pytorch-lightning/pull/9170))
- Added `ckpt_path` argument for `Trainer.fit()` ([#10061](https://github.com/Lightning-AI/pytorch-lightning/pull/10061))
- Added `auto_device_count` method to `Accelerators` ([#10222](https://github.com/Lightning-AI/pytorch-lightning/pull/10222))
- Added support for `devices="auto"` ([#10264](https://github.com/Lightning-AI/pytorch-lightning/pull/10264))
- Added a `filename` argument in `ModelCheckpoint.format_checkpoint_name` ([#9818](https://github.com/Lightning-AI/pytorch-lightning/pull/9818))
- Added support for empty `gpus` list to run on CPU ([#10246](https://github.com/Lightning-AI/pytorch-lightning/pull/10246))
- Added a warning if multiple batch sizes are found from ambiguous batch ([#10247](https://github.com/Lightning-AI/pytorch-lightning/pull/10247))

### Changed

- Trainer now raises a `MisconfigurationException` when its methods are called with `ckpt_path="best"` but a checkpoint callback isn't configured ([#9841](https://github.com/Lightning-AI/pytorch-lightning/pull/9841))
- Setting `Trainer(accelerator="ddp_cpu")` now does not spawn a subprocess if `num_processes` is kept `1` along with `num_nodes > 1` ([#9603](https://github.com/Lightning-AI/pytorch-lightning/pull/9603))
- Module imports are now catching `ModuleNotFoundError` instead of `ImportError` ([#9867](https://github.com/Lightning-AI/pytorch-lightning/pull/9867))
- `pl.loggers.neptune.NeptuneLogger` is now consistent with the new [neptune-client](https://github.com/neptune-ai/neptune-client) API; the old [neptune-client](https://github.com/neptune-ai/neptune-client) API is supported by `NeptuneClient` from the [neptune-contrib](https://github.com/neptune-ai/neptune-contrib) repo ([#6867](https://github.com/Lightning-AI/pytorch-lightning/pull/6867))
- Parsing of `enums` type hyperparameters to be saved in the `haprams.yaml` file by TensorBoard and CSV loggers has been fixed and made in line with how OmegaConf parses it ([#9170](https://github.com/Lightning-AI/pytorch-lightning/pull/9170))
- Parsing of the `gpus` Trainer argument has changed: `gpus="n"` (str) no longer selects the GPU index n and instead selects the first n devices ([#8770](https://github.com/Lightning-AI/pytorch-lightning/pull/8770))
- `iteration_count` and other index attributes in the loops has been replaced with progress dataclasses ([#8477](https://github.com/Lightning-AI/pytorch-lightning/pull/8477))
- The `trainer.lightning_module` reference is now properly set at the very beginning of a run ([#8536](https://github.com/Lightning-AI/pytorch-lightning/pull/8536))
- The model weights now get loaded in all cases when the checkpoint path gets provided in validate/test/predict, regardless of whether the model instance is provided or not ([#8352](https://github.com/Lightning-AI/pytorch-lightning/pull/8352))
- The `Trainer` functions `reset_{train,val,test,predict}_dataloader`, `reset_train_val_dataloaders`, and `request_dataloader` `model` argument is now optional ([#8536](https://github.com/Lightning-AI/pytorch-lightning/pull/8536))
- Saved checkpoints will no longer use the type of a `Callback` as the key to avoid issues with unpickling ([#6886](https://github.com/Lightning-AI/pytorch-lightning/pull/6886))
- Improved string conversion for `ResultCollection` ([#8622](https://github.com/Lightning-AI/pytorch-lightning/pull/8622))
- `LightningCLI` changes:
    * `LightningCLI.init_parser` now returns the parser instance ([#8721](https://github.com/Lightning-AI/pytorch-lightning/pull/8721))
    * `LightningCLI.add_core_arguments_to_parser`, `LightningCLI.parse_arguments` now take a `parser` argument ([#8721](https://github.com/Lightning-AI/pytorch-lightning/pull/8721))
    * `LightningCLI.instantiate_trainer` now takes a config and a list of callbacks ([#8721](https://github.com/Lightning-AI/pytorch-lightning/pull/8721))
    * Split `LightningCLI.add_core_arguments_to_parser` into `LightningCLI.add_default_arguments_to_parser` + `LightningCLI.add_core_arguments_to_parser` ([#8721](https://github.com/Lightning-AI/pytorch-lightning/pull/8721))
- The accelerator and training type plugin `setup` hooks no longer have a `model` argument ([#8536](https://github.com/Lightning-AI/pytorch-lightning/pull/8536))
- The accelerator and training type plugin `update_global_step` hook has been removed ([#8856](https://github.com/Lightning-AI/pytorch-lightning/pull/8856))
- The coverage of `self.log`-ing in any `LightningModule` or `Callback` hook has been improved ([#8498](https://github.com/Lightning-AI/pytorch-lightning/pull/8498))
- `self.log`-ing without a `Trainer` reference now raises a warning instead of an exception ([#9733](https://github.com/Lightning-AI/pytorch-lightning/pull/9733))
- Removed restrictions in the Trainer that loggers can only log from rank 0; the existing logger behavior has not changed ([#8608](https://github.com/Lightning-AI/pytorch-lightning/pull/8608))
- `Trainer.request_dataloader` now takes a `RunningStage` enum instance ([#8858](https://github.com/Lightning-AI/pytorch-lightning/pull/8858))
- Changed `rank_zero_warn` to `NotImplementedError` in the `{train, val, test, predict}_dataloader` hooks that `Lightning(Data)Module` uses ([#9161](https://github.com/Lightning-AI/pytorch-lightning/pull/9161))
- Moved `block_ddp_sync_behaviour` out of `TrainingBatchLoop` to loop utilities ([#9192](https://github.com/Lightning-AI/pytorch-lightning/pull/9192))
- Executing the `optimizer_closure` is now required when overriding the `optimizer_step` hook ([#9360](https://github.com/Lightning-AI/pytorch-lightning/pull/9360))
- Changed logging of `LightningModule` and `LightningDataModule` hyperparameters to raise an exception only if there are colliding keys with different values ([#9496](https://github.com/Lightning-AI/pytorch-lightning/pull/9496))
- `seed_everything` now fails when an invalid seed value is passed instead of selecting a random seed ([#8787](https://github.com/Lightning-AI/pytorch-lightning/pull/8787))
- The Trainer now calls `TrainingTypePlugin` collective APIs directly instead of going through the Accelerator reference ([#9677](https://github.com/Lightning-AI/pytorch-lightning/pull/9677), [#9901](https://github.com/Lightning-AI/pytorch-lightning/pull/9901))
- The tuner now uses a unique filename to save a temporary checkpoint ([#9682](https://github.com/Lightning-AI/pytorch-lightning/pull/9682))
- Changed `HorovodPlugin.all_gather` to return a `torch.Tensor` instead of a list ([#9696](https://github.com/Lightning-AI/pytorch-lightning/pull/9696))
- Changed Trainer connectors to be protected attributes:
    * Configuration Validator ([#9779](https://github.com/Lightning-AI/pytorch-lightning/pull/9779))
- The `current_epoch` and `global_step` attributes now get restored irrespective of the Trainer task ([#9413](https://github.com/Lightning-AI/pytorch-lightning/pull/9413))
- Trainer now raises an exception when requesting `amp_level` with native `amp_backend` ([#9755](https://github.com/Lightning-AI/pytorch-lightning/pull/9755))
- Update the logic to check for accumulation steps with deepspeed ([#9826](https://github.com/Lightning-AI/pytorch-lightning/pull/9826))
- `pl.utilities.grads.grad_norm` now raises an exception if parameter `norm_type <= 0` ([#9765](https://github.com/Lightning-AI/pytorch-lightning/pull/9765))
- Updated error message for interactive incompatible plugins ([#9896](https://github.com/Lightning-AI/pytorch-lightning/pull/9896))
- Moved the `optimizer_step` and `clip_gradients` hook from the `Accelerator` and `TrainingTypePlugin` into the `PrecisionPlugin` ([#10143](https://github.com/Lightning-AI/pytorch-lightning/pull/10143), [#10029](https://github.com/Lightning-AI/pytorch-lightning/pull/10029))
- `NativeMixedPrecisionPlugin` and its subclasses now take an optional `GradScaler` instance ([#10055](https://github.com/Lightning-AI/pytorch-lightning/pull/10055))
- Trainer is now raising a `MisconfigurationException` instead of a warning if `Trainer.{validate/test}` is missing required methods ([#10016](https://github.com/Lightning-AI/pytorch-lightning/pull/10016))
- Changed default value of the `max_steps` Trainer argument from `None` to -1 ([#9460](https://github.com/Lightning-AI/pytorch-lightning/pull/9460))
- LightningModule now raises an error when calling `log(on_step=False, on_epoch=False)` ([#10227](https://github.com/Lightning-AI/pytorch-lightning/pull/10227))
- Quantization aware training observers are now disabled by default during validating/testing/predicting stages ([#8540](https://github.com/Lightning-AI/pytorch-lightning/pull/8540))
- Raised `MisconfigurationException` when total length of `dataloader` across ranks is zero, and give warning when total length is non-zero, but only local rank length is zero. ([#9827](https://github.com/Lightning-AI/pytorch-lightning/pull/9827))
- Changed the model size calculation using `ByteCounter` ([#10123](https://github.com/Lightning-AI/pytorch-lightning/pull/10123))
- Enabled `on_load_checkpoint` for `LightningDataModule` for all `trainer_fn` ([#10238](https://github.com/Lightning-AI/pytorch-lightning/pull/10238))
- Allowed separate config files for parameters with class type when LightningCLI is in `subclass_mode=False` ([#10286](https://github.com/Lightning-AI/pytorch-lightning/pull/10286))

### Deprecated

- Deprecated Trainer argument `terminate_on_nan` in favor of `detect_anomaly`([#9175](https://github.com/Lightning-AI/pytorch-lightning/pull/9175))
- Deprecated `Trainer.terminate_on_nan` public attribute access ([#9849](https://github.com/Lightning-AI/pytorch-lightning/pull/9849))
- Deprecated `LightningModule.summarize()` in favor of `pl.utilities.model_summary.summarize()` ([#8513](https://github.com/Lightning-AI/pytorch-lightning/pull/8513))
- Deprecated `LightningModule.model_size` ([#8343](https://github.com/Lightning-AI/pytorch-lightning/pull/8343))
- Deprecated `DataModule` properties: `train_transforms`, `val_transforms`, `test_transforms`, `size`, `dims` ([#8851](https://github.com/Lightning-AI/pytorch-lightning/pull/8851))
- Deprecated `add_to_queue`, `get_from_queue` from `LightningModule` in favor of corresponding methods in the `DDPSpawnPlugin` ([#9118](https://github.com/Lightning-AI/pytorch-lightning/pull/9118))
- Deprecated `LightningModule.get_progress_bar_dict` and `Trainer.progress_bar_dict` in favor of `pl.callbacks.progress.base.get_standard_metrics` and `ProgressBarBase.get_metrics` ([#8985](https://github.com/Lightning-AI/pytorch-lightning/pull/8985))
- Deprecated `prepare_data_per_node` flag on Trainer and set it as a property of `DataHooks`, accessible in the `LightningModule` and `LightningDataModule` ([#8958](https://github.com/Lightning-AI/pytorch-lightning/pull/8958))
- Deprecated the `TestTubeLogger` ([#9065](https://github.com/Lightning-AI/pytorch-lightning/pull/9065))
- Deprecated `on_{train/val/test/predict}_dataloader()` from `LightningModule` and `LightningDataModule` ([#9098](https://github.com/Lightning-AI/pytorch-lightning/pull/9098))
- Deprecated `on_keyboard_interrupt` callback hook in favor of new `on_exception` hook ([#9260](https://github.com/Lightning-AI/pytorch-lightning/pull/9260))
- Deprecated passing `process_position` to the `Trainer` constructor in favor of adding the `ProgressBar` callback with `process_position` directly to the list of callbacks ([#9222](https://github.com/Lightning-AI/pytorch-lightning/pull/9222))
- Deprecated passing `flush_logs_every_n_steps` as a Trainer argument, instead pass it to the logger init if supported ([#9366](https://github.com/Lightning-AI/pytorch-lightning/pull/9366))
- Deprecated `LightningLoggerBase.close`, `LoggerCollection.close` in favor of `LightningLoggerBase.finalize`, `LoggerCollection.finalize` ([#9422](https://github.com/Lightning-AI/pytorch-lightning/pull/9422))
- Deprecated passing `progress_bar_refresh_rate` to the `Trainer` constructor in favor of adding the `ProgressBar` callback with `refresh_rate` directly to the list of callbacks, or passing `enable_progress_bar=False` to disable the progress bar ([#9616](https://github.com/Lightning-AI/pytorch-lightning/pull/9616))
- Deprecated `LightningDistributed` and moved the broadcast logic to `DDPPlugin` and `DDPSpawnPlugin` directly ([#9691](https://github.com/Lightning-AI/pytorch-lightning/pull/9691))
- Deprecated passing `stochastic_weight_avg` to the `Trainer` constructor in favor of adding the `StochasticWeightAveraging` callback directly to the list of callbacks ([#8989](https://github.com/Lightning-AI/pytorch-lightning/pull/8989))
- Deprecated Accelerator collective API `barrier`, `broadcast`, and `all_gather` in favor of calling the `TrainingTypePlugin` collective API directly ([#9677](https://github.com/Lightning-AI/pytorch-lightning/pull/9677))
- Deprecated `checkpoint_callback` from the `Trainer` constructor in favor of `enable_checkpointing` ([#9754](https://github.com/Lightning-AI/pytorch-lightning/pull/9754))
- Deprecated the `LightningModule.on_post_move_to_device` method ([#9525](https://github.com/Lightning-AI/pytorch-lightning/pull/9525))
- Deprecated `pl.core.decorators.parameter_validation` in favor of `pl.utilities.parameter_tying.set_shared_parameters` ([#9525](https://github.com/Lightning-AI/pytorch-lightning/pull/9525))
- Deprecated passing `weights_summary` to the `Trainer` constructor in favor of adding the `ModelSummary` callback with `max_depth` directly to the list of callbacks ([#9699](https://github.com/Lightning-AI/pytorch-lightning/pull/9699))
- Deprecated `log_gpu_memory`, `gpu_metrics`, and util funcs in favor of `DeviceStatsMonitor` callback ([#9921](https://github.com/Lightning-AI/pytorch-lightning/pull/9921))
- Deprecated `GPUStatsMonitor` and `XLAStatsMonitor` in favor of `DeviceStatsMonitor` callback ([#9924](https://github.com/Lightning-AI/pytorch-lightning/pull/9924))
- Deprecated setting `Trainer(max_steps=None)`; To turn off the limit, set `Trainer(max_steps=-1)` (default) ([#9460](https://github.com/Lightning-AI/pytorch-lightning/pull/9460))
- Deprecated access to the `AcceleratorConnector.is_slurm_managing_tasks` attribute and marked it as protected ([#10101](https://github.com/Lightning-AI/pytorch-lightning/pull/10101))
- Deprecated access to the `AcceleratorConnector.configure_slurm_ddp` method and marked it as protected ([#10101](https://github.com/Lightning-AI/pytorch-lightning/pull/10101))
- Deprecated passing `resume_from_checkpoint` to the `Trainer` constructor in favor of `trainer.fit(ckpt_path=)` ([#10061](https://github.com/Lightning-AI/pytorch-lightning/pull/10061))
- Deprecated `ClusterEnvironment.creates_children()` in favor of `ClusterEnvironment.creates_processes_externally` (property) ([#10106](https://github.com/Lightning-AI/pytorch-lightning/pull/10106))
- Deprecated `PrecisionPlugin.master_params()` in favor of `PrecisionPlugin.main_params()` ([#10105](https://github.com/Lightning-AI/pytorch-lightning/pull/10105))
- Deprecated `lr_sch_names` from `LearningRateMonitor` ([#10066](https://github.com/Lightning-AI/pytorch-lightning/pull/10066))
- Deprecated `ProgressBar` callback in favor of `TQDMProgressBar` ([#10134](https://github.com/Lightning-AI/pytorch-lightning/pull/10134))

### Removed

- Removed deprecated `metrics` ([#8586](https://github.com/Lightning-AI/pytorch-lightning/pull/8586/))
- Removed the deprecated `outputs` argument in both the `LightningModule.on_train_epoch_end` and `Callback.on_train_epoch_end` hooks ([#8587](https://github.com/Lightning-AI/pytorch-lightning/pull/8587))
- Removed the deprecated `TrainerLoggingMixin` class ([#8609](https://github.com/Lightning-AI/pytorch-lightning/pull/8609))
- Removed the deprecated `TrainerTrainingTricksMixin` class ([#8679](https://github.com/Lightning-AI/pytorch-lightning/pull/8679))
- Removed the deprecated `optimizer_idx` from `training_step` as an accepted argument in manual optimization ([#8576](https://github.com/Lightning-AI/pytorch-lightning/pull/8576))
- Removed support for the deprecated `on_save_checkpoint` signature. The hook now takes a `checkpoint` positional parameter ([#8697](https://github.com/Lightning-AI/pytorch-lightning/pull/8697))
- Removed support for the deprecated `on_load_checkpoint` signature. The hook now takes a `pl_module` positional parameter ([#8697](https://github.com/Lightning-AI/pytorch-lightning/pull/8697))
- Removed the deprecated `save_function` property in `ModelCheckpoint` ([#8680](https://github.com/Lightning-AI/pytorch-lightning/pull/8680))
- Removed the deprecated `model` argument from `ModelCheckpoint.save_checkpoint` ([#8688](https://github.com/Lightning-AI/pytorch-lightning/pull/8688))
- Removed the deprecated `sync_step` argument from `WandbLogger` ([#8763](https://github.com/Lightning-AI/pytorch-lightning/pull/8763))
- Removed the deprecated `Trainer.truncated_bptt_steps` in favor of `LightningModule.truncated_bptt_steps` ([#8826](https://github.com/Lightning-AI/pytorch-lightning/pull/8826))
- Removed `LightningModule.write_predictions` and `LightningModule.write_predictions_dict` ([#8850](https://github.com/Lightning-AI/pytorch-lightning/pull/8850))
- Removed `on_reset_*_dataloader` hooks in TrainingType Plugins and Accelerators ([#8858](https://github.com/Lightning-AI/pytorch-lightning/pull/8858))
- Removed deprecated `GradInformation` module in favor of `pl.utilities.grads` ([#8831](https://github.com/Lightning-AI/pytorch-lightning/pull/8831/))
- Removed `TrainingTypePlugin.on_save` and `Accelerator.on_save` ([#9023](https://github.com/Lightning-AI/pytorch-lightning/pull/9023))
- Removed `{Accelerator,TrainingTypePlugin,PrecisionPlugin}.post_optimizer_step` ([#9746](https://github.com/Lightning-AI/pytorch-lightning/pull/9746))
- Removed deprecated `connect_precision_plugin` and `connect_training_type_plugin` from `Accelerator` ([#9019](https://github.com/Lightning-AI/pytorch-lightning/pull/9019))
- Removed `on_train_epoch_end` from `Accelerator` ([#9035](https://github.com/Lightning-AI/pytorch-lightning/pull/9035))
- Removed `InterBatchProcessor` in favor of `DataLoaderIterDataFetcher` ([#9052](https://github.com/Lightning-AI/pytorch-lightning/pull/9052))
- Removed `Plugin` in `base_plugin.py` in favor of accessing `TrainingTypePlugin` and `PrecisionPlugin` directly instead ([#9066](https://github.com/Lightning-AI/pytorch-lightning/pull/9066))
- Removed `teardown` from `ParallelPlugin` ([#8943](https://github.com/Lightning-AI/pytorch-lightning/pull/8943))
- Removed deprecated `profiled_functions` argument from `PyTorchProfiler` ([#9178](https://github.com/Lightning-AI/pytorch-lightning/pull/9178))
- Removed deprecated `pytorch_lightning.utilities.argparse_utils` module ([#9166](https://github.com/Lightning-AI/pytorch-lightning/pull/9166))
- Removed deprecated property `Trainer.running_sanity_check` in favor of `Trainer.sanity_checking` ([#9209](https://github.com/Lightning-AI/pytorch-lightning/pull/9209))
- Removed deprecated `BaseProfiler.output_filename` arg from it and its descendants in favor of `dirpath` and `filename` ([#9214](https://github.com/Lightning-AI/pytorch-lightning/pull/9214))
- Removed deprecated property `ModelCheckpoint.period` in favor of `ModelCheckpoint.every_n_epochs` ([#9213](https://github.com/Lightning-AI/pytorch-lightning/pull/9213))
- Removed deprecated `auto_move_data` decorator ([#9231](https://github.com/Lightning-AI/pytorch-lightning/pull/9231))
- Removed deprecated property `LightningModule.datamodule` in favor of `Trainer.datamodule` ([#9233](https://github.com/Lightning-AI/pytorch-lightning/pull/9233))
- Removed deprecated properties `DeepSpeedPlugin.cpu_offload*` in favor of `offload_optimizer`, `offload_parameters` and `pin_memory` ([#9244](https://github.com/Lightning-AI/pytorch-lightning/pull/9244))
- Removed deprecated property `AcceleratorConnector.is_using_torchelastic` in favor of `TorchElasticEnvironment.is_using_torchelastic()` ([#9729](https://github.com/Lightning-AI/pytorch-lightning/pull/9729))
- Removed `pl.utilities.debugging.InternalDebugger` ([#9680](https://github.com/Lightning-AI/pytorch-lightning/pull/9680))
- Removed `call_configure_sharded_model_hook` property from `Accelerator` and `TrainingTypePlugin` ([#9612](https://github.com/Lightning-AI/pytorch-lightning/pull/9612))
- Removed `TrainerProperties` mixin and moved property definitions directly into `Trainer` ([#9495](https://github.com/Lightning-AI/pytorch-lightning/pull/9495))
- Removed a redundant warning with `ModelCheckpoint(monitor=None)` callback ([#9875](https://github.com/Lightning-AI/pytorch-lightning/pull/9875))
- Remove `epoch` from `trainer.logged_metrics` ([#9904](https://github.com/Lightning-AI/pytorch-lightning/pull/9904))
- Remove deprecated `distributed_backend` from `Trainer` ([#10017](https://github.com/Lightning-AI/pytorch-lightning/pull/10017))
- Removed `process_idx` from the `{DDPSpawnPlugin,TPUSpawnPlugin}.new_process` methods ([#10022](https://github.com/Lightning-AI/pytorch-lightning/pull/10022))
- Removed automatic patching of `{train,val,test,predict}_dataloader()` on the `LightningModule` ([#9764](https://github.com/Lightning-AI/pytorch-lightning/pull/9764))
- Removed `pl.trainer.connectors.OptimizerConnector` ([#10120](https://github.com/Lightning-AI/pytorch-lightning/pull/10120))

### Fixed

- Fixed ImageNet evaluation in example ([#10179](https://github.com/Lightning-AI/pytorch-lightning/pull/10179))
- Fixed an issue with logger outputs not being finalized correctly after prediction runs ([#8685](https://github.com/Lightning-AI/pytorch-lightning/pull/8685))
- Fixed `move_metrics_to_cpu` moving the loss to CPU while training on device ([#9308](https://github.com/Lightning-AI/pytorch-lightning/pull/9308))
- Fixed incorrect main progress bar indicator when resuming training mid-epoch ([#9310](https://github.com/Lightning-AI/pytorch-lightning/pull/9310))
- Fixed an issue with freeing memory of datafetchers during teardown ([#9387](https://github.com/Lightning-AI/pytorch-lightning/pull/9387))
- Fixed a bug where the training step output needed to be `deepcopy`-ed ([#9349](https://github.com/Lightning-AI/pytorch-lightning/pull/9349))
- Fixed an issue with freeing memory allocated by the data iterators in `Loop.on_run_end` ([#9386](https://github.com/Lightning-AI/pytorch-lightning/pull/9386), [#9915](https://github.com/Lightning-AI/pytorch-lightning/pull/9915))
- Fixed `BasePredictionWriter` not returning the batch indices in a non-distributed setting ([#9432](https://github.com/Lightning-AI/pytorch-lightning/pull/9432))
- Fixed an error when running in XLA environments with no TPU attached ([#9572](https://github.com/Lightning-AI/pytorch-lightning/pull/9572))
- Fixed check on torchmetrics logged whose `compute()` output is a multielement tensor ([#9582](https://github.com/Lightning-AI/pytorch-lightning/pull/9582))
- Fixed gradient accumulation for `DDPShardedPlugin` ([#9122](https://github.com/Lightning-AI/pytorch-lightning/pull/9122))
- Fixed missing DeepSpeed distributed call ([#9540](https://github.com/Lightning-AI/pytorch-lightning/pull/9540))
- Fixed an issue with wrapped LightningModule during evaluation; The LightningModule no longer gets wrapped with data-parallel modules when not fitting in `DDPPlugin`, `DDPSpawnPlugin`, `DDPShardedPlugin`, `DDPSpawnShardedPlugin` ([#9096](https://github.com/Lightning-AI/pytorch-lightning/pull/9096))
- Fixed `trainer.accumulate_grad_batches` to be an int on init. The default value for it is now `None` inside Trainer ([#9652](https://github.com/Lightning-AI/pytorch-lightning/pull/9652))
- Fixed `broadcast` in `DDPPlugin` and `DDPSpawnPlugin` to respect the `src` input ([#9691](https://github.com/Lightning-AI/pytorch-lightning/pull/9691))
- Fixed `self.log(on_epoch=True, reduce_fx=sum))` for the `on_batch_start` and `on_train_batch_start` hooks ([#9791](https://github.com/Lightning-AI/pytorch-lightning/pull/9791))
- Fixed `self.log(on_epoch=True)` for the `on_batch_start` and `on_train_batch_start` hooks ([#9780](https://github.com/Lightning-AI/pytorch-lightning/pull/9780))
- Fixed restoring training state during `Trainer.fit` only ([#9413](https://github.com/Lightning-AI/pytorch-lightning/pull/9413))
- Fixed DeepSpeed and Lightning both calling the scheduler ([#9788](https://github.com/Lightning-AI/pytorch-lightning/pull/9788))
- Fixed missing arguments when saving hyperparameters from the parent class but not from the child class ([#9800](https://github.com/Lightning-AI/pytorch-lightning/pull/9800))
- Fixed DeepSpeed GPU device IDs ([#9847](https://github.com/Lightning-AI/pytorch-lightning/pull/9847))
- Reset `val_dataloader` in `tuner/batch_size_scaling` ([#9857](https://github.com/Lightning-AI/pytorch-lightning/pull/9857))
- Fixed use of `LightningCLI` in computer_vision_fine_tuning.py example ([#9934](https://github.com/Lightning-AI/pytorch-lightning/pull/9934))
- Fixed issue with non-init dataclass fields in `apply_to_collection` ([#9963](https://github.com/Lightning-AI/pytorch-lightning/pull/9963))
- Reset `val_dataloader` in `tuner/batch_size_scaling` for binsearch ([#9975](https://github.com/Lightning-AI/pytorch-lightning/pull/9975))
- Fixed logic to check for spawn in dataloader `TrainerDataLoadingMixin._worker_check` ([#9902](https://github.com/Lightning-AI/pytorch-lightning/pull/9902))
- Fixed `train_dataloader` getting loaded twice when resuming from a checkpoint during `Trainer.fit()` ([#9671](https://github.com/Lightning-AI/pytorch-lightning/pull/9671))
- Fixed `LearningRateMonitor` logging with multiple param groups optimizer with no scheduler ([#10044](https://github.com/Lightning-AI/pytorch-lightning/pull/10044))
- Fixed undesired side effects being caused by `Trainer` patching dataloader methods on the `LightningModule` ([#9764](https://github.com/Lightning-AI/pytorch-lightning/pull/9764))
- Fixed gradients not being unscaled when clipping or logging the gradient norm ([#9287](https://github.com/Lightning-AI/pytorch-lightning/pull/9287))
- Fixed `on_before_optimizer_step` getting called before the optimizer closure (including backward) has run ([#10167](https://github.com/Lightning-AI/pytorch-lightning/pull/10167))
- Fixed monitor value in `ModelCheckpoint` getting moved to the wrong device in a special case where it becomes NaN ([#10118](https://github.com/Lightning-AI/pytorch-lightning/pull/10118))
- Fixed creation of `dirpath` in `BaseProfiler` if it doesn't exist ([#10073](https://github.com/Lightning-AI/pytorch-lightning/pull/10073))
- Fixed incorrect handling of sigterm ([#10189](https://github.com/Lightning-AI/pytorch-lightning/pull/10189))
- Fixed bug where `log(on_step=True, on_epoch=True, sync_dist=True)` wouldn't reduce the value on step ([#10227](https://github.com/Lightning-AI/pytorch-lightning/pull/10227))
- Fixed an issue with `pl.utilities.seed.reset_seed` converting the `PL_SEED_WORKERS` environment variable to `bool` ([#10099](https://github.com/Lightning-AI/pytorch-lightning/pull/10099))
- Fixed iterating over a logger collection when `fast_dev_run > 0` ([#10232](https://github.com/Lightning-AI/pytorch-lightning/pull/10232))
- Fixed `batch_size` in `ResultCollection` not being reset to 1 on epoch end ([#10242](https://github.com/Lightning-AI/pytorch-lightning/pull/10242))
- Fixed `distrib_type` not being set when training plugin instances are being passed to the Trainer ([#10251](https://github.com/Lightning-AI/pytorch-lightning/pull/10251))


## [1.4.9] - 2021-09-30

- Fixed `lr_find` to generate same results on multiple calls ([#9704](https://github.com/Lightning-AI/pytorch-lightning/pull/9704))
- Fixed `reset` metrics on validation epoch end ([#9717](https://github.com/Lightning-AI/pytorch-lightning/pull/9717))
- Fixed input validation for `gradient_clip_val`, `gradient_clip_algorithm`, `track_grad_norm` and `terminate_on_nan` Trainer arguments ([#9595](https://github.com/Lightning-AI/pytorch-lightning/pull/9595))
- Reset metrics before each task starts ([#9410](https://github.com/Lightning-AI/pytorch-lightning/pull/9410))


## [1.4.8] - 2021-09-22

- Fixed error reporting in DDP process reconciliation when processes are launched by an external agent ([#9389](https://github.com/Lightning-AI/pytorch-lightning/pull/9389))
- Added PL_RECONCILE_PROCESS environment variable to enable process reconciliation regardless of cluster environment settings ([#9389](https://github.com/Lightning-AI/pytorch-lightning/pull/9389))
- Fixed `add_argparse_args` raising `TypeError` when args are typed as `typing.Generic` in Python 3.6 ([#9554](https://github.com/Lightning-AI/pytorch-lightning/pull/9554))
- Fixed back-compatibility for saving hyperparameters from a single container and inferring its argument name by reverting [#9125](https://github.com/Lightning-AI/pytorch-lightning/pull/9125) ([#9642](https://github.com/Lightning-AI/pytorch-lightning/pull/9642))


## [1.4.7] - 2021-09-14

- Fixed logging of nan parameters ([#9364](https://github.com/Lightning-AI/pytorch-lightning/pull/9364))
- Fixed `replace_sampler` missing the batch size under specific conditions ([#9367](https://github.com/Lightning-AI/pytorch-lightning/pull/9367))
- Pass init args to ShardedDataParallel ([#9483](https://github.com/Lightning-AI/pytorch-lightning/pull/9483))
- Fixed collision of user argument when using ShardedDDP ([#9512](https://github.com/Lightning-AI/pytorch-lightning/pull/9512))
- Fixed DeepSpeed crash for RNNs ([#9489](https://github.com/Lightning-AI/pytorch-lightning/pull/9489))


## [1.4.6] - 2021-09-07

- Fixed an issues with export to ONNX format when a model has multiple inputs ([#8800](https://github.com/Lightning-AI/pytorch-lightning/pull/8800))
- Removed deprecation warnings being called for `on_{task}_dataloader` ([#9279](https://github.com/Lightning-AI/pytorch-lightning/pull/9279))
- Fixed save/load/resume from checkpoint for DeepSpeed Plugin (
    [#8397](https://github.com/Lightning-AI/pytorch-lightning/pull/8397),
    [#8644](https://github.com/Lightning-AI/pytorch-lightning/pull/8644),
    [#8627](https://github.com/Lightning-AI/pytorch-lightning/pull/8627))
- Fixed `EarlyStopping` running on train epoch end when `check_val_every_n_epoch>1` is set ([#9156](https://github.com/Lightning-AI/pytorch-lightning/pull/9156))
- Fixed an issue with logger outputs not being finalized correctly after prediction runs ([#8333](https://github.com/Lightning-AI/pytorch-lightning/pull/8333))
- Fixed the Apex and DeepSpeed plugin closure running after the `on_before_optimizer_step` hook ([#9288](https://github.com/Lightning-AI/pytorch-lightning/pull/9288))
- Fixed the Native AMP plugin closure not running with manual optimization ([#9288](https://github.com/Lightning-AI/pytorch-lightning/pull/9288))
- Fixed bug where data-loading functions where not getting the correct running stage passed ([#8858](https://github.com/Lightning-AI/pytorch-lightning/pull/8858))
- Fixed intra-epoch evaluation outputs staying in memory when the respective `*_epoch_end` hook wasn't overridden ([#9261](https://github.com/Lightning-AI/pytorch-lightning/pull/9261))
- Fixed error handling in DDP process reconciliation when `_sync_dir` was not initialized ([#9267](https://github.com/Lightning-AI/pytorch-lightning/pull/9267))
- Fixed PyTorch Profiler not enabled for manual optimization ([#9316](https://github.com/Lightning-AI/pytorch-lightning/pull/9316))
- Fixed inspection of other args when a container is specified in `save_hyperparameters` ([#9125](https://github.com/Lightning-AI/pytorch-lightning/pull/9125))
- Fixed signature of `Timer.on_train_epoch_end` and `StochasticWeightAveraging.on_train_epoch_end` to prevent unwanted deprecation warnings ([#9347](https://github.com/Lightning-AI/pytorch-lightning/pull/9347))


## [1.4.5] - 2021-08-31

- Fixed reduction using `self.log(sync_dict=True, reduce_fx={mean,max})` ([#9142](https://github.com/Lightning-AI/pytorch-lightning/pull/9142))
- Fixed not setting a default value for `max_epochs` if `max_time` was specified on the `Trainer` constructor ([#9072](https://github.com/Lightning-AI/pytorch-lightning/pull/9072))
- Fixed the CometLogger, no longer modifies the metrics in place. Instead creates a copy of metrics before performing any operations ([#9150](https://github.com/Lightning-AI/pytorch-lightning/pull/9150))
- Fixed `DDP` "CUDA error: initialization error" due to a `copy` instead of `deepcopy` on `ResultCollection` ([#9239](https://github.com/Lightning-AI/pytorch-lightning/pull/9239))


## [1.4.4] - 2021-08-24

- Fixed a bug in the binary search mode of auto batch size scaling where exception was raised if the first trainer run resulted in OOM ([#8954](https://github.com/Lightning-AI/pytorch-lightning/pull/8954))
- Fixed a bug causing logging with `log_gpu_memory='min_max'` not working ([#9013](https://github.com/Lightning-AI/pytorch-lightning/pull/9013))


## [1.4.3] - 2021-08-17

- Fixed plateau scheduler stepping on incomplete epoch ([#8861](https://github.com/Lightning-AI/pytorch-lightning/pull/8861))
- Fixed infinite loop with `CycleIterator` and multiple loaders ([#8889](https://github.com/Lightning-AI/pytorch-lightning/pull/8889))
- Fixed `StochasticWeightAveraging` with a list of learning rates not applying them to each param group ([#8747](https://github.com/Lightning-AI/pytorch-lightning/pull/8747))
- Restore original loaders if replaced by entrypoint ([#8885](https://github.com/Lightning-AI/pytorch-lightning/pull/8885))
- Fixed lost reference to `_Metadata` object in `ResultMetricCollection` ([#8932](https://github.com/Lightning-AI/pytorch-lightning/pull/8932))
- Ensure the existence of `DDPPlugin._sync_dir` in `reconciliate_processes` ([#8939](https://github.com/Lightning-AI/pytorch-lightning/pull/8939))


## [1.4.2] - 2021-08-10

- Fixed recursive call for `apply_to_collection(include_none=False)` ([#8719](https://github.com/Lightning-AI/pytorch-lightning/pull/8719))
- Fixed truncated backprop through time enablement when set as a property on the LightningModule and not the Trainer ([#8804](https://github.com/Lightning-AI/pytorch-lightning/pull/8804/))
- Fixed comments and exception message for metrics_to_scalars ([#8782](https://github.com/Lightning-AI/pytorch-lightning/pull/8782/))
- Fixed typo error in LightningLoggerBase.after_save_checkpoint docstring ([#8737](https://github.com/Lightning-AI/pytorch-lightning/pull/8737/))


## [1.4.1] - 2021-08-03

- Fixed `trainer.fit_loop.split_idx` always returning `None` ([#8601](https://github.com/Lightning-AI/pytorch-lightning/pull/8601))
- Fixed references for `ResultCollection.extra` ([#8622](https://github.com/Lightning-AI/pytorch-lightning/pull/8622))
- Fixed reference issues during epoch end result collection ([#8621](https://github.com/Lightning-AI/pytorch-lightning/pull/8621))
- Fixed horovod auto-detection when horovod is not installed and the launcher is `mpirun` ([#8610](https://github.com/Lightning-AI/pytorch-lightning/pull/8610))
- Fixed an issue with `training_step` outputs not getting collected correctly for `training_epoch_end` ([#8613](https://github.com/Lightning-AI/pytorch-lightning/pull/8613))
- Fixed distributed types support for CPUs ([#8667](https://github.com/Lightning-AI/pytorch-lightning/pull/8667))
- Fixed a deadlock issue with DDP and torchelastic ([#8655](https://github.com/Lightning-AI/pytorch-lightning/pull/8655))
- Fixed `accelerator=ddp` choice for CPU ([#8645](https://github.com/Lightning-AI/pytorch-lightning/pull/8645))


## [1.4.0] - 2021-07-27

### Added

- Added `extract_batch_size` utility and corresponding tests to extract batch dimension from multiple batch types ([#8357](https://github.com/Lightning-AI/pytorch-lightning/pull/8357/))
- Added support for named parameter groups in `LearningRateMonitor` ([#7987](https://github.com/Lightning-AI/pytorch-lightning/pull/7987))
- Added `dataclass` support for `pl.utilities.apply_to_collection` ([#7935](https://github.com/Lightning-AI/pytorch-lightning/pull/7935))
- Added support to `LightningModule.to_torchscript` for saving to custom filesystems with `fsspec` ([#7617](https://github.com/Lightning-AI/pytorch-lightning/pull/7617))
- Added `KubeflowEnvironment` for use with the `PyTorchJob` operator in Kubeflow
- Added LightningCLI support for config files on object stores ([#7521](https://github.com/Lightning-AI/pytorch-lightning/pull/7521))
- Added `ModelPruning(prune_on_train_epoch_end=True|False)` to choose when to apply pruning ([#7704](https://github.com/Lightning-AI/pytorch-lightning/pull/7704))
- Added support for checkpointing based on a provided time interval during training ([#7515](https://github.com/Lightning-AI/pytorch-lightning/pull/7515))
- Progress tracking
  * Added dataclasses for progress tracking ([#6603](https://github.com/Lightning-AI/pytorch-lightning/pull/6603),
    [#7574](https://github.com/Lightning-AI/pytorch-lightning/pull/7574),
    [#8140](https://github.com/Lightning-AI/pytorch-lightning/pull/8140),
    [#8362](https://github.com/Lightning-AI/pytorch-lightning/pull/8362))
  * Add `{,load_}state_dict` to the progress tracking dataclasses ([#8140](https://github.com/Lightning-AI/pytorch-lightning/pull/8140))
  * Connect the progress tracking dataclasses to the loops ([#8244](https://github.com/Lightning-AI/pytorch-lightning/pull/8244),
    [#8362](https://github.com/Lightning-AI/pytorch-lightning/pull/8362))
  * Do not reset the progress tracking dataclasses total counters ([#8475](https://github.com/Lightning-AI/pytorch-lightning/pull/8475))
- Added support for passing a `LightningDataModule` positionally as the second argument to `trainer.{validate,test,predict}` ([#7431](https://github.com/Lightning-AI/pytorch-lightning/pull/7431))
- Added argument `trainer.predict(ckpt_path)` ([#7430](https://github.com/Lightning-AI/pytorch-lightning/pull/7430))
- Added `clip_grad_by_value` support for TPUs ([#7025](https://github.com/Lightning-AI/pytorch-lightning/pull/7025))
- Added support for passing any class to `is_overridden` ([#7918](https://github.com/Lightning-AI/pytorch-lightning/pull/7918))
- Added `sub_dir` parameter to `TensorBoardLogger` ([#6195](https://github.com/Lightning-AI/pytorch-lightning/pull/6195))
- Added correct `dataloader_idx` to batch transfer hooks ([#6241](https://github.com/Lightning-AI/pytorch-lightning/pull/6241))
- Added `include_none=bool` argument to `apply_to_collection` ([#7769](https://github.com/Lightning-AI/pytorch-lightning/pull/7769))
- Added `apply_to_collections` to apply a function to two zipped collections ([#7769](https://github.com/Lightning-AI/pytorch-lightning/pull/7769))
- Added `ddp_fully_sharded` support ([#7487](https://github.com/Lightning-AI/pytorch-lightning/pull/7487))
- Added `should_rank_save_checkpoint` property to Training Plugins ([#7684](https://github.com/Lightning-AI/pytorch-lightning/pull/7684))
- Added `log_grad_norm` hook to `LightningModule` to customize the logging of gradient norms ([#7873](https://github.com/Lightning-AI/pytorch-lightning/pull/7873))
- Added `save_config_filename` init argument to `LightningCLI` to ease resolving name conflicts ([#7741](https://github.com/Lightning-AI/pytorch-lightning/pull/7741))
- Added `save_config_overwrite` init argument to `LightningCLI` to ease overwriting existing config files ([#8059](https://github.com/Lightning-AI/pytorch-lightning/pull/8059))
- Added reset dataloader hooks to Training Plugins and Accelerators ([#7861](https://github.com/Lightning-AI/pytorch-lightning/pull/7861))
- Added trainer stage hooks for Training Plugins and Accelerators ([#7864](https://github.com/Lightning-AI/pytorch-lightning/pull/7864))
- Added the `on_before_optimizer_step` hook ([#8048](https://github.com/Lightning-AI/pytorch-lightning/pull/8048))
- Added IPU Accelerator ([#7867](https://github.com/Lightning-AI/pytorch-lightning/pull/7867))
- Fault-tolerant training
    * Added `{,load_}state_dict` to `ResultCollection` ([#7948](https://github.com/Lightning-AI/pytorch-lightning/pull/7948))
    * Added `{,load_}state_dict` to `Loops` ([#8197](https://github.com/Lightning-AI/pytorch-lightning/pull/8197))
    * Added `FastForwardSampler` and `CaptureIterableDataset` ([#8307](https://github.com/Lightning-AI/pytorch-lightning/pull/8307))
    * Set `Loop.restarting=False` at the end of the first iteration ([#8362](https://github.com/Lightning-AI/pytorch-lightning/pull/8362))
    * Save the loops state with the checkpoint (opt-in) ([#8362](https://github.com/Lightning-AI/pytorch-lightning/pull/8362))
    * Save a checkpoint to restore the state on exception (opt-in) ([#8362](https://github.com/Lightning-AI/pytorch-lightning/pull/8362))
    * Added `state_dict` and `load_state_dict` utilities for `CombinedLoader` + utilities for dataloader ([#8364](https://github.com/Lightning-AI/pytorch-lightning/pull/8364))
- Added `rank_zero_only` to `LightningModule.log` function ([#7966](https://github.com/Lightning-AI/pytorch-lightning/pull/7966))
- Added `metric_attribute` to `LightningModule.log` function ([#7966](https://github.com/Lightning-AI/pytorch-lightning/pull/7966))
- Added a warning if `Trainer(log_every_n_steps)` is a value too high for the training dataloader ([#7734](https://github.com/Lightning-AI/pytorch-lightning/pull/7734))
- Added LightningCLI support for argument links applied on instantiation ([#7895](https://github.com/Lightning-AI/pytorch-lightning/pull/7895))
- Added LightningCLI support for configurable callbacks that should always be present ([#7964](https://github.com/Lightning-AI/pytorch-lightning/pull/7964))
- Added DeepSpeed Infinity Support, and updated to DeepSpeed 0.4.0 ([#7234](https://github.com/Lightning-AI/pytorch-lightning/pull/7234))
- Added support for `torch.nn.UninitializedParameter` in `ModelSummary` ([#7642](https://github.com/Lightning-AI/pytorch-lightning/pull/7642))
- Added support `LightningModule.save_hyperparameters` when `LightningModule` is a dataclass ([#7992](https://github.com/Lightning-AI/pytorch-lightning/pull/7992))
- Added support for overriding `optimizer_zero_grad` and `optimizer_step` when using accumulate_grad_batches ([#7980](https://github.com/Lightning-AI/pytorch-lightning/pull/7980))
- Added `logger` boolean flag to `save_hyperparameters` ([#7960](https://github.com/Lightning-AI/pytorch-lightning/pull/7960))
- Added support for calling scripts using the module syntax (`python -m package.script`) ([#8073](https://github.com/Lightning-AI/pytorch-lightning/pull/8073))
- Added support for optimizers and learning rate schedulers to `LightningCLI` ([#8093](https://github.com/Lightning-AI/pytorch-lightning/pull/8093))
- Added XLA Profiler ([#8014](https://github.com/Lightning-AI/pytorch-lightning/pull/8014))
- Added `PrecisionPlugin.{pre,post}_backward` ([#8328](https://github.com/Lightning-AI/pytorch-lightning/pull/8328))
- Added `on_load_checkpoint` and `on_save_checkpoint` hooks to the `PrecisionPlugin` base class ([#7831](https://github.com/Lightning-AI/pytorch-lightning/pull/7831))
- Added `max_depth` parameter in `ModelSummary` ([#8062](https://github.com/Lightning-AI/pytorch-lightning/pull/8062))
- Added `XLAStatsMonitor` callback ([#8235](https://github.com/Lightning-AI/pytorch-lightning/pull/8235))
- Added `restore` function and `restarting` attribute to base `Loop` ([#8247](https://github.com/Lightning-AI/pytorch-lightning/pull/8247))
- Added support for `save_hyperparameters` in `LightningDataModule` ([#3792](https://github.com/Lightning-AI/pytorch-lightning/pull/3792))
- Added the `ModelCheckpoint(save_on_train_epoch_end)` to choose when to run the saving logic ([#8389](https://github.com/Lightning-AI/pytorch-lightning/pull/8389))
- Added `LSFEnvironment` for distributed training with the LSF resource manager `jsrun` ([#5102](https://github.com/Lightning-AI/pytorch-lightning/pull/5102))
- Added support for `accelerator='cpu'|'gpu'|'tpu'|'ipu'|'auto'` ([#7808](https://github.com/Lightning-AI/pytorch-lightning/pull/7808))
- Added `tpu_spawn_debug` to plugin registry ([#7933](https://github.com/Lightning-AI/pytorch-lightning/pull/7933))
- Enabled traditional/manual launching of DDP processes through `LOCAL_RANK` and `NODE_RANK` environment variable assignments ([#7480](https://github.com/Lightning-AI/pytorch-lightning/pull/7480))
- Added `quantize_on_fit_end` argument to `QuantizationAwareTraining` ([#8464](https://github.com/Lightning-AI/pytorch-lightning/pull/8464))
- Added experimental support for loop specialization ([#8226](https://github.com/Lightning-AI/pytorch-lightning/pull/8226))
- Added support for `devices` flag to Trainer ([#8440](https://github.com/Lightning-AI/pytorch-lightning/pull/8440))
- Added private `prevent_trainer_and_dataloaders_deepcopy` context manager on the `LightningModule` ([#8472](https://github.com/Lightning-AI/pytorch-lightning/pull/8472))
- Added support for providing callables to the Lightning CLI instead of types ([#8400](https://github.com/Lightning-AI/pytorch-lightning/pull/8400))

### Changed

- Decoupled device parsing logic from Accelerator connector to Trainer ([#8180](https://github.com/Lightning-AI/pytorch-lightning/pull/8180))
- Changed the `Trainer`'s `checkpoint_callback` argument to allow only boolean values ([#7539](https://github.com/Lightning-AI/pytorch-lightning/pull/7539))
- Log epoch metrics before the `on_evaluation_end` hook ([#7272](https://github.com/Lightning-AI/pytorch-lightning/pull/7272))
- Explicitly disallow calling `self.log(on_epoch=False)` during epoch-only or single-call hooks ([#7874](https://github.com/Lightning-AI/pytorch-lightning/pull/7874))
- Changed these `Trainer` methods to be protected: `call_setup_hook`, `call_configure_sharded_model`, `pre_dispatch`, `dispatch`, `post_dispatch`, `call_teardown_hook`, `run_train`, `run_sanity_check`, `run_evaluate`, `run_evaluation`, `run_predict`, `track_output_for_epoch_end`
- Changed `metrics_to_scalars` to work with any collection or value ([#7888](https://github.com/Lightning-AI/pytorch-lightning/pull/7888))
- Changed `clip_grad_norm` to use `torch.nn.utils.clip_grad_norm_` ([#7025](https://github.com/Lightning-AI/pytorch-lightning/pull/7025))
- Validation is now always run inside the training epoch scope ([#7357](https://github.com/Lightning-AI/pytorch-lightning/pull/7357))
- `ModelCheckpoint` now runs at the end of the training epoch by default ([#8389](https://github.com/Lightning-AI/pytorch-lightning/pull/8389))
- `EarlyStopping` now runs at the end of the training epoch by default ([#8286](https://github.com/Lightning-AI/pytorch-lightning/pull/8286))
- Refactored Loops
    * Moved attributes `global_step`, `current_epoch`, `max/min_steps`, `max/min_epochs`, `batch_idx`, and `total_batch_idx` to TrainLoop ([#7437](https://github.com/Lightning-AI/pytorch-lightning/pull/7437))
    * Refactored result handling in training loop ([#7506](https://github.com/Lightning-AI/pytorch-lightning/pull/7506))
    * Moved attributes `hiddens` and `split_idx` to TrainLoop ([#7507](https://github.com/Lightning-AI/pytorch-lightning/pull/7507))
    * Refactored the logic around manual and automatic optimization inside the optimizer loop ([#7526](https://github.com/Lightning-AI/pytorch-lightning/pull/7526))
    * Simplified "should run validation" logic ([#7682](https://github.com/Lightning-AI/pytorch-lightning/pull/7682))
    * Simplified logic for updating the learning rate for schedulers ([#7682](https://github.com/Lightning-AI/pytorch-lightning/pull/7682))
    * Removed the `on_epoch` guard from the "should stop" validation check ([#7701](https://github.com/Lightning-AI/pytorch-lightning/pull/7701))
    * Refactored internal loop interface; added new classes `FitLoop`, `TrainingEpochLoop`, `TrainingBatchLoop` ([#7871](https://github.com/Lightning-AI/pytorch-lightning/pull/7871), [#8077](https://github.com/Lightning-AI/pytorch-lightning/pull/8077))
    * Removed `pl.trainer.training_loop` ([#7985](https://github.com/Lightning-AI/pytorch-lightning/pull/7985))
    * Refactored evaluation loop interface; added new classes `DataLoaderLoop`, `EvaluationLoop`, `EvaluationEpochLoop` ([#7990](https://github.com/Lightning-AI/pytorch-lightning/pull/7990), [#8077](https://github.com/Lightning-AI/pytorch-lightning/pull/8077))
    * Removed `pl.trainer.evaluation_loop` ([#8056](https://github.com/Lightning-AI/pytorch-lightning/pull/8056))
    * Restricted public access to several internal functions ([#8024](https://github.com/Lightning-AI/pytorch-lightning/pull/8024))
    * Refactored trainer `_run_*` functions and separate evaluation loops ([#8065](https://github.com/Lightning-AI/pytorch-lightning/pull/8065))
    * Refactored prediction loop interface; added new classes `PredictionLoop`, `PredictionEpochLoop` ([#7700](https://github.com/Lightning-AI/pytorch-lightning/pull/7700), [#8077](https://github.com/Lightning-AI/pytorch-lightning/pull/8077))
    * Removed `pl.trainer.predict_loop` ([#8094](https://github.com/Lightning-AI/pytorch-lightning/pull/8094))
    * Moved result teardown to the loops ([#8245](https://github.com/Lightning-AI/pytorch-lightning/pull/8245))
    * Improve `Loop` API to better handle children `state_dict` and `progress` ([#8334](https://github.com/Lightning-AI/pytorch-lightning/pull/8334))
- Refactored logging
    * Renamed and moved `core/step_result.py` to `trainer/connectors/logger_connector/result.py` ([#7736](https://github.com/Lightning-AI/pytorch-lightning/pull/7736))
    * Dramatically simplify the `LoggerConnector` ([#7882](https://github.com/Lightning-AI/pytorch-lightning/pull/7882))
    * `trainer.{logged,progress_bar,callback}_metrics` are now updated on-demand ([#7882](https://github.com/Lightning-AI/pytorch-lightning/pull/7882))
    * Completely overhaul the `Result` object in favor of `ResultMetric` ([#7882](https://github.com/Lightning-AI/pytorch-lightning/pull/7882))
    * Improve epoch-level reduction time and overall memory usage ([#7882](https://github.com/Lightning-AI/pytorch-lightning/pull/7882))
    * Allow passing `self.log(batch_size=...)` ([#7891](https://github.com/Lightning-AI/pytorch-lightning/pull/7891))
    * Each of the training loops now keeps its own results collection ([#7891](https://github.com/Lightning-AI/pytorch-lightning/pull/7891))
    * Remove `EpochResultStore` and `HookResultStore` in favor of `ResultCollection` ([#7909](https://github.com/Lightning-AI/pytorch-lightning/pull/7909))
    * Remove `MetricsHolder` ([#7909](https://github.com/Lightning-AI/pytorch-lightning/pull/7909))
- Moved `ignore_scalar_return_in_dp` warning suppression to the DataParallelPlugin class ([#7421](https://github.com/Lightning-AI/pytorch-lightning/pull/7421/))
- Changed the behaviour when logging evaluation step metrics to no longer append `/epoch_*` to the metric name ([#7351](https://github.com/Lightning-AI/pytorch-lightning/pull/7351))
- Raised `ValueError` when a `None` value is `self.log`-ed ([#7771](https://github.com/Lightning-AI/pytorch-lightning/pull/7771))
- Changed `resolve_training_type_plugins` to allow setting `num_nodes` and `sync_batchnorm` from `Trainer` setting ([#7026](https://github.com/Lightning-AI/pytorch-lightning/pull/7026))
- Default `seed_everything(workers=True)` in the `LightningCLI` ([#7504](https://github.com/Lightning-AI/pytorch-lightning/pull/7504))
- Changed `model.state_dict()` in `CheckpointConnector` to allow `training_type_plugin` to customize the model's `state_dict()` ([#7474](https://github.com/Lightning-AI/pytorch-lightning/pull/7474))
- `MLflowLogger` now uses the env variable `MLFLOW_TRACKING_URI` as default tracking URI ([#7457](https://github.com/Lightning-AI/pytorch-lightning/pull/7457))
- Changed `Trainer` arg and functionality from `reload_dataloaders_every_epoch` to `reload_dataloaders_every_n_epochs` ([#5043](https://github.com/Lightning-AI/pytorch-lightning/pull/5043))
- Changed `WandbLogger(log_model={True/'all'})` to log models as artifacts ([#6231](https://github.com/Lightning-AI/pytorch-lightning/pull/6231))
- MLFlowLogger now accepts `run_name` as an constructor argument ([#7622](https://github.com/Lightning-AI/pytorch-lightning/pull/7622))
- Changed `teardown()` in `Accelerator` to allow `training_type_plugin` to customize `teardown` logic ([#7579](https://github.com/Lightning-AI/pytorch-lightning/pull/7579))
- `Trainer.fit` now raises an error when using manual optimization with unsupported features such as `gradient_clip_val` or `accumulate_grad_batches` ([#7788](https://github.com/Lightning-AI/pytorch-lightning/pull/7788))
- Accelerator hooks are called regardless if `LightningModule` overrides the same hooks ([#7826](https://github.com/Lightning-AI/pytorch-lightning/pull/7826))
- Moved profilers to their own file ([#7822](https://github.com/Lightning-AI/pytorch-lightning/pull/7822))
- The `on_after_backward` hook is now called on accumulating iterations. Use the `on_before_optimizer_step` hook to mimic the old behaviour ([#8328](https://github.com/Lightning-AI/pytorch-lightning/pull/8328))
- The mixed precision loss is no longer unscaled before the `on_after_backward` hook. Use the `on_before_optimizer_step` hook to mimic the old behaviour  ([#8328](https://github.com/Lightning-AI/pytorch-lightning/pull/8328))
- The `TrainingTypePlugin.{pre,post}_backward` hooks no longer take the `optimizer, opt_idx, should_accumulate` arguments ([#8328](https://github.com/Lightning-AI/pytorch-lightning/pull/8328))
- The `PrecisionPlugin.backward` hooks no longer returns a value ([#8328](https://github.com/Lightning-AI/pytorch-lightning/pull/8328))
- The `PrecisionPlugin.backward` hooks no longer takes a `should_accumulate` argument ([#8328](https://github.com/Lightning-AI/pytorch-lightning/pull/8328))
- Added the `on_before_backward` hook ([#7865](https://github.com/Lightning-AI/pytorch-lightning/pull/7865))
- `LightningCLI` now aborts with a clearer message if config already exists and disables save config during `fast_dev_run`([#7963](https://github.com/Lightning-AI/pytorch-lightning/pull/7963))
- Saved the `LightningCLI` config on `setup` and only on the main process ([#8017](https://github.com/Lightning-AI/pytorch-lightning/pull/8017))
- Dropped the `LightningCLI` `ArgumentParser` when pickling ([#8017](https://github.com/Lightning-AI/pytorch-lightning/pull/8017))
- Skip `broadcast` if distributed not initialized for the spawn plugins ([#8017](https://github.com/Lightning-AI/pytorch-lightning/pull/8017))
- `Trainer(resume_from_checkpoint=...)` now restores the model directly after `LightningModule.setup()`, which is before `LightningModule.configure_sharded_model()` ([#7652](https://github.com/Lightning-AI/pytorch-lightning/pull/7652))
- Moved `torch.cuda.set_device()` to enable collective calls earlier in setup ([#8312](https://github.com/Lightning-AI/pytorch-lightning/pull/8312))
- Used XLA utility API to move data to CPU (Single TPU core) ([#8078](https://github.com/Lightning-AI/pytorch-lightning/pull/8078))
- Improved error messages in `replace_sampler` when the `DataLoader` attributes are not included in the signature or the signature is missing optional arguments ([#8519](https://github.com/Lightning-AI/pytorch-lightning/pull/8519))
- Moved `DeviceDtypeModuleMixin` and `HyperparametersMixin` mixin to `core` ([#8396](https://github.com/Lightning-AI/pytorch-lightning/pull/8396))
- Return the `default_root_dir` as the `log_dir` when the logger is a `LoggerCollection` ([#8187](https://github.com/Lightning-AI/pytorch-lightning/pull/8187))

### Deprecated

- Deprecated `LightningModule.loaded_optimizer_states_dict` ([#8229](https://github.com/Lightning-AI/pytorch-lightning/pull/8229))
- Standardized the dataloaders arguments of `trainer.{fit,valdiate,test,tune}` ([#7431](https://github.com/Lightning-AI/pytorch-lightning/pull/7431))
- Deprecated `DataModule` properties: `has_prepared_data`, `has_setup_fit`, `has_setup_validate`, `has_setup_test`, `has_setup_predict`, `has_teardown_fit`, `has_teardown_validate`, `has_teardown_test`, `has_teardown_predict` ([#7657](https://github.com/Lightning-AI/pytorch-lightning/pull/7657/))
- Deprecated `TrainerModelHooksMixin` in favor of `pl.utilities.signature_utils` ([#7422](https://github.com/Lightning-AI/pytorch-lightning/pull/7422))
- Deprecated `num_nodes` and `sync_batchnorm` arguments in `DDPPlugin` and `DDPSpawnPlugin` ([#7026](https://github.com/Lightning-AI/pytorch-lightning/pull/7026))
- Deprecated `self.log(sync_dist_op)` in favor of `self.log(reduce_fx)`. ([#7891](https://github.com/Lightning-AI/pytorch-lightning/pull/7891))
- Deprecated `is_overridden(model=...)` in favor of `is_overridden(instance=...)` ([#7918](https://github.com/Lightning-AI/pytorch-lightning/pull/7918))
- Deprecated automatically detaching returned extras with grads ([#7994](https://github.com/Lightning-AI/pytorch-lightning/pull/7994))
- Deprecated default value of `monitor` argument in EarlyStopping callback to enforce `monitor` as a required argument ([#7907](https://github.com/Lightning-AI/pytorch-lightning/pull/7907))
- Deprecated importing `rank_zero_{warn,deprecation}` directly from `pl.utilities.distributed` ([#8085](https://github.com/Lightning-AI/pytorch-lightning/pull/8085))
- Deprecated the use of `CheckpointConnector.hpc_load()` in favor of `CheckpointConnector.restore()` ([#7652](https://github.com/Lightning-AI/pytorch-lightning/pull/7652))
- Deprecated `ModelCheckpoint(every_n_val_epochs)` in favor of `ModelCheckpoint(every_n_epochs)` ([#8383](https://github.com/Lightning-AI/pytorch-lightning/pull/8383))
- Deprecated `DDPPlugin.task_idx` in favor of `DDPPlugin.local_rank` ([#8203](https://github.com/Lightning-AI/pytorch-lightning/pull/8203))
- Deprecated the `Trainer.train_loop` property in favor of `Trainer.fit_loop` ([#8025](https://github.com/Lightning-AI/pytorch-lightning/pull/8025))
- Deprecated the `Trainer.disable_validation` property in favor of `not Trainer.enable_validation` ([#8291](https://github.com/Lightning-AI/pytorch-lightning/pull/8291))
- Deprecated `mode` parameter in `ModelSummary` in favor of `max_depth` ([#8062](https://github.com/Lightning-AI/pytorch-lightning/pull/8062))
- Deprecated `reload_dataloaders_every_epoch` argument of `Trainer` in favor of `reload_dataloaders_every_n_epochs` ([#5043](https://github.com/Lightning-AI/pytorch-lightning/pull/5043))
- Deprecated `distributed_backend` argument for `Trainer` ([#8575](https://github.com/Lightning-AI/pytorch-lightning/pull/8575))

### Removed

- Dropped official support/testing for PyTorch <1.6 ([#8288](https://github.com/Lightning-AI/pytorch-lightning/pull/8288))
- Removed `ProfilerConnector` ([#7654](https://github.com/Lightning-AI/pytorch-lightning/pull/7654))
- Pruned deprecated classif. metrics from `pl.metrics.functional.classification` ([#7499](https://github.com/Lightning-AI/pytorch-lightning/pull/7499))
- Removed deprecated data parallel classes `LightningDataParallel` and `LightningDistributedDataParallel` from `pl.overrides.data_parallel` ([#7510](https://github.com/Lightning-AI/pytorch-lightning/pull/7510))
- Removed deprecated trainer attributes - `get_model` and `accelerator_backend` ([#7502](https://github.com/Lightning-AI/pytorch-lightning/pull/7502))
- Removed support for automatically monitoring the `val_loss` key with `ModelCheckpoint`. Pass your `monitor` of choice to the `ModelCheckpoint` instance instead ([#8293](https://github.com/Lightning-AI/pytorch-lightning/pull/8293))
- Removed support for `self.log(tbptt_reduce_fx)` and `self.log(tbptt_pad_token)`. Please, open a discussion explaining your use-case if you relied on these. ([#7644](https://github.com/Lightning-AI/pytorch-lightning/pull/7644))
- Removed deprecated utils modules `model_utils`, `warning_utils`, `xla_device_utils` and partially `argparse_utils` ([#7503](https://github.com/Lightning-AI/pytorch-lightning/pull/7503))
- Removed `RPCPlugin` and `RPCSequentialPlugin`. If you were successfully using these plugins, please open a GitHub discussion about your use case ([#8101](https://github.com/Lightning-AI/pytorch-lightning/pull/8101))
- Removed deprecated trainer attributes - `on_cpu`, `on_tpu`, `use_tpu`, `on_gpu`, `use_dp`, `use_ddp`, `use_ddp2`, `use_horovod`, `use_single_gpu` ([#7501](https://github.com/Lightning-AI/pytorch-lightning/pull/7501))
- Removed deprecated `optimizer` argument in `LightningModule.manual_backward()`; Toggling optimizers in manual optimization should be done using `LightningModule.{un}toggle_optimizer()` ([#8287](https://github.com/Lightning-AI/pytorch-lightning/pull/8287))
- Removed DeepSpeed FP16 Exception as FP32 is now supported ([#8462](https://github.com/Lightning-AI/pytorch-lightning/pull/8462))
- Removed environment variable `PL_EXP_VERSION` from DDP subprocesses ([7403](https://github.com/Lightning-AI/pytorch-lightning/pull/7403))

### Fixed

- Fixed the `GPUStatsMonitor` callbacks to use the correct GPU IDs if `CUDA_VISIBLE_DEVICES` set ([#8260](https://github.com/Lightning-AI/pytorch-lightning/pull/8260))
- Fixed `lr_scheduler` checkpointed state by calling `update_lr_schedulers` before saving checkpoints ([#7877](https://github.com/Lightning-AI/pytorch-lightning/pull/7877))
- Fixed ambiguous warning when both overfit and train dataloader shuffling are enabled ([#7685](https://github.com/Lightning-AI/pytorch-lightning/pull/7685))
- Fixed dev debugger memory growing due to tracking events even when disabled ([#7875](https://github.com/Lightning-AI/pytorch-lightning/pull/7875))
- Fixed `None` loss keys getting added in `training_epoch_end` when using manual optimization and not returning a loss ([#7772](https://github.com/Lightning-AI/pytorch-lightning/pull/7772))
- Fixed a bug where `precision=64` with `accelerator='ddp_spawn'` would throw a pickle error ([#6924](https://github.com/Lightning-AI/pytorch-lightning/pull/6924))
- Do not override the existing `epoch` value in `logged_metrics` when already logged by the user ([#7982](https://github.com/Lightning-AI/pytorch-lightning/pull/7982))
- Support for manual optimization with DeepSpeed ([#7970](https://github.com/Lightning-AI/pytorch-lightning/pull/7970))
- Fixed `dataloader_idx` argument value when predicting with only one `DataLoader` ([#7941](https://github.com/Lightning-AI/pytorch-lightning/pull/7941))
- Fixed passing the `stage` argument of `Callback.{setup,teardown}` as a keyword ([#7973](https://github.com/Lightning-AI/pytorch-lightning/pull/7973))
- Fixed metrics generated during `validation sanity checking` are cleaned on end ([#8171](https://github.com/Lightning-AI/pytorch-lightning/pull/8171))
- Fixed `log_gpu_memory` metrics not being added to `logging` when nothing else is logged ([#8174](https://github.com/Lightning-AI/pytorch-lightning/pull/8174))
- Fixed a bug where calling `log` with a `Metric` instance would raise an error if it was a nested attribute of the model ([#8181](https://github.com/Lightning-AI/pytorch-lightning/pull/8181))
- Fixed a bug where using `precision=64` would cause buffers with complex dtype to be cast to real ([#8208](https://github.com/Lightning-AI/pytorch-lightning/pull/8208))
- Fixed `is_overridden` returning true for wrapped functions with no changes ([#8296](https://github.com/Lightning-AI/pytorch-lightning/pull/8296))
- Fixed a bug where `truncated_bptt_steps` would throw an AttributeError when the target RNN has multiple hidden states ([#8145](https://github.com/Lightning-AI/pytorch-lightning/pull/8145))
- Fixed `self.optimizers()` not returning a single optimizer if it had been wrapped ([#8326](https://github.com/Lightning-AI/pytorch-lightning/pull/8326))
- Fixed the `on_after_backward` hook not getting called when using manual optimization and no plugins ([#8328](https://github.com/Lightning-AI/pytorch-lightning/pull/8328))
- Fixed the `LightningModule.backward` hook only getting called with the `apex` plugin when using manual optimization ([#8328](https://github.com/Lightning-AI/pytorch-lightning/pull/8328))
- Fixed moving batch to device before sending it to the `on_*_batch_start`/`on_*_batch_end` callbacks and model hooks ([#7378](https://github.com/Lightning-AI/pytorch-lightning/pull/7378))
- Fixed passing a custom `DDPPlugin` when choosing `accelerator="ddp_cpu"` for the accelerator ([#6208](https://github.com/Lightning-AI/pytorch-lightning/pull/6208))
- Fixed missing call to `LightningModule.untoggle_optimizer` in training loop when running gradient accumulation with multiple optimizers ([#8284](https://github.com/Lightning-AI/pytorch-lightning/pull/8284))
- Fixed hash of LightningEnum to work with value instead of name ([#8421](https://github.com/Lightning-AI/pytorch-lightning/pull/8421)).
- Fixed a bug where an extra checkpoint was saved at the end of training if the `val_check_interval` did not align with the number of training batches ([#7724](https://github.com/Lightning-AI/pytorch-lightning/pull/7724))
- Fixed hash of LightningEnum to work with value instead of name([#8421](https://github.com/Lightning-AI/pytorch-lightning/pull/8421)).
- Fixed `move_data_to_device` to return the batch if the object `to` function didn't return `self` ([#8433](https://github.com/Lightning-AI/pytorch-lightning/pull/8433))
- Fixed progress bar updates for Pod Training ([#8258](https://github.com/Lightning-AI/pytorch-lightning/pull/8258))
- Fixed clearing dataloader references before attaching new dataloaders in consecutive `Trainer.{fit,validate,test,predict}´ runs ([#8442](https://github.com/Lightning-AI/pytorch-lightning/pull/8442))
- Fixed memory leaks on GPU by moving `optimizer_states`, `ResultCollection.extra`, `ResultMetric` attributes, and `LoggerConnector` metrics to `cpu`. Also, delete the DDP wrapper on `teardown` ([#8490](https://github.com/Lightning-AI/pytorch-lightning/pull/8490))
- Fixed `SWA` callback using LightningModule `prevent_trainer_and_dataloaders_deepcopy` to avoid OOM ([#8472](https://github.com/Lightning-AI/pytorch-lightning/pull/8472))
- Fixed `ModelPruning` callback `on_save_checkpoint` to avoid making a `deepcopy` potentially leading to OOM ([#8472](https://github.com/Lightning-AI/pytorch-lightning/pull/8472))
- Fixed the sampler replacement logic for `DataLoader`s which do not define all `DataLoader` attributes as `__init__` parameters ([#8519](https://github.com/Lightning-AI/pytorch-lightning/pull/8519))
- Fixed DeepSpeed Windows support ([#8488](https://github.com/Lightning-AI/pytorch-lightning/pull/8488))
- Fixed DeepSpeed not properly setting the trainer `lr_schedulers` attribute ([#8527](https://github.com/Lightning-AI/pytorch-lightning/pull/8527))
- Fixed experiment version and log-dir divergence in DDP when using multiple `Trainer` instances in sequence ([7403](https://github.com/Lightning-AI/pytorch-lightning/pull/7403))
- Enabled manual optimization for TPUs ([#8458](https://github.com/Lightning-AI/pytorch-lightning/pull/8458))
- Fixed `accumulate_grad_batches` not been recomputed during model reload ([#5334](https://github.com/Lightning-AI/pytorch-lightning/pull/5334))
- Fixed a `TypeError` when wrapping optimizers in the `HorovodPlugin` and running `Trainer.test` ([#7840](https://github.com/Lightning-AI/pytorch-lightning/pull/7840))
- Fixed `BackboneFinetuning` restoration ([#8501](https://github.com/Lightning-AI/pytorch-lightning/pull/8501))
- Fixed `lr_scheduler` with metric (e.g. `torch.optim.lr_scheduler.ReduceLROnPlateau`) when using `automatic_optimization = False` ([#7643](https://github.com/Lightning-AI/pytorch-lightning/pull/7643))
- Fixed `DeepSpeed` breaking with no schedulers ([#8580](https://github.com/Lightning-AI/pytorch-lightning/pull/8580))


## [1.3.8] - 2021-07-01

### Fixed

- Fixed a sync deadlock when checkpointing a `LightningModule` that uses a torchmetrics 0.4 `Metric` ([#8218](https://github.com/Lightning-AI/pytorch-lightning/pull/8218))
- Fixed compatibility TorchMetrics v0.4 ([#8206](https://github.com/Lightning-AI/pytorch-lightning/pull/8206))
- Added torchelastic check when sanitizing GPUs ([#8095](https://github.com/Lightning-AI/pytorch-lightning/pull/8095))
- Fixed a DDP info message that was never shown ([#8111](https://github.com/Lightning-AI/pytorch-lightning/pull/8111))
- Fixed metrics deprecation message at module import level ([#8163](https://github.com/Lightning-AI/pytorch-lightning/pull/8163))
- Fixed a bug where an infinite recursion would be triggered when using the `BaseFinetuning` callback on a model that contains a `ModuleDict` ([#8170](https://github.com/Lightning-AI/pytorch-lightning/pull/8170))
- Added a mechanism to detect `deadlock` for `DDP` when only 1 process trigger an `Exception`. The mechanism will `kill the processes` when it happens ([#8167](https://github.com/Lightning-AI/pytorch-lightning/pull/8167))
- Fixed NCCL error when selecting non-consecutive device ids ([#8165](https://github.com/Lightning-AI/pytorch-lightning/pull/8165))
- Fixed SWA to also work with `IterableDataset` ([#8172](https://github.com/Lightning-AI/pytorch-lightning/pull/8172))


## [1.3.7] - 2021-06-22

### Fixed

- Fixed a bug where skipping an optimizer while using amp causes amp to trigger an assertion error ([#7975](https://github.com/Lightning-AI/pytorch-lightning/pull/7975))
- Fixed deprecation messages not showing due to incorrect stacklevel ([#8002](https://github.com/Lightning-AI/pytorch-lightning/pull/8002), [#8005](https://github.com/Lightning-AI/pytorch-lightning/pull/8005))
- Fixed setting a `DistributedSampler` when using a distributed plugin in a custom accelerator ([#7814](https://github.com/Lightning-AI/pytorch-lightning/pull/7814))
- Improved `PyTorchProfiler` chrome traces names ([#8009](https://github.com/Lightning-AI/pytorch-lightning/pull/8009))
- Fixed moving the best score to device in `EarlyStopping` callback for TPU devices ([#7959](https://github.com/Lightning-AI/pytorch-lightning/pull/7959))
- Fixes access to `callback_metrics` in ddp_spawn ([#7916](https://github.com/Lightning-AI/pytorch-lightning/pull/7916))


## [1.3.6] - 2021-06-15

### Fixed

- Fixed logs overwriting issue for remote filesystems ([#7889](https://github.com/Lightning-AI/pytorch-lightning/pull/7889))
- Fixed `DataModule.prepare_data` could only be called on the global rank 0 process ([#7945](https://github.com/Lightning-AI/pytorch-lightning/pull/7945))
- Fixed setting `worker_init_fn` to seed dataloaders correctly when using DDP ([#7942](https://github.com/Lightning-AI/pytorch-lightning/pull/7942))
- Fixed `BaseFinetuning` callback to properly handle parent modules w/ parameters ([#7931](https://github.com/Lightning-AI/pytorch-lightning/pull/7931))


## [1.3.5] - 2021-06-08

### Added

- Added warning to Training Step output ([#7779](https://github.com/Lightning-AI/pytorch-lightning/pull/7779))

### Fixed

- Fixed `LearningRateMonitor` and `BackboneFinetuning` ([#7835](https://github.com/Lightning-AI/pytorch-lightning/pull/7835))
- Minor improvements to `apply_to_collection` and type signature of `log_dict` ([#7851](https://github.com/Lightning-AI/pytorch-lightning/pull/7851))
- Fixed docker versions ([#7834](https://github.com/Lightning-AI/pytorch-lightning/pull/7834))
- Fixed sharded training check for fp16 precision ([#7825](https://github.com/Lightning-AI/pytorch-lightning/pull/7825))
- Fixed support for torch Module type hints in LightningCLI ([#7807](https://github.com/Lightning-AI/pytorch-lightning/pull/7807))

### Changed

- Move `training_output` validation to after `train_step_end` ([#7868](https://github.com/Lightning-AI/pytorch-lightning/pull/7868))


## [1.3.4] - 2021-06-01

### Fixed

- Fixed info message when max training time reached ([#7780](https://github.com/Lightning-AI/pytorch-lightning/pull/7780))
- Fixed missing `__len__` method to `IndexBatchSamplerWrapper` ([#7681](https://github.com/Lightning-AI/pytorch-lightning/pull/7681))


## [1.3.3] - 2021-05-27

### Changed

- Changed calling of `untoggle_optimizer(opt_idx)` out of the closure function ([#7563](https://github.com/Lightning-AI/pytorch-lightning/pull/7563))

### Fixed

- Fixed `ProgressBar` pickling after calling `trainer.predict` ([#7608](https://github.com/Lightning-AI/pytorch-lightning/pull/7608))
- Fixed broadcasting in multi-node, multi-gpu DDP using torch 1.7 ([#7592](https://github.com/Lightning-AI/pytorch-lightning/pull/7592))
- Fixed dataloaders are not reset when tuning the model ([#7566](https://github.com/Lightning-AI/pytorch-lightning/pull/7566))
- Fixed print errors in `ProgressBar` when `trainer.fit` is not called ([#7674](https://github.com/Lightning-AI/pytorch-lightning/pull/7674))
- Fixed global step update when the epoch is skipped ([#7677](https://github.com/Lightning-AI/pytorch-lightning/pull/7677))
- Fixed training loop total batch counter when accumulate grad batches was enabled ([#7692](https://github.com/Lightning-AI/pytorch-lightning/pull/7692))


## [1.3.2] - 2021-05-18

### Changed

- `DataModule`s now avoid duplicate `{setup,teardown,prepare_data}` calls for the same stage ([#7238](https://github.com/Lightning-AI/pytorch-lightning/pull/7238))

### Fixed

- Fixed parsing of multiple training dataloaders ([#7433](https://github.com/Lightning-AI/pytorch-lightning/pull/7433))
- Fixed recursive passing of `wrong_type` keyword argument in `pl.utilities.apply_to_collection` ([#7433](https://github.com/Lightning-AI/pytorch-lightning/pull/7433))
- Fixed setting correct `DistribType` for `ddp_cpu` (spawn) backend ([#7492](https://github.com/Lightning-AI/pytorch-lightning/pull/7492))
- Fixed incorrect number of calls to LR scheduler when `check_val_every_n_epoch > 1` ([#7032](https://github.com/Lightning-AI/pytorch-lightning/pull/7032))


## [1.3.1] - 2021-05-11

### Fixed

- Fixed DeepSpeed with IterableDatasets ([#7362](https://github.com/Lightning-AI/pytorch-lightning/pull/7362))
- Fixed `Trainer.current_epoch` not getting restored after tuning ([#7434](https://github.com/Lightning-AI/pytorch-lightning/pull/7434))
- Fixed local rank displayed in console log ([#7395](https://github.com/Lightning-AI/pytorch-lightning/pull/7395))


## [1.3.0] - 2021-05-06

### Added

- Added support for the `EarlyStopping` callback to run at the end of the training epoch ([#6944](https://github.com/Lightning-AI/pytorch-lightning/pull/6944))
- Added synchronization points before and after `setup` hooks are run ([#7202](https://github.com/Lightning-AI/pytorch-lightning/pull/7202))
- Added a `teardown` hook to `ClusterEnvironment` ([#6942](https://github.com/Lightning-AI/pytorch-lightning/pull/6942))
- Added utils for metrics to scalar conversions ([#7180](https://github.com/Lightning-AI/pytorch-lightning/pull/7180))
- Added utils for NaN/Inf detection for gradients and parameters ([#6834](https://github.com/Lightning-AI/pytorch-lightning/pull/6834))
- Added more explicit exception message when trying to execute `trainer.test()` or `trainer.validate()` with `fast_dev_run=True` ([#6667](https://github.com/Lightning-AI/pytorch-lightning/pull/6667))
- Added `LightningCLI` class to provide simple reproducibility with minimum boilerplate training CLI (
    [#4492](https://github.com/Lightning-AI/pytorch-lightning/pull/4492),
    [#6862](https://github.com/Lightning-AI/pytorch-lightning/pull/6862),
    [#7156](https://github.com/Lightning-AI/pytorch-lightning/pull/7156),
    [#7299](https://github.com/Lightning-AI/pytorch-lightning/pull/7299))
- Added `gradient_clip_algorithm` argument to Trainer for gradient clipping by value ([#6123](https://github.com/Lightning-AI/pytorch-lightning/pull/6123)).
- Added a way to print to terminal without breaking up the progress bar ([#5470](https://github.com/Lightning-AI/pytorch-lightning/pull/5470))
- Added support to checkpoint after training steps in `ModelCheckpoint` callback ([#6146](https://github.com/Lightning-AI/pytorch-lightning/pull/6146))
- Added `TrainerStatus.{INITIALIZING,RUNNING,FINISHED,INTERRUPTED}` ([#7173](https://github.com/Lightning-AI/pytorch-lightning/pull/7173))
- Added `Trainer.validate()` method to perform one evaluation epoch over the validation set ([#4948](https://github.com/Lightning-AI/pytorch-lightning/pull/4948))
- Added `LightningEnvironment` for Lightning-specific DDP ([#5915](https://github.com/Lightning-AI/pytorch-lightning/pull/5915))
- Added `teardown()` hook to LightningDataModule ([#4673](https://github.com/Lightning-AI/pytorch-lightning/pull/4673))
- Added `auto_insert_metric_name` parameter to `ModelCheckpoint` ([#6277](https://github.com/Lightning-AI/pytorch-lightning/pull/6277))
- Added arg to `self.log` that enables users to give custom names when dealing with multiple dataloaders ([#6274](https://github.com/Lightning-AI/pytorch-lightning/pull/6274))
- Added `teardown` method to `BaseProfiler` to enable subclasses defining post-profiling steps outside of `__del__` ([#6370](https://github.com/Lightning-AI/pytorch-lightning/pull/6370))
- Added `setup` method to `BaseProfiler` to enable subclasses defining pre-profiling steps for every process ([#6633](https://github.com/Lightning-AI/pytorch-lightning/pull/6633))
- Added no return warning to predict ([#6139](https://github.com/Lightning-AI/pytorch-lightning/pull/6139))
- Added `Trainer.predict` config validation ([#6543](https://github.com/Lightning-AI/pytorch-lightning/pull/6543))
- Added `AbstractProfiler` interface ([#6621](https://github.com/Lightning-AI/pytorch-lightning/pull/6621))
- Added support for including module names for forward in the autograd trace of `PyTorchProfiler` ([#6349](https://github.com/Lightning-AI/pytorch-lightning/pull/6349))
- Added support for the PyTorch 1.8.1 autograd profiler ([#6618](https://github.com/Lightning-AI/pytorch-lightning/pull/6618))
- Added `outputs` parameter to callback's `on_validation_epoch_end` & `on_test_epoch_end` hooks ([#6120](https://github.com/Lightning-AI/pytorch-lightning/pull/6120))
- Added `configure_sharded_model` hook ([#6679](https://github.com/Lightning-AI/pytorch-lightning/pull/6679))
- Added support for `precision=64`, enabling training with double precision ([#6595](https://github.com/Lightning-AI/pytorch-lightning/pull/6595))
- Added support for DDP communication hooks ([#6736](https://github.com/Lightning-AI/pytorch-lightning/pull/6736))
- Added `artifact_location` argument to `MLFlowLogger` which will be passed to the `MlflowClient.create_experiment` call ([#6677](https://github.com/Lightning-AI/pytorch-lightning/pull/6677))
- Added `model` parameter to precision plugins' `clip_gradients` signature (
    [#6764](https://github.com/Lightning-AI/pytorch-lightning/pull/6764),
    [#7231](https://github.com/Lightning-AI/pytorch-lightning/pull/7231))
- Added `is_last_batch` attribute to `Trainer` ([#6825](https://github.com/Lightning-AI/pytorch-lightning/pull/6825))
- Added `LightningModule.lr_schedulers()` for manual optimization  ([#6567](https://github.com/Lightning-AI/pytorch-lightning/pull/6567))
- Added `MpModelWrapper` in TPU Spawn ([#7045](https://github.com/Lightning-AI/pytorch-lightning/pull/7045))
- Added `max_time` Trainer argument to limit training time ([#6823](https://github.com/Lightning-AI/pytorch-lightning/pull/6823))
- Added `on_predict_{batch,epoch}_{start,end}` hooks ([#7141](https://github.com/Lightning-AI/pytorch-lightning/pull/7141))
- Added new `EarlyStopping` parameters `stopping_threshold` and `divergence_threshold` ([#6868](https://github.com/Lightning-AI/pytorch-lightning/pull/6868))
- Added `debug` flag to TPU Training Plugins (PT_XLA_DEBUG) ([#7219](https://github.com/Lightning-AI/pytorch-lightning/pull/7219))
- Added new `UnrepeatedDistributedSampler` and `IndexBatchSamplerWrapper` for tracking distributed predictions ([#7215](https://github.com/Lightning-AI/pytorch-lightning/pull/7215))
- Added `trainer.predict(return_predictions=None|False|True)` ([#7215](https://github.com/Lightning-AI/pytorch-lightning/pull/7215))
- Added `BasePredictionWriter` callback to implement prediction saving ([#7127](https://github.com/Lightning-AI/pytorch-lightning/pull/7127))
- Added `trainer.tune(scale_batch_size_kwargs, lr_find_kwargs)` arguments to configure the tuning algorithms ([#7258](https://github.com/Lightning-AI/pytorch-lightning/pull/7258))
- Added `tpu_distributed` check for TPU Spawn barrier ([#7241](https://github.com/Lightning-AI/pytorch-lightning/pull/7241))
- Added device updates to TPU Spawn for Pod training ([#7243](https://github.com/Lightning-AI/pytorch-lightning/pull/7243))
- Added warning when missing `Callback` and using `resume_from_checkpoint` ([#7254](https://github.com/Lightning-AI/pytorch-lightning/pull/7254))
- DeepSpeed single file saving ([#6900](https://github.com/Lightning-AI/pytorch-lightning/pull/6900))
- Added Training type Plugins Registry (
    [#6982](https://github.com/Lightning-AI/pytorch-lightning/pull/6982),
    [#7063](https://github.com/Lightning-AI/pytorch-lightning/pull/7063),
    [#7214](https://github.com/Lightning-AI/pytorch-lightning/pull/7214),
    [#7224](https://github.com/Lightning-AI/pytorch-lightning/pull/7224)
)
- Add `ignore` param to `save_hyperparameters` ([#6056](https://github.com/Lightning-AI/pytorch-lightning/pull/6056))

### Changed

- Changed `LightningModule.truncated_bptt_steps` to be property ([#7323](https://github.com/Lightning-AI/pytorch-lightning/pull/7323))
- Changed `EarlyStopping` callback from by default running `EarlyStopping.on_validation_end` if only training is run. Set `check_on_train_epoch_end` to run the callback at the end of the train epoch instead of at the end of the validation epoch ([#7069](https://github.com/Lightning-AI/pytorch-lightning/pull/7069))
- Renamed `pl.callbacks.swa` to `pl.callbacks.stochastic_weight_avg` ([#6259](https://github.com/Lightning-AI/pytorch-lightning/pull/6259))
- Refactor `RunningStage` and `TrainerState` usage (
    [#4945](https://github.com/Lightning-AI/pytorch-lightning/pull/4945),
    [#7173](https://github.com/Lightning-AI/pytorch-lightning/pull/7173))
    * Added `RunningStage.SANITY_CHECKING`
    * Added `TrainerFn.{FITTING,VALIDATING,TESTING,PREDICTING,TUNING}`
    * Changed `trainer.evaluating` to return `True` if validating or testing
- Changed `setup()` and `teardown()` stage argument to take any of `{fit,validate,test,predict}` ([#6386](https://github.com/Lightning-AI/pytorch-lightning/pull/6386))
- Changed profilers to save separate report files per state and rank ([#6621](https://github.com/Lightning-AI/pytorch-lightning/pull/6621))
- The trainer no longer tries to save a checkpoint on exception or run callback's `on_train_end` functions ([#6864](https://github.com/Lightning-AI/pytorch-lightning/pull/6864))
- Changed `PyTorchProfiler` to use `torch.autograd.profiler.record_function` to record functions ([#6349](https://github.com/Lightning-AI/pytorch-lightning/pull/6349))
- Disabled `lr_scheduler.step()` in manual optimization  ([#6825](https://github.com/Lightning-AI/pytorch-lightning/pull/6825))
- Changed warnings and recommendations for dataloaders in `ddp_spawn` ([#6762](https://github.com/Lightning-AI/pytorch-lightning/pull/6762))
- `pl.seed_everything` will now also set the seed on the `DistributedSampler` ([#7024](https://github.com/Lightning-AI/pytorch-lightning/pull/7024))
- Changed default setting for communication of multi-node training using `DDPShardedPlugin` ([#6937](https://github.com/Lightning-AI/pytorch-lightning/pull/6937))
- `trainer.tune()` now returns the tuning result ([#7258](https://github.com/Lightning-AI/pytorch-lightning/pull/7258))
- `LightningModule.from_datasets()` now accepts `IterableDataset` instances as training datasets. ([#7503](https://github.com/Lightning-AI/pytorch-lightning/pull/7503))
- Changed `resume_from_checkpoint` warning to an error when the checkpoint file does not exist ([#7075](https://github.com/Lightning-AI/pytorch-lightning/pull/7075))
- Automatically set `sync_batchnorm` for `training_type_plugin` ([#6536](https://github.com/Lightning-AI/pytorch-lightning/pull/6536))
- Allowed training type plugin to delay optimizer creation ([#6331](https://github.com/Lightning-AI/pytorch-lightning/pull/6331))
- Removed ModelSummary validation from train loop on_trainer_init ([#6610](https://github.com/Lightning-AI/pytorch-lightning/pull/6610))
- Moved `save_function` to accelerator ([#6689](https://github.com/Lightning-AI/pytorch-lightning/pull/6689))
- Updated DeepSpeed ZeRO ([#6546](https://github.com/Lightning-AI/pytorch-lightning/pull/6546),
    [#6752](https://github.com/Lightning-AI/pytorch-lightning/pull/6752),
    [#6142](https://github.com/Lightning-AI/pytorch-lightning/pull/6142),
    [#6321](https://github.com/Lightning-AI/pytorch-lightning/pull/6321))
- Improved verbose logging for `EarlyStopping` callback ([#6811](https://github.com/Lightning-AI/pytorch-lightning/pull/6811))
- Run ddp_spawn dataloader checks on Windows ([#6930](https://github.com/Lightning-AI/pytorch-lightning/pull/6930))
- Updated mlflow with using `resolve_tags` ([#6746](https://github.com/Lightning-AI/pytorch-lightning/pull/6746))
- Moved `save_hyperparameters` to its own function ([#7119](https://github.com/Lightning-AI/pytorch-lightning/pull/7119))
- Replaced `_DataModuleWrapper` with `__new__` ([#7289](https://github.com/Lightning-AI/pytorch-lightning/pull/7289))
- Reset `current_fx` properties on lightning module in teardown ([#7247](https://github.com/Lightning-AI/pytorch-lightning/pull/7247))
- Auto-set `DataLoader.worker_init_fn` with `seed_everything` ([#6960](https://github.com/Lightning-AI/pytorch-lightning/pull/6960))
- Remove `model.trainer` call inside of dataloading mixin ([#7317](https://github.com/Lightning-AI/pytorch-lightning/pull/7317))
- Split profilers module ([#6261](https://github.com/Lightning-AI/pytorch-lightning/pull/6261))
- Ensure accelerator is valid if running interactively ([#5970](https://github.com/Lightning-AI/pytorch-lightning/pull/5970))
- Disabled batch transfer in DP mode ([#6098](https://github.com/Lightning-AI/pytorch-lightning/pull/6098))

### Deprecated

- Deprecated `outputs` in both `LightningModule.on_train_epoch_end` and `Callback.on_train_epoch_end` hooks ([#7339](https://github.com/Lightning-AI/pytorch-lightning/pull/7339))
- Deprecated `Trainer.truncated_bptt_steps` in favor of `LightningModule.truncated_bptt_steps` ([#7323](https://github.com/Lightning-AI/pytorch-lightning/pull/7323))
- Deprecated `outputs` in both `LightningModule.on_train_epoch_end` and `Callback.on_train_epoch_end` hooks ([#7339](https://github.com/Lightning-AI/pytorch-lightning/pull/7339))
- Deprecated `LightningModule.grad_norm` in favor of `pl.utilities.grads.grad_norm` ([#7292](https://github.com/Lightning-AI/pytorch-lightning/pull/7292))
- Deprecated the `save_function` property from the `ModelCheckpoint` callback ([#7201](https://github.com/Lightning-AI/pytorch-lightning/pull/7201))
- Deprecated `LightningModule.write_predictions` and `LightningModule.write_predictions_dict` ([#7066](https://github.com/Lightning-AI/pytorch-lightning/pull/7066))
- Deprecated `TrainerLoggingMixin` in favor of a separate utilities module for metric handling ([#7180](https://github.com/Lightning-AI/pytorch-lightning/pull/7180))
- Deprecated `TrainerTrainingTricksMixin` in favor of a separate utilities module for NaN/Inf detection for gradients and parameters ([#6834](https://github.com/Lightning-AI/pytorch-lightning/pull/6834))
- `period` has been deprecated in favor of `every_n_val_epochs` in the `ModelCheckpoint` callback ([#6146](https://github.com/Lightning-AI/pytorch-lightning/pull/6146))
- Deprecated `trainer.running_sanity_check` in favor of `trainer.sanity_checking` ([#4945](https://github.com/Lightning-AI/pytorch-lightning/pull/4945))
- Deprecated `Profiler(output_filename)` in favor of `dirpath` and `filename` ([#6621](https://github.com/Lightning-AI/pytorch-lightning/pull/6621))
- Deprecated `PyTorchProfiler(profiled_functions)` in favor of `record_functions` ([#6349](https://github.com/Lightning-AI/pytorch-lightning/pull/6349))
- Deprecated `@auto_move_data` in favor of `trainer.predict` ([#6993](https://github.com/Lightning-AI/pytorch-lightning/pull/6993))
- Deprecated `Callback.on_load_checkpoint(checkpoint)` in favor of `Callback.on_load_checkpoint(trainer, pl_module, checkpoint)` ([#7253](https://github.com/Lightning-AI/pytorch-lightning/pull/7253))
- Deprecated metrics in favor of `torchmetrics` (
    [#6505](https://github.com/Lightning-AI/pytorch-lightning/pull/6505),
    [#6530](https://github.com/Lightning-AI/pytorch-lightning/pull/6530),
    [#6540](https://github.com/Lightning-AI/pytorch-lightning/pull/6540),
    [#6547](https://github.com/Lightning-AI/pytorch-lightning/pull/6547),
    [#6515](https://github.com/Lightning-AI/pytorch-lightning/pull/6515),
    [#6572](https://github.com/Lightning-AI/pytorch-lightning/pull/6572),
    [#6573](https://github.com/Lightning-AI/pytorch-lightning/pull/6573),
    [#6584](https://github.com/Lightning-AI/pytorch-lightning/pull/6584),
    [#6636](https://github.com/Lightning-AI/pytorch-lightning/pull/6636),
    [#6637](https://github.com/Lightning-AI/pytorch-lightning/pull/6637),
    [#6649](https://github.com/Lightning-AI/pytorch-lightning/pull/6649),
    [#6659](https://github.com/Lightning-AI/pytorch-lightning/pull/6659),
    [#7131](https://github.com/Lightning-AI/pytorch-lightning/pull/7131),
)
- Deprecated the `LightningModule.datamodule` getter and setter methods; access them through `Trainer.datamodule` instead ([#7168](https://github.com/Lightning-AI/pytorch-lightning/pull/7168))
- Deprecated the use of `Trainer(gpus="i")` (string) for selecting the i-th GPU; from v1.5 this will set the number of GPUs instead of the index ([#6388](https://github.com/Lightning-AI/pytorch-lightning/pull/6388))

### Removed

- Removed the `exp_save_path` property from the `LightningModule` ([#7266](https://github.com/Lightning-AI/pytorch-lightning/pull/7266))
- Removed training loop explicitly calling `EarlyStopping.on_validation_end` if no validation is run ([#7069](https://github.com/Lightning-AI/pytorch-lightning/pull/7069))
- Removed `automatic_optimization` as a property from the training loop in favor of `LightningModule.automatic_optimization` ([#7130](https://github.com/Lightning-AI/pytorch-lightning/pull/7130))
- Removed evaluation loop legacy returns for `*_epoch_end` hooks ([#6973](https://github.com/Lightning-AI/pytorch-lightning/pull/6973))
- Removed support for passing a bool value to `profiler` argument of Trainer ([#6164](https://github.com/Lightning-AI/pytorch-lightning/pull/6164))
- Removed no return warning from val/test step ([#6139](https://github.com/Lightning-AI/pytorch-lightning/pull/6139))
- Removed passing a `ModelCheckpoint` instance to `Trainer(checkpoint_callback)` ([#6166](https://github.com/Lightning-AI/pytorch-lightning/pull/6166))
- Removed deprecated Trainer argument `enable_pl_optimizer` and `automatic_optimization` ([#6163](https://github.com/Lightning-AI/pytorch-lightning/pull/6163))
- Removed deprecated metrics ([#6161](https://github.com/Lightning-AI/pytorch-lightning/pull/6161))
    * from `pl.metrics.functional.classification` removed `to_onehot`, `to_categorical`, `get_num_classes`, `roc`, `multiclass_roc`, `average_precision`, `precision_recall_curve`, `multiclass_precision_recall_curve`
    * from `pl.metrics.functional.reduction` removed `reduce`, `class_reduce`
- Removed deprecated `ModelCheckpoint` arguments `prefix`, `mode="auto"` ([#6162](https://github.com/Lightning-AI/pytorch-lightning/pull/6162))
- Removed `mode='auto'` from `EarlyStopping` ([#6167](https://github.com/Lightning-AI/pytorch-lightning/pull/6167))
- Removed `epoch` and `step` arguments from `ModelCheckpoint.format_checkpoint_name()`, these are now included in the `metrics` argument ([#7344](https://github.com/Lightning-AI/pytorch-lightning/pull/7344))
- Removed legacy references for magic keys in the `Result` object ([#6016](https://github.com/Lightning-AI/pytorch-lightning/pull/6016))
- Removed deprecated `LightningModule` `hparams` setter ([#6207](https://github.com/Lightning-AI/pytorch-lightning/pull/6207))
- Removed legacy code to log or include metrics in the progress bar by returning them in a dict with the `"log"/"progress_bar"` magic keys. Use `self.log` instead ([#6734](https://github.com/Lightning-AI/pytorch-lightning/pull/6734))
- Removed `trainer.fit()` return value of `1`. It has no return now ([#7237](https://github.com/Lightning-AI/pytorch-lightning/pull/7237))
- Removed `logger_connector` legacy code ([#6733](https://github.com/Lightning-AI/pytorch-lightning/pull/6733))
- Removed unused mixin attributes ([#6487](https://github.com/Lightning-AI/pytorch-lightning/pull/6487))

### Fixed

- Fixed NaN errors in progress bars when training with iterable datasets with no length defined ([#7306](https://github.com/Lightning-AI/pytorch-lightning/pull/7306))
- Fixed attaching train and validation dataloaders when `reload_dataloaders_every_epoch=True` and `num_sanity_val_steps=0` ([#7207](https://github.com/Lightning-AI/pytorch-lightning/pull/7207))
- Added a barrier in the accelerator `teardown` to synchronize processes before execution finishes ([#6814](https://github.com/Lightning-AI/pytorch-lightning/pull/6814))
- Fixed multi-node DDP sub-process launch by using `local_rank` instead of `global_rank` for main process assertion ([#7061](https://github.com/Lightning-AI/pytorch-lightning/pull/7061))
- Fixed incorrect removal of `WORLD_SIZE` environment variable in DDP training when launching with torch distributed/torchelastic ([#6942](https://github.com/Lightning-AI/pytorch-lightning/pull/6942))
- Made the `Plugin.reduce` method more consistent across all Plugins to reflect a mean-reduction by default ([#6011](https://github.com/Lightning-AI/pytorch-lightning/pull/6011))
- Move lightning module to correct device type when using LightningDistributedWrapper ([#6070](https://github.com/Lightning-AI/pytorch-lightning/pull/6070))
- Do not print top-k verbose log with `ModelCheckpoint(monitor=None)` ([#6109](https://github.com/Lightning-AI/pytorch-lightning/pull/6109))
- Fixed `ModelCheckpoint(save_top_k=0, save_last=True)` not saving the `last` checkpoint ([#6136](https://github.com/Lightning-AI/pytorch-lightning/pull/6136))
- Fixed `.teardown(stage='fit')` and `.on_fit_{start,end}()` getting called during `trainer.test` ([#6386](https://github.com/Lightning-AI/pytorch-lightning/pull/6386))
- Fixed LightningModule `all_gather` on cpu tensors ([#6416](https://github.com/Lightning-AI/pytorch-lightning/pull/6416))
- Fixed torch distributed not available in setup hook for DDP ([#6506](https://github.com/Lightning-AI/pytorch-lightning/pull/6506))
- Fixed `trainer.tuner.{lr_find,scale_batch_size}` not setting the `Trainer` state properly ([#7258](https://github.com/Lightning-AI/pytorch-lightning/pull/7258))
- Fixed bug where the learning rate schedulers did not follow the optimizer frequencies ([#4868](https://github.com/Lightning-AI/pytorch-lightning/pull/4868))
- Fixed pickle error checker to now check for `pickle.PickleError` to catch all pickle errors ([#6917](https://github.com/Lightning-AI/pytorch-lightning/pull/6917))
- Fixed a bug where the outputs object passed to `LightningModule.training_epoch_end` was different from the object passed to the `on_train_end_epoch` hook ([#6969](https://github.com/Lightning-AI/pytorch-lightning/pull/6969))
- Fixed a bug where the outputs passed to `train_batch_end` would be lists even when using a single optimizer and no truncated backprop through time steps ([#6969](https://github.com/Lightning-AI/pytorch-lightning/pull/6969))
- Fixed bug for trainer error handling which would cause hang for distributed training ([#6864](https://github.com/Lightning-AI/pytorch-lightning/pull/6864))
- Fixed `self.device` not returning the correct device in replicas of data-parallel ([#6414](https://github.com/Lightning-AI/pytorch-lightning/pull/6414))
- Fixed `lr_find` trying beyond `num_training` steps and suggesting a too high learning rate ([#7076](https://github.com/Lightning-AI/pytorch-lightning/pull/7076))
- Fixed logger creating incorrect version folder in DDP with repeated `Trainer.fit` calls ([#7077](https://github.com/Lightning-AI/pytorch-lightning/pull/7077))
- Fixed metric objects passed directly to `self.log` not being reset correctly ([#7055](https://github.com/Lightning-AI/pytorch-lightning/pull/7055))
- Fixed `CombinedLoader` in distributed settings for validation / testing ([#7102](https://github.com/Lightning-AI/pytorch-lightning/pull/7102))
- Fixed the save_dir in `WandbLogger` when the run was initiated externally ([#7106](https://github.com/Lightning-AI/pytorch-lightning/pull/7106))
- Fixed `num_sanity_val_steps` affecting reproducibility of training data shuffling ([#7014](https://github.com/Lightning-AI/pytorch-lightning/pull/7014))
- Fixed resetting device after `fitting/evaluating/predicting` ([#7188](https://github.com/Lightning-AI/pytorch-lightning/pull/7188))
- Fixed bug where `trainer.tuner.scale_batch_size(max_trials=0)` would not return the correct batch size result ([#7262](https://github.com/Lightning-AI/pytorch-lightning/pull/7262))
- Fixed metrics not being properly logged with `precision=16` and `manual_optimization` ([#7228](https://github.com/Lightning-AI/pytorch-lightning/pull/7228))
- Fixed `BaseFinetuning` properly reloading `optimizer_states` when using `resume_from_checkpoint` ([#6891](https://github.com/Lightning-AI/pytorch-lightning/pull/6891))
- Fixed `parameters_to_ignore` not properly set to DDPWrapper ([#7239](https://github.com/Lightning-AI/pytorch-lightning/pull/7239))
- Fixed parsing of `fast_dev_run=True` with the built-in `ArgumentParser` ([#7240](https://github.com/Lightning-AI/pytorch-lightning/pull/7240))
- Fixed handling an `IterableDataset` that fails to produce a batch at the beginning of an epoch ([#7294](https://github.com/Lightning-AI/pytorch-lightning/pull/7294))
- Fixed `LightningModule.save_hyperparameters()` when attempting to save an empty container ([#7268](https://github.com/Lightning-AI/pytorch-lightning/pull/7268))
- Fixed `apex` not properly instantiated when running with `ddp` ([#7274](https://github.com/Lightning-AI/pytorch-lightning/pull/7274))
- Fixed optimizer `state` not moved to `GPU` ([#7277](https://github.com/Lightning-AI/pytorch-lightning/pull/7277))
- Fixed custom init args for `WandbLogger` ([#6989](https://github.com/Lightning-AI/pytorch-lightning/pull/6989))
- Fixed a bug where an error would be raised if the train dataloader sometimes produced None for a batch ([#7342](https://github.com/Lightning-AI/pytorch-lightning/pull/7342))
- Fixed examples (
    [#6600](https://github.com/Lightning-AI/pytorch-lightning/pull/6600),
    [#6638](https://github.com/Lightning-AI/pytorch-lightning/pull/6638),
    [#7096](https://github.com/Lightning-AI/pytorch-lightning/pull/7096),
    [#7246](https://github.com/Lightning-AI/pytorch-lightning/pull/7246),
    [#6357](https://github.com/Lightning-AI/pytorch-lightning/pull/6357),
    [#6476](https://github.com/Lightning-AI/pytorch-lightning/pull/6476),
    [#6294](https://github.com/Lightning-AI/pytorch-lightning/pull/6294),
    [#6373](https://github.com/Lightning-AI/pytorch-lightning/pull/6373),
    [#6088](https://github.com/Lightning-AI/pytorch-lightning/pull/6088),
    [#7398](https://github.com/Lightning-AI/pytorch-lightning/pull/7398)
)
- Resolved schedule step bug for PyTorch Profiler ([#6674](https://github.com/Lightning-AI/pytorch-lightning/pull/6674),
    [#6681](https://github.com/Lightning-AI/pytorch-lightning/pull/6681))
- Updated logic for checking TPUs availability ([#6767](https://github.com/Lightning-AI/pytorch-lightning/pull/6767))
- Resolve TPU miss rendezvous ([#6781](https://github.com/Lightning-AI/pytorch-lightning/pull/6781))
- Fixed auto-scaling mode when calling tune method on trainer ([#7321](https://github.com/Lightning-AI/pytorch-lightning/pull/7321))
- Fixed finetuning complex models correctly unfreezes ([#6880](https://github.com/Lightning-AI/pytorch-lightning/pull/6880))
- Ensure we set the eval/train flag correctly on accelerator model ([#6877](https://github.com/Lightning-AI/pytorch-lightning/pull/6877))
- Set better defaults for `rank_zero_only.rank` when training is launched with SLURM and torchelastic ([#6802](https://github.com/Lightning-AI/pytorch-lightning/pull/6802))
- Fixed matching the number of outputs of backward with forward for AllGatherGrad ([#6625](https://github.com/Lightning-AI/pytorch-lightning/pull/6625))
- Fixed the `gradient_clip_algorithm` has no effect ([#6928](https://github.com/Lightning-AI/pytorch-lightning/pull/6928))
- Fixed CUDA OOM detection and handling ([#6934](https://github.com/Lightning-AI/pytorch-lightning/pull/6934))
- Fixed `unfreeze_and_add_param_group` expects `modules` rather than `module` ([#6822](https://github.com/Lightning-AI/pytorch-lightning/pull/6822))
- Fixed DPP + SyncBN when move on device ([#6838](https://github.com/Lightning-AI/pytorch-lightning/pull/6838))
- Fixed missing arguments in `lr_find` call ([#6784](https://github.com/Lightning-AI/pytorch-lightning/pull/6784))
- Fixed `set_default_tensor_type` to `torch.DoubleTensor` with precision=64 ([#7108](https://github.com/Lightning-AI/pytorch-lightning/pull/7108))
- Fixed `NeptuneLogger.log_text(step=None)` ([#7194](https://github.com/Lightning-AI/pytorch-lightning/pull/7194))
- Fixed importing torchtext batch ([#6365](https://github.com/Lightning-AI/pytorch-lightning/pull/6365),
    [#6323](https://github.com/Lightning-AI/pytorch-lightning/pull/6323),
    [#6211](https://github.com/Lightning-AI/pytorch-lightning/pull/6211))


## [1.2.9] - 2021-04-20

### Fixed

- Fixed the order to call for world ranks & the `root_device` property in `TPUSpawnPlugin` ([#7074](https://github.com/Lightning-AI/pytorch-lightning/pull/7074))
- Fixed multi-gpu join for Horovod ([#6954](https://github.com/Lightning-AI/pytorch-lightning/pull/6954))
- Fixed parsing for pre-release package versions ([#6999](https://github.com/Lightning-AI/pytorch-lightning/pull/6999))


## [1.2.8] - 2021-04-14

### Added

- Added TPUSpawn + IterableDataset error message ([#6875](https://github.com/Lightning-AI/pytorch-lightning/pull/6875))

### Fixed

- Fixed process rank not being available right away after `Trainer` instantiation ([#6941](https://github.com/Lightning-AI/pytorch-lightning/pull/6941))
- Fixed `sync_dist` for tpus ([#6950](https://github.com/Lightning-AI/pytorch-lightning/pull/6950))
- Fixed `AttributeError` for `require_backward_grad_sync` when running manual optimization with sharded plugin ([#6915](https://github.com/Lightning-AI/pytorch-lightning/pull/6915))
- Fixed `--gpus` default for parser returned by `Trainer.add_argparse_args` ([#6898](https://github.com/Lightning-AI/pytorch-lightning/pull/6898))
- Fixed TPU Spawn all gather ([#6896](https://github.com/Lightning-AI/pytorch-lightning/pull/6896))
- Fixed `EarlyStopping` logic when `min_epochs` or `min_steps` requirement is not met ([#6705](https://github.com/Lightning-AI/pytorch-lightning/pull/6705))
- Fixed csv extension check ([#6436](https://github.com/Lightning-AI/pytorch-lightning/pull/6436))
- Fixed checkpoint issue when using Horovod distributed backend ([#6958](https://github.com/Lightning-AI/pytorch-lightning/pull/6958))
- Fixed tensorboard exception raising ([#6901](https://github.com/Lightning-AI/pytorch-lightning/pull/6901))
- Fixed setting the eval/train flag correctly on accelerator model ([#6983](https://github.com/Lightning-AI/pytorch-lightning/pull/6983))
- Fixed DDP_SPAWN compatibility with bug_report_model.py ([#6892](https://github.com/Lightning-AI/pytorch-lightning/pull/6892))
- Fixed bug where `BaseFinetuning.flatten_modules()` was duplicating leaf node parameters ([#6879](https://github.com/Lightning-AI/pytorch-lightning/pull/6879))
- Set better defaults for `rank_zero_only.rank` when training is launched with SLURM and torchelastic:
    * Support SLURM and torchelastic global rank environment variables ([#5715](https://github.com/Lightning-AI/pytorch-lightning/pull/5715))
    * Remove hardcoding of local rank in accelerator connector ([#6878](https://github.com/Lightning-AI/pytorch-lightning/pull/6878))


## [1.2.7] - 2021-04-06

### Fixed

- Fixed resolve a bug with omegaconf and xm.save ([#6741](https://github.com/Lightning-AI/pytorch-lightning/pull/6741))
- Fixed an issue with IterableDataset when __len__ is not defined ([#6828](https://github.com/Lightning-AI/pytorch-lightning/pull/6828))
- Sanitize None params during pruning ([#6836](https://github.com/Lightning-AI/pytorch-lightning/pull/6836))
- Enforce an epoch scheduler interval when using SWA ([#6588](https://github.com/Lightning-AI/pytorch-lightning/pull/6588))
- Fixed TPU Colab hang issue, post training ([#6816](https://github.com/Lightning-AI/pytorch-lightning/pull/6816))
- Fixed a bug where `TensorBoardLogger` would give a warning and not log correctly to a symbolic link `save_dir` ([#6730](https://github.com/Lightning-AI/pytorch-lightning/pull/6730))
- Fixed bug where `predict` could not be used when `progress_bar_refresh_rate=0` ([#6884](https://github.com/Lightning-AI/pytorch-lightning/pull/6884))


## [1.2.6] - 2021-03-30

### Changed

- Changed the behavior of `on_epoch_start` to run at the beginning of validation & test epoch ([#6498](https://github.com/Lightning-AI/pytorch-lightning/pull/6498))

### Removed

- Removed legacy code to include `step` dictionary returns in `callback_metrics`. Use `self.log_dict` instead. ([#6682](https://github.com/Lightning-AI/pytorch-lightning/pull/6682))

### Fixed

- Fixed `DummyLogger.log_hyperparams` raising a `TypeError` when running with `fast_dev_run=True` ([#6398](https://github.com/Lightning-AI/pytorch-lightning/pull/6398))
- Fixed error on TPUs when there was no `ModelCheckpoint` ([#6654](https://github.com/Lightning-AI/pytorch-lightning/pull/6654))
- Fixed `trainer.test` freeze on TPUs ([#6654](https://github.com/Lightning-AI/pytorch-lightning/pull/6654))
- Fixed a bug where gradients were disabled after calling `Trainer.predict` ([#6657](https://github.com/Lightning-AI/pytorch-lightning/pull/6657))
- Fixed bug where no TPUs were detected in a TPU pod env ([#6719](https://github.com/Lightning-AI/pytorch-lightning/pull/6719))


## [1.2.5] - 2021-03-23

### Changed

- Update Gradient Clipping for the TPU Accelerator ([#6576](https://github.com/Lightning-AI/pytorch-lightning/pull/6576))
- Refactored setup for typing friendly ([#6590](https://github.com/Lightning-AI/pytorch-lightning/pull/6590))

### Fixed

- Fixed a bug where `all_gather` would not work correctly with `tpu_cores=8` ([#6587](https://github.com/Lightning-AI/pytorch-lightning/pull/6587))
- Fixed comparing required versions ([#6434](https://github.com/Lightning-AI/pytorch-lightning/pull/6434))
- Fixed duplicate logs appearing in console when using the python logging module ([#6275](https://github.com/Lightning-AI/pytorch-lightning/pull/6275))
- Added Autocast in validation, test and predict modes for Native AMP ([#6565](https://github.com/Lightning-AI/pytorch-lightning/pull/6565))


## [1.2.4] - 2021-03-16

### Changed

- Changed the default of `find_unused_parameters` back to `True` in DDP and DDP Spawn ([#6438](https://github.com/Lightning-AI/pytorch-lightning/pull/6438))

### Fixed

- Expose DeepSpeed loss parameters to allow users to fix loss instability ([#6115](https://github.com/Lightning-AI/pytorch-lightning/pull/6115))
- Fixed DP reduction with collection ([#6324](https://github.com/Lightning-AI/pytorch-lightning/pull/6324))
- Fixed an issue where the tuner would not tune the learning rate if also tuning the batch size ([#4688](https://github.com/Lightning-AI/pytorch-lightning/pull/4688))
- Fixed broadcast to use PyTorch `broadcast_object_list` and add `reduce_decision` ([#6410](https://github.com/Lightning-AI/pytorch-lightning/pull/6410))
- Fixed logger creating directory structure too early in DDP ([#6380](https://github.com/Lightning-AI/pytorch-lightning/pull/6380))
- Fixed DeepSpeed additional memory use on rank 0 when default device not set early enough ([#6460](https://github.com/Lightning-AI/pytorch-lightning/pull/6460))
- Fixed an issue with `Tuner.scale_batch_size` not finding the batch size attribute in the datamodule ([#5968](https://github.com/Lightning-AI/pytorch-lightning/pull/5968))
- Fixed an exception in the layer summary when the model contains torch.jit scripted submodules ([#6511](https://github.com/Lightning-AI/pytorch-lightning/pull/6511))
- Fixed when Train loop config was run during `Trainer.predict` ([#6541](https://github.com/Lightning-AI/pytorch-lightning/pull/6541))


## [1.2.3] - 2021-03-09

### Fixed

- Fixed `ModelPruning(make_pruning_permanent=True)` pruning buffers getting removed when saved during training ([#6073](https://github.com/Lightning-AI/pytorch-lightning/pull/6073))
- Fixed when `_stable_1d_sort` to work when `n >= N` ([#6177](https://github.com/Lightning-AI/pytorch-lightning/pull/6177))
- Fixed `AttributeError` when `logger=None` on TPU ([#6221](https://github.com/Lightning-AI/pytorch-lightning/pull/6221))
- Fixed PyTorch Profiler with `emit_nvtx` ([#6260](https://github.com/Lightning-AI/pytorch-lightning/pull/6260))
- Fixed `trainer.test` from `best_path` hangs after calling `trainer.fit`  ([#6272](https://github.com/Lightning-AI/pytorch-lightning/pull/6272))
- Fixed `SingleTPU` calling `all_gather` ([#6296](https://github.com/Lightning-AI/pytorch-lightning/pull/6296))
- Ensure we check DeepSpeed/Sharded in multi-node DDP ([#6297](https://github.com/Lightning-AI/pytorch-lightning/pull/6297)
- Check `LightningOptimizer` doesn't delete optimizer hooks ([#6305](https://github.com/Lightning-AI/pytorch-lightning/pull/6305)
- Resolve memory leak for evaluation ([#6326](https://github.com/Lightning-AI/pytorch-lightning/pull/6326)
- Ensure that clip gradients is only called if the value is greater than 0 ([#6330](https://github.com/Lightning-AI/pytorch-lightning/pull/6330)
- Fixed `Trainer` not resetting `lightning_optimizers` when calling `Trainer.fit()` multiple times ([#6372](https://github.com/Lightning-AI/pytorch-lightning/pull/6372))


## [1.2.2] - 2021-03-02

### Added

- Added `checkpoint` parameter to callback's `on_save_checkpoint` hook ([#6072](https://github.com/Lightning-AI/pytorch-lightning/pull/6072))

### Changed

- Changed the order of `backward`, `step`, `zero_grad` to `zero_grad`, `backward`, `step` ([#6147](https://github.com/Lightning-AI/pytorch-lightning/pull/6147))
- Changed default for DeepSpeed CPU Offload to False, due to prohibitively slow speeds at smaller scale ([#6262](https://github.com/Lightning-AI/pytorch-lightning/pull/6262))

### Fixed

- Fixed epoch level schedulers not being called when `val_check_interval < 1.0` ([#6075](https://github.com/Lightning-AI/pytorch-lightning/pull/6075))
- Fixed multiple early stopping callbacks ([#6197](https://github.com/Lightning-AI/pytorch-lightning/pull/6197))
- Fixed incorrect usage of `detach()`, `cpu()`, `to()` ([#6216](https://github.com/Lightning-AI/pytorch-lightning/pull/6216))
- Fixed LBFGS optimizer support which didn't converge in automatic optimization ([#6147](https://github.com/Lightning-AI/pytorch-lightning/pull/6147))
- Prevent `WandbLogger` from dropping values ([#5931](https://github.com/Lightning-AI/pytorch-lightning/pull/5931))
- Fixed error thrown when using valid distributed mode in multi node ([#6297](https://github.com/Lightning-AI/pytorch-lightning/pull/6297)


## [1.2.1] - 2021-02-23

### Fixed

- Fixed incorrect yield logic for the amp autocast context manager ([#6080](https://github.com/Lightning-AI/pytorch-lightning/pull/6080))
- Fixed priority of plugin/accelerator when setting distributed mode ([#6089](https://github.com/Lightning-AI/pytorch-lightning/pull/6089))
- Fixed error message for AMP + CPU incompatibility ([#6107](https://github.com/Lightning-AI/pytorch-lightning/pull/6107))
- Disabled batch transfer in DP mode ([#6093](https://github.com/Lightning-AI/pytorch-lightning/pull/6093))


## [1.2.0] - 2021-02-18

### Added

- Added `DataType`, `AverageMethod` and `MDMCAverageMethod` enum in metrics ([#5657](https://github.com/Lightning-AI/pytorch-lightning/pull/5689))
- Added support for summarized model total params size in megabytes ([#5590](https://github.com/Lightning-AI/pytorch-lightning/pull/5590))
- Added support for multiple train loaders ([#1959](https://github.com/Lightning-AI/pytorch-lightning/pull/1959))
- Added `Accuracy` metric now generalizes to Top-k accuracy for (multi-dimensional) multi-class inputs using the `top_k` parameter ([#4838](https://github.com/Lightning-AI/pytorch-lightning/pull/4838))
- Added `Accuracy` metric now enables the computation of subset accuracy for multi-label or multi-dimensional multi-class inputs with the `subset_accuracy` parameter ([#4838](https://github.com/Lightning-AI/pytorch-lightning/pull/4838))
- Added `HammingDistance` metric to compute the hamming distance (loss) ([#4838](https://github.com/Lightning-AI/pytorch-lightning/pull/4838))
- Added `max_fpr` parameter to `auroc` metric for computing partial auroc metric ([#3790](https://github.com/Lightning-AI/pytorch-lightning/pull/3790))
- Added `StatScores` metric to compute the number of true positives, false positives, true negatives and false negatives ([#4839](https://github.com/Lightning-AI/pytorch-lightning/pull/4839))
- Added `R2Score` metric ([#5241](https://github.com/Lightning-AI/pytorch-lightning/pull/5241))
- Added `LambdaCallback` ([#5347](https://github.com/Lightning-AI/pytorch-lightning/pull/5347))
- Added `BackboneLambdaFinetuningCallback` ([#5377](https://github.com/Lightning-AI/pytorch-lightning/pull/5377))
- Accelerator `all_gather` supports collection ([#5221](https://github.com/Lightning-AI/pytorch-lightning/pull/5221))
- Added `image_gradients` functional metric to compute the image gradients of a given input image. ([#5056](https://github.com/Lightning-AI/pytorch-lightning/pull/5056))
- Added `MetricCollection` ([#4318](https://github.com/Lightning-AI/pytorch-lightning/pull/4318))
- Added `.clone()` method to metrics ([#4318](https://github.com/Lightning-AI/pytorch-lightning/pull/4318))
- Added `IoU` class interface ([#4704](https://github.com/Lightning-AI/pytorch-lightning/pull/4704))
- Support to tie weights after moving model to TPU via `on_post_move_to_device` hook
- Added missing val/test hooks in `LightningModule` ([#5467](https://github.com/Lightning-AI/pytorch-lightning/pull/5467))
- The `Recall` and `Precision` metrics (and their functional counterparts `recall` and `precision`) can now be generalized to Recall@K and Precision@K with the use of `top_k` parameter ([#4842](https://github.com/Lightning-AI/pytorch-lightning/pull/4842))
- Added `ModelPruning` Callback ([#5618](https://github.com/Lightning-AI/pytorch-lightning/pull/5618),
    [#5825](https://github.com/Lightning-AI/pytorch-lightning/pull/5825),
    [#6045](https://github.com/Lightning-AI/pytorch-lightning/pull/6045))
- Added `PyTorchProfiler` ([#5560](https://github.com/Lightning-AI/pytorch-lightning/pull/5560))
- Added compositional metrics ([#5464](https://github.com/Lightning-AI/pytorch-lightning/pull/5464))
- Added Trainer method `predict(...)` for high performance predictions ([#5579](https://github.com/Lightning-AI/pytorch-lightning/pull/5579))
- Added `on_before_batch_transfer` and `on_after_batch_transfer` data hooks ([#3671](https://github.com/Lightning-AI/pytorch-lightning/pull/3671))
- Added AUC/AUROC class interface ([#5479](https://github.com/Lightning-AI/pytorch-lightning/pull/5479))
- Added `PredictLoop` object ([#5752](https://github.com/Lightning-AI/pytorch-lightning/pull/5752))
- Added `QuantizationAwareTraining` callback ([#5706](https://github.com/Lightning-AI/pytorch-lightning/pull/5706),
    [#6040](https://github.com/Lightning-AI/pytorch-lightning/pull/6040))
- Added `LightningModule.configure_callbacks` to enable the definition of model-specific callbacks ([#5621](https://github.com/Lightning-AI/pytorch-lightning/pull/5621))
- Added `dim` to `PSNR` metric for mean-squared-error reduction ([#5957](https://github.com/Lightning-AI/pytorch-lightning/pull/5957))
- Added promxial policy optimization template to pl_examples ([#5394](https://github.com/Lightning-AI/pytorch-lightning/pull/5394))
- Added `log_graph` to `CometLogger` ([#5295](https://github.com/Lightning-AI/pytorch-lightning/pull/5295))
- Added possibility for nested loaders ([#5404](https://github.com/Lightning-AI/pytorch-lightning/pull/5404))
- Added `sync_step` to Wandb logger ([#5351](https://github.com/Lightning-AI/pytorch-lightning/pull/5351))
- Added `StochasticWeightAveraging` callback ([#5640](https://github.com/Lightning-AI/pytorch-lightning/pull/5640))
- Added `LightningDataModule.from_datasets(...)` ([#5133](https://github.com/Lightning-AI/pytorch-lightning/pull/5133))
- Added `PL_TORCH_DISTRIBUTED_BACKEND` env variable to select backend ([#5981](https://github.com/Lightning-AI/pytorch-lightning/pull/5981))
- Added `Trainer` flag to activate Stochastic Weight Averaging (SWA) `Trainer(stochastic_weight_avg=True)` ([#6038](https://github.com/Lightning-AI/pytorch-lightning/pull/6038))
- Added DeepSpeed integration ([#5954](https://github.com/Lightning-AI/pytorch-lightning/pull/5954),
    [#6042](https://github.com/Lightning-AI/pytorch-lightning/pull/6042))

### Changed

- Changed `stat_scores` metric now calculates stat scores over all classes and gains new parameters, in line with the new `StatScores` metric ([#4839](https://github.com/Lightning-AI/pytorch-lightning/pull/4839))
- Changed `computer_vision_fine_tunning` example to use `BackboneLambdaFinetuningCallback` ([#5377](https://github.com/Lightning-AI/pytorch-lightning/pull/5377))
- Changed `automatic casting` for LoggerConnector `metrics` ([#5218](https://github.com/Lightning-AI/pytorch-lightning/pull/5218))
- Changed `iou` [func] to allow float input ([#4704](https://github.com/Lightning-AI/pytorch-lightning/pull/4704))
- Metric `compute()` method will no longer automatically call `reset()` ([#5409](https://github.com/Lightning-AI/pytorch-lightning/pull/5409))
- Set PyTorch 1.4 as min requirements, also for testing and examples `torchvision>=0.5` and `torchtext>=0.5` ([#5418](https://github.com/Lightning-AI/pytorch-lightning/pull/5418))
- Changed `callbacks` argument in `Trainer` to allow `Callback` input ([#5446](https://github.com/Lightning-AI/pytorch-lightning/pull/5446))
- Changed the default of `find_unused_parameters` to `False` in DDP ([#5185](https://github.com/Lightning-AI/pytorch-lightning/pull/5185))
- Changed `ModelCheckpoint` version suffixes to start at 1 ([#5008](https://github.com/Lightning-AI/pytorch-lightning/pull/5008))
- Progress bar metrics tensors are now converted to float ([#5692](https://github.com/Lightning-AI/pytorch-lightning/pull/5692))
- Changed the default value for the `progress_bar_refresh_rate` Trainer argument in Google COLAB notebooks to 20 ([#5516](https://github.com/Lightning-AI/pytorch-lightning/pull/5516))
- Extended support for purely iteration-based training ([#5726](https://github.com/Lightning-AI/pytorch-lightning/pull/5726))
- Made `LightningModule.global_rank`, `LightningModule.local_rank` and `LightningModule.logger` read-only properties ([#5730](https://github.com/Lightning-AI/pytorch-lightning/pull/5730))
- Forced `ModelCheckpoint` callbacks to run after all others to guarantee all states are saved to the checkpoint ([#5731](https://github.com/Lightning-AI/pytorch-lightning/pull/5731))
- Refactored Accelerators and Plugins:
    * Added base classes for plugins ([#5715](https://github.com/Lightning-AI/pytorch-lightning/pull/5715))
    * Added parallel plugins for DP, DDP, DDPSpawn, DDP2 and Horovod ([#5714](https://github.com/Lightning-AI/pytorch-lightning/pull/5714))
    * Precision Plugins ([#5718](https://github.com/Lightning-AI/pytorch-lightning/pull/5718))
    * Added new Accelerators for CPU, GPU and TPU ([#5719](https://github.com/Lightning-AI/pytorch-lightning/pull/5719))
    * Added RPC and Sharded plugins ([#5732](https://github.com/Lightning-AI/pytorch-lightning/pull/5732))
    * Added missing `LightningModule`-wrapper logic to new plugins and accelerator ([#5734](https://github.com/Lightning-AI/pytorch-lightning/pull/5734))
    * Moved device-specific teardown logic from training loop to accelerator ([#5973](https://github.com/Lightning-AI/pytorch-lightning/pull/5973))
    * Moved accelerator_connector.py to the connectors subfolder ([#6033](https://github.com/Lightning-AI/pytorch-lightning/pull/6033))
    * Trainer only references accelerator ([#6039](https://github.com/Lightning-AI/pytorch-lightning/pull/6039))
    * Made parallel devices optional across all plugins ([#6051](https://github.com/Lightning-AI/pytorch-lightning/pull/6051))
    * Cleaning ([#5948](https://github.com/Lightning-AI/pytorch-lightning/pull/5948),
        [#5949](https://github.com/Lightning-AI/pytorch-lightning/pull/5949),
        [#5950](https://github.com/Lightning-AI/pytorch-lightning/pull/5950))
- Enabled `self.log` in callbacks ([#5094](https://github.com/Lightning-AI/pytorch-lightning/pull/5094))
- Renamed xxx_AVAILABLE as protected ([#5082](https://github.com/Lightning-AI/pytorch-lightning/pull/5082))
- Unified module names in Utils ([#5199](https://github.com/Lightning-AI/pytorch-lightning/pull/5199))
- Separated utils: imports & enums ([#5256](https://github.com/Lightning-AI/pytorch-lightning/pull/5256)
    [#5874](https://github.com/Lightning-AI/pytorch-lightning/pull/5874))
- Refactor: clean trainer device & distributed getters ([#5300](https://github.com/Lightning-AI/pytorch-lightning/pull/5300))
- Simplified training phase as LightningEnum ([#5419](https://github.com/Lightning-AI/pytorch-lightning/pull/5419))
- Updated metrics to use LightningEnum ([#5689](https://github.com/Lightning-AI/pytorch-lightning/pull/5689))
- Changed the seq of `on_train_batch_end`, `on_batch_end` & `on_train_epoch_end`, `on_epoch_end hooks` ([#5688](https://github.com/Lightning-AI/pytorch-lightning/pull/5688))
- Refactored `setup_training` and remove `test_mode` ([#5388](https://github.com/Lightning-AI/pytorch-lightning/pull/5388))
- Disabled training with zero `num_training_batches` when insufficient `limit_train_batches` ([#5703](https://github.com/Lightning-AI/pytorch-lightning/pull/5703))
- Refactored `EpochResultStore` ([#5522](https://github.com/Lightning-AI/pytorch-lightning/pull/5522))
- Update `lr_finder` to check for attribute if not running `fast_dev_run` ([#5990](https://github.com/Lightning-AI/pytorch-lightning/pull/5990))
- LightningOptimizer manual optimizer is more flexible and expose `toggle_model` ([#5771](https://github.com/Lightning-AI/pytorch-lightning/pull/5771))
- `MlflowLogger` limit parameter value length to 250 char ([#5893](https://github.com/Lightning-AI/pytorch-lightning/pull/5893))
- Re-introduced fix for Hydra directory sync with multiple process ([#5993](https://github.com/Lightning-AI/pytorch-lightning/pull/5993))

### Deprecated

- Function `stat_scores_multiple_classes` is deprecated in favor of `stat_scores` ([#4839](https://github.com/Lightning-AI/pytorch-lightning/pull/4839))
- Moved accelerators and plugins to its `legacy` pkg ([#5645](https://github.com/Lightning-AI/pytorch-lightning/pull/5645))
- Deprecated `LightningDistributedDataParallel` in favor of new wrapper module `LightningDistributedModule` ([#5185](https://github.com/Lightning-AI/pytorch-lightning/pull/5185))
- Deprecated `LightningDataParallel` in favor of new wrapper module `LightningParallelModule` ([#5670](https://github.com/Lightning-AI/pytorch-lightning/pull/5670))
- Renamed utils modules ([#5199](https://github.com/Lightning-AI/pytorch-lightning/pull/5199))
    * `argparse_utils` >> `argparse`
    * `model_utils` >> `model_helpers`
    * `warning_utils` >> `warnings`
    * `xla_device_utils` >> `xla_device`
- Deprecated using `'val_loss'` to set the `ModelCheckpoint` monitor ([#6012](https://github.com/Lightning-AI/pytorch-lightning/pull/6012))
- Deprecated `.get_model()` with explicit `.lightning_module` property ([#6035](https://github.com/Lightning-AI/pytorch-lightning/pull/6035))
- Deprecated Trainer attribute `accelerator_backend` in favor of `accelerator` ([#6034](https://github.com/Lightning-AI/pytorch-lightning/pull/6034))

### Removed

- Removed deprecated checkpoint argument `filepath` ([#5321](https://github.com/Lightning-AI/pytorch-lightning/pull/5321))
- Removed deprecated `Fbeta`, `f1_score` and `fbeta_score` metrics ([#5322](https://github.com/Lightning-AI/pytorch-lightning/pull/5322))
- Removed deprecated `TrainResult` ([#5323](https://github.com/Lightning-AI/pytorch-lightning/pull/5323))
- Removed deprecated `EvalResult` ([#5633](https://github.com/Lightning-AI/pytorch-lightning/pull/5633))
- Removed `LoggerStages` ([#5673](https://github.com/Lightning-AI/pytorch-lightning/pull/5673))

### Fixed

- Fixed distributed setting and `ddp_cpu` only with `num_processes>1` ([#5297](https://github.com/Lightning-AI/pytorch-lightning/pull/5297))
- Fixed `num_workers` for Windows example ([#5375](https://github.com/Lightning-AI/pytorch-lightning/pull/5375))
- Fixed loading yaml ([#5619](https://github.com/Lightning-AI/pytorch-lightning/pull/5619))
- Fixed support custom DataLoader with DDP if they can be re-instantiated ([#5745](https://github.com/Lightning-AI/pytorch-lightning/pull/5745))
- Fixed repeated `.fit()` calls ignore max_steps iteration bound ([#5936](https://github.com/Lightning-AI/pytorch-lightning/pull/5936))
- Fixed throwing `MisconfigurationError` on unknown mode ([#5255](https://github.com/Lightning-AI/pytorch-lightning/pull/5255))
- Resolve bug with Finetuning ([#5744](https://github.com/Lightning-AI/pytorch-lightning/pull/5744))
- Fixed `ModelCheckpoint` race condition in file existence check ([#5155](https://github.com/Lightning-AI/pytorch-lightning/pull/5155))
- Fixed some compatibility with PyTorch 1.8 ([#5864](https://github.com/Lightning-AI/pytorch-lightning/pull/5864))
- Fixed forward cache ([#5895](https://github.com/Lightning-AI/pytorch-lightning/pull/5895))
- Fixed recursive detach of tensors to CPU ([#6007](https://github.com/Lightning-AI/pytorch-lightning/pull/6007))
- Fixed passing wrong strings for scheduler interval doesn't throw an error ([#5923](https://github.com/Lightning-AI/pytorch-lightning/pull/5923))
- Fixed wrong `requires_grad` state after `return None` with multiple optimizers ([#5738](https://github.com/Lightning-AI/pytorch-lightning/pull/5638))
- Fixed add `on_epoch_end` hook at the end of `validation`, `test` epoch ([#5986](https://github.com/Lightning-AI/pytorch-lightning/pull/5986))
- Fixed missing `process_dataloader` call for `TPUSpawn` when in distributed mode ([#6015](https://github.com/Lightning-AI/pytorch-lightning/pull/6015))
- Fixed progress bar flickering by appending 0 to floats/strings ([#6009](https://github.com/Lightning-AI/pytorch-lightning/pull/6009))
- Fixed synchronization issues with TPU training ([#6027](https://github.com/Lightning-AI/pytorch-lightning/pull/6027))
- Fixed `hparams.yaml` saved twice when using `TensorBoardLogger` ([#5953](https://github.com/Lightning-AI/pytorch-lightning/pull/5953))
- Fixed basic examples ([#5912](https://github.com/Lightning-AI/pytorch-lightning/pull/5912),
    [#5985](https://github.com/Lightning-AI/pytorch-lightning/pull/5985))
- Fixed `fairscale` compatible with PT 1.8 ([#5996](https://github.com/Lightning-AI/pytorch-lightning/pull/5996))
- Ensured `process_dataloader` is called when `tpu_cores > 1` to use Parallel DataLoader ([#6015](https://github.com/Lightning-AI/pytorch-lightning/pull/6015))
- Attempted SLURM auto resume call when non-shell call fails ([#6002](https://github.com/Lightning-AI/pytorch-lightning/pull/6002))
- Fixed wrapping optimizers upon assignment ([#6006](https://github.com/Lightning-AI/pytorch-lightning/pull/6006))
- Fixed allowing hashing of metrics with lists in their state ([#5939](https://github.com/Lightning-AI/pytorch-lightning/pull/5939))


## [1.1.8] - 2021-02-08

### Fixed

- Separate epoch validation from step validation ([#5208](https://github.com/Lightning-AI/pytorch-lightning/pull/5208))
- Fixed `toggle_optimizers` not handling all optimizer parameters ([#5775](https://github.com/Lightning-AI/pytorch-lightning/pull/5775))


## [1.1.7] - 2021-02-03

### Fixed

- Fixed `TensorBoardLogger` not closing `SummaryWriter` on `finalize` ([#5696](https://github.com/Lightning-AI/pytorch-lightning/pull/5696))
- Fixed filtering of pytorch  "unsqueeze" warning when using DP ([#5622](https://github.com/Lightning-AI/pytorch-lightning/pull/5622))
- Fixed `num_classes` argument in F1 metric ([#5663](https://github.com/Lightning-AI/pytorch-lightning/pull/5663))
- Fixed `log_dir` property ([#5537](https://github.com/Lightning-AI/pytorch-lightning/pull/5537))
- Fixed a race condition in `ModelCheckpoint` when checking if a checkpoint file exists ([#5144](https://github.com/Lightning-AI/pytorch-lightning/pull/5144))
- Remove unnecessary intermediate layers in Dockerfiles ([#5697](https://github.com/Lightning-AI/pytorch-lightning/pull/5697))
- Fixed auto learning rate ordering ([#5638](https://github.com/Lightning-AI/pytorch-lightning/pull/5638))


## [1.1.6] - 2021-01-26

### Changed

- Increased TPU check timeout from 20s to 100s ([#5598](https://github.com/Lightning-AI/pytorch-lightning/pull/5598))
- Ignored `step` param in Neptune logger's log_metric method ([#5510](https://github.com/Lightning-AI/pytorch-lightning/pull/5510))
- Pass batch outputs to `on_train_batch_end` instead of `epoch_end` outputs ([#4369](https://github.com/Lightning-AI/pytorch-lightning/pull/4369))

### Fixed

- Fixed `toggle_optimizer` to reset `requires_grad` state  ([#5574](https://github.com/Lightning-AI/pytorch-lightning/pull/5574))
- Fixed FileNotFoundError for best checkpoint when using DDP with Hydra ([#5629](https://github.com/Lightning-AI/pytorch-lightning/pull/5629))
- Fixed an error when logging a progress bar metric with a reserved name ([#5620](https://github.com/Lightning-AI/pytorch-lightning/pull/5620))
- Fixed `Metric`'s `state_dict` not included when child modules ([#5614](https://github.com/Lightning-AI/pytorch-lightning/pull/5614))
- Fixed Neptune logger creating multiple experiments when GPUs > 1 ([#3256](https://github.com/Lightning-AI/pytorch-lightning/pull/3256))
- Fixed duplicate logs appearing in console when using the python logging module ([#5509](https://github.com/Lightning-AI/pytorch-lightning/pull/5509))
- Fixed tensor printing in `trainer.test()` ([#5138](https://github.com/Lightning-AI/pytorch-lightning/pull/5138))
- Fixed not using dataloader when `hparams` present ([#4559](https://github.com/Lightning-AI/pytorch-lightning/pull/4559))


## [1.1.5] - 2021-01-19

### Fixed

- Fixed a visual bug in the progress bar display initialization ([#4579](https://github.com/Lightning-AI/pytorch-lightning/pull/4579))
- Fixed logging `on_train_batch_end` in a callback with multiple optimizers ([#5521](https://github.com/Lightning-AI/pytorch-lightning/pull/5521))
- Fixed `reinit_scheduler_properties` with correct optimizer ([#5519](https://github.com/Lightning-AI/pytorch-lightning/pull/5519))
- Fixed `val_check_interval` with `fast_dev_run` ([#5540](https://github.com/Lightning-AI/pytorch-lightning/pull/5540))


## [1.1.4] - 2021-01-12

### Added

- Add automatic optimization property setter to lightning module ([#5169](https://github.com/Lightning-AI/pytorch-lightning/pull/5169))

### Changed

- Changed deprecated `enable_pl_optimizer=True` ([#5244](https://github.com/Lightning-AI/pytorch-lightning/pull/5244))

### Fixed

- Fixed `transfer_batch_to_device` for DDP with `len(devices_ids) == 1` ([#5195](https://github.com/Lightning-AI/pytorch-lightning/pull/5195))
- Logging only on `not should_accumulate()` during training ([#5417](https://github.com/Lightning-AI/pytorch-lightning/pull/5417))
- Resolve interpolation bug with Hydra ([#5406](https://github.com/Lightning-AI/pytorch-lightning/pull/5406))
- Check environ before selecting a seed to prevent warning message ([#4743](https://github.com/Lightning-AI/pytorch-lightning/pull/4743))
- Fixed signature mismatch in `model_to_device` of `DDPCPUHPCAccelerator` ([#5505](https://github.com/Lightning-AI/pytorch-lightning/pull/5505))

## [1.1.3] - 2021-01-05

### Added

- Added a check for optimizer attached to `lr_scheduler` ([#5338](https://github.com/Lightning-AI/pytorch-lightning/pull/5338))
- Added support for passing non-existing filepaths to `resume_from_checkpoint` ([#4402](https://github.com/Lightning-AI/pytorch-lightning/pull/4402))

### Changed

- Skip restore from `resume_from_checkpoint` while `testing` ([#5161](https://github.com/Lightning-AI/pytorch-lightning/pull/5161))
- Allowed `log_momentum` for adaptive optimizers in `LearningRateMonitor` ([#5333](https://github.com/Lightning-AI/pytorch-lightning/pull/5333))
- Disabled checkpointing, earlystopping and logging with `fast_dev_run` ([#5277](https://github.com/Lightning-AI/pytorch-lightning/pull/5277))
- Distributed group defaults to `WORLD` if `None` ([#5125](https://github.com/Lightning-AI/pytorch-lightning/pull/5125))

### Fixed

- Fixed `trainer.test` returning non-test metrics ([#5214](https://github.com/Lightning-AI/pytorch-lightning/pull/5214))
- Fixed metric state reset ([#5273](https://github.com/Lightning-AI/pytorch-lightning/pull/5273))
- Fixed `--num-nodes` on `DDPSequentialPlugin` ([#5327](https://github.com/Lightning-AI/pytorch-lightning/pull/5327))
- Fixed invalid value for `weights_summary` ([#5296](https://github.com/Lightning-AI/pytorch-lightning/pull/5296))
- Fixed `Trainer.test` not using the latest `best_model_path` ([#5161](https://github.com/Lightning-AI/pytorch-lightning/pull/5161))
- Fixed existence check for hparams not using underlying filesystem ([#5250](https://github.com/Lightning-AI/pytorch-lightning/pull/5250))
- Fixed `LightningOptimizer` AMP bug ([#5191](https://github.com/Lightning-AI/pytorch-lightning/pull/5191))
- Fixed casted key to string in `_flatten_dict` ([#5354](https://github.com/Lightning-AI/pytorch-lightning/pull/5354))


## [1.1.2] - 2020-12-23

### Added

- Support number for logging with `sync_dist=True` ([#5080](https://github.com/Lightning-AI/pytorch-lightning/pull/5080))
- Added offset logging step when resuming for Wandb logger ([#5050](https://github.com/Lightning-AI/pytorch-lightning/pull/5050))

### Removed

- `enable_pl_optimizer=False` by default to temporarily fix AMP issues ([#5163](https://github.com/Lightning-AI/pytorch-lightning/pull/5163))

### Fixed

- Metric reduction with Logging ([#5150](https://github.com/Lightning-AI/pytorch-lightning/pull/5150))
- Remove nan loss in manual optimization ([#5121](https://github.com/Lightning-AI/pytorch-lightning/pull/5121))
- Un-balanced logging properly supported ([#5119](https://github.com/Lightning-AI/pytorch-lightning/pull/5119))
- Fix hanging in DDP HPC accelerators ([#5157](https://github.com/Lightning-AI/pytorch-lightning/pull/5157))
- Fix reset `TensorRunningAccum` ([#5106](https://github.com/Lightning-AI/pytorch-lightning/pull/5106))
- Updated `DALIClassificationLoader` to not use deprecated arguments ([#4925](https://github.com/Lightning-AI/pytorch-lightning/pull/4925))
- Corrected call to `torch.no_grad` ([#5124](https://github.com/Lightning-AI/pytorch-lightning/pull/5124))


## [1.1.1] - 2020-12-15

### Added

- Add a notebook example to reach a quick baseline of ~94% accuracy on CIFAR10 using Resnet in Lightning ([#4818](https://github.com/Lightning-AI/pytorch-lightning/pull/4818))

### Changed

- Simplify accelerator steps ([#5015](https://github.com/Lightning-AI/pytorch-lightning/pull/5015))
- Refactor load in checkpoint connector ([#4593](https://github.com/Lightning-AI/pytorch-lightning/pull/4593))
- Fixed the saved filename in `ModelCheckpoint` when it already exists ([#4861](https://github.com/Lightning-AI/pytorch-lightning/pull/4861))

### Removed

- Drop duplicate metrics ([#5014](https://github.com/Lightning-AI/pytorch-lightning/pull/5014))
- Remove beta arg from F1 class and functional ([#5076](https://github.com/Lightning-AI/pytorch-lightning/pull/5076))

### Fixed

- Fixed trainer by default `None` in `DDPAccelerator` ([#4915](https://github.com/Lightning-AI/pytorch-lightning/pull/4915))
- Fixed `LightningOptimizer` to expose optimizer attributes ([#5095](https://github.com/Lightning-AI/pytorch-lightning/pull/5095))
- Do not warn when the `name` key is used in the `lr_scheduler` dict ([#5057](https://github.com/Lightning-AI/pytorch-lightning/pull/5057))
- Check if optimizer supports closure ([#4981](https://github.com/Lightning-AI/pytorch-lightning/pull/4981))
- Add deprecated metric utility functions back to functional (
    [#5067](https://github.com/Lightning-AI/pytorch-lightning/pull/5067),
    [#5068](https://github.com/Lightning-AI/pytorch-lightning/pull/5068))
- Allow any input in `to_onnx` and `to_torchscript` ([#4378](https://github.com/Lightning-AI/pytorch-lightning/pull/4378))
- Fixed `DDPHPCAccelerator` hangs in DDP construction by calling `init_device` ([#5157](https://github.com/Lightning-AI/pytorch-lightning/pull/5157))


## [1.1.0] - 2020-12-09

### Added

- Added "monitor" key to saved `ModelCheckpoints` ([#4383](https://github.com/Lightning-AI/pytorch-lightning/pull/4383))
- Added `ConfusionMatrix` class interface ([#4348](https://github.com/Lightning-AI/pytorch-lightning/pull/4348))
- Added multiclass AUROC metric ([#4236](https://github.com/Lightning-AI/pytorch-lightning/pull/4236))
- Added global step indexing to the checkpoint name for a better sub-epoch checkpointing experience ([#3807](https://github.com/Lightning-AI/pytorch-lightning/pull/3807))
- Added optimizer hooks in callbacks ([#4379](https://github.com/Lightning-AI/pytorch-lightning/pull/4379))
- Added option to log momentum ([#4384](https://github.com/Lightning-AI/pytorch-lightning/pull/4384))
- Added `current_score` to `ModelCheckpoint.on_save_checkpoint` ([#4721](https://github.com/Lightning-AI/pytorch-lightning/pull/4721))
- Added logging using `self.log` in train and evaluation for epoch end hooks (
    [#4552](https://github.com/Lightning-AI/pytorch-lightning/pull/4552),
    [#4495](https://github.com/Lightning-AI/pytorch-lightning/pull/4495),
    [#4439](https://github.com/Lightning-AI/pytorch-lightning/pull/4439),
    [#4684](https://github.com/Lightning-AI/pytorch-lightning/pull/4684),
    [#4913](https://github.com/Lightning-AI/pytorch-lightning/pull/4913))
- Added ability for DDP plugin to modify optimizer state saving ([#4675](https://github.com/Lightning-AI/pytorch-lightning/pull/4675))
- Added `prefix` argument in loggers ([#4557](https://github.com/Lightning-AI/pytorch-lightning/pull/4557))
- Added printing of total num of params, trainable and non-trainable params in ModelSummary ([#4521](https://github.com/Lightning-AI/pytorch-lightning/pull/4521))
- Added `PrecisionRecallCurve, ROC, AveragePrecision` class metric ([#4549](https://github.com/Lightning-AI/pytorch-lightning/pull/4549))
- Added custom `Apex` and `NativeAMP` as `Precision plugins` ([#4355](https://github.com/Lightning-AI/pytorch-lightning/pull/4355))
- Added `DALI MNIST` example ([#3721](https://github.com/Lightning-AI/pytorch-lightning/pull/3721))
- Added `sharded plugin` for DDP for multi-gpu training memory optimizations (
    [#4639](https://github.com/Lightning-AI/pytorch-lightning/pull/4639),
    [#4686](https://github.com/Lightning-AI/pytorch-lightning/pull/4686),
    [#4737](https://github.com/Lightning-AI/pytorch-lightning/pull/4737),
    [#4773](https://github.com/Lightning-AI/pytorch-lightning/pull/4773))
- Added `experiment_id` to the NeptuneLogger ([#3462](https://github.com/Lightning-AI/pytorch-lightning/pull/3462))
- Added `PyTorch Geometric` integration example with Lightning ([#4568](https://github.com/Lightning-AI/pytorch-lightning/pull/4568))
- Added `all_gather` method to `LightningModule` which allows gradient based tensor synchronizations for use-cases such as negative sampling. ([#5012](https://github.com/Lightning-AI/pytorch-lightning/pull/5012))
- Enabled `self.log` in most functions ([#4969](https://github.com/Lightning-AI/pytorch-lightning/pull/4969))
- Added changeable extension variable for `ModelCheckpoint` ([#4977](https://github.com/Lightning-AI/pytorch-lightning/pull/4977))


### Changed

- Tuner algorithms will be skipped if `fast_dev_run=True` ([#3903](https://github.com/Lightning-AI/pytorch-lightning/pull/3903))
- `WandbLogger` does not force wandb `reinit` arg to True anymore and creates a run only when needed ([#4648](https://github.com/Lightning-AI/pytorch-lightning/pull/4648))
- Changed `automatic_optimization` to be a model attribute ([#4602](https://github.com/Lightning-AI/pytorch-lightning/pull/4602))
- Changed `Simple Profiler` report to order by percentage time spent + num calls ([#4880](https://github.com/Lightning-AI/pytorch-lightning/pull/4880))
- Simplify optimization Logic ([#4984](https://github.com/Lightning-AI/pytorch-lightning/pull/4984))
- Classification metrics overhaul ([#4837](https://github.com/Lightning-AI/pytorch-lightning/pull/4837))
- Updated `fast_dev_run` to accept integer representing num_batches ([#4629](https://github.com/Lightning-AI/pytorch-lightning/pull/4629))
- Refactored optimizer ([#4658](https://github.com/Lightning-AI/pytorch-lightning/pull/4658))


### Deprecated

- Deprecated `prefix` argument in `ModelCheckpoint` ([#4765](https://github.com/Lightning-AI/pytorch-lightning/pull/4765))
- Deprecated the old way of assigning hyper-parameters through `self.hparams = ...` ([#4813](https://github.com/Lightning-AI/pytorch-lightning/pull/4813))
- Deprecated `mode='auto'` from `ModelCheckpoint` and `EarlyStopping` ([#4695](https://github.com/Lightning-AI/pytorch-lightning/pull/4695))

### Removed

- Removed `reorder` parameter of the `auc` metric ([#5004](https://github.com/Lightning-AI/pytorch-lightning/pull/5004))
- Removed `multiclass_roc` and `multiclass_precision_recall_curve`, use `roc` and `precision_recall_curve` instead ([#4549](https://github.com/Lightning-AI/pytorch-lightning/pull/4549))

### Fixed

- Added feature to move tensors to CPU before saving ([#4309](https://github.com/Lightning-AI/pytorch-lightning/pull/4309))
- Fixed `LoggerConnector` to have logged metrics on root device in DP ([#4138](https://github.com/Lightning-AI/pytorch-lightning/pull/4138))
- Auto convert tensors to contiguous format when `gather_all` ([#4907](https://github.com/Lightning-AI/pytorch-lightning/pull/4907))
- Fixed `PYTHONPATH` for ddp test model ([#4528](https://github.com/Lightning-AI/pytorch-lightning/pull/4528))
- Fixed allowing logger to support indexing ([#4595](https://github.com/Lightning-AI/pytorch-lightning/pull/4595))
- Fixed DDP and manual_optimization ([#4976](https://github.com/Lightning-AI/pytorch-lightning/pull/4976))


## [1.0.8] - 2020-11-24

### Added

- Added casting to python types for numpy scalars when logging `hparams` ([#4647](https://github.com/Lightning-AI/pytorch-lightning/pull/4647))
- Added warning when progress bar refresh rate is less than 20 on Google Colab to prevent crashing ([#4654](https://github.com/Lightning-AI/pytorch-lightning/pull/4654))
- Added `F1` class metric ([#4656](https://github.com/Lightning-AI/pytorch-lightning/pull/4656))

### Changed

- Consistently use `step=trainer.global_step` in `LearningRateMonitor` independently of `logging_interval` ([#4376](https://github.com/Lightning-AI/pytorch-lightning/pull/4376))
- Metric states are no longer as default added to `state_dict` ([#4685](https://github.com/Lightning-AI/pytorch-lightning/pull/4685))
- Renamed class metric `Fbeta` >> `FBeta` ([#4656](https://github.com/Lightning-AI/pytorch-lightning/pull/4656))
- Model summary: add 1 decimal place ([#4745](https://github.com/Lightning-AI/pytorch-lightning/pull/4745))
- Do not override `PYTHONWARNINGS` ([#4700](https://github.com/Lightning-AI/pytorch-lightning/pull/4700))
- Changed `init_ddp_connection` moved from `DDP` to `DDPPlugin` ([#4407](https://github.com/Lightning-AI/pytorch-lightning/pull/4407))


### Fixed

- Fixed checkpoint `hparams` dict casting when `omegaconf` is available ([#4770](https://github.com/Lightning-AI/pytorch-lightning/pull/4770))
- Fixed incomplete progress bars when total batches not divisible by refresh rate ([#4577](https://github.com/Lightning-AI/pytorch-lightning/pull/4577))
- Updated SSIM metric ([#4566](https://github.com/Lightning-AI/pytorch-lightning/pull/4566))
- Fixed batch_arg_name - add `batch_arg_name` to all calls to `_adjust_batch_size`bug ([#4812](https://github.com/Lightning-AI/pytorch-lightning/pull/4812))
- Fixed `torchtext` data to GPU ([#4785](https://github.com/Lightning-AI/pytorch-lightning/pull/4785))
- Fixed a crash bug in MLFlow logger ([#4716](https://github.com/Lightning-AI/pytorch-lightning/pull/4716))

## [1.0.7] - 2020-11-17

### Added

- Added lambda closure to `manual_optimizer_step` ([#4618](https://github.com/Lightning-AI/pytorch-lightning/pull/4618))

### Changed

- Change Metrics `persistent` default mode to `False` ([#4685](https://github.com/Lightning-AI/pytorch-lightning/pull/4685))
- LoggerConnector log_metrics will use `total_batch_idx` instead of `global_step` when logging on `training step` ([#4738](https://github.com/Lightning-AI/pytorch-lightning/pull/4738))


### Fixed

- Prevent crash if `sync_dist=True` on CPU ([#4626](https://github.com/Lightning-AI/pytorch-lightning/pull/4626))
- Fixed average pbar Metrics ([#4534](https://github.com/Lightning-AI/pytorch-lightning/pull/4534))
- Fixed `setup` callback hook to correctly pass the LightningModule through ([#4608](https://github.com/Lightning-AI/pytorch-lightning/pull/4608))
- Allowing decorate model init with saving `hparams` inside ([#4662](https://github.com/Lightning-AI/pytorch-lightning/pull/4662))
- Fixed `split_idx` set by `LoggerConnector` in `on_trainer_init` to `Trainer`  ([#4697](https://github.com/Lightning-AI/pytorch-lightning/pull/4697))


## [1.0.6] - 2020-11-11

### Added

- Added metrics aggregation in Horovod and fixed early stopping ([#3775](https://github.com/Lightning-AI/pytorch-lightning/pull/3775))
- Added `manual_optimizer_step` which work with `AMP Native` and `accumulated_grad_batches` ([#4485](https://github.com/Lightning-AI/pytorch-lightning/pull/4485))
- Added `persistent(mode)` method to metrics, to enable and disable metric states being added to `state_dict` ([#4482](https://github.com/Lightning-AI/pytorch-lightning/pull/4482))
- Added congratulations at the end of our notebooks ([#4555](https://github.com/Lightning-AI/pytorch-lightning/pull/4555))
- Added parameters `move_metrics_to_cpu` in Trainer to disable gpu leak ([#4592](https://github.com/Lightning-AI/pytorch-lightning/pull/4592))


### Changed

- Changed `fsspec` to tuner ([#4458](https://github.com/Lightning-AI/pytorch-lightning/pull/4458))
- Unify SLURM/TorchElastic under backend plugin ([#4578](https://github.com/Lightning-AI/pytorch-lightning/pull/4578),
        [#4580](https://github.com/Lightning-AI/pytorch-lightning/pull/4580),
        [#4581](https://github.com/Lightning-AI/pytorch-lightning/pull/4581),
        [#4582](https://github.com/Lightning-AI/pytorch-lightning/pull/4582),
        [#4583](https://github.com/Lightning-AI/pytorch-lightning/pull/4583))

### Fixed

- Fixed feature-lack in `hpc_load` ([#4526](https://github.com/Lightning-AI/pytorch-lightning/pull/4526))
- Fixed metrics states being overridden in DDP mode ([#4482](https://github.com/Lightning-AI/pytorch-lightning/pull/4482))
- Fixed `lightning_getattr`, `lightning_hasattr` not finding the correct attributes in datamodule ([#4347](https://github.com/Lightning-AI/pytorch-lightning/pull/4347))
- Fixed automatic optimization AMP by `manual_optimization_step` ([#4485](https://github.com/Lightning-AI/pytorch-lightning/pull/4485))
- Replace `MisconfigurationException` with warning in `ModelCheckpoint` Callback ([#4560](https://github.com/Lightning-AI/pytorch-lightning/pull/4560))
- Fixed logged keys in mlflow logger ([#4412](https://github.com/Lightning-AI/pytorch-lightning/pull/4412))
- Fixed `is_picklable` by catching `AttributeError` ([#4508](https://github.com/Lightning-AI/pytorch-lightning/pull/4508))
- Fixed multi test dataloaders dict `AttributeError` error ([#4480](https://github.com/Lightning-AI/pytorch-lightning/pull/4480))
- Fixed show progress bar only for `progress_rank 0` on `DDP_SLURM` ([#4437](https://github.com/Lightning-AI/pytorch-lightning/pull/4437))

## [1.0.5] - 2020-11-03

### Added

- Added PyTorch 1.7 Stable support ([#3821](https://github.com/Lightning-AI/pytorch-lightning/pull/3821))
- Added timeout for `tpu_device_exists` to ensure process does not hang indefinitely ([#4340](https://github.com/Lightning-AI/pytorch-lightning/pull/4340))

### Changed

- W&B log in sync with `Trainer` step ([#4405](https://github.com/Lightning-AI/pytorch-lightning/pull/4405))
- Hook `on_after_backward` is called only when `optimizer_step` is being called ([#4439](https://github.com/Lightning-AI/pytorch-lightning/pull/4439))
- Moved `track_and_norm_grad` into `training loop` and called only when `optimizer_step` is being called ([#4439](https://github.com/Lightning-AI/pytorch-lightning/pull/4439))
- Changed type checker with explicit cast of `ref_model` object ([#4457](https://github.com/Lightning-AI/pytorch-lightning/pull/4457))
- Changed `distributed_backend` -> `accelerator` ([#4429](https://github.com/Lightning-AI/pytorch-lightning/pull/4429))

### Deprecated

- Deprecated passing `ModelCheckpoint` instance to `checkpoint_callback` Trainer argument ([#4336](https://github.com/Lightning-AI/pytorch-lightning/pull/4336))

### Fixed

- Disable saving checkpoints if not trained ([#4372](https://github.com/Lightning-AI/pytorch-lightning/pull/4372))
- Fixed error using `auto_select_gpus=True` with `gpus=-1` ([#4209](https://github.com/Lightning-AI/pytorch-lightning/pull/4209))
- Disabled training when `limit_train_batches=0` ([#4371](https://github.com/Lightning-AI/pytorch-lightning/pull/4371))
- Fixed that metrics do not store computational graph for all seen data ([#4313](https://github.com/Lightning-AI/pytorch-lightning/pull/4313))
- Fixed AMP unscale for `on_after_backward` ([#4439](https://github.com/Lightning-AI/pytorch-lightning/pull/4439))
- Fixed TorchScript export when module includes Metrics ([#4428](https://github.com/Lightning-AI/pytorch-lightning/pull/4428))
- Fixed TorchScript trace method's data to device and docstring ([#4360](https://github.com/Lightning-AI/pytorch-lightning/pull/4360))
- Fixed CSV logger warning ([#4419](https://github.com/Lightning-AI/pytorch-lightning/pull/4419))
- Fixed skip DDP parameter sync ([#4301](https://github.com/Lightning-AI/pytorch-lightning/pull/4301))
- Fixed `WandbLogger` _sanitize_callable function ([#4422](https://github.com/Lightning-AI/pytorch-lightning/pull/4422))
- Fixed `AMP Native` `_unscale` gradient ([#4441](https://github.com/Lightning-AI/pytorch-lightning/pull/4441))


## [1.0.4] - 2020-10-27

### Added

- Added `dirpath` and `filename` parameter in `ModelCheckpoint` ([#4213](https://github.com/Lightning-AI/pytorch-lightning/pull/4213))
- Added plugins docs and DDPPlugin to customize ddp across all accelerators ([#4258](https://github.com/Lightning-AI/pytorch-lightning/pull/4285))
- Added `strict` option to the scheduler dictionary ([#3586](https://github.com/Lightning-AI/pytorch-lightning/pull/3586))
- Added `fsspec` support for profilers ([#4162](https://github.com/Lightning-AI/pytorch-lightning/pull/4162))
- Added autogenerated helptext to `Trainer.add_argparse_args` ([#4344](https://github.com/Lightning-AI/pytorch-lightning/pull/4344))
- Added support for string values in `Trainer`'s `profiler` parameter ([#3656](https://github.com/Lightning-AI/pytorch-lightning/pull/3656))
- Added `optimizer_closure` to `optimizer.step` when supported ([#4190](https://github.com/Lightning-AI/pytorch-lightning/pull/4190))
- Added unification of regression metrics ([#4166](https://github.com/Lightning-AI/pytorch-lightning/pull/4166))
- Added checkpoint load from Bytes ([#4314](https://github.com/Lightning-AI/pytorch-lightning/pull/4314))

### Changed

- Improved error messages for invalid `configure_optimizers` returns ([#3587](https://github.com/Lightning-AI/pytorch-lightning/pull/3587))
- Allow changing the logged step value in `validation_step` ([#4130](https://github.com/Lightning-AI/pytorch-lightning/pull/4130))
- Allow setting `replace_sampler_ddp=True` with a distributed sampler already added ([#4273](https://github.com/Lightning-AI/pytorch-lightning/pull/4273))
- Fixed sanitized parameters for `WandbLogger.log_hyperparams` ([#4320](https://github.com/Lightning-AI/pytorch-lightning/pull/4320))

### Deprecated

- Deprecated `filepath` in `ModelCheckpoint` ([#4213](https://github.com/Lightning-AI/pytorch-lightning/pull/4213))
- Deprecated `reorder` parameter of the `auc` metric ([#4237](https://github.com/Lightning-AI/pytorch-lightning/pull/4237))
- Deprecated bool values in `Trainer`'s `profiler` parameter ([#3656](https://github.com/Lightning-AI/pytorch-lightning/pull/3656))

### Fixed

- Fixed setting device ids in DDP ([#4297](https://github.com/Lightning-AI/pytorch-lightning/pull/4297))
- Fixed synchronization of best model path in `ddp_accelerator` ([#4323](https://github.com/Lightning-AI/pytorch-lightning/pull/4323))
- Fixed `WandbLogger` not uploading checkpoint artifacts at the end of training ([#4341](https://github.com/Lightning-AI/pytorch-lightning/pull/4341))
- Fixed `FBeta` computation ([#4183](https://github.com/Lightning-AI/pytorch-lightning/pull/4183))
- Fixed `accumulation across batches` has completed `before breaking training loop` ([#4278](https://github.com/Lightning-AI/pytorch-lightning/pull/4278))
- Fixed `ModelCheckpoint` don't increase current_epoch and global_step when not training ([#4291](https://github.com/Lightning-AI/pytorch-lightning/pull/4291))
- Fixed `COMET_EXPERIMENT_KEY` environment variable usage in comet logger ([#4230](https://github.com/Lightning-AI/pytorch-lightning/pull/4230))

## [1.0.3] - 2020-10-20

### Added

- Added persistent flag to `Metric.add_state` ([#4195](https://github.com/Lightning-AI/pytorch-lightning/pull/4195))

### Changed

- Used `checkpoint_connector.hpc_save` in SLURM ([#4217](https://github.com/Lightning-AI/pytorch-lightning/pull/4217))
- Moved base req. to root ([#4219](https://github.com/Lightning-AI/pytorch-lightning/pull/4219))

### Fixed

- Fixed `hparams` assign in init ([#4189](https://github.com/Lightning-AI/pytorch-lightning/pull/4189))
- Fixed overwrite check for model hooks ([#4010](https://github.com/Lightning-AI/pytorch-lightning/pull/4010))


## [1.0.2] - 2020-10-15

### Added

- Added trace functionality to the function `to_torchscript` ([#4142](https://github.com/Lightning-AI/pytorch-lightning/pull/4142))

### Changed

- Called `on_load_checkpoint` before loading `state_dict` ([#4057](https://github.com/Lightning-AI/pytorch-lightning/pull/4057))

### Removed

- Removed duplicate metric vs step log for train loop ([#4173](https://github.com/Lightning-AI/pytorch-lightning/pull/4173))

### Fixed

- Fixed the `self.log` problem in `validation_step()` ([#4169](https://github.com/Lightning-AI/pytorch-lightning/pull/4169))
- Fixed `hparams` saving - save the state when `save_hyperparameters()` is called [in `__init__`] ([#4163](https://github.com/Lightning-AI/pytorch-lightning/pull/4163))
- Fixed runtime failure while exporting `hparams` to yaml ([#4158](https://github.com/Lightning-AI/pytorch-lightning/pull/4158))


## [1.0.1] - 2020-10-14

### Added

- Added getstate/setstate method for torch.save serialization ([#4127](https://github.com/Lightning-AI/pytorch-lightning/pull/4127))


## [1.0.0] - 2020-10-13

### Added

- Added Explained Variance Metric + metric fix ([#4013](https://github.com/Lightning-AI/pytorch-lightning/pull/4013))
- Added Metric <-> Lightning Module integration tests ([#4008](https://github.com/Lightning-AI/pytorch-lightning/pull/4008))
- Added parsing OS env vars in `Trainer` ([#4022](https://github.com/Lightning-AI/pytorch-lightning/pull/4022))
- Added classification metrics ([#4043](https://github.com/Lightning-AI/pytorch-lightning/pull/4043))
- Updated explained variance metric ([#4024](https://github.com/Lightning-AI/pytorch-lightning/pull/4024))
- Enabled plugins ([#4041](https://github.com/Lightning-AI/pytorch-lightning/pull/4041))
- Enabled custom clusters ([#4048](https://github.com/Lightning-AI/pytorch-lightning/pull/4048))
- Enabled passing in custom accelerators ([#4050](https://github.com/Lightning-AI/pytorch-lightning/pull/4050))
- Added `LightningModule.toggle_optimizer` ([#4058](https://github.com/Lightning-AI/pytorch-lightning/pull/4058))
- Added `LightningModule.manual_backward` ([#4063](https://github.com/Lightning-AI/pytorch-lightning/pull/4063))
- Added `output` argument to `*_batch_end` hooks ([#3965](https://github.com/Lightning-AI/pytorch-lightning/pull/3965),
    [#3966](https://github.com/Lightning-AI/pytorch-lightning/pull/3966))
- Added `output` argument to `*_epoch_end` hooks ([#3967](https://github.com/Lightning-AI/pytorch-lightning/pull/3967))

### Changed

- Integrated metrics API with self.log ([#3961](https://github.com/Lightning-AI/pytorch-lightning/pull/3961))
- Decoupled Apex ([#4052](https://github.com/Lightning-AI/pytorch-lightning/pull/4052),
        [#4054](https://github.com/Lightning-AI/pytorch-lightning/pull/4054),
        [#4055](https://github.com/Lightning-AI/pytorch-lightning/pull/4055),
        [#4056](https://github.com/Lightning-AI/pytorch-lightning/pull/4056),
        [#4058](https://github.com/Lightning-AI/pytorch-lightning/pull/4058),
        [#4060](https://github.com/Lightning-AI/pytorch-lightning/pull/4060),
        [#4061](https://github.com/Lightning-AI/pytorch-lightning/pull/4061),
        [#4062](https://github.com/Lightning-AI/pytorch-lightning/pull/4062),
        [#4063](https://github.com/Lightning-AI/pytorch-lightning/pull/4063),
        [#4064](https://github.com/Lightning-AI/pytorch-lightning/pull/4064),
        [#4065](https://github.com/Lightning-AI/pytorch-lightning/pull/4065))
- Renamed all backends to `Accelerator` ([#4066](https://github.com/Lightning-AI/pytorch-lightning/pull/4066))
- Enabled manual returns ([#4089](https://github.com/Lightning-AI/pytorch-lightning/pull/4089))

### Removed

- Removed support for EvalResult and TrainResult ([#3968](https://github.com/Lightning-AI/pytorch-lightning/pull/3968))
- Removed deprecated trainer flags: `overfit_pct`, `log_save_interval`, `row_log_interval` ([#3969](https://github.com/Lightning-AI/pytorch-lightning/pull/3969))
- Removed deprecated early_stop_callback ([#3982](https://github.com/Lightning-AI/pytorch-lightning/pull/3982))
- Removed deprecated model hooks ([#3980](https://github.com/Lightning-AI/pytorch-lightning/pull/3980))
- Removed deprecated callbacks ([#3979](https://github.com/Lightning-AI/pytorch-lightning/pull/3979))
- Removed `trainer` argument in `LightningModule.backward` [#4056](https://github.com/Lightning-AI/pytorch-lightning/pull/4056))

### Fixed

- Fixed `current_epoch` property update to reflect true epoch number inside `LightningDataModule`, when `reload_dataloaders_every_epoch=True`. ([#3974](https://github.com/Lightning-AI/pytorch-lightning/pull/3974))
- Fixed to print scaler value in progress bar ([#4053](https://github.com/Lightning-AI/pytorch-lightning/pull/4053))
- Fixed mismatch between docstring and code regarding when `on_load_checkpoint` hook is called ([#3996](https://github.com/Lightning-AI/pytorch-lightning/pull/3996))


## [0.10.0] - 2020-10-07

### Added

- Added new Metrics API. ([#3868](https://github.com/Lightning-AI/pytorch-lightning/pull/3868), [#3921](https://github.com/Lightning-AI/pytorch-lightning/pull/3921))
- Enable PyTorch 1.7 compatibility ([#3541](https://github.com/Lightning-AI/pytorch-lightning/pull/3541))
- Added `LightningModule.to_torchscript` to support exporting as `ScriptModule` ([#3258](https://github.com/Lightning-AI/pytorch-lightning/pull/3258))
- Added warning when dropping unpicklable `hparams` ([#2874](https://github.com/Lightning-AI/pytorch-lightning/pull/2874))
- Added EMB similarity ([#3349](https://github.com/Lightning-AI/pytorch-lightning/pull/3349))
- Added `ModelCheckpoint.to_yaml` method ([#3048](https://github.com/Lightning-AI/pytorch-lightning/pull/3048))
- Allow `ModelCheckpoint` monitor to be `None`, meaning it will always save ([#3630](https://github.com/Lightning-AI/pytorch-lightning/pull/3630))
- Disabled optimizers setup during testing ([#3059](https://github.com/Lightning-AI/pytorch-lightning/pull/3059))
- Added support for datamodules to save and load checkpoints when training ([#3563](https://github.com/Lightning-AI/pytorch-lightning/pull/3563))
- Added support for datamodule in learning rate finder ([#3425](https://github.com/Lightning-AI/pytorch-lightning/pull/3425))
- Added gradient clip test for native AMP ([#3754](https://github.com/Lightning-AI/pytorch-lightning/pull/3754))
- Added dist lib to enable syncing anything across devices ([#3762](https://github.com/Lightning-AI/pytorch-lightning/pull/3762))
- Added `broadcast` to `TPUBackend` ([#3814](https://github.com/Lightning-AI/pytorch-lightning/pull/3814))
- Added `XLADeviceUtils` class to check XLA device type ([#3274](https://github.com/Lightning-AI/pytorch-lightning/pull/3274))

### Changed

- Refactored accelerator backends:
   * moved TPU `xxx_step` to backend ([#3118](https://github.com/Lightning-AI/pytorch-lightning/pull/3118))
   * refactored DDP backend `forward` ([#3119](https://github.com/Lightning-AI/pytorch-lightning/pull/3119))
   * refactored GPU backend `__step` ([#3120](https://github.com/Lightning-AI/pytorch-lightning/pull/3120))
   * refactored Horovod backend ([#3121](https://github.com/Lightning-AI/pytorch-lightning/pull/3121),
        [#3122](https://github.com/Lightning-AI/pytorch-lightning/pull/3122))
   * remove obscure forward call in eval + CPU backend `___step` ([#3123](https://github.com/Lightning-AI/pytorch-lightning/pull/3123))
   * reduced all simplified forward ([#3126](https://github.com/Lightning-AI/pytorch-lightning/pull/3126))
   * added hook base method ([#3127](https://github.com/Lightning-AI/pytorch-lightning/pull/3127))
   * refactor eval loop to use hooks - use `test_mode` for if so we can split later ([#3129](https://github.com/Lightning-AI/pytorch-lightning/pull/3129))
   * moved `___step_end` hooks ([#3130](https://github.com/Lightning-AI/pytorch-lightning/pull/3130))
   * training forward refactor ([#3134](https://github.com/Lightning-AI/pytorch-lightning/pull/3134))
   * training AMP scaling refactor ([#3135](https://github.com/Lightning-AI/pytorch-lightning/pull/3135))
   * eval step scaling factor ([#3136](https://github.com/Lightning-AI/pytorch-lightning/pull/3136))
   * add eval loop object to streamline eval loop ([#3138](https://github.com/Lightning-AI/pytorch-lightning/pull/3138))
   * refactored dataloader process hook ([#3139](https://github.com/Lightning-AI/pytorch-lightning/pull/3139))
   * refactored inner eval loop ([#3141](https://github.com/Lightning-AI/pytorch-lightning/pull/3141))
   * final inner eval loop hooks ([#3154](https://github.com/Lightning-AI/pytorch-lightning/pull/3154))
   * clean up hooks in `run_evaluation` ([#3156](https://github.com/Lightning-AI/pytorch-lightning/pull/3156))
   * clean up data reset ([#3161](https://github.com/Lightning-AI/pytorch-lightning/pull/3161))
   * expand eval loop out ([#3165](https://github.com/Lightning-AI/pytorch-lightning/pull/3165))
   * moved hooks around in eval loop ([#3195](https://github.com/Lightning-AI/pytorch-lightning/pull/3195))
   * remove `_evaluate` fx ([#3197](https://github.com/Lightning-AI/pytorch-lightning/pull/3197))
   * `Trainer.fit` hook clean up ([#3198](https://github.com/Lightning-AI/pytorch-lightning/pull/3198))
   * DDPs train hooks ([#3203](https://github.com/Lightning-AI/pytorch-lightning/pull/3203))
   * refactor DDP backend ([#3204](https://github.com/Lightning-AI/pytorch-lightning/pull/3204),
        [#3207](https://github.com/Lightning-AI/pytorch-lightning/pull/3207),
        [#3208](https://github.com/Lightning-AI/pytorch-lightning/pull/3208),
        [#3209](https://github.com/Lightning-AI/pytorch-lightning/pull/3209),
        [#3210](https://github.com/Lightning-AI/pytorch-lightning/pull/3210))
   * reduced accelerator selection ([#3211](https://github.com/Lightning-AI/pytorch-lightning/pull/3211))
   * group prepare data hook ([#3212](https://github.com/Lightning-AI/pytorch-lightning/pull/3212))
   * added data connector ([#3285](https://github.com/Lightning-AI/pytorch-lightning/pull/3285))
   * modular is_overridden ([#3290](https://github.com/Lightning-AI/pytorch-lightning/pull/3290))
   * adding `Trainer.tune()` ([#3293](https://github.com/Lightning-AI/pytorch-lightning/pull/3293))
   * move `run_pretrain_routine` -> `setup_training` ([#3294](https://github.com/Lightning-AI/pytorch-lightning/pull/3294))
   * move train outside of setup training ([#3297](https://github.com/Lightning-AI/pytorch-lightning/pull/3297))
   * move `prepare_data` to data connector ([#3307](https://github.com/Lightning-AI/pytorch-lightning/pull/3307))
   * moved accelerator router ([#3309](https://github.com/Lightning-AI/pytorch-lightning/pull/3309))
   * train loop refactor - moving train loop to own object ([#3310](https://github.com/Lightning-AI/pytorch-lightning/pull/3310),
        [#3312](https://github.com/Lightning-AI/pytorch-lightning/pull/3312),
        [#3313](https://github.com/Lightning-AI/pytorch-lightning/pull/3313),
        [#3314](https://github.com/Lightning-AI/pytorch-lightning/pull/3314))
   * duplicate data interface definition up into DataHooks class ([#3344](https://github.com/Lightning-AI/pytorch-lightning/pull/3344))
   * inner train loop ([#3359](https://github.com/Lightning-AI/pytorch-lightning/pull/3359),
        [#3361](https://github.com/Lightning-AI/pytorch-lightning/pull/3361),
        [#3362](https://github.com/Lightning-AI/pytorch-lightning/pull/3362),
        [#3363](https://github.com/Lightning-AI/pytorch-lightning/pull/3363),
        [#3365](https://github.com/Lightning-AI/pytorch-lightning/pull/3365),
        [#3366](https://github.com/Lightning-AI/pytorch-lightning/pull/3366),
        [#3367](https://github.com/Lightning-AI/pytorch-lightning/pull/3367),
        [#3368](https://github.com/Lightning-AI/pytorch-lightning/pull/3368),
        [#3369](https://github.com/Lightning-AI/pytorch-lightning/pull/3369),
        [#3370](https://github.com/Lightning-AI/pytorch-lightning/pull/3370),
        [#3371](https://github.com/Lightning-AI/pytorch-lightning/pull/3371),
        [#3372](https://github.com/Lightning-AI/pytorch-lightning/pull/3372),
        [#3373](https://github.com/Lightning-AI/pytorch-lightning/pull/3373),
        [#3374](https://github.com/Lightning-AI/pytorch-lightning/pull/3374),
        [#3375](https://github.com/Lightning-AI/pytorch-lightning/pull/3375),
        [#3376](https://github.com/Lightning-AI/pytorch-lightning/pull/3376),
        [#3385](https://github.com/Lightning-AI/pytorch-lightning/pull/3385),
        [#3388](https://github.com/Lightning-AI/pytorch-lightning/pull/3388),
        [#3397](https://github.com/Lightning-AI/pytorch-lightning/pull/3397))
   * all logging related calls in a connector ([#3395](https://github.com/Lightning-AI/pytorch-lightning/pull/3395))
   * device parser ([#3400](https://github.com/Lightning-AI/pytorch-lightning/pull/3400),
        [#3405](https://github.com/Lightning-AI/pytorch-lightning/pull/3405))
   * added model connector ([#3407](https://github.com/Lightning-AI/pytorch-lightning/pull/3407))
   * moved eval loop logging to loggers ([#3408](https://github.com/Lightning-AI/pytorch-lightning/pull/3408))
   * moved eval loop (#3412[#3408](https://github.com/Lightning-AI/pytorch-lightning/pull/3408))
   * trainer/separate argparse ([#3421](https://github.com/Lightning-AI/pytorch-lightning/pull/3421),
        [#3428](https://github.com/Lightning-AI/pytorch-lightning/pull/3428),
        [#3432](https://github.com/Lightning-AI/pytorch-lightning/pull/3432))
   * move `lr_finder` ([#3434](https://github.com/Lightning-AI/pytorch-lightning/pull/3434))
   * organize args (#[#3435](https://github.com/Lightning-AI/pytorch-lightning/pull/3435),
        [#3442](https://github.com/Lightning-AI/pytorch-lightning/pull/3442),
        [#3447](https://github.com/Lightning-AI/pytorch-lightning/pull/3447),
        [#3448](https://github.com/Lightning-AI/pytorch-lightning/pull/3448),
        [#3449](https://github.com/Lightning-AI/pytorch-lightning/pull/3449),
        [#3456](https://github.com/Lightning-AI/pytorch-lightning/pull/3456))
   * move specific accelerator code ([#3457](https://github.com/Lightning-AI/pytorch-lightning/pull/3457))
   * group connectors ([#3472](https://github.com/Lightning-AI/pytorch-lightning/pull/3472))
   * accelerator connector methods x/n ([#3469](https://github.com/Lightning-AI/pytorch-lightning/pull/3469),
        [#3470](https://github.com/Lightning-AI/pytorch-lightning/pull/3470),
        [#3474](https://github.com/Lightning-AI/pytorch-lightning/pull/3474))
   * merge backends x/n ([#3476](https://github.com/Lightning-AI/pytorch-lightning/pull/3476),
        [#3477](https://github.com/Lightning-AI/pytorch-lightning/pull/3477),
        [#3478](https://github.com/Lightning-AI/pytorch-lightning/pull/3478),
        [#3480](https://github.com/Lightning-AI/pytorch-lightning/pull/3480),
        [#3482](https://github.com/Lightning-AI/pytorch-lightning/pull/3482))
   * apex plugin ([#3502](https://github.com/Lightning-AI/pytorch-lightning/pull/3502))
   * precision plugins ([#3504](https://github.com/Lightning-AI/pytorch-lightning/pull/3504))
   * Result - make monitor default to `checkpoint_on` to simplify ([#3571](https://github.com/Lightning-AI/pytorch-lightning/pull/3571))
   * reference to the Trainer on the `LightningDataModule` ([#3684](https://github.com/Lightning-AI/pytorch-lightning/pull/3684))
   * add `.log` to lightning module ([#3686](https://github.com/Lightning-AI/pytorch-lightning/pull/3686),
        [#3699](https://github.com/Lightning-AI/pytorch-lightning/pull/3699),
        [#3701](https://github.com/Lightning-AI/pytorch-lightning/pull/3701),
        [#3704](https://github.com/Lightning-AI/pytorch-lightning/pull/3704),
        [#3715](https://github.com/Lightning-AI/pytorch-lightning/pull/3715))
   * enable tracking original metric when step and epoch are both true ([#3685](https://github.com/Lightning-AI/pytorch-lightning/pull/3685))
   * deprecated results obj, added support for simpler comms ([#3681](https://github.com/Lightning-AI/pytorch-lightning/pull/3681))
   * move backends back to individual files ([#3712](https://github.com/Lightning-AI/pytorch-lightning/pull/3712))
   * fixes logging for eval steps ([#3763](https://github.com/Lightning-AI/pytorch-lightning/pull/3763))
   * decoupled DDP, DDP spawn ([#3733](https://github.com/Lightning-AI/pytorch-lightning/pull/3733),
        [#3766](https://github.com/Lightning-AI/pytorch-lightning/pull/3766),
        [#3767](https://github.com/Lightning-AI/pytorch-lightning/pull/3767),
        [#3774](https://github.com/Lightning-AI/pytorch-lightning/pull/3774),
        [#3802](https://github.com/Lightning-AI/pytorch-lightning/pull/3802),
        [#3806](https://github.com/Lightning-AI/pytorch-lightning/pull/3806),
        [#3817](https://github.com/Lightning-AI/pytorch-lightning/pull/3817),
        [#3819](https://github.com/Lightning-AI/pytorch-lightning/pull/3819),
        [#3927](https://github.com/Lightning-AI/pytorch-lightning/pull/3927))
   * remove weight loading hack for ddp_cpu ([#3808](https://github.com/Lightning-AI/pytorch-lightning/pull/3808))
   * separate `torchelastic` from DDP ([#3810](https://github.com/Lightning-AI/pytorch-lightning/pull/3810))
   * separate SLURM from DDP ([#3809](https://github.com/Lightning-AI/pytorch-lightning/pull/3809))
   * decoupled DDP2 ([#3816](https://github.com/Lightning-AI/pytorch-lightning/pull/3816))
   * bug fix with logging val epoch end + monitor ([#3812](https://github.com/Lightning-AI/pytorch-lightning/pull/3812))
   * callback system and init DDP ([#3836](https://github.com/Lightning-AI/pytorch-lightning/pull/3836))
   * adding compute environments ([#3837](https://github.com/Lightning-AI/pytorch-lightning/pull/3837), [#3842](https://github.com/Lightning-AI/pytorch-lightning/pull/3842))
   * epoch can now log independently ([#3843](https://github.com/Lightning-AI/pytorch-lightning/pull/3843))
   * test selecting the correct backend. temp backends while slurm and TorchElastic are decoupled ([#3848](https://github.com/Lightning-AI/pytorch-lightning/pull/3848))
   * fixed `init_slurm_connection` causing hostname errors ([#3856](https://github.com/Lightning-AI/pytorch-lightning/pull/3856))
   * moves init apex from LM to apex connector ([#3923](https://github.com/Lightning-AI/pytorch-lightning/pull/3923))
   * moves sync bn to each backend ([#3925](https://github.com/Lightning-AI/pytorch-lightning/pull/3925))
   * moves configure ddp to each backend ([#3924](https://github.com/Lightning-AI/pytorch-lightning/pull/3924))
- Deprecation warning ([#3844](https://github.com/Lightning-AI/pytorch-lightning/pull/3844))
- Changed `LearningRateLogger` to `LearningRateMonitor` ([#3251](https://github.com/Lightning-AI/pytorch-lightning/pull/3251))
- Used `fsspec` instead of `gfile` for all IO ([#3320](https://github.com/Lightning-AI/pytorch-lightning/pull/3320))
    * Swapped `torch.load` for `fsspec` load in DDP spawn backend ([#3787](https://github.com/Lightning-AI/pytorch-lightning/pull/3787))
    * Swapped `torch.load` for `fsspec` load in cloud_io loading ([#3692](https://github.com/Lightning-AI/pytorch-lightning/pull/3692))
    * Added support for `to_disk()` to use remote filepaths with `fsspec` ([#3930](https://github.com/Lightning-AI/pytorch-lightning/pull/3930))
    * Updated model_checkpoint's to_yaml to use `fsspec` open ([#3801](https://github.com/Lightning-AI/pytorch-lightning/pull/3801))
    * Fixed `fsspec` is inconsistent when doing `fs.ls` ([#3805](https://github.com/Lightning-AI/pytorch-lightning/pull/3805))
- Refactor `GPUStatsMonitor` to improve training speed ([#3257](https://github.com/Lightning-AI/pytorch-lightning/pull/3257))
- Changed IoU score behavior for classes absent in target and pred ([#3098](https://github.com/Lightning-AI/pytorch-lightning/pull/3098))
- Changed IoU `remove_bg` bool to `ignore_index` optional int ([#3098](https://github.com/Lightning-AI/pytorch-lightning/pull/3098))
- Changed defaults of `save_top_k` and `save_last` to `None` in ModelCheckpoint ([#3680](https://github.com/Lightning-AI/pytorch-lightning/pull/3680))
- `row_log_interval` and `log_save_interval` are now based on training loop's `global_step` instead of epoch-internal batch index ([#3667](https://github.com/Lightning-AI/pytorch-lightning/pull/3667))
- Silenced some warnings. verified ddp refactors ([#3483](https://github.com/Lightning-AI/pytorch-lightning/pull/3483))
- Cleaning up stale logger tests ([#3490](https://github.com/Lightning-AI/pytorch-lightning/pull/3490))
- Allow `ModelCheckpoint` monitor to be `None` ([#3633](https://github.com/Lightning-AI/pytorch-lightning/pull/3633))
- Enable `None` model checkpoint default ([#3669](https://github.com/Lightning-AI/pytorch-lightning/pull/3669))
- Skipped `best_model_path` if `checkpoint_callback` is `None` ([#2962](https://github.com/Lightning-AI/pytorch-lightning/pull/2962))
- Used `raise .. from ..` to explicitly chain exceptions ([#3750](https://github.com/Lightning-AI/pytorch-lightning/pull/3750))
-  Mocking loggers ([#3596](https://github.com/Lightning-AI/pytorch-lightning/pull/3596),
    [#3617](https://github.com/Lightning-AI/pytorch-lightning/pull/3617),
    [#3851](https://github.com/Lightning-AI/pytorch-lightning/pull/3851),
    [#3859](https://github.com/Lightning-AI/pytorch-lightning/pull/3859),
    [#3884](https://github.com/Lightning-AI/pytorch-lightning/pull/3884),
    [#3853](https://github.com/Lightning-AI/pytorch-lightning/pull/3853),
    [#3910](https://github.com/Lightning-AI/pytorch-lightning/pull/3910),
    [#3889](https://github.com/Lightning-AI/pytorch-lightning/pull/3889),
    [#3926](https://github.com/Lightning-AI/pytorch-lightning/pull/3926))
- Write predictions in LightningModule instead of EvalResult [#3882](https://github.com/Lightning-AI/pytorch-lightning/pull/3882)

### Deprecated

- Deprecated `TrainResult` and `EvalResult`, use `self.log` and `self.write` from the `LightningModule` to log metrics and write predictions. `training_step` can now only return a scalar (for the loss) or a dictionary with anything you want. ([#3681](https://github.com/Lightning-AI/pytorch-lightning/pull/3681))
- Deprecate `early_stop_callback` Trainer argument ([#3845](https://github.com/Lightning-AI/pytorch-lightning/pull/3845))
- Rename Trainer arguments `row_log_interval` >> `log_every_n_steps` and `log_save_interval` >> `flush_logs_every_n_steps` ([#3748](https://github.com/Lightning-AI/pytorch-lightning/pull/3748))

### Removed

- Removed experimental Metric API ([#3943](https://github.com/Lightning-AI/pytorch-lightning/pull/3943),
        [#3949](https://github.com/Lightning-AI/pytorch-lightning/pull/3949),
        [#3946](https://github.com/Lightning-AI/pytorch-lightning/pull/3946)), listed changes before final removal:
    * Added `EmbeddingSimilarity` metric ([#3349](https://github.com/Lightning-AI/pytorch-lightning/pull/3349), [#3358](https://github.com/Lightning-AI/pytorch-lightning/pull/3358))
    * Added hooks to metric module interface ([#2528](https://github.com/Lightning-AI/pytorch-lightning/pull/2528))
    * Added error when AUROC metric is used for multiclass problems ([#3350](https://github.com/Lightning-AI/pytorch-lightning/pull/3350))
    * Fixed `ModelCheckpoint` with `save_top_k=-1` option not tracking the best models when a monitor metric is available ([#3735](https://github.com/Lightning-AI/pytorch-lightning/pull/3735))
    * Fixed counter-intuitive error being thrown in `Accuracy` metric for zero target tensor ([#3764](https://github.com/Lightning-AI/pytorch-lightning/pull/3764))
    * Fixed aggregation of metrics ([#3517](https://github.com/Lightning-AI/pytorch-lightning/pull/3517))
    * Fixed Metric aggregation ([#3321](https://github.com/Lightning-AI/pytorch-lightning/pull/3321))
    * Fixed RMSLE metric ([#3188](https://github.com/Lightning-AI/pytorch-lightning/pull/3188))
    * Renamed `reduction` to `class_reduction` in classification metrics ([#3322](https://github.com/Lightning-AI/pytorch-lightning/pull/3322))
    * Changed `class_reduction` similar to sklearn for classification metrics ([#3322](https://github.com/Lightning-AI/pytorch-lightning/pull/3322))
    * Renaming of precision recall metric ([#3308](https://github.com/Lightning-AI/pytorch-lightning/pull/3308))

### Fixed

- Fixed `on_train_batch_start` hook to end epoch early ([#3700](https://github.com/Lightning-AI/pytorch-lightning/pull/3700))
- Fixed `num_sanity_val_steps` is clipped to `limit_val_batches` ([#2917](https://github.com/Lightning-AI/pytorch-lightning/pull/2917))
- Fixed ONNX model save on GPU ([#3145](https://github.com/Lightning-AI/pytorch-lightning/pull/3145))
- Fixed `GpuUsageLogger` to work on different platforms ([#3008](https://github.com/Lightning-AI/pytorch-lightning/pull/3008))
- Fixed auto-scale batch size not dumping `auto_lr_find` parameter ([#3151](https://github.com/Lightning-AI/pytorch-lightning/pull/3151))
- Fixed `batch_outputs` with optimizer frequencies ([#3229](https://github.com/Lightning-AI/pytorch-lightning/pull/3229))
- Fixed setting batch size in `LightningModule.datamodule` when using `auto_scale_batch_size` ([#3266](https://github.com/Lightning-AI/pytorch-lightning/pull/3266))
- Fixed Horovod distributed backend compatibility with native AMP ([#3404](https://github.com/Lightning-AI/pytorch-lightning/pull/3404))
- Fixed batch size auto scaling exceeding the size of the dataset ([#3271](https://github.com/Lightning-AI/pytorch-lightning/pull/3271))
- Fixed getting `experiment_id` from MLFlow only once instead of each training loop ([#3394](https://github.com/Lightning-AI/pytorch-lightning/pull/3394))
- Fixed `overfit_batches` which now correctly disables shuffling for the training loader. ([#3501](https://github.com/Lightning-AI/pytorch-lightning/pull/3501))
- Fixed gradient norm tracking for `row_log_interval > 1` ([#3489](https://github.com/Lightning-AI/pytorch-lightning/pull/3489))
- Fixed `ModelCheckpoint` name formatting ([#3164](https://github.com/Lightning-AI/pytorch-lightning/pull/3163))
- Fixed example implementation of AutoEncoder ([#3190](https://github.com/Lightning-AI/pytorch-lightning/pull/3190))
- Fixed invalid paths when remote logging with TensorBoard ([#3236](https://github.com/Lightning-AI/pytorch-lightning/pull/3236))
- Fixed change `t()` to `transpose()` as XLA devices do not support `.t()` on 1-dim tensor ([#3252](https://github.com/Lightning-AI/pytorch-lightning/pull/3252))
- Fixed (weights only) checkpoints loading without PL ([#3287](https://github.com/Lightning-AI/pytorch-lightning/pull/3287))
- Fixed `gather_all_tensors` cross GPUs in DDP ([#3319](https://github.com/Lightning-AI/pytorch-lightning/pull/3319))
- Fixed CometML save dir ([#3419](https://github.com/Lightning-AI/pytorch-lightning/pull/3419))
- Fixed forward key metrics ([#3467](https://github.com/Lightning-AI/pytorch-lightning/pull/3467))
- Fixed normalize mode at confusion matrix (replace NaNs with zeros) ([#3465](https://github.com/Lightning-AI/pytorch-lightning/pull/3465))
- Fixed global step increment in training loop when `training_epoch_end` hook is used ([#3673](https://github.com/Lightning-AI/pytorch-lightning/pull/3673))
- Fixed dataloader shuffling not getting turned off with `overfit_batches > 0` and `distributed_backend = "ddp"` ([#3534](https://github.com/Lightning-AI/pytorch-lightning/pull/3534))
- Fixed determinism in `DDPSpawnBackend` when using `seed_everything` in main process ([#3335](https://github.com/Lightning-AI/pytorch-lightning/pull/3335))
- Fixed `ModelCheckpoint` `period` to actually save every `period` epochs ([#3630](https://github.com/Lightning-AI/pytorch-lightning/pull/3630))
- Fixed `val_progress_bar` total with `num_sanity_val_steps` ([#3751](https://github.com/Lightning-AI/pytorch-lightning/pull/3751))
- Fixed Tuner dump: add `current_epoch` to dumped_params ([#3261](https://github.com/Lightning-AI/pytorch-lightning/pull/3261))
- Fixed `current_epoch` and `global_step` properties mismatch between `Trainer` and `LightningModule` ([#3785](https://github.com/Lightning-AI/pytorch-lightning/pull/3785))
- Fixed learning rate scheduler for optimizers with internal state ([#3897](https://github.com/Lightning-AI/pytorch-lightning/pull/3897))
- Fixed `tbptt_reduce_fx` when non-floating tensors are logged ([#3796](https://github.com/Lightning-AI/pytorch-lightning/pull/3796))
- Fixed model checkpoint frequency ([#3852](https://github.com/Lightning-AI/pytorch-lightning/pull/3852))
- Fixed logging non-tensor scalar with result breaks subsequent epoch aggregation ([#3855](https://github.com/Lightning-AI/pytorch-lightning/pull/3855))
- Fixed `TrainerEvaluationLoopMixin` activates `model.train()` at the end ([#3858](https://github.com/Lightning-AI/pytorch-lightning/pull/3858))
- Fixed `overfit_batches` when using with multiple val/test_dataloaders ([#3857](https://github.com/Lightning-AI/pytorch-lightning/pull/3857))
- Fixed enables `training_step` to return `None` ([#3862](https://github.com/Lightning-AI/pytorch-lightning/pull/3862))
- Fixed init nan for checkpointing ([#3863](https://github.com/Lightning-AI/pytorch-lightning/pull/3863))
- Fixed for `load_from_checkpoint` ([#2776](https://github.com/Lightning-AI/pytorch-lightning/pull/2776))
- Fixes incorrect `batch_sizes` when Dataloader returns a dict with multiple tensors ([#3668](https://github.com/Lightning-AI/pytorch-lightning/pull/3668))
- Fixed unexpected signature for `validation_step` ([#3947](https://github.com/Lightning-AI/pytorch-lightning/pull/3947))

## [0.9.0] - 2020-08-20

### Added

- Added SyncBN for DDP ([#2801](https://github.com/Lightning-AI/pytorch-lightning/pull/2801),
     [#2838](https://github.com/Lightning-AI/pytorch-lightning/pull/2838))
- Added basic `CSVLogger` ([#2721](https://github.com/Lightning-AI/pytorch-lightning/pull/2721))
- Added SSIM metrics ([#2671](https://github.com/Lightning-AI/pytorch-lightning/pull/2671))
- Added BLEU metrics ([#2535](https://github.com/Lightning-AI/pytorch-lightning/pull/2535))
- Added support to export a model to ONNX format ([#2596](https://github.com/Lightning-AI/pytorch-lightning/pull/2596))
- Added support for `Trainer(num_sanity_val_steps=-1)` to check all validation data before training ([#2246](https://github.com/Lightning-AI/pytorch-lightning/pull/2246))
- Added struct. output:
  * tests for val loop flow ([#2605](https://github.com/Lightning-AI/pytorch-lightning/pull/2605))
  * `EvalResult` support for train and val. loop ([#2615](https://github.com/Lightning-AI/pytorch-lightning/pull/2615),
       [#2651](https://github.com/Lightning-AI/pytorch-lightning/pull/2651))
  * weighted average in results obj ([#2930](https://github.com/Lightning-AI/pytorch-lightning/pull/2930))
  * fix result obj DP auto reduce ([#3013](https://github.com/Lightning-AI/pytorch-lightning/pull/3013))
- Added class `LightningDataModule` ([#2668](https://github.com/Lightning-AI/pytorch-lightning/pull/2668))
- Added support for PyTorch 1.6 ([#2745](https://github.com/Lightning-AI/pytorch-lightning/pull/2745))
- Added call DataModule hooks implicitly in trainer ([#2755](https://github.com/Lightning-AI/pytorch-lightning/pull/2755))
- Added support for Mean in DDP Sync ([#2568](https://github.com/Lightning-AI/pytorch-lightning/pull/2568))
- Added remaining `sklearn` metrics: `AveragePrecision`, `BalancedAccuracy`, `CohenKappaScore`, `DCG`, `Hamming`, `Hinge`, `Jaccard`, `MeanAbsoluteError`, `MeanSquaredError`, `MeanSquaredLogError`, `MedianAbsoluteError`, `R2Score`, `MeanPoissonDeviance`, `MeanGammaDeviance`, `MeanTweedieDeviance`, `ExplainedVariance` ([#2562](https://github.com/Lightning-AI/pytorch-lightning/pull/2562))
- Added support for `limit_{mode}_batches (int)` to work with infinite dataloader (IterableDataset) ([#2840](https://github.com/Lightning-AI/pytorch-lightning/pull/2840))
- Added support returning python scalars in DP ([#1935](https://github.com/Lightning-AI/pytorch-lightning/pull/1935))
- Added support to Tensorboard logger for OmegaConf `hparams` ([#2846](https://github.com/Lightning-AI/pytorch-lightning/pull/2846))
- Added tracking of basic states in `Trainer` ([#2541](https://github.com/Lightning-AI/pytorch-lightning/pull/2541))
- Tracks all outputs including TBPTT and multiple optimizers ([#2890](https://github.com/Lightning-AI/pytorch-lightning/pull/2890))
- Added GPU Usage Logger ([#2932](https://github.com/Lightning-AI/pytorch-lightning/pull/2932))
- Added `strict=False` for `load_from_checkpoint` ([#2819](https://github.com/Lightning-AI/pytorch-lightning/pull/2819))
- Added saving test predictions on multiple GPUs ([#2926](https://github.com/Lightning-AI/pytorch-lightning/pull/2926))
- Auto log the computational graph for loggers that support this ([#3003](https://github.com/Lightning-AI/pytorch-lightning/pull/3003))
- Added warning when changing monitor and using results obj ([#3014](https://github.com/Lightning-AI/pytorch-lightning/pull/3014))
- Added a hook `transfer_batch_to_device` to the `LightningDataModule` ([#3038](https://github.com/Lightning-AI/pytorch-lightning/pull/3038))

### Changed

- Truncated long version numbers in progress bar ([#2594](https://github.com/Lightning-AI/pytorch-lightning/pull/2594))
- Enabling val/test loop disabling ([#2692](https://github.com/Lightning-AI/pytorch-lightning/pull/2692))
- Refactored into `accelerator` module:
    * GPU training ([#2704](https://github.com/Lightning-AI/pytorch-lightning/pull/2704))
    * TPU training ([#2708](https://github.com/Lightning-AI/pytorch-lightning/pull/2708))
    * DDP(2) backend ([#2796](https://github.com/Lightning-AI/pytorch-lightning/pull/2796))
    * Retrieve last logged val from result by key ([#3049](https://github.com/Lightning-AI/pytorch-lightning/pull/3049))
- Using `.comet.config` file for `CometLogger` ([#1913](https://github.com/Lightning-AI/pytorch-lightning/pull/1913))
- Updated hooks arguments - breaking for `setup` and `teardown` ([#2850](https://github.com/Lightning-AI/pytorch-lightning/pull/2850))
- Using `gfile` to support remote directories ([#2164](https://github.com/Lightning-AI/pytorch-lightning/pull/2164))
- Moved optimizer creation after device placement for DDP backends ([#2904](https://github.com/Lightning-AI/pytorch-lightning/pull/2904))
- Support `**DictConfig` for `hparam` serialization ([#2519](https://github.com/Lightning-AI/pytorch-lightning/pull/2519))
- Removed callback metrics from test results obj ([#2994](https://github.com/Lightning-AI/pytorch-lightning/pull/2994))
- Re-enabled naming metrics in ckpt name ([#3060](https://github.com/Lightning-AI/pytorch-lightning/pull/3060))
- Changed progress bar epoch counting to start from 0 ([#3061](https://github.com/Lightning-AI/pytorch-lightning/pull/3061))

### Deprecated

- Deprecated Trainer attribute `ckpt_path`, which will now be set by `weights_save_path` ([#2681](https://github.com/Lightning-AI/pytorch-lightning/pull/2681))

### Removed

- Removed deprecated: ([#2760](https://github.com/Lightning-AI/pytorch-lightning/pull/2760))
    * core decorator `data_loader`
    * Module hook `on_sanity_check_start` and loading `load_from_metrics`
    * package `pl.logging`
    * Trainer arguments: `show_progress_bar`, `num_tpu_cores`, `use_amp`, `print_nan_grads`
    * LR Finder argument `num_accumulation_steps`

### Fixed

- Fixed `accumulate_grad_batches` for last batch ([#2853](https://github.com/Lightning-AI/pytorch-lightning/pull/2853))
- Fixed setup call while testing ([#2624](https://github.com/Lightning-AI/pytorch-lightning/pull/2624))
- Fixed local rank zero casting ([#2640](https://github.com/Lightning-AI/pytorch-lightning/pull/2640))
- Fixed single scalar return from training ([#2587](https://github.com/Lightning-AI/pytorch-lightning/pull/2587))
- Fixed Horovod backend to scale LR schedlers with the optimizer ([#2626](https://github.com/Lightning-AI/pytorch-lightning/pull/2626))
- Fixed `dtype` and `device` properties not getting updated in submodules ([#2657](https://github.com/Lightning-AI/pytorch-lightning/pull/2657))
- Fixed `fast_dev_run` to run for all dataloaders ([#2581](https://github.com/Lightning-AI/pytorch-lightning/pull/2581))
- Fixed `save_dir` in loggers getting ignored by default value of `weights_save_path` when user did not specify `weights_save_path` ([#2681](https://github.com/Lightning-AI/pytorch-lightning/pull/2681))
- Fixed `weights_save_path` getting ignored when `logger=False` is passed to Trainer ([#2681](https://github.com/Lightning-AI/pytorch-lightning/pull/2681))
- Fixed TPU multi-core and Float16 ([#2632](https://github.com/Lightning-AI/pytorch-lightning/pull/2632))
- Fixed test metrics not being logged with `LoggerCollection` ([#2723](https://github.com/Lightning-AI/pytorch-lightning/pull/2723))
- Fixed data transfer to device when using `torchtext.data.Field` and `include_lengths is True` ([#2689](https://github.com/Lightning-AI/pytorch-lightning/pull/2689))
- Fixed shuffle argument for distributed sampler ([#2789](https://github.com/Lightning-AI/pytorch-lightning/pull/2789))
- Fixed logging interval ([#2694](https://github.com/Lightning-AI/pytorch-lightning/pull/2694))
- Fixed loss value in the progress bar is wrong when `accumulate_grad_batches > 1` ([#2738](https://github.com/Lightning-AI/pytorch-lightning/pull/2738))
- Fixed correct CWD for ddp sub-processes when using Hydra ([#2719](https://github.com/Lightning-AI/pytorch-lightning/pull/2719))
- Fixed selecting GPUs using `CUDA_VISIBLE_DEVICES` ([#2739](https://github.com/Lightning-AI/pytorch-lightning/pull/2739))
- Fixed false `num_classes` warning in metrics ([#2781](https://github.com/Lightning-AI/pytorch-lightning/pull/2781))
- Fixed shell injection vulnerability in subprocess call ([#2786](https://github.com/Lightning-AI/pytorch-lightning/pull/2786))
- Fixed LR finder and `hparams` compatibility ([#2821](https://github.com/Lightning-AI/pytorch-lightning/pull/2821))
- Fixed `ModelCheckpoint` not saving the latest information when `save_last=True` ([#2881](https://github.com/Lightning-AI/pytorch-lightning/pull/2881))
- Fixed ImageNet example: learning rate scheduler, number of workers and batch size when using DDP ([#2889](https://github.com/Lightning-AI/pytorch-lightning/pull/2889))
- Fixed apex gradient clipping ([#2829](https://github.com/Lightning-AI/pytorch-lightning/pull/2829))
- Fixed save apex scaler states ([#2828](https://github.com/Lightning-AI/pytorch-lightning/pull/2828))
- Fixed a model loading issue with inheritance and variable positional arguments ([#2911](https://github.com/Lightning-AI/pytorch-lightning/pull/2911))
- Fixed passing `non_blocking=True` when transferring a batch object that does not support it ([#2910](https://github.com/Lightning-AI/pytorch-lightning/pull/2910))
- Fixed checkpointing to remote file paths ([#2925](https://github.com/Lightning-AI/pytorch-lightning/pull/2925))
- Fixed adding val step argument to metrics ([#2986](https://github.com/Lightning-AI/pytorch-lightning/pull/2986))
- Fixed an issue that caused `Trainer.test()` to stall in ddp mode ([#2997](https://github.com/Lightning-AI/pytorch-lightning/pull/2997))
- Fixed gathering of results with tensors of varying shape ([#3020](https://github.com/Lightning-AI/pytorch-lightning/pull/3020))
- Fixed batch size auto-scaling feature to set the new value on the correct model attribute ([#3043](https://github.com/Lightning-AI/pytorch-lightning/pull/3043))
- Fixed automatic batch scaling not working with half precision ([#3045](https://github.com/Lightning-AI/pytorch-lightning/pull/3045))
- Fixed setting device to root gpu ([#3042](https://github.com/Lightning-AI/pytorch-lightning/pull/3042))

## [0.8.5] - 2020-07-09

### Added

- Added a PSNR metric: peak signal-to-noise ratio ([#2483](https://github.com/Lightning-AI/pytorch-lightning/pull/2483))
- Added functional regression metrics ([#2492](https://github.com/Lightning-AI/pytorch-lightning/pull/2492))

### Removed

- Removed auto val reduce ([#2462](https://github.com/Lightning-AI/pytorch-lightning/pull/2462))

### Fixed

- Flattening Wandb Hyperparameters ([#2459](https://github.com/Lightning-AI/pytorch-lightning/pull/2459))
- Fixed using the same DDP python interpreter and actually running ([#2482](https://github.com/Lightning-AI/pytorch-lightning/pull/2482))
- Fixed model summary input type conversion for models that have input dtype different from model parameters ([#2510](https://github.com/Lightning-AI/pytorch-lightning/pull/2510))
- Made `TensorBoardLogger` and `CometLogger` pickleable ([#2518](https://github.com/Lightning-AI/pytorch-lightning/pull/2518))
- Fixed a problem with `MLflowLogger` creating multiple run folders ([#2502](https://github.com/Lightning-AI/pytorch-lightning/pull/2502))
- Fixed global_step increment ([#2455](https://github.com/Lightning-AI/pytorch-lightning/pull/2455))
- Fixed TPU hanging example ([#2488](https://github.com/Lightning-AI/pytorch-lightning/pull/2488))
- Fixed `argparse` default value bug ([#2526](https://github.com/Lightning-AI/pytorch-lightning/pull/2526))
- Fixed Dice and IoU to avoid NaN by adding small eps ([#2545](https://github.com/Lightning-AI/pytorch-lightning/pull/2545))
- Fixed accumulate gradients schedule at epoch 0 (continued) ([#2513](https://github.com/Lightning-AI/pytorch-lightning/pull/2513))
- Fixed Trainer `.fit()` returning last not best weights in "ddp_spawn" ([#2565](https://github.com/Lightning-AI/pytorch-lightning/pull/2565))
- Fixed passing (do not pass) TPU weights back on test ([#2566](https://github.com/Lightning-AI/pytorch-lightning/pull/2566))
- Fixed DDP tests and `.test()` ([#2512](https://github.com/Lightning-AI/pytorch-lightning/pull/2512),
     [#2570](https://github.com/Lightning-AI/pytorch-lightning/pull/2570))

## [0.8.4] - 2020-07-01

### Added

- Added reduce ddp results on eval ([#2434](https://github.com/Lightning-AI/pytorch-lightning/pull/2434))
- Added a warning when an `IterableDataset` has `__len__` defined ([#2437](https://github.com/Lightning-AI/pytorch-lightning/pull/2437))

### Changed

- Enabled no returns from eval ([#2446](https://github.com/Lightning-AI/pytorch-lightning/pull/2446))

### Fixed

- Fixes train outputs ([#2428](https://github.com/Lightning-AI/pytorch-lightning/pull/2428))
- Fixes Conda dependencies ([#2412](https://github.com/Lightning-AI/pytorch-lightning/pull/2412))
- Fixed Apex scaling with decoupled backward ([#2433](https://github.com/Lightning-AI/pytorch-lightning/pull/2433))
- Fixed crashing or wrong displaying progressbar because of missing ipywidgets ([#2417](https://github.com/Lightning-AI/pytorch-lightning/pull/2417))
- Fixed TPU saving dir ([fc26078e](https://github.com/Lightning-AI/lightning/commit/fc26078e395f8a001f4c6dd7b3fe7ca202f914a3), [04e68f02](https://github.com/Lightning-AI/lightning/commit/04e68f022fc03dd5f1555ee86dea997d42a448ad))
- Fixed logging on rank 0 only ([#2425](https://github.com/Lightning-AI/pytorch-lightning/pull/2425))


## [0.8.3] - 2020-06-29

### Fixed

- Fixed AMP wrong call ([593837e](https://github.com/Lightning-AI/lightning/commit/593837e1da24ff6c942b24ed803fc1496a304609))
- Fixed batch typo ([92d1e75](https://github.com/Lightning-AI/lightning/commit/92d1e75b2638a493d9d21ed5fe00a22093888285))

## [0.8.2] - 2020-06-28

### Added

- Added TorchText support for moving data to GPU ([#2379](https://github.com/Lightning-AI/pytorch-lightning/pull/2379))

### Changed

- Changed epoch indexing from 0 instead of 1 ([#2289](https://github.com/Lightning-AI/pytorch-lightning/pull/2289))
- Refactor Model `backward` ([#2276](https://github.com/Lightning-AI/pytorch-lightning/pull/2276))
- Refactored `training_batch` + tests to verify correctness ([#2327](https://github.com/Lightning-AI/pytorch-lightning/pull/2327),
     [#2328](https://github.com/Lightning-AI/pytorch-lightning/pull/2328))
- Refactored training loop ([#2336](https://github.com/Lightning-AI/pytorch-lightning/pull/2336))
- Made optimization steps for hooks ([#2363](https://github.com/Lightning-AI/pytorch-lightning/pull/2363))
- Changed default apex level to 'O2' ([#2362](https://github.com/Lightning-AI/pytorch-lightning/pull/2362))

### Removed

- Moved `TrainsLogger` to Bolts ([#2384](https://github.com/Lightning-AI/pytorch-lightning/pull/2384))

### Fixed

- Fixed parsing TPU arguments and TPU tests ([#2094](https://github.com/Lightning-AI/pytorch-lightning/pull/2094))
- Fixed number batches in case of multiple dataloaders and `limit_{*}_batches` ([#1920](https://github.com/Lightning-AI/pytorch-lightning/pull/1920),
     [#2226](https://github.com/Lightning-AI/pytorch-lightning/pull/2226))
- Fixed an issue with forward hooks not being removed after model summary ([#2298](https://github.com/Lightning-AI/pytorch-lightning/pull/2298))
- Fix for `load_from_checkpoint()` not working with absolute path on Windows ([#2294](https://github.com/Lightning-AI/pytorch-lightning/pull/2294))
- Fixed an issue how _has_len handles `NotImplementedError` e.g. raised by `torchtext.data.Iterator` ([#2293](https://github.com/Lightning-AI/pytorch-lightning/pull/2293)), ([#2307](https://github.com/Lightning-AI/pytorch-lightning/pull/2307))
- Fixed `average_precision` metric ([#2319](https://github.com/Lightning-AI/pytorch-lightning/pull/2319))
- Fixed ROC metric for CUDA tensors ([#2304](https://github.com/Lightning-AI/pytorch-lightning/pull/2304))
- Fixed lost compatibility with custom datatypes implementing `.to` ([#2335](https://github.com/Lightning-AI/pytorch-lightning/pull/2335))
- Fixed loading model with kwargs ([#2387](https://github.com/Lightning-AI/pytorch-lightning/pull/2387))
- Fixed sum(0) for `trainer.num_val_batches` ([#2268](https://github.com/Lightning-AI/pytorch-lightning/pull/2268))
- Fixed checking if the parameters are a `DictConfig` Object ([#2216](https://github.com/Lightning-AI/pytorch-lightning/pull/2216))
- Fixed SLURM weights saving ([#2341](https://github.com/Lightning-AI/pytorch-lightning/pull/2341))
- Fixed swaps LR scheduler order ([#2356](https://github.com/Lightning-AI/pytorch-lightning/pull/2356))
- Fixed adding tensorboard `hparams` logging test ([#2342](https://github.com/Lightning-AI/pytorch-lightning/pull/2342))
- Fixed use model ref for tear down ([#2360](https://github.com/Lightning-AI/pytorch-lightning/pull/2360))
- Fixed logger crash on DDP ([#2388](https://github.com/Lightning-AI/pytorch-lightning/pull/2388))
- Fixed several issues with early stopping and checkpoint callbacks ([#1504](https://github.com/Lightning-AI/pytorch-lightning/pull/1504),
     [#2391](https://github.com/Lightning-AI/pytorch-lightning/pull/2391))
- Fixed loading past checkpoints from v0.7.x ([#2405](https://github.com/Lightning-AI/pytorch-lightning/pull/2405))
- Fixed loading model without arguments ([#2403](https://github.com/Lightning-AI/pytorch-lightning/pull/2403))
- Fixed Windows compatibility issue ([#2358](https://github.com/Lightning-AI/pytorch-lightning/pull/2358))

## [0.8.1] - 2020-06-19

### Fixed

- Fixed the `load_from_checkpoint` path detected as URL bug ([#2244](https://github.com/Lightning-AI/pytorch-lightning/pull/2244))
- Fixed hooks - added barrier ([#2245](https://github.com/Lightning-AI/pytorch-lightning/pull/2245),
     [#2257](https://github.com/Lightning-AI/pytorch-lightning/pull/2257),
     [#2260](https://github.com/Lightning-AI/pytorch-lightning/pull/220))
- Fixed `hparams` - remove frame inspection on `self.hparams` ([#2253](https://github.com/Lightning-AI/pytorch-lightning/pull/2253))
- Fixed setup and on fit calls ([#2252](https://github.com/Lightning-AI/pytorch-lightning/pull/2252))
- Fixed GPU template ([#2255](https://github.com/Lightning-AI/pytorch-lightning/pull/2255))

## [0.8.0] - 2020-06-18

### Added

- Added `overfit_batches`, `limit_{val|test}_batches` flags (overfit now uses training set for all three) ([#2213](https://github.com/Lightning-AI/pytorch-lightning/pull/2213))
- Added metrics
  * Base classes ([#1326](https://github.com/Lightning-AI/pytorch-lightning/pull/1326),
       [#1877](https://github.com/Lightning-AI/pytorch-lightning/pull/1877))
  * Sklearn metrics classes ([#1327](https://github.com/Lightning-AI/pytorch-lightning/pull/1327))
  * Native torch metrics ([#1488](https://github.com/Lightning-AI/pytorch-lightning/pull/1488),
       [#2062](https://github.com/Lightning-AI/pytorch-lightning/pull/2062))
  * docs for all Metrics ([#2184](https://github.com/Lightning-AI/pytorch-lightning/pull/2184),
       [#2209](https://github.com/Lightning-AI/pytorch-lightning/pull/2209))
  * Regression metrics ([#2221](https://github.com/Lightning-AI/pytorch-lightning/pull/2221))
- Allow dataloaders without sampler field present ([#1907](https://github.com/Lightning-AI/pytorch-lightning/pull/1907))
- Added option `save_last` to save the model at the end of every epoch in `ModelCheckpoint` ([#1908](https://github.com/Lightning-AI/pytorch-lightning/pull/1908))
- Early stopping checks `on_validation_end` ([#1458](https://github.com/Lightning-AI/pytorch-lightning/pull/1458))
- Speed up single-core TPU training by loading data using `ParallelLoader` ([#2033](https://github.com/Lightning-AI/pytorch-lightning/pull/2033))
- Added a model hook `transfer_batch_to_device` that enables moving custom data structures to the target device ([#1756](https://github.com/Lightning-AI/pytorch-lightning/pull/1756))
- Added [black](https://black.readthedocs.io/en/stable/) formatter for the code with code-checker on pull ([#1610](https://github.com/Lightning-AI/pytorch-lightning/pull/1610))
- Added back the slow spawn ddp implementation as `ddp_spawn` ([#2115](https://github.com/Lightning-AI/pytorch-lightning/pull/2115))
- Added loading checkpoints from URLs ([#1667](https://github.com/Lightning-AI/pytorch-lightning/pull/1667))
- Added a callback method `on_keyboard_interrupt` for handling KeyboardInterrupt events during training ([#2134](https://github.com/Lightning-AI/pytorch-lightning/pull/2134))
- Added a decorator `auto_move_data` that moves data to the correct device when using the LightningModule for inference ([#1905](https://github.com/Lightning-AI/pytorch-lightning/pull/1905))
- Added `ckpt_path` option to `LightningModule.test(...)` to load particular checkpoint ([#2190](https://github.com/Lightning-AI/pytorch-lightning/pull/2190))
- Added `setup` and `teardown` hooks for model ([#2229](https://github.com/Lightning-AI/pytorch-lightning/pull/2229))

### Changed

- Allow user to select individual TPU core to train on ([#1729](https://github.com/Lightning-AI/pytorch-lightning/pull/1729))
- Removed non-finite values from loss in `LRFinder` ([#1862](https://github.com/Lightning-AI/pytorch-lightning/pull/1862))
- Allow passing model hyperparameters as complete kwarg list ([#1896](https://github.com/Lightning-AI/pytorch-lightning/pull/1896))
- Renamed `ModelCheckpoint`'s attributes `best` to `best_model_score` and `kth_best_model` to `kth_best_model_path` ([#1799](https://github.com/Lightning-AI/pytorch-lightning/pull/1799))
- Re-Enable Logger's `ImportError`s ([#1938](https://github.com/Lightning-AI/pytorch-lightning/pull/1938))
- Changed the default value of the Trainer argument `weights_summary` from `full` to `top` ([#2029](https://github.com/Lightning-AI/pytorch-lightning/pull/2029))
- Raise an error when lightning replaces an existing sampler ([#2020](https://github.com/Lightning-AI/pytorch-lightning/pull/2020))
- Enabled `prepare_data` from correct processes - clarify local vs global rank ([#2166](https://github.com/Lightning-AI/pytorch-lightning/pull/2166))
- Remove explicit flush from tensorboard logger ([#2126](https://github.com/Lightning-AI/pytorch-lightning/pull/2126))
- Changed epoch indexing from 1 instead of 0 ([#2206](https://github.com/Lightning-AI/pytorch-lightning/pull/2206))

### Deprecated

- Deprecated flags: ([#2213](https://github.com/Lightning-AI/pytorch-lightning/pull/2213))
  * `overfit_pct` in favour of `overfit_batches`
  * `val_percent_check` in favour of `limit_val_batches`
  * `test_percent_check` in favour of `limit_test_batches`
- Deprecated `ModelCheckpoint`'s attributes `best` and `kth_best_model` ([#1799](https://github.com/Lightning-AI/pytorch-lightning/pull/1799))
- Dropped official support/testing for older PyTorch versions <1.3 ([#1917](https://github.com/Lightning-AI/pytorch-lightning/pull/1917))
- Deprecated Trainer `proc_rank` in favour of `global_rank` ([#2166](https://github.com/Lightning-AI/pytorch-lightning/pull/2166),
     [#2269](https://github.com/Lightning-AI/pytorch-lightning/pull/2269))

### Removed

- Removed unintended Trainer argument `progress_bar_callback`, the callback should be passed in by `Trainer(callbacks=[...])` instead ([#1855](https://github.com/Lightning-AI/pytorch-lightning/pull/1855))
- Removed obsolete `self._device` in Trainer ([#1849](https://github.com/Lightning-AI/pytorch-lightning/pull/1849))
- Removed deprecated API ([#2073](https://github.com/Lightning-AI/pytorch-lightning/pull/2073))
   * Packages: `pl.pt_overrides`, `pl.root_module`
   * Modules: `pl.logging.comet_logger`, `pl.logging.mlflow_logger`, `pl.logging.test_tube_logger`, `pl.overrides.override_data_parallel`, `pl.core.model_saving`, `pl.core.root_module`
   * Trainer arguments: `add_row_log_interval`, `default_save_path`, `gradient_clip`, `nb_gpu_nodes`, `max_nb_epochs`, `min_nb_epochs`, `nb_sanity_val_steps`
   * Trainer attributes: `nb_gpu_nodes`, `num_gpu_nodes`, `gradient_clip`, `max_nb_epochs`, `min_nb_epochs`, `nb_sanity_val_steps`, `default_save_path`, `tng_tqdm_dic`

### Fixed

- Run graceful training teardown on interpreter exit ([#1631](https://github.com/Lightning-AI/pytorch-lightning/pull/1631))
- Fixed user warning when apex was used together with learning rate schedulers ([#1873](https://github.com/Lightning-AI/pytorch-lightning/pull/1873))
- Fixed multiple calls of `EarlyStopping` callback ([#1863](https://github.com/Lightning-AI/pytorch-lightning/pull/1863))
- Fixed an issue with `Trainer.from_argparse_args` when passing in unknown Trainer args ([#1932](https://github.com/Lightning-AI/pytorch-lightning/pull/1932))
- Fixed bug related to logger not being reset correctly for model after tuner algorithms ([#1933](https://github.com/Lightning-AI/pytorch-lightning/pull/1933))
- Fixed root node resolution for SLURM cluster with dash in host name ([#1954](https://github.com/Lightning-AI/pytorch-lightning/pull/1954))
- Fixed `LearningRateLogger` in multi-scheduler setting ([#1944](https://github.com/Lightning-AI/pytorch-lightning/pull/1944))
- Fixed test configuration check and testing ([#1804](https://github.com/Lightning-AI/pytorch-lightning/pull/1804))
- Fixed an issue with Trainer constructor silently ignoring unknown/misspelled arguments ([#1820](https://github.com/Lightning-AI/pytorch-lightning/pull/1820))
- Fixed `save_weights_only` in ModelCheckpoint ([#1780](https://github.com/Lightning-AI/pytorch-lightning/pull/1780))
- Allow use of same `WandbLogger` instance for multiple training loops ([#2055](https://github.com/Lightning-AI/pytorch-lightning/pull/2055))
- Fixed an issue with `_auto_collect_arguments` collecting local variables that are not constructor arguments and not working for signatures that have the instance not named `self` ([#2048](https://github.com/Lightning-AI/pytorch-lightning/pull/2048))
- Fixed mistake in parameters' grad norm tracking ([#2012](https://github.com/Lightning-AI/pytorch-lightning/pull/2012))
- Fixed CPU and hanging GPU crash ([#2118](https://github.com/Lightning-AI/pytorch-lightning/pull/2118))
- Fixed an issue with the model summary and `example_input_array` depending on a specific ordering of the submodules in a LightningModule ([#1773](https://github.com/Lightning-AI/pytorch-lightning/pull/1773))
- Fixed Tpu logging ([#2230](https://github.com/Lightning-AI/pytorch-lightning/pull/2230))
- Fixed Pid port + duplicate `rank_zero` logging ([#2140](https://github.com/Lightning-AI/pytorch-lightning/pull/2140),
     [#2231](https://github.com/Lightning-AI/pytorch-lightning/pull/2231))

## [0.7.6] - 2020-05-16

### Added

- Added callback for logging learning rates ([#1498](https://github.com/Lightning-AI/pytorch-lightning/pull/1498))
- Added transfer learning example (for a binary classification task in computer vision) ([#1564](https://github.com/Lightning-AI/pytorch-lightning/pull/1564))
- Added type hints in `Trainer.fit()` and `Trainer.test()` to reflect that also a list of dataloaders can be passed in ([#1723](https://github.com/Lightning-AI/pytorch-lightning/pull/1723)).
- Added auto scaling of batch size ([#1638](https://github.com/Lightning-AI/pytorch-lightning/pull/1638))
- The progress bar metrics now also get updated in `training_epoch_end` ([#1724](https://github.com/Lightning-AI/pytorch-lightning/pull/1724))
- Enable `NeptuneLogger` to work with `distributed_backend=ddp` ([#1753](https://github.com/Lightning-AI/pytorch-lightning/pull/1753))
- Added option to provide seed to random generators to ensure reproducibility ([#1572](https://github.com/Lightning-AI/pytorch-lightning/pull/1572))
- Added override for hparams in `load_from_ckpt` ([#1797](https://github.com/Lightning-AI/pytorch-lightning/pull/1797))
- Added support multi-node distributed execution under `torchelastic` ([#1811](https://github.com/Lightning-AI/pytorch-lightning/pull/1811),
     [#1818](https://github.com/Lightning-AI/pytorch-lightning/pull/1818))
- Added using `store_true` for bool args ([#1822](https://github.com/Lightning-AI/pytorch-lightning/pull/1822),
     [#1842](https://github.com/Lightning-AI/pytorch-lightning/pull/1842))
- Added dummy logger for internally disabling logging for some features ([#1836](https://github.com/Lightning-AI/pytorch-lightning/pull/1836))

### Changed

- Enable `non-blocking` for device transfers to GPU ([#1843](https://github.com/Lightning-AI/pytorch-lightning/pull/1843))
- Replace mata_tags.csv with hparams.yaml ([#1271](https://github.com/Lightning-AI/pytorch-lightning/pull/1271))
- Reduction when `batch_size < num_gpus` ([#1609](https://github.com/Lightning-AI/pytorch-lightning/pull/1609))
- Updated LightningTemplateModel to look more like Colab example ([#1577](https://github.com/Lightning-AI/pytorch-lightning/pull/1577))
- Don't convert `namedtuple` to `tuple` when transferring the batch to target device ([#1589](https://github.com/Lightning-AI/pytorch-lightning/pull/1589))
- Allow passing hparams as keyword argument to LightningModule when loading from checkpoint ([#1639](https://github.com/Lightning-AI/pytorch-lightning/pull/1639))
- Args should come after the last positional argument ([#1807](https://github.com/Lightning-AI/pytorch-lightning/pull/1807))
- Made ddp the default if no backend specified with multiple GPUs ([#1789](https://github.com/Lightning-AI/pytorch-lightning/pull/1789))

### Deprecated

- Deprecated `tags_csv` in favor of `hparams_file` ([#1271](https://github.com/Lightning-AI/pytorch-lightning/pull/1271))

### Fixed

- Fixed broken link in PR template ([#1675](https://github.com/Lightning-AI/pytorch-lightning/pull/1675))
- Fixed ModelCheckpoint not None checking filepath ([#1654](https://github.com/Lightning-AI/pytorch-lightning/pull/1654))
- Trainer now calls `on_load_checkpoint()` when resuming from a checkpoint ([#1666](https://github.com/Lightning-AI/pytorch-lightning/pull/1666))
- Fixed sampler logic for ddp with iterable dataset ([#1734](https://github.com/Lightning-AI/pytorch-lightning/pull/1734))
- Fixed `_reset_eval_dataloader()` for IterableDataset ([#1560](https://github.com/Lightning-AI/pytorch-lightning/pull/1560))
- Fixed Horovod distributed backend to set the `root_gpu` property ([#1669](https://github.com/Lightning-AI/pytorch-lightning/pull/1669))
- Fixed wandb logger `global_step` affects other loggers ([#1492](https://github.com/Lightning-AI/pytorch-lightning/pull/1492))
- Fixed disabling progress bar on non-zero ranks using Horovod backend ([#1709](https://github.com/Lightning-AI/pytorch-lightning/pull/1709))
- Fixed bugs that prevent lr finder to be used together with early stopping and validation dataloaders ([#1676](https://github.com/Lightning-AI/pytorch-lightning/pull/1676))
- Fixed a bug in Trainer that prepended the checkpoint path with `version_` when it shouldn't ([#1748](https://github.com/Lightning-AI/pytorch-lightning/pull/1748))
- Fixed lr key name in case of param groups in LearningRateLogger ([#1719](https://github.com/Lightning-AI/pytorch-lightning/pull/1719))
- Fixed accumulation parameter and suggestion method for learning rate finder ([#1801](https://github.com/Lightning-AI/pytorch-lightning/pull/1801))
- Fixed num processes wasn't being set properly and auto sampler was ddp failing ([#1819](https://github.com/Lightning-AI/pytorch-lightning/pull/1819))
- Fixed bugs in semantic segmentation example ([#1824](https://github.com/Lightning-AI/pytorch-lightning/pull/1824))
- Fixed saving native AMP scaler state ([#1777](https://github.com/Lightning-AI/pytorch-lightning/pull/1777))
- Fixed native amp + ddp ([#1788](https://github.com/Lightning-AI/pytorch-lightning/pull/1788))
- Fixed `hparam` logging with metrics ([#1647](https://github.com/Lightning-AI/pytorch-lightning/pull/1647))

## [0.7.5] - 2020-04-27

### Changed

- Allow logging of metrics together with `hparams` ([#1630](https://github.com/Lightning-AI/pytorch-lightning/pull/1630))

### Removed

- Removed Warning from trainer loop ([#1634](https://github.com/Lightning-AI/pytorch-lightning/pull/1634))

### Fixed

- Fixed ModelCheckpoint not being fixable ([#1632](https://github.com/Lightning-AI/pytorch-lightning/pull/1632))
- Fixed CPU DDP breaking change and DDP change ([#1635](https://github.com/Lightning-AI/pytorch-lightning/pull/1635))
- Tested pickling ([#1636](https://github.com/Lightning-AI/pytorch-lightning/pull/1636))


## [0.7.4] - 2020-04-26

### Added

- Added flag `replace_sampler_ddp` to manually disable sampler replacement in DDP  ([#1513](https://github.com/Lightning-AI/pytorch-lightning/pull/1513))
- Added `auto_select_gpus` flag to trainer that enables automatic selection of available GPUs on exclusive mode systems.
- Added learning rate finder ([#1347](https://github.com/Lightning-AI/pytorch-lightning/pull/1347))
- Added support for DDP mode in clusters without SLURM ([#1387](https://github.com/Lightning-AI/pytorch-lightning/pull/1387))
- Added `test_dataloaders` parameter to `Trainer.test()` ([#1434](https://github.com/Lightning-AI/pytorch-lightning/pull/1434))
- Added `terminate_on_nan` flag to trainer that performs a NaN check with each training iteration when set to `True` ([#1475](https://github.com/Lightning-AI/pytorch-lightning/pull/1475))
- Added speed parity tests (max 1 sec difference per epoch)([#1482](https://github.com/Lightning-AI/pytorch-lightning/pull/1482))
- Added `ddp_cpu` backend for testing ddp without GPUs ([#1158](https://github.com/Lightning-AI/pytorch-lightning/pull/1158))
- Added [Horovod](http://horovod.ai) support as a distributed backend `Trainer(distributed_backend='horovod')` ([#1529](https://github.com/Lightning-AI/pytorch-lightning/pull/1529))
- Added support for 8 core distributed training on Kaggle TPU's ([#1568](https://github.com/Lightning-AI/pytorch-lightning/pull/1568))
- Added support for native AMP ([#1561](https://github.com/Lightning-AI/pytorch-lightning/pull/1561),
    [#1580](https://github.com/Lightning-AI/pytorch-lightning/pull/1580))

### Changed

- Changed the default behaviour to no longer include a NaN check with each training iteration ([#1475](https://github.com/Lightning-AI/pytorch-lightning/pull/1475))
- Decoupled the progress bar from trainer` it is a callback now and can be customized or even be replaced entirely ([#1450](https://github.com/Lightning-AI/pytorch-lightning/pull/1450)).
- Changed lr schedule step interval behavior to update every backwards pass instead of every forwards pass ([#1477](https://github.com/Lightning-AI/pytorch-lightning/pull/1477))
- Defines shared proc. rank, remove rank from instances (e.g. loggers) ([#1408](https://github.com/Lightning-AI/pytorch-lightning/pull/1408))
- Updated semantic segmentation example with custom U-Net and logging ([#1371](https://github.com/Lightning-AI/pytorch-lightning/pull/1371))
- Disabled val and test shuffling ([#1600](https://github.com/Lightning-AI/pytorch-lightning/pull/1600))

### Deprecated

- Deprecated `training_tqdm_dict` in favor of `progress_bar_dict` ([#1450](https://github.com/Lightning-AI/pytorch-lightning/pull/1450)).

### Removed

- Removed `test_dataloaders` parameter from `Trainer.fit()` ([#1434](https://github.com/Lightning-AI/pytorch-lightning/pull/1434))

### Fixed

- Added the possibility to pass nested metrics dictionaries to loggers ([#1582](https://github.com/Lightning-AI/pytorch-lightning/pull/1582))
- Fixed memory leak from opt return ([#1528](https://github.com/Lightning-AI/pytorch-lightning/pull/1528))
- Fixed saving checkpoint before deleting old ones ([#1453](https://github.com/Lightning-AI/pytorch-lightning/pull/1453))
- Fixed loggers - flushing last logged metrics even before continue, e.g. `trainer.test()` results ([#1459](https://github.com/Lightning-AI/pytorch-lightning/pull/1459))
- Fixed optimizer configuration when `configure_optimizers` returns dict without `lr_scheduler` ([#1443](https://github.com/Lightning-AI/pytorch-lightning/pull/1443))
- Fixed `LightningModule` - mixing hparams and arguments in `LightningModule.__init__()` crashes load_from_checkpoint() ([#1505](https://github.com/Lightning-AI/pytorch-lightning/pull/1505))
- Added a missing call to the `on_before_zero_grad` model hook ([#1493](https://github.com/Lightning-AI/pytorch-lightning/pull/1493)).
- Allow use of sweeps with `WandbLogger` ([#1512](https://github.com/Lightning-AI/pytorch-lightning/pull/1512))
- Fixed a bug that caused the `callbacks` Trainer argument to reference a global variable ([#1534](https://github.com/Lightning-AI/pytorch-lightning/pull/1534)).
- Fixed a bug that set all boolean CLI arguments from `Trainer.add_argparse_args` always to True ([#1571](https://github.com/Lightning-AI/pytorch-lightning/pull/1571))
- Fixed do not copy the batch when training on a single GPU ([#1576](https://github.com/Lightning-AI/pytorch-lightning/pull/1576),
    [#1579](https://github.com/Lightning-AI/pytorch-lightning/pull/1579))
- Fixed soft checkpoint removing on DDP ([#1408](https://github.com/Lightning-AI/pytorch-lightning/pull/1408))
- Fixed automatic parser bug ([#1585](https://github.com/Lightning-AI/pytorch-lightning/pull/1585))
- Fixed bool conversion from string ([#1606](https://github.com/Lightning-AI/pytorch-lightning/pull/1606))

## [0.7.3] - 2020-04-09

### Added

- Added `rank_zero_warn` for warning only in rank 0 ([#1428](https://github.com/Lightning-AI/pytorch-lightning/pull/1428))

### Fixed

- Fixed default `DistributedSampler` for DDP training ([#1425](https://github.com/Lightning-AI/pytorch-lightning/pull/1425))
- Fixed workers warning not on windows ([#1430](https://github.com/Lightning-AI/pytorch-lightning/pull/1430))
- Fixed returning tuple from `run_training_batch` ([#1431](https://github.com/Lightning-AI/pytorch-lightning/pull/1431))
- Fixed gradient clipping ([#1438](https://github.com/Lightning-AI/pytorch-lightning/pull/1438))
- Fixed pretty print ([#1441](https://github.com/Lightning-AI/pytorch-lightning/pull/1441))


## [0.7.2] - 2020-04-07

### Added

- Added same step loggers' metrics aggregation ([#1278](https://github.com/Lightning-AI/pytorch-lightning/pull/1278))
- Added parity test between a vanilla MNIST model and lightning model ([#1284](https://github.com/Lightning-AI/pytorch-lightning/pull/1284))
- Added parity test between a vanilla RNN model and lightning model ([#1351](https://github.com/Lightning-AI/pytorch-lightning/pull/1351))
- Added Reinforcement Learning - Deep Q-network (DQN) lightning example ([#1232](https://github.com/Lightning-AI/pytorch-lightning/pull/1232))
- Added support for hierarchical `dict` ([#1152](https://github.com/Lightning-AI/pytorch-lightning/pull/1152))
- Added `TrainsLogger` class ([#1122](https://github.com/Lightning-AI/pytorch-lightning/pull/1122))
- Added type hints to `pl.core` ([#946](https://github.com/Lightning-AI/pytorch-lightning/pull/946))
- Added support for `IterableDataset` in validation and testing ([#1104](https://github.com/Lightning-AI/pytorch-lightning/pull/1104))
- Added support for non-primitive types in `hparams` for `TensorboardLogger` ([#1130](https://github.com/Lightning-AI/pytorch-lightning/pull/1130))
- Added a check that stops the training when loss or weights contain `NaN` or `inf` values. ([#1097](https://github.com/Lightning-AI/pytorch-lightning/pull/1097))
- Added support for `IterableDataset` when `val_check_interval=1.0` (default), this will trigger validation at the end of each epoch. ([#1283](https://github.com/Lightning-AI/pytorch-lightning/pull/1283))
- Added `summary` method to Profilers. ([#1259](https://github.com/Lightning-AI/pytorch-lightning/pull/1259))
- Added informative errors if user defined dataloader has zero length ([#1280](https://github.com/Lightning-AI/pytorch-lightning/pull/1280))
- Added testing for python 3.8 ([#915](https://github.com/Lightning-AI/pytorch-lightning/pull/915))
- Added model configuration checking ([#1199](https://github.com/Lightning-AI/pytorch-lightning/pull/1199))
- Added support for optimizer frequencies through `LightningModule.configure_optimizers()` ([#1269](https://github.com/Lightning-AI/pytorch-lightning/pull/1269))
- Added option to run without an optimizer by returning `None` from `configure_optimizers`. ([#1279](https://github.com/Lightning-AI/pytorch-lightning/pull/1279))
- Added a warning when the number of data loader workers is small. ([#1378](https://github.com/Lightning-AI/pytorch-lightning/pull/1378))

### Changed

- Changed (renamed and refatored) `TensorRunningMean` -> `TensorRunningAccum`: running accumulations were generalized. ([#1278](https://github.com/Lightning-AI/pytorch-lightning/pull/1278))
- Changed `progress_bar_refresh_rate` trainer flag to disable progress bar when set to 0. ([#1108](https://github.com/Lightning-AI/pytorch-lightning/pull/1108))
- Enhanced `load_from_checkpoint` to also forward params to the model ([#1307](https://github.com/Lightning-AI/pytorch-lightning/pull/1307))
- Updated references to `self.forward()` to instead use the `__call__` interface. ([#1211](https://github.com/Lightning-AI/pytorch-lightning/pull/1211))
- Changed default behaviour of `configure_optimizers` to use no optimizer rather than Adam. ([#1279](https://github.com/Lightning-AI/pytorch-lightning/pull/1279))
- Allow to upload models on W&B ([#1339](https://github.com/Lightning-AI/pytorch-lightning/pull/1339))
- On DP and DDP2 unsqueeze is automated now ([#1319](https://github.com/Lightning-AI/pytorch-lightning/pull/1319))
- Did not always create a DataLoader during reinstantiation, but the same type as before (if subclass of DataLoader) ([#1346](https://github.com/Lightning-AI/pytorch-lightning/pull/1346))
- Did not interfere with a default sampler ([#1318](https://github.com/Lightning-AI/pytorch-lightning/pull/1318))
- Remove default Adam optimizer ([#1317](https://github.com/Lightning-AI/pytorch-lightning/pull/1317))
- Give warnings for unimplemented required lightning methods ([#1317](https://github.com/Lightning-AI/pytorch-lightning/pull/1317))
- Made `evaluate` method private >> `Trainer._evaluate(...)`. ([#1260](https://github.com/Lightning-AI/pytorch-lightning/pull/1260))
- Simplify the PL examples structure (shallower and more readable) ([#1247](https://github.com/Lightning-AI/pytorch-lightning/pull/1247))
- Changed min max gpu memory to be on their own plots ([#1358](https://github.com/Lightning-AI/pytorch-lightning/pull/1358))
- Remove `.item` which causes sync issues ([#1254](https://github.com/Lightning-AI/pytorch-lightning/pull/1254))
- Changed smoothing in TQDM to decrease variability of time remaining between training / eval ([#1194](https://github.com/Lightning-AI/pytorch-lightning/pull/1194))
- Change default logger to dedicated one ([#1064](https://github.com/Lightning-AI/pytorch-lightning/pull/1064))

### Deprecated

- Deprecated Trainer argument `print_nan_grads` ([#1097](https://github.com/Lightning-AI/pytorch-lightning/pull/1097))
- Deprecated Trainer argument `show_progress_bar` ([#1108](https://github.com/Lightning-AI/pytorch-lightning/pull/1108))

### Removed

- Removed test for no test dataloader in .fit ([#1495](https://github.com/Lightning-AI/pytorch-lightning/pull/1495))
- Removed duplicated module `pl.utilities.arg_parse` for loading CLI arguments ([#1167](https://github.com/Lightning-AI/pytorch-lightning/pull/1167))
- Removed wandb logger's `finalize` method ([#1193](https://github.com/Lightning-AI/pytorch-lightning/pull/1193))
- Dropped `torchvision` dependency in tests and added own MNIST dataset class instead ([#986](https://github.com/Lightning-AI/pytorch-lightning/pull/986))

### Fixed

- Fixed `model_checkpoint` when saving all models ([#1359](https://github.com/Lightning-AI/pytorch-lightning/pull/1359))
- `Trainer.add_argparse_args` classmethod fixed. Now it adds a type for the arguments ([#1147](https://github.com/Lightning-AI/pytorch-lightning/pull/1147))
- Fixed bug related to type checking of `ReduceLROnPlateau` lr schedulers([#1126](https://github.com/Lightning-AI/pytorch-lightning/pull/1126))
- Fixed a bug to ensure lightning checkpoints to be backward compatible ([#1132](https://github.com/Lightning-AI/pytorch-lightning/pull/1132))
- Fixed a bug that created an extra dataloader with active `reload_dataloaders_every_epoch` ([#1196](https://github.com/Lightning-AI/pytorch-lightning/pull/1196))
- Fixed all warnings and errors in the docs build process ([#1191](https://github.com/Lightning-AI/pytorch-lightning/pull/1191))
- Fixed an issue where `val_percent_check=0` would not disable validation ([#1251](https://github.com/Lightning-AI/pytorch-lightning/pull/1251))
- Fixed average of incomplete `TensorRunningMean` ([#1309](https://github.com/Lightning-AI/pytorch-lightning/pull/1309))
- Fixed `WandbLogger.watch` with `wandb.init()` ([#1311](https://github.com/Lightning-AI/pytorch-lightning/pull/1311))
- Fixed an issue with early stopping that would prevent it from monitoring training metrics when validation is disabled / not implemented ([#1235](https://github.com/Lightning-AI/pytorch-lightning/pull/1235)).
- Fixed a bug that would cause `trainer.test()` to run on the validation set when overloading `validation_epoch_end` and `test_end` ([#1353](https://github.com/Lightning-AI/pytorch-lightning/pull/1353))
- Fixed `WandbLogger.watch` - use of the watch method without importing `wandb` ([#1311](https://github.com/Lightning-AI/pytorch-lightning/pull/1311))
- Fixed `WandbLogger` to be used with 'ddp' - allow reinits in sub-processes ([#1149](https://github.com/Lightning-AI/pytorch-lightning/pull/1149),
     [#1360](https://github.com/Lightning-AI/pytorch-lightning/pull/1360))
- Made `training_epoch_end` behave like `validation_epoch_end` ([#1357](https://github.com/Lightning-AI/pytorch-lightning/pull/1357))
- Fixed `fast_dev_run` running validation twice ([#1365](https://github.com/Lightning-AI/pytorch-lightning/pull/1365))
- Fixed pickle error from quick patch `__code__` ([#1352](https://github.com/Lightning-AI/pytorch-lightning/pull/1352))
- Fixed memory leak on GPU0 ([#1094](https://github.com/Lightning-AI/pytorch-lightning/pull/1094),
     [#1349](https://github.com/Lightning-AI/pytorch-lightning/pull/1349))
- Fixed checkpointing interval ([#1272](https://github.com/Lightning-AI/pytorch-lightning/pull/1272))
- Fixed validation and training loops run the partial dataset ([#1192](https://github.com/Lightning-AI/pytorch-lightning/pull/1192))
- Fixed running `on_validation_end` only on main process in DDP ([#1125](https://github.com/Lightning-AI/pytorch-lightning/pull/1125))
- Fixed `load_spawn_weights` only in proc rank 0 ([#1385](https://github.com/Lightning-AI/pytorch-lightning/pull/1385))
- Fixes using deprecated `use_amp` attribute ([#1145](https://github.com/Lightning-AI/pytorch-lightning/pull/1145))
- Fixed Tensorboard logger error: lightning_logs directory not exists in multi-node DDP on nodes with rank != 0 ([#1377](https://github.com/Lightning-AI/pytorch-lightning/pull/1377))
- Fixed `Unimplemented backend XLA` error on TPU ([#1387](https://github.com/Lightning-AI/pytorch-lightning/pull/1387))

## [0.7.1] - 2020-03-07

### Fixed

- Fixes `print` issues and `data_loader` ([#1080](https://github.com/Lightning-AI/pytorch-lightning/pull/1080))

## [0.7.0] - 2020-03-06

### Added

- Added automatic sampler setup. Depending on DDP or TPU, lightning configures the sampler correctly (user needs to do nothing) ([#926](https://github.com/Lightning-AI/pytorch-lightning/pull/926))
- Added `reload_dataloaders_every_epoch=False` flag for trainer. Some users require reloading data every epoch ([#926](https://github.com/Lightning-AI/pytorch-lightning/pull/926))
- Added `progress_bar_refresh_rate=50` flag for trainer. Throttle refresh rate on notebooks ([#926](https://github.com/Lightning-AI/pytorch-lightning/pull/926))
- Updated governance docs
- Added a check to ensure that the metric used for early stopping exists before training commences ([#542](https://github.com/Lightning-AI/pytorch-lightning/pull/542))
- Added `optimizer_idx` argument to `backward` hook ([#733](https://github.com/Lightning-AI/pytorch-lightning/pull/733))
- Added `entity` argument to `WandbLogger` to be passed to `wandb.init` ([#783](https://github.com/Lightning-AI/pytorch-lightning/pull/783))
- Added a tool for profiling training runs ([#782](https://github.com/Lightning-AI/pytorch-lightning/pull/782))
- Improved flexibility for naming of TensorBoard logs, can now set `version` to a `str` to just save to that directory, and use `name=''` to prevent experiment-name directory ([#804](https://github.com/Lightning-AI/pytorch-lightning/pull/804))
- Added option to specify `step` key when logging metrics ([#808](https://github.com/Lightning-AI/pytorch-lightning/pull/808))
- Added `train_dataloader`, `val_dataloader` and `test_dataloader` arguments to `Trainer.fit()`, for alternative data parsing ([#759](https://github.com/Lightning-AI/pytorch-lightning/pull/759))
- Added Tensor Processing Unit (TPU) support ([#868](https://github.com/Lightning-AI/pytorch-lightning/pull/868))
- Added semantic segmentation example ([#751](https://github.com/Lightning-AI/pytorch-lightning/pull/751),[#876](https://github.com/Lightning-AI/pytorch-lightning/pull/876),
     [#881](https://github.com/Lightning-AI/pytorch-lightning/pull/881))
- Split callbacks in multiple files ([#849](https://github.com/Lightning-AI/pytorch-lightning/pull/849))
- Support for user defined callbacks ([#889](https://github.com/Lightning-AI/pytorch-lightning/pull/889) and [#950](https://github.com/Lightning-AI/pytorch-lightning/pull/950))
- Added support for multiple loggers to be passed to `Trainer` as an iterable (e.g. list, tuple, etc.) ([#903](https://github.com/Lightning-AI/pytorch-lightning/pull/903))
- Added support for step-based learning rate scheduling ([#941](https://github.com/Lightning-AI/pytorch-lightning/pull/941))
- Added support for logging `hparams` as dict ([#1029](https://github.com/Lightning-AI/pytorch-lightning/pull/1029))
- Checkpoint and early stopping now work without val. step ([#1041](https://github.com/Lightning-AI/pytorch-lightning/pull/1041))
- Support graceful training cleanup after Keyboard Interrupt ([#856](https://github.com/Lightning-AI/pytorch-lightning/pull/856),
     [#1019](https://github.com/Lightning-AI/pytorch-lightning/pull/1019))
- Added type hints for function arguments ([#912](https://github.com/Lightning-AI/pytorch-lightning/pull/912), )
- Added default `argparser` for `Trainer` ([#952](https://github.com/Lightning-AI/pytorch-lightning/pull/1023),
     [#1023](https://github.com/Lightning-AI/pytorch-lightning/pull/1023))
- Added TPU gradient clipping ([#963](https://github.com/Lightning-AI/pytorch-lightning/pull/963))
- Added max/min number of steps in `Trainer` ([#728](https://github.com/Lightning-AI/pytorch-lightning/pull/728))

### Changed

- Improved `NeptuneLogger` by adding `close_after_fit` argument to allow logging after training([#908](https://github.com/Lightning-AI/pytorch-lightning/pull/1084))
- Changed default TQDM to use `tqdm.auto` for prettier outputs in IPython notebooks ([#752](https://github.com/Lightning-AI/pytorch-lightning/pull/752))
- Changed `pl.logging` to `pl.loggers` ([#767](https://github.com/Lightning-AI/pytorch-lightning/pull/767))
- Moved the default `tqdm_dict` definition from Trainer to `LightningModule`, so it can be overridden by the user ([#749](https://github.com/Lightning-AI/pytorch-lightning/pull/749))
- Moved functionality of `LightningModule.load_from_metrics` into `LightningModule.load_from_checkpoint` ([#995](https://github.com/Lightning-AI/pytorch-lightning/pull/995))
- Changed Checkpoint path parameter from `filepath` to `dirpath` ([#1016](https://github.com/Lightning-AI/pytorch-lightning/pull/1016))
- Freezed models `hparams` as `Namespace` property ([#1029](https://github.com/Lightning-AI/pytorch-lightning/pull/1029))
- Dropped `logging` config in package init ([#1015](https://github.com/Lightning-AI/pytorch-lightning/pull/1015))
- Renames model steps ([#1051](https://github.com/Lightning-AI/pytorch-lightning/pull/1051))
  - `training_end` >> `training_epoch_end`
  - `validation_end` >> `validation_epoch_end`
  - `test_end` >> `test_epoch_end`
- Refactor dataloading, supports infinite dataloader ([#955](https://github.com/Lightning-AI/pytorch-lightning/pull/955))
- Create single file in `TensorBoardLogger` ([#777](https://github.com/Lightning-AI/pytorch-lightning/pull/777))

### Deprecated

- Deprecated `pl.logging` ([#767](https://github.com/Lightning-AI/pytorch-lightning/pull/767))
- Deprecated `LightningModule.load_from_metrics` in favour of `LightningModule.load_from_checkpoint` ([#995](https://github.com/Lightning-AI/pytorch-lightning/pull/995),
     [#1079](https://github.com/Lightning-AI/pytorch-lightning/pull/1079))
- Deprecated `@data_loader` decorator ([#926](https://github.com/Lightning-AI/pytorch-lightning/pull/926))
- Deprecated model steps `training_end`, `validation_end` and `test_end` ([#1051](https://github.com/Lightning-AI/pytorch-lightning/pull/1051),
     [#1056](https://github.com/Lightning-AI/pytorch-lightning/pull/1056))

### Removed

- Removed dependency on `pandas` ([#736](https://github.com/Lightning-AI/pytorch-lightning/pull/736))
- Removed dependency on `torchvision` ([#797](https://github.com/Lightning-AI/pytorch-lightning/pull/797))
- Removed dependency on `scikit-learn` ([#801](https://github.com/Lightning-AI/pytorch-lightning/pull/801))

### Fixed

- Fixed a bug where early stopping `on_end_epoch` would be called inconsistently when `check_val_every_n_epoch == 0` ([#743](https://github.com/Lightning-AI/pytorch-lightning/pull/743))
- Fixed a bug where the model checkpointer didn't write to the same directory as the logger ([#771](https://github.com/Lightning-AI/pytorch-lightning/pull/771))
- Fixed a bug where the `TensorBoardLogger` class would create an additional empty log file during fitting ([#777](https://github.com/Lightning-AI/pytorch-lightning/pull/777))
- Fixed a bug where `global_step` was advanced incorrectly when using `accumulate_grad_batches > 1` ([#832](https://github.com/Lightning-AI/pytorch-lightning/pull/832))
- Fixed a bug when calling `self.logger.experiment` with multiple loggers ([#1009](https://github.com/Lightning-AI/pytorch-lightning/pull/1009))
- Fixed a bug when calling `logger.append_tags` on a `NeptuneLogger` with a single tag ([#1009](https://github.com/Lightning-AI/pytorch-lightning/pull/1009))
- Fixed sending back data from `.spawn` by saving and loading the trained model in/out of the process ([#1017](https://github.com/Lightning-AI/pytorch-lightning/pull/1017)
- Fixed port collision on DDP ([#1010](https://github.com/Lightning-AI/pytorch-lightning/pull/1010))
- Fixed/tested pass overrides ([#918](https://github.com/Lightning-AI/pytorch-lightning/pull/918))
- Fixed comet logger to log after train ([#892](https://github.com/Lightning-AI/pytorch-lightning/pull/892))
- Remove deprecated args to learning rate step function ([#890](https://github.com/Lightning-AI/pytorch-lightning/pull/890))

## [0.6.0] - 2020-01-21

### Added

- Added support for resuming from a specific checkpoint via `resume_from_checkpoint` argument ([#516](https://github.com/Lightning-AI/pytorch-lightning/pull/516))
- Added support for `ReduceLROnPlateau` scheduler ([#320](https://github.com/Lightning-AI/pytorch-lightning/pull/320))
- Added support for Apex mode `O2` in conjunction with Data Parallel ([#493](https://github.com/Lightning-AI/pytorch-lightning/pull/493))
- Added option (`save_top_k`) to save the top k models in the `ModelCheckpoint` class ([#128](https://github.com/Lightning-AI/pytorch-lightning/pull/128))
- Added `on_train_start` and `on_train_end` hooks to `ModelHooks` ([#598](https://github.com/Lightning-AI/pytorch-lightning/pull/598))
- Added `TensorBoardLogger` ([#607](https://github.com/Lightning-AI/pytorch-lightning/pull/607))
- Added support for weight summary of model with multiple inputs ([#543](https://github.com/Lightning-AI/pytorch-lightning/pull/543))
- Added `map_location` argument to `load_from_metrics` and `load_from_checkpoint` ([#625](https://github.com/Lightning-AI/pytorch-lightning/pull/625))
- Added option to disable validation by setting `val_percent_check=0` ([#649](https://github.com/Lightning-AI/pytorch-lightning/pull/649))
- Added `NeptuneLogger` class ([#648](https://github.com/Lightning-AI/pytorch-lightning/pull/648))
- Added `WandbLogger` class ([#627](https://github.com/Lightning-AI/pytorch-lightning/pull/627))

### Changed

- Changed the default progress bar to print to stdout instead of stderr ([#531](https://github.com/Lightning-AI/pytorch-lightning/pull/531))
- Renamed `step_idx` to `step`, `epoch_idx` to `epoch`, `max_num_epochs` to `max_epochs` and `min_num_epochs` to `min_epochs` ([#589](https://github.com/Lightning-AI/pytorch-lightning/pull/589))
- Renamed `total_batch_nb` to `total_batches`, `nb_val_batches` to `num_val_batches`, `nb_training_batches` to `num_training_batches`, `max_nb_epochs` to `max_epochs`, `min_nb_epochs` to `min_epochs`, `nb_test_batches` to `num_test_batches`, and `nb_val_batches` to `num_val_batches` ([#567](https://github.com/Lightning-AI/pytorch-lightning/pull/567))
- Changed gradient logging to use parameter names instead of indexes ([#660](https://github.com/Lightning-AI/pytorch-lightning/pull/660))
- Changed the default logger to `TensorBoardLogger` ([#609](https://github.com/Lightning-AI/pytorch-lightning/pull/609))
- Changed the directory for tensorboard logging to be the same as model checkpointing ([#706](https://github.com/Lightning-AI/pytorch-lightning/pull/706))

### Deprecated

- Deprecated `max_nb_epochs` and `min_nb_epochs` ([#567](https://github.com/Lightning-AI/pytorch-lightning/pull/567))
- Deprecated the `on_sanity_check_start` hook in `ModelHooks` ([#598](https://github.com/Lightning-AI/pytorch-lightning/pull/598))

### Removed

- Removed the `save_best_only` argument from `ModelCheckpoint`, use `save_top_k=1` instead ([#128](https://github.com/Lightning-AI/pytorch-lightning/pull/128))

### Fixed

- Fixed a bug which occurred when using Adagrad with cuda ([#554](https://github.com/Lightning-AI/pytorch-lightning/pull/554))
- Fixed a bug where training would be on the GPU despite setting `gpus=0` or `gpus=[]` ([#561](https://github.com/Lightning-AI/pytorch-lightning/pull/561))
- Fixed an error with `print_nan_gradients` when some parameters do not require gradient ([#579](https://github.com/Lightning-AI/pytorch-lightning/pull/579))
- Fixed a bug where the progress bar would show an incorrect number of total steps during the validation sanity check when using multiple validation data loaders ([#597](https://github.com/Lightning-AI/pytorch-lightning/pull/597))
- Fixed support for PyTorch 1.1.0 ([#552](https://github.com/Lightning-AI/pytorch-lightning/pull/552))
- Fixed an issue with early stopping when using a `val_check_interval < 1.0` in `Trainer` ([#492](https://github.com/Lightning-AI/pytorch-lightning/pull/492))
- Fixed bugs relating to the `CometLogger` object that would cause it to not work properly ([#481](https://github.com/Lightning-AI/pytorch-lightning/pull/481))
- Fixed a bug that would occur when returning `-1` from `on_batch_start` following an early exit or when the batch was `None` ([#509](https://github.com/Lightning-AI/pytorch-lightning/pull/509))
- Fixed a potential race condition with several processes trying to create checkpoint directories ([#530](https://github.com/Lightning-AI/pytorch-lightning/pull/530))
- Fixed a bug where batch 'segments' would remain on the GPU when using `truncated_bptt > 1` ([#532](https://github.com/Lightning-AI/pytorch-lightning/pull/532))
- Fixed a bug when using `IterableDataset` ([#547](https://github.com/Lightning-AI/pytorch-lightning/pull/547))
- Fixed a bug where `.item` was called on non-tensor objects ([#602](https://github.com/Lightning-AI/pytorch-lightning/pull/602))
- Fixed a bug where `Trainer.train` would crash on an uninitialized variable if the trainer was run after resuming from a checkpoint that was already at `max_epochs` ([#608](https://github.com/Lightning-AI/pytorch-lightning/pull/608))
- Fixed a bug where early stopping would begin two epochs early ([#617](https://github.com/Lightning-AI/pytorch-lightning/pull/617))
- Fixed a bug where `num_training_batches` and `num_test_batches` would sometimes be rounded down to zero ([#649](https://github.com/Lightning-AI/pytorch-lightning/pull/649))
- Fixed a bug where an additional batch would be processed when manually setting `num_training_batches` ([#653](https://github.com/Lightning-AI/pytorch-lightning/pull/653))
- Fixed a bug when batches did not have a `.copy` method ([#701](https://github.com/Lightning-AI/pytorch-lightning/pull/701))
- Fixed a bug when using `log_gpu_memory=True` in Python 3.6 ([#715](https://github.com/Lightning-AI/pytorch-lightning/pull/715))
- Fixed a bug where checkpoint writing could exit before completion, giving incomplete checkpoints ([#689](https://github.com/Lightning-AI/pytorch-lightning/pull/689))
- Fixed a bug where `on_train_end` was not called when ealy stopping ([#723](https://github.com/Lightning-AI/pytorch-lightning/pull/723))

## [0.5.3] - 2019-11-06

### Added

- Added option to disable default logger, checkpointer, and early stopping by passing `logger=False`, `checkpoint_callback=False` and `early_stop_callback=False` respectively
- Added `CometLogger` for use with Comet.ml
- Added `val_check_interval` argument to `Trainer` allowing validition to be performed at every given number of batches
- Added functionality to save and load hyperparameters using the standard checkpoint mechanism
- Added call to `torch.cuda.empty_cache` before training starts
- Added option for user to override the call t `backward`
- Added support for truncated backprop through time via the `truncated_bptt_steps` argument in `Trainer`
- Added option to operate on all outputs from `training_step` in DDP2
- Added a hook for modifying DDP init
- Added a hook for modifying Apex

### Changed

- Changed experiment version to be padded with zeros (e.g. `/dir/version_9` becomes `/dir/version_0009`)
- Changed callback metrics to include any metrics given in logs or progress bar
- Changed the default for `save_best_only` in `ModelCheckpoint` to `True`
- Added `tng_data_loader` for backwards compatibility
- Renamed `MLFlowLogger.client` to `MLFlowLogger.experiment` for consistency
- Moved `global_step` increment to happen after the batch has been processed
- Changed weights restore to first attempt HPC weights before restoring normally, preventing both weights being restored and running out of memory
- Changed progress bar functionality to add multiple progress bars for train/val/test
- Changed calls to `print` to use `logging` instead

### Deprecated

- Deprecated `tng_dataloader`

### Fixed

- Fixed an issue where the number of batches was off by one during training
- Fixed a bug that occurred when setting a checkpoint callback and `early_stop_callback=False`
- Fixed an error when importing CometLogger
- Fixed a bug where the `gpus` argument had some unexpected behaviour
- Fixed a bug where the computed total number of batches was sometimes incorrect
- Fixed a bug where the progress bar would sometimes not show the total number of batches in test mode
- Fixed a bug when using the `log_gpu_memory='min_max'` option in `Trainer`
- Fixed a bug where checkpointing would sometimes erase the current directory

## [0.5.2] - 2019-10-10

### Added

- Added `weights_summary` argument to `Trainer` to be set to `full` (full summary), `top` (just top level modules) or other
- Added `tags` argument to `MLFlowLogger`

### Changed

- Changed default for `amp_level` to `O1`

### Removed

- Removed the `print_weights_summary` argument from `Trainer`

### Fixed

- Fixed a bug where logs were not written properly
- Fixed a bug where `logger.finalize` wasn't called after training is complete
- Fixed callback metric errors in DDP
- Fixed a bug where `TestTubeLogger` didn't log to the correct directory

## [0.5.1] - 2019-10-05

### Added

- Added the `LightningLoggerBase` class for experiment loggers
- Added `MLFlowLogger` for logging with `mlflow`
- Added `TestTubeLogger` for logging with `test_tube`
- Added a different implementation of DDP (`distributed_backed='ddp2'`) where every node has one model using all GPUs
- Added support for optimisers which require a closure (e.g. LBFGS)
- Added automatic `MASTER_PORT` default for DDP when not set manually
- Added new GPU memory logging options `'min_max'` (log only the min/max utilization) and `'all'` (log all the GPU memory)

### Changed

- Changed schedulers to always be called with the current epoch
- Changed `test_tube` to an optional dependency
- Changed data loaders to internally use a getter instead of a python property
- Disabled auto GPU loading when restoring weights to prevent out of memory errors
- Changed logging, early stopping and checkpointing to occur by default

### Fixed

- Fixed a bug with samplers that do not specify `set_epoch`
- Fixed a bug when using the `MLFlowLogger` with unsupported data types, this will now raise a warning
- Fixed a bug where gradient norms were always zero using `track_grad_norm`
- Fixed a bug which causes a crash when logging memory

## [0.5.0] - 2019-09-26

### Changed

- Changed `data_batch` argument to `batch` throughout
- Changed `batch_i` argument to `batch_idx` throughout
- Changed `tng_dataloader` method to `train_dataloader`
- Changed `on_tng_metrics` method to `on_training_metrics`
- Changed `gradient_clip` argument to `gradient_clip_val`
- Changed `add_log_row_interval` to `row_log_interval`

### Fixed

- Fixed a bug with tensorboard logging in multi-gpu setup

## [0.4.9] - 2019-09-16

### Added

- Added the flag `log_gpu_memory` to `Trainer` to deactivate logging of GPU memory utilization
- Added SLURM resubmit functionality (port from test-tube)
- Added optional weight_save_path to trainer to remove the need for a checkpoint_callback when using cluster training
- Added option to use single gpu per node with `DistributedDataParallel`

### Changed

- Changed functionality of `validation_end` and `test_end` with multiple dataloaders to be given all of the dataloaders at once rather than in separate calls
- Changed print_nan_grads to only print the parameter value and gradients when they contain NaN
- Changed gpu API to take integers as well (e.g. `gpus=2` instead of `gpus=[0, 1]`)
- All models now loaded on to CPU to avoid device and out of memory issues in PyTorch

### Fixed

- Fixed a bug where data types that implement `.to` but not `.cuda` would not be properly moved onto the GPU
- Fixed a bug where data would not be re-shuffled every epoch when using a `DistributedSampler`

## [0.4.8] - 2019-08-31

### Added

- Added `test_step` and `test_end` methods, used when `Trainer.test` is called
- Added `GradientAccumulationScheduler` callback which can be used to schedule changes to the number of accumulation batches
- Added option to skip the validation sanity check by setting `nb_sanity_val_steps = 0`

### Fixed

- Fixed a bug when setting `nb_sanity_val_steps = 0`

## [0.4.7] - 2019-08-24

### Changed

- Changed the default `val_check_interval` to `1.0`
- Changed defaults for `nb_val_batches`, `nb_tng_batches` and `nb_test_batches` to 0

### Fixed

- Fixed a bug where the full validation set as used despite setting `val_percent_check`
- Fixed a bug where an `Exception` was thrown when using a data set containing a single batch
- Fixed a bug where an `Exception` was thrown if no `val_dataloader` was given
- Fixed a bug where tuples were not properly transferred to the GPU
- Fixed a bug where data of a non standard type was not properly handled by the trainer
- Fixed a bug when loading data as a tuple
- Fixed a bug where `AttributeError` could be suppressed by the `Trainer`

## [0.4.6] - 2019-08-15

### Added

- Added support for data to be given as a `dict` or `list` with a single gpu
- Added support for `configure_optimizers` to return a single optimizer, two list (optimizers and schedulers), or a single list

### Fixed

- Fixed a bug where returning just an optimizer list (i.e. without schedulers) from `configure_optimizers` would throw an `Exception`

## [0.4.5] - 2019-08-13

### Added

- Added `optimizer_step` method that can be overridden to change the standard optimizer behaviour

## [0.4.4] - 2019-08-12

### Added

- Added support for multiple validation dataloaders
- Added support for latest test-tube logger (optimised for `torch==1.2.0`)

### Changed

- `validation_step` and `val_dataloader` are now optional
- `lr_scheduler` is now activated after epoch

### Fixed

- Fixed a bug where a warning would show when using `lr_scheduler` in `torch>1.1.0`
- Fixed a bug where an `Exception` would be thrown if using `torch.DistributedDataParallel` without using a `DistributedSampler`, this now throws a `Warning` instead

## [0.4.3] - 2019-08-10

### Fixed

- Fixed a bug where accumulate gradients would scale the loss incorrectly

## [0.4.2] - 2019-08-08

### Changed

- Changed install requirement to `torch==1.2.0`

## [0.4.1] - 2019-08-08

### Changed

- Changed install requirement to `torch==1.1.0`

## [0.4.0] - 2019-08-08

### Added

- Added 16-bit support for a single GPU
- Added support for training continuation (preserves epoch, global step etc.)

### Changed

- Changed `training_step` and `validation_step`, outputs will no longer be automatically reduced

### Removed

- Removed need for `Experiment` object in `Trainer`

### Fixed

- Fixed issues with reducing outputs from generative models (such as images and text)

## [0.3.6] - 2019-07-25

### Added

- Added a decorator to do lazy data loading internally

### Fixed

- Fixed a bug where `Experiment` object was not process safe, potentially causing logs to be overwritten

## [0.3.5] - 2019-07-25

## [0.3.4] - 2019-07-22

## [0.3.3] - 2019-07-22

## [0.3.2] - 2019-07-21

## [0.3.1] - 2019-07-21

## [0.2.x] - 2019-07-09

## [0.1.x] - 2019-06-DD<|MERGE_RESOLUTION|>--- conflicted
+++ resolved
@@ -28,21 +28,16 @@
 
 ### Fixed
 
-<<<<<<< HEAD
 - Fixed `LightningCLI` not using `ckpt_path` hyperparameters to instantiate classes ([#21116](https://github.com/Lightning-AI/pytorch-lightning/pull/21116))
 
 
--
-=======
 - Fixed callbacks by defer step/time-triggered `ModelCheckpoint` saves until validation metrics are available ([#21106](https://github.com/Lightning-AI/pytorch-lightning/pull/21106))
 
 
 - Fixed with adding a missing device id for pytorch 2.8 ([#21105](https://github.com/Lightning-AI/pytorch-lightning/pull/21105))
->>>>>>> da7f2f9a
 
 
 ---
-
 
 ## [2.5.4] - 2025-08-29
 
