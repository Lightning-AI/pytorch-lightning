# Changelog

All notable changes to this project will be documented in this file.

The format is based on [Keep a Changelog](http://keepachangelog.com/en/1.0.0/).

<<<<<<< HEAD
=======

>>>>>>> 669486af
## [unreleased] - YYYY-MM-DD

### Added

<<<<<<< HEAD
- WeightAveraging callback that wraps the PyTorch AveragedModel class ([#20545](https://github.com/Lightning-AI/pytorch-lightning/pull/20545))

### Changed

### Removed

### Fixed

=======
- Add enable_autolog_hparams argument to Trainer ([#20593](https://github.com/Lightning-AI/pytorch-lightning/pull/20593))


### Changed

-


### Removed

-


### Fixed

-


---

## [2.5.1] - 2025-03-18

### Changed

- Allow LightningCLI to use a customized argument parser class ([#20596](https://github.com/Lightning-AI/pytorch-lightning/pull/20596))
- Change `wandb` default x-axis to `tensorboard`'s `global_step` when `sync_tensorboard=True` ([#20611](https://github.com/Lightning-AI/pytorch-lightning/pull/20611))
- Added a new `checkpoint_path_prefix` parameter to the MLflow logger which can control the path to where the MLflow artifacts for the model checkpoints are stored ([#20538](https://github.com/Lightning-AI/pytorch-lightning/pull/20538))
- CometML logger was updated to support the recent Comet SDK ([#20275](https://github.com/Lightning-AI/pytorch-lightning/pull/20275))
- bump: testing with latest `torch` 2.6 ([#20509](https://github.com/Lightning-AI/pytorch-lightning/pull/20509))

### Fixed

- Fixed CSVLogger logging hyperparameter at every write which increase latency  ([#20594](https://github.com/Lightning-AI/pytorch-lightning/pull/20594))
- Fixed OverflowError when resuming from checkpoint with an iterable dataset ([#20565](https://github.com/Lightning-AI/pytorch-lightning/issues/20565))
- Fixed swapped _R_co and _P to prevent type error ([#20508](https://github.com/Lightning-AI/pytorch-lightning/issues/20508))
- Always call `WandbLogger.experiment` first in `_call_setup_hook` to ensure `tensorboard` logs can sync to `wandb` ([#20610](https://github.com/Lightning-AI/pytorch-lightning/pull/20610))
- Fixed TBPTT example ([#20528](https://github.com/Lightning-AI/pytorch-lightning/pull/20528))
- Fixed test compatibility as AdamW became subclass of Adam ([#20574](https://github.com/Lightning-AI/pytorch-lightning/pull/20574))
- Fixed file extension of model checkpoints uploaded by NeptuneLogger ([#20581](https://github.com/Lightning-AI/pytorch-lightning/pull/20581))
- Reset trainer variable `should_stop` when `fit` is called ([#19177](https://github.com/Lightning-AI/pytorch-lightning/pull/19177))
- Fixed making `WandbLogger` upload models from all `ModelCheckpoint` callbacks, not just one ([#20191](https://github.com/Lightning-AI/pytorch-lightning/pull/20191))
- Error when logging to MLFlow deleted experiment ([#20556](https://github.com/Lightning-AI/pytorch-lightning/pull/20556))


>>>>>>> 669486af
## [2.5.0] - 2024-12-19

### Added

- Added `step` parameter to `TensorBoardLogger.log_hyperparams` to visualize changes during training ([#20176](https://github.com/Lightning-AI/pytorch-lightning/pull/20176))
- Added `str` method to datamodule ([#20301](https://github.com/Lightning-AI/pytorch-lightning/pull/20301))
- Added timeout to DeepSpeedStrategy ([#20474](https://github.com/Lightning-AI/pytorch-lightning/pull/20474))
- Added doc for Truncated Back-Propagation Through Time ([#20422](https://github.com/Lightning-AI/pytorch-lightning/pull/20422))
- Added FP8 + FSDP2 + torch.compile examples for PyTorch Lightning ([#20440](https://github.com/Lightning-AI/pytorch-lightning/pull/20440))
- Added profiling to `Trainer.save_checkpoint` ([#20405](https://github.com/Lightning-AI/pytorch-lightning/pull/20405))
- Added after_instantiate_classes hook to CLI ([#20401](https://github.com/Lightning-AI/pytorch-lightning/pull/20401))

### Changed

- Updated checkpointing documentation to mark `resume_from_checkpoint` as deprecated ([#20477](https://github.com/Lightning-AI/pytorch-lightning/pull/20477))
- Made plugin type checks more flexible ([#20186](https://github.com/Lightning-AI/pytorch-lightning/pull/20186))
- Changed seeding NumPy using `np.random.SeedSequence()` in `pl_worker_init_function()` to robustly seed NumPy-dependent dataloader workers ([#20369](https://github.com/Lightning-AI/pytorch-lightning/pull/20369))
- Allowed callbacks to be restored not just during training ([#20403](https://github.com/Lightning-AI/pytorch-lightning/pull/20403))
- Changed LightningCLI tests to account for future fix in jsonargparse ([#20372](https://github.com/Lightning-AI/pytorch-lightning/pull/20372))
- Bumped PyTorch to version `2.5` ([#20351](https://github.com/Lightning-AI/pytorch-lightning/pull/20351))
- Decoupled checkpoint artifact path from model artifact path ([#20325](https://github.com/Lightning-AI/pytorch-lightning/pull/20325))
- Updated BitsAndBytes version ([#20313](https://github.com/Lightning-AI/pytorch-lightning/pull/20313))
- Changed merging of hparams when logging to ignore parameter names that start with an underscore `_` ([#20221](https://github.com/Lightning-AI/pytorch-lightning/pull/20221))
- Re-enabled passing `BytesIO` as path in `.to_onnx()` ([#20172](https://github.com/Lightning-AI/pytorch-lightning/pull/20172))

### Removed

- Removed `List[int]` as input type for Trainer when `accelerator="cpu"` ([#20399](https://github.com/Lightning-AI/pytorch-lightning/pull/20399))

### Fixed

- Fixed UnboundLocalError when using the predict method with return_predictions=False. ([#20484](https://github.com/Lightning-AI/pytorch-lightning/pull/20484))
- Fixed use of `convert_module` in FSDP to avoid using more memory than necessary during initialization ([#20323](https://github.com/Lightning-AI/pytorch-lightning/pull/20323))
- Fixed TypeError in `configure_optimizers` when running with `ReduceLROnPlateau` ([#20471](https://github.com/Lightning-AI/pytorch-lightning/pull/20471))
- Fixed return type in `configure_optimizers` example ([#20420](https://github.com/Lightning-AI/pytorch-lightning/pull/20420))
- Fixed in ncorrect URI prefix stripping in MLFlowLogger ([#20365](https://github.com/Lightning-AI/pytorch-lightning/pull/20365))
- Fixed shuffling behavior when using a custom sampler in data module ([#20327](https://github.com/Lightning-AI/pytorch-lightning/pull/20327))
- Ensured restarting from checkpoints leads to consistent internal counters compared to uninterrupted training ([#20379](https://github.com/Lightning-AI/pytorch-lightning/pull/20379))
- Fixed LightningCLI failing when both module and data module save hyperparameters due to conflicting internal `_class_path` parameter ([#20221](https://github.com/Lightning-AI/pytorch-lightning/pull/20221))

## [2.4.0] - 2024-08-06

### Added

- Made saving non-distributed checkpoints fully atomic ([#20011](https://github.com/Lightning-AI/pytorch-lightning/pull/20011))
- Added `dump_stats` flag to `AdvancedProfiler` ([#19703](https://github.com/Lightning-AI/pytorch-lightning/issues/19703))
- Added a flag `verbose` to the `seed_everything()` function ([#20108](https://github.com/Lightning-AI/pytorch-lightning/pull/20108))
- Added support for PyTorch 2.4 ([#20010](https://github.com/Lightning-AI/pytorch-lightning/pull/20010))
- Added support for Python 3.12 ([20078](https://github.com/Lightning-AI/pytorch-lightning/pull/20078))
- The `TQDMProgressBar` now provides an option to retain prior training epoch bars ([#19578](https://github.com/Lightning-AI/pytorch-lightning/pull/19578))
- Added the count of modules in train and eval mode to the printed `ModelSummary` table ([#20159](https://github.com/Lightning-AI/pytorch-lightning/pull/20159))

### Changed

- Triggering KeyboardInterrupt (Ctrl+C) during `.fit()`, `.evaluate()`, `.test()` or `.predict()` now terminates all processes launched by the Trainer and exits the program ([#19976](https://github.com/Lightning-AI/pytorch-lightning/pull/19976))
- Changed the implementation of how seeds are chosen for dataloader workers when using `seed_everything(..., workers=True)` ([#20055](https://github.com/Lightning-AI/pytorch-lightning/pull/20055))
- NumPy is no longer a required dependency ([#20090](https://github.com/Lightning-AI/pytorch-lightning/issues/20090))

### Removed

- Removed support for PyTorch 2.1 ([#20009](https://github.com/Lightning-AI/lightning/pull/20009))
- Removed support for Python 3.8 ([#20071](https://github.com/Lightning-AI/lightning/pull/20071))

### Fixed

- Avoid LightningCLI saving hyperparameters with `class_path` and `init_args` since this would be a breaking change ([#20068](https://github.com/Lightning-AI/pytorch-lightning/pull/20068))
- Fixed an issue that would cause too many printouts of the seed info when using `seed_everything()` ([#20108](https://github.com/Lightning-AI/pytorch-lightning/pull/20108))
- Fixed `_LoggerConnector`'s `_ResultMetric` to move all registered keys to the device of the logged value if needed ([#19814](https://github.com/Lightning-AI/pytorch-lightning/issues/19814))
- Fixed `_optimizer_to_device` logic for special 'step' key in optimizer state causing performance regression ([#20019](https://github.com/Lightning-AI/lightning/pull/20019))
- Fixed parameter counts in `ModelSummary` when model has distributed parameters (DTensor) ([#20163](https://github.com/Lightning-AI/pytorch-lightning/pull/20163))
- Fixed PyTorch Lightning FSDP takes more memory than PyTorch FSDP ([#20323](https://github.com/Lightning-AI/pytorch-lightning/pull/20323))


## [2.3.0] - 2024-06-13

### Added

- The `ModelSummary` and `RichModelSummary` callbacks now display the training mode of each layer in the column "Mode" ([#19468](https://github.com/Lightning-AI/lightning/pull/19468))
- Added `load_from_checkpoint` support for `LightningCLI` when using dependency injection ([#18105](https://github.com/Lightning-AI/lightning/pull/18105))
- Added robust timer duration parsing with an informative error message when parsing fails ([#19513](https://github.com/Lightning-AI/pytorch-lightning/pull/19513))
- Added `on_exception` hook to `LightningDataModule` ([#19601](https://github.com/Lightning-AI/pytorch-lightning/pull/19601))
- Added support for PyTorch 2.3 ([#19708](https://github.com/Lightning-AI/pytorch-lightning/pull/19708))
- Added `ModelParallelStrategy` to support 2D parallelism ([#19878](https://github.com/Lightning-AI/pytorch-lightning/pull/19878), [#19888](https://github.com/Lightning-AI/pytorch-lightning/pull/19888))
- Added a call to `torch.distributed.destroy_process_group` in atexit handler if process group needs destruction ([#19931](https://github.com/Lightning-AI/pytorch-lightning/pull/19931))
- Added support for configuring hybrid-sharding by passing a tuple for the `FSDPStrategy(device_mesh=...)` argument ([#19504](https://github.com/Lightning-AI/pytorch-lightning/pull/19504))

### Changed

- The `prepare_data()` hook in `LightningModule` and `LightningDataModule` is now subject to a barrier without timeout to avoid long-running tasks to be interrupted ([#19448](https://github.com/Lightning-AI/lightning/pull/19448))
- Relaxed the requirement for custom batch samplers to expose `drop_last` for prediction ([#19678](https://github.com/Lightning-AI/pytorch-lightning/pull/19678))
- It is no longer allowed to skip `training_step()` by returning `None` in distributed training ([#19918](https://github.com/Lightning-AI/pytorch-lightning/pull/19918))

### Removed

- Removed the Bagua integration (`Trainer(strategy="bagua")`) ([#19445](https://github.com/Lightning-AI/lightning/pull/19445))
- Removed support for PyTorch 1.13 ([#19706](https://github.com/Lightning-AI/lightning/pull/19706))

### Fixed

- Fixed a matrix shape mismatch issue when running a model loaded from a quantized checkpoint (bitsandbytes) ([#19886](https://github.com/Lightning-AI/lightning/pull/19886))
- Fixed `WandbLogger.log_hyperparameters()` raising an error if hyperparameters are not JSON serializable ([#19769](https://github.com/Lightning-AI/pytorch-lightning/pull/19769))
- Fixed an issue with the LightningCLI not being able to set the `ModelCheckpoint(save_last=...)` argument ([#19808](https://github.com/Lightning-AI/pytorch-lightning/pull/19808))
- Fixed an issue causing ValueError for certain object such as TorchMetrics when dumping hyperparameters to YAML ([#19804](https://github.com/Lightning-AI/pytorch-lightning/pull/19804))
- Fixed resetting `epoch_loop.restarting` to avoid full validation run after `LearningRateFinder` ([#19818](https://github.com/Lightning-AI/pytorch-lightning/issues/19818))


## [2.2.2] - 2024-04-11

### Fixed

- Fixed a KeyError when saving a FSDP sharded checkpoint and setting `save_weights_only=True` ([#19524](https://github.com/Lightning-AI/pytorch-lightning/pull/19524))
- Fixed an issue causing a TypeError when using `torch.compile` as a decorator ([#19627](https://github.com/Lightning-AI/pytorch-lightning/pull/19627))


## [2.2.1] - 2024-03-04


### Fixed

- Fixed an issue with CSVLogger trying to append to file from a previous run when the version is set manually ([#19446](https://github.com/Lightning-AI/lightning/pull/19446))
- Fixed the divisibility check for `Trainer.accumulate_grad_batches` and `Trainer.log_every_n_steps` in ThroughputMonitor ([#19470](https://github.com/Lightning-AI/lightning/pull/19470))
- Fixed support for Remote Stop and Remote Abort with NeptuneLogger ([#19130](https://github.com/Lightning-AI/pytorch-lightning/pull/19130))
- Fixed infinite recursion error in precision plugin graveyard ([#19542](https://github.com/Lightning-AI/pytorch-lightning/pull/19542))


## [2.2.0] - 2024-02-08

### Added

- Added `lightning.pytorch.callbacks.ThroughputMonitor` to track throughput and log it ([#18848](https://github.com/Lightning-AI/lightning/pull/18848))
- The Trainer now restores the training mode set through `.train()` or `.eval()` on a submodule-level when switching from validation to training ([#18951](https://github.com/Lightning-AI/lightning/pull/18951))
- Added support for meta-device initialization and materialization of 4-bit Bitsandbytes layers ([#19150](https://github.com/Lightning-AI/lightning/pull/19150))
- Added `TransformerEnginePrecision(fallback_compute_dtype=)` to control the dtype of operations that don't support fp8 ([#19082](https://github.com/Lightning-AI/lightning/pull/19082))
- Added the option `ModelCheckpoint(save_last='link')` to create a symbolic link for the 'last.ckpt' file ([#19191](https://github.com/Lightning-AI/lightning/pull/19191))
- Added a utility function and CLI to consolidate FSDP sharded checkpoints into a single file ([#19213](https://github.com/Lightning-AI/lightning/pull/19213))
- The TQDM progress bar now respects the env variable `TQDM_MINITERS` for setting the refresh rate ([#19381](https://github.com/Lightning-AI/lightning/pull/19381))
- Added support for saving and loading stateful training DataLoaders ([#19361](https://github.com/Lightning-AI/lightning/pull/19361))
- Added shortcut name `strategy='deepspeed_stage_1_offload'` to the strategy registry ([#19075](https://github.com/Lightning-AI/lightning/pull/19075))
- Added support for non-strict state-dict loading in Trainer via the new `LightningModule.strict_loading = True | False` attribute ([#19404](https://github.com/Lightning-AI/lightning/pull/19404))


### Changed

- `seed_everything()` without passing in a seed no longer randomly selects a seed, and now defaults to `0` ([#18846](https://github.com/Lightning-AI/lightning/pull/18846))
- The `LightningModule.on_{validation,test,predict}_model_{eval,train}` now only get called if they are overridden by the user ([#18951](https://github.com/Lightning-AI/lightning/pull/18951))
- The `Trainer.fit()` loop no longer calls `LightningModule.train()` at the start; it now preserves the user's configuration of frozen layers ([#18951](https://github.com/Lightning-AI/lightning/pull/18951))
- The `LightningModule.load_from_checkpoint()` function now calls `.configure_model()` on the model if it is overridden, to ensure all layers can be loaded from the checkpoint ([#19036](https://github.com/Lightning-AI/lightning/pull/19036))
- Restored usage of `step` parameter when logging metrics with `NeptuneLogger` ([#19126](https://github.com/Lightning-AI/pytorch-lightning/pull/19126))
- Changed the `TransformerEnginePrecision(dtype=)` argument to `weights_dtype` and made it required ([#19082](https://github.com/Lightning-AI/lightning/pull/19082))
- The columns in the `metrics.csv` file produced by `CSVLogger` are now sorted alphabetically ([#19159](https://github.com/Lightning-AI/lightning/pull/19159))
- Reverted back to creating a checkpoint copy when `ModelCheckpoint(save_last=True)` instead of creating a symbolic link ([#19191](https://github.com/Lightning-AI/lightning/pull/19191))

### Deprecated

- Deprecated all precision plugin classes under `lightning.pytorch.plugins` with the suffix `Plugin` in the name ([#18840](https://github.com/Lightning-AI/lightning/pull/18840))

### Removed

- Removed support for PyTorch 1.12 ([#19300](https://github.com/Lightning-AI/lightning/pull/19300))

### Fixed

- Fixed issue where the `precision="transformer-engine"` argument would not replace layers by default ([#19082](https://github.com/Lightning-AI/lightning/pull/19082))
- Fixed issue where layers created in `LightningModule.setup` or `LightningModule.configure_model` wouldn't get converted when using the Bitsandbytes or TransformerEngine plugins ([#19061](https://github.com/Lightning-AI/lightning/pull/19061))
- Fixed the input validation logic in `FSDPStrategy` to accept a `device_mesh` ([#19392](https://github.com/Lightning-AI/lightning/pull/19392))


## [2.1.4] - 2024-01-31

### Fixed

- Fixed `Trainer` not expanding the `default_root_dir` if it has the `~` (home) prefix ([#19179](https://github.com/Lightning-AI/lightning/pull/19179))
- Fixed warning for Dataloader if `num_workers=1` and CPU count is 1 ([#19224](https://github.com/Lightning-AI/lightning/pull/19224))
- Fixed `WandbLogger.watch()` method annotation to accept `None` for the log parameter ([#19237](https://github.com/Lightning-AI/lightning/pull/19237))
- Fixed an issue preventing the Trainer to run on CPU when the system's CUDA driver is outdated or broken ([#19234](https://github.com/Lightning-AI/lightning/pull/19234))
- Fixed an issue with the ModelCheckpoint callback not saving relative symlinks with `ModelCheckpoint(save_last="link")` ([#19303](https://github.com/Lightning-AI/lightning/pull/19303))
- Fixed issue where the `_restricted_classmethod_impl` would incorrectly raise a TypeError on inspection rather than on call ([#19332](https://github.com/Lightning-AI/lightning/pull/19332))
- Fixed exporting `__version__` in `__init__` ([#19221](https://github.com/Lightning-AI/lightning/pull/19221))


## [2.1.3] - 2023-12-21

### Changed

- `LightningCLI` no longer allows setting a normal class instance as default. A `lazy_instance` can be used instead ([#18822](https://github.com/Lightning-AI/lightning/pull/18822))

### Fixed

- Fixed checks for local file protocol due to fsspec changes in 2023.10.0 ([#19023](https://github.com/Lightning-AI/lightning/pull/19023))
- Fixed automatic detection of 'last.ckpt' files to respect the extension when filtering ([#17072](https://github.com/Lightning-AI/lightning/pull/17072))
- Fixed an issue where setting `CHECKPOINT_JOIN_CHAR` or `CHECKPOINT_EQUALS_CHAR` would only work on the `ModelCheckpoint` class but not on an instance ([#19054](https://github.com/Lightning-AI/lightning/pull/19054))
- Fixed `ModelCheckpoint` not expanding the `dirpath` if it has the `~` (home) prefix ([#19058](https://github.com/Lightning-AI/lightning/pull/19058))
- Fixed handling checkpoint dirpath suffix in NeptuneLogger ([#18863](https://github.com/Lightning-AI/lightning/pull/18863))
- Fixed an edge case where `ModelCheckpoint` would alternate between versioned and unversioned filename ([#19064](https://github.com/Lightning-AI/lightning/pull/19064))
- Fixed broadcast at initialization in `MPIEnvironment` ([#19074](https://github.com/Lightning-AI/lightning/pull/19074))
- Fixed the tensor conversion in `self.log` to respect the default dtype ([#19046](https://github.com/Lightning-AI/pytorch-lightning/issues/19046))


## [2.1.2] - 2023-11-15

### Fixed

- Fixed an issue causing permission errors on Windows when attempting to create a symlink for the "last" checkpoint ([#18942](https://github.com/Lightning-AI/pytorch-lightning/issues/18942))
- Fixed an issue where Metric instances from `torchmetrics` wouldn't get moved to the device when using FSDP ([#18954](https://github.com/Lightning-AI/pytorch-lightning/issues/18954))
- Fixed an issue preventing the user to `Trainer.save_checkpoint()` an FSDP model when `Trainer.test/validate/predict()` ran after `Trainer.fit()` ([#18992](https://github.com/Lightning-AI/pytorch-lightning/issues/18992))


## [2.1.1] - 2023-11-06

### Fixed

- Fixed an issue when replacing an existing `last.ckpt` file with a symlink ([#18793](https://github.com/Lightning-AI/lightning/pull/18793))
- Fixed an issue when `BatchSizeFinder` `steps_per_trial` parameter ends up defining how many validation batches to run during the entire training ([#18394](https://github.com/Lightning-AI/pytorch-lightning/issues/18394))
- Fixed an issue saving the `last.ckpt` file when using `ModelCheckpoint` on a remote filesystem and no logger is used ([#18867](https://github.com/Lightning-AI/pytorch-lightning/issues/18867))
- Refined the FSDP saving logic and error messaging when path exists ([#18884](https://github.com/Lightning-AI/lightning/pull/18884))
- Fixed an issue parsing the version from folders that don't include a version number in `TensorBoardLogger` and `CSVLogger` ([#18897](https://github.com/Lightning-AI/pytorch-lightning/issues/18897))


## [2.1.0] - 2023-10-11

### Added

- Added `metrics_format` attribute to `RichProgressBarTheme` class ([#18373](https://github.com/Lightning-AI/lightning/pull/18373))
- Added `CHECKPOINT_EQUALS_CHAR` attribute to `ModelCheckpoint` class ([#17999](https://github.com/Lightning-AI/lightning/pull/17999))
- Added `**summarize_kwargs` to `ModelSummary` and `RichModelSummary` callbacks ([#16788](https://github.com/Lightning-AI/lightning/pull/16788))
- Added support for the `max_size_cycle|max_size|min_size` iteration modes during evaluation ([#17163](https://github.com/Lightning-AI/lightning/pull/17163))
- Added support for the TPU-v4 architecture ([#17227](https://github.com/Lightning-AI/lightning/pull/17227))
- Added support for XLA's new PJRT runtime ([#17352](https://github.com/Lightning-AI/lightning/pull/17352))
- Check for invalid TPU device inputs ([#17227](https://github.com/Lightning-AI/lightning/pull/17227))
- Added `XLAStrategy(sync_module_states=bool)` to control whether to broadcast the parameters to all devices ([#17522](https://github.com/Lightning-AI/lightning/pull/17522))
- Added support for multiple optimizer parameter groups when using the FSDP strategy ([#17309](https://github.com/Lightning-AI/lightning/pull/17309))
- Enabled saving the full model state dict when using the `FSDPStrategy` ([#16558](https://github.com/Lightning-AI/lightning/pull/16558))
- Update `LightningDataModule.from_datasets` to support arbitrary iterables ([#17402](https://github.com/Lightning-AI/lightning/pull/17402))
- Run the DDP wrapper in a CUDA stream ([#17334](https://github.com/Lightning-AI/lightning/pull/17334))
- Added `SaveConfigCallback.save_config` to ease use cases such as saving the config to a logger ([#17475](https://github.com/Lightning-AI/lightning/pull/17475))
- Enabled optional file versioning of model checkpoints ([#17320](https://github.com/Lightning-AI/lightning/pull/17320))
- Added the process group timeout argument `FSDPStrategy(timeout=...)` for the FSDP strategy ([#17274](https://github.com/Lightning-AI/lightning/pull/17274))
- Added `FSDPStrategy(activation_checkpointing_policy=...)` to customize the layer policy for automatic activation checkpointing (requires torch>=2.1) ([#18045](https://github.com/Lightning-AI/lightning/pull/18045))
- Added CLI option `--map-to-cpu` to the checkpoint upgrade script to enable converting GPU checkpoints on a CPU-only machine ([#17527](https://github.com/Lightning-AI/lightning/pull/17527))
- Added non-layer param count to the model summary ([#17005](https://github.com/Lightning-AI/lightning/pull/17005))
- Updated `LearningRateMonitor` to log monitored values to `trainer.callback_metrics` ([#17626](https://github.com/Lightning-AI/lightning/pull/17626))
- Added `log_weight_decay` argument to `LearningRateMonitor` callback ([#18439](https://github.com/Lightning-AI/lightning/pull/18439))
- Added `Trainer.print()` to print on local rank zero only ([#17980](https://github.com/Lightning-AI/lightning/pull/17980))
- Added `Trainer.init_module()` context manager to instantiate large models efficiently directly on device, dtype ([#18004](https://github.com/Lightning-AI/lightning/pull/18004))
  * Creates the model parameters in the desired dtype (`torch.float32`, `torch.float64`) depending on the 'true' precision choice in `Trainer(precision='32-true'|'64-true')`
- Added the `LightningModule.configure_model()` hook to instantiate large models efficiently directly on device, dtype, and with sharding support ([#18004](https://github.com/Lightning-AI/lightning/pull/18004))
  * Handles initialization for FSDP models before wrapping and the Zero stage 3 initialization for DeepSpeed before sharding
- Added support for meta-device initialization with `Trainer.init_module(empty_init=True)` in FSDP ([#18385](https://github.com/Lightning-AI/lightning/pull/18385))
- Added `lightning.pytorch.plugins.PrecisionPlugin.module_init_context()` and `lightning.pytorch.strategies.Strategy.tensor_init_context()` context managers to control model and tensor instantiation ([#18004](https://github.com/Lightning-AI/lightning/pull/18004))
- Automatically call `xla_model.mark_step()` before saving checkpoints with XLA ([#17882](https://github.com/Lightning-AI/lightning/pull/17882))
- Added a callback for spike-detection ([#18014](https://github.com/Lightning-AI/lightning/pull/18014))
- Added the ability to set the `torch.distributed.fsdp.ShardingStrategy` via string in `FSDPStrategy` ([#18087](https://github.com/Lightning-AI/lightning/pull/18087))
- Improved error messages when attempting to load a DeepSpeed checkpoint at an invalid path ([#17795](https://github.com/Lightning-AI/lightning/pull/17795))
- Allowed accessing rank information in the main process before processes are launched when using the `XLAStrategy` ([#18194](https://github.com/Lightning-AI/lightning/pull/18194))
- Added support for true half-precision training via `Trainer(precision="16-true"|"bf16-true")` ([#18193](https://github.com/Lightning-AI/lightning/pull/18193), [#18217](https://github.com/Lightning-AI/lightning/pull/18217), [#18213](https://github.com/Lightning-AI/lightning/pull/18213), [#18219](https://github.com/Lightning-AI/lightning/pull/18219))
- Added automatic process cleanup to avoid zombie child processes and stalls when exceptions are raised ([#18218](https://github.com/Lightning-AI/lightning/pull/18218))
- Added validation of user input for `devices` and `num_nodes` when running with `SLURM` or `TorchElastic` ([#18292](https://github.com/Lightning-AI/lightning/pull/18292))
- Added support for saving checkpoints with either full state-dict or sharded state dict via `FSDPStrategy(state_dict_type="full"|"sharded")` ([#18364](https://github.com/Lightning-AI/lightning/pull/18364))
- Added support for loading sharded/distributed checkpoints in FSDP ([#18358](https://github.com/Lightning-AI/lightning/pull/18358))
- Made the text delimiter in the rich progress bar configurable ([#18372](https://github.com/Lightning-AI/lightning/pull/18372))
- Improved the error messaging and instructions when handling custom batch samplers in distributed settings ([#18402](https://github.com/Lightning-AI/lightning/pull/18402))
- Added support for mixed 8-bit precision as `Trainer(precision="transformer-engine")` using [Nvidia's Transformer Engine](https://docs.nvidia.com/deeplearning/transformer-engine) ([#18459](https://github.com/Lightning-AI/lightning/pull/18459))
- Added support for linear layer quantization with `Trainer(plugins=BitsandbytesPrecision())` using [bitsandbytes](https://github.com/TimDettmers/bitsandbytes) ([#18655](https://github.com/Lightning-AI/lightning/pull/18655))
- Added support for passing the process group to the `FSDPStrategy` ([#18583](https://github.com/Lightning-AI/lightning/pull/18583))
- Enabled the default process group configuration for FSDP's hybrid sharding ([#18583](https://github.com/Lightning-AI/lightning/pull/18583))
- Added `lightning.pytorch.utilities.suggested_max_num_workers` to assist with setting a good value in distributed settings ([#18591](https://github.com/Lightning-AI/lightning/pull/18591))
- Improved the `num_workers` warning to give a more accurate upper limit on the `num_workers` suggestion ([#18591](https://github.com/Lightning-AI/lightning/pull/18591))
- Added `lightning.pytorch.utilities.is_shared_filesystem` utility function to automatically check whether the filesystem is shared between machines ([#18586](https://github.com/Lightning-AI/lightning/pull/18586))
- Added support for returning an object of type `Mapping` from `LightningModule.training_step()` ([#18657](https://github.com/Lightning-AI/lightning/pull/18657))
- Added the hook `LightningModule.on_validation_model_zero_grad()` to allow overriding the behavior of zeroing the gradients before entering the validation loop ([#18710](https://github.com/Lightning-AI/lightning/pull/18710))

### Changed

- Changed default metric formatting from `round(..., 3)` to `".3f"` format string in `MetricsTextColumn` class ([#18483](https://github.com/Lightning-AI/lightning/pull/18483))
- Removed the limitation to call `self.trainer.model.parameters()` in `LightningModule.configure_optimizers()` ([#17309](https://github.com/Lightning-AI/lightning/pull/17309))
- `Trainer(accelerator="tpu", devices=[i])"` now selects the i-th TPU core (0-based, previously it was 1-based) ([#17227](https://github.com/Lightning-AI/lightning/pull/17227))
- Allow using iterable-style datasets with TPUs ([#17331](https://github.com/Lightning-AI/lightning/pull/17331))
- Increased the minimum XLA requirement to 1.13 ([#17368](https://github.com/Lightning-AI/lightning/pull/17368))
- `self.log`ed tensors are now kept in the original device to reduce unnecessary host-to-device synchronizations ([#17334](https://github.com/Lightning-AI/lightning/pull/17334))
- Made the run initialization in `WandbLogger` lazy to avoid creating artifacts when the CLI is used ([#17573](https://github.com/Lightning-AI/lightning/pull/17573))
- Simplified redirection of `*_step` methods in strategies by removing the `_LightningModuleWrapperBase` wrapper module ([#17531](https://github.com/Lightning-AI/lightning/pull/17531))
- Support kwargs input for LayerSummary ([#17709](https://github.com/Lightning-AI/lightning/pull/17709))
- Dropped support for `wandb` versions older than 0.12.0 in `WandbLogger` ([#17876](https://github.com/Lightning-AI/lightning/pull/17876))
- During `LightningModule.setup()`, the `self.device` now returns the device the module will be placed on instead of `cpu` ([#18021](https://github.com/Lightning-AI/lightning/pull/18021))
- Increased the minimum supported `wandb` version for `WandbLogger` from 0.12.0 to 0.12.10 ([#18171](https://github.com/Lightning-AI/lightning/pull/18171))
- The input tensors now get cast to the right precision type before transfer to the device ([#18264](https://github.com/Lightning-AI/lightning/pull/18264))
- Improved the formatting of emitted warnings ([#18288](https://github.com/Lightning-AI/lightning/pull/18288))
- Broadcast and reduction of tensors with XLA-based strategies now preserve the input's device ([#18275](https://github.com/Lightning-AI/lightning/pull/18275))
- The `FSDPStrategy` now loads checkpoints after the `configure_model`/`configure_sharded_model` hook ([#18358](https://github.com/Lightning-AI/lightning/pull/18358))
- The `FSDPStrategy.load_optimizer_state_dict` and `FSDPStrategy.load_model_state_dict` are a no-op now ([#18358](https://github.com/Lightning-AI/lightning/pull/18358))
- The `Trainer.num_val_batches`, `Trainer.num_test_batches` and `Trainer.num_sanity_val_batches` now return a list of sizes per dataloader instead of a single integer ([#18441](https://github.com/Lightning-AI/lightning/pull/18441))
- The `*_step(dataloader_iter)` flavor now no longer takes the `batch_idx` in the signature ([#18390](https://github.com/Lightning-AI/lightning/pull/18390))
- Calling `next(dataloader_iter)` now returns a triplet `(batch, batch_idx, dataloader_idx)` ([#18390](https://github.com/Lightning-AI/lightning/pull/18390))
- Calling `next(combined_loader)` now returns a triplet `(batch, batch_idx, dataloader_idx)` ([#18390](https://github.com/Lightning-AI/lightning/pull/18390))
- Due to lack of reliability, Trainer now only runs on one GPU instead of all GPUs in a Jupyter notebook if `devices="auto"` (default) ([#18291](https://github.com/Lightning-AI/lightning/pull/18291))
- Made the `batch_idx` argument optional in `validation_step`, `test_step` and `predict_step` to maintain consistency with `training_step` ([#18512](https://github.com/Lightning-AI/lightning/pull/18512))
- The `TQDMProgressBar` now consistently shows it/s for the speed even when the iteration time becomes larger than one second ([#18593](https://github.com/Lightning-AI/lightning/pull/18593))
- The `LightningDataModule.load_from_checkpoint` and `LightningModule.load_from_checkpoint` methods now raise an error if they are called on an instance instead of the class ([#18432](https://github.com/Lightning-AI/lightning/pull/18432))
- Enabled launching via `torchrun` in a SLURM environment; the `TorchElasticEnvironment` now gets chosen over the `SLURMEnvironment` if both are detected ([#18618](https://github.com/Lightning-AI/lightning/pull/18618))
- If not set by the user, Lightning will set `OMP_NUM_THREADS` to `num_cpus / num_processes` when launching subprocesses (e.g. when DDP is used) to avoid system overload for CPU-intensive tasks ([#18677](https://github.com/Lightning-AI/lightning/pull/18677))
- The `ModelCheckpoint` no longer deletes files under the save-top-k mechanism when resuming from a folder that is not the same as the current checkpoint folder ([#18750](https://github.com/Lightning-AI/lightning/pull/18750))
- The `ModelCheckpoint` no longer deletes the file that was passed to `Trainer.fit(ckpt_path=...)` ([#18750](https://github.com/Lightning-AI/lightning/pull/18750))
- Calling `trainer.fit()` twice now raises an error with strategies that spawn subprocesses through `multiprocessing` (ddp_spawn, xla) ([#18776](https://github.com/Lightning-AI/lightning/pull/18776))
- The `ModelCheckpoint` now saves a symbolic link if `save_last=True` and `save_top_k != 0` ([#18748](https://github.com/Lightning-AI/lightning/pull/18748))

### Deprecated

- Deprecated the `SingleTPUStrategy` (`strategy="single_tpu"`) in favor of `SingleDeviceXLAStrategy` (`strategy="single_xla"`) ([#17383](https://github.com/Lightning-AI/lightning/pull/17383))
- Deprecated the `TPUAccelerator` in favor of `XLAAccelerator` ([#17383](https://github.com/Lightning-AI/lightning/pull/17383))
- Deprecated the `TPUPrecisionPlugin` in favor of `XLAPrecisionPlugin` ([#17383](https://github.com/Lightning-AI/lightning/pull/17383))
- Deprecated the `TPUBf16PrecisionPlugin` in favor of `XLABf16PrecisionPlugin` ([#17383](https://github.com/Lightning-AI/lightning/pull/17383))
- Deprecated the `Strategy.post_training_step` method ([#17531](https://github.com/Lightning-AI/lightning/pull/17531))
- Deprecated the `LightningModule.configure_sharded_model` hook in favor of `LightningModule.configure_model` ([#18004](https://github.com/Lightning-AI/lightning/pull/18004))
- Deprecated the `LightningDoublePrecisionModule` wrapper in favor of calling `Trainer.precision_plugin.convert_input()` ([#18209](https://github.com/Lightning-AI/lightning/pull/18209))

### Removed

- Removed the `XLAStrategy.is_distributed` property. It is always True ([#17381](https://github.com/Lightning-AI/lightning/pull/17381))
- Removed the `SingleTPUStrategy.is_distributed` property. It is always False ([#17381](https://github.com/Lightning-AI/lightning/pull/17381))
- Removed experimental support for `torchdistx` due to a lack of project maintenance ([#17995](https://github.com/Lightning-AI/lightning/pull/17995))
- Removed support for PyTorch 1.11 ([#18691](https://github.com/Lightning-AI/lightning/pull/18691))

### Fixed

- Fixed an issue with reusing the same model across multiple trainer stages when using the `DeepSpeedStrategy` ([#17531](https://github.com/Lightning-AI/lightning/pull/17531))
- Fixed the saving and loading of FSDP optimizer states ([#17819](https://github.com/Lightning-AI/lightning/pull/17819))
- Fixed FSDP re-applying activation checkpointing when the user had manually applied it already ([#18006](https://github.com/Lightning-AI/lightning/pull/18006))
- Fixed issue where unexpected exceptions would leave the default torch dtype modified when using true precision settings ([#18500](https://github.com/Lightning-AI/lightning/pull/18500))
- Fixed issue where not including the `batch_idx` argument in the `training_step` would disable gradient accumulation ([#18619](https://github.com/Lightning-AI/lightning/pull/18619))
- Fixed the replacement of callbacks returned in `LightningModule.configure_callbacks` when the callback was a subclass of an existing Trainer callback ([#18508](https://github.com/Lightning-AI/lightning/pull/18508))
- Fixed `Trainer.log_dir` not returning the correct directory for the `CSVLogger` ([#18548](https://github.com/Lightning-AI/lightning/pull/18548))
- Fixed redundant input-type casting in FSDP precision ([#18630](https://github.com/Lightning-AI/lightning/pull/18630))
- Fixed numerical issues when reducing values in low precision with `self.log` ([#18686](https://github.com/Lightning-AI/lightning/pull/18686))
- Fixed an issue that would cause the gradients to be erased if validation happened in the middle of a gradient accumulation phase ([#18710](https://github.com/Lightning-AI/lightning/pull/18710))
- Fixed redundant file writes in `CSVLogger` ([#18567](https://github.com/Lightning-AI/lightning/pull/18567))
- Fixed an issue that could lead to checkpoint files being deleted accidentally when resuming training ([#18750](https://github.com/Lightning-AI/lightning/pull/18750))


## [2.0.9] - 2023-09-14

### Fixed

- Fixed an issue that wouldn't prevent the user to set the `log_model` parameter in `WandbLogger` via the LightningCLI ([#18458](https://github.com/Lightning-AI/lightning/pull/18458))
- Fixed the display of `v_num` in the progress bar when running with `Trainer(fast_dev_run=True)` ([#18491](https://github.com/Lightning-AI/lightning/pull/18491))
- Fixed `UnboundLocalError` when running with `python -O` ([#18496](https://github.com/Lightning-AI/lightning/pull/18496))
- Fixed visual glitch with the TQDM progress bar leaving the validation bar incomplete before switching back to the training display ([#18503](https://github.com/Lightning-AI/lightning/pull/18503))
- Fixed false positive warning about logging interval when running with `Trainer(fast_dev_run=True)` ([#18550](https://github.com/Lightning-AI/lightning/pull/18550))


## [2.0.8] - 2023-08-29

### Changed

- On XLA, avoid setting the global rank before processes have been launched as this will initialize the PJRT computation client in the main process ([#16966](https://github.com/Lightning-AI/lightning/pull/16966))
- Fix inefficiency in rich progress bar ([#18369](https://github.com/Lightning-AI/lightning/pull/18369))

### Fixed

- Fixed FSDP full-precision `param_dtype` training (`16-mixed` and `bf16-mixed` configurations) to avoid FSDP assertion errors with PyTorch < 2.0 ([#18278](https://github.com/Lightning-AI/lightning/pull/18278))
- Fixed an issue that prevented the use of custom logger classes without an `experiment` property defined ([#18093](https://github.com/Lightning-AI/lightning/pull/18093))
- Fixed setting the tracking uri in `MLFlowLogger` for logging artifacts to the MLFlow server ([#18395](https://github.com/Lightning-AI/lightning/pull/18395))
- Fixed redundant `iter()` call to dataloader when checking dataloading configuration ([#18415](https://github.com/Lightning-AI/lightning/pull/18415))
- Fixed model parameters getting shared between processes when running with `strategy="ddp_spawn"` and `accelerator="cpu"`; this has a necessary memory impact, as parameters are replicated for each process now ([#18238](https://github.com/Lightning-AI/lightning/pull/18238))
- Properly manage `fetcher.done` with `dataloader_iter` ([#18376](https://github.com/Lightning-AI/lightning/pull/18376))


## [2.0.7] - 2023-08-14

### Added

- Added `LightningOptimizer.refresh()` to update the `__dict__` in case the optimizer it wraps has changed its internal state ([#18280](https://github.com/Lightning-AI/lightning/pull/18280))

### Changed

- Disabled the auto-detection of the Kubeflow environment ([#18137](https://github.com/Lightning-AI/lightning/pull/18137))

### Fixed

- Fixed a `Missing folder` exception when using a Google Storage URL as a `default_root_dir` ([#18088](https://github.com/Lightning-AI/lightning/pull/18088))
- Fixed an issue that would prevent the user to set the multiprocessing start method after importing lightning ([#18177](https://github.com/Lightning-AI/lightning/pull/18177))
- Fixed the gradient unscaling logic if the training step skipped backward (by returning `None`) ([#18267](https://github.com/Lightning-AI/lightning/pull/18267))
- Ensure that the closure running inside the optimizer step has gradients enabled, even if the optimizer step has it disabled ([#18268](https://github.com/Lightning-AI/lightning/pull/18268))
- Fixed an issue that could cause the `LightningOptimizer` wrapper returned by `LightningModule.optimizers()` have different internal state than the optimizer it wraps ([#18280](https://github.com/Lightning-AI/lightning/pull/18280))


## [2.0.6] - 2023-07-20

### Fixed

- `LightningCLI` not saving correctly `seed_everything` when `run=True` and `seed_everything=True` ([#18056](https://github.com/Lightning-AI/lightning/pull/18056))
- Fixed validation of non-PyTorch LR schedulers in manual optimization mode ([#18092](https://github.com/Lightning-AI/lightning/pull/18092))
- Fixed an attribute error for `_FaultTolerantMode` when loading an old checkpoint that pickled the enum ([#18094](https://github.com/Lightning-AI/lightning/pull/18094))


## [2.0.5] - 2023-07-07

### Fixed

- Fixed delayed creation of experiment metadata and checkpoint/log dir name when using `WandbLogger` ([#17818](https://github.com/Lightning-AI/lightning/pull/17818))
- Fixed incorrect parsing of arguments when augmenting exception messages in DDP ([#17948](https://github.com/Lightning-AI/lightning/pull/17948))
- Fixed an issue causing the `torch.set_float32_matmul_precision` info message to show multiple times ([#17960](https://github.com/Lightning-AI/lightning/pull/17960))
- Added missing `map_location` argument for the `LightningDataModule.load_from_checkpoint` function ([#17950](https://github.com/Lightning-AI/lightning/pull/17950))
- Fix support for `neptune-client` ([#17939](https://github.com/Lightning-AI/lightning/pull/17939))


## [2.0.4] - 2023-06-22

- Added validation against misconfigured device selection when using the DeepSpeed strategy ([#17952](https://github.com/Lightning-AI/lightning/pull/17952))

### Changed

- Changes to the `NeptuneLogger` ([#16761](https://github.com/Lightning-AI/lightning/pull/16761)):
  * It now supports neptune-client 0.16.16 and neptune >=1.0, and we have replaced the `log()` method with `append()` and `extend()`.
  * It now accepts a namespace `Handler` as an alternative to `Run` for the `run` argument. This means that you can call it like `NeptuneLogger(run=run["some/namespace"])` to log everything to the `some/namespace/` location of the run.

### Fixed

- Fixed validation of parameters of `plugins.precision.MixedPrecisionPlugin` ([#17687](https://github.com/Lightning-AI/lightning/pull/17687))
- Fixed deriving default map location in `LightningModule.load_from_checkpoint` when there is extra state ([#17812](https://github.com/Lightning-AI/lightning/pull/17812))


## [2.0.3] - 2023-06-07

### Changed

- Made type hints public ([#17100](https://github.com/Lightning-AI/lightning/pull/17100))


### Fixed

- `CombinedLoader` only starts DataLoader workers when necessary when operating in sequential mode ([#17639](https://github.com/Lightning-AI/lightning/pull/17639))
- Fixed a potential bug with uploading model checkpoints to Neptune.ai by uploading files from stream ([#17430](https://github.com/Lightning-AI/lightning/pull/17430))
- Fixed signature inspection of decorated hooks ([#17507](https://github.com/Lightning-AI/lightning/pull/17507))
- The `WandbLogger` no longer flattens dictionaries in the hyperparameters logged to the dashboard ([#17574](https://github.com/Lightning-AI/lightning/pull/17574))
- Fixed computing the next version folder in `CSVLogger` ([#17139](https://github.com/Lightning-AI/lightning/pull/17139))
- Fixed a formatting issue when the filename in `ModelCheckpoint` contained metrics that were substrings of each other ([#17610](https://github.com/Lightning-AI/lightning/pull/17610))
- Fixed `WandbLogger` ignoring the `WANDB_PROJECT` environment variable ([#16222](https://github.com/Lightning-AI/lightning/pull/16222))
- Fixed inconsistent settings for FSDP Precision ([#17670](https://github.com/Lightning-AI/lightning/pull/17670))
- Fixed an edge case causing overlapping samples in DDP when no global seed is set ([#17713](https://github.com/Lightning-AI/lightning/pull/17713))
- Fallback to module available check for mlflow ([#17467](https://github.com/Lightning-AI/lightning/pull/17467))
- Fixed LR finder max val batches ([#17636](https://github.com/Lightning-AI/lightning/pull/17636))
- Fixed multithreading checkpoint loading ([#17678](https://github.com/Lightning-AI/lightning/pull/17678))


## [2.0.2] - 2023-04-24

### Fixed

- Fixed issue where `Model.load_from_checkpoint("checkpoint.ckpt", map_location=map_location)` would always return model on CPU ([#17308](https://github.com/Lightning-AI/lightning/pull/17308))
- Fixed Sync module states during non-fit ([#17370](https://github.com/Lightning-AI/lightning/pull/17370))
- Fixed an issue that caused `num_nodes` not to be set correctly for `FSDPStrategy` ([#17438](https://github.com/Lightning-AI/lightning/pull/17438))


## [2.0.1] - 2023-03-30

### Changed

- Pickling the `LightningModule` no longer pickles the `Trainer` ([#17133](https://github.com/Lightning-AI/lightning/pull/17133))
- Generalized `Optimizer` validation to accommodate both FSDP 1.x and 2.x ([#16733](https://github.com/Lightning-AI/lightning/pull/16733))
- Disable `torch.inference_mode` with `torch.compile` in PyTorch 2.0 ([#17215](https://github.com/Lightning-AI/lightning/pull/17215))

### Fixed

- Fixed issue where pickling the module instance would fail with a DataLoader error ([#17130](https://github.com/Lightning-AI/lightning/pull/17130))
- Fixed WandbLogger not showing "best" aliases for model checkpoints when `ModelCheckpoint(save_top_k>0)` is used ([#17121](https://github.com/Lightning-AI/lightning/pull/17121))
- Fixed the availability check for `rich` that prevented Lightning to be imported in Google Colab ([#17156](https://github.com/Lightning-AI/lightning/pull/17156))
- Fixed parsing the precision config for inference in `DeepSpeedStrategy` ([#16973](https://github.com/Lightning-AI/lightning/pull/16973))
- Fixed issue where `torch.compile` would fail when logging to WandB ([#17216](https://github.com/Lightning-AI/lightning/pull/17216))
- Changed the `is_picklable` util function to handle the edge case that throws a `TypeError` ([#17270](https://github.com/Lightning-AI/lightning/pull/17270))


## [2.0.0] - 2023-03-15

### Added

- Added migration logic to warn about checkpoints with apex AMP state ([#16161](https://github.com/Lightning-AI/lightning/pull/16161))
- Added the `Trainer.ckpt_path = ...` setter to statefully set the checkpoint path to load. This can act as a replacement for the removed `Trainer(resume_from_checkpoint=...)` flag ([#16187](https://github.com/Lightning-AI/lightning/pull/16187))
- Added an argument `include_cuda` in `pl.utilities.seed.isolate_rng` to disable managing `torch.cuda`'s rng ([#16423](https://github.com/Lightning-AI/lightning/pull/16423))
- Added `Tuner.lr_find(attr_name=...)` to specify custom learning rate attribute names ([#16462](https://github.com/Lightning-AI/lightning/pull/16462))
- Added an `OnExceptionCheckpoint` callback to save a checkpoint on exception ([#16512](https://github.com/Lightning-AI/lightning/pull/16512))
- Added support for running the `MLFlowLogger` with the `mlflow-skinny` package ([16513](https://github.com/Lightning-AI/lightning/pull/16513))
- Added a `Trainer.received_sigterm` property to check whether a SIGTERM signal was received ([#16501](https://github.com/Lightning-AI/lightning/pull/16501))
- Added support for cascading a SIGTERM signal to launched processes after the launching process (rank 0) receives it ([#16525](https://github.com/Lightning-AI/lightning/pull/16525))
- Added a `kill` method to launchers to kill all launched processes ([#16525](https://github.com/Lightning-AI/lightning/pull/16525))
- Added suffix option to DDP strategy names to enable `find_unused_parameters=True`, for example `strategy="ddp_find_unused_parameters_true"` ([#16611](https://github.com/Lightning-AI/lightning/pull/16611))
- Added a new method `Strategy.on_exception` to the strategy base interface ([#16646](https://github.com/Lightning-AI/lightning/pull/16646))
- Added support for `predict_step(dataloader_iter, batch_index)` ([#16726](https://github.com/Lightning-AI/lightning/pull/16726))
- Added support for arbitrary iterables as dataloaders ([#16726](https://github.com/Lightning-AI/lightning/pull/16726))
- Added "sequential" mode support to `CombinedLoader` to consume multiple iterables in sequence ([#16743](https://github.com/Lightning-AI/lightning/pull/16743), [#16784](https://github.com/Lightning-AI/lightning/pull/16784))
- Added "max_size" mode support to `CombinedLoader` to consume multiple iterables entirely without cycling ([#16939](https://github.com/Lightning-AI/lightning/pull/16939)
- Added a `Trainer(barebones=True)` argument where all features that may impact raw speed are disabled ([#16854](https://github.com/Lightning-AI/lightning/pull/16854))
- Added support for writing logs remote file systems on `CSVLoggers`. ([#16880](https://github.com/Lightning-AI/lightning/pull/16880))
- Added `DDPStrategy(start_method=...)` argument, defaulting to 'popen' ([#16809](https://github.com/Lightning-AI/lightning/pull/16809))
- Added checks for whether the iterables used by the loops are valid ([#17007](https://github.com/Lightning-AI/lightning/pull/17007))

### Changed

- The Trainer's signal handlers are now registered for `trainer.{validate,test,predict}` ([#17017](https://github.com/Lightning-AI/lightning/pull/17017))
- Renamed `ProgressBarBase` to `ProgressBar` ([#17058](https://github.com/Lightning-AI/lightning/pull/17058))
- The `Trainer` now chooses `accelerator="auto", strategy="auto", devices="auto"` as defaults ([#16847](https://github.com/Lightning-AI/lightning/pull/16847))
- "Native" suffix removal ([#16490](https://github.com/Lightning-AI/lightning/pull/16490))
 * `strategy="fsdp_native"` is now `strategy="fsdp"`
 * `strategy="fsdp_native_full_shard_offload"` is now `strategy="fsdp_cpu_offload"`
 * `pl.strategies.fully_sharded_native.DDPFullyShardedNativeStrategy` is now `pl.strategies.fsdp.FSDPStrategy`
 * `pl.plugins.precision.fsdp_native_native_amp.FullyShardedNativeNativeMixedPrecisionPlugin` is now `pl.plugins.precision.fsdp.FSDPMixedPrecisionPlugin`
 * `pl.plugins.precision.native_amp` is now `pl.plugins.precision.amp`
 * `NativeSyncBatchNorm` is now `TorchSyncBatchNorm`
- Changed the default of `LearningRateFinder(update_attr=...)` and `Tuner.lr_find(update_attr=...)` to `True` ([#16462](https://github.com/Lightning-AI/lightning/pull/16462))
- Renamed the `pl.utilities.exceptions.GracefulExitException` to `SIGTERMException` ([#16501](https://github.com/Lightning-AI/lightning/pull/16501))
- The `Callback.on_train_epoch_end` hook now runs after the `LightningModule.on_train_epoch_end` hook for instances of `EarlyStopping` and `Checkpoint` callbacks ([#16567](https://github.com/Lightning-AI/lightning/pull/16567))
- The `LightningModule.{un}toggle_optimizer` methods no longer accept a `optimizer_idx` argument to select the relevant optimizer. Instead, the optimizer object can be passed in directly ([#16560](https://github.com/Lightning-AI/lightning/pull/16560))
- Manual optimization is now required for working with multiple optimizers ([#16539](https://github.com/Lightning-AI/lightning/pull/16539))
- DDP's `find_unused_parameters` now defaults to `False` ([#16611](https://github.com/Lightning-AI/lightning/pull/16611))
- The strategy selected by `accelerator="hpu"` now defaults to `find_unused_parameters=False` ([#16611](https://github.com/Lightning-AI/lightning/pull/16611))
- The main progress bar displayed during training no longer includes the combined progress for validation ([#16695](https://github.com/Lightning-AI/lightning/pull/16695))
- Renamed `TQDMProgressBar.main_progress_bar` to `TQDMProgressBar.train_progress_bar` ([#16695](https://github.com/Lightning-AI/lightning/pull/16695))
- Marked the progress tracking classes as protected ([#17009](https://github.com/Lightning-AI/lightning/pull/17009))
- Marked the `lightning.pytorch.trainer.configuration_validator.verify_loop_configurations` function as protected ([#17009](https://github.com/Lightning-AI/lightning/pull/17009))
- Marked the `lightning.pytorch.utiltiies.distributed.register_ddp_comm_hook` function as protected ([#17009](https://github.com/Lightning-AI/lightning/pull/17009))
- Marked `lightning.pytorch.utilities.supporters.CombinedDataset` as protected ([#16714](https://github.com/Lightning-AI/lightning/pull/16714))
- Marked the `{Accelerator,Signal,Callback,Checkpoint,Data,Logger}Connector` classes as protected ([#17008](https://github.com/Lightning-AI/lightning/pull/17008))
- Marked the `lightning.pytorch.trainer.connectors.signal_connector.HandlersCompose` class as protected ([#17008](https://github.com/Lightning-AI/lightning/pull/17008))
- Disabled strict loading in multiprocessing launcher ("ddp_spawn", etc.) when loading weights back into the main process ([#16365](https://github.com/Lightning-AI/lightning/pull/16365))
- Renamed `CombinedLoader.loaders` to `CombinedLoader.iterables` ([#16743](https://github.com/Lightning-AI/lightning/pull/16743))
- Renamed `Trainer(replace_sampler_ddp=...)` to `Trainer(use_distributed_sampler=...)` ([#16829](https://github.com/Lightning-AI/lightning/pull/16829))
- Moved the `CombinedLoader` class from `lightning.pytorch.trainer.supporters` to `lightning.pytorch.combined_loader` ([#16819](https://github.com/Lightning-AI/lightning/pull/16819))
- The top-level loops now own the data sources and combined dataloaders ([#16726](https://github.com/Lightning-AI/lightning/pull/16726))
- The `trainer.*_dataloader` properties now return what the user returned in their `LightningModule.*_dataloader()` hook ([#16726](https://github.com/Lightning-AI/lightning/pull/16726), [#16800](https://github.com/Lightning-AI/lightning/pull/16800))
- The `dataloader_idx` argument is now optional for the `on_{validation,test,predict}_batch_{start,end}` hooks. Remove it or default it to 0 if you don't use multiple dataloaders ([#16753](https://github.com/Lightning-AI/lightning/pull/16753))
- Renamed `TPUSpawnStrategy` to `XLAStrategy` ([#16781](https://github.com/Lightning-AI/lightning/pull/16781))
- Renamed `strategy='tpu_spawn'` to `strategy='xla'` and `strategy='tpu_spawn_debug'` to `strategy='xla_debug'` ([#16781](https://github.com/Lightning-AI/lightning/pull/16781))
- Changed arguments for precision settings (from [64|32|16|bf16] to ["64-true"|"32-true"|"16-mixed"|"bf16-mixed"]) ([#16783](https://github.com/Lightning-AI/lightning/pull/16783))
- When using multiple devices, the strategy now defaults to "ddp" instead of "ddp_spawn" when none is set ([#16780](https://github.com/Lightning-AI/lightning/pull/16780))
- The selection `Trainer(strategy="ddp_spawn", ...)` no longer falls back to "ddp" when a cluster environment gets detected ([#16780](https://github.com/Lightning-AI/lightning/pull/16780))
- Predict's custom BatchSampler that tracks the batch indices no longer consumes the entire batch sampler at the beginning ([#16826](https://github.com/Lightning-AI/lightning/pull/16826))
- Gradient norm tracking with `track_grad_norm` no longer rounds the norms to 4 digits, but instead logs them at full resolution ([#16877](https://github.com/Lightning-AI/lightning/pull/16877))
- Merged the `DDPSpawnStrategy` into `DDPStrategy` ([#16809](https://github.com/Lightning-AI/lightning/pull/16809))
- The `NeptuneLogger` now requires `neptune>=1.0.0` ([#16888](https://github.com/Lightning-AI/lightning/pull/16888))
- Changed minimum supported version of `rich` from `10.14.0` to `12.13.0` ([#16798](https://github.com/Lightning-AI/lightning/pull/16798))
- Removed the `lightning.pytorch.overrides.torch_distributed.broadcast_object_list` function ([#17011](https://github.com/Lightning-AI/lightning/pull/17011))
- The `ServableModule` is now an abstract interface ([#17000](https://github.com/Lightning-AI/lightning/pull/17000))
- The `psutil` package is now required for CPU monitoring ([#17010](https://github.com/Lightning-AI/lightning/pull/17010))
- The Trainer no longer accepts positional arguments to ([#17022](https://github.com/Lightning-AI/lightning/pull/17022))

### Removed

- Removed support for PyTorch 1.10 ([#16492](https://github.com/Lightning-AI/lightning/pull/16492))
- Removed support for Python 3.7 ([#16579](https://github.com/Lightning-AI/lightning/pull/16579))
- Removed the `pl.lite` module in favor of `lightning_fabric` ([#15953](https://github.com/Lightning-AI/lightning/pull/15953))
- `nvidia/apex` removal ([#16149](https://github.com/Lightning-AI/lightning/pull/16149))
  * Removed `pl.plugins.NativeMixedPrecisionPlugin` in favor of `pl.plugins.MixedPrecisionPlugin`
  * Removed the `LightningModule.optimizer_step(using_native_amp=...)` argument
  * Removed the `Trainer(amp_backend=...)` argument
  * Removed the `Trainer.amp_backend` property
  * Removed the `Trainer(amp_level=...)` argument
  * Removed the `pl.plugins.ApexMixedPrecisionPlugin` class
  * Removed the `pl.utilities.enums.AMPType` enum
  * Removed the `DeepSpeedPrecisionPlugin(amp_type=..., amp_level=...)` arguments
- Removed `Trainer(strategy='horovod')` support ([#16150](https://github.com/Lightning-AI/lightning/pull/16150))
- `FairScale` removal (in favor of PyTorch's FSDP implementation) ([#16400](https://github.com/Lightning-AI/lightning/pull/16400))
  * Removed the `pl.overrides.fairscale.LightningShardedDataParallel` class
  * Removed the `pl.plugins.precision.fully_sharded_native_amp.FullyShardedNativeMixedPrecisionPlugin` class
  * Removed the `pl.plugins.precision.sharded_native_amp.ShardedNativeMixedPrecisionPlugin` class
  * Removed the `pl.strategies.fully_sharded.DDPFullyShardedStrategy` (fsdp) class
  * Removed the `pl.strategies.sharded.DDPShardedStrategy` (ddp_sharded) class
  * Removed the `pl.strategies.sharded_spawn.DDPSpawnShardedStrategy` (ddp_sharded_spawn) class
- Removed legacy device arguments in Trainer ([#16171](https://github.com/Lightning-AI/lightning/pull/16171))
  * Removed the `Trainer(gpus=...)` argument
  * Removed the `Trainer(tpu_cores=...)` argument
  * Removed the `Trainer(ipus=...)` argument
  * Removed the `Trainer(num_processes=...)` argument
- Removed the deprecated `pl.utilities.AllGatherGrad` class ([#16360](https://github.com/Lightning-AI/lightning/pull/16360))
- Removed the deprecated `resume_from_checkpoint` Trainer argument ([#16167](https://github.com/Lightning-AI/lightning/pull/16167))
- Removed the deprecated `pl.profiler` module ([#16359](https://github.com/Lightning-AI/lightning/pull/16359))
- Removed deadlock detection / process reconciliation (`PL_RECONCILE_PROCESS=1`) ([#16204](https://github.com/Lightning-AI/lightning/pull/16204))
- Removed the `{training,validation,test}_epoch_end` hooks which would retain step outputs in memory. Alternative implementations are suggested by implementing their `on_*_epoch_end` hooks instead ([#16520](https://github.com/Lightning-AI/lightning/pull/16520))
- Removed the `outputs` argument from the `on_predict_epoch_end` hook. You can access them via `trainer.predict_loop.predictions` ([#16655](https://github.com/Lightning-AI/lightning/pull/16655))
- Removed support for the experimental `PL_FAULT_TOLERANT_TRAINING` environment flag ([#16516](https://github.com/Lightning-AI/lightning/pull/16516), [#16533](https://github.com/Lightning-AI/lightning/pull/16533))
- Removed the deprecated `LightningCLI` arguments ([#16380](https://github.com/Lightning-AI/lightning/pull/16380))
  * `save_config_filename`
  * `save_config_overwrite`
  * `save_config_multifile`
  * `description`
  * `env_prefix`
  * `env_parse`
- Removed the deprecated `pl.strategies.utils.on_colab_kaggle` function ([#16437](https://github.com/Lightning-AI/lightning/pull/16437))
- Removed the deprecated code in:
  * `pl.core.mixins` ([#16424](https://github.com/Lightning-AI/lightning/pull/16424))
  * `pl.utilities.distributed` ([#16390](https://github.com/Lightning-AI/lightning/pull/16390))
  * `pl.utilities.apply_func` ([#16413](https://github.com/Lightning-AI/lightning/pull/16413))
  * `pl.utilities.xla_device` ([#16404](https://github.com/Lightning-AI/lightning/pull/16404))
  * `pl.utilities.data` ([#16440](https://github.com/Lightning-AI/lightning/pull/16440))
  * `pl.utilities.device_parser` ([#16412](https://github.com/Lightning-AI/lightning/pull/16412))
  * `pl.utilities.optimizer` ([#16439](https://github.com/Lightning-AI/lightning/pull/16439))
  * `pl.utilities.seed` ([#16422](https://github.com/Lightning-AI/lightning/pull/16422))
  * `pl.utilities.cloud_io` ([#16438](https://github.com/Lightning-AI/lightning/pull/16438))
- Removed the deprecated `Accelerator.setup_environment` method ([#16436](https://github.com/Lightning-AI/lightning/pull/16436))
- Mark the `forward_module` argument as required ([#16386](https://github.com/Lightning-AI/lightning/pull/16386))
  * Removed the deprecated `pl_module` argument from the distributed module wrappers
  * Removed the deprecated `pl.overrides.base.unwrap_lightning_module` function
  * Removed the `pl.overrides.distributed.LightningDistributedModule` class
  * Removed the deprecated `pl.overrides.fairscale.unwrap_lightning_module_sharded` function
  * Removed the `pl.overrides.fairscale.LightningDistributedModule` class
- Removed the deprecated automatic GPU selection ([#16184](https://github.com/Lightning-AI/lightning/pull/16184))
  * Removed the `Trainer(auto_select_gpus=...)` argument
  * Removed the `pl.tuner.auto_gpu_select.{pick_single_gpu,pick_multiple_gpus}` functions
- Removed support for loop customization
  * Removed `Loop.replace()` ([#16361](https://github.com/Lightning-AI/lightning/pull/16361))
  * Removed `Loop.connect()` ([#16384](https://github.com/Lightning-AI/lightning/pull/16384))
  * Removed the `trainer.{fit,validate,test,predict}_loop` properties ([#16384](https://github.com/Lightning-AI/lightning/pull/16384))
  * Removed the default `Loop.run()` implementation ([#16384](https://github.com/Lightning-AI/lightning/pull/16384))
  * The loop classes are now marked as protected ([#16445](https://github.com/Lightning-AI/lightning/pull/16445))
  * The fetching classes are now marked as protected ([#16664](https://github.com/Lightning-AI/lightning/pull/16664))
- The `lightning.pytorch.overrides.distributed.IndexBatchSamplerWrapper` class is now marked as protected ([#16826](https://github.com/Lightning-AI/lightning/pull/16826))
- Removed the `DataLoaderLoop`, `EvaluationEpochLoop`, and `PredictionEpochLoop` classes ([#16726](https://github.com/Lightning-AI/lightning/pull/16726))
- Removed `trainer.reset_*_dataloader()` methods in favor of `Loop.setup_data()` for the top-level loops ([#16726](https://github.com/Lightning-AI/lightning/pull/16726))
- Removed special support for truncated backpropagation through time (TBPTT) ([#16172](https://github.com/Lightning-AI/lightning/pull/16172))
  * Removed the `LightningModule.truncated_bptt_steps` attribute
  * Removed the `LightningModule.tbptt_split_batch` hook
  * The `LightningModule.training_step` no longer accepts a `hiddens` argument
  * Removed the `pl.loops.batch.TrainingBatchLoop`
  * Removed the `FitLoop.split_idx` property
  * Removed the `LoggerConnector.on_train_split_start` method
- Removed the experimental `PL_INTER_BATCH_PARALLELISM` environment flag ([#16355](https://github.com/Lightning-AI/lightning/pull/16355))
- Removed the `Trainer(move_metrics_to_cpu=True)` argument ([#16358](https://github.com/Lightning-AI/lightning/pull/16358))
- Removed the `LightningModule.precision` attribute ([#16203](https://github.com/Lightning-AI/lightning/pull/16203))
- Removed the automatic addition of a moving average of the `training_step` loss in the progress bar. Use `self.log("loss", ..., prog_bar=True)` instead. ([#16192](https://github.com/Lightning-AI/lightning/pull/16192))
- Removed support for passing a dictionary value to `self.log()` ([#16389](https://github.com/Lightning-AI/lightning/pull/16389))
- Removed `Trainer.model` setter ([#16462](https://github.com/Lightning-AI/lightning/pull/16462))
- Removed the argument `Trainer(multiple_trainloader_mode=...)`. You can use `CombinedLoader(..., mode=...)` directly now ([#16800](https://github.com/Lightning-AI/lightning/pull/16800))
- Removed the unused `lightning.pytorch.utilities.finite_checks.print_nan_gradients` function ([#16682](https://github.com/Lightning-AI/lightning/pull/16682))
- Removed the unused `lightning.pytorch.utilities.finite_checks.detect_nan_parameters` function ([#16682](https://github.com/Lightning-AI/lightning/pull/16682))
- Removed the unused `lightning.pytorch.utilities.parsing.flatten_dict` function ([#16744](https://github.com/Lightning-AI/lightning/pull/16744))
- Removed the unused `lightning.pytorch.utilities.metrics.metrics_to_scalars` function ([#16681](https://github.com/Lightning-AI/lightning/pull/16681))
- Removed the unused `lightning.pytorch.utilities.supporters.{SharedCycleIteratorState,CombinedLoaderIterator}` classes ([#16714](https://github.com/Lightning-AI/lightning/pull/16714))
- Tuner removal
  * Removed the deprecated `trainer.tuning` property ([#16379](https://github.com/Lightning-AI/lightning/pull/16379))
  * Removed the deprecated `TrainerFn.TUNING` and `RunningStage.TUNING` enums ([#16379](https://github.com/Lightning-AI/lightning/pull/16379))
  * Removed `Trainer.tune()` in favor of `Tuner(trainer).{lr_find,scale_batch_size}` ([#16462](https://github.com/Lightning-AI/lightning/pull/16462))
  * Removed `Trainer(auto_scale_batch_size=...)` in favor of `Tuner(trainer).scale_batch_size()` ([#16462](https://github.com/Lightning-AI/lightning/pull/16462))
  * Removed `Trainer(auto_lr_find=...)` in favor of `Tuner(trainer).lr_find()` ([#16462](https://github.com/Lightning-AI/lightning/pull/16462))
- Removed the `on_tpu` argument from `LightningModule.optimizer_step` hook ([#16537](https://github.com/Lightning-AI/lightning/pull/16537))
- Removed the `using_lbfgs` argument from `LightningModule.optimizer_step` hook ([#16538](https://github.com/Lightning-AI/lightning/pull/16538))
- Removed the `Trainer.data_parallel` property. Use `isinstance(trainer.strategy, ParallelStrategy)` instead ([#16703](https://github.com/Lightning-AI/lightning/pull/16703))
- Removed the `Trainer.prediction_writer_callbacks` property ([#16759](https://github.com/Lightning-AI/lightning/pull/16759))
- Removed support for multiple optimizers in automatic optimization mode ([#16539](https://github.com/Lightning-AI/lightning/pull/16539))
  * Removed `opt_idx` argument from `BaseFinetuning.finetune_function` callback method
  * Removed `opt_idx` argument from `Callback.on_before_optimizer_step` callback method
  * Removed `optimizer_idx` as an optional argument in `LightningModule.training_step`
  * Removed `optimizer_idx` argument from `LightningModule.on_before_optimizer_step`
  * Removed `optimizer_idx` argument from `LightningModule.configure_gradient_clipping`
  * Removed `optimizer_idx` argument from `LightningModule.optimizer_step`
  * Removed `optimizer_idx` argument from `LightningModule.optimizer_zero_grad`
  * Removed `optimizer_idx` argument from `LightningModule.lr_scheduler_step`
  * Removed support for declaring optimizer frequencies in the dictionary returned from `LightningModule.configure_optimizers`
  * Removed arguments `optimizer` and `optimizer_idx` from `LightningModule.backward`
  * Removed `optimizer_idx` argument from `PrecisionPlugin.optimizer_step` and all of its overrides in subclasses
  * Removed `optimizer_idx` argument from `PrecisionPlugin.{optimizer_step,backward}` and all of its overrides in subclasses
  * Removed `optimizer_idx` argument from `Strategy.{optimizer_step,backward}` and all of its overrides in subclasses
  * Removed `Trainer.optimizer_frequencies` attribute
- Removed `Strategy.dispatch` ([#16618](https://github.com/Lightning-AI/lightning/pull/16618))
- Removed `PrecisionPlugin.dispatch` ([#16618](https://github.com/Lightning-AI/lightning/pull/16618))
- Removed legacy argparse utilities ([#16708](https://github.com/Lightning-AI/lightning/pull/16708))
  * Removed `LightningDataModule` methods: `add_argparse_args()`, `from_argparse_args()`, `parse_argparser()`, `get_init_arguments_and_types()`
  * Removed class methods from Trainer: `default_attributes()`, `from_argparse_args()`, `parse_argparser()`, `match_env_arguments()`, `add_argparse_args()`
  * Removed functions from `lightning.pytorch.utilities.argparse`: `from_argparse_args()`, `parse_argparser()`, `parse_env_variables()`, `get_init_arguments_and_types()`, `add_argparse_args()`
  * Removed functions from `lightning.pytorch.utilities.parsing`: `import str_to_bool()`, `str_to_bool_or_int()`, `str_to_bool_or_str()`
- Removed support for passing a scheduling dictionary to `Trainer(accumulate_grad_batches=...)` ([#16729](https://github.com/Lightning-AI/lightning/pull/16729))
- Removed support for `DataParallel` (`strategy='dp'`) and the `LightningParallelModule`-Wrapper, ([#16748](https://github.com/Lightning-AI/lightning/pull/16748))
- Removed the unused `lightning.pytorch.utilities.supporters.{SharedCycleIteratorState,CombinedLoaderIterator}` classes ([#16714](https://github.com/Lightning-AI/lightning/pull/16714))
- Removed `ProgressBarBase.{train_batch_idx,val_batch_idx,test_batch_idx,predict_batch_idx}` properties ([#16760](https://github.com/Lightning-AI/lightning/pull/16760))
- Removed the `fit_loop.{min,max}_steps` setters ([#16803](https://github.com/Lightning-AI/lightning/pull/16803))
- Removed the `Trainer(track_grad_norm=...)` argument ([#16745](https://github.com/Lightning-AI/lightning/pull/16745))
- Removed the `LightningModule.log_grad_norm()` hook method ([#16745](https://github.com/Lightning-AI/lightning/pull/16745))
- Removed the `QuantizationAwareTraining` callback ([#16750](https://github.com/Lightning-AI/lightning/pull/16750))
- Removed the `ColossalAIStrategy` and `ColossalAIPrecisionPlugin` in favor of the new [lightning-colossalai](https://github.com/Lightning-AI/lightning-colossalai) package ([#16757](https://github.com/Lightning-AI/lightning/pull/16757), [#16778](https://github.com/Lightning-AI/lightning/pull/16778))
- Removed the `training_step_end`, `validation_step_end`, and `test_step_end` hooks from the `LightningModule` in favor of the `*_batch_end` hooks ([#16791](https://github.com/Lightning-AI/lightning/pull/16791))
- Removed the `lightning.pytorch.strategies.DDPSpawnStrategy` in favor of `DDPStrategy(start_method='spawn')` (merged both classes) ([#16809](https://github.com/Lightning-AI/lightning/pull/16809))
- Removed registration of `ShardedTensor` state dict hooks in `LightningModule.__init__` with `torch>=2.1` ([#16892](https://github.com/Lightning-AI/lightning/pull/16892))
- Removed the `lightning.pytorch.core.saving.ModelIO` class interface ([#16999](https://github.com/Lightning-AI/lightning/pull/16999))
- Removed the unused `lightning.pytorch.utilities.memory.get_model_size_mb` function ([#17001](https://github.com/Lightning-AI/lightning/pull/17001))

### Fixed

- Fixed an issue where `DistributedSampler.set_epoch` wasn't getting called during `trainer.predict` ([#16785](https://github.com/Lightning-AI/lightning/pull/16785), [#16826](https://github.com/Lightning-AI/lightning/pull/16826))

- Fixed an issue with comparing torch versions when using a version of torch built from source ([#17030](https://github.com/Lightning-AI/lightning/pull/17030))


- Improved the error message for installing tensorboard or tensorboardx ([#17053](https://github.com/Lightning-AI/lightning/pull/17053))


## [1.9.4] - 2023-03-01

### Added

- Added `Fabric(strategy="auto")` support. It will choose DDP over DDP-spawn, contrary to `strategy=None` (default) ([#16916](https://github.com/Lightning-AI/lightning/pull/16916))

### Fixed

- Fixed DDP spawn hang on TPU Pods ([#16844](https://github.com/Lightning-AI/lightning/pull/16844))
- Fixed edge cases in parsing device ids using NVML ([#16795](https://github.com/Lightning-AI/lightning/pull/16795))
- Fixed backwards compatibility for `lightning.pytorch.utilities.parsing.get_init_args` ([#16851](https://github.com/Lightning-AI/lightning/pull/16851))


## [1.9.3] - 2023-02-21

### Fixed

- Fixed an issue causing a wrong environment plugin to be selected when `accelerator=tpu` and `devices > 1` ([#16806](https://github.com/Lightning-AI/lightning/pull/16806))


## [1.9.2] - 2023-02-15

### Fixed

- Fixed an attribute error and improved input validation for invalid strategy types being passed to Trainer ([#16693](https://github.com/Lightning-AI/lightning/pull/16693))
- Fixed early stopping triggering extra validation runs after reaching `min_epochs` or `min_steps` ([#16719](https://github.com/Lightning-AI/lightning/pull/16719))


## [1.9.1] - 2023-02-10

### Fixed

- Fixed an unintended limitation for calling `save_hyperparameters` on mixin classes that don't subclass `LightningModule`/`LightningDataModule` ([#16369](https://github.com/Lightning-AI/lightning/pull/16369))
- Fixed an issue with `MLFlowLogger` logging the wrong keys with `.log_hyperparams()` ([#16418](https://github.com/Lightning-AI/lightning/pull/16418))
- Fixed logging more than 100 parameters with `MLFlowLogger` and long values are truncated ([#16451](https://github.com/Lightning-AI/lightning/pull/16451))
- Fixed strict availability check for `torch_xla` requirement ([#16476](https://github.com/Lightning-AI/lightning/pull/16476))
- Fixed an issue where PL would wrap DataLoaders with XLA's MpDeviceLoader more than once ([#16571](https://github.com/Lightning-AI/lightning/pull/16571))
- Fixed the batch_sampler reference for DataLoaders wrapped with XLA's MpDeviceLoader ([#16571](https://github.com/Lightning-AI/lightning/pull/16571))
- Fixed an import error when `torch.distributed` is not available ([#16658](https://github.com/Lightning-AI/lightning/pull/16658))


## [1.9.0] - 2023-01-17

### Added

- Added support for native logging of `MetricCollection` with enabled compute groups ([#15580](https://github.com/Lightning-AI/lightning/pull/15580))
- Added support for custom artifact names in `pl.loggers.WandbLogger` ([#16173](https://github.com/Lightning-AI/lightning/pull/16173))
- Added support for DDP with `LRFinder` ([#15304](https://github.com/Lightning-AI/lightning/pull/15304))
- Added utilities to migrate checkpoints from one Lightning version to another ([#15237](https://github.com/Lightning-AI/lightning/pull/15237))
- Added support to upgrade all checkpoints in a folder using the `pl.utilities.upgrade_checkpoint` script ([#15333](https://github.com/Lightning-AI/lightning/pull/15333))
- Add an axes argument `ax` to the `.lr_find().plot()` to enable writing to a user-defined axes in a matplotlib figure ([#15652](https://github.com/Lightning-AI/lightning/pull/15652))
- Added `log_model` parameter to `MLFlowLogger` ([#9187](https://github.com/Lightning-AI/lightning/pull/9187))
- Added a check to validate that wrapped FSDP models are used while initializing optimizers ([#15301](https://github.com/Lightning-AI/lightning/pull/15301))
- Added a warning when `self.log(..., logger=True)` is called without a configured logger ([#15814](https://github.com/Lightning-AI/lightning/pull/15814))
- Added support for colossalai 0.1.11 ([#15888](https://github.com/Lightning-AI/lightning/pull/15888))
- Added `LightningCLI` support for optimizer and learning schedulers via callable type dependency injection ([#15869](https://github.com/Lightning-AI/lightning/pull/15869))
- Added support for activation checkpointing for the `DDPFullyShardedNativeStrategy` strategy ([#15826](https://github.com/Lightning-AI/lightning/pull/15826))
- Added the option to set `DDPFullyShardedNativeStrategy(cpu_offload=True|False)` via bool instead of needing to pass a configuration object ([#15832](https://github.com/Lightning-AI/lightning/pull/15832))
- Added info message for Ampere CUDA GPU users to enable tf32 matmul precision ([#16037](https://github.com/Lightning-AI/lightning/pull/16037))
- Added support for returning optimizer-like classes in `LightningModule.configure_optimizers` ([#16189](https://github.com/Lightning-AI/lightning/pull/16189))

### Changed

- Drop PyTorch 1.9 support ([#15347](https://github.com/Lightning-AI/lightning/pull/15347))
- Switch from `tensorboard` to `tensorboardx` in `TensorBoardLogger` ([#15728](https://github.com/Lightning-AI/lightning/pull/15728))
- From now on, Lightning Trainer and `LightningModule.load_from_checkpoint` automatically upgrade the loaded checkpoint if it was produced in an old version of Lightning ([#15237](https://github.com/Lightning-AI/lightning/pull/15237))
- `Trainer.{validate,test,predict}(ckpt_path=...)` no longer restores the `Trainer.global_step` and `trainer.current_epoch` value from the checkpoints - From now on, only `Trainer.fit` will restore this value ([#15532](https://github.com/Lightning-AI/lightning/pull/15532))
- The `ModelCheckpoint.save_on_train_epoch_end` attribute is now computed dynamically every epoch, accounting for changes to the validation dataloaders ([#15300](https://github.com/Lightning-AI/lightning/pull/15300))
- The Trainer now raises an error if it is given multiple stateful callbacks of the same time with colliding state keys ([#15634](https://github.com/Lightning-AI/lightning/pull/15634))
- `MLFlowLogger` now logs hyperparameters and metrics in batched API calls ([#15915](https://github.com/Lightning-AI/lightning/pull/15915))
- Overriding the `on_train_batch_{start,end}` hooks in conjunction with taking a `dataloader_iter` in the `training_step` no longer errors out and instead shows a warning ([#16062](https://github.com/Lightning-AI/lightning/pull/16062))
- Move `tensorboardX` to extra dependencies. Use the `CSVLogger` by default ([#16349](https://github.com/Lightning-AI/lightning/pull/16349))

### Deprecated

- Deprecated `description`, `env_prefix` and `env_parse` parameters in `LightningCLI.__init__` in favour of giving them through `parser_kwargs` ([#15651](https://github.com/Lightning-AI/lightning/pull/15651))
- Deprecated `pl.profiler` in favor of `pl.profilers` ([#16059](https://github.com/Lightning-AI/lightning/pull/16059))
- Deprecated `Trainer(auto_select_gpus=...)` in favor of `pl.accelerators.find_usable_cuda_devices` ([#16147](https://github.com/Lightning-AI/lightning/pull/16147))
- Deprecated `pl.tuner.auto_gpu_select.{pick_single_gpu,pick_multiple_gpus}` in favor of `pl.accelerators.find_usable_cuda_devices` ([#16147](https://github.com/Lightning-AI/lightning/pull/16147))
- `nvidia/apex` deprecation ([#16039](https://github.com/Lightning-AI/lightning/pull/16039))
  * Deprecated `pl.plugins.NativeMixedPrecisionPlugin` in favor of `pl.plugins.MixedPrecisionPlugin`
  * Deprecated the `LightningModule.optimizer_step(using_native_amp=...)` argument
  * Deprecated the `Trainer(amp_backend=...)` argument
  * Deprecated the `Trainer.amp_backend` property
  * Deprecated the `Trainer(amp_level=...)` argument
  * Deprecated the `pl.plugins.ApexMixedPrecisionPlugin` class
  * Deprecates the `pl.utilities.enums.AMPType` enum
  * Deprecates the `DeepSpeedPrecisionPlugin(amp_type=..., amp_level=...)` arguments
- `horovod` deprecation ([#16141](https://github.com/Lightning-AI/lightning/pull/16141))
  * Deprecated `Trainer(strategy="horovod")`
  * Deprecated the `HorovodStrategy` class
- Deprecated `pl.lite.LightningLite` in favor of `lightning.fabric.Fabric` ([#16314](https://github.com/Lightning-AI/lightning/pull/16314))
- `FairScale` deprecation (in favor of PyTorch's FSDP implementation) ([#16353](https://github.com/Lightning-AI/lightning/pull/16353))
  * Deprecated the `pl.overrides.fairscale.LightningShardedDataParallel` class
  * Deprecated the `pl.plugins.precision.fully_sharded_native_amp.FullyShardedNativeMixedPrecisionPlugin` class
  * Deprecated the `pl.plugins.precision.sharded_native_amp.ShardedNativeMixedPrecisionPlugin` class
  * Deprecated the `pl.strategies.fully_sharded.DDPFullyShardedStrategy` class
  * Deprecated the `pl.strategies.sharded.DDPShardedStrategy` class
  * Deprecated the `pl.strategies.sharded_spawn.DDPSpawnShardedStrategy` class


### Removed

- Removed deprecated `pl.utilities.memory.get_gpu_memory_map` in favor of `pl.accelerators.cuda.get_nvidia_gpu_stats` ([#15617](https://github.com/Lightning-AI/lightning/pull/15617))
- Temporarily removed support for Hydra multi-run ([#15737](https://github.com/Lightning-AI/lightning/pull/15737))
- Removed deprecated `pl.profiler.base.AbstractProfiler` in favor of `pl.profilers.profiler.Profiler` ([#15637](https://github.com/Lightning-AI/lightning/pull/15637))
- Removed deprecated `pl.profiler.base.BaseProfiler` in favor of `pl.profilers.profiler.Profiler` ([#15637](https://github.com/Lightning-AI/lightning/pull/15637))
- Removed deprecated code in `pl.utilities.meta` ([#16038](https://github.com/Lightning-AI/lightning/pull/16038))
- Removed the deprecated `LightningDeepSpeedModule` ([#16041](https://github.com/Lightning-AI/lightning/pull/16041))
- Removed the deprecated `pl.accelerators.GPUAccelerator` in favor of `pl.accelerators.CUDAAccelerator` ([#16050](https://github.com/Lightning-AI/lightning/pull/16050))
- Removed the deprecated `pl.profiler.*` classes in favor of `pl.profilers` ([#16059](https://github.com/Lightning-AI/lightning/pull/16059))
- Removed the deprecated `pl.utilities.cli` module in favor of `pl.cli` ([#16116](https://github.com/Lightning-AI/lightning/pull/16116))
- Removed the deprecated `pl.loggers.base` module in favor of `pl.loggers.logger` ([#16120](https://github.com/Lightning-AI/lightning/pull/16120))
- Removed the deprecated `pl.loops.base` module in favor of `pl.loops.loop` ([#16142](https://github.com/Lightning-AI/lightning/pull/16142))
- Removed the deprecated `pl.core.lightning` module in favor of `pl.core.module` ([#16318](https://github.com/Lightning-AI/lightning/pull/16318))
- Removed the deprecated `pl.callbacks.base` module in favor of `pl.callbacks.callback` ([#16319](https://github.com/Lightning-AI/lightning/pull/16319))
- Removed the deprecated `Trainer.reset_train_val_dataloaders()` in favor of `Trainer.reset_{train,val}_dataloader` ([#16131](https://github.com/Lightning-AI/lightning/pull/16131))
- Removed support for `LightningCLI(seed_everything_default=None)` ([#16131](https://github.com/Lightning-AI/lightning/pull/16131))
- Removed support in LightningLite for FairScale's sharded training (`strategy='ddp_sharded'|'ddp_sharded_spawn'`). Use Fully-Sharded Data Parallel instead (`strategy='fsdp'`) ([#16329](https://github.com/Lightning-AI/lightning/pull/16329))


### Fixed

- Enhanced `reduce_boolean_decision` to accommodate `any`-analogous semantics expected by the `EarlyStopping` callback ([#15253](https://github.com/Lightning-AI/lightning/pull/15253))
- Fixed the incorrect optimizer step synchronization when running across multiple TPU devices ([#16020](https://github.com/Lightning-AI/lightning/pull/16020))
- Fixed a type error when dividing the chunk size in the ColossalAI strategy ([#16212](https://github.com/Lightning-AI/lightning/pull/16212))
- Fixed bug where the ``interval`` key of the scheduler would be ignored during manual optimization, making the LearningRateMonitor callback fail to log the learning rate ([#16308](https://github.com/Lightning-AI/lightning/pull/16308))
- Fixed an issue with `MLFlowLogger` not finalizing correctly when status code 'finished' was passed ([#16340](https://github.com/Lightning-AI/lightning/pull/16340))


## [1.8.6] - 2022-12-21

- minor cleaning


## [1.8.5] - 2022-12-15

- Add function to remove checkpoint to allow override for extended classes ([#16067](https://github.com/Lightning-AI/lightning/pull/16067))


## [1.8.4] - 2022-12-08

### Changed

- Direct support for compiled models (
   [#15922](https://github.com/Lightning-AI/lightning/pull/15922),
   [#15957](https://github.com/Lightning-AI/lightning/pull/15957)
)

### Fixed

- Fixed issue with unsupported torch.inference_mode() on hpu backends ([#15918](https://github.com/Lightning-AI/lightning/pull/15918))
- Fixed LRScheduler import for PyTorch 2.0 ([#15940](https://github.com/Lightning-AI/lightning/pull/15940))
- Fixed `fit_loop.restarting` to be `False` for lr finder ([#15620](https://github.com/Lightning-AI/lightning/pull/15620))
- Fixed `torch.jit.script`-ing a LightningModule causing an unintended error message about deprecated `use_amp` property ([#15947](https://github.com/Lightning-AI/lightning/pull/15947))
- Fixed the `XLAProfiler` not recording anything due to mismatching of action names ([#15885](https://github.com/Lightning-AI/lightning/pull/15885))


## [1.8.3] - 2022-11-22

### Changed

- Temporarily removed support for Hydra multi-run ([#15737](https://github.com/Lightning-AI/lightning/pull/15737))
- Switch from `tensorboard` to `tensorboardx` in `TensorBoardLogger` ([#15728](https://github.com/Lightning-AI/lightning/pull/15728))


## [1.8.2] - 2022-11-17

### Fixed

- Make sure save_dir can be empty str ([#15638](https://github.com/Lightning-AI/lightning/pull/15638))
- Fixed the automatic fallback from `Trainer(strategy="ddp_spawn", ...)` to `Trainer(strategy="ddp", ...)` when on an LSF cluster ([#15103](https://github.com/Lightning-AI/lightning/pull/15103))



## [1.8.1] - 2022-11-10

### Added

- Added back the accidentally removed `pl.utilities.distributed.rank_zero_only` function ([#15536](https://github.com/Lightning-AI/lightning/pull/15536))

### Deprecated

- Deprecated `pl.utilities.distributed.rank_zero_only` in favor of `pl.utilities.rank_zero_only` ([#15536](https://github.com/Lightning-AI/lightning/pull/15536))

### Fixed

- Fixed `TensorBoardLogger` not validating the input array type when logging the model graph ([#15323](https://github.com/Lightning-AI/lightning/pull/15323))
- Fixed an attribute error in `ColossalAIStrategy` at import time when `torch.distributed` is not available ([#15535](https://github.com/Lightning-AI/lightning/pull/15535))
- Fixed an issue when calling `fs.listdir` with file URI instead of path in `CheckpointConnector` ([#15413](https://github.com/Lightning-AI/lightning/pull/15413))
- Fixed an issue with the `BaseFinetuning` callback not setting the `track_running_stats` attribute for batch normaliztion layers ([#15063](https://github.com/Lightning-AI/lightning/pull/15063))
- Fixed an issue with `WandbLogger(log_model=True|'all)` raising an error and not being able to serialize tensors in the metadata ([#15544](https://github.com/Lightning-AI/lightning/pull/15544))
- Fixed the gradient unscaling logic when using `Trainer(precision=16)` and fused optimizers such as `Adam(..., fused=True)` ([#15544](https://github.com/Lightning-AI/lightning/pull/15544))
- Fixed model state transfer in multiprocessing launcher when running multi-node ([#15567](https://github.com/Lightning-AI/lightning/pull/15567))
- Fixed manual optimization raising `AttributeError` with Bagua Strategy ([#12534](https://github.com/Lightning-AI/lightning/pull/12534))
- Fixed the import of `pytorch_lightning` causing a warning 'Redirects are currently not supported in Windows or MacOs' ([#15610](https://github.com/Lightning-AI/lightning/pull/15610))


## [1.8.0] - 2022-11-01

### Added

- Added support for requeueing slurm array jobs ([#15040](https://github.com/Lightning-AI/lightning/pull/15040))
- Added native AMP support for `ddp_fork` (and associated alias strategies) with CUDA GPUs ([#14983](https://github.com/Lightning-AI/lightning/pull/14983))
- Added `BatchSizeFinder` callback ([#11089](https://github.com/Lightning-AI/lightning/pull/11089))
- Added `LearningRateFinder` callback ([#13802](https://github.com/Lightning-AI/lightning/pull/13802))
- Tuner now supports a new `method` argument which will determine when to run the `BatchSizeFinder`: one of `fit`, `validate`, `test` or `predict` ([#11089](https://github.com/Lightning-AI/lightning/pull/11089))
- Added prefix to log message in `seed_everything` with rank info ([#14031](https://github.com/Lightning-AI/lightning/pull/14031))
- Added support for auto wrapping for `DDPFullyShardedNativeStrategy` ([#14252](https://github.com/Lightning-AI/lightning/pull/14252))
- Added support for passing extra init-parameters to the `LightningDataModule.from_datasets` ([#14185](https://github.com/Lightning-AI/lightning/pull/14185))
- Added support for saving sharded optimizer state dict outside of `DDPShardedStrategy` ([#14208](https://github.com/Lightning-AI/lightning/pull/14208))
- Added support for auto wrapping for `DDPFullyShardedStrategy` ([#14383](https://github.com/Lightning-AI/lightning/pull/14383))
- Integrate the `lightning_utilities` package (
  [#14475](https://github.com/Lightning-AI/lightning/pull/14475),
  [#14537](https://github.com/Lightning-AI/lightning/pull/14537),
  [#14556](https://github.com/Lightning-AI/lightning/pull/14556),
  [#14558](https://github.com/Lightning-AI/lightning/pull/14558),
  [#14575](https://github.com/Lightning-AI/lightning/pull/14575),
  [#14620](https://github.com/Lightning-AI/lightning/pull/14620))
- Added `args` parameter to `LightningCLI` to ease running from within Python ([#14596](https://github.com/Lightning-AI/lightning/pull/14596))
- Added `WandbLogger.download_artifact` and `WandbLogger.use_artifact` for managing artifacts with Weights and Biases ([#14551](https://github.com/Lightning-AI/lightning/pull/14551))
- Added an option to configure the signal SLURM sends when a job is preempted or requeued ([#14626](https://github.com/Lightning-AI/lightning/pull/14626))
- Added a warning when the model passed to `LightningLite.setup()` does not have all parameters on the same device ([#14822](https://github.com/Lightning-AI/lightning/pull/14822))
- The `CometLogger` now flags the Comet Experiments as being created from Lightning for analytics purposes ([#14906](https://github.com/Lightning-AI/lightning/pull/14906))
- Introduce `ckpt_path="hpc"` keyword for checkpoint loading ([#14911](https://github.com/Lightning-AI/lightning/pull/14911))
- Added a more descriptive error message when attempting to fork processes with pre-initialized CUDA context ([#14709](https://github.com/Lightning-AI/lightning/pull/14709))
- Added support for custom parameters in subclasses of `SaveConfigCallback` ([#14998](https://github.com/Lightning-AI/lightning/pull/14998))
- Added `inference_mode` flag to Trainer to let users enable/disable inference mode during evaluation ([#15034](https://github.com/Lightning-AI/lightning/pull/15034))
- Added `LightningLite.no_backward_sync` for control over efficient gradient accumulation with distributed strategies ([#14966](https://github.com/Lightning-AI/lightning/pull/14966))
- Added a sanity check that scripts are executed with the `srun` command in SLURM and that environment variables are not conflicting ([#15011](https://github.com/Lightning-AI/lightning/pull/15011))
- Added an error message when attempting to launch processes with `python -i` and an interactive-incompatible strategy ([#15293](https://github.com/Lightning-AI/lightning/pull/15293))

### Changed

- The `Trainer.{fit,validate,test,predict,tune}` methods now raise a useful error message if the input is not a `LightningModule` ([#13892](https://github.com/Lightning-AI/lightning/pull/13892))
- Raised a `MisconfigurationException` if batch transfer hooks are overridden with `IPUAccelerator` ([#13961](https://github.com/Lightning-AI/lightning/pull/13961))
- Replaced the unwrapping logic in strategies with direct access to unwrapped `LightningModule` ([#13738](https://github.com/Lightning-AI/lightning/pull/13738))
- Enabled `on_before_batch_transfer` for `DPStrategy` and `IPUAccelerator` ([#14023](https://github.com/Lightning-AI/lightning/pull/14023))
- When resuming training with Apex enabled, the `Trainer` will now raise an error ([#14341](https://github.com/Lightning-AI/lightning/pull/14341))
- Included `torch.cuda` rng state to the aggregate `_collect_rng_states()` and `_set_rng_states()` ([#14384](https://github.com/Lightning-AI/lightning/pull/14384))
- Changed `trainer.should_stop` to not stop in between an epoch and run until `min_steps/min_epochs` only ([#13890](https://github.com/Lightning-AI/lightning/pull/13890))
- The `pyDeprecate` dependency is no longer installed ([#14472](https://github.com/Lightning-AI/lightning/pull/14472))
- When using multiple loggers, by default checkpoints and profiler output now get saved to the log dir of the first logger in the list ([#14325](https://github.com/Lightning-AI/lightning/pull/14325))
- In Lightning Lite, state-dict access to the module wrapper now gets passed through to the original module reference ([#14629](https://github.com/Lightning-AI/lightning/pull/14629))
- Removed fall-back to `LightningEnvironment` when number of SLURM tasks does not correspond to number of processes in Trainer ([#14300](https://github.com/Lightning-AI/lightning/pull/14300))
- Aligned DDP and DDPSpawn strategies in setting up the environment ([#11073](https://github.com/Lightning-AI/lightning/pull/11073))
- Integrated the Lite Precision plugins into the PL Precision plugins - the base class in PL now extends the `lightning_lite.precision.Precision` base class ([#14798](https://github.com/Lightning-AI/lightning/pull/14798))
  * The `PrecisionPlugin.backward` signature changed: The `closure_loss` argument was renamed to `tensor`
  * The `PrecisionPlugin.{pre_,post_}backward` signature changed: The `closure_loss` argument was renamed to `tensor` and moved as the first argument
  * The `PrecisionPlugin.optimizer_step` signature changed: The `model`, `optimizer_idx` and `closure` arguments need to be passed as keyword arguments now
- Trainer queries the CUDA devices through NVML if available to avoid initializing CUDA before forking, which eliminates the need for the `PL_DISABLE_FORK` environment variable introduced in v1.7.4 ([#14631](https://github.com/Lightning-AI/lightning/pull/14631))
- The `MLFlowLogger.finalize()` now sets the status to `FAILED` when an exception occurred in `Trainer`, and sets the status to `FINISHED` on successful completion ([#12292](https://github.com/Lightning-AI/lightning/pull/12292))
- It is no longer needed to call `model.double()` when using `precision=64` in Lightning Lite ([#14827](https://github.com/Lightning-AI/lightning/pull/14827))
- HPC checkpoints are now loaded automatically only in slurm environment when no specific value for `ckpt_path` has been set ([#14911](https://github.com/Lightning-AI/lightning/pull/14911))
- The `Callback.on_load_checkpoint` now gets the full checkpoint dictionary and the `callback_state` argument was renamed `checkpoint` ([#14835](https://github.com/Lightning-AI/lightning/pull/14835))
- Moved the warning about saving nn.Module in `save_hyperparameters()` to before the deepcopy ([#15132](https://github.com/Lightning-AI/lightning/pull/15132))
- To avoid issues with forking processes, from PyTorch 1.13 and higher, Lightning will directly use the PyTorch NVML-based check for `torch.cuda.device_count` and from PyTorch 2.0 and higher, Lightning will configure PyTorch to use a NVML-based check for `torch.cuda.is_available`. ([#15110](https://github.com/Lightning-AI/lightning/pull/15110), [#15133](https://github.com/Lightning-AI/lightning/pull/15133))
- The `NeptuneLogger` now uses `neptune.init_run` instead of the deprecated `neptune.init` to initialize a run ([#15393](https://github.com/Lightning-AI/lightning/pull/15393))

### Deprecated

- Deprecated `LightningDeepSpeedModule` ([#14000](https://github.com/Lightning-AI/lightning/pull/14000))
- Deprecated `amp_level` from `Trainer` in favour of passing it explicitly via precision plugin ([#13898](https://github.com/Lightning-AI/lightning/pull/13898))
- Deprecated the calls to `pl.utiltiies.meta` functions in favor of built-in https://github.com/pytorch/torchdistx support ([#13868](https://github.com/Lightning-AI/lightning/pull/13868))
- Deprecated the `unwrap_lightning_module` and `unwrap_lightning_module_sharded` utility functions in favor of accessing the unwrapped `LightningModule` on the strategy directly ([#13738](https://github.com/Lightning-AI/lightning/pull/13738))
- Deprecated the `pl_module` argument in `LightningParallelModule`, `LightningDistributedModule`, `LightningShardedDataParallel`, `LightningBaguaModule` and `LightningDeepSpeedModule` wrapper classes ([#13738](https://github.com/Lightning-AI/lightning/pull/13738))
- Deprecated the `on_colab_kaggle` function ([#14247](https://github.com/Lightning-AI/lightning/pull/14247))
- Deprecated the internal `pl.core.mixins.DeviceDtypeModuleMixin` class ([#14511](https://github.com/Lightning-AI/lightning/pull/14511), [#14548](https://github.com/Lightning-AI/lightning/pull/14548))
- Deprecated all functions in `pl.utilities.xla_device` ([#14514](https://github.com/Lightning-AI/lightning/pull/14514), [#14550](https://github.com/Lightning-AI/lightning/pull/14550))
  * Deprecated the internal `inner_f` function
  * Deprecated the internal `pl_multi_process` function
  * Deprecated the internal `XLADeviceUtils.xla_available` staticmethod
  * Deprecated the `XLADeviceUtils.tpu_device_exists` staticmethod in favor of `pl.accelerators.TPUAccelerator.is_available()`
- Deprecated `pl.utilities.distributed.tpu_distributed` in favor of `lightning_lite.accelerators.tpu.tpu_distributed` ([#14550](https://github.com/Lightning-AI/lightning/pull/14550))
- Deprecated all functions in `pl.utilities.cloud_io` in favor of `lightning_lite.utilities.cloud_io` ([#14515](https://github.com/Lightning-AI/lightning/pull/14515))
- Deprecated the functions in `pl.utilities.apply_func` in favor of `lightning_utilities.core.apply_func` ([#14516](https://github.com/Lightning-AI/lightning/pull/14516), [#14537](https://github.com/Lightning-AI/lightning/pull/14537))
- Deprecated all functions in `pl.utilities.device_parser` ([#14492](https://github.com/Lightning-AI/lightning/pull/14492), [#14753](https://github.com/Lightning-AI/lightning/pull/14753))
  * Deprecated the `pl.utilities.device_parser.determine_root_gpu_device` in favor of `lightning_lite.utilities.device_parser.determine_root_gpu_device`
  * Deprecated the `pl.utilities.device_parser.parse_gpu_ids` in favor of `lightning_lite.utilities.device_parser.parse_gpu_ids`
  * Deprecated the `pl.utilities.device_parser.is_cuda_available` in favor of `lightning_lite.accelerators.cuda.is_cuda_available`
  * Deprecated the `pl.utilities.device_parser.num_cuda_devices` in favor of `lightning_lite.accelerators.cuda.num_cuda_devices`
  * Deprecated the `pl.utilities.device_parser.parse_cpu_cores` in favor of `lightning_lite.accelerators.cpu.parse_cpu_cores`
  * Deprecated the `pl.utilities.device_parser.parse_tpu_cores` in favor of `lightning_lite.accelerators.tpu.parse_tpu_cores`
  * Deprecated the `pl.utilities.device_parser.parse_hpus` in favor of `pl.accelerators.hpu.parse_hpus`
- Deprecated duplicate `SaveConfigCallback` parameters in `LightningCLI.__init__`: `save_config_kwargs`, `save_config_overwrite` and `save_config_multifile`. New `save_config_kwargs` parameter should be used instead ([#14998](https://github.com/Lightning-AI/lightning/pull/14998))
- Deprecated `TrainerFn.TUNING`, `RunningStage.TUNING` and `trainer.tuning` property ([#15100](https://github.com/Lightning-AI/lightning/pull/15100))
- Deprecated custom `pl.utilities.distributed.AllGatherGrad` implementation in favor of PyTorch's ([#15364](https://github.com/Lightning-AI/lightning/pull/15364))

### Removed

- Removed the deprecated `Trainer.training_type_plugin` property in favor of `Trainer.strategy` ([#14011](https://github.com/Lightning-AI/lightning/pull/14011))
- Removed all deprecated training type plugins ([#14011](https://github.com/Lightning-AI/lightning/pull/14011))
- Removed the deprecated `DDP2Strategy` ([#14026](https://github.com/Lightning-AI/lightning/pull/14026))
- Removed the deprecated `DistributedType` and `DeviceType` enum classes ([#14045](https://github.com/Lightning-AI/lightning/pull/14045))
- Removed deprecated support for passing the `rank_zero_warn` warning category positionally ([#14470](https://github.com/Lightning-AI/lightning/pull/14470))
- Removed the legacy and unused `Trainer.get_deprecated_arg_names()` ([#14415](https://github.com/Lightning-AI/lightning/pull/14415))
- Removed the deprecated `on_train_batch_end(outputs)` format when multiple optimizers are used and TBPTT is enabled ([#14373](https://github.com/Lightning-AI/lightning/pull/14373))
- Removed the deprecated `training_epoch_end(outputs)` format when multiple optimizers are used and TBPTT is enabled ([#14373](https://github.com/Lightning-AI/lightning/pull/14373))
- Removed the experimental `pl.utiltiies.meta` functions in favor of built-in https://github.com/pytorch/torchdistx support ([#13868](https://github.com/Lightning-AI/lightning/pull/13868))
- Removed the deprecated `LoggerCollection`; `Trainer.logger` and `LightningModule.logger` now returns the first logger when more than one gets passed to the Trainer ([#14283](https://github.com/Lightning-AI/lightning/pull/14283))
- Removed the deprecated the `trainer.lr_schedulers` ([#14408](https://github.com/Lightning-AI/lightning/pull/14408))
- Removed the deprecated `LightningModule.{on_hpc_load,on_hpc_save}` hooks in favor of the general purpose hooks `LightningModule.{on_load_checkpoint,on_save_checkpoint}` ([#14315](https://github.com/Lightning-AI/lightning/pull/14315))
- Removed deprecated support for old torchtext versions ([#14375](https://github.com/Lightning-AI/lightning/pull/14375))
- Removed deprecated support for the old `neptune-client` API in the `NeptuneLogger` ([#14727](https://github.com/Lightning-AI/lightning/pull/14727))
- Removed the deprecated `weights_save_path` Trainer argumnent and `Trainer.weights_save_path` property ([#14424](https://github.com/Lightning-AI/lightning/pull/14424))
- Removed the deprecated ([#14471](https://github.com/Lightning-AI/lightning/pull/14471))
  * `pl.utilities.distributed.rank_zero_only` in favor of `pl.utilities.rank_zero.rank_zero_only`
  * `pl.utilities.distributed.rank_zero_debug` in favor of `pl.utilities.rank_zero.rank_zero_debug`
  * `pl.utilities.distributed.rank_zero_info` in favor of `pl.utilities.rank_zero.rank_zero_info`
  * `pl.utilities.warnings.rank_zero_warn` in favor of `pl.utilities.rank_zero.rank_zero_warn`
  * `pl.utilities.warnings.rank_zero_deprecation` in favor of `pl.utilities.rank_zero.rank_zero_deprecation`
  * `pl.utilities.warnings.LightningDeprecationWarning` in favor of `pl.utilities.rank_zero.LightningDeprecationWarning`
- Removed deprecated `Trainer.num_processes` attribute in favour of `Trainer.num_devices` ([#14423](https://github.com/Lightning-AI/lightning/pull/14423))
- Removed the deprecated `Trainer.data_parallel_device_ids` hook in favour of `Trainer.device_ids` ([#14422](https://github.com/Lightning-AI/lightning/pull/14422))
- Removed the deprecated class `TrainerCallbackHookMixin` ([#14401](https://github.com/Lightning-AI/lightning/pull/14401))
- Removed the deprecated `BaseProfiler` and `AbstractProfiler` classes ([#14404](https://github.com/Lightning-AI/lightning/pull/14404))
- Removed the deprecated way to set the distributed backend via the environment variable `PL_TORCH_DISTRIBUTED_BACKEND`, in favor of setting the `process_group_backend` in the strategy constructor ([#14693](https://github.com/Lightning-AI/lightning/pull/14693))
- Removed deprecated callback hooks ([#14834](https://github.com/Lightning-AI/lightning/pull/14834))
  * `Callback.on_configure_sharded_model` in favor of `Callback.setup`
  * `Callback.on_before_accelerator_backend_setup` in favor of `Callback.setup`
  * `Callback.on_batch_start` in favor of `Callback.on_train_batch_start`
  * `Callback.on_batch_end` in favor of `Callback.on_train_batch_end`
  * `Callback.on_epoch_start` in favor of `Callback.on_{train,validation,test}_epoch_start`
  * `Callback.on_epoch_end` in favor of `Callback.on_{train,validation,test}_epoch_end`
  * `Callback.on_pretrain_routine_{start,end}` in favor of `Callback.on_fit_start`
- Removed the deprecated device attributes `Trainer.{devices,gpus,num_gpus,ipus,tpu_cores}` in favor of the accelerator-agnostic `Trainer.num_devices` ([#14829](https://github.com/Lightning-AI/lightning/pull/14829))
- Removed the deprecated `LightningIPUModule` ([#14830](https://github.com/Lightning-AI/lightning/pull/14830))
- Removed the deprecated `Logger.agg_and_log_metrics` hook in favour of `Logger.log_metrics` and the `agg_key_funcs` and `agg_default_func` arguments. ([#14840](https://github.com/Lightning-AI/lightning/pull/14840))
- Removed the deprecated precision plugin checkpoint hooks `PrecisionPlugin.on_load_checkpoint` and `PrecisionPlugin.on_save_checkpoint` ([#14833](https://github.com/Lightning-AI/lightning/pull/14833))
- Removed the deprecated `Trainer.root_gpu` attribute in favor of `Trainer.strategy.root_device` ([#14829](https://github.com/Lightning-AI/lightning/pull/14829))
- Removed the deprecated `Trainer.use_amp` and `LightningModule.use_amp` attributes ([#14832](https://github.com/Lightning-AI/lightning/pull/14832))
- Removed the deprecated callback hooks `Callback.on_init_start` and `Callback.on_init_end` ([#14867](https://github.com/Lightning-AI/lightning/pull/14867))
- Removed the deprecated `Trainer.run_stage` in favor of `Trainer.{fit,validate,test,predict}` ([#14870](https://github.com/Lightning-AI/lightning/pull/14870))
- Removed the deprecated `SimpleProfiler.profile_iterable` and `AdvancedProfiler.profile_iterable` attributes ([#14864](https://github.com/Lightning-AI/lightning/pull/14864))
- Removed the deprecated `Trainer.verbose_evaluate` ([#14884](https://github.com/Lightning-AI/lightning/pull/14884))
- Removed the deprecated `Trainer.should_rank_save_checkpoint` ([#14885](https://github.com/Lightning-AI/lightning/pull/14885))
- Removed the deprecated `TrainerOptimizersMixin` ([#14887](https://github.com/Lightning-AI/lightning/pull/14887))
- Removed the deprecated `Trainer.lightning_optimizers` ([#14889](https://github.com/Lightning-AI/lightning/pull/14889))
- Removed the deprecated `TrainerDataLoadingMixin` ([#14888](https://github.com/Lightning-AI/lightning/pull/14888))
- Removed the deprecated `Trainer.call_hook` in favor of `Trainer._call_callback_hooks`, `Trainer._call_lightning_module_hook`, `Trainer._call_ttp_hook`, and `Trainer._call_accelerator_hook` ([#14869](https://github.com/Lightning-AI/lightning/pull/14869))
- Removed the deprecated `Trainer.{validated,tested,predicted}_ckpt_path` ([#14897](https://github.com/Lightning-AI/lightning/pull/14897))
- Removed the deprecated `device_stats_monitor_prefix_metric_keys` ([#14890](https://github.com/Lightning-AI/lightning/pull/14890))
- Removed the deprecated `LightningDataModule.on_save/load_checkpoint` hooks ([#14909](https://github.com/Lightning-AI/lightning/pull/14909))
- Removed support for returning a value in `Callback.on_save_checkpoint` in favor of implementing `Callback.state_dict` ([#14835](https://github.com/Lightning-AI/lightning/pull/14835))

### Fixed

- Fixed an issue with `LightningLite.setup()` not setting the `.device` attribute correctly on the returned wrapper ([#14822](https://github.com/Lightning-AI/lightning/pull/14822))
- Fixed an attribute error when running the tuner together with the `StochasticWeightAveraging` callback ([#14836](https://github.com/Lightning-AI/lightning/pull/14836))
- Fixed MissingFieldException in offline mode for the `NeptuneLogger()` ([#14919](https://github.com/Lightning-AI/lightning/pull/14919))
- Fixed wandb `save_dir` is overridden by `None` `dir` when using CLI ([#14878](https://github.com/Lightning-AI/lightning/pull/14878))
- Fixed a missing call to `LightningDataModule.load_state_dict` hook while restoring checkpoint using `LightningDataModule.load_from_checkpoint` ([#14883](https://github.com/Lightning-AI/lightning/pull/14883))
- Fixed torchscript error with containers of LightningModules ([#14904](https://github.com/Lightning-AI/lightning/pull/14904))
- Fixed reloading of the last checkpoint on run restart ([#14907](https://github.com/Lightning-AI/lightning/pull/14907))
- `SaveConfigCallback` instances should only save the config once to allow having the `overwrite=False` safeguard when using `LightningCLI(..., run=False)` ([#14927](https://github.com/Lightning-AI/lightning/pull/14927))
- Fixed an issue with terminating the trainer profiler when a `StopIteration` exception is raised while using an `IterableDataset` ([#14940](https://github.com/Lightning-AI/lightning/pull/14945))
- Do not update on-plateau schedulers when reloading from an end-of-epoch checkpoint ([#14702](https://github.com/Lightning-AI/lightning/pull/14702))
- Fixed `Trainer` support for PyTorch built without distributed support ([#14971](https://github.com/Lightning-AI/lightning/pull/14971))
- Fixed batch normalization statistics calculation in `StochasticWeightAveraging` callback ([#14866](https://github.com/Lightning-AI/lightning/pull/14866))
- Avoided initializing optimizers during deepspeed inference ([#14944](https://github.com/Lightning-AI/lightning/pull/14944))
- Fixed `LightningCLI` parse_env and description in subcommands ([#15138](https://github.com/Lightning-AI/lightning/pull/15138))
- Fixed an exception that would occur when creating a `multiprocessing.Pool` after importing Lightning ([#15292](https://github.com/Lightning-AI/lightning/pull/15292))
- Fixed a pickling error when using `RichProgressBar` together with checkpointing ([#15319](https://github.com/Lightning-AI/lightning/pull/15319))
- Fixed the `RichProgressBar` crashing when used with distributed strategies ([#15376](https://github.com/Lightning-AI/lightning/pull/15376))
- Fixed an issue with `RichProgressBar` not resetting the internal state for the sanity check progress ([#15377](https://github.com/Lightning-AI/lightning/pull/15377))
- Fixed an issue with DataLoader re-instantiation when the attribute is an array and the default value of the corresponding argument changed ([#15409](https://github.com/Lightning-AI/lightning/pull/15409))


## [1.7.7] - 2022-09-22

### Fixed

- Fixed the availability check for the neptune-client package ([#14714](https://github.com/Lightning-AI/lightning/pull/14714))
- Break HPU Graphs into two parts (forward + backward as one and optimizer as another) for better performance ([#14656](https://github.com/Lightning-AI/lightning/pull/14656))
- Fixed torchscript error with ensembles of LightningModules ([#14657](https://github.com/Lightning-AI/lightning/pull/14657), [#14724](https://github.com/Lightning-AI/lightning/pull/14724))
- Fixed an issue with `TensorBoardLogger.finalize` creating a new experiment when none was created during the Trainer's execution ([#14762](https://github.com/Lightning-AI/lightning/pull/14762))
- Fixed `TypeError` on import when `torch.distributed` is not available ([#14809](https://github.com/Lightning-AI/lightning/pull/14809))


## [1.7.6] - 2022-09-13

### Changed

- Improved the error messaging when passing `Trainer.method(model, x_dataloader=None)` with no module-method implementations available ([#14614](https://github.com/Lightning-AI/lightning/pull/14614))

### Fixed

- Reset the dataloaders on OOM failure in batch size finder to use the last successful batch size ([#14372](https://github.com/Lightning-AI/lightning/pull/14372))
- Fixed an issue to keep downscaling the batch size in case there hasn't been even a single successful optimal batch size with `mode="power"` ([#14372](https://github.com/Lightning-AI/lightning/pull/14372))
- Fixed an issue where `self.log`-ing a tensor would create a user warning from PyTorch about cloning tensors ([#14599](https://github.com/Lightning-AI/lightning/pull/14599))
- Fixed compatibility when `torch.distributed` is not available ([#14454](https://github.com/Lightning-AI/lightning/pull/14454))


## [1.7.5] - 2022-09-06

### Fixed

- Squeezed tensor values when logging with `LightningModule.log` ([#14489](https://github.com/Lightning-AI/lightning/pull/14489))
- Fixed `WandbLogger` `save_dir` is not set after creation ([#14326](https://github.com/Lightning-AI/lightning/pull/14326))
- Fixed `Trainer.estimated_stepping_batches` when maximum number of epochs is not set ([#14317](https://github.com/Lightning-AI/lightning/pull/14317))


## [1.7.4] - 2022-08-31

### Added

- Added an environment variable `PL_DISABLE_FORK` that can be used to disable all forking in the Trainer ([#14319](https://github.com/Lightning-AI/lightning/pull/14319))

### Fixed

- Fixed `LightningDataModule` hparams parsing ([#12806](https://github.com/Lightning-AI/lightning/pull/12806))
- Reset epoch progress with batch size scaler ([#13846](https://github.com/Lightning-AI/lightning/pull/13846))
- Fixed restoring the trainer after using `lr_find()` so that the correct LR schedule is used for the actual training ([#14113](https://github.com/Lightning-AI/lightning/pull/14113))
- Fixed incorrect values after transferring data to an MPS device ([#14368](https://github.com/Lightning-AI/lightning/pull/14368))


## [1.7.3] - 2022-08-25

### Fixed

- Fixed an assertion error when using a `ReduceOnPlateau` scheduler with the Horovod strategy ([#14215](https://github.com/Lightning-AI/lightning/pull/14215))
- Fixed an `AttributeError` when accessing `LightningModule.logger` and the Trainer has multiple loggers ([#14234](https://github.com/Lightning-AI/lightning/pull/14234))
- Added back support for `log`ging in the `configure_gradient_clipping` hook after unintended removal in v1.7.2 ([#14298](https://github.com/Lightning-AI/lightning/pull/14298))
- Fixed wrong num padding for `RichProgressBar` ([#14296](https://github.com/Lightning-AI/lightning/pull/14296))
- Fixed an issue to avoid the impact of sanity check on `reload_dataloaders_every_n_epochs` for validation ([#13964](https://github.com/Lightning-AI/lightning/pull/13964))


## [1.7.2] - 2022-08-17

### Added

- Added `FullyShardedNativeNativeMixedPrecisionPlugin` to handle precision for `DDPFullyShardedNativeStrategy` ([#14092](https://github.com/Lightning-AI/lightning/pull/14092))
- Added profiling to these hooks: `on_before_batch_transfer`, `transfer_batch_to_device`, `on_after_batch_transfer`, `configure_gradient_clipping`, `clip_gradients` ([#14069](https://github.com/Lightning-AI/lightning/pull/14069))

### Changed

- The `WandbLogger.name` property no longer returns the name of the experiment, and instead returns the project's name ([#14145](https://github.com/Lightning-AI/lightning/pull/14145))
- The default project name in `WandbLogger` is now "lightning_logs" ([#14145](https://github.com/Lightning-AI/lightning/pull/14145))
- Updated compatibility for LightningLite to run with the latest DeepSpeed 0.7.0 ([13967](https://github.com/Lightning-AI/lightning/pull/13967))

### Fixed

- Fixed a bug that caused spurious `AttributeError` when multiple `DataLoader` classes are imported ([#14117](https://github.com/Lightning-AI/lightning/pull/14117))
- Fixed epoch-end logging results not being reset after the end of the epoch ([#14061](https://github.com/Lightning-AI/lightning/pull/14061))
- Fixed resuming from a checkpoint when using Stochastic Weight Averaging (SWA) ([#9938](https://github.com/Lightning-AI/lightning/pull/9938))
- Fixed the device placement when `LightningModule.cuda()` gets called without specifying a device index and the current cuda device was not 0 ([#14128](https://github.com/Lightning-AI/lightning/pull/14128))
- Avoided false positive warning about using `sync_dist` when using torchmetrics ([#14143](https://github.com/Lightning-AI/lightning/pull/14143))
- Avoid `metadata.entry_points` deprecation warning on Python 3.10 ([#14052](https://github.com/Lightning-AI/lightning/pull/14052))
- Fixed epoch-end logging results not being reset after the end of the epoch ([#14061](https://github.com/Lightning-AI/lightning/pull/14061))
- Avoid raising the sampler warning if num_replicas=1 ([#14097](https://github.com/Lightning-AI/lightning/pull/14097))
- Fixed saving hyperparameters in a composition where the parent class is not a `LightningModule` or `LightningDataModule` ([#14151](https://github.com/Lightning-AI/lightning/pull/14151))
- Avoided requiring the FairScale package to use precision with the fsdp native strategy ([#14092](https://github.com/Lightning-AI/lightning/pull/14092))
- Fixed an issue in which the default name for a run in `WandbLogger` would be set to the project name instead of a randomly generated string ([#14145](https://github.com/Lightning-AI/lightning/pull/14145))
- Fixed not preserving set attributes on `DataLoader` and `BatchSampler` when instantiated inside `*_dataloader` hooks ([#14212](https://github.com/Lightning-AI/lightning/pull/14212))


## [1.7.1] - 2022-08-09

### Fixed

- Casted only floating point tensors to fp16 with IPUs ([#13983](https://github.com/Lightning-AI/lightning/pull/13983))
- Casted tensors to fp16 before moving them to device with  `DeepSpeedStrategy` ([#14000](https://github.com/Lightning-AI/lightning/pull/14000))
- Fixed the `NeptuneLogger` dependency being unrecognized ([#13988](https://github.com/Lightning-AI/lightning/pull/13988))
- Fixed an issue where users would be warned about unset `max_epochs` even when `fast_dev_run` was set ([#13262](https://github.com/Lightning-AI/lightning/pull/13262))
- Fixed MPS device being unrecognized ([#13992](https://github.com/Lightning-AI/lightning/pull/13992))
- Fixed incorrect `precision="mixed"` being used with `DeepSpeedStrategy` and `IPUStrategy` ([#14041](https://github.com/Lightning-AI/lightning/pull/14041))
- Fixed dtype inference during gradient norm computation ([#14051](https://github.com/Lightning-AI/lightning/pull/14051))
- Fixed a bug that caused `ddp_find_unused_parameters` to be set `False`, whereas the intended default is `True` ([#14095](https://github.com/Lightning-AI/lightning/pull/14095))


## [1.7.0] - 2022-08-02

### Added

-  Added ``ServableModule`` and its associated callback called ``ServableModuleValidator`` to ensure the model can served ([#13614](https://github.com/Lightning-AI/lightning/pull/13614))
-  Converted validation loop config warnings to `PossibleUserWarning` ([#13377](https://github.com/Lightning-AI/lightning/pull/13377))
- Added a flag named `log_rank_zero_only` to `EarlyStopping` to disable logging to non-zero rank processes ([#13233](https://github.com/Lightning-AI/lightning/pull/13233))
- Added support for reloading the last checkpoint saved by passing `ckpt_path="last"` ([#12816](https://github.com/Lightning-AI/lightning/pull/12816))
- Added `LightningDataModule.load_from_checkpoint` to support loading datamodules directly from checkpoint ([#12550](https://github.com/Lightning-AI/lightning/pull/12550))
- Added a friendly error message when attempting to call `Trainer.save_checkpoint()` without a model attached ([#12772](https://github.com/Lightning-AI/lightning/pull/12772))
- Added a friendly error message when attempting to use `DeepSpeedStrategy` on unsupported accelerators ([#12699](https://github.com/Lightning-AI/lightning/pull/12699))
- Enabled `torch.inference_mode` for evaluation and prediction ([#12715](https://github.com/Lightning-AI/lightning/pull/12715))
- Added support for setting `val_check_interval` to a value higher than the amount of training batches when `check_val_every_n_epoch=None` ([#11993](https://github.com/Lightning-AI/lightning/pull/11993))
- Include the `pytorch_lightning` version as a header in the CLI config files ([#12532](https://github.com/Lightning-AI/lightning/pull/12532))
- Added support for `Callback` registration through entry points ([#12739](https://github.com/Lightning-AI/lightning/pull/12739))
- Added support for `Trainer(deterministic="warn")` to warn instead of fail when a non-deterministic operation is encountered ([#12588](https://github.com/Lightning-AI/lightning/pull/12588))
- Added profiling to the loops' dataloader `__next__` calls ([#12124](https://github.com/Lightning-AI/lightning/pull/12124))
- Hivemind Strategy
    * Added `CollaborativeStrategy` ([#12842](https://github.com/Lightning-AI/lightning/pull/12842))
    * Renamed `CollaborativeStrategy` to `HivemindStrategy` ([#13388](https://github.com/Lightning-AI/lightning/pull/13388))
    * Removed unnecessary endpoint logic, renamed `collaborative` to `hivemind` ([#13392](https://github.com/Lightning-AI/lightning/pull/13392))
- Include a version suffix for new "last" checkpoints of later runs in the same directory ([#12902](https://github.com/Lightning-AI/lightning/pull/12902))
- Show a better error message when a Metric that does not return a Tensor is logged ([#13164](https://github.com/Lightning-AI/lightning/pull/13164))
- Added missing `predict_dataset` argument in `LightningDataModule.from_datasets` to create predict dataloaders ([#12942](https://github.com/Lightning-AI/lightning/pull/12942))
- Added class name prefix to metrics logged by `DeviceStatsMonitor` ([#12228](https://github.com/Lightning-AI/lightning/pull/12228))
- Automatically wrap custom samplers under a distributed environment by using `DistributedSamplerWrapper` ([#12959](https://github.com/Lightning-AI/lightning/pull/12959))
- Added profiling of `LightningDataModule` hooks ([#12971](https://github.com/Lightning-AI/lightning/pull/12971))
- Added Native FSDP Strategy ([#12447](https://github.com/Lightning-AI/lightning/pull/12447))
- Added breaking of lazy graph across training, validation, test and predict steps when training with habana accelerators to ensure better performance ([#12938](https://github.com/Lightning-AI/lightning/pull/12938))
- Added `Checkpoint` class to inherit from ([#13024](https://github.com/Lightning-AI/lightning/pull/13024))
- Added CPU metric tracking to `DeviceStatsMonitor` ([#11795](https://github.com/Lightning-AI/lightning/pull/11795))
- Added `teardown()` method to `Accelerator` ([#11935](https://github.com/Lightning-AI/lightning/pull/11935))
- Added support for using custom Trainers that don't include callbacks using the CLI ([#13138](https://github.com/Lightning-AI/lightning/pull/13138))
- Added a `timeout` argument to `DDPStrategy` and `DDPSpawnStrategy`. ([#13244](https://github.com/Lightning-AI/lightning/pull/13244), [#13383](https://github.com/Lightning-AI/lightning/pull/13383))
- Added `XLAEnvironment` cluster environment plugin ([#11330](https://github.com/Lightning-AI/lightning/pull/11330))
- Added logging messages to notify when `FitLoop` stopping conditions are met ([#9749](https://github.com/Lightning-AI/lightning/pull/9749))
- Added support for calling unknown methods with `DummyLogger` ([#13224](https://github.com/Lightning-AI/lightning/pull/13224)
- Added support for recursively setting the `Trainer` reference for ensembles of `LightningModule`s ([#13638](https://github.com/Lightning-AI/lightning/pull/13638)
- Added Apple Silicon Support via `MPSAccelerator` ([#13123](https://github.com/Lightning-AI/lightning/pull/13123))
- Added support for DDP Fork ([#13405](https://github.com/Lightning-AI/lightning/pull/13405))
- Added support for async checkpointing ([#13658](https://github.com/Lightning-AI/lightning/pull/13658))
- Added support for HPU Device stats monitor ([#13819](https://github.com/Lightning-AI/lightning/pull/13819))

### Changed

- `accelerator="gpu"` now automatically selects an available GPU backend (CUDA and MPS currently) ([#13642](https://github.com/Lightning-AI/lightning/pull/13642))
- Enable validation during overfitting ([#12527](https://github.com/Lightning-AI/lightning/pull/12527))
- Added dataclass support to `extract_batch_size` ([#12573](https://github.com/Lightning-AI/lightning/pull/12573))
- Changed checkpoints save path in the case of one logger and user-provided weights_save_path from `weights_save_path/name/version/checkpoints` to `weights_save_path/checkpoints` ([#12372](https://github.com/Lightning-AI/lightning/pull/12372))
- Changed checkpoints save path in the case of multiple loggers and user-provided weights_save_path from `weights_save_path/name1_name2/version1_version2/checkpoints` to `weights_save_path/checkpoints` ([#12372](https://github.com/Lightning-AI/lightning/pull/12372))
- Marked `swa_lrs` argument in `StochasticWeightAveraging` callback as required ([#12556](https://github.com/Lightning-AI/lightning/pull/12556))
- `LightningCLI`'s shorthand notation changed to use jsonargparse native feature ([#12614](https://github.com/Lightning-AI/lightning/pull/12614))
- `LightningCLI` changed to use jsonargparse native support for list append ([#13129](https://github.com/Lightning-AI/lightning/pull/13129))
- Changed `seed_everything_default` argument in the `LightningCLI` to type `Union[bool, int]`. If set to `True` a seed is automatically generated for the parser argument `--seed_everything`. ([#12822](https://github.com/Lightning-AI/lightning/pull/12822), [#13110](https://github.com/Lightning-AI/lightning/pull/13110))
- Make positional arguments required for classes passed into the `add_argparse_args` function. ([#12504](https://github.com/Lightning-AI/lightning/pull/12504))
- Raise an error if there are insufficient training batches when using a float value of `limit_train_batches` ([#12885](https://github.com/Lightning-AI/lightning/pull/12885))
- `DataLoader` instantiated inside a `*_dataloader` hook will not set the passed arguments as attributes anymore ([#12981](https://github.com/Lightning-AI/lightning/pull/12981))
- When a multi-element tensor is logged, an error is now raised instead of silently taking the mean of all elements ([#13164](https://github.com/Lightning-AI/lightning/pull/13164))
- The `WandbLogger` will now use the run name in the logs folder if it is provided, and otherwise the project name  ([#12604](https://github.com/Lightning-AI/lightning/pull/12604))
- Enabled using any Sampler in distributed environment in Lite ([#13646](https://github.com/Lightning-AI/lightning/pull/13646))
- Raised a warning instead of forcing `sync_dist=True` on epoch end ([13364](https://github.com/Lightning-AI/lightning/pull/13364))
- Updated `val_check_interval`(int) to consider total train batches processed instead of `_batches_that_stepped` for validation check during training ([#12832](https://github.com/Lightning-AI/lightning/pull/12832)
- Updated Habana Accelerator's `auto_device_count`, `is_available` & `get_device_name` methods based on the latest torch habana package ([#13423](https://github.com/Lightning-AI/lightning/pull/13423))
- Disallowed using `BatchSampler` when running on multiple IPUs ([#13854](https://github.com/Lightning-AI/lightning/pull/13854))

### Deprecated

- Deprecated `pl.accelerators.gpu.GPUAccelerator` in favor of `pl.accelerators.cuda.CUDAAccelerator` ([#13636](https://github.com/Lightning-AI/lightning/pull/13636))
- Deprecated `pl.loggers.base.LightningLoggerBase` in favor of `pl.loggers.logger.Logger`, and deprecated `pl.loggers.base` in favor of `pl.loggers.logger` ([#120148](https://github.com/Lightning-AI/lightning/pull/12014))
- Deprecated `pl.callbacks.base.Callback` in favor of `pl.callbacks.callback.Callback` ([#13031](https://github.com/Lightning-AI/lightning/pull/13031))
- Deprecated `num_processes`, `gpus`, `tpu_cores,` and `ipus` from the `Trainer` constructor in favor of using the `accelerator` and `devices` arguments ([#11040](https://github.com/Lightning-AI/lightning/pull/11040))
- Deprecated setting `LightningCLI(seed_everything_default=None)` in favor of `False` ([#12804](https://github.com/Lightning-AI/lightning/pull/12804)).
- Deprecated `pl.core.lightning.LightningModule` in favor of `pl.core.module.LightningModule` ([#12740](https://github.com/Lightning-AI/lightning/pull/12740))
- Deprecated `pl.loops.base.Loop` in favor of `pl.loops.loop.Loop` ([#13043](https://github.com/Lightning-AI/lightning/pull/13043))
- Deprecated `Trainer.reset_train_val_dataloaders()` in favor of `Trainer.reset_{train,val}_dataloader` ([#12184](https://github.com/Lightning-AI/lightning/pull/12184))
- Deprecated LightningCLI's registries in favor of importing the respective package ([#13221](https://github.com/Lightning-AI/lightning/pull/13221))
- Deprecated public utilities in `pl.utilities.cli.LightningCLI` in favor of equivalent copies in `pl.cli.LightningCLI` ([#13767](https://github.com/Lightning-AI/lightning/pull/13767))
- Deprecated `pl.profiler.*` in favor of `pl.profilers` ([#12308](https://github.com/Lightning-AI/lightning/pull/12308))

### Removed

- Removed deprecated `IndexBatchSamplerWrapper.batch_indices` ([#13565](https://github.com/Lightning-AI/lightning/pull/13565))
- Removed the deprecated `LightningModule.add_to_queue` and `LightningModule.get_from_queue` method ([#13600](https://github.com/Lightning-AI/lightning/pull/13600))
- Removed deprecated `pl.core.decorators.parameter_validation` from `decorators` ([#13514](https://github.com/Lightning-AI/lightning/pull/13514))
- Removed the deprecated `Logger.close` method ([#13149](https://github.com/Lightning-AI/lightning/pull/13149))
- Removed the deprecated `weights_summary` argument from the `Trainer` constructor ([#13070](https://github.com/Lightning-AI/lightning/pull/13070))
- Removed the deprecated `flush_logs_every_n_steps` argument from the `Trainer` constructor ([#13074](https://github.com/Lightning-AI/lightning/pull/13074))
- Removed the deprecated `process_position` argument from the `Trainer` constructor ([13071](https://github.com/Lightning-AI/lightning/pull/13071))
- Removed the deprecated `checkpoint_callback` argument from the `Trainer` constructor ([#13027](https://github.com/Lightning-AI/lightning/pull/13027))
- Removed the deprecated `on_{train,val,test,predict}_dataloader` hooks from the `LightningModule` and `LightningDataModule` ([#13033](https://github.com/Lightning-AI/lightning/pull/13033))
- Removed the deprecated `TestTubeLogger` ([#12859](https://github.com/Lightning-AI/lightning/pull/12859))
- Removed the deprecated `pl.core.memory.LayerSummary` and `pl.core.memory.ModelSummary` ([#12593](https://github.com/Lightning-AI/lightning/pull/12593))
- Removed the deprecated `summarize` method from the `LightningModule` ([#12559](https://github.com/Lightning-AI/lightning/pull/12559))
- Removed the deprecated `model_size` property from the `LightningModule` class ([#12641](https://github.com/Lightning-AI/lightning/pull/12641))
- Removed the deprecated `stochastic_weight_avg` argument from the `Trainer` constructor ([#12535](https://github.com/Lightning-AI/lightning/pull/12535))
- Removed the deprecated `progress_bar_refresh_rate` argument from the `Trainer` constructor ([#12514](https://github.com/Lightning-AI/lightning/pull/12514))
- Removed the deprecated `prepare_data_per_node` argument from the `Trainer` constructor ([#12536](https://github.com/Lightning-AI/lightning/pull/12536))
- Removed the deprecated `pl.core.memory.{get_gpu_memory_map,get_memory_profile}` ([#12659](https://github.com/Lightning-AI/lightning/pull/12659))
- Removed the deprecated `terminate_on_nan` argument from the `Trainer` constructor ([#12553](https://github.com/Lightning-AI/lightning/pull/12553))
- Removed the deprecated `XLAStatsMonitor` callback ([#12688](https://github.com/Lightning-AI/lightning/pull/12688))
- Remove deprecated `pl.callbacks.progress.progress` ([#12658](https://github.com/Lightning-AI/lightning/pull/12658))
- Removed the deprecated `dim` and `size` arguments from the `LightningDataModule` constructor([#12780](https://github.com/Lightning-AI/lightning/pull/12780))
- Removed the deprecated `train_transforms` argument from the `LightningDataModule` constructor([#12662](https://github.com/Lightning-AI/lightning/pull/12662))
- Removed the deprecated `log_gpu_memory` argument from the `Trainer` constructor ([#12657](https://github.com/Lightning-AI/lightning/pull/12657))
- Removed the deprecated automatic logging of GPU stats by the logger connector ([#12657](https://github.com/Lightning-AI/lightning/pull/12657))
- Removed deprecated `GPUStatsMonitor` callback ([#12554](https://github.com/Lightning-AI/lightning/pull/12554))
- Removed support for passing strategy names or strategy instances to the accelerator Trainer argument ([#12696](https://github.com/Lightning-AI/lightning/pull/12696))
- Removed support for passing strategy names or strategy instances to the plugins Trainer argument ([#12700](https://github.com/Lightning-AI/lightning/pull/12700))
- Removed the deprecated `val_transforms` argument from the `LightningDataModule` constructor ([#12763](https://github.com/Lightning-AI/lightning/pull/12763))
- Removed the deprecated `test_transforms` argument from the `LightningDataModule` constructor ([#12773](https://github.com/Lightning-AI/lightning/pull/12773))
- Removed deprecated `Trainer(max_steps=None)` ([#13591](https://github.com/Lightning-AI/lightning/pull/13591))
- Removed deprecated `dataloader_idx` argument from `on_train_batch_start/end` hooks `Callback` and `LightningModule` ([#12769](https://github.com/Lightning-AI/lightning/pull/12769), [#12977](https://github.com/Lightning-AI/lightning/pull/12977))
- Removed deprecated `get_progress_bar_dict` property from `LightningModule` ([#12839](https://github.com/Lightning-AI/lightning/pull/12839))
- Removed sanity check for multi-optimizer support with habana backends ([#13217](https://github.com/Lightning-AI/lightning/pull/13217))
- Removed the need to explicitly load habana module ([#13338](https://github.com/Lightning-AI/lightning/pull/13338))
- Removed the deprecated `Strategy.post_dispatch()` hook ([#13461](https://github.com/Lightning-AI/lightning/pull/13461))
- Removed deprecated `pl.callbacks.lr_monitor.LearningRateMonitor.lr_sch_names` ([#13353](https://github.com/Lightning-AI/lightning/pull/13353))
- Removed deprecated `Trainer.slurm_job_id` in favor of `SLURMEnvironment.job_id` ([#13459](https://github.com/Lightning-AI/lightning/pull/13459))
- Removed support for the `DDP2Strategy` ([#12705](https://github.com/Lightning-AI/lightning/pull/12705))
- Removed deprecated `LightningDistributed` ([#13549](https://github.com/Lightning-AI/lightning/pull/13549))
- Removed deprecated ClusterEnvironment properties `master_address` and `master_port` in favor of `main_address` and `main_port` ([#13458](https://github.com/Lightning-AI/lightning/pull/13458))
- Removed deprecated ClusterEnvironment methods `KubeflowEnvironment.is_using_kubelfow()`, `LSFEnvironment.is_using_lsf()` and `TorchElasticEnvironment.is_using_torchelastic()` in favor of the `detect()` method ([#13458](https://github.com/Lightning-AI/lightning/pull/13458))
- Removed deprecated `Callback.on_keyboard_interrupt` ([#13438](https://github.com/Lightning-AI/lightning/pull/13438))
- Removed deprecated `LightningModule.on_post_move_to_device` ([#13548](https://github.com/Lightning-AI/lightning/pull/13548))
- Removed `TPUSpawnStrategy.{tpu_local_core_rank,tpu_global_core_rank}` attributes in favor of `TPUSpawnStrategy.{local_rank,global_rank}` ([#11163](https://github.com/Lightning-AI/lightning/pull/11163))
- Removed `SingleTPUStrategy.{tpu_local_core_rank,tpu_global_core_rank}` attributes in favor of `SingleTPUStrategy.{local_rank,global_rank}`([#11163](https://github.com/Lightning-AI/lightning/pull/11163))

### Fixed

- Improved support for custom `DataLoader`s when instantiated in `*_dataloader` hook ([#12981](https://github.com/Lightning-AI/lightning/pull/12981))
- Allowed custom `BatchSampler`s when instantiated in `*_dataloader` hook [#13640](https://github.com/Lightning-AI/lightning/pull/13640))
- Fixed an issue with unsupported torch.inference_mode() on hpu backends by making it use no_grad ([#13014](https://github.com/Lightning-AI/lightning/pull/13014))
- The model wrapper returned by `LightningLite.setup()` now properly supports pass-through when looking up attributes ([#12597](https://github.com/Lightning-AI/lightning/pull/12597))
- Fixed issue where the CLI fails with certain torch objects ([#13153](https://github.com/Lightning-AI/lightning/pull/13153))
- Fixed ``LightningCLI`` signature parameter resolving for some lightning classes ([#13283](https://github.com/Lightning-AI/lightning/pull/13283))
- Fixed Model Summary when using DeepSpeed Stage 3 ([#13427](https://github.com/Lightning-AI/lightning/pull/13427))
- Fixed `pl.utilities.distributed.gather_all_tensors` to handle tensors of different dimensions ([#12630](https://github.com/Lightning-AI/lightning/pull/12630))
- Fixed the input validation for the accelerator Trainer argument when passed as a string ([#13417](https://github.com/Lightning-AI/lightning/pull/13417))
- Fixed `Trainer.predict(return_predictions=False)` to track prediction's batch_indices ([#13629](https://github.com/Lightning-AI/lightning/pull/13629))
- Fixed and issue that prevented setting a custom `CheckpointIO` plugin with strategies ([#13785](https://github.com/Lightning-AI/lightning/pull/13785))
- Fixed main progress bar counter when `val_check_interval=int` and `check_val_every_n_epoch=None` ([#12832](https://github.com/Lightning-AI/lightning/pull/12832)
- Improved support for custom `ReduceLROnPlateau` scheduler if `reduce_on_plateau` is set by the user in scheduler config ([#13838](https://github.com/Lightning-AI/lightning/pull/13838))
- Used `global_step` while restoring logging step for old checkpoints ([#13645](https://github.com/Lightning-AI/lightning/pull/13645))
- When training with `precision=16` on IPU, the cast has been moved off the IPU onto the host, making the copies from host to IPU cheaper ([#13880](https://github.com/Lightning-AI/lightning/pull/13880))
- Fixed error handling in learning rate finder when not enough data points are available to give a good suggestion ([#13845](https://github.com/Lightning-AI/lightning/pull/13845))
- Fixed an issue that caused the learning rate finder to set the model's learning rate to None when no suggestion was possible ([#13845](https://github.com/Lightning-AI/lightning/pull/13845))
- Fixed an issue causing deterministic algorithms and other globals to get reset in spawned processes ([#13921](https://github.com/Lightning-AI/lightning/pull/13921))
- Fixed default `amp_level` for `DeepSpeedPrecisionPlugin` to `O2` ([#13897](https://github.com/Lightning-AI/lightning/pull/13897))
- Fixed Python 3.10 compatibility for truncated back-propagation through time (TBPTT) ([#13973](https://github.com/Lightning-AI/lightning/pull/13973))
- Fixed `TQDMProgressBar` reset and update to show correct time estimation (2/2) ([#13962](https://github.com/Lightning-AI/lightning/pull/13962))


## [1.6.5] - 2022-07-13

### Fixed

- Fixed `estimated_stepping_batches` requiring distributed comms in `configure_optimizers` for the `DeepSpeedStrategy` ([#13350](https://github.com/Lightning-AI/lightning/pull/13350))
- Fixed bug with Python version check that prevented use with development versions of Python ([#13420](https://github.com/Lightning-AI/lightning/pull/13420))
- The loops now call `.set_epoch()` also on batch samplers if the dataloader has one wrapped in a distributed sampler ([#13396](https://github.com/Lightning-AI/lightning/pull/13396))
- Fixed the restoration of log step during restart ([#13467](https://github.com/Lightning-AI/lightning/pull/13467))


## [1.6.4] - 2022-06-01

### Added

- Added all DDP params to be exposed through hpu parallel strategy ([#13067](https://github.com/Lightning-AI/lightning/pull/13067))

### Changed

- Keep `torch.backends.cudnn.benchmark=False` by default (unlike in v1.6.{0-3}) after speed and memory problems depending on the data used. Please consider tuning `Trainer(benchmark)` manually. ([#13154](https://github.com/Lightning-AI/lightning/pull/13154))
- Prevent modification of `torch.backends.cudnn.benchmark` when `Trainer(benchmark=...)` is not set ([#13154](https://github.com/Lightning-AI/lightning/pull/13154))

### Fixed

- Fixed an issue causing zero-division error for empty dataloaders ([#12885](https://github.com/Lightning-AI/lightning/pull/12885))
- Fixed mismatching default values for the types of some arguments in the DeepSpeed and Fully-Sharded strategies which made the CLI unable to use them ([#12989](https://github.com/Lightning-AI/lightning/pull/12989))
- Avoid redundant callback restore warning while tuning ([#13026](https://github.com/Lightning-AI/lightning/pull/13026))
- Fixed `Trainer(precision=64)` during evaluation which now uses the wrapped precision module ([#12983](https://github.com/Lightning-AI/lightning/pull/12983))
- Fixed an issue to use wrapped `LightningModule` for evaluation during `trainer.fit` for `BaguaStrategy` ([#12983](https://github.com/Lightning-AI/lightning/pull/12983))
- Fixed an issue wrt unnecessary usage of habana mixed precision package for fp32 types ([#13028](https://github.com/Lightning-AI/lightning/pull/13028))
- Fixed the number of references of `LightningModule` so it can be deleted ([#12897](https://github.com/Lightning-AI/lightning/pull/12897))
- Fixed `materialize_module` setting a module's child recursively ([#12870](https://github.com/Lightning-AI/lightning/pull/12870))
- Fixed issue where the CLI could not pass a `Profiler` to the `Trainer` ([#13084](https://github.com/Lightning-AI/lightning/pull/13084))
- Fixed torchelastic detection with non-distributed installations ([#13142](https://github.com/Lightning-AI/lightning/pull/13142))
- Fixed logging's step values when multiple dataloaders are used during evaluation ([#12184](https://github.com/Lightning-AI/lightning/pull/12184))
- Fixed epoch logging on train epoch end ([#13025](https://github.com/Lightning-AI/lightning/pull/13025))
- Fixed `DDPStrategy` and `DDPSpawnStrategy` to initialize optimizers only after moving the module to the device ([#11952](https://github.com/Lightning-AI/lightning/pull/11952))


## [1.6.3] - 2022-05-03

### Fixed

- Use only a single instance of `rich.console.Console` throughout codebase ([#12886](https://github.com/Lightning-AI/lightning/pull/12886))
- Fixed an issue to ensure all the checkpoint states are saved in a common filepath with `DeepspeedStrategy` ([#12887](https://github.com/Lightning-AI/lightning/pull/12887))
- Fixed `trainer.logger` deprecation message ([#12671](https://github.com/Lightning-AI/lightning/pull/12671))
- Fixed an issue where sharded grad scaler is passed in when using BF16 with the `ShardedStrategy` ([#12915](https://github.com/Lightning-AI/lightning/pull/12915))
- Fixed an issue wrt recursive invocation of DDP configuration in hpu parallel plugin ([#12912](https://github.com/Lightning-AI/lightning/pull/12912))
- Fixed printing of ragged dictionaries in `Trainer.validate` and `Trainer.test` ([#12857](https://github.com/Lightning-AI/lightning/pull/12857))
- Fixed threading support for legacy loading of checkpoints ([#12814](https://github.com/Lightning-AI/lightning/pull/12814))
- Fixed pickling of `KFoldLoop` ([#12441](https://github.com/Lightning-AI/lightning/pull/12441))
- Stopped `optimizer_zero_grad` from being called after IPU execution ([#12913](https://github.com/Lightning-AI/lightning/pull/12913))
- Fixed `fuse_modules` to be qat-aware for `torch>=1.11` ([#12891](https://github.com/Lightning-AI/lightning/pull/12891))
- Enforced eval shuffle warning only for default samplers in DataLoader ([#12653](https://github.com/Lightning-AI/lightning/pull/12653))
- Enable mixed precision in `DDPFullyShardedStrategy` when `precision=16` ([#12965](https://github.com/Lightning-AI/lightning/pull/12965))
- Fixed `TQDMProgressBar` reset and update to show correct time estimation (1/2) ([#12889](https://github.com/Lightning-AI/lightning/pull/12889))
- Fixed fit loop restart logic to enable resume using the checkpoint ([#12821](https://github.com/Lightning-AI/lightning/pull/12821))


## [1.6.2] - 2022-04-27

### Fixed

- Fixed `ImportError` when `torch.distributed` is not available. ([#12794](https://github.com/Lightning-AI/lightning/pull/12794))
- When using custom DataLoaders in LightningDataModule, multiple inheritance is resolved properly ([#12716](https://github.com/Lightning-AI/lightning/pull/12716))
- Fixed encoding issues on terminals that do not support unicode characters ([#12828](https://github.com/Lightning-AI/lightning/pull/12828))
- Fixed support for `ModelCheckpoint` monitors with dots ([#12783](https://github.com/Lightning-AI/lightning/pull/12783))


## [1.6.1] - 2022-04-13

### Changed

- Support `strategy` argument being case insensitive ([#12528](https://github.com/Lightning-AI/lightning/pull/12528))

### Fixed

- Run main progress bar updates independent of val progress bar updates in `TQDMProgressBar` ([#12563](https://github.com/Lightning-AI/lightning/pull/12563))
- Avoid calling `average_parameters` multiple times per optimizer step ([#12452](https://github.com/Lightning-AI/lightning/pull/12452))
- Properly pass some Logger's parent's arguments to `super().__init__()` ([#12609](https://github.com/Lightning-AI/lightning/pull/12609))
- Fixed an issue where incorrect type warnings appear when the overridden `LightningLite.run` method accepts user-defined arguments ([#12629](https://github.com/Lightning-AI/lightning/pull/12629))
- Fixed `rank_zero_only` decorator in LSF environments ([#12587](https://github.com/Lightning-AI/lightning/pull/12587))
- Don't raise a warning when `nn.Module` is not saved under hparams ([#12669](https://github.com/Lightning-AI/lightning/pull/12669))
- Raise `MisconfigurationException` when the accelerator is available but the user passes invalid `([]/0/"0")` values to the `devices` flag ([#12708](https://github.com/Lightning-AI/lightning/pull/12708))
- Support `auto_select_gpus` with the accelerator and devices API ([#12608](https://github.com/Lightning-AI/lightning/pull/12608))


## [1.6.0] - 2022-03-29

### Added

- Allow logging to an existing run ID in MLflow with `MLFlowLogger` ([#12290](https://github.com/Lightning-AI/lightning/pull/12290))
- Enable gradient accumulation using Horovod's `backward_passes_per_step` ([#11911](https://github.com/Lightning-AI/lightning/pull/11911))
- Add new `DETAIL` log level to provide useful logs for improving monitoring and debugging of batch jobs ([#11008](https://github.com/Lightning-AI/lightning/pull/11008))
- Added a flag `SLURMEnvironment(auto_requeue=True|False)` to control whether Lightning handles the requeuing ([#10601](https://github.com/Lightning-AI/lightning/pull/10601))
- Fault Tolerant Manual
    * Add `_Stateful` protocol to detect if classes are stateful ([#10646](https://github.com/Lightning-AI/lightning/pull/10646))
    * Add `_FaultTolerantMode` enum used to track different supported fault tolerant modes ([#10645](https://github.com/Lightning-AI/lightning/pull/10645))
    * Add a `_rotate_worker_indices` utility to reload the state according the latest worker ([#10647](https://github.com/Lightning-AI/lightning/pull/10647))
    * Add stateful workers ([#10674](https://github.com/Lightning-AI/lightning/pull/10674))
    * Add an utility to collect the states across processes ([#10639](https://github.com/Lightning-AI/lightning/pull/10639))
    * Add logic to reload the states across data loading components ([#10699](https://github.com/Lightning-AI/lightning/pull/10699))
    * Cleanup some fault tolerant utilities ([#10703](https://github.com/Lightning-AI/lightning/pull/10703))
    * Enable Fault Tolerant Manual Training ([#10707](https://github.com/Lightning-AI/lightning/pull/10707))
    * Broadcast the `_terminate_gracefully` to all processes and add support for DDP ([#10638](https://github.com/Lightning-AI/lightning/pull/10638))
- Added support for re-instantiation of custom (subclasses of) `DataLoaders` returned in the `*_dataloader()` methods, i.e., automatic replacement of samplers now works with custom types of `DataLoader` ([#10680](https://github.com/Lightning-AI/lightning/pull/10680))
- Added a function to validate if fault tolerant training is supported. ([#10465](https://github.com/Lightning-AI/lightning/pull/10465))
- Added a private callback to manage the creation and deletion of fault-tolerance checkpoints ([#11862](https://github.com/Lightning-AI/lightning/pull/11862))
- Show a better error message when a custom `DataLoader` implementation is not well implemented and we need to reconstruct it ([#10719](https://github.com/Lightning-AI/lightning/pull/10719))
- Show a better error message when frozen dataclass is used as a batch ([#10927](https://github.com/Lightning-AI/lightning/pull/10927))
- Save the `Loop`'s state by default in the checkpoint ([#10784](https://github.com/Lightning-AI/lightning/pull/10784))
- Added `Loop.replace` to easily switch one loop for another ([#10324](https://github.com/Lightning-AI/lightning/pull/10324))
- Added support for `--lr_scheduler=ReduceLROnPlateau` to the `LightningCLI` ([#10860](https://github.com/Lightning-AI/lightning/pull/10860))
- Added `LightningCLI.configure_optimizers` to override the `configure_optimizers` return value ([#10860](https://github.com/Lightning-AI/lightning/pull/10860))
- Added `LightningCLI(auto_registry)` flag to register all subclasses of the registerable components automatically ([#12108](https://github.com/Lightning-AI/lightning/pull/12108))
- Added a warning that shows when `max_epochs` in the `Trainer` is not set ([#10700](https://github.com/Lightning-AI/lightning/pull/10700))
- Added support for returning a single Callback from `LightningModule.configure_callbacks` without wrapping it into a list ([#11060](https://github.com/Lightning-AI/lightning/pull/11060))
- Added `console_kwargs` for `RichProgressBar` to initialize inner Console ([#10875](https://github.com/Lightning-AI/lightning/pull/10875))
- Added support for shorthand notation to instantiate loggers with the `LightningCLI` ([#11533](https://github.com/Lightning-AI/lightning/pull/11533))
- Added a `LOGGER_REGISTRY` instance to register custom loggers to the `LightningCLI` ([#11533](https://github.com/Lightning-AI/lightning/pull/11533))
- Added info message when the `Trainer` arguments `limit_*_batches`, `overfit_batches`, or `val_check_interval` are set to `1` or `1.0` ([#11950](https://github.com/Lightning-AI/lightning/pull/11950))
- Added a `PrecisionPlugin.teardown` method ([#10990](https://github.com/Lightning-AI/lightning/pull/10990))
- Added `LightningModule.lr_scheduler_step` ([#10249](https://github.com/Lightning-AI/lightning/pull/10249))
- Added support for no pre-fetching to `DataFetcher` ([#11606](https://github.com/Lightning-AI/lightning/pull/11606))
- Added support for optimizer step progress tracking with manual optimization ([#11848](https://github.com/Lightning-AI/lightning/pull/11848))
- Return the output of the `optimizer.step`. This can be useful for `LightningLite` users, manual optimization users, or users overriding `LightningModule.optimizer_step` ([#11711](https://github.com/Lightning-AI/lightning/pull/11711))
- Teardown the active loop and strategy on exception ([#11620](https://github.com/Lightning-AI/lightning/pull/11620))
- Added a `MisconfigurationException` if user provided `opt_idx` in scheduler config doesn't match with actual optimizer index of its respective optimizer ([#11247](https://github.com/Lightning-AI/lightning/pull/11247))
- Added a `loggers` property to `Trainer` which returns a list of loggers provided by the user ([#11683](https://github.com/Lightning-AI/lightning/pull/11683))
- Added a `loggers` property to `LightningModule` which retrieves the `loggers` property from `Trainer` ([#11683](https://github.com/Lightning-AI/lightning/pull/11683))
- Added support for DDP when using a `CombinedLoader` for the training data ([#11648](https://github.com/Lightning-AI/lightning/pull/11648))
- Added a warning when using `DistributedSampler` during validation/testing ([#11479](https://github.com/Lightning-AI/lightning/pull/11479))
- Added support for `Bagua` training strategy ([#11146](https://github.com/Lightning-AI/lightning/pull/11146))
- Added support for manually returning a `poptorch.DataLoader` in a `*_dataloader` hook ([#12116](https://github.com/Lightning-AI/lightning/pull/12116))
- Added `rank_zero` module to centralize utilities ([#11747](https://github.com/Lightning-AI/lightning/pull/11747))
- Added a `_Stateful` support for `LightningDataModule` ([#11637](https://github.com/Lightning-AI/lightning/pull/11637))
- Added `_Stateful` support for `PrecisionPlugin` ([#11638](https://github.com/Lightning-AI/lightning/pull/11638))
- Added `Accelerator.is_available` to check device availability ([#11797](https://github.com/Lightning-AI/lightning/pull/11797))
- Enabled static type-checking on the signature of `Trainer` ([#11888](https://github.com/Lightning-AI/lightning/pull/11888))
- Added utility functions for moving optimizers to devices ([#11758](https://github.com/Lightning-AI/lightning/pull/11758))
- Added a warning when saving an instance of `nn.Module` with `save_hyperparameters()` ([#12068](https://github.com/Lightning-AI/lightning/pull/12068))
- Added `estimated_stepping_batches` property to `Trainer` ([#11599](https://github.com/Lightning-AI/lightning/pull/11599))
- Added support for pluggable Accelerators ([#12030](https://github.com/Lightning-AI/lightning/pull/12030))
- Added profiling for `on_load_checkpoint`/`on_save_checkpoint` callback and LightningModule hooks ([#12149](https://github.com/Lightning-AI/lightning/pull/12149))
- Added `LayerSync` and `NativeSyncBatchNorm` plugins ([#11754](https://github.com/Lightning-AI/lightning/pull/11754))
- Added optional `storage_options` argument to `Trainer.save_checkpoint()` to pass to custom `CheckpointIO` implementations ([#11891](https://github.com/Lightning-AI/lightning/pull/11891))
- Added support to explicitly specify the process group backend for parallel strategies ([#11745](https://github.com/Lightning-AI/lightning/pull/11745))
- Added `device_ids` and `num_devices` property to `Trainer` ([#12151](https://github.com/Lightning-AI/lightning/pull/12151))
- Added `Callback.state_dict()` and `Callback.load_state_dict()` methods ([#12232](https://github.com/Lightning-AI/lightning/pull/12232))
- Added `AcceleratorRegistry` ([#12180](https://github.com/Lightning-AI/lightning/pull/12180))
- Added support for Habana Accelerator (HPU) ([#11808](https://github.com/Lightning-AI/lightning/pull/11808))
- Added support for dataclasses in `apply_to_collections` ([#11889](https://github.com/Lightning-AI/lightning/pull/11889))

### Changed

- Drop PyTorch 1.7 support ([#12191](https://github.com/Lightning-AI/lightning/pull/12191)), ([#12432](https://github.com/Lightning-AI/lightning/pull/12432))
- Make `benchmark` flag optional and set its value based on the deterministic flag ([#11944](https://github.com/Lightning-AI/lightning/pull/11944))
- Implemented a new native and rich format in `_print_results` method of the `EvaluationLoop` ([#11332](https://github.com/Lightning-AI/lightning/pull/11332))
- Do not print an empty table at the end of the `EvaluationLoop` ([#12427](https://github.com/Lightning-AI/lightning/pull/12427))
- Set the `prog_bar` flag to False in `LightningModule.log_grad_norm` ([#11472](https://github.com/Lightning-AI/lightning/pull/11472))
- Raised exception in `init_dist_connection()` when torch distributed is not available ([#10418](https://github.com/Lightning-AI/lightning/pull/10418))
- The `monitor` argument in the `EarlyStopping` callback is no longer optional ([#10328](https://github.com/Lightning-AI/lightning/pull/10328))
- Do not fail if batch size could not be inferred for logging when using DeepSpeed ([#10438](https://github.com/Lightning-AI/lightning/pull/10438))
- Raised `MisconfigurationException` when `enable_progress_bar=False` and a progress bar instance has been passed in the callback list ([#10520](https://github.com/Lightning-AI/lightning/pull/10520))
- Moved `trainer.connectors.env_vars_connector._defaults_from_env_vars` to `utilities.argsparse._defaults_from_env_vars` ([#10501](https://github.com/Lightning-AI/lightning/pull/10501))
- Changes in `LightningCLI` required for the new major release of jsonargparse v4.0.0 ([#10426](https://github.com/Lightning-AI/lightning/pull/10426))
- Renamed `refresh_rate_per_second` parameter to `refresh_rate` for `RichProgressBar` signature ([#10497](https://github.com/Lightning-AI/lightning/pull/10497))
- Moved ownership of the `PrecisionPlugin` into `TrainingTypePlugin` and updated all references ([#10570](https://github.com/Lightning-AI/lightning/pull/10570))
- Fault Tolerant relies on `signal.SIGTERM` to gracefully exit instead of `signal.SIGUSR1` ([#10605](https://github.com/Lightning-AI/lightning/pull/10605))
- `Loop.restarting=...` now sets the value recursively for all subloops ([#11442](https://github.com/Lightning-AI/lightning/pull/11442))
- Raised an error if the `batch_size` cannot be inferred from the current batch if it contained a string or was a custom batch object ([#10541](https://github.com/Lightning-AI/lightning/pull/10541))
- The validation loop is now disabled when `overfit_batches > 0` is set in the Trainer ([#9709](https://github.com/Lightning-AI/lightning/pull/9709))
- Moved optimizer related logics from `Accelerator` to `TrainingTypePlugin` ([#10596](https://github.com/Lightning-AI/lightning/pull/10596))
- Moved ownership of the lightning optimizers from the `Trainer` to the `Strategy` ([#11444](https://github.com/Lightning-AI/lightning/pull/11444))
- Moved ownership of the data fetchers from the DataConnector to the Loops ([#11621](https://github.com/Lightning-AI/lightning/pull/11621))
- Moved `batch_to_device` method from `Accelerator` to `TrainingTypePlugin` ([#10649](https://github.com/Lightning-AI/lightning/pull/10649))
- The `DDPSpawnPlugin` no longer overrides the `post_dispatch` plugin hook ([#10034](https://github.com/Lightning-AI/lightning/pull/10034))
- Integrate the progress bar implementation with progress tracking ([#11213](https://github.com/Lightning-AI/lightning/pull/11213))
- The `LightningModule.{add_to_queue,get_from_queue}` hooks no longer get a `torch.multiprocessing.SimpleQueue` and instead receive a list based queue ([#10034](https://github.com/Lightning-AI/lightning/pull/10034))
- Changed `training_step`, `validation_step`, `test_step` and `predict_step` method signatures in `Accelerator` and updated input from caller side ([#10908](https://github.com/Lightning-AI/lightning/pull/10908))
- Changed the name of the temporary checkpoint that the `DDPSpawnPlugin` and related plugins save ([#10934](https://github.com/Lightning-AI/lightning/pull/10934))
- `LoggerCollection` returns only unique logger names and versions ([#10976](https://github.com/Lightning-AI/lightning/pull/10976))
- Redesigned process creation for spawn-based plugins (`DDPSpawnPlugin`, `TPUSpawnPlugin`, etc.) ([#10896](https://github.com/Lightning-AI/lightning/pull/10896))
    * All spawn-based plugins now spawn processes immediately upon calling `Trainer.{fit,validate,test,predict}`
    * The hooks/callbacks `prepare_data`, `setup`, `configure_sharded_model` and `teardown` now run under initialized process group for spawn-based plugins just like their non-spawn counterparts
    * Some configuration errors that were previously raised as `MisconfigurationException`s will now be raised as `ProcessRaisedException` (torch>=1.8) or as `Exception` (torch<1.8)
    * Removed the `TrainingTypePlugin.pre_dispatch()` method and merged it with `TrainingTypePlugin.setup()` ([#11137](https://github.com/Lightning-AI/lightning/pull/11137))
- Changed profiler to index and display the names of the hooks with a new pattern [<base class>]<class>.<hook name> ([#11026](https://github.com/Lightning-AI/lightning/pull/11026))
- Changed `batch_to_device` entry in profiling from stage-specific to generic, to match profiling of other hooks ([#11031](https://github.com/Lightning-AI/lightning/pull/11031))
- Changed the info message for finalizing ddp-spawn worker processes to a debug-level message ([#10864](https://github.com/Lightning-AI/lightning/pull/10864))
- Removed duplicated file extension when uploading model checkpoints with `NeptuneLogger` ([#11015](https://github.com/Lightning-AI/lightning/pull/11015))
- Removed `__getstate__` and `__setstate__` of `RichProgressBar` ([#11100](https://github.com/Lightning-AI/lightning/pull/11100))
- The `DDPPlugin` and `DDPSpawnPlugin` and their subclasses now remove the `SyncBatchNorm` wrappers in `teardown()` to enable proper support at inference after fitting ([#11078](https://github.com/Lightning-AI/lightning/pull/11078))
- Moved ownership of the `Accelerator` instance to the `TrainingTypePlugin`; all training-type plugins now take an optional parameter `accelerator` ([#11022](https://github.com/Lightning-AI/lightning/pull/11022))
- Renamed the `TrainingTypePlugin` to `Strategy` ([#11120](https://github.com/Lightning-AI/lightning/pull/11120))
    * Renamed the `ParallelPlugin` to `ParallelStrategy` ([#11123](https://github.com/Lightning-AI/lightning/pull/11123))
    * Renamed the `DataParallelPlugin` to `DataParallelStrategy` ([#11183](https://github.com/Lightning-AI/lightning/pull/11183))
    * Renamed the `DDPPlugin` to `DDPStrategy` ([#11142](https://github.com/Lightning-AI/lightning/pull/11142))
    * Renamed the `DDP2Plugin` to `DDP2Strategy` ([#11185](https://github.com/Lightning-AI/lightning/pull/11185))
    * Renamed the `DDPShardedPlugin` to `DDPShardedStrategy` ([#11186](https://github.com/Lightning-AI/lightning/pull/11186))
    * Renamed the `DDPFullyShardedPlugin` to `DDPFullyShardedStrategy` ([#11143](https://github.com/Lightning-AI/lightning/pull/11143))
    * Renamed the `DDPSpawnPlugin` to `DDPSpawnStrategy` ([#11145](https://github.com/Lightning-AI/lightning/pull/11145))
    * Renamed the `DDPSpawnShardedPlugin` to `DDPSpawnShardedStrategy` ([#11210](https://github.com/Lightning-AI/lightning/pull/11210))
    * Renamed the `DeepSpeedPlugin` to `DeepSpeedStrategy` ([#11194](https://github.com/Lightning-AI/lightning/pull/11194))
    * Renamed the `HorovodPlugin` to `HorovodStrategy` ([#11195](https://github.com/Lightning-AI/lightning/pull/11195))
    * Renamed the `TPUSpawnPlugin` to `TPUSpawnStrategy` ([#11190](https://github.com/Lightning-AI/lightning/pull/11190))
    * Renamed the `IPUPlugin` to `IPUStrategy` ([#11193](https://github.com/Lightning-AI/lightning/pull/11193))
    * Renamed the `SingleDevicePlugin` to `SingleDeviceStrategy` ([#11182](https://github.com/Lightning-AI/lightning/pull/11182))
    * Renamed the `SingleTPUPlugin` to `SingleTPUStrategy` ([#11182](https://github.com/Lightning-AI/lightning/pull/11182))
    * Renamed the `TrainingTypePluginsRegistry` to `StrategyRegistry` ([#11233](https://github.com/Lightning-AI/lightning/pull/11233))
- Marked the `ResultCollection`, `ResultMetric`, and `ResultMetricCollection` classes as protected ([#11130](https://github.com/Lightning-AI/lightning/pull/11130))
- Marked `trainer.checkpoint_connector` as protected ([#11550](https://github.com/Lightning-AI/lightning/pull/11550))
- The epoch start/end hooks are now called by the `FitLoop` instead of the `TrainingEpochLoop` ([#11201](https://github.com/Lightning-AI/lightning/pull/11201))
- DeepSpeed does not require lightning module zero 3 partitioning ([#10655](https://github.com/Lightning-AI/lightning/pull/10655))
- Moved `Strategy` classes to the `strategies` directory ([#11226](https://github.com/Lightning-AI/lightning/pull/11226))
- Renamed `training_type_plugin` file to `strategy` ([#11239](https://github.com/Lightning-AI/lightning/pull/11239))
- Changed `DeviceStatsMonitor` to group metrics based on the logger's `group_separator` ([#11254](https://github.com/Lightning-AI/lightning/pull/11254))
- Raised `UserWarning` if evaluation is triggered with `best` ckpt and trainer is configured with multiple checkpoint callbacks ([#11274](https://github.com/Lightning-AI/lightning/pull/11274))
- `Trainer.logged_metrics` now always contains scalar tensors, even when a Python scalar was logged ([#11270](https://github.com/Lightning-AI/lightning/pull/11270))
- The tuner now uses the checkpoint connector to copy and restore its state ([#11518](https://github.com/Lightning-AI/lightning/pull/11518))
- Changed `MisconfigurationException` to `ModuleNotFoundError` when `rich` isn't available ([#11360](https://github.com/Lightning-AI/lightning/pull/11360))
- The `trainer.current_epoch` value is now increased by 1 during and after `on_train_end` ([#8578](https://github.com/Lightning-AI/lightning/pull/8578))
- The `trainer.global_step` value now accounts for multiple optimizers and TBPTT splits ([#11805](https://github.com/Lightning-AI/lightning/pull/11805))
- The `trainer.global_step` value is now increased right after the `optimizer.step()` call which will impact users who access it during an intra-training validation hook ([#11805](https://github.com/Lightning-AI/lightning/pull/11805))
- The filename of checkpoints created with `ModelCheckpoint(filename='{step}')` is different compared to previous versions. A checkpoint saved after 1 step will be named `step=1.ckpt` instead of `step=0.ckpt` ([#11805](https://github.com/Lightning-AI/lightning/pull/11805))
- Inherit from `ABC` for `Accelerator`: Users need to implement `auto_device_count` ([#11521](https://github.com/Lightning-AI/lightning/pull/11521))
- Changed `parallel_devices` property in `ParallelStrategy` to be lazy initialized ([#11572](https://github.com/Lightning-AI/lightning/pull/11572))
- Updated `TQDMProgressBar` to run a separate progress bar for each eval dataloader ([#11657](https://github.com/Lightning-AI/lightning/pull/11657))
- Sorted `SimpleProfiler(extended=False)` summary based on mean duration for each hook ([#11671](https://github.com/Lightning-AI/lightning/pull/11671))
- Avoid enforcing `shuffle=False` for eval dataloaders ([#11575](https://github.com/Lightning-AI/lightning/pull/11575))
- When using DP (data-parallel), Lightning will no longer automatically reduce all tensors returned in training_step; it will only reduce the loss unless `training_step_end` is overridden ([#11594](https://github.com/Lightning-AI/lightning/pull/11594))
- When using DP (data-parallel), the `training_epoch_end` hook will no longer receive reduced outputs from `training_step` and instead get the full tensor of results from all GPUs ([#11594](https://github.com/Lightning-AI/lightning/pull/11594))
- Changed default logger name to `lightning_logs` for consistency ([#11762](https://github.com/Lightning-AI/lightning/pull/11762))
- Rewrote `accelerator_connector` ([#11448](https://github.com/Lightning-AI/lightning/pull/11448))
- When manual optimization is used with DDP, we no longer force `find_unused_parameters=True` ([#12425](https://github.com/Lightning-AI/lightning/pull/12425))
- Disable loading dataloades if corresponding `limit_batches=0` ([#11576](https://github.com/Lightning-AI/lightning/pull/11576))
- Removed `is_global_zero` check in `training_epoch_loop` before `logger.save`. If you have a custom logger that implements `save` the Trainer will now call `save` on all ranks by default. To change this behavior add `@rank_zero_only` to your `save` implementation ([#12134](https://github.com/Lightning-AI/lightning/pull/12134))
- Disabled tuner with distributed strategies ([#12179](https://github.com/Lightning-AI/lightning/pull/12179))
- Marked `trainer.logger_connector` as protected ([#12195](https://github.com/Lightning-AI/lightning/pull/12195))
- Move `Strategy.process_dataloader` function call from `fit/evaluation/predict_loop.py` to `data_connector.py` ([#12251](https://github.com/Lightning-AI/lightning/pull/12251))
- `ModelCheckpoint(save_last=True, every_n_epochs=N)` now saves a "last" checkpoint every epoch (disregarding `every_n_epochs`) instead of only once at the end of training ([#12418](https://github.com/Lightning-AI/lightning/pull/12418))
- The strategies that support `sync_batchnorm` now only apply it when fitting ([#11919](https://github.com/Lightning-AI/lightning/pull/11919))
- Avoided fallback on CPU if no devices are provided for other accelerators ([#12410](https://github.com/Lightning-AI/lightning/pull/12410))
- Modified `supporters.py` so that in the accumulator element (for loss) is created directly on the device ([#12430](https://github.com/Lightning-AI/lightning/pull/12430))
- Removed `EarlyStopping.on_save_checkpoint` and `EarlyStopping.on_load_checkpoint` in favor of `EarlyStopping.state_dict` and `EarlyStopping.load_state_dict` ([#11887](https://github.com/Lightning-AI/lightning/pull/11887))
- Removed `BaseFinetuning.on_save_checkpoint` and `BaseFinetuning.on_load_checkpoint` in favor of `BaseFinetuning.state_dict` and `BaseFinetuning.load_state_dict` ([#11887](https://github.com/Lightning-AI/lightning/pull/11887))
- Removed `BackboneFinetuning.on_save_checkpoint` and `BackboneFinetuning.on_load_checkpoint` in favor of `BackboneFinetuning.state_dict` and `BackboneFinetuning.load_state_dict` ([#11887](https://github.com/Lightning-AI/lightning/pull/11887))
- Removed `ModelCheckpoint.on_save_checkpoint` and `ModelCheckpoint.on_load_checkpoint` in favor of `ModelCheckpoint.state_dict` and `ModelCheckpoint.load_state_dict` ([#11887](https://github.com/Lightning-AI/lightning/pull/11887))
- Removed `Timer.on_save_checkpoint` and `Timer.on_load_checkpoint` in favor of `Timer.state_dict` and `Timer.load_state_dict` ([#11887](https://github.com/Lightning-AI/lightning/pull/11887))
- Replaced PostLocalSGDOptimizer with a dedicated model averaging component ([#12378](https://github.com/Lightning-AI/lightning/pull/12378))

### Deprecated

- Deprecated `training_type_plugin` property in favor of `strategy` in `Trainer` and updated the references ([#11141](https://github.com/Lightning-AI/lightning/pull/11141))
- Deprecated `Trainer.{validated,tested,predicted}_ckpt_path` and replaced with read-only property `Trainer.ckpt_path` set when checkpoints loaded via `Trainer.{fit,validate,test,predict}` ([#11696](https://github.com/Lightning-AI/lightning/pull/11696))
- Deprecated `ClusterEnvironment.master_{address,port}` in favor of `ClusterEnvironment.main_{address,port}` ([#10103](https://github.com/Lightning-AI/lightning/pull/10103))
- Deprecated `DistributedType` in favor of `_StrategyType` ([#10505](https://github.com/Lightning-AI/lightning/pull/10505))
- Deprecated the `precision_plugin` constructor argument from `Accelerator` ([#10570](https://github.com/Lightning-AI/lightning/pull/10570))
- Deprecated `DeviceType` in favor of `_AcceleratorType` ([#10503](https://github.com/Lightning-AI/lightning/pull/10503))
- Deprecated the property `Trainer.slurm_job_id` in favor of the new `SLURMEnvironment.job_id()` method ([#10622](https://github.com/Lightning-AI/lightning/pull/10622))
- Deprecated the access to the attribute `IndexBatchSamplerWrapper.batch_indices` in favor of `IndexBatchSamplerWrapper.seen_batch_indices` ([#10870](https://github.com/Lightning-AI/lightning/pull/10870))
- Deprecated `on_init_start` and `on_init_end` callback hooks ([#10940](https://github.com/Lightning-AI/lightning/pull/10940))
- Deprecated `Trainer.call_hook` in favor of `Trainer._call_callback_hooks`, `Trainer._call_lightning_module_hook`, `Trainer._call_ttp_hook`, and `Trainer._call_accelerator_hook` ([#10979](https://github.com/Lightning-AI/lightning/pull/10979))
- Deprecated `TrainingTypePlugin.post_dispatch` in favor of `TrainingTypePlugin.teardown` ([#10939](https://github.com/Lightning-AI/lightning/pull/10939))
- Deprecated `ModelIO.on_hpc_{save/load}` in favor of `CheckpointHooks.on_{save/load}_checkpoint` ([#10911](https://github.com/Lightning-AI/lightning/pull/10911))
- Deprecated `Trainer.run_stage` in favor of `Trainer.{fit,validate,test,predict}` ([#11000](https://github.com/Lightning-AI/lightning/pull/11000))
- Deprecated `Trainer.lr_schedulers` in favor of `Trainer.lr_scheduler_configs` which returns a list of dataclasses instead of dictionaries ([#11443](https://github.com/Lightning-AI/lightning/pull/11443))
- Deprecated `Trainer.verbose_evaluate` in favor of `EvaluationLoop(verbose=...)` ([#10931](https://github.com/Lightning-AI/lightning/pull/10931))
- Deprecated `Trainer.should_rank_save_checkpoint` Trainer property ([#11068](https://github.com/Lightning-AI/lightning/pull/11068))
- Deprecated `Trainer.lightning_optimizers` ([#11444](https://github.com/Lightning-AI/lightning/pull/11444))
- Deprecated `TrainerOptimizersMixin` and moved functionality to `core/optimizer.py`([#11155](https://github.com/Lightning-AI/lightning/pull/11155))
- Deprecated the `on_train_batch_end(outputs)` format when multiple optimizers are used and TBPTT is enabled ([#12182](https://github.com/Lightning-AI/lightning/pull/12182))
- Deprecated the `training_epoch_end(outputs)` format when multiple optimizers are used and TBPTT is enabled ([#12182](https://github.com/Lightning-AI/lightning/pull/12182))
- Deprecated `TrainerCallbackHookMixin` ([#11148](https://github.com/Lightning-AI/lightning/pull/11148))
- Deprecated `TrainerDataLoadingMixin` and moved functionality to `Trainer` and `DataConnector` ([#11282](https://github.com/Lightning-AI/lightning/pull/11282))
- Deprecated function `pl.callbacks.device_stats_monitor.prefix_metric_keys` ([#11254](https://github.com/Lightning-AI/lightning/pull/11254))
- Deprecated `Callback.on_epoch_start` hook in favour of `Callback.on_{train/val/test}_epoch_start` ([#11578](https://github.com/Lightning-AI/lightning/pull/11578))
- Deprecated `Callback.on_epoch_end` hook in favour of `Callback.on_{train/val/test}_epoch_end` ([#11578](https://github.com/Lightning-AI/lightning/pull/11578))
- Deprecated `LightningModule.on_epoch_start` hook in favor of `LightningModule.on_{train/val/test}_epoch_start` ([#11578](https://github.com/Lightning-AI/lightning/pull/11578))
- Deprecated `LightningModule.on_epoch_end` hook in favor of `LightningModule.on_{train/val/test}_epoch_end` ([#11578](https://github.com/Lightning-AI/lightning/pull/11578))
- Deprecated `on_before_accelerator_backend_setup` callback hook in favour of `setup` ([#11568](https://github.com/Lightning-AI/lightning/pull/11568))
- Deprecated `on_batch_start` and `on_batch_end` callback hooks in favor of `on_train_batch_start` and `on_train_batch_end` ([#11577](https://github.com/Lightning-AI/lightning/pull/11577))
- Deprecated `on_configure_sharded_model` callback hook in favor of `setup` ([#11627](https://github.com/Lightning-AI/lightning/pull/11627))
- Deprecated `pl.utilities.distributed.rank_zero_only` in favor of `pl.utilities.rank_zero.rank_zero_only` ([#11747](https://github.com/Lightning-AI/lightning/pull/11747))
- Deprecated `pl.utilities.distributed.rank_zero_debug` in favor of `pl.utilities.rank_zero.rank_zero_debug` ([#11747](https://github.com/Lightning-AI/lightning/pull/11747))
- Deprecated `pl.utilities.distributed.rank_zero_info` in favor of `pl.utilities.rank_zero.rank_zero_info` ([#11747](https://github.com/Lightning-AI/lightning/pull/11747))
- Deprecated `pl.utilities.warnings.rank_zero_warn` in favor of `pl.utilities.rank_zero.rank_zero_warn` ([#11747](https://github.com/Lightning-AI/lightning/pull/11747))
- Deprecated `pl.utilities.warnings.rank_zero_deprecation` in favor of `pl.utilities.rank_zero.rank_zero_deprecation` ([#11747](https://github.com/Lightning-AI/lightning/pull/11747))
- Deprecated `pl.utilities.warnings.LightningDeprecationWarning` in favor of `pl.utilities.rank_zero.LightningDeprecationWarning` ([#11747](https://github.com/Lightning-AI/lightning/pull/11747))
- Deprecated `on_pretrain_routine_start` and `on_pretrain_routine_end` callback hooks in favor of `on_fit_start` ([#11794](https://github.com/Lightning-AI/lightning/pull/11794))
- Deprecated `LightningModule.on_pretrain_routine_start` and `LightningModule.on_pretrain_routine_end` hooks in favor of `on_fit_start` ([#12122](https://github.com/Lightning-AI/lightning/pull/12122))
- Deprecated `agg_key_funcs` and `agg_default_func` parameters from `LightningLoggerBase` ([#11871](https://github.com/Lightning-AI/lightning/pull/11871))
- Deprecated `LightningLoggerBase.update_agg_funcs` ([#11871](https://github.com/Lightning-AI/lightning/pull/11871))
- Deprecated `LightningLoggerBase.agg_and_log_metrics` in favor of `LightningLoggerBase.log_metrics` ([#11832](https://github.com/Lightning-AI/lightning/pull/11832))
- Deprecated passing `weights_save_path` to the `Trainer` constructor in favor of adding the `ModelCheckpoint` callback with `dirpath` directly to the list of callbacks ([#12084](https://github.com/Lightning-AI/lightning/pull/12084))
- Deprecated `pl.profiler.AbstractProfiler` in favor of `pl.profiler.Profiler` ([#12106](https://github.com/Lightning-AI/lightning/pull/12106))
- Deprecated `pl.profiler.BaseProfiler` in favor of `pl.profiler.Profiler` ([#12150](https://github.com/Lightning-AI/lightning/pull/12150))
- Deprecated `BaseProfiler.profile_iterable` ([#12102](https://github.com/Lightning-AI/lightning/pull/12102))
- Deprecated `LoggerCollection` in favor of `trainer.loggers` ([#12147](https://github.com/Lightning-AI/lightning/pull/12147))
- Deprecated `PrecisionPlugin.on_{save,load}_checkpoint` in favor of `PrecisionPlugin.{state_dict,load_state_dict}` ([#11978](https://github.com/Lightning-AI/lightning/pull/11978))
- Deprecated `LightningDataModule.on_save/load_checkpoint` in favor of `state_dict/load_state_dict` ([#11893](https://github.com/Lightning-AI/lightning/pull/11893))
- Deprecated `Trainer.use_amp` in favor of `Trainer.amp_backend` ([#12312](https://github.com/Lightning-AI/lightning/pull/12312))
- Deprecated `LightningModule.use_amp` in favor of `Trainer.amp_backend` ([#12315](https://github.com/Lightning-AI/lightning/pull/12315))
- Deprecated specifying the process group backend through the environment variable `PL_TORCH_DISTRIBUTED_BACKEND` ([#11745](https://github.com/Lightning-AI/lightning/pull/11745))
- Deprecated `ParallelPlugin.torch_distributed_backend` in favor of `DDPStrategy.process_group_backend` property ([#11745](https://github.com/Lightning-AI/lightning/pull/11745))
- Deprecated `ModelCheckpoint.save_checkpoint` in favor of `Trainer.save_checkpoint` ([#12456](https://github.com/Lightning-AI/lightning/pull/12456))
- Deprecated `Trainer.devices` in favor of `Trainer.num_devices` and `Trainer.device_ids` ([#12151](https://github.com/Lightning-AI/lightning/pull/12151))
- Deprecated `Trainer.root_gpu` in favor of `Trainer.strategy.root_device.index` when GPU is used ([#12262](https://github.com/Lightning-AI/lightning/pull/12262))
- Deprecated `Trainer.num_gpus` in favor of `Trainer.num_devices` when GPU is used ([#12384](https://github.com/Lightning-AI/lightning/pull/12384))
- Deprecated `Trainer.ipus` in favor of `Trainer.num_devices` when IPU is used ([#12386](https://github.com/Lightning-AI/lightning/pull/12386))
- Deprecated `Trainer.num_processes` in favor of `Trainer.num_devices` ([#12388](https://github.com/Lightning-AI/lightning/pull/12388))
- Deprecated `Trainer.data_parallel_device_ids` in favor of `Trainer.device_ids` ([#12072](https://github.com/Lightning-AI/lightning/pull/12072))
- Deprecated returning state from `Callback.on_save_checkpoint` in favor of returning state in `Callback.state_dict` for checkpointing ([#11887](https://github.com/Lightning-AI/lightning/pull/11887))
- Deprecated passing only the callback state to `Callback.on_load_checkpoint(callback_state)` in favor of passing the callback state to `Callback.load_state_dict` and in 1.8, passing the entire checkpoint dictionary to `Callback.on_load_checkpoint(checkpoint)` ([#11887](https://github.com/Lightning-AI/lightning/pull/11887))
- Deprecated `Trainer.gpus` in favor of `Trainer.device_ids` or `Trainer.num_devices` ([#12436](https://github.com/Lightning-AI/lightning/pull/12436))
- Deprecated `Trainer.tpu_cores` in favor of `Trainer.num_devices` ([#12437](https://github.com/Lightning-AI/lightning/pull/12437))

### Removed

- Removed deprecated parameter `method` in `pl.utilities.model_helpers.is_overridden` ([#10507](https://github.com/Lightning-AI/lightning/pull/10507))
- Remove deprecated method `ClusterEnvironment.creates_children` ([#10339](https://github.com/Lightning-AI/lightning/pull/10339))
- Removed deprecated `TrainerModelHooksMixin.is_function_implemented` and `TrainerModelHooksMixin.has_arg` ([#10322](https://github.com/Lightning-AI/lightning/pull/10322))
- Removed deprecated `pl.utilities.device_dtype_mixin.DeviceDtypeModuleMixin` in favor of `pl.core.mixins.device_dtype_mixin.DeviceDtypeModuleMixin` ([#10442](https://github.com/Lightning-AI/lightning/pull/10442))
- Removed deprecated `LightningModule.loaded_optimizer_states_dict` property ([#10346](https://github.com/Lightning-AI/lightning/pull/10346))
- Removed deprecated `Trainer.fit(train_dataloader=)`, `Trainer.validate(val_dataloaders=)`, and `Trainer.test(test_dataloader=)` ([#10325](https://github.com/Lightning-AI/lightning/pull/10325))
- Removed deprecated `has_prepared_data`, `has_setup_fit`, `has_setup_validate`, `has_setup_test`, `has_setup_predict`, `has_teardown_fit`, `has_teardown_validate`, `has_teardown_test` and `has_teardown_predict` datamodule lifecycle properties  ([#10350](https://github.com/Lightning-AI/lightning/pull/10350))
- Removed deprecated `every_n_val_epochs` parameter of ModelCheckpoint ([#10366](https://github.com/Lightning-AI/lightning/pull/10366))
- Removed deprecated `import pl.profiler.profilers` in favor of `import pl.profiler` ([#10443](https://github.com/Lightning-AI/lightning/pull/10443))
- Removed deprecated property `configure_slurm_dpp` from accelerator connector ([#10370](https://github.com/Lightning-AI/lightning/pull/10370))
- Removed deprecated arguments `num_nodes` and `sync_batchnorm` from `DDPPlugin`, `DDPSpawnPlugin`, `DeepSpeedPlugin` ([#10357](https://github.com/Lightning-AI/lightning/pull/10357))
- Removed deprecated property `is_slurm_managing_tasks` from AcceleratorConnector ([#10353](https://github.com/Lightning-AI/lightning/pull/10353))
- Removed deprecated `LightningModule.log(tbptt_reduce_fx, tbptt_reduce_token, sync_dist_op)` ([#10423](https://github.com/Lightning-AI/lightning/pull/10423))
- Removed deprecated `Plugin.task_idx` ([#10441](https://github.com/Lightning-AI/lightning/pull/10441))
- Removed deprecated method `master_params` from PrecisionPlugin ([#10372](https://github.com/Lightning-AI/lightning/pull/10372))
- Removed the automatic detachment of "extras" returned from `training_step`. For example, `return {'loss': ..., 'foo': foo.detach()}` will now be necessary if `foo` has gradients which you do not want to store ([#10424](https://github.com/Lightning-AI/lightning/pull/10424))
- Removed deprecated passthrough methods and properties from `Accelerator` base class:
  * ([#10403](https://github.com/Lightning-AI/lightning/pull/10403))
  * ([#10448](https://github.com/Lightning-AI/lightning/pull/10448))
- Removed deprecated signature for `transfer_batch_to_device` hook. The new argument `dataloader_idx` is now required ([#10480](https://github.com/Lightning-AI/lightning/pull/10480))
- Removed deprecated `utilities.distributed.rank_zero_{warn/deprecation}` ([#10451](https://github.com/Lightning-AI/lightning/pull/10451))
- Removed deprecated `mode` argument from `ModelSummary` class ([#10449](https://github.com/Lightning-AI/lightning/pull/10449))
- Removed deprecated `Trainer.train_loop` property in favor of `Trainer.fit_loop` ([#10482](https://github.com/Lightning-AI/lightning/pull/10482))
- Removed deprecated `Trainer.train_loop` property in favor of `Trainer.fit_loop` ([#10482](https://github.com/Lightning-AI/lightning/pull/10482))
- Removed deprecated `disable_validation` property from Trainer ([#10450](https://github.com/Lightning-AI/lightning/pull/10450))
- Removed deprecated `CheckpointConnector.hpc_load` property in favor of `CheckpointConnector.restore` ([#10525](https://github.com/Lightning-AI/lightning/pull/10525))
- Removed deprecated `reload_dataloaders_every_epoch` from `Trainer` in favour of `reload_dataloaders_every_n_epochs` ([#10481](https://github.com/Lightning-AI/lightning/pull/10481))
- Removed the `precision_plugin` attribute from `Accelerator` in favor of its equivalent attribute `precision_plugin` in the `TrainingTypePlugin` ([#10570](https://github.com/Lightning-AI/lightning/pull/10570))
- Removed `DeepSpeedPlugin.{precision,amp_type,amp_level}` properties ([#10657](https://github.com/Lightning-AI/lightning/pull/10657))
- Removed patching of `on_before_batch_transfer`, `transfer_batch_to_device` and `on_after_batch_transfer` hooks in `LightningModule` ([#10603](https://github.com/Lightning-AI/lightning/pull/10603))
- Removed argument `return_result` from the `DDPSpawnPlugin.spawn()` method ([#10867](https://github.com/Lightning-AI/lightning/pull/10867))
- Removed the property `TrainingTypePlugin.results` and corresponding properties in subclasses ([#10034](https://github.com/Lightning-AI/lightning/pull/10034))
- Removed the `mp_queue` attribute from `DDPSpawnPlugin` and `TPUSpawnPlugin` ([#10034](https://github.com/Lightning-AI/lightning/pull/10034))
- Removed unnecessary `_move_optimizer_state` method overrides from `TPUSpawnPlugin` and `SingleTPUPlugin` ([#10849](https://github.com/Lightning-AI/lightning/pull/10849))
- Removed `should_rank_save_checkpoint` property from `TrainingTypePlugin` ([#11070](https://github.com/Lightning-AI/lightning/pull/11070))
- Removed `model_sharded_context` method from `Accelerator` ([#10886](https://github.com/Lightning-AI/lightning/pull/10886))
- Removed method `pre_dispatch` from the `PrecisionPlugin` ([#10887](https://github.com/Lightning-AI/lightning/pull/10887))
- Removed method `setup_optimizers_in_pre_dispatch` from the `strategies` and achieve the same logic in `setup` and `pre_dispatch` methods ([#10906](https://github.com/Lightning-AI/lightning/pull/10906))
- Removed methods `pre_dispatch`, `dispatch` and `post_dispatch` from the `Accelerator` ([#10885](https://github.com/Lightning-AI/lightning/pull/10885))
- Removed method `training_step`, `test_step`, `validation_step` and `predict_step` from the `Accelerator` ([#10890](https://github.com/Lightning-AI/lightning/pull/10890))
- Removed `TrainingTypePlugin.start_{training,evaluating,predicting}` hooks and the same in all subclasses ([#10989](https://github.com/Lightning-AI/lightning/pull/10989), [#10896](https://github.com/Lightning-AI/lightning/pull/10896))
- Removed `Accelerator.on_train_start` ([#10999](https://github.com/Lightning-AI/lightning/pull/10999))
- Removed support for Python 3.6 ([#11117](https://github.com/Lightning-AI/lightning/pull/11117))
- Removed `Strategy.init_optimizers` in favor of `Strategy.setup_optimizers` ([#11236](https://github.com/Lightning-AI/lightning/pull/11236))
- Removed `profile("training_step_and_backward")` in `Closure` class since we already profile calls `training_step` and `backward` ([#11222](https://github.com/Lightning-AI/lightning/pull/11222))
- Removed `Strategy.optimizer_zero_grad` ([#11246](https://github.com/Lightning-AI/lightning/pull/11246))
- Removed `Strategy.on_gpu` ([#11537](https://github.com/Lightning-AI/lightning/pull/11537))
- Removed `Strategy.on_tpu` property ([#11536](https://github.com/Lightning-AI/lightning/pull/11536))
- Removed the abstract property `LightningLoggerBase.experiment` ([#11603](https://github.com/Lightning-AI/lightning/pull/11603))
- Removed `FitLoop.current_epoch` getter and setter ([#11562](https://github.com/Lightning-AI/lightning/pull/11562))
- Removed access to `_short_id` in `NeptuneLogger` ([#11517](https://github.com/Lightning-AI/lightning/pull/11517))
- Removed `log_text` and `log_image` from the `LightningLoggerBase` API ([#11857](https://github.com/Lightning-AI/lightning/pull/11857))
- Removed calls to `profile("model_forward")` in favor of profiling `training_step` ([#12032](https://github.com/Lightning-AI/lightning/pull/12032))
- Removed `get_mp_spawn_kwargs` from `DDPSpawnStrategy` and `TPUSpawnStrategy` in favor of configuration in the `_SpawnLauncher` ([#11966](https://github.com/Lightning-AI/lightning/pull/11966))
- Removed `_aggregate_metrics`, `_reduce_agg_metrics`, and `_finalize_agg_metrics` from `LightningLoggerBase` ([#12053](https://github.com/Lightning-AI/lightning/pull/12053))
- Removed the `AcceleratorConnector.device_type` property ([#12081](https://github.com/Lightning-AI/lightning/pull/12081))
- Removed `AcceleratorConnector.num_nodes` ([#12107](https://github.com/Lightning-AI/lightning/pull/12107))
- Removed `AcceleratorConnector.has_ipu` property ([#12111](https://github.com/Lightning-AI/lightning/pull/12111))
- Removed `AcceleratorConnector.use_ipu` property ([#12110](https://github.com/Lightning-AI/lightning/pull/12110))
- Removed `AcceleratorConnector.has_tpu` property ([#12109](https://github.com/Lightning-AI/lightning/pull/12109))
- Removed `AcceleratorConnector.use_dp` property ([#12112](https://github.com/Lightning-AI/lightning/pull/12112))
- Removed `configure_sync_batchnorm` from `ParallelStrategy` and all other strategies that inherit from it ([#11754](https://github.com/Lightning-AI/lightning/pull/11754))
- Removed public attribute `sync_batchnorm` from strategies ([#11754](https://github.com/Lightning-AI/lightning/pull/11754))
- Removed `AcceleratorConnector.root_gpu` property ([#12262](https://github.com/Lightning-AI/lightning/pull/12262))
- Removed `AcceleratorConnector.tpu_id` property ([#12387](https://github.com/Lightning-AI/lightning/pull/12387))
- Removed `AcceleratorConnector.num_gpus` property ([#12384](https://github.com/Lightning-AI/lightning/pull/12384))
- Removed `AcceleratorConnector.num_ipus` property ([#12386](https://github.com/Lightning-AI/lightning/pull/12386))
- Removed `AcceleratorConnector.num_processes` property ([#12388](https://github.com/Lightning-AI/lightning/pull/12388))
- Removed `AcceleratorConnector.parallel_device_ids` property ([#12072](https://github.com/Lightning-AI/lightning/pull/12072))
- Removed `AcceleratorConnector.devices` property ([#12435](https://github.com/Lightning-AI/lightning/pull/12435))
- Removed `AcceleratorConnector.parallel_devices` property ([#12075](https://github.com/Lightning-AI/lightning/pull/12075))
- Removed `AcceleratorConnector.tpu_cores` property ([#12437](https://github.com/Lightning-AI/lightning/pull/12437))

### Fixed

- Fixed an issue where `ModelCheckpoint` could delete last checkpoint from the old directory when `dirpath` has changed during resumed training ([#12225](https://github.com/Lightning-AI/lightning/pull/12225))
- Fixed an issue where `ModelCheckpoint` could delete older checkpoints when `dirpath` has changed during resumed training ([#12045](https://github.com/Lightning-AI/lightning/pull/12045))
- Fixed an issue where `HorovodStrategy.teardown()` did not complete gracefully if an exception was thrown during callback setup [#11752](https://github.com/Lightning-AI/lightning/pull/11752)
- Fixed security vulnerabilities CVE-2020-1747 and CVE-2020-14343 caused by the `PyYAML` dependency ([#11099](https://github.com/Lightning-AI/lightning/pull/11099))
- Fixed security vulnerability "CWE-94: Improper Control of Generation of Code (Code Injection)" ([#12212](https://github.com/Lightning-AI/lightning/pull/12212))
- Fixed logging on `{test,validation}_epoch_end` with multiple dataloaders ([#11132](https://github.com/Lightning-AI/lightning/pull/11132))
- Reset the validation progress tracking state after sanity checking ([#11218](https://github.com/Lightning-AI/lightning/pull/11218))
- Fixed double evaluation bug with fault-tolerance enabled where the second call was completely skipped ([#11119](https://github.com/Lightning-AI/lightning/pull/11119))
- Fixed an issue with the `TPUSpawnPlugin` handling the `XLA_USE_BF16` environment variable incorrectly ([#10990](https://github.com/Lightning-AI/lightning/pull/10990))
- Fixed wrong typehint for `Trainer.lightning_optimizers` ([#11155](https://github.com/Lightning-AI/lightning/pull/11155))
- Fixed the lr-scheduler state not being dumped to checkpoint when using the deepspeed strategy ([#11307](https://github.com/Lightning-AI/lightning/pull/11307))
- Fixed bug that forced overriding `configure_optimizers` with the CLI ([#11672](https://github.com/Lightning-AI/lightning/pull/11672))
- Fixed type promotion when tensors of higher category than float are logged ([#11401](https://github.com/Lightning-AI/lightning/pull/11401))
- Fixed `SimpleProfiler` summary ([#11414](https://github.com/Lightning-AI/lightning/pull/11414))
- No longer set a `DistributedSampler` to the `poptorch.DataLoader` when IPUs are used ([#12114](https://github.com/Lightning-AI/lightning/pull/12114))
- Fixed bug where progress bar was not being disabled when not in rank zero during predict ([#11377](https://github.com/Lightning-AI/lightning/pull/11377))
- Fixed the mid-epoch warning call while resuming training ([#11556](https://github.com/Lightning-AI/lightning/pull/11556))
- Fixed `LightningModule.{un,}toggle_model` when only 1 optimizer is used ([#12088](https://github.com/Lightning-AI/lightning/pull/12088))
- Fixed an issue in `RichProgressbar` to display the metrics logged only on main progress bar ([#11690](https://github.com/Lightning-AI/lightning/pull/11690))
- Fixed `RichProgressBar` progress when refresh rate does not evenly divide the total counter ([#11668](https://github.com/Lightning-AI/lightning/pull/11668))
- Fixed `RichProgressBar` progress validation bar total when using multiple validation runs within a single training epoch ([#11668](https://github.com/Lightning-AI/lightning/pull/11668))
- Configure native Deepspeed schedulers with interval='step' ([#11788](https://github.com/Lightning-AI/lightning/pull/11788)), ([#12031](https://github.com/Lightning-AI/lightning/pull/12031))
- Update `RichProgressBarTheme` styles after detecting light theme on colab ([#10993](https://github.com/Lightning-AI/lightning/pull/10993))
- Fixed passing `_ddp_params_and_buffers_to_ignore` ([#11949](https://github.com/Lightning-AI/lightning/pull/11949))
- Fixed an `AttributeError` when calling `save_hyperparameters` and no parameters need saving ([#11827](https://github.com/Lightning-AI/lightning/pull/11827))
- Fixed environment variable priority for global rank determination ([#11406](https://github.com/Lightning-AI/lightning/pull/11406))
- Fixed an issue that caused the Trainer to produce identical results on subsequent runs without explicit re-seeding ([#11870](https://github.com/Lightning-AI/lightning/pull/11870))
- Fixed an issue that caused the Tuner to affect the random state ([#11870](https://github.com/Lightning-AI/lightning/pull/11870))
- Fixed to avoid common hook warning if no hook is overridden ([#12131](https://github.com/Lightning-AI/lightning/pull/12131))
- Fixed deepspeed keeping old sub-folders in same ckpt path ([#12194](https://github.com/Lightning-AI/lightning/pull/12194))
- Fixed returning logged metrics instead of callback metrics during evaluation ([#12224](https://github.com/Lightning-AI/lightning/pull/12224))
- Fixed the case where `logger=None` is passed to the Trainer ([#12249](https://github.com/Lightning-AI/lightning/pull/12249))
- Fixed bug where the global step tracked by `ModelCheckpoint` was still set even if no checkpoint was saved ([#12418](https://github.com/Lightning-AI/lightning/pull/12418))
- Fixed bug where `ModelCheckpoint` was overriding the `epoch` and `step` logged values ([#12418](https://github.com/Lightning-AI/lightning/pull/12418))
- Fixed bug where monitoring the default `epoch` and `step` values with `ModelCheckpoint` would fail ([#12418](https://github.com/Lightning-AI/lightning/pull/12418))
- Fixed initializing optimizers unnecessarily in `DDPFullyShardedStrategy` ([#12267](https://github.com/Lightning-AI/lightning/pull/12267))
- Fixed check for horovod module ([#12377](https://github.com/Lightning-AI/lightning/pull/12377))
- Fixed logging to loggers with multiple eval dataloaders ([#12454](https://github.com/Lightning-AI/lightning/pull/12454))
- Fixed an issue with resuming from a checkpoint trained with QAT ([#11346](https://github.com/Lightning-AI/lightning/pull/11346))


## [1.5.10] - 2022-02-08

### Fixed

- Fixed an issue to avoid validation loop run on restart ([#11552](https://github.com/Lightning-AI/lightning/pull/11552))
- The `RichProgressBar` now correctly shows the `on_epoch` logged values on train epoch end ([#11689](https://github.com/Lightning-AI/lightning/pull/11689))
- Fixed an issue to make the `step` argument in `WandbLogger.log_image` work ([#11716](https://github.com/Lightning-AI/lightning/pull/11716))
- Fixed `restore_optimizers` for mapping states ([#11757](https://github.com/Lightning-AI/lightning/pull/11757))
- With `DPStrategy`, the batch is not explicitly moved to the device ([#11780](https://github.com/Lightning-AI/lightning/pull/11780))
- Fixed an issue to avoid val bar disappear after `trainer.validate()` ([#11700](https://github.com/Lightning-AI/lightning/pull/11700))
- Fixed supporting remote filesystems with `Trainer.weights_save_path` for fault-tolerant training ([#11776](https://github.com/Lightning-AI/lightning/pull/11776))
- Fixed check for available modules ([#11526](https://github.com/Lightning-AI/lightning/pull/11526))
- Fixed bug where the path for "last" checkpoints was not getting saved correctly which caused newer runs to not remove the previous "last" checkpoint ([#11481](https://github.com/Lightning-AI/lightning/pull/11481))
- Fixed bug where the path for best checkpoints was not getting saved correctly when no metric was monitored which caused newer runs to not use the best checkpoint ([#11481](https://github.com/Lightning-AI/lightning/pull/11481))


## [1.5.9] - 2022-01-20

### Fixed

- Pinned sphinx-autodoc-typehints with <v1.15 ([#11400](https://github.com/Lightning-AI/lightning/pull/11400))
- Skipped testing with PyTorch 1.7 and Python 3.9 on Ubuntu ([#11217](https://github.com/Lightning-AI/lightning/pull/11217))
- Fixed type promotion when tensors of higher category than float are logged ([#11401](https://github.com/Lightning-AI/lightning/pull/11401))
- Fixed the format of the configuration saved automatically by the CLI's `SaveConfigCallback` ([#11532](https://github.com/Lightning-AI/lightning/pull/11532))

### Changed
- Changed `LSFEnvironment` to use `LSB_DJOB_RANKFILE` environment variable instead of `LSB_HOSTS` for determining node rank and main address ([#10825](https://github.com/Lightning-AI/lightning/pull/10825))
- Disabled sampler replacement when using `IterableDataset` ([#11507](https://github.com/Lightning-AI/lightning/pull/11507))


## [1.5.8] - 2022-01-05

### Fixed

- Fixed `LightningCLI` race condition while saving the config ([#11199](https://github.com/Lightning-AI/lightning/pull/11199))
- Fixed the default value used with `log(reduce_fx=min|max)` ([#11310](https://github.com/Lightning-AI/lightning/pull/11310))
- Fixed data fetcher selection ([#11294](https://github.com/Lightning-AI/lightning/pull/11294))
- Fixed a race condition that could result in incorrect (zero) values being observed in prediction writer callbacks ([#11288](https://github.com/Lightning-AI/lightning/pull/11288))
- Fixed dataloaders not getting reloaded the correct amount of times when setting `reload_dataloaders_every_n_epochs` and `check_val_every_n_epoch` ([#10948](https://github.com/Lightning-AI/lightning/pull/10948))
- Fixed deepspeed strategy not restoring the lr-scheduler states when lr-scheduler(s) are configured through `LightningModule.configure_optimizer` ([#11322](https://github.com/Lightning-AI/lightning/pull/11322))


## [1.5.7] - 2021-12-21

### Fixed

- Fixed `NeptuneLogger` when using DDP ([#11030](https://github.com/Lightning-AI/lightning/pull/11030))
- Fixed a bug to disable logging hyperparameters in logger if there are no hparams ([#11105](https://github.com/Lightning-AI/lightning/pull/11105))
- Avoid the deprecated `onnx.export(example_outputs=...)` in torch 1.10 ([#11116](https://github.com/Lightning-AI/lightning/pull/11116))
- Fixed an issue when torch-scripting a `LightningModule` after training with `Trainer(sync_batchnorm=True)` ([#11078](https://github.com/Lightning-AI/lightning/pull/11078))
- Fixed an `AttributeError` occurring when using a `CombinedLoader` (multiple dataloaders) for prediction ([#11111](https://github.com/Lightning-AI/lightning/pull/11111))
- Fixed bug where `Trainer(track_grad_norm=..., logger=False)` would fail ([#11114](https://github.com/Lightning-AI/lightning/pull/11114))
- Fixed an incorrect warning being produced by the model summary when using `bf16` precision on CPU ([#11161](https://github.com/Lightning-AI/lightning/pull/11161))

### Changed

- DeepSpeed does not require lightning module zero 3 partitioning ([#10655](https://github.com/Lightning-AI/lightning/pull/10655))
- The `ModelCheckpoint` callback now saves and restores attributes `best_k_models`, `kth_best_model_path`, `kth_value`, and `last_model_path` ([#10995](https://github.com/Lightning-AI/lightning/pull/10995))


## [1.5.6] - 2021-12-15

### Fixed

- Fixed a bug where the DeepSpeedPlugin arguments `cpu_checkpointing` and `contiguous_memory_optimization` were not being forwarded to deepspeed correctly ([#10874](https://github.com/Lightning-AI/lightning/pull/10874))
- Fixed an issue with `NeptuneLogger` causing checkpoints to be uploaded with a duplicated file extension ([#11015](https://github.com/Lightning-AI/lightning/pull/11015))
- Fixed support for logging within callbacks returned from `LightningModule` ([#10991](https://github.com/Lightning-AI/lightning/pull/10991))
- Fixed running sanity check with `RichProgressBar` ([#10913](https://github.com/Lightning-AI/lightning/pull/10913))
- Fixed support for `CombinedLoader` while checking for warning raised with eval dataloaders ([#10994](https://github.com/Lightning-AI/lightning/pull/10994))
- The TQDM progress bar now correctly shows the `on_epoch` logged values on train epoch end ([#11069](https://github.com/Lightning-AI/lightning/pull/11069))
- Fixed bug where the TQDM updated the training progress bar during `trainer.validate` ([#11069](https://github.com/Lightning-AI/lightning/pull/11069))


## [1.5.5] - 2021-12-07

### Fixed

- Disabled batch_size extraction for torchmetric instances because they accumulate the metrics internally ([#10815](https://github.com/Lightning-AI/lightning/pull/10815))
- Fixed an issue with `SignalConnector` not restoring the default signal handlers on teardown when running on SLURM or with fault-tolerant training enabled ([#10611](https://github.com/Lightning-AI/lightning/pull/10611))
- Fixed `SignalConnector._has_already_handler` check for callable type ([#10483](https://github.com/Lightning-AI/lightning/pull/10483))
- Fixed an issue to return the results for each dataloader separately instead of duplicating them for each ([#10810](https://github.com/Lightning-AI/lightning/pull/10810))
- Improved exception message if `rich` version is less than `10.2.2` ([#10839](https://github.com/Lightning-AI/lightning/pull/10839))
- Fixed uploading best model checkpoint in NeptuneLogger ([#10369](https://github.com/Lightning-AI/lightning/pull/10369))
- Fixed early schedule reset logic in PyTorch profiler that was causing data leak ([#10837](https://github.com/Lightning-AI/lightning/pull/10837))
- Fixed a bug that caused incorrect batch indices to be passed to the `BasePredictionWriter` hooks when using a dataloader with `num_workers > 0` ([#10870](https://github.com/Lightning-AI/lightning/pull/10870))
- Fixed an issue with item assignment on the logger on rank > 0 for those who support it ([#10917](https://github.com/Lightning-AI/lightning/pull/10917))
- Fixed importing `torch_xla.debug` for `torch-xla<1.8` ([#10836](https://github.com/Lightning-AI/lightning/pull/10836))
- Fixed an issue with `DDPSpawnPlugin` and related plugins leaving a temporary checkpoint behind ([#10934](https://github.com/Lightning-AI/lightning/pull/10934))
- Fixed a `TypeError` occurring in the `SingalConnector.teardown()` method ([#10961](https://github.com/Lightning-AI/lightning/pull/10961))


## [1.5.4] - 2021-11-30

### Fixed

- Fixed support for `--key.help=class` with the `LightningCLI` ([#10767](https://github.com/Lightning-AI/lightning/pull/10767))
- Fixed `_compare_version` for python packages ([#10762](https://github.com/Lightning-AI/lightning/pull/10762))
- Fixed TensorBoardLogger `SummaryWriter` not close before spawning the processes ([#10777](https://github.com/Lightning-AI/lightning/pull/10777))
- Fixed a consolidation error in Lite when attempting to save the state dict of a sharded optimizer ([#10746](https://github.com/Lightning-AI/lightning/pull/10746))
- Fixed the default logging level for batch hooks associated with training from `on_step=False, on_epoch=True` to `on_step=True, on_epoch=False` ([#10756](https://github.com/Lightning-AI/lightning/pull/10756))

### Removed

- Removed PyTorch 1.6 support ([#10367](https://github.com/Lightning-AI/lightning/pull/10367), [#10738](https://github.com/Lightning-AI/lightning/pull/10738))


## [1.5.3] - 2021-11-24

### Fixed

- Fixed `ShardedTensor` state dict hook registration to check if torch distributed is available ([#10621](https://github.com/Lightning-AI/lightning/pull/10621))
- Fixed an issue with `self.log` not respecting a tensor's `dtype` when applying computations ([#10076](https://github.com/Lightning-AI/lightning/pull/10076))
- Fixed LigtningLite `_wrap_init` popping unexisting keys from DataLoader signature parameters ([#10613](https://github.com/Lightning-AI/lightning/pull/10613))
- Fixed signals being registered within threads ([#10610](https://github.com/Lightning-AI/lightning/pull/10610))
- Fixed an issue that caused Lightning to extract the batch size even though it was set by the user in `LightningModule.log` ([#10408](https://github.com/Lightning-AI/lightning/pull/10408))
- Fixed `Trainer(move_metrics_to_cpu=True)` not moving the evaluation logged results to CPU ([#10631](https://github.com/Lightning-AI/lightning/pull/10631))
- Fixed the `{validation,test}_step` outputs getting moved to CPU with `Trainer(move_metrics_to_cpu=True)` ([#10631](https://github.com/Lightning-AI/lightning/pull/10631))
- Fixed an issue with collecting logged test results with multiple dataloaders ([#10522](https://github.com/Lightning-AI/lightning/pull/10522))


## [1.5.2] - 2021-11-16

### Fixed

- Fixed `CombinedLoader` and `max_size_cycle` didn't receive a `DistributedSampler` ([#10374](https://github.com/Lightning-AI/lightning/pull/10374))
- Fixed an issue where class or init-only variables of dataclasses were passed to the dataclass constructor in `utilities.apply_to_collection` ([#9702](https://github.com/Lightning-AI/lightning/pull/9702))
- Fixed `isinstance` not working with `init_meta_context`, materialized model not being moved to the device ([#10493](https://github.com/Lightning-AI/lightning/pull/10493))
- Fixed an issue that prevented the Trainer to shutdown workers when execution is interrupted due to failure([#10463](https://github.com/Lightning-AI/lightning/pull/10463))
- Squeeze the early stopping monitor to remove empty tensor dimensions ([#10461](https://github.com/Lightning-AI/lightning/pull/10461))
- Fixed sampler replacement logic with `overfit_batches` to only replace the sample when `SequentialSampler` is not used ([#10486](https://github.com/Lightning-AI/lightning/pull/10486))
- Fixed scripting causing false positive deprecation warnings ([#10470](https://github.com/Lightning-AI/lightning/pull/10470), [#10555](https://github.com/Lightning-AI/lightning/pull/10555))
- Do not fail if batch size could not be inferred for logging when using DeepSpeed ([#10438](https://github.com/Lightning-AI/lightning/pull/10438))
- Fixed propagation of device and dtype information to submodules of LightningLite when they inherit from `DeviceDtypeModuleMixin` ([#10559](https://github.com/Lightning-AI/lightning/pull/10559))


## [1.5.1] - 2021-11-09

### Fixed

- Fixed `apply_to_collection(defaultdict)` ([#10316](https://github.com/Lightning-AI/lightning/pull/10316))
- Fixed failure when `DataLoader(batch_size=None)` is passed ([#10345](https://github.com/Lightning-AI/lightning/pull/10345))
- Fixed interception of `__init__` arguments for sub-classed DataLoader re-instantiation in Lite ([#10334](https://github.com/Lightning-AI/lightning/pull/10334))
- Fixed issue with pickling `CSVLogger` after a call to `CSVLogger.save` ([#10388](https://github.com/Lightning-AI/lightning/pull/10388))
- Fixed an import error being caused by `PostLocalSGD` when `torch.distributed` not available ([#10359](https://github.com/Lightning-AI/lightning/pull/10359))
- Fixed the logging with `on_step=True` in epoch-level hooks causing unintended side-effects. Logging with `on_step=True` in epoch-level hooks will now correctly raise an error ([#10409](https://github.com/Lightning-AI/lightning/pull/10409))
- Fixed deadlocks for distributed training with `RichProgressBar` ([#10428](https://github.com/Lightning-AI/lightning/pull/10428))
- Fixed an issue where the model wrapper in Lite converted non-floating point tensors to float ([#10429](https://github.com/Lightning-AI/lightning/pull/10429))
- Fixed an issue with inferring the dataset type in fault-tolerant training ([#10432](https://github.com/Lightning-AI/lightning/pull/10432))
- Fixed dataloader workers with `persistent_workers` being deleted on every iteration ([#10434](https://github.com/Lightning-AI/lightning/pull/10434))


## [1.5.0] - 2021-11-02

### Added

- Added support for monitoring the learning rate without schedulers in `LearningRateMonitor` ([#9786](https://github.com/Lightning-AI/lightning/pull/9786))
- Added registration of `ShardedTensor` state dict hooks in `LightningModule.__init__` if the PyTorch version supports `ShardedTensor` ([#8944](https://github.com/Lightning-AI/lightning/pull/8944))
- Added error handling including calling of `on_keyboard_interrupt()` and `on_exception()` for all entrypoints (fit, validate, test, predict) ([#8819](https://github.com/Lightning-AI/lightning/pull/8819))
- Added a flavor of `training_step` that takes `dataloader_iter` as an argument ([#8807](https://github.com/Lightning-AI/lightning/pull/8807))
- Added a `state_key` property to the `Callback` base class ([#6886](https://github.com/Lightning-AI/lightning/pull/6886))
- Added progress tracking to loops:
    * Integrated `TrainingEpochLoop.total_batch_idx` ([#8598](https://github.com/Lightning-AI/lightning/pull/8598))
    * Added `BatchProgress` and integrated `TrainingEpochLoop.is_last_batch` ([#9657](https://github.com/Lightning-AI/lightning/pull/9657))
    * Avoid optional `Tracker` attributes ([#9320](https://github.com/Lightning-AI/lightning/pull/9320))
    * Reset `current` progress counters when restarting an epoch loop that had already finished ([#9371](https://github.com/Lightning-AI/lightning/pull/9371))
    * Call `reset_on_restart` in the loop's `reset` hook instead of when loading a checkpoint ([#9561](https://github.com/Lightning-AI/lightning/pull/9561))
    * Use `completed` over `processed` in `reset_on_restart` ([#9656](https://github.com/Lightning-AI/lightning/pull/9656))
    * Renamed `reset_on_epoch` to `reset_on_run` ([#9658](https://github.com/Lightning-AI/lightning/pull/9658))
- Added `batch_size` and `rank_zero_only` arguments for `log_dict` to match `log` ([#8628](https://github.com/Lightning-AI/lightning/pull/8628))
- Added a check for unique GPU ids ([#8666](https://github.com/Lightning-AI/lightning/pull/8666))
- Added `ResultCollection` state_dict to the Loop `state_dict` and added support for distributed reload ([#8641](https://github.com/Lightning-AI/lightning/pull/8641))
- Added DeepSpeed collate checkpoint utility function ([#8701](https://github.com/Lightning-AI/lightning/pull/8701))
- Added a `handles_accumulate_grad_batches` property to the training type plugins ([#8856](https://github.com/Lightning-AI/lightning/pull/8856))
- Added a warning to `WandbLogger` when reusing a wandb run ([#8714](https://github.com/Lightning-AI/lightning/pull/8714))
- Added `log_graph` argument for `watch` method of `WandbLogger` ([#8662](https://github.com/Lightning-AI/lightning/pull/8662))
- `LightningCLI` additions:
  * Added `LightningCLI(run=False|True)` to choose whether to run a `Trainer` subcommand ([#8751](https://github.com/Lightning-AI/lightning/pull/8751))
  * Added support to call any trainer function from the `LightningCLI` via subcommands ([#7508](https://github.com/Lightning-AI/lightning/pull/7508))
  * Allow easy trainer re-instantiation ([#7508](https://github.com/Lightning-AI/lightning/pull/9241))
  * Automatically register all optimizers and learning rate schedulers ([#9565](https://github.com/Lightning-AI/lightning/pull/9565))
  * Allow registering custom optimizers and learning rate schedulers without subclassing the CLI ([#9565](https://github.com/Lightning-AI/lightning/pull/9565))
  * Support shorthand notation to instantiate optimizers and learning rate schedulers ([#9565](https://github.com/Lightning-AI/lightning/pull/9565))
  * Support passing lists of callbacks via command line ([#8815](https://github.com/Lightning-AI/lightning/pull/8815))
  * Support shorthand notation to instantiate models ([#9588](https://github.com/Lightning-AI/lightning/pull/9588))
  * Support shorthand notation to instantiate datamodules ([#10011](https://github.com/Lightning-AI/lightning/pull/10011))
  * Added `multifile` option to `LightningCLI` to enable/disable config saving to preserve multiple files structure ([#9073](https://github.com/Lightning-AI/lightning/pull/9073))
- Fault-tolerant training:
    * Added `FastForwardSampler` and `CaptureIterableDataset` injection to data loading utilities ([#8366](https://github.com/Lightning-AI/lightning/pull/8366))
    * Added `DataFetcher` to control fetching flow ([#8890](https://github.com/Lightning-AI/lightning/pull/8890))
    * Added `SharedCycleIteratorState` to prevent infinite loop ([#8889](https://github.com/Lightning-AI/lightning/pull/8889))
    * Added `CaptureMapDataset` for state management in map-style datasets ([#8891](https://github.com/Lightning-AI/lightning/pull/8891))
    * Added Fault Tolerant Training to `DataFetcher` ([#8891](https://github.com/Lightning-AI/lightning/pull/8891))
    * Replaced old prefetch iterator with new `DataFetcher` in training loop ([#8953](https://github.com/Lightning-AI/lightning/pull/8953))
    * Added partial support for global random state fault-tolerance in map-style datasets ([#8950](https://github.com/Lightning-AI/lightning/pull/8950))
    * Converted state to tuple explicitly when setting Python random state ([#9401](https://github.com/Lightning-AI/lightning/pull/9401))
    * Added support for restarting an optimizer loop (multiple optimizers) ([#9537](https://github.com/Lightning-AI/lightning/pull/9537))
    * Added support for restarting within Evaluation Loop ([#9563](https://github.com/Lightning-AI/lightning/pull/9563))
    * Added mechanism to detect that a signal has been sent so the Trainer can gracefully exit ([#9566](https://github.com/Lightning-AI/lightning/pull/9566))
    * Added support for skipping ahead to validation during the auto-restart of fitting ([#9681](https://github.com/Lightning-AI/lightning/pull/9681))
    * Added support for auto-restart if a fault-tolerant checkpoint is available ([#9722](https://github.com/Lightning-AI/lightning/pull/9722))
- Checkpoint saving and loading extensibility:
  * Added `CheckpointIO` plugin to expose checkpoint IO from training type plugin ([#8743](https://github.com/Lightning-AI/lightning/pull/8743))
  * Refactored `CheckpointConnector` to offload validation logic to the `CheckpointIO` plugin ([#9045](https://github.com/Lightning-AI/lightning/pull/9045))
  * Added `remove_checkpoint` to `CheckpointIO` plugin by moving the responsibility out of the `ModelCheckpoint` callback ([#9373](https://github.com/Lightning-AI/lightning/pull/9373))
  * Added `XLACheckpointIO` plugin ([#9972](https://github.com/Lightning-AI/lightning/pull/9972))
- Loop customization:
    * Added `Closure` and `AbstractClosure` classes ([#8642](https://github.com/Lightning-AI/lightning/pull/8642))
    * Refactored `TrainingBatchLoop` and extracted `OptimizerLoop`, splitting off automatic optimization into its own loop ([#9191](https://github.com/Lightning-AI/lightning/pull/9191))
    * Removed `TrainingBatchLoop.backward()`; manual optimization now calls directly into `Accelerator.backward()` and automatic optimization handles backward in new `OptimizerLoop` ([#9265](https://github.com/Lightning-AI/lightning/pull/9265))
    * Extracted `ManualOptimization` logic from `TrainingBatchLoop` into its own separate loop class ([#9266](https://github.com/Lightning-AI/lightning/pull/9266))
    * Added `OutputResult` and `ManualResult` classes ([#9437](https://github.com/Lightning-AI/lightning/pull/9437), [#9424](https://github.com/Lightning-AI/lightning/pull/9424))
    * Marked `OptimizerLoop.backward` as protected ([#9514](https://github.com/Lightning-AI/lightning/pull/9514))
    * Marked `FitLoop.should_accumulate` as protected ([#9515](https://github.com/Lightning-AI/lightning/pull/9515))
    * Marked several methods in `PredictionLoop` as protected: `on_predict_start`, `on_predict_epoch_end`, `on_predict_end`, `on_predict_model_eval` ([#9516](https://github.com/Lightning-AI/lightning/pull/9516))
    * Marked several methods in `EvaluationLoop` as protected: `get_max_batches`, `on_evaluation_model_eval`, `on_evaluation_model_train`, `on_evaluation_start`, `on_evaluation_epoch_start`, `on_evaluation_epoch_end`, `on_evaluation_end`, `reload_evaluation_dataloaders` ([#9516](https://github.com/Lightning-AI/lightning/pull/9516))
    * Marked several methods in `EvaluationEpochLoop` as protected: `on_evaluation_batch_start`, `evaluation_step`, `evaluation_step_end` ([#9516](https://github.com/Lightning-AI/lightning/pull/9516))
    * Added `yielding_training_step` example ([#9983](https://github.com/Lightning-AI/lightning/pull/9983))
- Added support for saving and loading state of multiple callbacks of the same type ([#7187](https://github.com/Lightning-AI/lightning/pull/7187))
- Added DeepSpeed Stage 1 support ([#8974](https://github.com/Lightning-AI/lightning/pull/8974))
- Added `Python dataclass` support for `LightningDataModule` ([#8272](https://github.com/Lightning-AI/lightning/pull/8272))
- Added sanitization of tensors when they get logged as hyperparameters in `TensorBoardLogger` ([#9031](https://github.com/Lightning-AI/lightning/pull/9031))
- Added `InterBatchParallelDataFetcher` ([#9020](https://github.com/Lightning-AI/lightning/pull/9020))
- Added `DataLoaderIterDataFetcher` ([#9020](https://github.com/Lightning-AI/lightning/pull/9020))
- Added `DataFetcher` within `Fit / Evaluation` Loop  ([#9047](https://github.com/Lightning-AI/lightning/pull/9047))
- Added a friendly error message when DDP attempts to spawn new distributed processes with rank > 0 ([#9005](https://github.com/Lightning-AI/lightning/pull/9005))
- Added Rich integration:
    * Added Rich progress bar ([#8929](https://github.com/Lightning-AI/lightning/pull/8929), [#9559](https://github.com/Lightning-AI/lightning/pull/9559))
    * Added Support for iterable datasets ([#9734](https://github.com/Lightning-AI/lightning/pull/9734))
    * Added `RichModelSummary` callback ([#9546](https://github.com/Lightning-AI/lightning/pull/9546))
    * Added `configure_columns` method to `RichProgressBar` ([#10288](https://github.com/Lightning-AI/lightning/pull/10288))
    * Added `leave` argument to `RichProgressBar` ([#10301](https://github.com/Lightning-AI/lightning/pull/10301))
- Added input validation logic for precision ([#9080](https://github.com/Lightning-AI/lightning/pull/9080))
- Added support for CPU AMP autocast ([#9084](https://github.com/Lightning-AI/lightning/pull/9084))
- Added `on_exception` callback hook ([#9183](https://github.com/Lightning-AI/lightning/pull/9183))
- Added a warning to DeepSpeed when inferring batch size ([#9221](https://github.com/Lightning-AI/lightning/pull/9221))
- Added `ModelSummary` callback ([#9344](https://github.com/Lightning-AI/lightning/pull/9344))
- Added `log_images`, `log_text` and `log_table` to `WandbLogger` ([#9545](https://github.com/Lightning-AI/lightning/pull/9545))
- Added `PL_RECONCILE_PROCESS` environment variable to enable process reconciliation regardless of cluster environment settings ([#9389](https://github.com/Lightning-AI/lightning/pull/9389))
- Added `get_device_stats` to the Accelerator interface and added its implementation for GPU and TPU ([#9586](https://github.com/Lightning-AI/lightning/pull/9586))
- Added a warning when an unknown key is encountered in the optimizer configuration, and when `OneCycleLR` is used with `"interval": "epoch"` ([#9666](https://github.com/Lightning-AI/lightning/pull/9666))
- Added `DeviceStatsMonitor` callback ([#9712](https://github.com/Lightning-AI/lightning/pull/9712))
- Added `enable_progress_bar` to the Trainer constructor ([#9664](https://github.com/Lightning-AI/lightning/pull/9664))
- Added `pl_legacy_patch` load utility for loading old checkpoints that have pickled legacy Lightning attributes ([#9166](https://github.com/Lightning-AI/lightning/pull/9166))
- Added support for `torch.use_deterministic_algorithms` ([#9121](https://github.com/Lightning-AI/lightning/pull/9121))
- Added automatic parameters tying for TPUs ([#9525](https://github.com/Lightning-AI/lightning/pull/9525))
- Added support for `torch.autograd.set_detect_anomaly` through `Trainer` constructor argument `detect_anomaly` ([#9848](https://github.com/Lightning-AI/lightning/pull/9848))
- Added `enable_model_summary` flag to Trainer ([#9699](https://github.com/Lightning-AI/lightning/pull/9699))
- Added `strategy` argument to Trainer ([#8597](https://github.com/Lightning-AI/lightning/pull/8597))
- Added `init_meta_context`, `materialize_module` utilities ([#9920](https://github.com/Lightning-AI/lightning/pull/9920))
- Added `TPUPrecisionPlugin` ([#10020](https://github.com/Lightning-AI/lightning/pull/#10020))
- Added `torch.bfloat16` support:
  * Added bfloat16 support for Lightning Trainer ([#9049](https://github.com/Lightning-AI/lightning/pull/9049))
  * Renamed `TPUHalfPrecisionPlugin` to `TPUBf16PrecisionPlugin` ([#10026](https://github.com/Lightning-AI/lightning/pull/10026))
  * Default to `precision=bf16` on CPU when `precision=16` is passed ([#10033](https://github.com/Lightning-AI/lightning/pull/10033))
  * Added support for `torch.autocast` ([#10053](https://github.com/Lightning-AI/lightning/pull/10053))
- Added `kfold` example for loop customization ([#9965](https://github.com/Lightning-AI/lightning/pull/9965))
- LightningLite:
    * Added `PrecisionPlugin.forward_context`, making it the default implementation for all `{train,val,test,predict}_step_context()` methods ([#9988](https://github.com/Lightning-AI/lightning/pull/9988))
    * Added `DDPSpawnPlugin.spawn()` for spawning new processes of a given function ([#10018](https://github.com/Lightning-AI/lightning/pull/10018), [#10022](https://github.com/Lightning-AI/lightning/pull/10022))
    * Added `TrainingTypePlugin.{_setup_model, _setup_optimizer}` methods ([#9994](https://github.com/Lightning-AI/lightning/pull/9994), [#10064](https://github.com/Lightning-AI/lightning/pull/10064))
    * Implemented `DataParallelPlugin._setup_model` ([#10010](https://github.com/Lightning-AI/lightning/pull/10010))
    * Implemented `DeepSpeedPlugin._setup_model_and_optimizers` ([#10009](https://github.com/Lightning-AI/lightning/pull/10009), [#10064](https://github.com/Lightning-AI/lightning/pull/10064))
    * Implemented `{DDPShardedPlugin,DDPShardedSpawnPlugin}._setup_model_and_optimizers` ([#10028](https://github.com/Lightning-AI/lightning/pull/10028), [#10064](https://github.com/Lightning-AI/lightning/pull/10064))
    * Added optional `model` argument to the `optimizer_step` methods in accelerators and plugins ([#10023](https://github.com/Lightning-AI/lightning/pull/10023))
    * Updated precision attributes in `DeepSpeedPlugin` ([#10164](https://github.com/Lightning-AI/lightning/pull/10164))
    * Added the ability to return a result from rank 0 in `DDPSpawnPlugin.spawn` ([#10162](https://github.com/Lightning-AI/lightning/pull/10162))
    * Added `pl.lite` package ([#10175](https://github.com/Lightning-AI/lightning/pull/10175))
    * Added `LightningLite` documentation ([#10043](https://github.com/Lightning-AI/lightning/pull/10043))
    * Added `LightningLite` examples ([#9987](https://github.com/Lightning-AI/lightning/pull/9987))
    * Make the `_LiteDataLoader` an iterator and add supports for custom dataloader ([#10279](https://github.com/Lightning-AI/lightning/pull/10279))
- Added `use_omegaconf` argument to `save_hparams_to_yaml` plugin ([#9170](https://github.com/Lightning-AI/lightning/pull/9170))
- Added `ckpt_path` argument for `Trainer.fit()` ([#10061](https://github.com/Lightning-AI/lightning/pull/10061))
- Added `auto_device_count` method to `Accelerators` ([#10222](https://github.com/Lightning-AI/lightning/pull/10222))
- Added support for `devices="auto"` ([#10264](https://github.com/Lightning-AI/lightning/pull/10264))
- Added a `filename` argument in `ModelCheckpoint.format_checkpoint_name` ([#9818](https://github.com/Lightning-AI/lightning/pull/9818))
- Added support for empty `gpus` list to run on CPU ([#10246](https://github.com/Lightning-AI/lightning/pull/10246))
- Added a warning if multiple batch sizes are found from ambiguous batch ([#10247](https://github.com/Lightning-AI/lightning/pull/10247))

### Changed

- Trainer now raises a `MisconfigurationException` when its methods are called with `ckpt_path="best"` but a checkpoint callback isn't configured ([#9841](https://github.com/Lightning-AI/lightning/pull/9841))
- Setting `Trainer(accelerator="ddp_cpu")` now does not spawn a subprocess if `num_processes` is kept `1` along with `num_nodes > 1` ([#9603](https://github.com/Lightning-AI/lightning/pull/9603))
- Module imports are now catching `ModuleNotFoundError` instead of `ImportError` ([#9867](https://github.com/Lightning-AI/lightning/pull/9867))
- `pl.loggers.neptune.NeptuneLogger` is now consistent with the new [neptune-client](https://github.com/neptune-ai/neptune-client) API; the old [neptune-client](https://github.com/neptune-ai/neptune-client) API is supported by `NeptuneClient` from the [neptune-contrib](https://github.com/neptune-ai/neptune-contrib) repo ([#6867](https://github.com/Lightning-AI/lightning/pull/6867))
- Parsing of `enums` type hyperparameters to be saved in the `haprams.yaml` file by TensorBoard and CSV loggers has been fixed and made in line with how OmegaConf parses it ([#9170](https://github.com/Lightning-AI/lightning/pull/9170))
- Parsing of the `gpus` Trainer argument has changed: `gpus="n"` (str) no longer selects the GPU index n and instead selects the first n devices ([#8770](https://github.com/Lightning-AI/lightning/pull/8770))
- `iteration_count` and other index attributes in the loops has been replaced with progress dataclasses ([#8477](https://github.com/Lightning-AI/lightning/pull/8477))
- The `trainer.lightning_module` reference is now properly set at the very beginning of a run ([#8536](https://github.com/Lightning-AI/lightning/pull/8536))
- The model weights now get loaded in all cases when the checkpoint path gets provided in validate/test/predict, regardless of whether the model instance is provided or not ([#8352](https://github.com/Lightning-AI/lightning/pull/8352))
- The `Trainer` functions `reset_{train,val,test,predict}_dataloader`, `reset_train_val_dataloaders`, and `request_dataloader` `model` argument is now optional ([#8536](https://github.com/Lightning-AI/lightning/pull/8536))
- Saved checkpoints will no longer use the type of a `Callback` as the key to avoid issues with unpickling ([#6886](https://github.com/Lightning-AI/lightning/pull/6886))
- Improved string conversion for `ResultCollection` ([#8622](https://github.com/Lightning-AI/lightning/pull/8622))
- `LightningCLI` changes:
    * `LightningCLI.init_parser` now returns the parser instance ([#8721](https://github.com/Lightning-AI/lightning/pull/8721))
    * `LightningCLI.add_core_arguments_to_parser`, `LightningCLI.parse_arguments` now take a `parser` argument ([#8721](https://github.com/Lightning-AI/lightning/pull/8721))
    * `LightningCLI.instantiate_trainer` now takes a config and a list of callbacks ([#8721](https://github.com/Lightning-AI/lightning/pull/8721))
    * Split `LightningCLI.add_core_arguments_to_parser` into `LightningCLI.add_default_arguments_to_parser` + `LightningCLI.add_core_arguments_to_parser` ([#8721](https://github.com/Lightning-AI/lightning/pull/8721))
- The accelerator and training type plugin `setup` hooks no longer have a `model` argument ([#8536](https://github.com/Lightning-AI/lightning/pull/8536))
- The accelerator and training type plugin `update_global_step` hook has been removed ([#8856](https://github.com/Lightning-AI/lightning/pull/8856))
- The coverage of `self.log`-ing in any `LightningModule` or `Callback` hook has been improved ([#8498](https://github.com/Lightning-AI/lightning/pull/8498))
- `self.log`-ing without a `Trainer` reference now raises a warning instead of an exception ([#9733](https://github.com/Lightning-AI/lightning/pull/9733))
- Removed restrictions in the Trainer that loggers can only log from rank 0; the existing logger behavior has not changed ([#8608](https://github.com/Lightning-AI/lightning/pull/8608))
- `Trainer.request_dataloader` now takes a `RunningStage` enum instance ([#8858](https://github.com/Lightning-AI/lightning/pull/8858))
- Changed `rank_zero_warn` to `NotImplementedError` in the `{train, val, test, predict}_dataloader` hooks that `Lightning(Data)Module` uses ([#9161](https://github.com/Lightning-AI/lightning/pull/9161))
- Moved `block_ddp_sync_behaviour` out of `TrainingBatchLoop` to loop utilities ([#9192](https://github.com/Lightning-AI/lightning/pull/9192))
- Executing the `optimizer_closure` is now required when overriding the `optimizer_step` hook ([#9360](https://github.com/Lightning-AI/lightning/pull/9360))
- Changed logging of `LightningModule` and `LightningDataModule` hyperparameters to raise an exception only if there are colliding keys with different values ([#9496](https://github.com/Lightning-AI/lightning/pull/9496))
- `seed_everything` now fails when an invalid seed value is passed instead of selecting a random seed ([#8787](https://github.com/Lightning-AI/lightning/pull/8787))
- The Trainer now calls `TrainingTypePlugin` collective APIs directly instead of going through the Accelerator reference ([#9677](https://github.com/Lightning-AI/lightning/pull/9677), [#9901](https://github.com/Lightning-AI/lightning/pull/9901))
- The tuner now uses a unique filename to save a temporary checkpoint ([#9682](https://github.com/Lightning-AI/lightning/pull/9682))
- Changed `HorovodPlugin.all_gather` to return a `torch.Tensor` instead of a list ([#9696](https://github.com/Lightning-AI/lightning/pull/9696))
- Changed Trainer connectors to be protected attributes:
    * Configuration Validator ([#9779](https://github.com/Lightning-AI/lightning/pull/9779))
- The `current_epoch` and `global_step` attributes now get restored irrespective of the Trainer task ([#9413](https://github.com/Lightning-AI/lightning/pull/9413))
- Trainer now raises an exception when requesting `amp_level` with native `amp_backend` ([#9755](https://github.com/Lightning-AI/lightning/pull/9755))
- Update the logic to check for accumulation steps with deepspeed ([#9826](https://github.com/Lightning-AI/lightning/pull/9826))
- `pl.utilities.grads.grad_norm` now raises an exception if parameter `norm_type <= 0` ([#9765](https://github.com/Lightning-AI/lightning/pull/9765))
- Updated error message for interactive incompatible plugins ([#9896](https://github.com/Lightning-AI/lightning/pull/9896))
- Moved the `optimizer_step` and `clip_gradients` hook from the `Accelerator` and `TrainingTypePlugin` into the `PrecisionPlugin` ([#10143](https://github.com/Lightning-AI/lightning/pull/10143), [#10029](https://github.com/Lightning-AI/lightning/pull/10029))
- `NativeMixedPrecisionPlugin` and its subclasses now take an optional `GradScaler` instance ([#10055](https://github.com/Lightning-AI/lightning/pull/10055))
- Trainer is now raising a `MisconfigurationException` instead of a warning if `Trainer.{validate/test}` is missing required methods ([#10016](https://github.com/Lightning-AI/lightning/pull/10016))
- Changed default value of the `max_steps` Trainer argument from `None` to -1 ([#9460](https://github.com/Lightning-AI/lightning/pull/9460))
- LightningModule now raises an error when calling `log(on_step=False, on_epoch=False)` ([#10227](https://github.com/Lightning-AI/lightning/pull/10227))
- Quantization aware training observers are now disabled by default during validating/testing/predicting stages ([#8540](https://github.com/Lightning-AI/lightning/pull/8540))
- Raised `MisconfigurationException` when total length of `dataloader` across ranks is zero, and give warning when total length is non-zero, but only local rank length is zero. ([#9827](https://github.com/Lightning-AI/lightning/pull/9827))
- Changed the model size calculation using `ByteCounter` ([#10123](https://github.com/Lightning-AI/lightning/pull/10123))
- Enabled `on_load_checkpoint` for `LightningDataModule` for all `trainer_fn` ([#10238](https://github.com/Lightning-AI/lightning/pull/10238))
- Allowed separate config files for parameters with class type when LightningCLI is in `subclass_mode=False` ([#10286](https://github.com/Lightning-AI/lightning/pull/10286))

### Deprecated

- Deprecated Trainer argument `terminate_on_nan` in favor of `detect_anomaly`([#9175](https://github.com/Lightning-AI/lightning/pull/9175))
- Deprecated `Trainer.terminate_on_nan` public attribute access ([#9849](https://github.com/Lightning-AI/lightning/pull/9849))
- Deprecated `LightningModule.summarize()` in favor of `pl.utilities.model_summary.summarize()` ([#8513](https://github.com/Lightning-AI/lightning/pull/8513))
- Deprecated `LightningModule.model_size` ([#8343](https://github.com/Lightning-AI/lightning/pull/8343))
- Deprecated `DataModule` properties: `train_transforms`, `val_transforms`, `test_transforms`, `size`, `dims` ([#8851](https://github.com/Lightning-AI/lightning/pull/8851))
- Deprecated `add_to_queue`, `get_from_queue` from `LightningModule` in favor of corresponding methods in the `DDPSpawnPlugin` ([#9118](https://github.com/Lightning-AI/lightning/pull/9118))
- Deprecated `LightningModule.get_progress_bar_dict` and `Trainer.progress_bar_dict` in favor of `pl.callbacks.progress.base.get_standard_metrics` and `ProgressBarBase.get_metrics` ([#8985](https://github.com/Lightning-AI/lightning/pull/8985))
- Deprecated `prepare_data_per_node` flag on Trainer and set it as a property of `DataHooks`, accessible in the `LightningModule` and `LightningDataModule` ([#8958](https://github.com/Lightning-AI/lightning/pull/8958))
- Deprecated the `TestTubeLogger` ([#9065](https://github.com/Lightning-AI/lightning/pull/9065))
- Deprecated `on_{train/val/test/predict}_dataloader()` from `LightningModule` and `LightningDataModule` ([#9098](https://github.com/Lightning-AI/lightning/pull/9098))
- Deprecated `on_keyboard_interrupt` callback hook in favor of new `on_exception` hook ([#9260](https://github.com/Lightning-AI/lightning/pull/9260))
- Deprecated passing `process_position` to the `Trainer` constructor in favor of adding the `ProgressBar` callback with `process_position` directly to the list of callbacks ([#9222](https://github.com/Lightning-AI/lightning/pull/9222))
- Deprecated passing `flush_logs_every_n_steps` as a Trainer argument, instead pass it to the logger init if supported ([#9366](https://github.com/Lightning-AI/lightning/pull/9366))
- Deprecated `LightningLoggerBase.close`, `LoggerCollection.close` in favor of `LightningLoggerBase.finalize`, `LoggerCollection.finalize` ([#9422](https://github.com/Lightning-AI/lightning/pull/9422))
- Deprecated passing `progress_bar_refresh_rate` to the `Trainer` constructor in favor of adding the `ProgressBar` callback with `refresh_rate` directly to the list of callbacks, or passing `enable_progress_bar=False` to disable the progress bar ([#9616](https://github.com/Lightning-AI/lightning/pull/9616))
- Deprecated `LightningDistributed` and moved the broadcast logic to `DDPPlugin` and `DDPSpawnPlugin` directly ([#9691](https://github.com/Lightning-AI/lightning/pull/9691))
- Deprecated passing `stochastic_weight_avg` to the `Trainer` constructor in favor of adding the `StochasticWeightAveraging` callback directly to the list of callbacks ([#8989](https://github.com/Lightning-AI/lightning/pull/8989))
- Deprecated Accelerator collective API `barrier`, `broadcast`, and `all_gather` in favor of calling the `TrainingTypePlugin` collective API directly ([#9677](https://github.com/Lightning-AI/lightning/pull/9677))
- Deprecated `checkpoint_callback` from the `Trainer` constructor in favor of `enable_checkpointing` ([#9754](https://github.com/Lightning-AI/lightning/pull/9754))
- Deprecated the `LightningModule.on_post_move_to_device` method ([#9525](https://github.com/Lightning-AI/lightning/pull/9525))
- Deprecated `pl.core.decorators.parameter_validation` in favor of `pl.utilities.parameter_tying.set_shared_parameters` ([#9525](https://github.com/Lightning-AI/lightning/pull/9525))
- Deprecated passing `weights_summary` to the `Trainer` constructor in favor of adding the `ModelSummary` callback with `max_depth` directly to the list of callbacks ([#9699](https://github.com/Lightning-AI/lightning/pull/9699))
- Deprecated `log_gpu_memory`, `gpu_metrics`, and util funcs in favor of `DeviceStatsMonitor` callback ([#9921](https://github.com/Lightning-AI/lightning/pull/9921))
- Deprecated `GPUStatsMonitor` and `XLAStatsMonitor` in favor of `DeviceStatsMonitor` callback ([#9924](https://github.com/Lightning-AI/lightning/pull/9924))
- Deprecated setting `Trainer(max_steps=None)`; To turn off the limit, set `Trainer(max_steps=-1)` (default) ([#9460](https://github.com/Lightning-AI/lightning/pull/9460))
- Deprecated access to the `AcceleratorConnector.is_slurm_managing_tasks` attribute and marked it as protected ([#10101](https://github.com/Lightning-AI/lightning/pull/10101))
- Deprecated access to the `AcceleratorConnector.configure_slurm_ddp` method and marked it as protected ([#10101](https://github.com/Lightning-AI/lightning/pull/10101))
- Deprecated passing `resume_from_checkpoint` to the `Trainer` constructor in favor of `trainer.fit(ckpt_path=)` ([#10061](https://github.com/Lightning-AI/lightning/pull/10061))
- Deprecated `ClusterEnvironment.creates_children()` in favor of `ClusterEnvironment.creates_processes_externally` (property) ([#10106](https://github.com/Lightning-AI/lightning/pull/10106))
- Deprecated `PrecisionPlugin.master_params()` in favor of `PrecisionPlugin.main_params()` ([#10105](https://github.com/Lightning-AI/lightning/pull/10105))
- Deprecated `lr_sch_names` from `LearningRateMonitor` ([#10066](https://github.com/Lightning-AI/lightning/pull/10066))
- Deprecated `ProgressBar` callback in favor of `TQDMProgressBar` ([#10134](https://github.com/Lightning-AI/lightning/pull/10134))

### Removed

- Removed deprecated `metrics` ([#8586](https://github.com/Lightning-AI/lightning/pull/8586/))
- Removed the deprecated `outputs` argument in both the `LightningModule.on_train_epoch_end` and `Callback.on_train_epoch_end` hooks ([#8587](https://github.com/Lightning-AI/lightning/pull/8587))
- Removed the deprecated `TrainerLoggingMixin` class ([#8609](https://github.com/Lightning-AI/lightning/pull/8609))
- Removed the deprecated `TrainerTrainingTricksMixin` class ([#8679](https://github.com/Lightning-AI/lightning/pull/8679))
- Removed the deprecated `optimizer_idx` from `training_step` as an accepted argument in manual optimization ([#8576](https://github.com/Lightning-AI/lightning/pull/8576))
- Removed support for the deprecated `on_save_checkpoint` signature. The hook now takes a `checkpoint` positional parameter ([#8697](https://github.com/Lightning-AI/lightning/pull/8697))
- Removed support for the deprecated `on_load_checkpoint` signature. The hook now takes a `pl_module` positional parameter ([#8697](https://github.com/Lightning-AI/lightning/pull/8697))
- Removed the deprecated `save_function` property in `ModelCheckpoint` ([#8680](https://github.com/Lightning-AI/lightning/pull/8680))
- Removed the deprecated `model` argument from `ModelCheckpoint.save_checkpoint` ([#8688](https://github.com/Lightning-AI/lightning/pull/8688))
- Removed the deprecated `sync_step` argument from `WandbLogger` ([#8763](https://github.com/Lightning-AI/lightning/pull/8763))
- Removed the deprecated `Trainer.truncated_bptt_steps` in favor of `LightningModule.truncated_bptt_steps` ([#8826](https://github.com/Lightning-AI/lightning/pull/8826))
- Removed `LightningModule.write_predictions` and `LightningModule.write_predictions_dict` ([#8850](https://github.com/Lightning-AI/lightning/pull/8850))
- Removed `on_reset_*_dataloader` hooks in TrainingType Plugins and Accelerators ([#8858](https://github.com/Lightning-AI/lightning/pull/8858))
- Removed deprecated `GradInformation` module in favor of `pl.utilities.grads` ([#8831](https://github.com/Lightning-AI/lightning/pull/8831/))
- Removed `TrainingTypePlugin.on_save` and `Accelerator.on_save` ([#9023](https://github.com/Lightning-AI/lightning/pull/9023))
- Removed `{Accelerator,TrainingTypePlugin,PrecisionPlugin}.post_optimizer_step` ([#9746](https://github.com/Lightning-AI/lightning/pull/9746))
- Removed deprecated `connect_precision_plugin` and `connect_training_type_plugin` from `Accelerator` ([#9019](https://github.com/Lightning-AI/lightning/pull/9019))
- Removed `on_train_epoch_end` from `Accelerator` ([#9035](https://github.com/Lightning-AI/lightning/pull/9035))
- Removed `InterBatchProcessor` in favor of `DataLoaderIterDataFetcher` ([#9052](https://github.com/Lightning-AI/lightning/pull/9052))
- Removed `Plugin` in `base_plugin.py` in favor of accessing `TrainingTypePlugin` and `PrecisionPlugin` directly instead ([#9066](https://github.com/Lightning-AI/lightning/pull/9066))
- Removed `teardown` from `ParallelPlugin` ([#8943](https://github.com/Lightning-AI/lightning/pull/8943))
- Removed deprecated `profiled_functions` argument from `PyTorchProfiler` ([#9178](https://github.com/Lightning-AI/lightning/pull/9178))
- Removed deprecated `pytorch_lightning.utilities.argparse_utils` module ([#9166](https://github.com/Lightning-AI/lightning/pull/9166))
- Removed deprecated property `Trainer.running_sanity_check` in favor of `Trainer.sanity_checking` ([#9209](https://github.com/Lightning-AI/lightning/pull/9209))
- Removed deprecated `BaseProfiler.output_filename` arg from it and its descendants in favor of `dirpath` and `filename` ([#9214](https://github.com/Lightning-AI/lightning/pull/9214))
- Removed deprecated property `ModelCheckpoint.period` in favor of `ModelCheckpoint.every_n_epochs` ([#9213](https://github.com/Lightning-AI/lightning/pull/9213))
- Removed deprecated `auto_move_data` decorator ([#9231](https://github.com/Lightning-AI/lightning/pull/9231))
- Removed deprecated property `LightningModule.datamodule` in favor of `Trainer.datamodule` ([#9233](https://github.com/Lightning-AI/lightning/pull/9233))
- Removed deprecated properties `DeepSpeedPlugin.cpu_offload*` in favor of `offload_optimizer`, `offload_parameters` and `pin_memory` ([#9244](https://github.com/Lightning-AI/lightning/pull/9244))
- Removed deprecated property `AcceleratorConnector.is_using_torchelastic` in favor of `TorchElasticEnvironment.is_using_torchelastic()` ([#9729](https://github.com/Lightning-AI/lightning/pull/9729))
- Removed `pl.utilities.debugging.InternalDebugger` ([#9680](https://github.com/Lightning-AI/lightning/pull/9680))
- Removed `call_configure_sharded_model_hook` property from `Accelerator` and `TrainingTypePlugin` ([#9612](https://github.com/Lightning-AI/lightning/pull/9612))
- Removed `TrainerProperties` mixin and moved property definitions directly into `Trainer` ([#9495](https://github.com/Lightning-AI/lightning/pull/9495))
- Removed a redundant warning with `ModelCheckpoint(monitor=None)` callback ([#9875](https://github.com/Lightning-AI/lightning/pull/9875))
- Remove `epoch` from `trainer.logged_metrics` ([#9904](https://github.com/Lightning-AI/lightning/pull/9904))
- Remove deprecated `distributed_backend` from `Trainer` ([#10017](https://github.com/Lightning-AI/lightning/pull/10017))
- Removed `process_idx` from the `{DDPSpawnPlugin,TPUSpawnPlugin}.new_process` methods ([#10022](https://github.com/Lightning-AI/lightning/pull/10022))
- Removed automatic patching of `{train,val,test,predict}_dataloader()` on the `LightningModule` ([#9764](https://github.com/Lightning-AI/lightning/pull/9764))
- Removed `pl.trainer.connectors.OptimizerConnector` ([#10120](https://github.com/Lightning-AI/lightning/pull/10120))

### Fixed

- Fixed ImageNet evaluation in example ([#10179](https://github.com/Lightning-AI/lightning/pull/10179))
- Fixed an issue with logger outputs not being finalized correctly after prediction runs ([#8685](https://github.com/Lightning-AI/lightning/pull/8685))
- Fixed `move_metrics_to_cpu` moving the loss to CPU while training on device ([#9308](https://github.com/Lightning-AI/lightning/pull/9308))
- Fixed incorrect main progress bar indicator when resuming training mid-epoch ([#9310](https://github.com/Lightning-AI/lightning/pull/9310))
- Fixed an issue with freeing memory of datafetchers during teardown ([#9387](https://github.com/Lightning-AI/lightning/pull/9387))
- Fixed a bug where the training step output needed to be `deepcopy`-ed ([#9349](https://github.com/Lightning-AI/lightning/pull/9349))
- Fixed an issue with freeing memory allocated by the data iterators in `Loop.on_run_end` ([#9386](https://github.com/Lightning-AI/lightning/pull/9386), [#9915](https://github.com/Lightning-AI/lightning/pull/9915))
- Fixed `BasePredictionWriter` not returning the batch indices in a non-distributed setting ([#9432](https://github.com/Lightning-AI/lightning/pull/9432))
- Fixed an error when running in XLA environments with no TPU attached ([#9572](https://github.com/Lightning-AI/lightning/pull/9572))
- Fixed check on torchmetrics logged whose `compute()` output is a multielement tensor ([#9582](https://github.com/Lightning-AI/lightning/pull/9582))
- Fixed gradient accumulation for `DDPShardedPlugin` ([#9122](https://github.com/Lightning-AI/lightning/pull/9122))
- Fixed missing DeepSpeed distributed call ([#9540](https://github.com/Lightning-AI/lightning/pull/9540))
- Fixed an issue with wrapped LightningModule during evaluation; The LightningModule no longer gets wrapped with data-parallel modules when not fitting in `DDPPlugin`, `DDPSpawnPlugin`, `DDPShardedPlugin`, `DDPSpawnShardedPlugin` ([#9096](https://github.com/Lightning-AI/lightning/pull/9096))
- Fixed `trainer.accumulate_grad_batches` to be an int on init. The default value for it is now `None` inside Trainer ([#9652](https://github.com/Lightning-AI/lightning/pull/9652))
- Fixed `broadcast` in `DDPPlugin` and `DDPSpawnPlugin` to respect the `src` input ([#9691](https://github.com/Lightning-AI/lightning/pull/9691))
- Fixed `self.log(on_epoch=True, reduce_fx=sum))` for the `on_batch_start` and `on_train_batch_start` hooks ([#9791](https://github.com/Lightning-AI/lightning/pull/9791))
- Fixed `self.log(on_epoch=True)` for the `on_batch_start` and `on_train_batch_start` hooks ([#9780](https://github.com/Lightning-AI/lightning/pull/9780))
- Fixed restoring training state during `Trainer.fit` only ([#9413](https://github.com/Lightning-AI/lightning/pull/9413))
- Fixed DeepSpeed and Lightning both calling the scheduler ([#9788](https://github.com/Lightning-AI/lightning/pull/9788))
- Fixed missing arguments when saving hyperparameters from the parent class but not from the child class ([#9800](https://github.com/Lightning-AI/lightning/pull/9800))
- Fixed DeepSpeed GPU device IDs ([#9847](https://github.com/Lightning-AI/lightning/pull/9847))
- Reset `val_dataloader` in `tuner/batch_size_scaling` ([#9857](https://github.com/Lightning-AI/lightning/pull/9857))
- Fixed use of `LightningCLI` in computer_vision_fine_tuning.py example ([#9934](https://github.com/Lightning-AI/lightning/pull/9934))
- Fixed issue with non-init dataclass fields in `apply_to_collection` ([#9963](https://github.com/Lightning-AI/lightning/pull/9963))
- Reset `val_dataloader` in `tuner/batch_size_scaling` for binsearch ([#9975](https://github.com/Lightning-AI/lightning/pull/9975))
- Fixed logic to check for spawn in dataloader `TrainerDataLoadingMixin._worker_check` ([#9902](https://github.com/Lightning-AI/lightning/pull/9902))
- Fixed `train_dataloader` getting loaded twice when resuming from a checkpoint during `Trainer.fit()` ([#9671](https://github.com/Lightning-AI/lightning/pull/9671))
- Fixed `LearningRateMonitor` logging with multiple param groups optimizer with no scheduler ([#10044](https://github.com/Lightning-AI/lightning/pull/10044))
- Fixed undesired side effects being caused by `Trainer` patching dataloader methods on the `LightningModule` ([#9764](https://github.com/Lightning-AI/lightning/pull/9764))
- Fixed gradients not being unscaled when clipping or logging the gradient norm ([#9287](https://github.com/Lightning-AI/lightning/pull/9287))
- Fixed `on_before_optimizer_step` getting called before the optimizer closure (including backward) has run ([#10167](https://github.com/Lightning-AI/lightning/pull/10167))
- Fixed monitor value in `ModelCheckpoint` getting moved to the wrong device in a special case where it becomes NaN ([#10118](https://github.com/Lightning-AI/lightning/pull/10118))
- Fixed creation of `dirpath` in `BaseProfiler` if it doesn't exist ([#10073](https://github.com/Lightning-AI/lightning/pull/10073))
- Fixed incorrect handling of sigterm ([#10189](https://github.com/Lightning-AI/lightning/pull/10189))
- Fixed bug where `log(on_step=True, on_epoch=True, sync_dist=True)` wouldn't reduce the value on step ([#10227](https://github.com/Lightning-AI/lightning/pull/10227))
- Fixed an issue with `pl.utilities.seed.reset_seed` converting the `PL_SEED_WORKERS` environment variable to `bool` ([#10099](https://github.com/Lightning-AI/lightning/pull/10099))
- Fixed iterating over a logger collection when `fast_dev_run > 0` ([#10232](https://github.com/Lightning-AI/lightning/pull/10232))
- Fixed `batch_size` in `ResultCollection` not being reset to 1 on epoch end ([#10242](https://github.com/Lightning-AI/lightning/pull/10242))
- Fixed `distrib_type` not being set when training plugin instances are being passed to the Trainer ([#10251](https://github.com/Lightning-AI/lightning/pull/10251))


## [1.4.9] - 2021-09-30

- Fixed `lr_find` to generate same results on multiple calls ([#9704](https://github.com/Lightning-AI/lightning/pull/9704))
- Fixed `reset` metrics on validation epoch end ([#9717](https://github.com/Lightning-AI/lightning/pull/9717))
- Fixed input validation for `gradient_clip_val`, `gradient_clip_algorithm`, `track_grad_norm` and `terminate_on_nan` Trainer arguments ([#9595](https://github.com/Lightning-AI/lightning/pull/9595))
- Reset metrics before each task starts ([#9410](https://github.com/Lightning-AI/lightning/pull/9410))


## [1.4.8] - 2021-09-22

- Fixed error reporting in DDP process reconciliation when processes are launched by an external agent ([#9389](https://github.com/Lightning-AI/lightning/pull/9389))
- Added PL_RECONCILE_PROCESS environment variable to enable process reconciliation regardless of cluster environment settings ([#9389](https://github.com/Lightning-AI/lightning/pull/9389))
- Fixed `add_argparse_args` raising `TypeError` when args are typed as `typing.Generic` in Python 3.6 ([#9554](https://github.com/Lightning-AI/lightning/pull/9554))
- Fixed back-compatibility for saving hyperparameters from a single container and inferring its argument name by reverting [#9125](https://github.com/Lightning-AI/lightning/pull/9125) ([#9642](https://github.com/Lightning-AI/lightning/pull/9642))


## [1.4.7] - 2021-09-14

- Fixed logging of nan parameters ([#9364](https://github.com/Lightning-AI/lightning/pull/9364))
- Fixed `replace_sampler` missing the batch size under specific conditions ([#9367](https://github.com/Lightning-AI/lightning/pull/9367))
- Pass init args to ShardedDataParallel ([#9483](https://github.com/Lightning-AI/lightning/pull/9483))
- Fixed collision of user argument when using ShardedDDP ([#9512](https://github.com/Lightning-AI/lightning/pull/9512))
- Fixed DeepSpeed crash for RNNs ([#9489](https://github.com/Lightning-AI/lightning/pull/9489))


## [1.4.6] - 2021-09-07

- Fixed an issues with export to ONNX format when a model has multiple inputs ([#8800](https://github.com/Lightning-AI/lightning/pull/8800))
- Removed deprecation warnings being called for `on_{task}_dataloader` ([#9279](https://github.com/Lightning-AI/lightning/pull/9279))
- Fixed save/load/resume from checkpoint for DeepSpeed Plugin (
    [#8397](https://github.com/Lightning-AI/lightning/pull/8397),
    [#8644](https://github.com/Lightning-AI/lightning/pull/8644),
    [#8627](https://github.com/Lightning-AI/lightning/pull/8627))
- Fixed `EarlyStopping` running on train epoch end when `check_val_every_n_epoch>1` is set ([#9156](https://github.com/Lightning-AI/lightning/pull/9156))
- Fixed an issue with logger outputs not being finalized correctly after prediction runs ([#8333](https://github.com/Lightning-AI/lightning/pull/8333))
- Fixed the Apex and DeepSpeed plugin closure running after the `on_before_optimizer_step` hook ([#9288](https://github.com/Lightning-AI/lightning/pull/9288))
- Fixed the Native AMP plugin closure not running with manual optimization ([#9288](https://github.com/Lightning-AI/lightning/pull/9288))
- Fixed bug where data-loading functions where not getting the correct running stage passed ([#8858](https://github.com/Lightning-AI/lightning/pull/8858))
- Fixed intra-epoch evaluation outputs staying in memory when the respective `*_epoch_end` hook wasn't overridden ([#9261](https://github.com/Lightning-AI/lightning/pull/9261))
- Fixed error handling in DDP process reconciliation when `_sync_dir` was not initialized ([#9267](https://github.com/Lightning-AI/lightning/pull/9267))
- Fixed PyTorch Profiler not enabled for manual optimization ([#9316](https://github.com/Lightning-AI/lightning/pull/9316))
- Fixed inspection of other args when a container is specified in `save_hyperparameters` ([#9125](https://github.com/Lightning-AI/lightning/pull/9125))
- Fixed signature of `Timer.on_train_epoch_end` and `StochasticWeightAveraging.on_train_epoch_end` to prevent unwanted deprecation warnings ([#9347](https://github.com/Lightning-AI/lightning/pull/9347))


## [1.4.5] - 2021-08-31

- Fixed reduction using `self.log(sync_dict=True, reduce_fx={mean,max})` ([#9142](https://github.com/Lightning-AI/lightning/pull/9142))
- Fixed not setting a default value for `max_epochs` if `max_time` was specified on the `Trainer` constructor ([#9072](https://github.com/Lightning-AI/lightning/pull/9072))
- Fixed the CometLogger, no longer modifies the metrics in place. Instead creates a copy of metrics before performing any operations ([#9150](https://github.com/Lightning-AI/lightning/pull/9150))
- Fixed `DDP` "CUDA error: initialization error" due to a `copy` instead of `deepcopy` on `ResultCollection` ([#9239](https://github.com/Lightning-AI/lightning/pull/9239))


## [1.4.4] - 2021-08-24

- Fixed a bug in the binary search mode of auto batch size scaling where exception was raised if the first trainer run resulted in OOM ([#8954](https://github.com/Lightning-AI/lightning/pull/8954))
- Fixed a bug causing logging with `log_gpu_memory='min_max'` not working ([#9013](https://github.com/Lightning-AI/lightning/pull/9013))


## [1.4.3] - 2021-08-17

- Fixed plateau scheduler stepping on incomplete epoch ([#8861](https://github.com/Lightning-AI/lightning/pull/8861))
- Fixed infinite loop with `CycleIterator` and multiple loaders ([#8889](https://github.com/Lightning-AI/lightning/pull/8889))
- Fixed `StochasticWeightAveraging` with a list of learning rates not applying them to each param group ([#8747](https://github.com/Lightning-AI/lightning/pull/8747))
- Restore original loaders if replaced by entrypoint ([#8885](https://github.com/Lightning-AI/lightning/pull/8885))
- Fixed lost reference to `_Metadata` object in `ResultMetricCollection` ([#8932](https://github.com/Lightning-AI/lightning/pull/8932))
- Ensure the existence of `DDPPlugin._sync_dir` in `reconciliate_processes` ([#8939](https://github.com/Lightning-AI/lightning/pull/8939))


## [1.4.2] - 2021-08-10

- Fixed recursive call for `apply_to_collection(include_none=False)` ([#8719](https://github.com/Lightning-AI/lightning/pull/8719))
- Fixed truncated backprop through time enablement when set as a property on the LightningModule and not the Trainer ([#8804](https://github.com/Lightning-AI/lightning/pull/8804/))
- Fixed comments and exception message for metrics_to_scalars ([#8782](https://github.com/Lightning-AI/lightning/pull/8782/))
- Fixed typo error in LightningLoggerBase.after_save_checkpoint docstring ([#8737](https://github.com/Lightning-AI/lightning/pull/8737/))


## [1.4.1] - 2021-08-03

- Fixed `trainer.fit_loop.split_idx` always returning `None` ([#8601](https://github.com/Lightning-AI/lightning/pull/8601))
- Fixed references for `ResultCollection.extra` ([#8622](https://github.com/Lightning-AI/lightning/pull/8622))
- Fixed reference issues during epoch end result collection ([#8621](https://github.com/Lightning-AI/lightning/pull/8621))
- Fixed horovod auto-detection when horovod is not installed and the launcher is `mpirun` ([#8610](https://github.com/Lightning-AI/lightning/pull/8610))
- Fixed an issue with `training_step` outputs not getting collected correctly for `training_epoch_end` ([#8613](https://github.com/Lightning-AI/lightning/pull/8613))
- Fixed distributed types support for CPUs ([#8667](https://github.com/Lightning-AI/lightning/pull/8667))
- Fixed a deadlock issue with DDP and torchelastic ([#8655](https://github.com/Lightning-AI/lightning/pull/8655))
- Fixed `accelerator=ddp` choice for CPU ([#8645](https://github.com/Lightning-AI/lightning/pull/8645))


## [1.4.0] - 2021-07-27

### Added

- Added `extract_batch_size` utility and corresponding tests to extract batch dimension from multiple batch types ([#8357](https://github.com/Lightning-AI/lightning/pull/8357/))
- Added support for named parameter groups in `LearningRateMonitor` ([#7987](https://github.com/Lightning-AI/lightning/pull/7987))
- Added `dataclass` support for `pl.utilities.apply_to_collection` ([#7935](https://github.com/Lightning-AI/lightning/pull/7935))
- Added support to `LightningModule.to_torchscript` for saving to custom filesystems with `fsspec` ([#7617](https://github.com/Lightning-AI/lightning/pull/7617))
- Added `KubeflowEnvironment` for use with the `PyTorchJob` operator in Kubeflow
- Added LightningCLI support for config files on object stores ([#7521](https://github.com/Lightning-AI/lightning/pull/7521))
- Added `ModelPruning(prune_on_train_epoch_end=True|False)` to choose when to apply pruning ([#7704](https://github.com/Lightning-AI/lightning/pull/7704))
- Added support for checkpointing based on a provided time interval during training ([#7515](https://github.com/Lightning-AI/lightning/pull/7515))
- Progress tracking
  * Added dataclasses for progress tracking ([#6603](https://github.com/Lightning-AI/lightning/pull/6603),
    [#7574](https://github.com/Lightning-AI/lightning/pull/7574),
    [#8140](https://github.com/Lightning-AI/lightning/pull/8140),
    [#8362](https://github.com/Lightning-AI/lightning/pull/8362))
  * Add `{,load_}state_dict` to the progress tracking dataclasses ([#8140](https://github.com/Lightning-AI/lightning/pull/8140))
  * Connect the progress tracking dataclasses to the loops ([#8244](https://github.com/Lightning-AI/lightning/pull/8244),
    [#8362](https://github.com/Lightning-AI/lightning/pull/8362))
  * Do not reset the progress tracking dataclasses total counters ([#8475](https://github.com/Lightning-AI/lightning/pull/8475))
- Added support for passing a `LightningDataModule` positionally as the second argument to `trainer.{validate,test,predict}` ([#7431](https://github.com/Lightning-AI/lightning/pull/7431))
- Added argument `trainer.predict(ckpt_path)` ([#7430](https://github.com/Lightning-AI/lightning/pull/7430))
- Added `clip_grad_by_value` support for TPUs ([#7025](https://github.com/Lightning-AI/lightning/pull/7025))
- Added support for passing any class to `is_overridden` ([#7918](https://github.com/Lightning-AI/lightning/pull/7918))
- Added `sub_dir` parameter to `TensorBoardLogger` ([#6195](https://github.com/Lightning-AI/lightning/pull/6195))
- Added correct `dataloader_idx` to batch transfer hooks ([#6241](https://github.com/Lightning-AI/lightning/pull/6241))
- Added `include_none=bool` argument to `apply_to_collection` ([#7769](https://github.com/Lightning-AI/lightning/pull/7769))
- Added `apply_to_collections` to apply a function to two zipped collections ([#7769](https://github.com/Lightning-AI/lightning/pull/7769))
- Added `ddp_fully_sharded` support ([#7487](https://github.com/Lightning-AI/lightning/pull/7487))
- Added `should_rank_save_checkpoint` property to Training Plugins ([#7684](https://github.com/Lightning-AI/lightning/pull/7684))
- Added `log_grad_norm` hook to `LightningModule` to customize the logging of gradient norms ([#7873](https://github.com/Lightning-AI/lightning/pull/7873))
- Added `save_config_filename` init argument to `LightningCLI` to ease resolving name conflicts ([#7741](https://github.com/Lightning-AI/lightning/pull/7741))
- Added `save_config_overwrite` init argument to `LightningCLI` to ease overwriting existing config files ([#8059](https://github.com/Lightning-AI/lightning/pull/8059))
- Added reset dataloader hooks to Training Plugins and Accelerators ([#7861](https://github.com/Lightning-AI/lightning/pull/7861))
- Added trainer stage hooks for Training Plugins and Accelerators ([#7864](https://github.com/Lightning-AI/lightning/pull/7864))
- Added the `on_before_optimizer_step` hook ([#8048](https://github.com/Lightning-AI/lightning/pull/8048))
- Added IPU Accelerator ([#7867](https://github.com/Lightning-AI/lightning/pull/7867))
- Fault-tolerant training
    * Added `{,load_}state_dict` to `ResultCollection` ([#7948](https://github.com/Lightning-AI/lightning/pull/7948))
    * Added `{,load_}state_dict` to `Loops` ([#8197](https://github.com/Lightning-AI/lightning/pull/8197))
    * Added `FastForwardSampler` and `CaptureIterableDataset` ([#8307](https://github.com/Lightning-AI/lightning/pull/8307))
    * Set `Loop.restarting=False` at the end of the first iteration ([#8362](https://github.com/Lightning-AI/lightning/pull/8362))
    * Save the loops state with the checkpoint (opt-in) ([#8362](https://github.com/Lightning-AI/lightning/pull/8362))
    * Save a checkpoint to restore the state on exception (opt-in) ([#8362](https://github.com/Lightning-AI/lightning/pull/8362))
    * Added `state_dict` and `load_state_dict` utilities for `CombinedLoader` + utilities for dataloader ([#8364](https://github.com/Lightning-AI/lightning/pull/8364))
- Added `rank_zero_only` to `LightningModule.log` function ([#7966](https://github.com/Lightning-AI/lightning/pull/7966))
- Added `metric_attribute` to `LightningModule.log` function ([#7966](https://github.com/Lightning-AI/lightning/pull/7966))
- Added a warning if `Trainer(log_every_n_steps)` is a value too high for the training dataloader ([#7734](https://github.com/Lightning-AI/lightning/pull/7734))
- Added LightningCLI support for argument links applied on instantiation ([#7895](https://github.com/Lightning-AI/lightning/pull/7895))
- Added LightningCLI support for configurable callbacks that should always be present ([#7964](https://github.com/Lightning-AI/lightning/pull/7964))
- Added DeepSpeed Infinity Support, and updated to DeepSpeed 0.4.0 ([#7234](https://github.com/Lightning-AI/lightning/pull/7234))
- Added support for `torch.nn.UninitializedParameter` in `ModelSummary` ([#7642](https://github.com/Lightning-AI/lightning/pull/7642))
- Added support `LightningModule.save_hyperparameters` when `LightningModule` is a dataclass ([#7992](https://github.com/Lightning-AI/lightning/pull/7992))
- Added support for overriding `optimizer_zero_grad` and `optimizer_step` when using accumulate_grad_batches ([#7980](https://github.com/Lightning-AI/lightning/pull/7980))
- Added `logger` boolean flag to `save_hyperparameters` ([#7960](https://github.com/Lightning-AI/lightning/pull/7960))
- Added support for calling scripts using the module syntax (`python -m package.script`) ([#8073](https://github.com/Lightning-AI/lightning/pull/8073))
- Added support for optimizers and learning rate schedulers to `LightningCLI` ([#8093](https://github.com/Lightning-AI/lightning/pull/8093))
- Added XLA Profiler ([#8014](https://github.com/Lightning-AI/lightning/pull/8014))
- Added `PrecisionPlugin.{pre,post}_backward` ([#8328](https://github.com/Lightning-AI/lightning/pull/8328))
- Added `on_load_checkpoint` and `on_save_checkpoint` hooks to the `PrecisionPlugin` base class ([#7831](https://github.com/Lightning-AI/lightning/pull/7831))
- Added `max_depth` parameter in `ModelSummary` ([#8062](https://github.com/Lightning-AI/lightning/pull/8062))
- Added `XLAStatsMonitor` callback ([#8235](https://github.com/Lightning-AI/lightning/pull/8235))
- Added `restore` function and `restarting` attribute to base `Loop` ([#8247](https://github.com/Lightning-AI/lightning/pull/8247))
- Added support for `save_hyperparameters` in `LightningDataModule` ([#3792](https://github.com/Lightning-AI/lightning/pull/3792))
- Added the `ModelCheckpoint(save_on_train_epoch_end)` to choose when to run the saving logic ([#8389](https://github.com/Lightning-AI/lightning/pull/8389))
- Added `LSFEnvironment` for distributed training with the LSF resource manager `jsrun` ([#5102](https://github.com/Lightning-AI/lightning/pull/5102))
- Added support for `accelerator='cpu'|'gpu'|'tpu'|'ipu'|'auto'` ([#7808](https://github.com/Lightning-AI/lightning/pull/7808))
- Added `tpu_spawn_debug` to plugin registry ([#7933](https://github.com/Lightning-AI/lightning/pull/7933))
- Enabled traditional/manual launching of DDP processes through `LOCAL_RANK` and `NODE_RANK` environment variable assignments ([#7480](https://github.com/Lightning-AI/lightning/pull/7480))
- Added `quantize_on_fit_end` argument to `QuantizationAwareTraining` ([#8464](https://github.com/Lightning-AI/lightning/pull/8464))
- Added experimental support for loop specialization ([#8226](https://github.com/Lightning-AI/lightning/pull/8226))
- Added support for `devices` flag to Trainer ([#8440](https://github.com/Lightning-AI/lightning/pull/8440))
- Added private `prevent_trainer_and_dataloaders_deepcopy` context manager on the `LightningModule` ([#8472](https://github.com/Lightning-AI/lightning/pull/8472))
- Added support for providing callables to the Lightning CLI instead of types ([#8400](https://github.com/Lightning-AI/lightning/pull/8400))

### Changed

- Decoupled device parsing logic from Accelerator connector to Trainer ([#8180](https://github.com/Lightning-AI/lightning/pull/8180))
- Changed the `Trainer`'s `checkpoint_callback` argument to allow only boolean values ([#7539](https://github.com/Lightning-AI/lightning/pull/7539))
- Log epoch metrics before the `on_evaluation_end` hook ([#7272](https://github.com/Lightning-AI/lightning/pull/7272))
- Explicitly disallow calling `self.log(on_epoch=False)` during epoch-only or single-call hooks ([#7874](https://github.com/Lightning-AI/lightning/pull/7874))
- Changed these `Trainer` methods to be protected: `call_setup_hook`, `call_configure_sharded_model`, `pre_dispatch`, `dispatch`, `post_dispatch`, `call_teardown_hook`, `run_train`, `run_sanity_check`, `run_evaluate`, `run_evaluation`, `run_predict`, `track_output_for_epoch_end`
- Changed `metrics_to_scalars` to work with any collection or value ([#7888](https://github.com/Lightning-AI/lightning/pull/7888))
- Changed `clip_grad_norm` to use `torch.nn.utils.clip_grad_norm_` ([#7025](https://github.com/Lightning-AI/lightning/pull/7025))
- Validation is now always run inside the training epoch scope ([#7357](https://github.com/Lightning-AI/lightning/pull/7357))
- `ModelCheckpoint` now runs at the end of the training epoch by default ([#8389](https://github.com/Lightning-AI/lightning/pull/8389))
- `EarlyStopping` now runs at the end of the training epoch by default ([#8286](https://github.com/Lightning-AI/lightning/pull/8286))
- Refactored Loops
    * Moved attributes `global_step`, `current_epoch`, `max/min_steps`, `max/min_epochs`, `batch_idx`, and `total_batch_idx` to TrainLoop ([#7437](https://github.com/Lightning-AI/lightning/pull/7437))
    * Refactored result handling in training loop ([#7506](https://github.com/Lightning-AI/lightning/pull/7506))
    * Moved attributes `hiddens` and `split_idx` to TrainLoop ([#7507](https://github.com/Lightning-AI/lightning/pull/7507))
    * Refactored the logic around manual and automatic optimization inside the optimizer loop ([#7526](https://github.com/Lightning-AI/lightning/pull/7526))
    * Simplified "should run validation" logic ([#7682](https://github.com/Lightning-AI/lightning/pull/7682))
    * Simplified logic for updating the learning rate for schedulers ([#7682](https://github.com/Lightning-AI/lightning/pull/7682))
    * Removed the `on_epoch` guard from the "should stop" validation check ([#7701](https://github.com/Lightning-AI/lightning/pull/7701))
    * Refactored internal loop interface; added new classes `FitLoop`, `TrainingEpochLoop`, `TrainingBatchLoop` ([#7871](https://github.com/Lightning-AI/lightning/pull/7871), [#8077](https://github.com/Lightning-AI/lightning/pull/8077))
    * Removed `pl.trainer.training_loop` ([#7985](https://github.com/Lightning-AI/lightning/pull/7985))
    * Refactored evaluation loop interface; added new classes `DataLoaderLoop`, `EvaluationLoop`, `EvaluationEpochLoop` ([#7990](https://github.com/Lightning-AI/lightning/pull/7990), [#8077](https://github.com/Lightning-AI/lightning/pull/8077))
    * Removed `pl.trainer.evaluation_loop` ([#8056](https://github.com/Lightning-AI/lightning/pull/8056))
    * Restricted public access to several internal functions ([#8024](https://github.com/Lightning-AI/lightning/pull/8024))
    * Refactored trainer `_run_*` functions and separate evaluation loops ([#8065](https://github.com/Lightning-AI/lightning/pull/8065))
    * Refactored prediction loop interface; added new classes `PredictionLoop`, `PredictionEpochLoop` ([#7700](https://github.com/Lightning-AI/lightning/pull/7700), [#8077](https://github.com/Lightning-AI/lightning/pull/8077))
    * Removed `pl.trainer.predict_loop` ([#8094](https://github.com/Lightning-AI/lightning/pull/8094))
    * Moved result teardown to the loops ([#8245](https://github.com/Lightning-AI/lightning/pull/8245))
    * Improve `Loop` API to better handle children `state_dict` and `progress` ([#8334](https://github.com/Lightning-AI/lightning/pull/8334))
- Refactored logging
    * Renamed and moved `core/step_result.py` to `trainer/connectors/logger_connector/result.py` ([#7736](https://github.com/Lightning-AI/lightning/pull/7736))
    * Dramatically simplify the `LoggerConnector` ([#7882](https://github.com/Lightning-AI/lightning/pull/7882))
    * `trainer.{logged,progress_bar,callback}_metrics` are now updated on-demand ([#7882](https://github.com/Lightning-AI/lightning/pull/7882))
    * Completely overhaul the `Result` object in favor of `ResultMetric` ([#7882](https://github.com/Lightning-AI/lightning/pull/7882))
    * Improve epoch-level reduction time and overall memory usage ([#7882](https://github.com/Lightning-AI/lightning/pull/7882))
    * Allow passing `self.log(batch_size=...)` ([#7891](https://github.com/Lightning-AI/lightning/pull/7891))
    * Each of the training loops now keeps its own results collection ([#7891](https://github.com/Lightning-AI/lightning/pull/7891))
    * Remove `EpochResultStore` and `HookResultStore` in favor of `ResultCollection` ([#7909](https://github.com/Lightning-AI/lightning/pull/7909))
    * Remove `MetricsHolder` ([#7909](https://github.com/Lightning-AI/lightning/pull/7909))
- Moved `ignore_scalar_return_in_dp` warning suppression to the DataParallelPlugin class ([#7421](https://github.com/Lightning-AI/lightning/pull/7421/))
- Changed the behaviour when logging evaluation step metrics to no longer append `/epoch_*` to the metric name ([#7351](https://github.com/Lightning-AI/lightning/pull/7351))
- Raised `ValueError` when a `None` value is `self.log`-ed ([#7771](https://github.com/Lightning-AI/lightning/pull/7771))
- Changed `resolve_training_type_plugins` to allow setting `num_nodes` and `sync_batchnorm` from `Trainer` setting ([#7026](https://github.com/Lightning-AI/lightning/pull/7026))
- Default `seed_everything(workers=True)` in the `LightningCLI` ([#7504](https://github.com/Lightning-AI/lightning/pull/7504))
- Changed `model.state_dict()` in `CheckpointConnector` to allow `training_type_plugin` to customize the model's `state_dict()` ([#7474](https://github.com/Lightning-AI/lightning/pull/7474))
- `MLflowLogger` now uses the env variable `MLFLOW_TRACKING_URI` as default tracking URI ([#7457](https://github.com/Lightning-AI/lightning/pull/7457))
- Changed `Trainer` arg and functionality from `reload_dataloaders_every_epoch` to `reload_dataloaders_every_n_epochs` ([#5043](https://github.com/Lightning-AI/lightning/pull/5043))
- Changed `WandbLogger(log_model={True/'all'})` to log models as artifacts ([#6231](https://github.com/Lightning-AI/lightning/pull/6231))
- MLFlowLogger now accepts `run_name` as an constructor argument ([#7622](https://github.com/Lightning-AI/lightning/pull/7622))
- Changed `teardown()` in `Accelerator` to allow `training_type_plugin` to customize `teardown` logic ([#7579](https://github.com/Lightning-AI/lightning/pull/7579))
- `Trainer.fit` now raises an error when using manual optimization with unsupported features such as `gradient_clip_val` or `accumulate_grad_batches` ([#7788](https://github.com/Lightning-AI/lightning/pull/7788))
- Accelerator hooks are called regardless if `LightningModule` overrides the same hooks ([#7826](https://github.com/Lightning-AI/lightning/pull/7826))
- Moved profilers to their own file ([#7822](https://github.com/Lightning-AI/lightning/pull/7822))
- The `on_after_backward` hook is now called on accumulating iterations. Use the `on_before_optimizer_step` hook to mimic the old behaviour ([#8328](https://github.com/Lightning-AI/lightning/pull/8328))
- The mixed precision loss is no longer unscaled before the `on_after_backward` hook. Use the `on_before_optimizer_step` hook to mimic the old behaviour  ([#8328](https://github.com/Lightning-AI/lightning/pull/8328))
- The `TrainingTypePlugin.{pre,post}_backward` hooks no longer take the `optimizer, opt_idx, should_accumulate` arguments ([#8328](https://github.com/Lightning-AI/lightning/pull/8328))
- The `PrecisionPlugin.backward` hooks no longer returns a value ([#8328](https://github.com/Lightning-AI/lightning/pull/8328))
- The `PrecisionPlugin.backward` hooks no longer takes a `should_accumulate` argument ([#8328](https://github.com/Lightning-AI/lightning/pull/8328))
- Added the `on_before_backward` hook ([#7865](https://github.com/Lightning-AI/lightning/pull/7865))
- `LightningCLI` now aborts with a clearer message if config already exists and disables save config during `fast_dev_run`([#7963](https://github.com/Lightning-AI/lightning/pull/7963))
- Saved the `LightningCLI` config on `setup` and only on the main process ([#8017](https://github.com/Lightning-AI/lightning/pull/8017))
- Dropped the `LightningCLI` `ArgumentParser` when pickling ([#8017](https://github.com/Lightning-AI/lightning/pull/8017))
- Skip `broadcast` if distributed not initialized for the spawn plugins ([#8017](https://github.com/Lightning-AI/lightning/pull/8017))
- `Trainer(resume_from_checkpoint=...)` now restores the model directly after `LightningModule.setup()`, which is before `LightningModule.configure_sharded_model()` ([#7652](https://github.com/Lightning-AI/lightning/pull/7652))
- Moved `torch.cuda.set_device()` to enable collective calls earlier in setup ([#8312](https://github.com/Lightning-AI/lightning/pull/8312))
- Used XLA utility API to move data to CPU (Single TPU core) ([#8078](https://github.com/Lightning-AI/lightning/pull/8078))
- Improved error messages in `replace_sampler` when the `DataLoader` attributes are not included in the signature or the signature is missing optional arguments ([#8519](https://github.com/Lightning-AI/lightning/pull/8519))
- Moved `DeviceDtypeModuleMixin` and `HyperparametersMixin` mixin to `core` ([#8396](https://github.com/Lightning-AI/lightning/pull/8396))
- Return the `default_root_dir` as the `log_dir` when the logger is a `LoggerCollection` ([#8187](https://github.com/Lightning-AI/lightning/pull/8187))

### Deprecated

- Deprecated `LightningModule.loaded_optimizer_states_dict` ([#8229](https://github.com/Lightning-AI/lightning/pull/8229))
- Standardized the dataloaders arguments of `trainer.{fit,valdiate,test,tune}` ([#7431](https://github.com/Lightning-AI/lightning/pull/7431))
- Deprecated `DataModule` properties: `has_prepared_data`, `has_setup_fit`, `has_setup_validate`, `has_setup_test`, `has_setup_predict`, `has_teardown_fit`, `has_teardown_validate`, `has_teardown_test`, `has_teardown_predict` ([#7657](https://github.com/Lightning-AI/lightning/pull/7657/))
- Deprecated `TrainerModelHooksMixin` in favor of `pl.utilities.signature_utils` ([#7422](https://github.com/Lightning-AI/lightning/pull/7422))
- Deprecated `num_nodes` and `sync_batchnorm` arguments in `DDPPlugin` and `DDPSpawnPlugin` ([#7026](https://github.com/Lightning-AI/lightning/pull/7026))
- Deprecated `self.log(sync_dist_op)` in favor of `self.log(reduce_fx)`. ([#7891](https://github.com/Lightning-AI/lightning/pull/7891))
- Deprecated `is_overridden(model=...)` in favor of `is_overridden(instance=...)` ([#7918](https://github.com/Lightning-AI/lightning/pull/7918))
- Deprecated automatically detaching returned extras with grads ([#7994](https://github.com/Lightning-AI/lightning/pull/7994))
- Deprecated default value of `monitor` argument in EarlyStopping callback to enforce `monitor` as a required argument ([#7907](https://github.com/Lightning-AI/lightning/pull/7907))
- Deprecated importing `rank_zero_{warn,deprecation}` directly from `pl.utilities.distributed` ([#8085](https://github.com/Lightning-AI/lightning/pull/8085))
- Deprecated the use of `CheckpointConnector.hpc_load()` in favor of `CheckpointConnector.restore()` ([#7652](https://github.com/Lightning-AI/lightning/pull/7652))
- Deprecated `ModelCheckpoint(every_n_val_epochs)` in favor of `ModelCheckpoint(every_n_epochs)` ([#8383](https://github.com/Lightning-AI/lightning/pull/8383))
- Deprecated `DDPPlugin.task_idx` in favor of `DDPPlugin.local_rank` ([#8203](https://github.com/Lightning-AI/lightning/pull/8203))
- Deprecated the `Trainer.train_loop` property in favor of `Trainer.fit_loop` ([#8025](https://github.com/Lightning-AI/lightning/pull/8025))
- Deprecated the `Trainer.disable_validation` property in favor of `not Trainer.enable_validation` ([#8291](https://github.com/Lightning-AI/lightning/pull/8291))
- Deprecated `mode` parameter in `ModelSummary` in favor of `max_depth` ([#8062](https://github.com/Lightning-AI/lightning/pull/8062))
- Deprecated `reload_dataloaders_every_epoch` argument of `Trainer` in favor of `reload_dataloaders_every_n_epochs` ([#5043](https://github.com/Lightning-AI/lightning/pull/5043))
- Deprecated `distributed_backend` argument for `Trainer` ([#8575](https://github.com/Lightning-AI/lightning/pull/8575))

### Removed

- Dropped official support/testing for PyTorch <1.6 ([#8288](https://github.com/Lightning-AI/lightning/pull/8288))
- Removed `ProfilerConnector` ([#7654](https://github.com/Lightning-AI/lightning/pull/7654))
- Pruned deprecated classif. metrics from `pl.metrics.functional.classification` ([#7499](https://github.com/Lightning-AI/lightning/pull/7499))
- Removed deprecated data parallel classes `LightningDataParallel` and `LightningDistributedDataParallel` from `pl.overrides.data_parallel` ([#7510](https://github.com/Lightning-AI/lightning/pull/7510))
- Removed deprecated trainer attributes - `get_model` and `accelerator_backend` ([#7502](https://github.com/Lightning-AI/lightning/pull/7502))
- Removed support for automatically monitoring the `val_loss` key with `ModelCheckpoint`. Pass your `monitor` of choice to the `ModelCheckpoint` instance instead ([#8293](https://github.com/Lightning-AI/lightning/pull/8293))
- Removed support for `self.log(tbptt_reduce_fx)` and `self.log(tbptt_pad_token)`. Please, open a discussion explaining your use-case if you relied on these. ([#7644](https://github.com/Lightning-AI/lightning/pull/7644))
- Removed deprecated utils modules `model_utils`, `warning_utils`, `xla_device_utils` and partially `argparse_utils` ([#7503](https://github.com/Lightning-AI/lightning/pull/7503))
- Removed `RPCPlugin` and `RPCSequentialPlugin`. If you were successfully using these plugins, please open a GitHub discussion about your use case ([#8101](https://github.com/Lightning-AI/lightning/pull/8101))
- Removed deprecated trainer attributes - `on_cpu`, `on_tpu`, `use_tpu`, `on_gpu`, `use_dp`, `use_ddp`, `use_ddp2`, `use_horovod`, `use_single_gpu` ([#7501](https://github.com/Lightning-AI/lightning/pull/7501))
- Removed deprecated `optimizer` argument in `LightningModule.manual_backward()`; Toggling optimizers in manual optimization should be done using `LightningModule.{un}toggle_optimizer()` ([#8287](https://github.com/Lightning-AI/lightning/pull/8287))
- Removed DeepSpeed FP16 Exception as FP32 is now supported ([#8462](https://github.com/Lightning-AI/lightning/pull/8462))
- Removed environment variable `PL_EXP_VERSION` from DDP subprocesses ([7403](https://github.com/Lightning-AI/lightning/pull/7403))

### Fixed

- Fixed the `GPUStatsMonitor` callbacks to use the correct GPU IDs if `CUDA_VISIBLE_DEVICES` set ([#8260](https://github.com/Lightning-AI/lightning/pull/8260))
- Fixed `lr_scheduler` checkpointed state by calling `update_lr_schedulers` before saving checkpoints ([#7877](https://github.com/Lightning-AI/lightning/pull/7877))
- Fixed ambiguous warning when both overfit and train dataloader shuffling are enabled ([#7685](https://github.com/Lightning-AI/lightning/pull/7685))
- Fixed dev debugger memory growing due to tracking events even when disabled ([#7875](https://github.com/Lightning-AI/lightning/pull/7875))
- Fixed `None` loss keys getting added in `training_epoch_end` when using manual optimization and not returning a loss ([#7772](https://github.com/Lightning-AI/lightning/pull/7772))
- Fixed a bug where `precision=64` with `accelerator='ddp_spawn'` would throw a pickle error ([#6924](https://github.com/Lightning-AI/lightning/pull/6924))
- Do not override the existing `epoch` value in `logged_metrics` when already logged by the user ([#7982](https://github.com/Lightning-AI/lightning/pull/7982))
- Support for manual optimization with DeepSpeed ([#7970](https://github.com/Lightning-AI/lightning/pull/7970))
- Fixed `dataloader_idx` argument value when predicting with only one `DataLoader` ([#7941](https://github.com/Lightning-AI/lightning/pull/7941))
- Fixed passing the `stage` argument of `Callback.{setup,teardown}` as a keyword ([#7973](https://github.com/Lightning-AI/lightning/pull/7973))
- Fixed metrics generated during `validation sanity checking` are cleaned on end ([#8171](https://github.com/Lightning-AI/lightning/pull/8171))
- Fixed `log_gpu_memory` metrics not being added to `logging` when nothing else is logged ([#8174](https://github.com/Lightning-AI/lightning/pull/8174))
- Fixed a bug where calling `log` with a `Metric` instance would raise an error if it was a nested attribute of the model ([#8181](https://github.com/Lightning-AI/lightning/pull/8181))
- Fixed a bug where using `precision=64` would cause buffers with complex dtype to be cast to real ([#8208](https://github.com/Lightning-AI/lightning/pull/8208))
- Fixed `is_overridden` returning true for wrapped functions with no changes ([#8296](https://github.com/Lightning-AI/lightning/pull/8296))
- Fixed a bug where `truncated_bptt_steps` would throw an AttributeError when the target RNN has multiple hidden states ([#8145](https://github.com/Lightning-AI/lightning/pull/8145))
- Fixed `self.optimizers()` not returning a single optimizer if it had been wrapped ([#8326](https://github.com/Lightning-AI/lightning/pull/8326))
- Fixed the `on_after_backward` hook not getting called when using manual optimization and no plugins ([#8328](https://github.com/Lightning-AI/lightning/pull/8328))
- Fixed the `LightningModule.backward` hook only getting called with the `apex` plugin when using manual optimization ([#8328](https://github.com/Lightning-AI/lightning/pull/8328))
- Fixed moving batch to device before sending it to the `on_*_batch_start`/`on_*_batch_end` callbacks and model hooks ([#7378](https://github.com/Lightning-AI/lightning/pull/7378))
- Fixed passing a custom `DDPPlugin` when choosing `accelerator="ddp_cpu"` for the accelerator ([#6208](https://github.com/Lightning-AI/lightning/pull/6208))
- Fixed missing call to `LightningModule.untoggle_optimizer` in training loop when running gradient accumulation with multiple optimizers ([#8284](https://github.com/Lightning-AI/lightning/pull/8284))
- Fixed hash of LightningEnum to work with value instead of name ([#8421](https://github.com/Lightning-AI/lightning/pull/8421)).
- Fixed a bug where an extra checkpoint was saved at the end of training if the `val_check_interval` did not align with the number of training batches ([#7724](https://github.com/Lightning-AI/lightning/pull/7724))
- Fixed hash of LightningEnum to work with value instead of name([#8421](https://github.com/Lightning-AI/lightning/pull/8421)).
- Fixed `move_data_to_device` to return the batch if the object `to` function didn't return `self` ([#8433](https://github.com/Lightning-AI/lightning/pull/8433))
- Fixed progress bar updates for Pod Training ([#8258](https://github.com/Lightning-AI/lightning/pull/8258))
- Fixed clearing dataloader references before attaching new dataloaders in consecutive `Trainer.{fit,validate,test,predict}´ runs ([#8442](https://github.com/Lightning-AI/lightning/pull/8442))
- Fixed memory leaks on GPU by moving `optimizer_states`, `ResultCollection.extra`, `ResultMetric` attributes, and `LoggerConnector` metrics to `cpu`. Also, delete the DDP wrapper on `teardown` ([#8490](https://github.com/Lightning-AI/lightning/pull/8490))
- Fixed `SWA` callback using LightningModule `prevent_trainer_and_dataloaders_deepcopy` to avoid OOM ([#8472](https://github.com/Lightning-AI/lightning/pull/8472))
- Fixed `ModelPruning` callback `on_save_checkpoint` to avoid making a `deepcopy` potentially leading to OOM ([#8472](https://github.com/Lightning-AI/lightning/pull/8472))
- Fixed the sampler replacement logic for `DataLoader`s which do not define all `DataLoader` attributes as `__init__` parameters ([#8519](https://github.com/Lightning-AI/lightning/pull/8519))
- Fixed DeepSpeed Windows support ([#8488](https://github.com/Lightning-AI/lightning/pull/8488))
- Fixed DeepSpeed not properly setting the trainer `lr_schedulers` attribute ([#8527](https://github.com/Lightning-AI/lightning/pull/8527))
- Fixed experiment version and log-dir divergence in DDP when using multiple `Trainer` instances in sequence ([7403](https://github.com/Lightning-AI/lightning/pull/7403))
- Enabled manual optimization for TPUs ([#8458](https://github.com/Lightning-AI/lightning/pull/8458))
- Fixed `accumulate_grad_batches` not been recomputed during model reload ([#5334](https://github.com/Lightning-AI/lightning/pull/5334))
- Fixed a `TypeError` when wrapping optimizers in the `HorovodPlugin` and running `Trainer.test` ([#7840](https://github.com/Lightning-AI/lightning/pull/7840))
- Fixed `BackboneFinetuning` restoration ([#8501](https://github.com/Lightning-AI/lightning/pull/8501))
- Fixed `lr_scheduler` with metric (e.g. `torch.optim.lr_scheduler.ReduceLROnPlateau`) when using `automatic_optimization = False` ([#7643](https://github.com/Lightning-AI/lightning/pull/7643))
- Fixed `DeepSpeed` breaking with no schedulers ([#8580](https://github.com/Lightning-AI/lightning/pull/8580))


## [1.3.8] - 2021-07-01

### Fixed

- Fixed a sync deadlock when checkpointing a `LightningModule` that uses a torchmetrics 0.4 `Metric` ([#8218](https://github.com/Lightning-AI/lightning/pull/8218))
- Fixed compatibility TorchMetrics v0.4 ([#8206](https://github.com/Lightning-AI/lightning/pull/8206))
- Added torchelastic check when sanitizing GPUs ([#8095](https://github.com/Lightning-AI/lightning/pull/8095))
- Fixed a DDP info message that was never shown ([#8111](https://github.com/Lightning-AI/lightning/pull/8111))
- Fixed metrics deprecation message at module import level ([#8163](https://github.com/Lightning-AI/lightning/pull/8163))
- Fixed a bug where an infinite recursion would be triggered when using the `BaseFinetuning` callback on a model that contains a `ModuleDict` ([#8170](https://github.com/Lightning-AI/lightning/pull/8170))
- Added a mechanism to detect `deadlock` for `DDP` when only 1 process trigger an `Exception`. The mechanism will `kill the processes` when it happens ([#8167](https://github.com/Lightning-AI/lightning/pull/8167))
- Fixed NCCL error when selecting non-consecutive device ids ([#8165](https://github.com/Lightning-AI/lightning/pull/8165))
- Fixed SWA to also work with `IterableDataset` ([#8172](https://github.com/Lightning-AI/lightning/pull/8172))


## [1.3.7] - 2021-06-22

### Fixed

- Fixed a bug where skipping an optimizer while using amp causes amp to trigger an assertion error ([#7975](https://github.com/Lightning-AI/lightning/pull/7975))
- Fixed deprecation messages not showing due to incorrect stacklevel ([#8002](https://github.com/Lightning-AI/lightning/pull/8002), [#8005](https://github.com/Lightning-AI/lightning/pull/8005))
- Fixed setting a `DistributedSampler` when using a distributed plugin in a custom accelerator ([#7814](https://github.com/Lightning-AI/lightning/pull/7814))
- Improved `PyTorchProfiler` chrome traces names ([#8009](https://github.com/Lightning-AI/lightning/pull/8009))
- Fixed moving the best score to device in `EarlyStopping` callback for TPU devices ([#7959](https://github.com/Lightning-AI/lightning/pull/7959))
- Fixes access to `callback_metrics` in ddp_spawn ([#7916](https://github.com/Lightning-AI/lightning/pull/7916))


## [1.3.6] - 2021-06-15

### Fixed

- Fixed logs overwriting issue for remote filesystems ([#7889](https://github.com/Lightning-AI/lightning/pull/7889))
- Fixed `DataModule.prepare_data` could only be called on the global rank 0 process ([#7945](https://github.com/Lightning-AI/lightning/pull/7945))
- Fixed setting `worker_init_fn` to seed dataloaders correctly when using DDP ([#7942](https://github.com/Lightning-AI/lightning/pull/7942))
- Fixed `BaseFinetuning` callback to properly handle parent modules w/ parameters ([#7931](https://github.com/Lightning-AI/lightning/pull/7931))


## [1.3.5] - 2021-06-08

### Added

- Added warning to Training Step output ([#7779](https://github.com/Lightning-AI/lightning/pull/7779))

### Fixed

- Fixed `LearningRateMonitor` and `BackboneFinetuning` ([#7835](https://github.com/Lightning-AI/lightning/pull/7835))
- Minor improvements to `apply_to_collection` and type signature of `log_dict` ([#7851](https://github.com/Lightning-AI/lightning/pull/7851))
- Fixed docker versions ([#7834](https://github.com/Lightning-AI/lightning/pull/7834))
- Fixed sharded training check for fp16 precision ([#7825](https://github.com/Lightning-AI/lightning/pull/7825))
- Fixed support for torch Module type hints in LightningCLI ([#7807](https://github.com/Lightning-AI/lightning/pull/7807))

### Changed

- Move `training_output` validation to after `train_step_end` ([#7868](https://github.com/Lightning-AI/lightning/pull/7868))


## [1.3.4] - 2021-06-01

### Fixed

- Fixed info message when max training time reached ([#7780](https://github.com/Lightning-AI/lightning/pull/7780))
- Fixed missing `__len__` method to `IndexBatchSamplerWrapper` ([#7681](https://github.com/Lightning-AI/lightning/pull/7681))


## [1.3.3] - 2021-05-27

### Changed

- Changed calling of `untoggle_optimizer(opt_idx)` out of the closure function ([#7563](https://github.com/Lightning-AI/lightning/pull/7563))

### Fixed

- Fixed `ProgressBar` pickling after calling `trainer.predict` ([#7608](https://github.com/Lightning-AI/lightning/pull/7608))
- Fixed broadcasting in multi-node, multi-gpu DDP using torch 1.7 ([#7592](https://github.com/Lightning-AI/lightning/pull/7592))
- Fixed dataloaders are not reset when tuning the model ([#7566](https://github.com/Lightning-AI/lightning/pull/7566))
- Fixed print errors in `ProgressBar` when `trainer.fit` is not called ([#7674](https://github.com/Lightning-AI/lightning/pull/7674))
- Fixed global step update when the epoch is skipped ([#7677](https://github.com/Lightning-AI/lightning/pull/7677))
- Fixed training loop total batch counter when accumulate grad batches was enabled ([#7692](https://github.com/Lightning-AI/lightning/pull/7692))


## [1.3.2] - 2021-05-18

### Changed

- `DataModule`s now avoid duplicate `{setup,teardown,prepare_data}` calls for the same stage ([#7238](https://github.com/Lightning-AI/lightning/pull/7238))

### Fixed

- Fixed parsing of multiple training dataloaders ([#7433](https://github.com/Lightning-AI/lightning/pull/7433))
- Fixed recursive passing of `wrong_type` keyword argument in `pl.utilities.apply_to_collection` ([#7433](https://github.com/Lightning-AI/lightning/pull/7433))
- Fixed setting correct `DistribType` for `ddp_cpu` (spawn) backend ([#7492](https://github.com/Lightning-AI/lightning/pull/7492))
- Fixed incorrect number of calls to LR scheduler when `check_val_every_n_epoch > 1` ([#7032](https://github.com/Lightning-AI/lightning/pull/7032))


## [1.3.1] - 2021-05-11

### Fixed

- Fixed DeepSpeed with IterableDatasets ([#7362](https://github.com/Lightning-AI/lightning/pull/7362))
- Fixed `Trainer.current_epoch` not getting restored after tuning ([#7434](https://github.com/Lightning-AI/lightning/pull/7434))
- Fixed local rank displayed in console log ([#7395](https://github.com/Lightning-AI/lightning/pull/7395))


## [1.3.0] - 2021-05-06

### Added

- Added support for the `EarlyStopping` callback to run at the end of the training epoch ([#6944](https://github.com/Lightning-AI/lightning/pull/6944))
- Added synchronization points before and after `setup` hooks are run ([#7202](https://github.com/Lightning-AI/lightning/pull/7202))
- Added a `teardown` hook to `ClusterEnvironment` ([#6942](https://github.com/Lightning-AI/lightning/pull/6942))
- Added utils for metrics to scalar conversions ([#7180](https://github.com/Lightning-AI/lightning/pull/7180))
- Added utils for NaN/Inf detection for gradients and parameters ([#6834](https://github.com/Lightning-AI/lightning/pull/6834))
- Added more explicit exception message when trying to execute `trainer.test()` or `trainer.validate()` with `fast_dev_run=True` ([#6667](https://github.com/Lightning-AI/lightning/pull/6667))
- Added `LightningCLI` class to provide simple reproducibility with minimum boilerplate training CLI (
    [#4492](https://github.com/Lightning-AI/lightning/pull/4492),
    [#6862](https://github.com/Lightning-AI/lightning/pull/6862),
    [#7156](https://github.com/Lightning-AI/lightning/pull/7156),
    [#7299](https://github.com/Lightning-AI/lightning/pull/7299))
- Added `gradient_clip_algorithm` argument to Trainer for gradient clipping by value ([#6123](https://github.com/Lightning-AI/lightning/pull/6123)).
- Added a way to print to terminal without breaking up the progress bar ([#5470](https://github.com/Lightning-AI/lightning/pull/5470))
- Added support to checkpoint after training steps in `ModelCheckpoint` callback ([#6146](https://github.com/Lightning-AI/lightning/pull/6146))
- Added `TrainerStatus.{INITIALIZING,RUNNING,FINISHED,INTERRUPTED}` ([#7173](https://github.com/Lightning-AI/lightning/pull/7173))
- Added `Trainer.validate()` method to perform one evaluation epoch over the validation set ([#4948](https://github.com/Lightning-AI/lightning/pull/4948))
- Added `LightningEnvironment` for Lightning-specific DDP ([#5915](https://github.com/Lightning-AI/lightning/pull/5915))
- Added `teardown()` hook to LightningDataModule ([#4673](https://github.com/Lightning-AI/lightning/pull/4673))
- Added `auto_insert_metric_name` parameter to `ModelCheckpoint` ([#6277](https://github.com/Lightning-AI/lightning/pull/6277))
- Added arg to `self.log` that enables users to give custom names when dealing with multiple dataloaders ([#6274](https://github.com/Lightning-AI/lightning/pull/6274))
- Added `teardown` method to `BaseProfiler` to enable subclasses defining post-profiling steps outside of `__del__` ([#6370](https://github.com/Lightning-AI/lightning/pull/6370))
- Added `setup` method to `BaseProfiler` to enable subclasses defining pre-profiling steps for every process ([#6633](https://github.com/Lightning-AI/lightning/pull/6633))
- Added no return warning to predict ([#6139](https://github.com/Lightning-AI/lightning/pull/6139))
- Added `Trainer.predict` config validation ([#6543](https://github.com/Lightning-AI/lightning/pull/6543))
- Added `AbstractProfiler` interface ([#6621](https://github.com/Lightning-AI/lightning/pull/6621))
- Added support for including module names for forward in the autograd trace of `PyTorchProfiler` ([#6349](https://github.com/Lightning-AI/lightning/pull/6349))
- Added support for the PyTorch 1.8.1 autograd profiler ([#6618](https://github.com/Lightning-AI/lightning/pull/6618))
- Added `outputs` parameter to callback's `on_validation_epoch_end` & `on_test_epoch_end` hooks ([#6120](https://github.com/Lightning-AI/lightning/pull/6120))
- Added `configure_sharded_model` hook ([#6679](https://github.com/Lightning-AI/lightning/pull/6679))
- Added support for `precision=64`, enabling training with double precision ([#6595](https://github.com/Lightning-AI/lightning/pull/6595))
- Added support for DDP communication hooks ([#6736](https://github.com/Lightning-AI/lightning/pull/6736))
- Added `artifact_location` argument to `MLFlowLogger` which will be passed to the `MlflowClient.create_experiment` call ([#6677](https://github.com/Lightning-AI/lightning/pull/6677))
- Added `model` parameter to precision plugins' `clip_gradients` signature (
    [#6764](https://github.com/Lightning-AI/lightning/pull/6764),
    [#7231](https://github.com/Lightning-AI/lightning/pull/7231))
- Added `is_last_batch` attribute to `Trainer` ([#6825](https://github.com/Lightning-AI/lightning/pull/6825))
- Added `LightningModule.lr_schedulers()` for manual optimization  ([#6567](https://github.com/Lightning-AI/lightning/pull/6567))
- Added `MpModelWrapper` in TPU Spawn ([#7045](https://github.com/Lightning-AI/lightning/pull/7045))
- Added `max_time` Trainer argument to limit training time ([#6823](https://github.com/Lightning-AI/lightning/pull/6823))
- Added `on_predict_{batch,epoch}_{start,end}` hooks ([#7141](https://github.com/Lightning-AI/lightning/pull/7141))
- Added new `EarlyStopping` parameters `stopping_threshold` and `divergence_threshold` ([#6868](https://github.com/Lightning-AI/lightning/pull/6868))
- Added `debug` flag to TPU Training Plugins (PT_XLA_DEBUG) ([#7219](https://github.com/Lightning-AI/lightning/pull/7219))
- Added new `UnrepeatedDistributedSampler` and `IndexBatchSamplerWrapper` for tracking distributed predictions ([#7215](https://github.com/Lightning-AI/lightning/pull/7215))
- Added `trainer.predict(return_predictions=None|False|True)` ([#7215](https://github.com/Lightning-AI/lightning/pull/7215))
- Added `BasePredictionWriter` callback to implement prediction saving ([#7127](https://github.com/Lightning-AI/lightning/pull/7127))
- Added `trainer.tune(scale_batch_size_kwargs, lr_find_kwargs)` arguments to configure the tuning algorithms ([#7258](https://github.com/Lightning-AI/lightning/pull/7258))
- Added `tpu_distributed` check for TPU Spawn barrier ([#7241](https://github.com/Lightning-AI/lightning/pull/7241))
- Added device updates to TPU Spawn for Pod training ([#7243](https://github.com/Lightning-AI/lightning/pull/7243))
- Added warning when missing `Callback` and using `resume_from_checkpoint` ([#7254](https://github.com/Lightning-AI/lightning/pull/7254))
- DeepSpeed single file saving ([#6900](https://github.com/Lightning-AI/lightning/pull/6900))
- Added Training type Plugins Registry (
    [#6982](https://github.com/Lightning-AI/lightning/pull/6982),
    [#7063](https://github.com/Lightning-AI/lightning/pull/7063),
    [#7214](https://github.com/Lightning-AI/lightning/pull/7214),
    [#7224](https://github.com/Lightning-AI/lightning/pull/7224)
)
- Add `ignore` param to `save_hyperparameters` ([#6056](https://github.com/Lightning-AI/lightning/pull/6056))

### Changed

- Changed `LightningModule.truncated_bptt_steps` to be property ([#7323](https://github.com/Lightning-AI/lightning/pull/7323))
- Changed `EarlyStopping` callback from by default running `EarlyStopping.on_validation_end` if only training is run. Set `check_on_train_epoch_end` to run the callback at the end of the train epoch instead of at the end of the validation epoch ([#7069](https://github.com/Lightning-AI/lightning/pull/7069))
- Renamed `pl.callbacks.swa` to `pl.callbacks.stochastic_weight_avg` ([#6259](https://github.com/Lightning-AI/lightning/pull/6259))
- Refactor `RunningStage` and `TrainerState` usage (
    [#4945](https://github.com/Lightning-AI/lightning/pull/4945),
    [#7173](https://github.com/Lightning-AI/lightning/pull/7173))
    * Added `RunningStage.SANITY_CHECKING`
    * Added `TrainerFn.{FITTING,VALIDATING,TESTING,PREDICTING,TUNING}`
    * Changed `trainer.evaluating` to return `True` if validating or testing
- Changed `setup()` and `teardown()` stage argument to take any of `{fit,validate,test,predict}` ([#6386](https://github.com/Lightning-AI/lightning/pull/6386))
- Changed profilers to save separate report files per state and rank ([#6621](https://github.com/Lightning-AI/lightning/pull/6621))
- The trainer no longer tries to save a checkpoint on exception or run callback's `on_train_end` functions ([#6864](https://github.com/Lightning-AI/lightning/pull/6864))
- Changed `PyTorchProfiler` to use `torch.autograd.profiler.record_function` to record functions ([#6349](https://github.com/Lightning-AI/lightning/pull/6349))
- Disabled `lr_scheduler.step()` in manual optimization  ([#6825](https://github.com/Lightning-AI/lightning/pull/6825))
- Changed warnings and recommendations for dataloaders in `ddp_spawn` ([#6762](https://github.com/Lightning-AI/lightning/pull/6762))
- `pl.seed_everything` will now also set the seed on the `DistributedSampler` ([#7024](https://github.com/Lightning-AI/lightning/pull/7024))
- Changed default setting for communication of multi-node training using `DDPShardedPlugin` ([#6937](https://github.com/Lightning-AI/lightning/pull/6937))
- `trainer.tune()` now returns the tuning result ([#7258](https://github.com/Lightning-AI/lightning/pull/7258))
- `LightningModule.from_datasets()` now accepts `IterableDataset` instances as training datasets. ([#7503](https://github.com/Lightning-AI/lightning/pull/7503))
- Changed `resume_from_checkpoint` warning to an error when the checkpoint file does not exist ([#7075](https://github.com/Lightning-AI/lightning/pull/7075))
- Automatically set `sync_batchnorm` for `training_type_plugin` ([#6536](https://github.com/Lightning-AI/lightning/pull/6536))
- Allowed training type plugin to delay optimizer creation ([#6331](https://github.com/Lightning-AI/lightning/pull/6331))
- Removed ModelSummary validation from train loop on_trainer_init ([#6610](https://github.com/Lightning-AI/lightning/pull/6610))
- Moved `save_function` to accelerator ([#6689](https://github.com/Lightning-AI/lightning/pull/6689))
- Updated DeepSpeed ZeRO ([#6546](https://github.com/Lightning-AI/lightning/pull/6546),
    [#6752](https://github.com/Lightning-AI/lightning/pull/6752),
    [#6142](https://github.com/Lightning-AI/lightning/pull/6142),
    [#6321](https://github.com/Lightning-AI/lightning/pull/6321))
- Improved verbose logging for `EarlyStopping` callback ([#6811](https://github.com/Lightning-AI/lightning/pull/6811))
- Run ddp_spawn dataloader checks on Windows ([#6930](https://github.com/Lightning-AI/lightning/pull/6930))
- Updated mlflow with using `resolve_tags` ([#6746](https://github.com/Lightning-AI/lightning/pull/6746))
- Moved `save_hyperparameters` to its own function ([#7119](https://github.com/Lightning-AI/lightning/pull/7119))
- Replaced `_DataModuleWrapper` with `__new__` ([#7289](https://github.com/Lightning-AI/lightning/pull/7289))
- Reset `current_fx` properties on lightning module in teardown ([#7247](https://github.com/Lightning-AI/lightning/pull/7247))
- Auto-set `DataLoader.worker_init_fn` with `seed_everything` ([#6960](https://github.com/Lightning-AI/lightning/pull/6960))
- Remove `model.trainer` call inside of dataloading mixin ([#7317](https://github.com/Lightning-AI/lightning/pull/7317))
- Split profilers module ([#6261](https://github.com/Lightning-AI/lightning/pull/6261))
- Ensure accelerator is valid if running interactively ([#5970](https://github.com/Lightning-AI/lightning/pull/5970))
- Disabled batch transfer in DP mode ([#6098](https://github.com/Lightning-AI/lightning/pull/6098))

### Deprecated

- Deprecated `outputs` in both `LightningModule.on_train_epoch_end` and `Callback.on_train_epoch_end` hooks ([#7339](https://github.com/Lightning-AI/lightning/pull/7339))
- Deprecated `Trainer.truncated_bptt_steps` in favor of `LightningModule.truncated_bptt_steps` ([#7323](https://github.com/Lightning-AI/lightning/pull/7323))
- Deprecated `outputs` in both `LightningModule.on_train_epoch_end` and `Callback.on_train_epoch_end` hooks ([#7339](https://github.com/Lightning-AI/lightning/pull/7339))
- Deprecated `LightningModule.grad_norm` in favor of `pl.utilities.grads.grad_norm` ([#7292](https://github.com/Lightning-AI/lightning/pull/7292))
- Deprecated the `save_function` property from the `ModelCheckpoint` callback ([#7201](https://github.com/Lightning-AI/lightning/pull/7201))
- Deprecated `LightningModule.write_predictions` and `LightningModule.write_predictions_dict` ([#7066](https://github.com/Lightning-AI/lightning/pull/7066))
- Deprecated `TrainerLoggingMixin` in favor of a separate utilities module for metric handling ([#7180](https://github.com/Lightning-AI/lightning/pull/7180))
- Deprecated `TrainerTrainingTricksMixin` in favor of a separate utilities module for NaN/Inf detection for gradients and parameters ([#6834](https://github.com/Lightning-AI/lightning/pull/6834))
- `period` has been deprecated in favor of `every_n_val_epochs` in the `ModelCheckpoint` callback ([#6146](https://github.com/Lightning-AI/lightning/pull/6146))
- Deprecated `trainer.running_sanity_check` in favor of `trainer.sanity_checking` ([#4945](https://github.com/Lightning-AI/lightning/pull/4945))
- Deprecated `Profiler(output_filename)` in favor of `dirpath` and `filename` ([#6621](https://github.com/Lightning-AI/lightning/pull/6621))
- Deprecated `PyTorchProfiler(profiled_functions)` in favor of `record_functions` ([#6349](https://github.com/Lightning-AI/lightning/pull/6349))
- Deprecated `@auto_move_data` in favor of `trainer.predict` ([#6993](https://github.com/Lightning-AI/lightning/pull/6993))
- Deprecated `Callback.on_load_checkpoint(checkpoint)` in favor of `Callback.on_load_checkpoint(trainer, pl_module, checkpoint)` ([#7253](https://github.com/Lightning-AI/lightning/pull/7253))
- Deprecated metrics in favor of `torchmetrics` (
    [#6505](https://github.com/Lightning-AI/lightning/pull/6505),
    [#6530](https://github.com/Lightning-AI/lightning/pull/6530),
    [#6540](https://github.com/Lightning-AI/lightning/pull/6540),
    [#6547](https://github.com/Lightning-AI/lightning/pull/6547),
    [#6515](https://github.com/Lightning-AI/lightning/pull/6515),
    [#6572](https://github.com/Lightning-AI/lightning/pull/6572),
    [#6573](https://github.com/Lightning-AI/lightning/pull/6573),
    [#6584](https://github.com/Lightning-AI/lightning/pull/6584),
    [#6636](https://github.com/Lightning-AI/lightning/pull/6636),
    [#6637](https://github.com/Lightning-AI/lightning/pull/6637),
    [#6649](https://github.com/Lightning-AI/lightning/pull/6649),
    [#6659](https://github.com/Lightning-AI/lightning/pull/6659),
    [#7131](https://github.com/Lightning-AI/lightning/pull/7131),
)
- Deprecated the `LightningModule.datamodule` getter and setter methods; access them through `Trainer.datamodule` instead ([#7168](https://github.com/Lightning-AI/lightning/pull/7168))
- Deprecated the use of `Trainer(gpus="i")` (string) for selecting the i-th GPU; from v1.5 this will set the number of GPUs instead of the index ([#6388](https://github.com/Lightning-AI/lightning/pull/6388))

### Removed

- Removed the `exp_save_path` property from the `LightningModule` ([#7266](https://github.com/Lightning-AI/lightning/pull/7266))
- Removed training loop explicitly calling `EarlyStopping.on_validation_end` if no validation is run ([#7069](https://github.com/Lightning-AI/lightning/pull/7069))
- Removed `automatic_optimization` as a property from the training loop in favor of `LightningModule.automatic_optimization` ([#7130](https://github.com/Lightning-AI/lightning/pull/7130))
- Removed evaluation loop legacy returns for `*_epoch_end` hooks ([#6973](https://github.com/Lightning-AI/lightning/pull/6973))
- Removed support for passing a bool value to `profiler` argument of Trainer ([#6164](https://github.com/Lightning-AI/lightning/pull/6164))
- Removed no return warning from val/test step ([#6139](https://github.com/Lightning-AI/lightning/pull/6139))
- Removed passing a `ModelCheckpoint` instance to `Trainer(checkpoint_callback)` ([#6166](https://github.com/Lightning-AI/lightning/pull/6166))
- Removed deprecated Trainer argument `enable_pl_optimizer` and `automatic_optimization` ([#6163](https://github.com/Lightning-AI/lightning/pull/6163))
- Removed deprecated metrics ([#6161](https://github.com/Lightning-AI/lightning/pull/6161))
    * from `pl.metrics.functional.classification` removed `to_onehot`, `to_categorical`, `get_num_classes`, `roc`, `multiclass_roc`, `average_precision`, `precision_recall_curve`, `multiclass_precision_recall_curve`
    * from `pl.metrics.functional.reduction` removed `reduce`, `class_reduce`
- Removed deprecated `ModelCheckpoint` arguments `prefix`, `mode="auto"` ([#6162](https://github.com/Lightning-AI/lightning/pull/6162))
- Removed `mode='auto'` from `EarlyStopping` ([#6167](https://github.com/Lightning-AI/lightning/pull/6167))
- Removed `epoch` and `step` arguments from `ModelCheckpoint.format_checkpoint_name()`, these are now included in the `metrics` argument ([#7344](https://github.com/Lightning-AI/lightning/pull/7344))
- Removed legacy references for magic keys in the `Result` object ([#6016](https://github.com/Lightning-AI/lightning/pull/6016))
- Removed deprecated `LightningModule` `hparams` setter ([#6207](https://github.com/Lightning-AI/lightning/pull/6207))
- Removed legacy code to log or include metrics in the progress bar by returning them in a dict with the `"log"/"progress_bar"` magic keys. Use `self.log` instead ([#6734](https://github.com/Lightning-AI/lightning/pull/6734))
- Removed `trainer.fit()` return value of `1`. It has no return now ([#7237](https://github.com/Lightning-AI/lightning/pull/7237))
- Removed `logger_connector` legacy code ([#6733](https://github.com/Lightning-AI/lightning/pull/6733))
- Removed unused mixin attributes ([#6487](https://github.com/Lightning-AI/lightning/pull/6487))

### Fixed

- Fixed NaN errors in progress bars when training with iterable datasets with no length defined ([#7306](https://github.com/Lightning-AI/lightning/pull/7306))
- Fixed attaching train and validation dataloaders when `reload_dataloaders_every_epoch=True` and `num_sanity_val_steps=0` ([#7207](https://github.com/Lightning-AI/lightning/pull/7207))
- Added a barrier in the accelerator `teardown` to synchronize processes before execution finishes ([#6814](https://github.com/Lightning-AI/lightning/pull/6814))
- Fixed multi-node DDP sub-process launch by using `local_rank` instead of `global_rank` for main process assertion ([#7061](https://github.com/Lightning-AI/lightning/pull/7061))
- Fixed incorrect removal of `WORLD_SIZE` environment variable in DDP training when launching with torch distributed/torchelastic ([#6942](https://github.com/Lightning-AI/lightning/pull/6942))
- Made the `Plugin.reduce` method more consistent across all Plugins to reflect a mean-reduction by default ([#6011](https://github.com/Lightning-AI/lightning/pull/6011))
- Move lightning module to correct device type when using LightningDistributedWrapper ([#6070](https://github.com/Lightning-AI/lightning/pull/6070))
- Do not print top-k verbose log with `ModelCheckpoint(monitor=None)` ([#6109](https://github.com/Lightning-AI/lightning/pull/6109))
- Fixed `ModelCheckpoint(save_top_k=0, save_last=True)` not saving the `last` checkpoint ([#6136](https://github.com/Lightning-AI/lightning/pull/6136))
- Fixed `.teardown(stage='fit')` and `.on_fit_{start,end}()` getting called during `trainer.test` ([#6386](https://github.com/Lightning-AI/lightning/pull/6386))
- Fixed LightningModule `all_gather` on cpu tensors ([#6416](https://github.com/Lightning-AI/lightning/pull/6416))
- Fixed torch distributed not available in setup hook for DDP ([#6506](https://github.com/Lightning-AI/lightning/pull/6506))
- Fixed `trainer.tuner.{lr_find,scale_batch_size}` not setting the `Trainer` state properly ([#7258](https://github.com/Lightning-AI/lightning/pull/7258))
- Fixed bug where the learning rate schedulers did not follow the optimizer frequencies ([#4868](https://github.com/Lightning-AI/lightning/pull/4868))
- Fixed pickle error checker to now check for `pickle.PickleError` to catch all pickle errors ([#6917](https://github.com/Lightning-AI/lightning/pull/6917))
- Fixed a bug where the outputs object passed to `LightningModule.training_epoch_end` was different from the object passed to the `on_train_end_epoch` hook ([#6969](https://github.com/Lightning-AI/lightning/pull/6969))
- Fixed a bug where the outputs passed to `train_batch_end` would be lists even when using a single optimizer and no truncated backprop through time steps ([#6969](https://github.com/Lightning-AI/lightning/pull/6969))
- Fixed bug for trainer error handling which would cause hang for distributed training ([#6864](https://github.com/Lightning-AI/lightning/pull/6864))
- Fixed `self.device` not returning the correct device in replicas of data-parallel ([#6414](https://github.com/Lightning-AI/lightning/pull/6414))
- Fixed `lr_find` trying beyond `num_training` steps and suggesting a too high learning rate ([#7076](https://github.com/Lightning-AI/lightning/pull/7076))
- Fixed logger creating incorrect version folder in DDP with repeated `Trainer.fit` calls ([#7077](https://github.com/Lightning-AI/lightning/pull/7077))
- Fixed metric objects passed directly to `self.log` not being reset correctly ([#7055](https://github.com/Lightning-AI/lightning/pull/7055))
- Fixed `CombinedLoader` in distributed settings for validation / testing ([#7102](https://github.com/Lightning-AI/lightning/pull/7102))
- Fixed the save_dir in `WandbLogger` when the run was initiated externally ([#7106](https://github.com/Lightning-AI/lightning/pull/7106))
- Fixed `num_sanity_val_steps` affecting reproducibility of training data shuffling ([#7014](https://github.com/Lightning-AI/lightning/pull/7014))
- Fixed resetting device after `fitting/evaluating/predicting` ([#7188](https://github.com/Lightning-AI/lightning/pull/7188))
- Fixed bug where `trainer.tuner.scale_batch_size(max_trials=0)` would not return the correct batch size result ([#7262](https://github.com/Lightning-AI/lightning/pull/7262))
- Fixed metrics not being properly logged with `precision=16` and `manual_optimization` ([#7228](https://github.com/Lightning-AI/lightning/pull/7228))
- Fixed `BaseFinetuning` properly reloading `optimizer_states` when using `resume_from_checkpoint` ([#6891](https://github.com/Lightning-AI/lightning/pull/6891))
- Fixed `parameters_to_ignore` not properly set to DDPWrapper ([#7239](https://github.com/Lightning-AI/lightning/pull/7239))
- Fixed parsing of `fast_dev_run=True` with the built-in `ArgumentParser` ([#7240](https://github.com/Lightning-AI/lightning/pull/7240))
- Fixed handling an `IterableDataset` that fails to produce a batch at the beginning of an epoch ([#7294](https://github.com/Lightning-AI/lightning/pull/7294))
- Fixed `LightningModule.save_hyperparameters()` when attempting to save an empty container ([#7268](https://github.com/Lightning-AI/lightning/pull/7268))
- Fixed `apex` not properly instantiated when running with `ddp` ([#7274](https://github.com/Lightning-AI/lightning/pull/7274))
- Fixed optimizer `state` not moved to `GPU` ([#7277](https://github.com/Lightning-AI/lightning/pull/7277))
- Fixed custom init args for `WandbLogger` ([#6989](https://github.com/Lightning-AI/lightning/pull/6989))
- Fixed a bug where an error would be raised if the train dataloader sometimes produced None for a batch ([#7342](https://github.com/Lightning-AI/lightning/pull/7342))
- Fixed examples (
    [#6600](https://github.com/Lightning-AI/lightning/pull/6600),
    [#6638](https://github.com/Lightning-AI/lightning/pull/6638),
    [#7096](https://github.com/Lightning-AI/lightning/pull/7096),
    [#7246](https://github.com/Lightning-AI/lightning/pull/7246),
    [#6357](https://github.com/Lightning-AI/lightning/pull/6357),
    [#6476](https://github.com/Lightning-AI/lightning/pull/6476),
    [#6294](https://github.com/Lightning-AI/lightning/pull/6294),
    [#6373](https://github.com/Lightning-AI/lightning/pull/6373),
    [#6088](https://github.com/Lightning-AI/lightning/pull/6088),
    [#7398](https://github.com/Lightning-AI/lightning/pull/7398)
)
- Resolved schedule step bug for PyTorch Profiler ([#6674](https://github.com/Lightning-AI/lightning/pull/6674),
    [#6681](https://github.com/Lightning-AI/lightning/pull/6681))
- Updated logic for checking TPUs availability ([#6767](https://github.com/Lightning-AI/lightning/pull/6767))
- Resolve TPU miss rendezvous ([#6781](https://github.com/Lightning-AI/lightning/pull/6781))
- Fixed auto-scaling mode when calling tune method on trainer ([#7321](https://github.com/Lightning-AI/lightning/pull/7321))
- Fixed finetuning complex models correctly unfreezes ([#6880](https://github.com/Lightning-AI/lightning/pull/6880))
- Ensure we set the eval/train flag correctly on accelerator model ([#6877](https://github.com/Lightning-AI/lightning/pull/6877))
- Set better defaults for `rank_zero_only.rank` when training is launched with SLURM and torchelastic ([#6802](https://github.com/Lightning-AI/lightning/pull/6802))
- Fixed matching the number of outputs of backward with forward for AllGatherGrad ([#6625](https://github.com/Lightning-AI/lightning/pull/6625))
- Fixed the `gradient_clip_algorithm` has no effect ([#6928](https://github.com/Lightning-AI/lightning/pull/6928))
- Fixed CUDA OOM detection and handling ([#6934](https://github.com/Lightning-AI/lightning/pull/6934))
- Fixed `unfreeze_and_add_param_group` expects `modules` rather than `module` ([#6822](https://github.com/Lightning-AI/lightning/pull/6822))
- Fixed DPP + SyncBN when move on device ([#6838](https://github.com/Lightning-AI/lightning/pull/6838))
- Fixed missing arguments in `lr_find` call ([#6784](https://github.com/Lightning-AI/lightning/pull/6784))
- Fixed `set_default_tensor_type` to `torch.DoubleTensor` with precision=64 ([#7108](https://github.com/Lightning-AI/lightning/pull/7108))
- Fixed `NeptuneLogger.log_text(step=None)` ([#7194](https://github.com/Lightning-AI/lightning/pull/7194))
- Fixed importing torchtext batch ([#6365](https://github.com/Lightning-AI/lightning/pull/6365),
    [#6323](https://github.com/Lightning-AI/lightning/pull/6323),
    [#6211](https://github.com/Lightning-AI/lightning/pull/6211))


## [1.2.9] - 2021-04-20

### Fixed

- Fixed the order to call for world ranks & the `root_device` property in `TPUSpawnPlugin` ([#7074](https://github.com/Lightning-AI/lightning/pull/7074))
- Fixed multi-gpu join for Horovod ([#6954](https://github.com/Lightning-AI/lightning/pull/6954))
- Fixed parsing for pre-release package versions ([#6999](https://github.com/Lightning-AI/lightning/pull/6999))


## [1.2.8] - 2021-04-14

### Added

- Added TPUSpawn + IterableDataset error message ([#6875](https://github.com/Lightning-AI/lightning/pull/6875))

### Fixed

- Fixed process rank not being available right away after `Trainer` instantiation ([#6941](https://github.com/Lightning-AI/lightning/pull/6941))
- Fixed `sync_dist` for tpus ([#6950](https://github.com/Lightning-AI/lightning/pull/6950))
- Fixed `AttributeError` for `require_backward_grad_sync` when running manual optimization with sharded plugin ([#6915](https://github.com/Lightning-AI/lightning/pull/6915))
- Fixed `--gpus` default for parser returned by `Trainer.add_argparse_args` ([#6898](https://github.com/Lightning-AI/lightning/pull/6898))
- Fixed TPU Spawn all gather ([#6896](https://github.com/Lightning-AI/lightning/pull/6896))
- Fixed `EarlyStopping` logic when `min_epochs` or `min_steps` requirement is not met ([#6705](https://github.com/Lightning-AI/lightning/pull/6705))
- Fixed csv extension check ([#6436](https://github.com/Lightning-AI/lightning/pull/6436))
- Fixed checkpoint issue when using Horovod distributed backend ([#6958](https://github.com/Lightning-AI/lightning/pull/6958))
- Fixed tensorboard exception raising ([#6901](https://github.com/Lightning-AI/lightning/pull/6901))
- Fixed setting the eval/train flag correctly on accelerator model ([#6983](https://github.com/Lightning-AI/lightning/pull/6983))
- Fixed DDP_SPAWN compatibility with bug_report_model.py ([#6892](https://github.com/Lightning-AI/lightning/pull/6892))
- Fixed bug where `BaseFinetuning.flatten_modules()` was duplicating leaf node parameters ([#6879](https://github.com/Lightning-AI/lightning/pull/6879))
- Set better defaults for `rank_zero_only.rank` when training is launched with SLURM and torchelastic:
    * Support SLURM and torchelastic global rank environment variables ([#5715](https://github.com/Lightning-AI/lightning/pull/5715))
    * Remove hardcoding of local rank in accelerator connector ([#6878](https://github.com/Lightning-AI/lightning/pull/6878))


## [1.2.7] - 2021-04-06

### Fixed

- Fixed resolve a bug with omegaconf and xm.save ([#6741](https://github.com/Lightning-AI/lightning/pull/6741))
- Fixed an issue with IterableDataset when __len__ is not defined ([#6828](https://github.com/Lightning-AI/lightning/pull/6828))
- Sanitize None params during pruning ([#6836](https://github.com/Lightning-AI/lightning/pull/6836))
- Enforce an epoch scheduler interval when using SWA ([#6588](https://github.com/Lightning-AI/lightning/pull/6588))
- Fixed TPU Colab hang issue, post training ([#6816](https://github.com/Lightning-AI/lightning/pull/6816))
- Fixed a bug where `TensorBoardLogger` would give a warning and not log correctly to a symbolic link `save_dir` ([#6730](https://github.com/Lightning-AI/lightning/pull/6730))
- Fixed bug where `predict` could not be used when `progress_bar_refresh_rate=0` ([#6884](https://github.com/Lightning-AI/lightning/pull/6884))


## [1.2.6] - 2021-03-30

### Changed

- Changed the behavior of `on_epoch_start` to run at the beginning of validation & test epoch ([#6498](https://github.com/Lightning-AI/lightning/pull/6498))

### Removed

- Removed legacy code to include `step` dictionary returns in `callback_metrics`. Use `self.log_dict` instead. ([#6682](https://github.com/Lightning-AI/lightning/pull/6682))

### Fixed

- Fixed `DummyLogger.log_hyperparams` raising a `TypeError` when running with `fast_dev_run=True` ([#6398](https://github.com/Lightning-AI/lightning/pull/6398))
- Fixed error on TPUs when there was no `ModelCheckpoint` ([#6654](https://github.com/Lightning-AI/lightning/pull/6654))
- Fixed `trainer.test` freeze on TPUs ([#6654](https://github.com/Lightning-AI/lightning/pull/6654))
- Fixed a bug where gradients were disabled after calling `Trainer.predict` ([#6657](https://github.com/Lightning-AI/lightning/pull/6657))
- Fixed bug where no TPUs were detected in a TPU pod env ([#6719](https://github.com/Lightning-AI/lightning/pull/6719))


## [1.2.5] - 2021-03-23

### Changed

- Update Gradient Clipping for the TPU Accelerator ([#6576](https://github.com/Lightning-AI/lightning/pull/6576))
- Refactored setup for typing friendly ([#6590](https://github.com/Lightning-AI/lightning/pull/6590))

### Fixed

- Fixed a bug where `all_gather` would not work correctly with `tpu_cores=8` ([#6587](https://github.com/Lightning-AI/lightning/pull/6587))
- Fixed comparing required versions ([#6434](https://github.com/Lightning-AI/lightning/pull/6434))
- Fixed duplicate logs appearing in console when using the python logging module ([#6275](https://github.com/Lightning-AI/lightning/pull/6275))
- Added Autocast in validation, test and predict modes for Native AMP ([#6565](https://github.com/Lightning-AI/lightning/pull/6565))


## [1.2.4] - 2021-03-16

### Changed

- Changed the default of `find_unused_parameters` back to `True` in DDP and DDP Spawn ([#6438](https://github.com/Lightning-AI/lightning/pull/6438))

### Fixed

- Expose DeepSpeed loss parameters to allow users to fix loss instability ([#6115](https://github.com/Lightning-AI/lightning/pull/6115))
- Fixed DP reduction with collection ([#6324](https://github.com/Lightning-AI/lightning/pull/6324))
- Fixed an issue where the tuner would not tune the learning rate if also tuning the batch size ([#4688](https://github.com/Lightning-AI/lightning/pull/4688))
- Fixed broadcast to use PyTorch `broadcast_object_list` and add `reduce_decision` ([#6410](https://github.com/Lightning-AI/lightning/pull/6410))
- Fixed logger creating directory structure too early in DDP ([#6380](https://github.com/Lightning-AI/lightning/pull/6380))
- Fixed DeepSpeed additional memory use on rank 0 when default device not set early enough ([#6460](https://github.com/Lightning-AI/lightning/pull/6460))
- Fixed an issue with `Tuner.scale_batch_size` not finding the batch size attribute in the datamodule ([#5968](https://github.com/Lightning-AI/lightning/pull/5968))
- Fixed an exception in the layer summary when the model contains torch.jit scripted submodules ([#6511](https://github.com/Lightning-AI/lightning/pull/6511))
- Fixed when Train loop config was run during `Trainer.predict` ([#6541](https://github.com/Lightning-AI/lightning/pull/6541))


## [1.2.3] - 2021-03-09

### Fixed

- Fixed `ModelPruning(make_pruning_permanent=True)` pruning buffers getting removed when saved during training ([#6073](https://github.com/Lightning-AI/lightning/pull/6073))
- Fixed when `_stable_1d_sort` to work when `n >= N` ([#6177](https://github.com/Lightning-AI/lightning/pull/6177))
- Fixed `AttributeError` when `logger=None` on TPU ([#6221](https://github.com/Lightning-AI/lightning/pull/6221))
- Fixed PyTorch Profiler with `emit_nvtx` ([#6260](https://github.com/Lightning-AI/lightning/pull/6260))
- Fixed `trainer.test` from `best_path` hangs after calling `trainer.fit`  ([#6272](https://github.com/Lightning-AI/lightning/pull/6272))
- Fixed `SingleTPU` calling `all_gather` ([#6296](https://github.com/Lightning-AI/lightning/pull/6296))
- Ensure we check DeepSpeed/Sharded in multi-node DDP ([#6297](https://github.com/Lightning-AI/lightning/pull/6297)
- Check `LightningOptimizer` doesn't delete optimizer hooks ([#6305](https://github.com/Lightning-AI/lightning/pull/6305)
- Resolve memory leak for evaluation ([#6326](https://github.com/Lightning-AI/lightning/pull/6326)
- Ensure that clip gradients is only called if the value is greater than 0 ([#6330](https://github.com/Lightning-AI/lightning/pull/6330)
- Fixed `Trainer` not resetting `lightning_optimizers` when calling `Trainer.fit()` multiple times ([#6372](https://github.com/Lightning-AI/lightning/pull/6372))


## [1.2.2] - 2021-03-02

### Added

- Added `checkpoint` parameter to callback's `on_save_checkpoint` hook ([#6072](https://github.com/Lightning-AI/lightning/pull/6072))

### Changed

- Changed the order of `backward`, `step`, `zero_grad` to `zero_grad`, `backward`, `step` ([#6147](https://github.com/Lightning-AI/lightning/pull/6147))
- Changed default for DeepSpeed CPU Offload to False, due to prohibitively slow speeds at smaller scale ([#6262](https://github.com/Lightning-AI/lightning/pull/6262))

### Fixed

- Fixed epoch level schedulers not being called when `val_check_interval < 1.0` ([#6075](https://github.com/Lightning-AI/lightning/pull/6075))
- Fixed multiple early stopping callbacks ([#6197](https://github.com/Lightning-AI/lightning/pull/6197))
- Fixed incorrect usage of `detach()`, `cpu()`, `to()` ([#6216](https://github.com/Lightning-AI/lightning/pull/6216))
- Fixed LBFGS optimizer support which didn't converge in automatic optimization ([#6147](https://github.com/Lightning-AI/lightning/pull/6147))
- Prevent `WandbLogger` from dropping values ([#5931](https://github.com/Lightning-AI/lightning/pull/5931))
- Fixed error thrown when using valid distributed mode in multi node ([#6297](https://github.com/Lightning-AI/lightning/pull/6297)


## [1.2.1] - 2021-02-23

### Fixed

- Fixed incorrect yield logic for the amp autocast context manager ([#6080](https://github.com/Lightning-AI/lightning/pull/6080))
- Fixed priority of plugin/accelerator when setting distributed mode ([#6089](https://github.com/Lightning-AI/lightning/pull/6089))
- Fixed error message for AMP + CPU incompatibility ([#6107](https://github.com/Lightning-AI/lightning/pull/6107))
- Disabled batch transfer in DP mode ([#6093](https://github.com/Lightning-AI/lightning/pull/6093))


## [1.2.0] - 2021-02-18

### Added

- Added `DataType`, `AverageMethod` and `MDMCAverageMethod` enum in metrics ([#5657](https://github.com/Lightning-AI/lightning/pull/5689))
- Added support for summarized model total params size in megabytes ([#5590](https://github.com/Lightning-AI/lightning/pull/5590))
- Added support for multiple train loaders ([#1959](https://github.com/Lightning-AI/lightning/pull/1959))
- Added `Accuracy` metric now generalizes to Top-k accuracy for (multi-dimensional) multi-class inputs using the `top_k` parameter ([#4838](https://github.com/Lightning-AI/lightning/pull/4838))
- Added `Accuracy` metric now enables the computation of subset accuracy for multi-label or multi-dimensional multi-class inputs with the `subset_accuracy` parameter ([#4838](https://github.com/Lightning-AI/lightning/pull/4838))
- Added `HammingDistance` metric to compute the hamming distance (loss) ([#4838](https://github.com/Lightning-AI/lightning/pull/4838))
- Added `max_fpr` parameter to `auroc` metric for computing partial auroc metric ([#3790](https://github.com/Lightning-AI/lightning/pull/3790))
- Added `StatScores` metric to compute the number of true positives, false positives, true negatives and false negatives ([#4839](https://github.com/Lightning-AI/lightning/pull/4839))
- Added `R2Score` metric ([#5241](https://github.com/Lightning-AI/lightning/pull/5241))
- Added `LambdaCallback` ([#5347](https://github.com/Lightning-AI/lightning/pull/5347))
- Added `BackboneLambdaFinetuningCallback` ([#5377](https://github.com/Lightning-AI/lightning/pull/5377))
- Accelerator `all_gather` supports collection ([#5221](https://github.com/Lightning-AI/lightning/pull/5221))
- Added `image_gradients` functional metric to compute the image gradients of a given input image. ([#5056](https://github.com/Lightning-AI/lightning/pull/5056))
- Added `MetricCollection` ([#4318](https://github.com/Lightning-AI/lightning/pull/4318))
- Added `.clone()` method to metrics ([#4318](https://github.com/Lightning-AI/lightning/pull/4318))
- Added `IoU` class interface ([#4704](https://github.com/Lightning-AI/lightning/pull/4704))
- Support to tie weights after moving model to TPU via `on_post_move_to_device` hook
- Added missing val/test hooks in `LightningModule` ([#5467](https://github.com/Lightning-AI/lightning/pull/5467))
- The `Recall` and `Precision` metrics (and their functional counterparts `recall` and `precision`) can now be generalized to Recall@K and Precision@K with the use of `top_k` parameter ([#4842](https://github.com/Lightning-AI/lightning/pull/4842))
- Added `ModelPruning` Callback ([#5618](https://github.com/Lightning-AI/lightning/pull/5618),
    [#5825](https://github.com/Lightning-AI/lightning/pull/5825),
    [#6045](https://github.com/Lightning-AI/lightning/pull/6045))
- Added `PyTorchProfiler` ([#5560](https://github.com/Lightning-AI/lightning/pull/5560))
- Added compositional metrics ([#5464](https://github.com/Lightning-AI/lightning/pull/5464))
- Added Trainer method `predict(...)` for high performance predictions ([#5579](https://github.com/Lightning-AI/lightning/pull/5579))
- Added `on_before_batch_transfer` and `on_after_batch_transfer` data hooks ([#3671](https://github.com/Lightning-AI/lightning/pull/3671))
- Added AUC/AUROC class interface ([#5479](https://github.com/Lightning-AI/lightning/pull/5479))
- Added `PredictLoop` object ([#5752](https://github.com/Lightning-AI/lightning/pull/5752))
- Added `QuantizationAwareTraining` callback ([#5706](https://github.com/Lightning-AI/lightning/pull/5706),
    [#6040](https://github.com/Lightning-AI/lightning/pull/6040))
- Added `LightningModule.configure_callbacks` to enable the definition of model-specific callbacks ([#5621](https://github.com/Lightning-AI/lightning/pull/5621))
- Added `dim` to `PSNR` metric for mean-squared-error reduction ([#5957](https://github.com/Lightning-AI/lightning/pull/5957))
- Added promxial policy optimization template to pl_examples ([#5394](https://github.com/Lightning-AI/lightning/pull/5394))
- Added `log_graph` to `CometLogger` ([#5295](https://github.com/Lightning-AI/lightning/pull/5295))
- Added possibility for nested loaders ([#5404](https://github.com/Lightning-AI/lightning/pull/5404))
- Added `sync_step` to Wandb logger ([#5351](https://github.com/Lightning-AI/lightning/pull/5351))
- Added `StochasticWeightAveraging` callback ([#5640](https://github.com/Lightning-AI/lightning/pull/5640))
- Added `LightningDataModule.from_datasets(...)` ([#5133](https://github.com/Lightning-AI/lightning/pull/5133))
- Added `PL_TORCH_DISTRIBUTED_BACKEND` env variable to select backend ([#5981](https://github.com/Lightning-AI/lightning/pull/5981))
- Added `Trainer` flag to activate Stochastic Weight Averaging (SWA) `Trainer(stochastic_weight_avg=True)` ([#6038](https://github.com/Lightning-AI/lightning/pull/6038))
- Added DeepSpeed integration ([#5954](https://github.com/Lightning-AI/lightning/pull/5954),
    [#6042](https://github.com/Lightning-AI/lightning/pull/6042))

### Changed

- Changed `stat_scores` metric now calculates stat scores over all classes and gains new parameters, in line with the new `StatScores` metric ([#4839](https://github.com/Lightning-AI/lightning/pull/4839))
- Changed `computer_vision_fine_tunning` example to use `BackboneLambdaFinetuningCallback` ([#5377](https://github.com/Lightning-AI/lightning/pull/5377))
- Changed `automatic casting` for LoggerConnector `metrics` ([#5218](https://github.com/Lightning-AI/lightning/pull/5218))
- Changed `iou` [func] to allow float input ([#4704](https://github.com/Lightning-AI/lightning/pull/4704))
- Metric `compute()` method will no longer automatically call `reset()` ([#5409](https://github.com/Lightning-AI/lightning/pull/5409))
- Set PyTorch 1.4 as min requirements, also for testing and examples `torchvision>=0.5` and `torchtext>=0.5` ([#5418](https://github.com/Lightning-AI/lightning/pull/5418))
- Changed `callbacks` argument in `Trainer` to allow `Callback` input ([#5446](https://github.com/Lightning-AI/lightning/pull/5446))
- Changed the default of `find_unused_parameters` to `False` in DDP ([#5185](https://github.com/Lightning-AI/lightning/pull/5185))
- Changed `ModelCheckpoint` version suffixes to start at 1 ([#5008](https://github.com/Lightning-AI/lightning/pull/5008))
- Progress bar metrics tensors are now converted to float ([#5692](https://github.com/Lightning-AI/lightning/pull/5692))
- Changed the default value for the `progress_bar_refresh_rate` Trainer argument in Google COLAB notebooks to 20 ([#5516](https://github.com/Lightning-AI/lightning/pull/5516))
- Extended support for purely iteration-based training ([#5726](https://github.com/Lightning-AI/lightning/pull/5726))
- Made `LightningModule.global_rank`, `LightningModule.local_rank` and `LightningModule.logger` read-only properties ([#5730](https://github.com/Lightning-AI/lightning/pull/5730))
- Forced `ModelCheckpoint` callbacks to run after all others to guarantee all states are saved to the checkpoint ([#5731](https://github.com/Lightning-AI/lightning/pull/5731))
- Refactored Accelerators and Plugins:
    * Added base classes for plugins ([#5715](https://github.com/Lightning-AI/lightning/pull/5715))
    * Added parallel plugins for DP, DDP, DDPSpawn, DDP2 and Horovod ([#5714](https://github.com/Lightning-AI/lightning/pull/5714))
    * Precision Plugins ([#5718](https://github.com/Lightning-AI/lightning/pull/5718))
    * Added new Accelerators for CPU, GPU and TPU ([#5719](https://github.com/Lightning-AI/lightning/pull/5719))
    * Added RPC and Sharded plugins ([#5732](https://github.com/Lightning-AI/lightning/pull/5732))
    * Added missing `LightningModule`-wrapper logic to new plugins and accelerator ([#5734](https://github.com/Lightning-AI/lightning/pull/5734))
    * Moved device-specific teardown logic from training loop to accelerator ([#5973](https://github.com/Lightning-AI/lightning/pull/5973))
    * Moved accelerator_connector.py to the connectors subfolder ([#6033](https://github.com/Lightning-AI/lightning/pull/6033))
    * Trainer only references accelerator ([#6039](https://github.com/Lightning-AI/lightning/pull/6039))
    * Made parallel devices optional across all plugins ([#6051](https://github.com/Lightning-AI/lightning/pull/6051))
    * Cleaning ([#5948](https://github.com/Lightning-AI/lightning/pull/5948),
        [#5949](https://github.com/Lightning-AI/lightning/pull/5949),
        [#5950](https://github.com/Lightning-AI/lightning/pull/5950))
- Enabled `self.log` in callbacks ([#5094](https://github.com/Lightning-AI/lightning/pull/5094))
- Renamed xxx_AVAILABLE as protected ([#5082](https://github.com/Lightning-AI/lightning/pull/5082))
- Unified module names in Utils ([#5199](https://github.com/Lightning-AI/lightning/pull/5199))
- Separated utils: imports & enums ([#5256](https://github.com/Lightning-AI/lightning/pull/5256)
    [#5874](https://github.com/Lightning-AI/lightning/pull/5874))
- Refactor: clean trainer device & distributed getters ([#5300](https://github.com/Lightning-AI/lightning/pull/5300))
- Simplified training phase as LightningEnum ([#5419](https://github.com/Lightning-AI/lightning/pull/5419))
- Updated metrics to use LightningEnum ([#5689](https://github.com/Lightning-AI/lightning/pull/5689))
- Changed the seq of `on_train_batch_end`, `on_batch_end` & `on_train_epoch_end`, `on_epoch_end hooks` ([#5688](https://github.com/Lightning-AI/lightning/pull/5688))
- Refactored `setup_training` and remove `test_mode` ([#5388](https://github.com/Lightning-AI/lightning/pull/5388))
- Disabled training with zero `num_training_batches` when insufficient `limit_train_batches` ([#5703](https://github.com/Lightning-AI/lightning/pull/5703))
- Refactored `EpochResultStore` ([#5522](https://github.com/Lightning-AI/lightning/pull/5522))
- Update `lr_finder` to check for attribute if not running `fast_dev_run` ([#5990](https://github.com/Lightning-AI/lightning/pull/5990))
- LightningOptimizer manual optimizer is more flexible and expose `toggle_model` ([#5771](https://github.com/Lightning-AI/lightning/pull/5771))
- `MlflowLogger` limit parameter value length to 250 char ([#5893](https://github.com/Lightning-AI/lightning/pull/5893))
- Re-introduced fix for Hydra directory sync with multiple process ([#5993](https://github.com/Lightning-AI/lightning/pull/5993))

### Deprecated

- Function `stat_scores_multiple_classes` is deprecated in favor of `stat_scores` ([#4839](https://github.com/Lightning-AI/lightning/pull/4839))
- Moved accelerators and plugins to its `legacy` pkg ([#5645](https://github.com/Lightning-AI/lightning/pull/5645))
- Deprecated `LightningDistributedDataParallel` in favor of new wrapper module `LightningDistributedModule` ([#5185](https://github.com/Lightning-AI/lightning/pull/5185))
- Deprecated `LightningDataParallel` in favor of new wrapper module `LightningParallelModule` ([#5670](https://github.com/Lightning-AI/lightning/pull/5670))
- Renamed utils modules ([#5199](https://github.com/Lightning-AI/lightning/pull/5199))
    * `argparse_utils` >> `argparse`
    * `model_utils` >> `model_helpers`
    * `warning_utils` >> `warnings`
    * `xla_device_utils` >> `xla_device`
- Deprecated using `'val_loss'` to set the `ModelCheckpoint` monitor ([#6012](https://github.com/Lightning-AI/lightning/pull/6012))
- Deprecated `.get_model()` with explicit `.lightning_module` property ([#6035](https://github.com/Lightning-AI/lightning/pull/6035))
- Deprecated Trainer attribute `accelerator_backend` in favor of `accelerator` ([#6034](https://github.com/Lightning-AI/lightning/pull/6034))

### Removed

- Removed deprecated checkpoint argument `filepath` ([#5321](https://github.com/Lightning-AI/lightning/pull/5321))
- Removed deprecated `Fbeta`, `f1_score` and `fbeta_score` metrics ([#5322](https://github.com/Lightning-AI/lightning/pull/5322))
- Removed deprecated `TrainResult` ([#5323](https://github.com/Lightning-AI/lightning/pull/5323))
- Removed deprecated `EvalResult` ([#5633](https://github.com/Lightning-AI/lightning/pull/5633))
- Removed `LoggerStages` ([#5673](https://github.com/Lightning-AI/lightning/pull/5673))

### Fixed

- Fixed distributed setting and `ddp_cpu` only with `num_processes>1` ([#5297](https://github.com/Lightning-AI/lightning/pull/5297))
- Fixed `num_workers` for Windows example ([#5375](https://github.com/Lightning-AI/lightning/pull/5375))
- Fixed loading yaml ([#5619](https://github.com/Lightning-AI/lightning/pull/5619))
- Fixed support custom DataLoader with DDP if they can be re-instantiated ([#5745](https://github.com/Lightning-AI/lightning/pull/5745))
- Fixed repeated `.fit()` calls ignore max_steps iteration bound ([#5936](https://github.com/Lightning-AI/lightning/pull/5936))
- Fixed throwing `MisconfigurationError` on unknown mode ([#5255](https://github.com/Lightning-AI/lightning/pull/5255))
- Resolve bug with Finetuning ([#5744](https://github.com/Lightning-AI/lightning/pull/5744))
- Fixed `ModelCheckpoint` race condition in file existence check ([#5155](https://github.com/Lightning-AI/lightning/pull/5155))
- Fixed some compatibility with PyTorch 1.8 ([#5864](https://github.com/Lightning-AI/lightning/pull/5864))
- Fixed forward cache ([#5895](https://github.com/Lightning-AI/lightning/pull/5895))
- Fixed recursive detach of tensors to CPU ([#6007](https://github.com/Lightning-AI/lightning/pull/6007))
- Fixed passing wrong strings for scheduler interval doesn't throw an error ([#5923](https://github.com/Lightning-AI/lightning/pull/5923))
- Fixed wrong `requires_grad` state after `return None` with multiple optimizers ([#5738](https://github.com/Lightning-AI/lightning/pull/5638))
- Fixed add `on_epoch_end` hook at the end of `validation`, `test` epoch ([#5986](https://github.com/Lightning-AI/lightning/pull/5986))
- Fixed missing `process_dataloader` call for `TPUSpawn` when in distributed mode ([#6015](https://github.com/Lightning-AI/lightning/pull/6015))
- Fixed progress bar flickering by appending 0 to floats/strings ([#6009](https://github.com/Lightning-AI/lightning/pull/6009))
- Fixed synchronization issues with TPU training ([#6027](https://github.com/Lightning-AI/lightning/pull/6027))
- Fixed `hparams.yaml` saved twice when using `TensorBoardLogger` ([#5953](https://github.com/Lightning-AI/lightning/pull/5953))
- Fixed basic examples ([#5912](https://github.com/Lightning-AI/lightning/pull/5912),
    [#5985](https://github.com/Lightning-AI/lightning/pull/5985))
- Fixed `fairscale` compatible with PT 1.8 ([#5996](https://github.com/Lightning-AI/lightning/pull/5996))
- Ensured `process_dataloader` is called when `tpu_cores > 1` to use Parallel DataLoader ([#6015](https://github.com/Lightning-AI/lightning/pull/6015))
- Attempted SLURM auto resume call when non-shell call fails ([#6002](https://github.com/Lightning-AI/lightning/pull/6002))
- Fixed wrapping optimizers upon assignment ([#6006](https://github.com/Lightning-AI/lightning/pull/6006))
- Fixed allowing hashing of metrics with lists in their state ([#5939](https://github.com/Lightning-AI/lightning/pull/5939))


## [1.1.8] - 2021-02-08

### Fixed

- Separate epoch validation from step validation ([#5208](https://github.com/Lightning-AI/lightning/pull/5208))
- Fixed `toggle_optimizers` not handling all optimizer parameters ([#5775](https://github.com/Lightning-AI/lightning/pull/5775))


## [1.1.7] - 2021-02-03

### Fixed

- Fixed `TensorBoardLogger` not closing `SummaryWriter` on `finalize` ([#5696](https://github.com/Lightning-AI/lightning/pull/5696))
- Fixed filtering of pytorch  "unsqueeze" warning when using DP ([#5622](https://github.com/Lightning-AI/lightning/pull/5622))
- Fixed `num_classes` argument in F1 metric ([#5663](https://github.com/Lightning-AI/lightning/pull/5663))
- Fixed `log_dir` property ([#5537](https://github.com/Lightning-AI/lightning/pull/5537))
- Fixed a race condition in `ModelCheckpoint` when checking if a checkpoint file exists ([#5144](https://github.com/Lightning-AI/lightning/pull/5144))
- Remove unnecessary intermediate layers in Dockerfiles ([#5697](https://github.com/Lightning-AI/lightning/pull/5697))
- Fixed auto learning rate ordering ([#5638](https://github.com/Lightning-AI/lightning/pull/5638))


## [1.1.6] - 2021-01-26

### Changed

- Increased TPU check timeout from 20s to 100s ([#5598](https://github.com/Lightning-AI/lightning/pull/5598))
- Ignored `step` param in Neptune logger's log_metric method ([#5510](https://github.com/Lightning-AI/lightning/pull/5510))
- Pass batch outputs to `on_train_batch_end` instead of `epoch_end` outputs ([#4369](https://github.com/Lightning-AI/lightning/pull/4369))

### Fixed

- Fixed `toggle_optimizer` to reset `requires_grad` state  ([#5574](https://github.com/Lightning-AI/lightning/pull/5574))
- Fixed FileNotFoundError for best checkpoint when using DDP with Hydra ([#5629](https://github.com/Lightning-AI/lightning/pull/5629))
- Fixed an error when logging a progress bar metric with a reserved name ([#5620](https://github.com/Lightning-AI/lightning/pull/5620))
- Fixed `Metric`'s `state_dict` not included when child modules ([#5614](https://github.com/Lightning-AI/lightning/pull/5614))
- Fixed Neptune logger creating multiple experiments when GPUs > 1 ([#3256](https://github.com/Lightning-AI/lightning/pull/3256))
- Fixed duplicate logs appearing in console when using the python logging module ([#5509](https://github.com/Lightning-AI/lightning/pull/5509))
- Fixed tensor printing in `trainer.test()` ([#5138](https://github.com/Lightning-AI/lightning/pull/5138))
- Fixed not using dataloader when `hparams` present ([#4559](https://github.com/Lightning-AI/lightning/pull/4559))


## [1.1.5] - 2021-01-19

### Fixed

- Fixed a visual bug in the progress bar display initialization ([#4579](https://github.com/Lightning-AI/lightning/pull/4579))
- Fixed logging `on_train_batch_end` in a callback with multiple optimizers ([#5521](https://github.com/Lightning-AI/lightning/pull/5521))
- Fixed `reinit_scheduler_properties` with correct optimizer ([#5519](https://github.com/Lightning-AI/lightning/pull/5519))
- Fixed `val_check_interval` with `fast_dev_run` ([#5540](https://github.com/Lightning-AI/lightning/pull/5540))


## [1.1.4] - 2021-01-12

### Added

- Add automatic optimization property setter to lightning module ([#5169](https://github.com/Lightning-AI/lightning/pull/5169))

### Changed

- Changed deprecated `enable_pl_optimizer=True` ([#5244](https://github.com/Lightning-AI/lightning/pull/5244))

### Fixed

- Fixed `transfer_batch_to_device` for DDP with `len(devices_ids) == 1` ([#5195](https://github.com/Lightning-AI/lightning/pull/5195))
- Logging only on `not should_accumulate()` during training ([#5417](https://github.com/Lightning-AI/lightning/pull/5417))
- Resolve interpolation bug with Hydra ([#5406](https://github.com/Lightning-AI/lightning/pull/5406))
- Check environ before selecting a seed to prevent warning message ([#4743](https://github.com/Lightning-AI/lightning/pull/4743))
- Fixed signature mismatch in `model_to_device` of `DDPCPUHPCAccelerator` ([#5505](https://github.com/Lightning-AI/lightning/pull/5505))

## [1.1.3] - 2021-01-05

### Added

- Added a check for optimizer attached to `lr_scheduler` ([#5338](https://github.com/Lightning-AI/lightning/pull/5338))
- Added support for passing non-existing filepaths to `resume_from_checkpoint` ([#4402](https://github.com/Lightning-AI/lightning/pull/4402))

### Changed

- Skip restore from `resume_from_checkpoint` while `testing` ([#5161](https://github.com/Lightning-AI/lightning/pull/5161))
- Allowed `log_momentum` for adaptive optimizers in `LearningRateMonitor` ([#5333](https://github.com/Lightning-AI/lightning/pull/5333))
- Disabled checkpointing, earlystopping and logging with `fast_dev_run` ([#5277](https://github.com/Lightning-AI/lightning/pull/5277))
- Distributed group defaults to `WORLD` if `None` ([#5125](https://github.com/Lightning-AI/lightning/pull/5125))

### Fixed

- Fixed `trainer.test` returning non-test metrics ([#5214](https://github.com/Lightning-AI/lightning/pull/5214))
- Fixed metric state reset ([#5273](https://github.com/Lightning-AI/lightning/pull/5273))
- Fixed `--num-nodes` on `DDPSequentialPlugin` ([#5327](https://github.com/Lightning-AI/lightning/pull/5327))
- Fixed invalid value for `weights_summary` ([#5296](https://github.com/Lightning-AI/lightning/pull/5296))
- Fixed `Trainer.test` not using the latest `best_model_path` ([#5161](https://github.com/Lightning-AI/lightning/pull/5161))
- Fixed existence check for hparams not using underlying filesystem ([#5250](https://github.com/Lightning-AI/lightning/pull/5250))
- Fixed `LightningOptimizer` AMP bug ([#5191](https://github.com/Lightning-AI/lightning/pull/5191))
- Fixed casted key to string in `_flatten_dict` ([#5354](https://github.com/Lightning-AI/lightning/pull/5354))


## [1.1.2] - 2020-12-23

### Added

- Support number for logging with `sync_dist=True` ([#5080](https://github.com/Lightning-AI/lightning/pull/5080))
- Added offset logging step when resuming for Wandb logger ([#5050](https://github.com/Lightning-AI/lightning/pull/5050))

### Removed

- `enable_pl_optimizer=False` by default to temporarily fix AMP issues ([#5163](https://github.com/Lightning-AI/lightning/pull/5163))

### Fixed

- Metric reduction with Logging ([#5150](https://github.com/Lightning-AI/lightning/pull/5150))
- Remove nan loss in manual optimization ([#5121](https://github.com/Lightning-AI/lightning/pull/5121))
- Un-balanced logging properly supported ([#5119](https://github.com/Lightning-AI/lightning/pull/5119))
- Fix hanging in DDP HPC accelerators ([#5157](https://github.com/Lightning-AI/lightning/pull/5157))
- Fix reset `TensorRunningAccum` ([#5106](https://github.com/Lightning-AI/lightning/pull/5106))
- Updated `DALIClassificationLoader` to not use deprecated arguments ([#4925](https://github.com/Lightning-AI/lightning/pull/4925))
- Corrected call to `torch.no_grad` ([#5124](https://github.com/Lightning-AI/lightning/pull/5124))


## [1.1.1] - 2020-12-15

### Added

- Add a notebook example to reach a quick baseline of ~94% accuracy on CIFAR10 using Resnet in Lightning ([#4818](https://github.com/Lightning-AI/lightning/pull/4818))

### Changed

- Simplify accelerator steps ([#5015](https://github.com/Lightning-AI/lightning/pull/5015))
- Refactor load in checkpoint connector ([#4593](https://github.com/Lightning-AI/lightning/pull/4593))
- Fixed the saved filename in `ModelCheckpoint` when it already exists ([#4861](https://github.com/Lightning-AI/lightning/pull/4861))

### Removed

- Drop duplicate metrics ([#5014](https://github.com/Lightning-AI/lightning/pull/5014))
- Remove beta arg from F1 class and functional ([#5076](https://github.com/Lightning-AI/lightning/pull/5076))

### Fixed

- Fixed trainer by default `None` in `DDPAccelerator` ([#4915](https://github.com/Lightning-AI/lightning/pull/4915))
- Fixed `LightningOptimizer` to expose optimizer attributes ([#5095](https://github.com/Lightning-AI/lightning/pull/5095))
- Do not warn when the `name` key is used in the `lr_scheduler` dict ([#5057](https://github.com/Lightning-AI/lightning/pull/5057))
- Check if optimizer supports closure ([#4981](https://github.com/Lightning-AI/lightning/pull/4981))
- Add deprecated metric utility functions back to functional (
    [#5067](https://github.com/Lightning-AI/lightning/pull/5067),
    [#5068](https://github.com/Lightning-AI/lightning/pull/5068))
- Allow any input in `to_onnx` and `to_torchscript` ([#4378](https://github.com/Lightning-AI/lightning/pull/4378))
- Fixed `DDPHPCAccelerator` hangs in DDP construction by calling `init_device` ([#5157](https://github.com/Lightning-AI/lightning/pull/5157))


## [1.1.0] - 2020-12-09

### Added

- Added "monitor" key to saved `ModelCheckpoints` ([#4383](https://github.com/Lightning-AI/lightning/pull/4383))
- Added `ConfusionMatrix` class interface ([#4348](https://github.com/Lightning-AI/lightning/pull/4348))
- Added multiclass AUROC metric ([#4236](https://github.com/Lightning-AI/lightning/pull/4236))
- Added global step indexing to the checkpoint name for a better sub-epoch checkpointing experience ([#3807](https://github.com/Lightning-AI/lightning/pull/3807))
- Added optimizer hooks in callbacks ([#4379](https://github.com/Lightning-AI/lightning/pull/4379))
- Added option to log momentum ([#4384](https://github.com/Lightning-AI/lightning/pull/4384))
- Added `current_score` to `ModelCheckpoint.on_save_checkpoint` ([#4721](https://github.com/Lightning-AI/lightning/pull/4721))
- Added logging using `self.log` in train and evaluation for epoch end hooks (
    [#4552](https://github.com/Lightning-AI/lightning/pull/4552),
    [#4495](https://github.com/Lightning-AI/lightning/pull/4495),
    [#4439](https://github.com/Lightning-AI/lightning/pull/4439),
    [#4684](https://github.com/Lightning-AI/lightning/pull/4684),
    [#4913](https://github.com/Lightning-AI/lightning/pull/4913))
- Added ability for DDP plugin to modify optimizer state saving ([#4675](https://github.com/Lightning-AI/lightning/pull/4675))
- Added `prefix` argument in loggers ([#4557](https://github.com/Lightning-AI/lightning/pull/4557))
- Added printing of total num of params, trainable and non-trainable params in ModelSummary ([#4521](https://github.com/Lightning-AI/lightning/pull/4521))
- Added `PrecisionRecallCurve, ROC, AveragePrecision` class metric ([#4549](https://github.com/Lightning-AI/lightning/pull/4549))
- Added custom `Apex` and `NativeAMP` as `Precision plugins` ([#4355](https://github.com/Lightning-AI/lightning/pull/4355))
- Added `DALI MNIST` example ([#3721](https://github.com/Lightning-AI/lightning/pull/3721))
- Added `sharded plugin` for DDP for multi-gpu training memory optimizations (
    [#4639](https://github.com/Lightning-AI/lightning/pull/4639),
    [#4686](https://github.com/Lightning-AI/lightning/pull/4686),
    [#4737](https://github.com/Lightning-AI/lightning/pull/4737),
    [#4773](https://github.com/Lightning-AI/lightning/pull/4773))
- Added `experiment_id` to the NeptuneLogger ([#3462](https://github.com/Lightning-AI/lightning/pull/3462))
- Added `PyTorch Geometric` integration example with Lightning ([#4568](https://github.com/Lightning-AI/lightning/pull/4568))
- Added `all_gather` method to `LightningModule` which allows gradient based tensor synchronizations for use-cases such as negative sampling. ([#5012](https://github.com/Lightning-AI/lightning/pull/5012))
- Enabled `self.log` in most functions ([#4969](https://github.com/Lightning-AI/lightning/pull/4969))
- Added changeable extension variable for `ModelCheckpoint` ([#4977](https://github.com/Lightning-AI/lightning/pull/4977))


### Changed

- Tuner algorithms will be skipped if `fast_dev_run=True` ([#3903](https://github.com/Lightning-AI/lightning/pull/3903))
- `WandbLogger` does not force wandb `reinit` arg to True anymore and creates a run only when needed ([#4648](https://github.com/Lightning-AI/lightning/pull/4648))
- Changed `automatic_optimization` to be a model attribute ([#4602](https://github.com/Lightning-AI/lightning/pull/4602))
- Changed `Simple Profiler` report to order by percentage time spent + num calls ([#4880](https://github.com/Lightning-AI/lightning/pull/4880))
- Simplify optimization Logic ([#4984](https://github.com/Lightning-AI/lightning/pull/4984))
- Classification metrics overhaul ([#4837](https://github.com/Lightning-AI/lightning/pull/4837))
- Updated `fast_dev_run` to accept integer representing num_batches ([#4629](https://github.com/Lightning-AI/lightning/pull/4629))
- Refactored optimizer ([#4658](https://github.com/Lightning-AI/lightning/pull/4658))


### Deprecated

- Deprecated `prefix` argument in `ModelCheckpoint` ([#4765](https://github.com/Lightning-AI/lightning/pull/4765))
- Deprecated the old way of assigning hyper-parameters through `self.hparams = ...` ([#4813](https://github.com/Lightning-AI/lightning/pull/4813))
- Deprecated `mode='auto'` from `ModelCheckpoint` and `EarlyStopping` ([#4695](https://github.com/Lightning-AI/lightning/pull/4695))

### Removed

- Removed `reorder` parameter of the `auc` metric ([#5004](https://github.com/Lightning-AI/lightning/pull/5004))
- Removed `multiclass_roc` and `multiclass_precision_recall_curve`, use `roc` and `precision_recall_curve` instead ([#4549](https://github.com/Lightning-AI/lightning/pull/4549))

### Fixed

- Added feature to move tensors to CPU before saving ([#4309](https://github.com/Lightning-AI/lightning/pull/4309))
- Fixed `LoggerConnector` to have logged metrics on root device in DP ([#4138](https://github.com/Lightning-AI/lightning/pull/4138))
- Auto convert tensors to contiguous format when `gather_all` ([#4907](https://github.com/Lightning-AI/lightning/pull/4907))
- Fixed `PYTHONPATH` for ddp test model ([#4528](https://github.com/Lightning-AI/lightning/pull/4528))
- Fixed allowing logger to support indexing ([#4595](https://github.com/Lightning-AI/lightning/pull/4595))
- Fixed DDP and manual_optimization ([#4976](https://github.com/Lightning-AI/lightning/pull/4976))


## [1.0.8] - 2020-11-24

### Added

- Added casting to python types for numpy scalars when logging `hparams` ([#4647](https://github.com/Lightning-AI/lightning/pull/4647))
- Added warning when progress bar refresh rate is less than 20 on Google Colab to prevent crashing ([#4654](https://github.com/Lightning-AI/lightning/pull/4654))
- Added `F1` class metric ([#4656](https://github.com/Lightning-AI/lightning/pull/4656))

### Changed

- Consistently use `step=trainer.global_step` in `LearningRateMonitor` independently of `logging_interval` ([#4376](https://github.com/Lightning-AI/lightning/pull/4376))
- Metric states are no longer as default added to `state_dict` ([#4685](https://github.com/Lightning-AI/lightning/pull/4685))
- Renamed class metric `Fbeta` >> `FBeta` ([#4656](https://github.com/Lightning-AI/lightning/pull/4656))
- Model summary: add 1 decimal place ([#4745](https://github.com/Lightning-AI/lightning/pull/4745))
- Do not override `PYTHONWARNINGS` ([#4700](https://github.com/Lightning-AI/lightning/pull/4700))
- Changed `init_ddp_connection` moved from `DDP` to `DDPPlugin` ([#4407](https://github.com/Lightning-AI/lightning/pull/4407))


### Fixed

- Fixed checkpoint `hparams` dict casting when `omegaconf` is available ([#4770](https://github.com/Lightning-AI/lightning/pull/4770))
- Fixed incomplete progress bars when total batches not divisible by refresh rate ([#4577](https://github.com/Lightning-AI/lightning/pull/4577))
- Updated SSIM metric ([#4566](https://github.com/Lightning-AI/lightning/pull/4566))
- Fixed batch_arg_name - add `batch_arg_name` to all calls to `_adjust_batch_size`bug ([#4812](https://github.com/Lightning-AI/lightning/pull/4812))
- Fixed `torchtext` data to GPU ([#4785](https://github.com/Lightning-AI/lightning/pull/4785))
- Fixed a crash bug in MLFlow logger ([#4716](https://github.com/Lightning-AI/lightning/pull/4716))

## [1.0.7] - 2020-11-17

### Added

- Added lambda closure to `manual_optimizer_step` ([#4618](https://github.com/Lightning-AI/lightning/pull/4618))

### Changed

- Change Metrics `persistent` default mode to `False` ([#4685](https://github.com/Lightning-AI/lightning/pull/4685))
- LoggerConnector log_metrics will use `total_batch_idx` instead of `global_step` when logging on `training step` ([#4738](https://github.com/Lightning-AI/lightning/pull/4738))


### Fixed

- Prevent crash if `sync_dist=True` on CPU ([#4626](https://github.com/Lightning-AI/lightning/pull/4626))
- Fixed average pbar Metrics ([#4534](https://github.com/Lightning-AI/lightning/pull/4534))
- Fixed `setup` callback hook to correctly pass the LightningModule through ([#4608](https://github.com/Lightning-AI/lightning/pull/4608))
- Allowing decorate model init with saving `hparams` inside ([#4662](https://github.com/Lightning-AI/lightning/pull/4662))
- Fixed `split_idx` set by `LoggerConnector` in `on_trainer_init` to `Trainer`  ([#4697](https://github.com/Lightning-AI/lightning/pull/4697))


## [1.0.6] - 2020-11-11

### Added

- Added metrics aggregation in Horovod and fixed early stopping ([#3775](https://github.com/Lightning-AI/lightning/pull/3775))
- Added `manual_optimizer_step` which work with `AMP Native` and `accumulated_grad_batches` ([#4485](https://github.com/Lightning-AI/lightning/pull/4485))
- Added `persistent(mode)` method to metrics, to enable and disable metric states being added to `state_dict` ([#4482](https://github.com/Lightning-AI/lightning/pull/4482))
- Added congratulations at the end of our notebooks ([#4555](https://github.com/Lightning-AI/lightning/pull/4555))
- Added parameters `move_metrics_to_cpu` in Trainer to disable gpu leak ([#4592](https://github.com/Lightning-AI/lightning/pull/4592))


### Changed

- Changed `fsspec` to tuner ([#4458](https://github.com/Lightning-AI/lightning/pull/4458))
- Unify SLURM/TorchElastic under backend plugin ([#4578](https://github.com/Lightning-AI/lightning/pull/4578),
        [#4580](https://github.com/Lightning-AI/lightning/pull/4580),
        [#4581](https://github.com/Lightning-AI/lightning/pull/4581),
        [#4582](https://github.com/Lightning-AI/lightning/pull/4582),
        [#4583](https://github.com/Lightning-AI/lightning/pull/4583))

### Fixed

- Fixed feature-lack in `hpc_load` ([#4526](https://github.com/Lightning-AI/lightning/pull/4526))
- Fixed metrics states being overridden in DDP mode ([#4482](https://github.com/Lightning-AI/lightning/pull/4482))
- Fixed `lightning_getattr`, `lightning_hasattr` not finding the correct attributes in datamodule ([#4347](https://github.com/Lightning-AI/lightning/pull/4347))
- Fixed automatic optimization AMP by `manual_optimization_step` ([#4485](https://github.com/Lightning-AI/lightning/pull/4485))
- Replace `MisconfigurationException` with warning in `ModelCheckpoint` Callback ([#4560](https://github.com/Lightning-AI/lightning/pull/4560))
- Fixed logged keys in mlflow logger ([#4412](https://github.com/Lightning-AI/lightning/pull/4412))
- Fixed `is_picklable` by catching `AttributeError` ([#4508](https://github.com/Lightning-AI/lightning/pull/4508))
- Fixed multi test dataloaders dict `AttributeError` error ([#4480](https://github.com/Lightning-AI/lightning/pull/4480))
- Fixed show progress bar only for `progress_rank 0` on `DDP_SLURM` ([#4437](https://github.com/Lightning-AI/lightning/pull/4437))

## [1.0.5] - 2020-11-03

### Added

- Added PyTorch 1.7 Stable support ([#3821](https://github.com/Lightning-AI/lightning/pull/3821))
- Added timeout for `tpu_device_exists` to ensure process does not hang indefinitely ([#4340](https://github.com/Lightning-AI/lightning/pull/4340))

### Changed

- W&B log in sync with `Trainer` step ([#4405](https://github.com/Lightning-AI/lightning/pull/4405))
- Hook `on_after_backward` is called only when `optimizer_step` is being called ([#4439](https://github.com/Lightning-AI/lightning/pull/4439))
- Moved `track_and_norm_grad` into `training loop` and called only when `optimizer_step` is being called ([#4439](https://github.com/Lightning-AI/lightning/pull/4439))
- Changed type checker with explicit cast of `ref_model` object ([#4457](https://github.com/Lightning-AI/lightning/pull/4457))
- Changed `distributed_backend` -> `accelerator` ([#4429](https://github.com/Lightning-AI/lightning/pull/4429))

### Deprecated

- Deprecated passing `ModelCheckpoint` instance to `checkpoint_callback` Trainer argument ([#4336](https://github.com/Lightning-AI/lightning/pull/4336))

### Fixed

- Disable saving checkpoints if not trained ([#4372](https://github.com/Lightning-AI/lightning/pull/4372))
- Fixed error using `auto_select_gpus=True` with `gpus=-1` ([#4209](https://github.com/Lightning-AI/lightning/pull/4209))
- Disabled training when `limit_train_batches=0` ([#4371](https://github.com/Lightning-AI/lightning/pull/4371))
- Fixed that metrics do not store computational graph for all seen data ([#4313](https://github.com/Lightning-AI/lightning/pull/4313))
- Fixed AMP unscale for `on_after_backward` ([#4439](https://github.com/Lightning-AI/lightning/pull/4439))
- Fixed TorchScript export when module includes Metrics ([#4428](https://github.com/Lightning-AI/lightning/pull/4428))
- Fixed TorchScript trace method's data to device and docstring ([#4360](https://github.com/Lightning-AI/lightning/pull/4360))
- Fixed CSV logger warning ([#4419](https://github.com/Lightning-AI/lightning/pull/4419))
- Fixed skip DDP parameter sync ([#4301](https://github.com/Lightning-AI/lightning/pull/4301))
- Fixed `WandbLogger` _sanitize_callable function ([#4422](https://github.com/Lightning-AI/lightning/pull/4422))
- Fixed `AMP Native` `_unscale` gradient ([#4441](https://github.com/Lightning-AI/lightning/pull/4441))


## [1.0.4] - 2020-10-27

### Added

- Added `dirpath` and `filename` parameter in `ModelCheckpoint` ([#4213](https://github.com/Lightning-AI/lightning/pull/4213))
- Added plugins docs and DDPPlugin to customize ddp across all accelerators ([#4258](https://github.com/Lightning-AI/lightning/pull/4285))
- Added `strict` option to the scheduler dictionary ([#3586](https://github.com/Lightning-AI/lightning/pull/3586))
- Added `fsspec` support for profilers ([#4162](https://github.com/Lightning-AI/lightning/pull/4162))
- Added autogenerated helptext to `Trainer.add_argparse_args` ([#4344](https://github.com/Lightning-AI/lightning/pull/4344))
- Added support for string values in `Trainer`'s `profiler` parameter ([#3656](https://github.com/Lightning-AI/lightning/pull/3656))
- Added `optimizer_closure` to `optimizer.step` when supported ([#4190](https://github.com/Lightning-AI/lightning/pull/4190))
- Added unification of regression metrics ([#4166](https://github.com/Lightning-AI/lightning/pull/4166))
- Added checkpoint load from Bytes ([#4314](https://github.com/Lightning-AI/lightning/pull/4314))

### Changed

- Improved error messages for invalid `configure_optimizers` returns ([#3587](https://github.com/Lightning-AI/lightning/pull/3587))
- Allow changing the logged step value in `validation_step` ([#4130](https://github.com/Lightning-AI/lightning/pull/4130))
- Allow setting `replace_sampler_ddp=True` with a distributed sampler already added ([#4273](https://github.com/Lightning-AI/lightning/pull/4273))
- Fixed sanitized parameters for `WandbLogger.log_hyperparams` ([#4320](https://github.com/Lightning-AI/lightning/pull/4320))

### Deprecated

- Deprecated `filepath` in `ModelCheckpoint` ([#4213](https://github.com/Lightning-AI/lightning/pull/4213))
- Deprecated `reorder` parameter of the `auc` metric ([#4237](https://github.com/Lightning-AI/lightning/pull/4237))
- Deprecated bool values in `Trainer`'s `profiler` parameter ([#3656](https://github.com/Lightning-AI/lightning/pull/3656))

### Fixed

- Fixed setting device ids in DDP ([#4297](https://github.com/Lightning-AI/lightning/pull/4297))
- Fixed synchronization of best model path in `ddp_accelerator` ([#4323](https://github.com/Lightning-AI/lightning/pull/4323))
- Fixed `WandbLogger` not uploading checkpoint artifacts at the end of training ([#4341](https://github.com/Lightning-AI/lightning/pull/4341))
- Fixed `FBeta` computation ([#4183](https://github.com/Lightning-AI/lightning/pull/4183))
- Fixed `accumulation across batches` has completed `before breaking training loop` ([#4278](https://github.com/Lightning-AI/lightning/pull/4278))
- Fixed `ModelCheckpoint` don't increase current_epoch and global_step when not training ([#4291](https://github.com/Lightning-AI/lightning/pull/4291))
- Fixed `COMET_EXPERIMENT_KEY` environment variable usage in comet logger ([#4230](https://github.com/Lightning-AI/lightning/pull/4230))

## [1.0.3] - 2020-10-20

### Added

- Added persistent flag to `Metric.add_state` ([#4195](https://github.com/Lightning-AI/lightning/pull/4195))

### Changed

- Used `checkpoint_connector.hpc_save` in SLURM ([#4217](https://github.com/Lightning-AI/lightning/pull/4217))
- Moved base req. to root ([#4219](https://github.com/Lightning-AI/lightning/pull/4219))

### Fixed

- Fixed `hparams` assign in init ([#4189](https://github.com/Lightning-AI/lightning/pull/4189))
- Fixed overwrite check for model hooks ([#4010](https://github.com/Lightning-AI/lightning/pull/4010))


## [1.0.2] - 2020-10-15

### Added

- Added trace functionality to the function `to_torchscript` ([#4142](https://github.com/Lightning-AI/lightning/pull/4142))

### Changed

- Called `on_load_checkpoint` before loading `state_dict` ([#4057](https://github.com/Lightning-AI/lightning/pull/4057))

### Removed

- Removed duplicate metric vs step log for train loop ([#4173](https://github.com/Lightning-AI/lightning/pull/4173))

### Fixed

- Fixed the `self.log` problem in `validation_step()` ([#4169](https://github.com/Lightning-AI/lightning/pull/4169))
- Fixed `hparams` saving - save the state when `save_hyperparameters()` is called [in `__init__`] ([#4163](https://github.com/Lightning-AI/lightning/pull/4163))
- Fixed runtime failure while exporting `hparams` to yaml ([#4158](https://github.com/Lightning-AI/lightning/pull/4158))


## [1.0.1] - 2020-10-14

### Added

- Added getstate/setstate method for torch.save serialization ([#4127](https://github.com/Lightning-AI/lightning/pull/4127))


## [1.0.0] - 2020-10-13

### Added

- Added Explained Variance Metric + metric fix ([#4013](https://github.com/Lightning-AI/lightning/pull/4013))
- Added Metric <-> Lightning Module integration tests ([#4008](https://github.com/Lightning-AI/lightning/pull/4008))
- Added parsing OS env vars in `Trainer` ([#4022](https://github.com/Lightning-AI/lightning/pull/4022))
- Added classification metrics ([#4043](https://github.com/Lightning-AI/lightning/pull/4043))
- Updated explained variance metric ([#4024](https://github.com/Lightning-AI/lightning/pull/4024))
- Enabled plugins ([#4041](https://github.com/Lightning-AI/lightning/pull/4041))
- Enabled custom clusters ([#4048](https://github.com/Lightning-AI/lightning/pull/4048))
- Enabled passing in custom accelerators ([#4050](https://github.com/Lightning-AI/lightning/pull/4050))
- Added `LightningModule.toggle_optimizer` ([#4058](https://github.com/Lightning-AI/lightning/pull/4058))
- Added `LightningModule.manual_backward` ([#4063](https://github.com/Lightning-AI/lightning/pull/4063))
- Added `output` argument to `*_batch_end` hooks ([#3965](https://github.com/Lightning-AI/lightning/pull/3965),
    [#3966](https://github.com/Lightning-AI/lightning/pull/3966))
- Added `output` argument to `*_epoch_end` hooks ([#3967](https://github.com/Lightning-AI/lightning/pull/3967))

### Changed

- Integrated metrics API with self.log ([#3961](https://github.com/Lightning-AI/lightning/pull/3961))
- Decoupled Apex ([#4052](https://github.com/Lightning-AI/lightning/pull/4052),
        [#4054](https://github.com/Lightning-AI/lightning/pull/4054),
        [#4055](https://github.com/Lightning-AI/lightning/pull/4055),
        [#4056](https://github.com/Lightning-AI/lightning/pull/4056),
        [#4058](https://github.com/Lightning-AI/lightning/pull/4058),
        [#4060](https://github.com/Lightning-AI/lightning/pull/4060),
        [#4061](https://github.com/Lightning-AI/lightning/pull/4061),
        [#4062](https://github.com/Lightning-AI/lightning/pull/4062),
        [#4063](https://github.com/Lightning-AI/lightning/pull/4063),
        [#4064](https://github.com/Lightning-AI/lightning/pull/4064),
        [#4065](https://github.com/Lightning-AI/lightning/pull/4065))
- Renamed all backends to `Accelerator` ([#4066](https://github.com/Lightning-AI/lightning/pull/4066))
- Enabled manual returns ([#4089](https://github.com/Lightning-AI/lightning/pull/4089))

### Removed

- Removed support for EvalResult and TrainResult ([#3968](https://github.com/Lightning-AI/lightning/pull/3968))
- Removed deprecated trainer flags: `overfit_pct`, `log_save_interval`, `row_log_interval` ([#3969](https://github.com/Lightning-AI/lightning/pull/3969))
- Removed deprecated early_stop_callback ([#3982](https://github.com/Lightning-AI/lightning/pull/3982))
- Removed deprecated model hooks ([#3980](https://github.com/Lightning-AI/lightning/pull/3980))
- Removed deprecated callbacks ([#3979](https://github.com/Lightning-AI/lightning/pull/3979))
- Removed `trainer` argument in `LightningModule.backward` [#4056](https://github.com/Lightning-AI/lightning/pull/4056))

### Fixed

- Fixed `current_epoch` property update to reflect true epoch number inside `LightningDataModule`, when `reload_dataloaders_every_epoch=True`. ([#3974](https://github.com/Lightning-AI/lightning/pull/3974))
- Fixed to print scaler value in progress bar ([#4053](https://github.com/Lightning-AI/lightning/pull/4053))
- Fixed mismatch between docstring and code regarding when `on_load_checkpoint` hook is called ([#3996](https://github.com/Lightning-AI/lightning/pull/3996))


## [0.10.0] - 2020-10-07

### Added

- Added new Metrics API. ([#3868](https://github.com/Lightning-AI/lightning/pull/3868), [#3921](https://github.com/Lightning-AI/lightning/pull/3921))
- Enable PyTorch 1.7 compatibility ([#3541](https://github.com/Lightning-AI/lightning/pull/3541))
- Added `LightningModule.to_torchscript` to support exporting as `ScriptModule` ([#3258](https://github.com/Lightning-AI/lightning/pull/3258))
- Added warning when dropping unpicklable `hparams` ([#2874](https://github.com/Lightning-AI/lightning/pull/2874))
- Added EMB similarity ([#3349](https://github.com/Lightning-AI/lightning/pull/3349))
- Added `ModelCheckpoint.to_yaml` method ([#3048](https://github.com/Lightning-AI/lightning/pull/3048))
- Allow `ModelCheckpoint` monitor to be `None`, meaning it will always save ([#3630](https://github.com/Lightning-AI/lightning/pull/3630))
- Disabled optimizers setup during testing ([#3059](https://github.com/Lightning-AI/lightning/pull/3059))
- Added support for datamodules to save and load checkpoints when training ([#3563](https://github.com/Lightning-AI/lightning/pull/3563))
- Added support for datamodule in learning rate finder ([#3425](https://github.com/Lightning-AI/lightning/pull/3425))
- Added gradient clip test for native AMP ([#3754](https://github.com/Lightning-AI/lightning/pull/3754))
- Added dist lib to enable syncing anything across devices ([#3762](https://github.com/Lightning-AI/lightning/pull/3762))
- Added `broadcast` to `TPUBackend` ([#3814](https://github.com/Lightning-AI/lightning/pull/3814))
- Added `XLADeviceUtils` class to check XLA device type ([#3274](https://github.com/Lightning-AI/lightning/pull/3274))

### Changed

- Refactored accelerator backends:
   * moved TPU `xxx_step` to backend ([#3118](https://github.com/Lightning-AI/lightning/pull/3118))
   * refactored DDP backend `forward` ([#3119](https://github.com/Lightning-AI/lightning/pull/3119))
   * refactored GPU backend `__step` ([#3120](https://github.com/Lightning-AI/lightning/pull/3120))
   * refactored Horovod backend ([#3121](https://github.com/Lightning-AI/lightning/pull/3121),
        [#3122](https://github.com/Lightning-AI/lightning/pull/3122))
   * remove obscure forward call in eval + CPU backend `___step` ([#3123](https://github.com/Lightning-AI/lightning/pull/3123))
   * reduced all simplified forward ([#3126](https://github.com/Lightning-AI/lightning/pull/3126))
   * added hook base method ([#3127](https://github.com/Lightning-AI/lightning/pull/3127))
   * refactor eval loop to use hooks - use `test_mode` for if so we can split later ([#3129](https://github.com/Lightning-AI/lightning/pull/3129))
   * moved `___step_end` hooks ([#3130](https://github.com/Lightning-AI/lightning/pull/3130))
   * training forward refactor ([#3134](https://github.com/Lightning-AI/lightning/pull/3134))
   * training AMP scaling refactor ([#3135](https://github.com/Lightning-AI/lightning/pull/3135))
   * eval step scaling factor ([#3136](https://github.com/Lightning-AI/lightning/pull/3136))
   * add eval loop object to streamline eval loop ([#3138](https://github.com/Lightning-AI/lightning/pull/3138))
   * refactored dataloader process hook ([#3139](https://github.com/Lightning-AI/lightning/pull/3139))
   * refactored inner eval loop ([#3141](https://github.com/Lightning-AI/lightning/pull/3141))
   * final inner eval loop hooks ([#3154](https://github.com/Lightning-AI/lightning/pull/3154))
   * clean up hooks in `run_evaluation` ([#3156](https://github.com/Lightning-AI/lightning/pull/3156))
   * clean up data reset ([#3161](https://github.com/Lightning-AI/lightning/pull/3161))
   * expand eval loop out ([#3165](https://github.com/Lightning-AI/lightning/pull/3165))
   * moved hooks around in eval loop ([#3195](https://github.com/Lightning-AI/lightning/pull/3195))
   * remove `_evaluate` fx ([#3197](https://github.com/Lightning-AI/lightning/pull/3197))
   * `Trainer.fit` hook clean up ([#3198](https://github.com/Lightning-AI/lightning/pull/3198))
   * DDPs train hooks ([#3203](https://github.com/Lightning-AI/lightning/pull/3203))
   * refactor DDP backend ([#3204](https://github.com/Lightning-AI/lightning/pull/3204),
        [#3207](https://github.com/Lightning-AI/lightning/pull/3207),
        [#3208](https://github.com/Lightning-AI/lightning/pull/3208),
        [#3209](https://github.com/Lightning-AI/lightning/pull/3209),
        [#3210](https://github.com/Lightning-AI/lightning/pull/3210))
   * reduced accelerator selection ([#3211](https://github.com/Lightning-AI/lightning/pull/3211))
   * group prepare data hook ([#3212](https://github.com/Lightning-AI/lightning/pull/3212))
   * added data connector ([#3285](https://github.com/Lightning-AI/lightning/pull/3285))
   * modular is_overridden ([#3290](https://github.com/Lightning-AI/lightning/pull/3290))
   * adding `Trainer.tune()` ([#3293](https://github.com/Lightning-AI/lightning/pull/3293))
   * move `run_pretrain_routine` -> `setup_training` ([#3294](https://github.com/Lightning-AI/lightning/pull/3294))
   * move train outside of setup training ([#3297](https://github.com/Lightning-AI/lightning/pull/3297))
   * move `prepare_data` to data connector ([#3307](https://github.com/Lightning-AI/lightning/pull/3307))
   * moved accelerator router ([#3309](https://github.com/Lightning-AI/lightning/pull/3309))
   * train loop refactor - moving train loop to own object ([#3310](https://github.com/Lightning-AI/lightning/pull/3310),
        [#3312](https://github.com/Lightning-AI/lightning/pull/3312),
        [#3313](https://github.com/Lightning-AI/lightning/pull/3313),
        [#3314](https://github.com/Lightning-AI/lightning/pull/3314))
   * duplicate data interface definition up into DataHooks class ([#3344](https://github.com/Lightning-AI/lightning/pull/3344))
   * inner train loop ([#3359](https://github.com/Lightning-AI/lightning/pull/3359),
        [#3361](https://github.com/Lightning-AI/lightning/pull/3361),
        [#3362](https://github.com/Lightning-AI/lightning/pull/3362),
        [#3363](https://github.com/Lightning-AI/lightning/pull/3363),
        [#3365](https://github.com/Lightning-AI/lightning/pull/3365),
        [#3366](https://github.com/Lightning-AI/lightning/pull/3366),
        [#3367](https://github.com/Lightning-AI/lightning/pull/3367),
        [#3368](https://github.com/Lightning-AI/lightning/pull/3368),
        [#3369](https://github.com/Lightning-AI/lightning/pull/3369),
        [#3370](https://github.com/Lightning-AI/lightning/pull/3370),
        [#3371](https://github.com/Lightning-AI/lightning/pull/3371),
        [#3372](https://github.com/Lightning-AI/lightning/pull/3372),
        [#3373](https://github.com/Lightning-AI/lightning/pull/3373),
        [#3374](https://github.com/Lightning-AI/lightning/pull/3374),
        [#3375](https://github.com/Lightning-AI/lightning/pull/3375),
        [#3376](https://github.com/Lightning-AI/lightning/pull/3376),
        [#3385](https://github.com/Lightning-AI/lightning/pull/3385),
        [#3388](https://github.com/Lightning-AI/lightning/pull/3388),
        [#3397](https://github.com/Lightning-AI/lightning/pull/3397))
   * all logging related calls in a connector ([#3395](https://github.com/Lightning-AI/lightning/pull/3395))
   * device parser ([#3400](https://github.com/Lightning-AI/lightning/pull/3400),
        [#3405](https://github.com/Lightning-AI/lightning/pull/3405))
   * added model connector ([#3407](https://github.com/Lightning-AI/lightning/pull/3407))
   * moved eval loop logging to loggers ([#3408](https://github.com/Lightning-AI/lightning/pull/3408))
   * moved eval loop (#3412[#3408](https://github.com/Lightning-AI/lightning/pull/3408))
   * trainer/separate argparse ([#3421](https://github.com/Lightning-AI/lightning/pull/3421),
        [#3428](https://github.com/Lightning-AI/lightning/pull/3428),
        [#3432](https://github.com/Lightning-AI/lightning/pull/3432))
   * move `lr_finder` ([#3434](https://github.com/Lightning-AI/lightning/pull/3434))
   * organize args (#[#3435](https://github.com/Lightning-AI/lightning/pull/3435),
        [#3442](https://github.com/Lightning-AI/lightning/pull/3442),
        [#3447](https://github.com/Lightning-AI/lightning/pull/3447),
        [#3448](https://github.com/Lightning-AI/lightning/pull/3448),
        [#3449](https://github.com/Lightning-AI/lightning/pull/3449),
        [#3456](https://github.com/Lightning-AI/lightning/pull/3456))
   * move specific accelerator code ([#3457](https://github.com/Lightning-AI/lightning/pull/3457))
   * group connectors ([#3472](https://github.com/Lightning-AI/lightning/pull/3472))
   * accelerator connector methods x/n ([#3469](https://github.com/Lightning-AI/lightning/pull/3469),
        [#3470](https://github.com/Lightning-AI/lightning/pull/3470),
        [#3474](https://github.com/Lightning-AI/lightning/pull/3474))
   * merge backends x/n ([#3476](https://github.com/Lightning-AI/lightning/pull/3476),
        [#3477](https://github.com/Lightning-AI/lightning/pull/3477),
        [#3478](https://github.com/Lightning-AI/lightning/pull/3478),
        [#3480](https://github.com/Lightning-AI/lightning/pull/3480),
        [#3482](https://github.com/Lightning-AI/lightning/pull/3482))
   * apex plugin ([#3502](https://github.com/Lightning-AI/lightning/pull/3502))
   * precision plugins ([#3504](https://github.com/Lightning-AI/lightning/pull/3504))
   * Result - make monitor default to `checkpoint_on` to simplify ([#3571](https://github.com/Lightning-AI/lightning/pull/3571))
   * reference to the Trainer on the `LightningDataModule` ([#3684](https://github.com/Lightning-AI/lightning/pull/3684))
   * add `.log` to lightning module ([#3686](https://github.com/Lightning-AI/lightning/pull/3686),
        [#3699](https://github.com/Lightning-AI/lightning/pull/3699),
        [#3701](https://github.com/Lightning-AI/lightning/pull/3701),
        [#3704](https://github.com/Lightning-AI/lightning/pull/3704),
        [#3715](https://github.com/Lightning-AI/lightning/pull/3715))
   * enable tracking original metric when step and epoch are both true ([#3685](https://github.com/Lightning-AI/lightning/pull/3685))
   * deprecated results obj, added support for simpler comms ([#3681](https://github.com/Lightning-AI/lightning/pull/3681))
   * move backends back to individual files ([#3712](https://github.com/Lightning-AI/lightning/pull/3712))
   * fixes logging for eval steps ([#3763](https://github.com/Lightning-AI/lightning/pull/3763))
   * decoupled DDP, DDP spawn ([#3733](https://github.com/Lightning-AI/lightning/pull/3733),
        [#3766](https://github.com/Lightning-AI/lightning/pull/3766),
        [#3767](https://github.com/Lightning-AI/lightning/pull/3767),
        [#3774](https://github.com/Lightning-AI/lightning/pull/3774),
        [#3802](https://github.com/Lightning-AI/lightning/pull/3802),
        [#3806](https://github.com/Lightning-AI/lightning/pull/3806),
        [#3817](https://github.com/Lightning-AI/lightning/pull/3817),
        [#3819](https://github.com/Lightning-AI/lightning/pull/3819),
        [#3927](https://github.com/Lightning-AI/lightning/pull/3927))
   * remove weight loading hack for ddp_cpu ([#3808](https://github.com/Lightning-AI/lightning/pull/3808))
   * separate `torchelastic` from DDP ([#3810](https://github.com/Lightning-AI/lightning/pull/3810))
   * separate SLURM from DDP ([#3809](https://github.com/Lightning-AI/lightning/pull/3809))
   * decoupled DDP2 ([#3816](https://github.com/Lightning-AI/lightning/pull/3816))
   * bug fix with logging val epoch end + monitor ([#3812](https://github.com/Lightning-AI/lightning/pull/3812))
   * callback system and init DDP ([#3836](https://github.com/Lightning-AI/lightning/pull/3836))
   * adding compute environments ([#3837](https://github.com/Lightning-AI/lightning/pull/3837), [#3842](https://github.com/Lightning-AI/lightning/pull/3842))
   * epoch can now log independently ([#3843](https://github.com/Lightning-AI/lightning/pull/3843))
   * test selecting the correct backend. temp backends while slurm and TorchElastic are decoupled ([#3848](https://github.com/Lightning-AI/lightning/pull/3848))
   * fixed `init_slurm_connection` causing hostname errors ([#3856](https://github.com/Lightning-AI/lightning/pull/3856))
   * moves init apex from LM to apex connector ([#3923](https://github.com/Lightning-AI/lightning/pull/3923))
   * moves sync bn to each backend ([#3925](https://github.com/Lightning-AI/lightning/pull/3925))
   * moves configure ddp to each backend ([#3924](https://github.com/Lightning-AI/lightning/pull/3924))
- Deprecation warning ([#3844](https://github.com/Lightning-AI/lightning/pull/3844))
- Changed `LearningRateLogger` to `LearningRateMonitor` ([#3251](https://github.com/Lightning-AI/lightning/pull/3251))
- Used `fsspec` instead of `gfile` for all IO ([#3320](https://github.com/Lightning-AI/lightning/pull/3320))
    * Swapped `torch.load` for `fsspec` load in DDP spawn backend ([#3787](https://github.com/Lightning-AI/lightning/pull/3787))
    * Swapped `torch.load` for `fsspec` load in cloud_io loading ([#3692](https://github.com/Lightning-AI/lightning/pull/3692))
    * Added support for `to_disk()` to use remote filepaths with `fsspec` ([#3930](https://github.com/Lightning-AI/lightning/pull/3930))
    * Updated model_checkpoint's to_yaml to use `fsspec` open ([#3801](https://github.com/Lightning-AI/lightning/pull/3801))
    * Fixed `fsspec` is inconsistent when doing `fs.ls` ([#3805](https://github.com/Lightning-AI/lightning/pull/3805))
- Refactor `GPUStatsMonitor` to improve training speed ([#3257](https://github.com/Lightning-AI/lightning/pull/3257))
- Changed IoU score behavior for classes absent in target and pred ([#3098](https://github.com/Lightning-AI/lightning/pull/3098))
- Changed IoU `remove_bg` bool to `ignore_index` optional int ([#3098](https://github.com/Lightning-AI/lightning/pull/3098))
- Changed defaults of `save_top_k` and `save_last` to `None` in ModelCheckpoint ([#3680](https://github.com/Lightning-AI/lightning/pull/3680))
- `row_log_interval` and `log_save_interval` are now based on training loop's `global_step` instead of epoch-internal batch index ([#3667](https://github.com/Lightning-AI/lightning/pull/3667))
- Silenced some warnings. verified ddp refactors ([#3483](https://github.com/Lightning-AI/lightning/pull/3483))
- Cleaning up stale logger tests ([#3490](https://github.com/Lightning-AI/lightning/pull/3490))
- Allow `ModelCheckpoint` monitor to be `None` ([#3633](https://github.com/Lightning-AI/lightning/pull/3633))
- Enable `None` model checkpoint default ([#3669](https://github.com/Lightning-AI/lightning/pull/3669))
- Skipped `best_model_path` if `checkpoint_callback` is `None` ([#2962](https://github.com/Lightning-AI/lightning/pull/2962))
- Used `raise .. from ..` to explicitly chain exceptions ([#3750](https://github.com/Lightning-AI/lightning/pull/3750))
-  Mocking loggers ([#3596](https://github.com/Lightning-AI/lightning/pull/3596),
    [#3617](https://github.com/Lightning-AI/lightning/pull/3617),
    [#3851](https://github.com/Lightning-AI/lightning/pull/3851),
    [#3859](https://github.com/Lightning-AI/lightning/pull/3859),
    [#3884](https://github.com/Lightning-AI/lightning/pull/3884),
    [#3853](https://github.com/Lightning-AI/lightning/pull/3853),
    [#3910](https://github.com/Lightning-AI/lightning/pull/3910),
    [#3889](https://github.com/Lightning-AI/lightning/pull/3889),
    [#3926](https://github.com/Lightning-AI/lightning/pull/3926))
- Write predictions in LightningModule instead of EvalResult [#3882](https://github.com/Lightning-AI/lightning/pull/3882)

### Deprecated

- Deprecated `TrainResult` and `EvalResult`, use `self.log` and `self.write` from the `LightningModule` to log metrics and write predictions. `training_step` can now only return a scalar (for the loss) or a dictionary with anything you want. ([#3681](https://github.com/Lightning-AI/lightning/pull/3681))
- Deprecate `early_stop_callback` Trainer argument ([#3845](https://github.com/Lightning-AI/lightning/pull/3845))
- Rename Trainer arguments `row_log_interval` >> `log_every_n_steps` and `log_save_interval` >> `flush_logs_every_n_steps` ([#3748](https://github.com/Lightning-AI/lightning/pull/3748))

### Removed

- Removed experimental Metric API ([#3943](https://github.com/Lightning-AI/lightning/pull/3943),
        [#3949](https://github.com/Lightning-AI/lightning/pull/3949),
        [#3946](https://github.com/Lightning-AI/lightning/pull/3946)), listed changes before final removal:
    * Added `EmbeddingSimilarity` metric ([#3349](https://github.com/Lightning-AI/lightning/pull/3349), [#3358](https://github.com/Lightning-AI/lightning/pull/3358))
    * Added hooks to metric module interface ([#2528](https://github.com/Lightning-AI/lightning/pull/2528))
    * Added error when AUROC metric is used for multiclass problems ([#3350](https://github.com/Lightning-AI/lightning/pull/3350))
    * Fixed `ModelCheckpoint` with `save_top_k=-1` option not tracking the best models when a monitor metric is available ([#3735](https://github.com/Lightning-AI/lightning/pull/3735))
    * Fixed counter-intuitive error being thrown in `Accuracy` metric for zero target tensor ([#3764](https://github.com/Lightning-AI/lightning/pull/3764))
    * Fixed aggregation of metrics ([#3517](https://github.com/Lightning-AI/lightning/pull/3517))
    * Fixed Metric aggregation ([#3321](https://github.com/Lightning-AI/lightning/pull/3321))
    * Fixed RMSLE metric ([#3188](https://github.com/Lightning-AI/lightning/pull/3188))
    * Renamed `reduction` to `class_reduction` in classification metrics ([#3322](https://github.com/Lightning-AI/lightning/pull/3322))
    * Changed `class_reduction` similar to sklearn for classification metrics ([#3322](https://github.com/Lightning-AI/lightning/pull/3322))
    * Renaming of precision recall metric ([#3308](https://github.com/Lightning-AI/lightning/pull/3308))

### Fixed

- Fixed `on_train_batch_start` hook to end epoch early ([#3700](https://github.com/Lightning-AI/lightning/pull/3700))
- Fixed `num_sanity_val_steps` is clipped to `limit_val_batches` ([#2917](https://github.com/Lightning-AI/lightning/pull/2917))
- Fixed ONNX model save on GPU ([#3145](https://github.com/Lightning-AI/lightning/pull/3145))
- Fixed `GpuUsageLogger` to work on different platforms ([#3008](https://github.com/Lightning-AI/lightning/pull/3008))
- Fixed auto-scale batch size not dumping `auto_lr_find` parameter ([#3151](https://github.com/Lightning-AI/lightning/pull/3151))
- Fixed `batch_outputs` with optimizer frequencies ([#3229](https://github.com/Lightning-AI/lightning/pull/3229))
- Fixed setting batch size in `LightningModule.datamodule` when using `auto_scale_batch_size` ([#3266](https://github.com/Lightning-AI/lightning/pull/3266))
- Fixed Horovod distributed backend compatibility with native AMP ([#3404](https://github.com/Lightning-AI/lightning/pull/3404))
- Fixed batch size auto scaling exceeding the size of the dataset ([#3271](https://github.com/Lightning-AI/lightning/pull/3271))
- Fixed getting `experiment_id` from MLFlow only once instead of each training loop ([#3394](https://github.com/Lightning-AI/lightning/pull/3394))
- Fixed `overfit_batches` which now correctly disables shuffling for the training loader. ([#3501](https://github.com/Lightning-AI/lightning/pull/3501))
- Fixed gradient norm tracking for `row_log_interval > 1` ([#3489](https://github.com/Lightning-AI/lightning/pull/3489))
- Fixed `ModelCheckpoint` name formatting ([#3164](https://github.com/Lightning-AI/lightning/pull/3163))
- Fixed example implementation of AutoEncoder ([#3190](https://github.com/Lightning-AI/lightning/pull/3190))
- Fixed invalid paths when remote logging with TensorBoard ([#3236](https://github.com/Lightning-AI/lightning/pull/3236))
- Fixed change `t()` to `transpose()` as XLA devices do not support `.t()` on 1-dim tensor ([#3252](https://github.com/Lightning-AI/lightning/pull/3252))
- Fixed (weights only) checkpoints loading without PL ([#3287](https://github.com/Lightning-AI/lightning/pull/3287))
- Fixed `gather_all_tensors` cross GPUs in DDP ([#3319](https://github.com/Lightning-AI/lightning/pull/3319))
- Fixed CometML save dir ([#3419](https://github.com/Lightning-AI/lightning/pull/3419))
- Fixed forward key metrics ([#3467](https://github.com/Lightning-AI/lightning/pull/3467))
- Fixed normalize mode at confusion matrix (replace NaNs with zeros) ([#3465](https://github.com/Lightning-AI/lightning/pull/3465))
- Fixed global step increment in training loop when `training_epoch_end` hook is used ([#3673](https://github.com/Lightning-AI/lightning/pull/3673))
- Fixed dataloader shuffling not getting turned off with `overfit_batches > 0` and `distributed_backend = "ddp"` ([#3534](https://github.com/Lightning-AI/lightning/pull/3534))
- Fixed determinism in `DDPSpawnBackend` when using `seed_everything` in main process ([#3335](https://github.com/Lightning-AI/lightning/pull/3335))
- Fixed `ModelCheckpoint` `period` to actually save every `period` epochs ([#3630](https://github.com/Lightning-AI/lightning/pull/3630))
- Fixed `val_progress_bar` total with `num_sanity_val_steps` ([#3751](https://github.com/Lightning-AI/lightning/pull/3751))
- Fixed Tuner dump: add `current_epoch` to dumped_params ([#3261](https://github.com/Lightning-AI/lightning/pull/3261))
- Fixed `current_epoch` and `global_step` properties mismatch between `Trainer` and `LightningModule` ([#3785](https://github.com/Lightning-AI/lightning/pull/3785))
- Fixed learning rate scheduler for optimizers with internal state ([#3897](https://github.com/Lightning-AI/lightning/pull/3897))
- Fixed `tbptt_reduce_fx` when non-floating tensors are logged ([#3796](https://github.com/Lightning-AI/lightning/pull/3796))
- Fixed model checkpoint frequency ([#3852](https://github.com/Lightning-AI/lightning/pull/3852))
- Fixed logging non-tensor scalar with result breaks subsequent epoch aggregation ([#3855](https://github.com/Lightning-AI/lightning/pull/3855))
- Fixed `TrainerEvaluationLoopMixin` activates `model.train()` at the end ([#3858](https://github.com/Lightning-AI/lightning/pull/3858))
- Fixed `overfit_batches` when using with multiple val/test_dataloaders ([#3857](https://github.com/Lightning-AI/lightning/pull/3857))
- Fixed enables `training_step` to return `None` ([#3862](https://github.com/Lightning-AI/lightning/pull/3862))
- Fixed init nan for checkpointing ([#3863](https://github.com/Lightning-AI/lightning/pull/3863))
- Fixed for `load_from_checkpoint` ([#2776](https://github.com/Lightning-AI/lightning/pull/2776))
- Fixes incorrect `batch_sizes` when Dataloader returns a dict with multiple tensors ([#3668](https://github.com/Lightning-AI/lightning/pull/3668))
- Fixed unexpected signature for `validation_step` ([#3947](https://github.com/Lightning-AI/lightning/pull/3947))

## [0.9.0] - 2020-08-20

### Added

- Added SyncBN for DDP ([#2801](https://github.com/Lightning-AI/lightning/pull/2801),
     [#2838](https://github.com/Lightning-AI/lightning/pull/2838))
- Added basic `CSVLogger` ([#2721](https://github.com/Lightning-AI/lightning/pull/2721))
- Added SSIM metrics ([#2671](https://github.com/Lightning-AI/lightning/pull/2671))
- Added BLEU metrics ([#2535](https://github.com/Lightning-AI/lightning/pull/2535))
- Added support to export a model to ONNX format ([#2596](https://github.com/Lightning-AI/lightning/pull/2596))
- Added support for `Trainer(num_sanity_val_steps=-1)` to check all validation data before training ([#2246](https://github.com/Lightning-AI/lightning/pull/2246))
- Added struct. output:
  * tests for val loop flow ([#2605](https://github.com/Lightning-AI/lightning/pull/2605))
  * `EvalResult` support for train and val. loop ([#2615](https://github.com/Lightning-AI/lightning/pull/2615),
       [#2651](https://github.com/Lightning-AI/lightning/pull/2651))
  * weighted average in results obj ([#2930](https://github.com/Lightning-AI/lightning/pull/2930))
  * fix result obj DP auto reduce ([#3013](https://github.com/Lightning-AI/lightning/pull/3013))
- Added class `LightningDataModule` ([#2668](https://github.com/Lightning-AI/lightning/pull/2668))
- Added support for PyTorch 1.6 ([#2745](https://github.com/Lightning-AI/lightning/pull/2745))
- Added call DataModule hooks implicitly in trainer ([#2755](https://github.com/Lightning-AI/lightning/pull/2755))
- Added support for Mean in DDP Sync ([#2568](https://github.com/Lightning-AI/lightning/pull/2568))
- Added remaining `sklearn` metrics: `AveragePrecision`, `BalancedAccuracy`, `CohenKappaScore`, `DCG`, `Hamming`, `Hinge`, `Jaccard`, `MeanAbsoluteError`, `MeanSquaredError`, `MeanSquaredLogError`, `MedianAbsoluteError`, `R2Score`, `MeanPoissonDeviance`, `MeanGammaDeviance`, `MeanTweedieDeviance`, `ExplainedVariance` ([#2562](https://github.com/Lightning-AI/lightning/pull/2562))
- Added support for `limit_{mode}_batches (int)` to work with infinite dataloader (IterableDataset) ([#2840](https://github.com/Lightning-AI/lightning/pull/2840))
- Added support returning python scalars in DP ([#1935](https://github.com/Lightning-AI/lightning/pull/1935))
- Added support to Tensorboard logger for OmegaConf `hparams` ([#2846](https://github.com/Lightning-AI/lightning/pull/2846))
- Added tracking of basic states in `Trainer` ([#2541](https://github.com/Lightning-AI/lightning/pull/2541))
- Tracks all outputs including TBPTT and multiple optimizers ([#2890](https://github.com/Lightning-AI/lightning/pull/2890))
- Added GPU Usage Logger ([#2932](https://github.com/Lightning-AI/lightning/pull/2932))
- Added `strict=False` for `load_from_checkpoint` ([#2819](https://github.com/Lightning-AI/lightning/pull/2819))
- Added saving test predictions on multiple GPUs ([#2926](https://github.com/Lightning-AI/lightning/pull/2926))
- Auto log the computational graph for loggers that support this ([#3003](https://github.com/Lightning-AI/lightning/pull/3003))
- Added warning when changing monitor and using results obj ([#3014](https://github.com/Lightning-AI/lightning/pull/3014))
- Added a hook `transfer_batch_to_device` to the `LightningDataModule` ([#3038](https://github.com/Lightning-AI/lightning/pull/3038))

### Changed

- Truncated long version numbers in progress bar ([#2594](https://github.com/Lightning-AI/lightning/pull/2594))
- Enabling val/test loop disabling ([#2692](https://github.com/Lightning-AI/lightning/pull/2692))
- Refactored into `accelerator` module:
    * GPU training ([#2704](https://github.com/Lightning-AI/lightning/pull/2704))
    * TPU training ([#2708](https://github.com/Lightning-AI/lightning/pull/2708))
    * DDP(2) backend ([#2796](https://github.com/Lightning-AI/lightning/pull/2796))
    * Retrieve last logged val from result by key ([#3049](https://github.com/Lightning-AI/lightning/pull/3049))
- Using `.comet.config` file for `CometLogger` ([#1913](https://github.com/Lightning-AI/lightning/pull/1913))
- Updated hooks arguments - breaking for `setup` and `teardown` ([#2850](https://github.com/Lightning-AI/lightning/pull/2850))
- Using `gfile` to support remote directories ([#2164](https://github.com/Lightning-AI/lightning/pull/2164))
- Moved optimizer creation after device placement for DDP backends ([#2904](https://github.com/Lightning-AI/lightning/pull/2904))
- Support `**DictConfig` for `hparam` serialization ([#2519](https://github.com/Lightning-AI/lightning/pull/2519))
- Removed callback metrics from test results obj ([#2994](https://github.com/Lightning-AI/lightning/pull/2994))
- Re-enabled naming metrics in ckpt name ([#3060](https://github.com/Lightning-AI/lightning/pull/3060))
- Changed progress bar epoch counting to start from 0 ([#3061](https://github.com/Lightning-AI/lightning/pull/3061))

### Deprecated

- Deprecated Trainer attribute `ckpt_path`, which will now be set by `weights_save_path` ([#2681](https://github.com/Lightning-AI/lightning/pull/2681))

### Removed

- Removed deprecated: ([#2760](https://github.com/Lightning-AI/lightning/pull/2760))
    * core decorator `data_loader`
    * Module hook `on_sanity_check_start` and loading `load_from_metrics`
    * package `pl.logging`
    * Trainer arguments: `show_progress_bar`, `num_tpu_cores`, `use_amp`, `print_nan_grads`
    * LR Finder argument `num_accumulation_steps`

### Fixed

- Fixed `accumulate_grad_batches` for last batch ([#2853](https://github.com/Lightning-AI/lightning/pull/2853))
- Fixed setup call while testing ([#2624](https://github.com/Lightning-AI/lightning/pull/2624))
- Fixed local rank zero casting ([#2640](https://github.com/Lightning-AI/lightning/pull/2640))
- Fixed single scalar return from training ([#2587](https://github.com/Lightning-AI/lightning/pull/2587))
- Fixed Horovod backend to scale LR schedlers with the optimizer ([#2626](https://github.com/Lightning-AI/lightning/pull/2626))
- Fixed `dtype` and `device` properties not getting updated in submodules ([#2657](https://github.com/Lightning-AI/lightning/pull/2657))
- Fixed `fast_dev_run` to run for all dataloaders ([#2581](https://github.com/Lightning-AI/lightning/pull/2581))
- Fixed `save_dir` in loggers getting ignored by default value of `weights_save_path` when user did not specify `weights_save_path` ([#2681](https://github.com/Lightning-AI/lightning/pull/2681))
- Fixed `weights_save_path` getting ignored when `logger=False` is passed to Trainer ([#2681](https://github.com/Lightning-AI/lightning/pull/2681))
- Fixed TPU multi-core and Float16 ([#2632](https://github.com/Lightning-AI/lightning/pull/2632))
- Fixed test metrics not being logged with `LoggerCollection` ([#2723](https://github.com/Lightning-AI/lightning/pull/2723))
- Fixed data transfer to device when using `torchtext.data.Field` and `include_lengths is True` ([#2689](https://github.com/Lightning-AI/lightning/pull/2689))
- Fixed shuffle argument for distributed sampler ([#2789](https://github.com/Lightning-AI/lightning/pull/2789))
- Fixed logging interval ([#2694](https://github.com/Lightning-AI/lightning/pull/2694))
- Fixed loss value in the progress bar is wrong when `accumulate_grad_batches > 1` ([#2738](https://github.com/Lightning-AI/lightning/pull/2738))
- Fixed correct CWD for ddp sub-processes when using Hydra ([#2719](https://github.com/Lightning-AI/lightning/pull/2719))
- Fixed selecting GPUs using `CUDA_VISIBLE_DEVICES` ([#2739](https://github.com/Lightning-AI/lightning/pull/2739))
- Fixed false `num_classes` warning in metrics ([#2781](https://github.com/Lightning-AI/lightning/pull/2781))
- Fixed shell injection vulnerability in subprocess call ([#2786](https://github.com/Lightning-AI/lightning/pull/2786))
- Fixed LR finder and `hparams` compatibility ([#2821](https://github.com/Lightning-AI/lightning/pull/2821))
- Fixed `ModelCheckpoint` not saving the latest information when `save_last=True` ([#2881](https://github.com/Lightning-AI/lightning/pull/2881))
- Fixed ImageNet example: learning rate scheduler, number of workers and batch size when using DDP ([#2889](https://github.com/Lightning-AI/lightning/pull/2889))
- Fixed apex gradient clipping ([#2829](https://github.com/Lightning-AI/lightning/pull/2829))
- Fixed save apex scaler states ([#2828](https://github.com/Lightning-AI/lightning/pull/2828))
- Fixed a model loading issue with inheritance and variable positional arguments ([#2911](https://github.com/Lightning-AI/lightning/pull/2911))
- Fixed passing `non_blocking=True` when transferring a batch object that does not support it ([#2910](https://github.com/Lightning-AI/lightning/pull/2910))
- Fixed checkpointing to remote file paths ([#2925](https://github.com/Lightning-AI/lightning/pull/2925))
- Fixed adding val step argument to metrics ([#2986](https://github.com/Lightning-AI/lightning/pull/2986))
- Fixed an issue that caused `Trainer.test()` to stall in ddp mode ([#2997](https://github.com/Lightning-AI/lightning/pull/2997))
- Fixed gathering of results with tensors of varying shape ([#3020](https://github.com/Lightning-AI/lightning/pull/3020))
- Fixed batch size auto-scaling feature to set the new value on the correct model attribute ([#3043](https://github.com/Lightning-AI/lightning/pull/3043))
- Fixed automatic batch scaling not working with half precision ([#3045](https://github.com/Lightning-AI/lightning/pull/3045))
- Fixed setting device to root gpu ([#3042](https://github.com/Lightning-AI/lightning/pull/3042))

## [0.8.5] - 2020-07-09

### Added

- Added a PSNR metric: peak signal-to-noise ratio ([#2483](https://github.com/Lightning-AI/lightning/pull/2483))
- Added functional regression metrics ([#2492](https://github.com/Lightning-AI/lightning/pull/2492))

### Removed

- Removed auto val reduce ([#2462](https://github.com/Lightning-AI/lightning/pull/2462))

### Fixed

- Flattening Wandb Hyperparameters ([#2459](https://github.com/Lightning-AI/lightning/pull/2459))
- Fixed using the same DDP python interpreter and actually running ([#2482](https://github.com/Lightning-AI/lightning/pull/2482))
- Fixed model summary input type conversion for models that have input dtype different from model parameters ([#2510](https://github.com/Lightning-AI/lightning/pull/2510))
- Made `TensorBoardLogger` and `CometLogger` pickleable ([#2518](https://github.com/Lightning-AI/lightning/pull/2518))
- Fixed a problem with `MLflowLogger` creating multiple run folders ([#2502](https://github.com/Lightning-AI/lightning/pull/2502))
- Fixed global_step increment ([#2455](https://github.com/Lightning-AI/lightning/pull/2455))
- Fixed TPU hanging example ([#2488](https://github.com/Lightning-AI/lightning/pull/2488))
- Fixed `argparse` default value bug ([#2526](https://github.com/Lightning-AI/lightning/pull/2526))
- Fixed Dice and IoU to avoid NaN by adding small eps ([#2545](https://github.com/Lightning-AI/lightning/pull/2545))
- Fixed accumulate gradients schedule at epoch 0 (continued) ([#2513](https://github.com/Lightning-AI/lightning/pull/2513))
- Fixed Trainer `.fit()` returning last not best weights in "ddp_spawn" ([#2565](https://github.com/Lightning-AI/lightning/pull/2565))
- Fixed passing (do not pass) TPU weights back on test ([#2566](https://github.com/Lightning-AI/lightning/pull/2566))
- Fixed DDP tests and `.test()` ([#2512](https://github.com/Lightning-AI/lightning/pull/2512),
     [#2570](https://github.com/Lightning-AI/lightning/pull/2570))

## [0.8.4] - 2020-07-01

### Added

- Added reduce ddp results on eval ([#2434](https://github.com/Lightning-AI/lightning/pull/2434))
- Added a warning when an `IterableDataset` has `__len__` defined ([#2437](https://github.com/Lightning-AI/lightning/pull/2437))

### Changed

- Enabled no returns from eval ([#2446](https://github.com/Lightning-AI/lightning/pull/2446))

### Fixed

- Fixes train outputs ([#2428](https://github.com/Lightning-AI/lightning/pull/2428))
- Fixes Conda dependencies ([#2412](https://github.com/Lightning-AI/lightning/pull/2412))
- Fixed Apex scaling with decoupled backward ([#2433](https://github.com/Lightning-AI/lightning/pull/2433))
- Fixed crashing or wrong displaying progressbar because of missing ipywidgets ([#2417](https://github.com/Lightning-AI/lightning/pull/2417))
- Fixed TPU saving dir ([fc26078e](https://github.com/Lightning-AI/lightning/commit/fc26078e395f8a001f4c6dd7b3fe7ca202f914a3), [04e68f02](https://github.com/Lightning-AI/lightning/commit/04e68f022fc03dd5f1555ee86dea997d42a448ad))
- Fixed logging on rank 0 only ([#2425](https://github.com/Lightning-AI/lightning/pull/2425))


## [0.8.3] - 2020-06-29

### Fixed

- Fixed AMP wrong call ([593837e](https://github.com/Lightning-AI/lightning/commit/593837e1da24ff6c942b24ed803fc1496a304609))
- Fixed batch typo ([92d1e75](https://github.com/Lightning-AI/lightning/commit/92d1e75b2638a493d9d21ed5fe00a22093888285))

## [0.8.2] - 2020-06-28

### Added

- Added TorchText support for moving data to GPU ([#2379](https://github.com/Lightning-AI/lightning/pull/2379))

### Changed

- Changed epoch indexing from 0 instead of 1 ([#2289](https://github.com/Lightning-AI/lightning/pull/2289))
- Refactor Model `backward` ([#2276](https://github.com/Lightning-AI/lightning/pull/2276))
- Refactored `training_batch` + tests to verify correctness ([#2327](https://github.com/Lightning-AI/lightning/pull/2327),
     [#2328](https://github.com/Lightning-AI/lightning/pull/2328))
- Refactored training loop ([#2336](https://github.com/Lightning-AI/lightning/pull/2336))
- Made optimization steps for hooks ([#2363](https://github.com/Lightning-AI/lightning/pull/2363))
- Changed default apex level to 'O2' ([#2362](https://github.com/Lightning-AI/lightning/pull/2362))

### Removed

- Moved `TrainsLogger` to Bolts ([#2384](https://github.com/Lightning-AI/lightning/pull/2384))

### Fixed

- Fixed parsing TPU arguments and TPU tests ([#2094](https://github.com/Lightning-AI/lightning/pull/2094))
- Fixed number batches in case of multiple dataloaders and `limit_{*}_batches` ([#1920](https://github.com/Lightning-AI/lightning/pull/1920),
     [#2226](https://github.com/Lightning-AI/lightning/pull/2226))
- Fixed an issue with forward hooks not being removed after model summary ([#2298](https://github.com/Lightning-AI/lightning/pull/2298))
- Fix for `load_from_checkpoint()` not working with absolute path on Windows ([#2294](https://github.com/Lightning-AI/lightning/pull/2294))
- Fixed an issue how _has_len handles `NotImplementedError` e.g. raised by `torchtext.data.Iterator` ([#2293](https://github.com/Lightning-AI/lightning/pull/2293)), ([#2307](https://github.com/Lightning-AI/lightning/pull/2307))
- Fixed `average_precision` metric ([#2319](https://github.com/Lightning-AI/lightning/pull/2319))
- Fixed ROC metric for CUDA tensors ([#2304](https://github.com/Lightning-AI/lightning/pull/2304))
- Fixed lost compatibility with custom datatypes implementing `.to` ([#2335](https://github.com/Lightning-AI/lightning/pull/2335))
- Fixed loading model with kwargs ([#2387](https://github.com/Lightning-AI/lightning/pull/2387))
- Fixed sum(0) for `trainer.num_val_batches` ([#2268](https://github.com/Lightning-AI/lightning/pull/2268))
- Fixed checking if the parameters are a `DictConfig` Object ([#2216](https://github.com/Lightning-AI/lightning/pull/2216))
- Fixed SLURM weights saving ([#2341](https://github.com/Lightning-AI/lightning/pull/2341))
- Fixed swaps LR scheduler order ([#2356](https://github.com/Lightning-AI/lightning/pull/2356))
- Fixed adding tensorboard `hparams` logging test ([#2342](https://github.com/Lightning-AI/lightning/pull/2342))
- Fixed use model ref for tear down ([#2360](https://github.com/Lightning-AI/lightning/pull/2360))
- Fixed logger crash on DDP ([#2388](https://github.com/Lightning-AI/lightning/pull/2388))
- Fixed several issues with early stopping and checkpoint callbacks ([#1504](https://github.com/Lightning-AI/lightning/pull/1504),
     [#2391](https://github.com/Lightning-AI/lightning/pull/2391))
- Fixed loading past checkpoints from v0.7.x ([#2405](https://github.com/Lightning-AI/lightning/pull/2405))
- Fixed loading model without arguments ([#2403](https://github.com/Lightning-AI/lightning/pull/2403))
- Fixed Windows compatibility issue ([#2358](https://github.com/Lightning-AI/lightning/pull/2358))

## [0.8.1] - 2020-06-19

### Fixed

- Fixed the `load_from_checkpoint` path detected as URL bug ([#2244](https://github.com/Lightning-AI/lightning/pull/2244))
- Fixed hooks - added barrier ([#2245](https://github.com/Lightning-AI/lightning/pull/2245),
     [#2257](https://github.com/Lightning-AI/lightning/pull/2257),
     [#2260](https://github.com/Lightning-AI/lightning/pull/220))
- Fixed `hparams` - remove frame inspection on `self.hparams` ([#2253](https://github.com/Lightning-AI/lightning/pull/2253))
- Fixed setup and on fit calls ([#2252](https://github.com/Lightning-AI/lightning/pull/2252))
- Fixed GPU template ([#2255](https://github.com/Lightning-AI/lightning/pull/2255))

## [0.8.0] - 2020-06-18

### Added

- Added `overfit_batches`, `limit_{val|test}_batches` flags (overfit now uses training set for all three) ([#2213](https://github.com/Lightning-AI/lightning/pull/2213))
- Added metrics
  * Base classes ([#1326](https://github.com/Lightning-AI/lightning/pull/1326),
       [#1877](https://github.com/Lightning-AI/lightning/pull/1877))
  * Sklearn metrics classes ([#1327](https://github.com/Lightning-AI/lightning/pull/1327))
  * Native torch metrics ([#1488](https://github.com/Lightning-AI/lightning/pull/1488),
       [#2062](https://github.com/Lightning-AI/lightning/pull/2062))
  * docs for all Metrics ([#2184](https://github.com/Lightning-AI/lightning/pull/2184),
       [#2209](https://github.com/Lightning-AI/lightning/pull/2209))
  * Regression metrics ([#2221](https://github.com/Lightning-AI/lightning/pull/2221))
- Allow dataloaders without sampler field present ([#1907](https://github.com/Lightning-AI/lightning/pull/1907))
- Added option `save_last` to save the model at the end of every epoch in `ModelCheckpoint` ([#1908](https://github.com/Lightning-AI/lightning/pull/1908))
- Early stopping checks `on_validation_end` ([#1458](https://github.com/Lightning-AI/lightning/pull/1458))
- Speed up single-core TPU training by loading data using `ParallelLoader` ([#2033](https://github.com/Lightning-AI/lightning/pull/2033))
- Added a model hook `transfer_batch_to_device` that enables moving custom data structures to the target device ([#1756](https://github.com/Lightning-AI/lightning/pull/1756))
- Added [black](https://black.readthedocs.io/en/stable/) formatter for the code with code-checker on pull ([#1610](https://github.com/Lightning-AI/lightning/pull/1610))
- Added back the slow spawn ddp implementation as `ddp_spawn` ([#2115](https://github.com/Lightning-AI/lightning/pull/2115))
- Added loading checkpoints from URLs ([#1667](https://github.com/Lightning-AI/lightning/pull/1667))
- Added a callback method `on_keyboard_interrupt` for handling KeyboardInterrupt events during training ([#2134](https://github.com/Lightning-AI/lightning/pull/2134))
- Added a decorator `auto_move_data` that moves data to the correct device when using the LightningModule for inference ([#1905](https://github.com/Lightning-AI/lightning/pull/1905))
- Added `ckpt_path` option to `LightningModule.test(...)` to load particular checkpoint ([#2190](https://github.com/Lightning-AI/lightning/pull/2190))
- Added `setup` and `teardown` hooks for model ([#2229](https://github.com/Lightning-AI/lightning/pull/2229))

### Changed

- Allow user to select individual TPU core to train on ([#1729](https://github.com/Lightning-AI/lightning/pull/1729))
- Removed non-finite values from loss in `LRFinder` ([#1862](https://github.com/Lightning-AI/lightning/pull/1862))
- Allow passing model hyperparameters as complete kwarg list ([#1896](https://github.com/Lightning-AI/lightning/pull/1896))
- Renamed `ModelCheckpoint`'s attributes `best` to `best_model_score` and `kth_best_model` to `kth_best_model_path` ([#1799](https://github.com/Lightning-AI/lightning/pull/1799))
- Re-Enable Logger's `ImportError`s ([#1938](https://github.com/Lightning-AI/lightning/pull/1938))
- Changed the default value of the Trainer argument `weights_summary` from `full` to `top` ([#2029](https://github.com/Lightning-AI/lightning/pull/2029))
- Raise an error when lightning replaces an existing sampler ([#2020](https://github.com/Lightning-AI/lightning/pull/2020))
- Enabled `prepare_data` from correct processes - clarify local vs global rank ([#2166](https://github.com/Lightning-AI/lightning/pull/2166))
- Remove explicit flush from tensorboard logger ([#2126](https://github.com/Lightning-AI/lightning/pull/2126))
- Changed epoch indexing from 1 instead of 0 ([#2206](https://github.com/Lightning-AI/lightning/pull/2206))

### Deprecated

- Deprecated flags: ([#2213](https://github.com/Lightning-AI/lightning/pull/2213))
  * `overfit_pct` in favour of `overfit_batches`
  * `val_percent_check` in favour of `limit_val_batches`
  * `test_percent_check` in favour of `limit_test_batches`
- Deprecated `ModelCheckpoint`'s attributes `best` and `kth_best_model` ([#1799](https://github.com/Lightning-AI/lightning/pull/1799))
- Dropped official support/testing for older PyTorch versions <1.3 ([#1917](https://github.com/Lightning-AI/lightning/pull/1917))
- Deprecated Trainer `proc_rank` in favour of `global_rank` ([#2166](https://github.com/Lightning-AI/lightning/pull/2166),
     [#2269](https://github.com/Lightning-AI/lightning/pull/2269))

### Removed

- Removed unintended Trainer argument `progress_bar_callback`, the callback should be passed in by `Trainer(callbacks=[...])` instead ([#1855](https://github.com/Lightning-AI/lightning/pull/1855))
- Removed obsolete `self._device` in Trainer ([#1849](https://github.com/Lightning-AI/lightning/pull/1849))
- Removed deprecated API ([#2073](https://github.com/Lightning-AI/lightning/pull/2073))
   * Packages: `pl.pt_overrides`, `pl.root_module`
   * Modules: `pl.logging.comet_logger`, `pl.logging.mlflow_logger`, `pl.logging.test_tube_logger`, `pl.overrides.override_data_parallel`, `pl.core.model_saving`, `pl.core.root_module`
   * Trainer arguments: `add_row_log_interval`, `default_save_path`, `gradient_clip`, `nb_gpu_nodes`, `max_nb_epochs`, `min_nb_epochs`, `nb_sanity_val_steps`
   * Trainer attributes: `nb_gpu_nodes`, `num_gpu_nodes`, `gradient_clip`, `max_nb_epochs`, `min_nb_epochs`, `nb_sanity_val_steps`, `default_save_path`, `tng_tqdm_dic`

### Fixed

- Run graceful training teardown on interpreter exit ([#1631](https://github.com/Lightning-AI/lightning/pull/1631))
- Fixed user warning when apex was used together with learning rate schedulers ([#1873](https://github.com/Lightning-AI/lightning/pull/1873))
- Fixed multiple calls of `EarlyStopping` callback ([#1863](https://github.com/Lightning-AI/lightning/pull/1863))
- Fixed an issue with `Trainer.from_argparse_args` when passing in unknown Trainer args ([#1932](https://github.com/Lightning-AI/lightning/pull/1932))
- Fixed bug related to logger not being reset correctly for model after tuner algorithms ([#1933](https://github.com/Lightning-AI/lightning/pull/1933))
- Fixed root node resolution for SLURM cluster with dash in host name ([#1954](https://github.com/Lightning-AI/lightning/pull/1954))
- Fixed `LearningRateLogger` in multi-scheduler setting ([#1944](https://github.com/Lightning-AI/lightning/pull/1944))
- Fixed test configuration check and testing ([#1804](https://github.com/Lightning-AI/lightning/pull/1804))
- Fixed an issue with Trainer constructor silently ignoring unknown/misspelled arguments ([#1820](https://github.com/Lightning-AI/lightning/pull/1820))
- Fixed `save_weights_only` in ModelCheckpoint ([#1780](https://github.com/Lightning-AI/lightning/pull/1780))
- Allow use of same `WandbLogger` instance for multiple training loops ([#2055](https://github.com/Lightning-AI/lightning/pull/2055))
- Fixed an issue with `_auto_collect_arguments` collecting local variables that are not constructor arguments and not working for signatures that have the instance not named `self` ([#2048](https://github.com/Lightning-AI/lightning/pull/2048))
- Fixed mistake in parameters' grad norm tracking ([#2012](https://github.com/Lightning-AI/lightning/pull/2012))
- Fixed CPU and hanging GPU crash ([#2118](https://github.com/Lightning-AI/lightning/pull/2118))
- Fixed an issue with the model summary and `example_input_array` depending on a specific ordering of the submodules in a LightningModule ([#1773](https://github.com/Lightning-AI/lightning/pull/1773))
- Fixed Tpu logging ([#2230](https://github.com/Lightning-AI/lightning/pull/2230))
- Fixed Pid port + duplicate `rank_zero` logging ([#2140](https://github.com/Lightning-AI/lightning/pull/2140),
     [#2231](https://github.com/Lightning-AI/lightning/pull/2231))

## [0.7.6] - 2020-05-16

### Added

- Added callback for logging learning rates ([#1498](https://github.com/Lightning-AI/lightning/pull/1498))
- Added transfer learning example (for a binary classification task in computer vision) ([#1564](https://github.com/Lightning-AI/lightning/pull/1564))
- Added type hints in `Trainer.fit()` and `Trainer.test()` to reflect that also a list of dataloaders can be passed in ([#1723](https://github.com/Lightning-AI/lightning/pull/1723)).
- Added auto scaling of batch size ([#1638](https://github.com/Lightning-AI/lightning/pull/1638))
- The progress bar metrics now also get updated in `training_epoch_end` ([#1724](https://github.com/Lightning-AI/lightning/pull/1724))
- Enable `NeptuneLogger` to work with `distributed_backend=ddp` ([#1753](https://github.com/Lightning-AI/lightning/pull/1753))
- Added option to provide seed to random generators to ensure reproducibility ([#1572](https://github.com/Lightning-AI/lightning/pull/1572))
- Added override for hparams in `load_from_ckpt` ([#1797](https://github.com/Lightning-AI/lightning/pull/1797))
- Added support multi-node distributed execution under `torchelastic` ([#1811](https://github.com/Lightning-AI/lightning/pull/1811),
     [#1818](https://github.com/Lightning-AI/lightning/pull/1818))
- Added using `store_true` for bool args ([#1822](https://github.com/Lightning-AI/lightning/pull/1822),
     [#1842](https://github.com/Lightning-AI/lightning/pull/1842))
- Added dummy logger for internally disabling logging for some features ([#1836](https://github.com/Lightning-AI/lightning/pull/1836))

### Changed

- Enable `non-blocking` for device transfers to GPU ([#1843](https://github.com/Lightning-AI/lightning/pull/1843))
- Replace mata_tags.csv with hparams.yaml ([#1271](https://github.com/Lightning-AI/lightning/pull/1271))
- Reduction when `batch_size < num_gpus` ([#1609](https://github.com/Lightning-AI/lightning/pull/1609))
- Updated LightningTemplateModel to look more like Colab example ([#1577](https://github.com/Lightning-AI/lightning/pull/1577))
- Don't convert `namedtuple` to `tuple` when transferring the batch to target device ([#1589](https://github.com/Lightning-AI/lightning/pull/1589))
- Allow passing hparams as keyword argument to LightningModule when loading from checkpoint ([#1639](https://github.com/Lightning-AI/lightning/pull/1639))
- Args should come after the last positional argument ([#1807](https://github.com/Lightning-AI/lightning/pull/1807))
- Made ddp the default if no backend specified with multiple GPUs ([#1789](https://github.com/Lightning-AI/lightning/pull/1789))

### Deprecated

- Deprecated `tags_csv` in favor of `hparams_file` ([#1271](https://github.com/Lightning-AI/lightning/pull/1271))

### Fixed

- Fixed broken link in PR template ([#1675](https://github.com/Lightning-AI/lightning/pull/1675))
- Fixed ModelCheckpoint not None checking filepath ([#1654](https://github.com/Lightning-AI/lightning/pull/1654))
- Trainer now calls `on_load_checkpoint()` when resuming from a checkpoint ([#1666](https://github.com/Lightning-AI/lightning/pull/1666))
- Fixed sampler logic for ddp with iterable dataset ([#1734](https://github.com/Lightning-AI/lightning/pull/1734))
- Fixed `_reset_eval_dataloader()` for IterableDataset ([#1560](https://github.com/Lightning-AI/lightning/pull/1560))
- Fixed Horovod distributed backend to set the `root_gpu` property ([#1669](https://github.com/Lightning-AI/lightning/pull/1669))
- Fixed wandb logger `global_step` affects other loggers ([#1492](https://github.com/Lightning-AI/lightning/pull/1492))
- Fixed disabling progress bar on non-zero ranks using Horovod backend ([#1709](https://github.com/Lightning-AI/lightning/pull/1709))
- Fixed bugs that prevent lr finder to be used together with early stopping and validation dataloaders ([#1676](https://github.com/Lightning-AI/lightning/pull/1676))
- Fixed a bug in Trainer that prepended the checkpoint path with `version_` when it shouldn't ([#1748](https://github.com/Lightning-AI/lightning/pull/1748))
- Fixed lr key name in case of param groups in LearningRateLogger ([#1719](https://github.com/Lightning-AI/lightning/pull/1719))
- Fixed accumulation parameter and suggestion method for learning rate finder ([#1801](https://github.com/Lightning-AI/lightning/pull/1801))
- Fixed num processes wasn't being set properly and auto sampler was ddp failing ([#1819](https://github.com/Lightning-AI/lightning/pull/1819))
- Fixed bugs in semantic segmentation example ([#1824](https://github.com/Lightning-AI/lightning/pull/1824))
- Fixed saving native AMP scaler state ([#1777](https://github.com/Lightning-AI/lightning/pull/1777))
- Fixed native amp + ddp ([#1788](https://github.com/Lightning-AI/lightning/pull/1788))
- Fixed `hparam` logging with metrics ([#1647](https://github.com/Lightning-AI/lightning/pull/1647))

## [0.7.5] - 2020-04-27

### Changed

- Allow logging of metrics together with `hparams` ([#1630](https://github.com/Lightning-AI/lightning/pull/1630))

### Removed

- Removed Warning from trainer loop ([#1634](https://github.com/Lightning-AI/lightning/pull/1634))

### Fixed

- Fixed ModelCheckpoint not being fixable ([#1632](https://github.com/Lightning-AI/lightning/pull/1632))
- Fixed CPU DDP breaking change and DDP change ([#1635](https://github.com/Lightning-AI/lightning/pull/1635))
- Tested pickling ([#1636](https://github.com/Lightning-AI/lightning/pull/1636))


## [0.7.4] - 2020-04-26

### Added

- Added flag `replace_sampler_ddp` to manually disable sampler replacement in DDP  ([#1513](https://github.com/Lightning-AI/lightning/pull/1513))
- Added `auto_select_gpus` flag to trainer that enables automatic selection of available GPUs on exclusive mode systems.
- Added learning rate finder ([#1347](https://github.com/Lightning-AI/lightning/pull/1347))
- Added support for DDP mode in clusters without SLURM ([#1387](https://github.com/Lightning-AI/lightning/pull/1387))
- Added `test_dataloaders` parameter to `Trainer.test()` ([#1434](https://github.com/Lightning-AI/lightning/pull/1434))
- Added `terminate_on_nan` flag to trainer that performs a NaN check with each training iteration when set to `True` ([#1475](https://github.com/Lightning-AI/lightning/pull/1475))
- Added speed parity tests (max 1 sec difference per epoch)([#1482](https://github.com/Lightning-AI/lightning/pull/1482))
- Added `ddp_cpu` backend for testing ddp without GPUs ([#1158](https://github.com/Lightning-AI/lightning/pull/1158))
- Added [Horovod](http://horovod.ai) support as a distributed backend `Trainer(distributed_backend='horovod')` ([#1529](https://github.com/Lightning-AI/lightning/pull/1529))
- Added support for 8 core distributed training on Kaggle TPU's ([#1568](https://github.com/Lightning-AI/lightning/pull/1568))
- Added support for native AMP ([#1561](https://github.com/Lightning-AI/lightning/pull/1561),
    [#1580](https://github.com/Lightning-AI/lightning/pull/1580))

### Changed

- Changed the default behaviour to no longer include a NaN check with each training iteration ([#1475](https://github.com/Lightning-AI/lightning/pull/1475))
- Decoupled the progress bar from trainer` it is a callback now and can be customized or even be replaced entirely ([#1450](https://github.com/Lightning-AI/lightning/pull/1450)).
- Changed lr schedule step interval behavior to update every backwards pass instead of every forwards pass ([#1477](https://github.com/Lightning-AI/lightning/pull/1477))
- Defines shared proc. rank, remove rank from instances (e.g. loggers) ([#1408](https://github.com/Lightning-AI/lightning/pull/1408))
- Updated semantic segmentation example with custom U-Net and logging ([#1371](https://github.com/Lightning-AI/lightning/pull/1371))
- Disabled val and test shuffling ([#1600](https://github.com/Lightning-AI/lightning/pull/1600))

### Deprecated

- Deprecated `training_tqdm_dict` in favor of `progress_bar_dict` ([#1450](https://github.com/Lightning-AI/lightning/pull/1450)).

### Removed

- Removed `test_dataloaders` parameter from `Trainer.fit()` ([#1434](https://github.com/Lightning-AI/lightning/pull/1434))

### Fixed

- Added the possibility to pass nested metrics dictionaries to loggers ([#1582](https://github.com/Lightning-AI/lightning/pull/1582))
- Fixed memory leak from opt return ([#1528](https://github.com/Lightning-AI/lightning/pull/1528))
- Fixed saving checkpoint before deleting old ones ([#1453](https://github.com/Lightning-AI/lightning/pull/1453))
- Fixed loggers - flushing last logged metrics even before continue, e.g. `trainer.test()` results ([#1459](https://github.com/Lightning-AI/lightning/pull/1459))
- Fixed optimizer configuration when `configure_optimizers` returns dict without `lr_scheduler` ([#1443](https://github.com/Lightning-AI/lightning/pull/1443))
- Fixed `LightningModule` - mixing hparams and arguments in `LightningModule.__init__()` crashes load_from_checkpoint() ([#1505](https://github.com/Lightning-AI/lightning/pull/1505))
- Added a missing call to the `on_before_zero_grad` model hook ([#1493](https://github.com/Lightning-AI/lightning/pull/1493)).
- Allow use of sweeps with `WandbLogger` ([#1512](https://github.com/Lightning-AI/lightning/pull/1512))
- Fixed a bug that caused the `callbacks` Trainer argument to reference a global variable ([#1534](https://github.com/Lightning-AI/lightning/pull/1534)).
- Fixed a bug that set all boolean CLI arguments from `Trainer.add_argparse_args` always to True ([#1571](https://github.com/Lightning-AI/lightning/pull/1571))
- Fixed do not copy the batch when training on a single GPU ([#1576](https://github.com/Lightning-AI/lightning/pull/1576),
    [#1579](https://github.com/Lightning-AI/lightning/pull/1579))
- Fixed soft checkpoint removing on DDP ([#1408](https://github.com/Lightning-AI/lightning/pull/1408))
- Fixed automatic parser bug ([#1585](https://github.com/Lightning-AI/lightning/pull/1585))
- Fixed bool conversion from string ([#1606](https://github.com/Lightning-AI/lightning/pull/1606))

## [0.7.3] - 2020-04-09

### Added

- Added `rank_zero_warn` for warning only in rank 0 ([#1428](https://github.com/Lightning-AI/lightning/pull/1428))

### Fixed

- Fixed default `DistributedSampler` for DDP training ([#1425](https://github.com/Lightning-AI/lightning/pull/1425))
- Fixed workers warning not on windows ([#1430](https://github.com/Lightning-AI/lightning/pull/1430))
- Fixed returning tuple from `run_training_batch` ([#1431](https://github.com/Lightning-AI/lightning/pull/1431))
- Fixed gradient clipping ([#1438](https://github.com/Lightning-AI/lightning/pull/1438))
- Fixed pretty print ([#1441](https://github.com/Lightning-AI/lightning/pull/1441))


## [0.7.2] - 2020-04-07

### Added

- Added same step loggers' metrics aggregation ([#1278](https://github.com/Lightning-AI/lightning/pull/1278))
- Added parity test between a vanilla MNIST model and lightning model ([#1284](https://github.com/Lightning-AI/lightning/pull/1284))
- Added parity test between a vanilla RNN model and lightning model ([#1351](https://github.com/Lightning-AI/lightning/pull/1351))
- Added Reinforcement Learning - Deep Q-network (DQN) lightning example ([#1232](https://github.com/Lightning-AI/lightning/pull/1232))
- Added support for hierarchical `dict` ([#1152](https://github.com/Lightning-AI/lightning/pull/1152))
- Added `TrainsLogger` class ([#1122](https://github.com/Lightning-AI/lightning/pull/1122))
- Added type hints to `pl.core` ([#946](https://github.com/Lightning-AI/lightning/pull/946))
- Added support for `IterableDataset` in validation and testing ([#1104](https://github.com/Lightning-AI/lightning/pull/1104))
- Added support for non-primitive types in `hparams` for `TensorboardLogger` ([#1130](https://github.com/Lightning-AI/lightning/pull/1130))
- Added a check that stops the training when loss or weights contain `NaN` or `inf` values. ([#1097](https://github.com/Lightning-AI/lightning/pull/1097))
- Added support for `IterableDataset` when `val_check_interval=1.0` (default), this will trigger validation at the end of each epoch. ([#1283](https://github.com/Lightning-AI/lightning/pull/1283))
- Added `summary` method to Profilers. ([#1259](https://github.com/Lightning-AI/lightning/pull/1259))
- Added informative errors if user defined dataloader has zero length ([#1280](https://github.com/Lightning-AI/lightning/pull/1280))
- Added testing for python 3.8 ([#915](https://github.com/Lightning-AI/lightning/pull/915))
- Added model configuration checking ([#1199](https://github.com/Lightning-AI/lightning/pull/1199))
- Added support for optimizer frequencies through `LightningModule.configure_optimizers()` ([#1269](https://github.com/Lightning-AI/lightning/pull/1269))
- Added option to run without an optimizer by returning `None` from `configure_optimizers`. ([#1279](https://github.com/Lightning-AI/lightning/pull/1279))
- Added a warning when the number of data loader workers is small. ([#1378](https://github.com/Lightning-AI/lightning/pull/1378))

### Changed

- Changed (renamed and refatored) `TensorRunningMean` -> `TensorRunningAccum`: running accumulations were generalized. ([#1278](https://github.com/Lightning-AI/lightning/pull/1278))
- Changed `progress_bar_refresh_rate` trainer flag to disable progress bar when set to 0. ([#1108](https://github.com/Lightning-AI/lightning/pull/1108))
- Enhanced `load_from_checkpoint` to also forward params to the model ([#1307](https://github.com/Lightning-AI/lightning/pull/1307))
- Updated references to `self.forward()` to instead use the `__call__` interface. ([#1211](https://github.com/Lightning-AI/lightning/pull/1211))
- Changed default behaviour of `configure_optimizers` to use no optimizer rather than Adam. ([#1279](https://github.com/Lightning-AI/lightning/pull/1279))
- Allow to upload models on W&B ([#1339](https://github.com/Lightning-AI/lightning/pull/1339))
- On DP and DDP2 unsqueeze is automated now ([#1319](https://github.com/Lightning-AI/lightning/pull/1319))
- Did not always create a DataLoader during reinstantiation, but the same type as before (if subclass of DataLoader) ([#1346](https://github.com/Lightning-AI/lightning/pull/1346))
- Did not interfere with a default sampler ([#1318](https://github.com/Lightning-AI/lightning/pull/1318))
- Remove default Adam optimizer ([#1317](https://github.com/Lightning-AI/lightning/pull/1317))
- Give warnings for unimplemented required lightning methods ([#1317](https://github.com/Lightning-AI/lightning/pull/1317))
- Made `evaluate` method private >> `Trainer._evaluate(...)`. ([#1260](https://github.com/Lightning-AI/lightning/pull/1260))
- Simplify the PL examples structure (shallower and more readable) ([#1247](https://github.com/Lightning-AI/lightning/pull/1247))
- Changed min max gpu memory to be on their own plots ([#1358](https://github.com/Lightning-AI/lightning/pull/1358))
- Remove `.item` which causes sync issues ([#1254](https://github.com/Lightning-AI/lightning/pull/1254))
- Changed smoothing in TQDM to decrease variability of time remaining between training / eval ([#1194](https://github.com/Lightning-AI/lightning/pull/1194))
- Change default logger to dedicated one ([#1064](https://github.com/Lightning-AI/lightning/pull/1064))

### Deprecated

- Deprecated Trainer argument `print_nan_grads` ([#1097](https://github.com/Lightning-AI/lightning/pull/1097))
- Deprecated Trainer argument `show_progress_bar` ([#1108](https://github.com/Lightning-AI/lightning/pull/1108))

### Removed

- Removed test for no test dataloader in .fit ([#1495](https://github.com/Lightning-AI/lightning/pull/1495))
- Removed duplicated module `pl.utilities.arg_parse` for loading CLI arguments ([#1167](https://github.com/Lightning-AI/lightning/pull/1167))
- Removed wandb logger's `finalize` method ([#1193](https://github.com/Lightning-AI/lightning/pull/1193))
- Dropped `torchvision` dependency in tests and added own MNIST dataset class instead ([#986](https://github.com/Lightning-AI/lightning/pull/986))

### Fixed

- Fixed `model_checkpoint` when saving all models ([#1359](https://github.com/Lightning-AI/lightning/pull/1359))
- `Trainer.add_argparse_args` classmethod fixed. Now it adds a type for the arguments ([#1147](https://github.com/Lightning-AI/lightning/pull/1147))
- Fixed bug related to type checking of `ReduceLROnPlateau` lr schedulers([#1126](https://github.com/Lightning-AI/lightning/pull/1126))
- Fixed a bug to ensure lightning checkpoints to be backward compatible ([#1132](https://github.com/Lightning-AI/lightning/pull/1132))
- Fixed a bug that created an extra dataloader with active `reload_dataloaders_every_epoch` ([#1196](https://github.com/Lightning-AI/lightning/pull/1196))
- Fixed all warnings and errors in the docs build process ([#1191](https://github.com/Lightning-AI/lightning/pull/1191))
- Fixed an issue where `val_percent_check=0` would not disable validation ([#1251](https://github.com/Lightning-AI/lightning/pull/1251))
- Fixed average of incomplete `TensorRunningMean` ([#1309](https://github.com/Lightning-AI/lightning/pull/1309))
- Fixed `WandbLogger.watch` with `wandb.init()` ([#1311](https://github.com/Lightning-AI/lightning/pull/1311))
- Fixed an issue with early stopping that would prevent it from monitoring training metrics when validation is disabled / not implemented ([#1235](https://github.com/Lightning-AI/lightning/pull/1235)).
- Fixed a bug that would cause `trainer.test()` to run on the validation set when overloading `validation_epoch_end` and `test_end` ([#1353](https://github.com/Lightning-AI/lightning/pull/1353))
- Fixed `WandbLogger.watch` - use of the watch method without importing `wandb` ([#1311](https://github.com/Lightning-AI/lightning/pull/1311))
- Fixed `WandbLogger` to be used with 'ddp' - allow reinits in sub-processes ([#1149](https://github.com/Lightning-AI/lightning/pull/1149),
     [#1360](https://github.com/Lightning-AI/lightning/pull/1360))
- Made `training_epoch_end` behave like `validation_epoch_end` ([#1357](https://github.com/Lightning-AI/lightning/pull/1357))
- Fixed `fast_dev_run` running validation twice ([#1365](https://github.com/Lightning-AI/lightning/pull/1365))
- Fixed pickle error from quick patch `__code__` ([#1352](https://github.com/Lightning-AI/lightning/pull/1352))
- Fixed memory leak on GPU0 ([#1094](https://github.com/Lightning-AI/lightning/pull/1094),
     [#1349](https://github.com/Lightning-AI/lightning/pull/1349))
- Fixed checkpointing interval ([#1272](https://github.com/Lightning-AI/lightning/pull/1272))
- Fixed validation and training loops run the partial dataset ([#1192](https://github.com/Lightning-AI/lightning/pull/1192))
- Fixed running `on_validation_end` only on main process in DDP ([#1125](https://github.com/Lightning-AI/lightning/pull/1125))
- Fixed `load_spawn_weights` only in proc rank 0 ([#1385](https://github.com/Lightning-AI/lightning/pull/1385))
- Fixes using deprecated `use_amp` attribute ([#1145](https://github.com/Lightning-AI/lightning/pull/1145))
- Fixed Tensorboard logger error: lightning_logs directory not exists in multi-node DDP on nodes with rank != 0 ([#1377](https://github.com/Lightning-AI/lightning/pull/1377))
- Fixed `Unimplemented backend XLA` error on TPU ([#1387](https://github.com/Lightning-AI/lightning/pull/1387))

## [0.7.1] - 2020-03-07

### Fixed

- Fixes `print` issues and `data_loader` ([#1080](https://github.com/Lightning-AI/lightning/pull/1080))

## [0.7.0] - 2020-03-06

### Added

- Added automatic sampler setup. Depending on DDP or TPU, lightning configures the sampler correctly (user needs to do nothing) ([#926](https://github.com/Lightning-AI/lightning/pull/926))
- Added `reload_dataloaders_every_epoch=False` flag for trainer. Some users require reloading data every epoch ([#926](https://github.com/Lightning-AI/lightning/pull/926))
- Added `progress_bar_refresh_rate=50` flag for trainer. Throttle refresh rate on notebooks ([#926](https://github.com/Lightning-AI/lightning/pull/926))
- Updated governance docs
- Added a check to ensure that the metric used for early stopping exists before training commences ([#542](https://github.com/Lightning-AI/lightning/pull/542))
- Added `optimizer_idx` argument to `backward` hook ([#733](https://github.com/Lightning-AI/lightning/pull/733))
- Added `entity` argument to `WandbLogger` to be passed to `wandb.init` ([#783](https://github.com/Lightning-AI/lightning/pull/783))
- Added a tool for profiling training runs ([#782](https://github.com/Lightning-AI/lightning/pull/782))
- Improved flexibility for naming of TensorBoard logs, can now set `version` to a `str` to just save to that directory, and use `name=''` to prevent experiment-name directory ([#804](https://github.com/Lightning-AI/lightning/pull/804))
- Added option to specify `step` key when logging metrics ([#808](https://github.com/Lightning-AI/lightning/pull/808))
- Added `train_dataloader`, `val_dataloader` and `test_dataloader` arguments to `Trainer.fit()`, for alternative data parsing ([#759](https://github.com/Lightning-AI/lightning/pull/759))
- Added Tensor Processing Unit (TPU) support ([#868](https://github.com/Lightning-AI/lightning/pull/868))
- Added semantic segmentation example ([#751](https://github.com/Lightning-AI/lightning/pull/751),[#876](https://github.com/Lightning-AI/lightning/pull/876),
     [#881](https://github.com/Lightning-AI/lightning/pull/881))
- Split callbacks in multiple files ([#849](https://github.com/Lightning-AI/lightning/pull/849))
- Support for user defined callbacks ([#889](https://github.com/Lightning-AI/lightning/pull/889) and [#950](https://github.com/Lightning-AI/lightning/pull/950))
- Added support for multiple loggers to be passed to `Trainer` as an iterable (e.g. list, tuple, etc.) ([#903](https://github.com/Lightning-AI/lightning/pull/903))
- Added support for step-based learning rate scheduling ([#941](https://github.com/Lightning-AI/lightning/pull/941))
- Added support for logging `hparams` as dict ([#1029](https://github.com/Lightning-AI/lightning/pull/1029))
- Checkpoint and early stopping now work without val. step ([#1041](https://github.com/Lightning-AI/lightning/pull/1041))
- Support graceful training cleanup after Keyboard Interrupt ([#856](https://github.com/Lightning-AI/lightning/pull/856),
     [#1019](https://github.com/Lightning-AI/lightning/pull/1019))
- Added type hints for function arguments ([#912](https://github.com/Lightning-AI/lightning/pull/912), )
- Added default `argparser` for `Trainer` ([#952](https://github.com/Lightning-AI/lightning/pull/1023),
     [#1023](https://github.com/Lightning-AI/lightning/pull/1023))
- Added TPU gradient clipping ([#963](https://github.com/Lightning-AI/lightning/pull/963))
- Added max/min number of steps in `Trainer` ([#728](https://github.com/Lightning-AI/lightning/pull/728))

### Changed

- Improved `NeptuneLogger` by adding `close_after_fit` argument to allow logging after training([#908](https://github.com/Lightning-AI/lightning/pull/1084))
- Changed default TQDM to use `tqdm.auto` for prettier outputs in IPython notebooks ([#752](https://github.com/Lightning-AI/lightning/pull/752))
- Changed `pl.logging` to `pl.loggers` ([#767](https://github.com/Lightning-AI/lightning/pull/767))
- Moved the default `tqdm_dict` definition from Trainer to `LightningModule`, so it can be overridden by the user ([#749](https://github.com/Lightning-AI/lightning/pull/749))
- Moved functionality of `LightningModule.load_from_metrics` into `LightningModule.load_from_checkpoint` ([#995](https://github.com/Lightning-AI/lightning/pull/995))
- Changed Checkpoint path parameter from `filepath` to `dirpath` ([#1016](https://github.com/Lightning-AI/lightning/pull/1016))
- Freezed models `hparams` as `Namespace` property ([#1029](https://github.com/Lightning-AI/lightning/pull/1029))
- Dropped `logging` config in package init ([#1015](https://github.com/Lightning-AI/lightning/pull/1015))
- Renames model steps ([#1051](https://github.com/Lightning-AI/lightning/pull/1051))
  - `training_end` >> `training_epoch_end`
  - `validation_end` >> `validation_epoch_end`
  - `test_end` >> `test_epoch_end`
- Refactor dataloading, supports infinite dataloader ([#955](https://github.com/Lightning-AI/lightning/pull/955))
- Create single file in `TensorBoardLogger` ([#777](https://github.com/Lightning-AI/lightning/pull/777))

### Deprecated

- Deprecated `pl.logging` ([#767](https://github.com/Lightning-AI/lightning/pull/767))
- Deprecated `LightningModule.load_from_metrics` in favour of `LightningModule.load_from_checkpoint` ([#995](https://github.com/Lightning-AI/lightning/pull/995),
     [#1079](https://github.com/Lightning-AI/lightning/pull/1079))
- Deprecated `@data_loader` decorator ([#926](https://github.com/Lightning-AI/lightning/pull/926))
- Deprecated model steps `training_end`, `validation_end` and `test_end` ([#1051](https://github.com/Lightning-AI/lightning/pull/1051),
     [#1056](https://github.com/Lightning-AI/lightning/pull/1056))

### Removed

- Removed dependency on `pandas` ([#736](https://github.com/Lightning-AI/lightning/pull/736))
- Removed dependency on `torchvision` ([#797](https://github.com/Lightning-AI/lightning/pull/797))
- Removed dependency on `scikit-learn` ([#801](https://github.com/Lightning-AI/lightning/pull/801))

### Fixed

- Fixed a bug where early stopping `on_end_epoch` would be called inconsistently when `check_val_every_n_epoch == 0` ([#743](https://github.com/Lightning-AI/lightning/pull/743))
- Fixed a bug where the model checkpointer didn't write to the same directory as the logger ([#771](https://github.com/Lightning-AI/lightning/pull/771))
- Fixed a bug where the `TensorBoardLogger` class would create an additional empty log file during fitting ([#777](https://github.com/Lightning-AI/lightning/pull/777))
- Fixed a bug where `global_step` was advanced incorrectly when using `accumulate_grad_batches > 1` ([#832](https://github.com/Lightning-AI/lightning/pull/832))
- Fixed a bug when calling `self.logger.experiment` with multiple loggers ([#1009](https://github.com/Lightning-AI/lightning/pull/1009))
- Fixed a bug when calling `logger.append_tags` on a `NeptuneLogger` with a single tag ([#1009](https://github.com/Lightning-AI/lightning/pull/1009))
- Fixed sending back data from `.spawn` by saving and loading the trained model in/out of the process ([#1017](https://github.com/Lightning-AI/lightning/pull/1017)
- Fixed port collision on DDP ([#1010](https://github.com/Lightning-AI/lightning/pull/1010))
- Fixed/tested pass overrides ([#918](https://github.com/Lightning-AI/lightning/pull/918))
- Fixed comet logger to log after train ([#892](https://github.com/Lightning-AI/lightning/pull/892))
- Remove deprecated args to learning rate step function ([#890](https://github.com/Lightning-AI/lightning/pull/890))

## [0.6.0] - 2020-01-21

### Added

- Added support for resuming from a specific checkpoint via `resume_from_checkpoint` argument ([#516](https://github.com/Lightning-AI/lightning/pull/516))
- Added support for `ReduceLROnPlateau` scheduler ([#320](https://github.com/Lightning-AI/lightning/pull/320))
- Added support for Apex mode `O2` in conjunction with Data Parallel ([#493](https://github.com/Lightning-AI/lightning/pull/493))
- Added option (`save_top_k`) to save the top k models in the `ModelCheckpoint` class ([#128](https://github.com/Lightning-AI/lightning/pull/128))
- Added `on_train_start` and `on_train_end` hooks to `ModelHooks` ([#598](https://github.com/Lightning-AI/lightning/pull/598))
- Added `TensorBoardLogger` ([#607](https://github.com/Lightning-AI/lightning/pull/607))
- Added support for weight summary of model with multiple inputs ([#543](https://github.com/Lightning-AI/lightning/pull/543))
- Added `map_location` argument to `load_from_metrics` and `load_from_checkpoint` ([#625](https://github.com/Lightning-AI/lightning/pull/625))
- Added option to disable validation by setting `val_percent_check=0` ([#649](https://github.com/Lightning-AI/lightning/pull/649))
- Added `NeptuneLogger` class ([#648](https://github.com/Lightning-AI/lightning/pull/648))
- Added `WandbLogger` class ([#627](https://github.com/Lightning-AI/lightning/pull/627))

### Changed

- Changed the default progress bar to print to stdout instead of stderr ([#531](https://github.com/Lightning-AI/lightning/pull/531))
- Renamed `step_idx` to `step`, `epoch_idx` to `epoch`, `max_num_epochs` to `max_epochs` and `min_num_epochs` to `min_epochs` ([#589](https://github.com/Lightning-AI/lightning/pull/589))
- Renamed `total_batch_nb` to `total_batches`, `nb_val_batches` to `num_val_batches`, `nb_training_batches` to `num_training_batches`, `max_nb_epochs` to `max_epochs`, `min_nb_epochs` to `min_epochs`, `nb_test_batches` to `num_test_batches`, and `nb_val_batches` to `num_val_batches` ([#567](https://github.com/Lightning-AI/lightning/pull/567))
- Changed gradient logging to use parameter names instead of indexes ([#660](https://github.com/Lightning-AI/lightning/pull/660))
- Changed the default logger to `TensorBoardLogger` ([#609](https://github.com/Lightning-AI/lightning/pull/609))
- Changed the directory for tensorboard logging to be the same as model checkpointing ([#706](https://github.com/Lightning-AI/lightning/pull/706))

### Deprecated

- Deprecated `max_nb_epochs` and `min_nb_epochs` ([#567](https://github.com/Lightning-AI/lightning/pull/567))
- Deprecated the `on_sanity_check_start` hook in `ModelHooks` ([#598](https://github.com/Lightning-AI/lightning/pull/598))

### Removed

- Removed the `save_best_only` argument from `ModelCheckpoint`, use `save_top_k=1` instead ([#128](https://github.com/Lightning-AI/lightning/pull/128))

### Fixed

- Fixed a bug which occurred when using Adagrad with cuda ([#554](https://github.com/Lightning-AI/lightning/pull/554))
- Fixed a bug where training would be on the GPU despite setting `gpus=0` or `gpus=[]` ([#561](https://github.com/Lightning-AI/lightning/pull/561))
- Fixed an error with `print_nan_gradients` when some parameters do not require gradient ([#579](https://github.com/Lightning-AI/lightning/pull/579))
- Fixed a bug where the progress bar would show an incorrect number of total steps during the validation sanity check when using multiple validation data loaders ([#597](https://github.com/Lightning-AI/lightning/pull/597))
- Fixed support for PyTorch 1.1.0 ([#552](https://github.com/Lightning-AI/lightning/pull/552))
- Fixed an issue with early stopping when using a `val_check_interval < 1.0` in `Trainer` ([#492](https://github.com/Lightning-AI/lightning/pull/492))
- Fixed bugs relating to the `CometLogger` object that would cause it to not work properly ([#481](https://github.com/Lightning-AI/lightning/pull/481))
- Fixed a bug that would occur when returning `-1` from `on_batch_start` following an early exit or when the batch was `None` ([#509](https://github.com/Lightning-AI/lightning/pull/509))
- Fixed a potential race condition with several processes trying to create checkpoint directories ([#530](https://github.com/Lightning-AI/lightning/pull/530))
- Fixed a bug where batch 'segments' would remain on the GPU when using `truncated_bptt > 1` ([#532](https://github.com/Lightning-AI/lightning/pull/532))
- Fixed a bug when using `IterableDataset` ([#547](https://github.com/Lightning-AI/lightning/pull/547))
- Fixed a bug where `.item` was called on non-tensor objects ([#602](https://github.com/Lightning-AI/lightning/pull/602))
- Fixed a bug where `Trainer.train` would crash on an uninitialized variable if the trainer was run after resuming from a checkpoint that was already at `max_epochs` ([#608](https://github.com/Lightning-AI/lightning/pull/608))
- Fixed a bug where early stopping would begin two epochs early ([#617](https://github.com/Lightning-AI/lightning/pull/617))
- Fixed a bug where `num_training_batches` and `num_test_batches` would sometimes be rounded down to zero ([#649](https://github.com/Lightning-AI/lightning/pull/649))
- Fixed a bug where an additional batch would be processed when manually setting `num_training_batches` ([#653](https://github.com/Lightning-AI/lightning/pull/653))
- Fixed a bug when batches did not have a `.copy` method ([#701](https://github.com/Lightning-AI/lightning/pull/701))
- Fixed a bug when using `log_gpu_memory=True` in Python 3.6 ([#715](https://github.com/Lightning-AI/lightning/pull/715))
- Fixed a bug where checkpoint writing could exit before completion, giving incomplete checkpoints ([#689](https://github.com/Lightning-AI/lightning/pull/689))
- Fixed a bug where `on_train_end` was not called when ealy stopping ([#723](https://github.com/Lightning-AI/lightning/pull/723))

## [0.5.3] - 2019-11-06

### Added

- Added option to disable default logger, checkpointer, and early stopping by passing `logger=False`, `checkpoint_callback=False` and `early_stop_callback=False` respectively
- Added `CometLogger` for use with Comet.ml
- Added `val_check_interval` argument to `Trainer` allowing validition to be performed at every given number of batches
- Added functionality to save and load hyperparameters using the standard checkpoint mechanism
- Added call to `torch.cuda.empty_cache` before training starts
- Added option for user to override the call t `backward`
- Added support for truncated backprop through time via the `truncated_bptt_steps` argument in `Trainer`
- Added option to operate on all outputs from `training_step` in DDP2
- Added a hook for modifying DDP init
- Added a hook for modifying Apex

### Changed

- Changed experiment version to be padded with zeros (e.g. `/dir/version_9` becomes `/dir/version_0009`)
- Changed callback metrics to include any metrics given in logs or progress bar
- Changed the default for `save_best_only` in `ModelCheckpoint` to `True`
- Added `tng_data_loader` for backwards compatibility
- Renamed `MLFlowLogger.client` to `MLFlowLogger.experiment` for consistency
- Moved `global_step` increment to happen after the batch has been processed
- Changed weights restore to first attempt HPC weights before restoring normally, preventing both weights being restored and running out of memory
- Changed progress bar functionality to add multiple progress bars for train/val/test
- Changed calls to `print` to use `logging` instead

### Deprecated

- Deprecated `tng_dataloader`

### Fixed

- Fixed an issue where the number of batches was off by one during training
- Fixed a bug that occurred when setting a checkpoint callback and `early_stop_callback=False`
- Fixed an error when importing CometLogger
- Fixed a bug where the `gpus` argument had some unexpected behaviour
- Fixed a bug where the computed total number of batches was sometimes incorrect
- Fixed a bug where the progress bar would sometimes not show the total number of batches in test mode
- Fixed a bug when using the `log_gpu_memory='min_max'` option in `Trainer`
- Fixed a bug where checkpointing would sometimes erase the current directory

## [0.5.2] - 2019-10-10

### Added

- Added `weights_summary` argument to `Trainer` to be set to `full` (full summary), `top` (just top level modules) or other
- Added `tags` argument to `MLFlowLogger`

### Changed

- Changed default for `amp_level` to `O1`

### Removed

- Removed the `print_weights_summary` argument from `Trainer`

### Fixed

- Fixed a bug where logs were not written properly
- Fixed a bug where `logger.finalize` wasn't called after training is complete
- Fixed callback metric errors in DDP
- Fixed a bug where `TestTubeLogger` didn't log to the correct directory

## [0.5.1] - 2019-10-05

### Added

- Added the `LightningLoggerBase` class for experiment loggers
- Added `MLFlowLogger` for logging with `mlflow`
- Added `TestTubeLogger` for logging with `test_tube`
- Added a different implementation of DDP (`distributed_backed='ddp2'`) where every node has one model using all GPUs
- Added support for optimisers which require a closure (e.g. LBFGS)
- Added automatic `MASTER_PORT` default for DDP when not set manually
- Added new GPU memory logging options `'min_max'` (log only the min/max utilization) and `'all'` (log all the GPU memory)

### Changed

- Changed schedulers to always be called with the current epoch
- Changed `test_tube` to an optional dependency
- Changed data loaders to internally use a getter instead of a python property
- Disabled auto GPU loading when restoring weights to prevent out of memory errors
- Changed logging, early stopping and checkpointing to occur by default

### Fixed

- Fixed a bug with samplers that do not specify `set_epoch`
- Fixed a bug when using the `MLFlowLogger` with unsupported data types, this will now raise a warning
- Fixed a bug where gradient norms were always zero using `track_grad_norm`
- Fixed a bug which causes a crash when logging memory

## [0.5.0] - 2019-09-26

### Changed

- Changed `data_batch` argument to `batch` throughout
- Changed `batch_i` argument to `batch_idx` throughout
- Changed `tng_dataloader` method to `train_dataloader`
- Changed `on_tng_metrics` method to `on_training_metrics`
- Changed `gradient_clip` argument to `gradient_clip_val`
- Changed `add_log_row_interval` to `row_log_interval`

### Fixed

- Fixed a bug with tensorboard logging in multi-gpu setup

## [0.4.9] - 2019-09-16

### Added

- Added the flag `log_gpu_memory` to `Trainer` to deactivate logging of GPU memory utilization
- Added SLURM resubmit functionality (port from test-tube)
- Added optional weight_save_path to trainer to remove the need for a checkpoint_callback when using cluster training
- Added option to use single gpu per node with `DistributedDataParallel`

### Changed

- Changed functionality of `validation_end` and `test_end` with multiple dataloaders to be given all of the dataloaders at once rather than in separate calls
- Changed print_nan_grads to only print the parameter value and gradients when they contain NaN
- Changed gpu API to take integers as well (e.g. `gpus=2` instead of `gpus=[0, 1]`)
- All models now loaded on to CPU to avoid device and out of memory issues in PyTorch

### Fixed

- Fixed a bug where data types that implement `.to` but not `.cuda` would not be properly moved onto the GPU
- Fixed a bug where data would not be re-shuffled every epoch when using a `DistributedSampler`

## [0.4.8] - 2019-08-31

### Added

- Added `test_step` and `test_end` methods, used when `Trainer.test` is called
- Added `GradientAccumulationScheduler` callback which can be used to schedule changes to the number of accumulation batches
- Added option to skip the validation sanity check by setting `nb_sanity_val_steps = 0`

### Fixed

- Fixed a bug when setting `nb_sanity_val_steps = 0`

## [0.4.7] - 2019-08-24

### Changed

- Changed the default `val_check_interval` to `1.0`
- Changed defaults for `nb_val_batches`, `nb_tng_batches` and `nb_test_batches` to 0

### Fixed

- Fixed a bug where the full validation set as used despite setting `val_percent_check`
- Fixed a bug where an `Exception` was thrown when using a data set containing a single batch
- Fixed a bug where an `Exception` was thrown if no `val_dataloader` was given
- Fixed a bug where tuples were not properly transferred to the GPU
- Fixed a bug where data of a non standard type was not properly handled by the trainer
- Fixed a bug when loading data as a tuple
- Fixed a bug where `AttributeError` could be suppressed by the `Trainer`

## [0.4.6] - 2019-08-15

### Added

- Added support for data to be given as a `dict` or `list` with a single gpu
- Added support for `configure_optimizers` to return a single optimizer, two list (optimizers and schedulers), or a single list

### Fixed

- Fixed a bug where returning just an optimizer list (i.e. without schedulers) from `configure_optimizers` would throw an `Exception`

## [0.4.5] - 2019-08-13

### Added

- Added `optimizer_step` method that can be overridden to change the standard optimizer behaviour

## [0.4.4] - 2019-08-12

### Added

- Added support for multiple validation dataloaders
- Added support for latest test-tube logger (optimised for `torch==1.2.0`)

### Changed

- `validation_step` and `val_dataloader` are now optional
- `lr_scheduler` is now activated after epoch

### Fixed

- Fixed a bug where a warning would show when using `lr_scheduler` in `torch>1.1.0`
- Fixed a bug where an `Exception` would be thrown if using `torch.DistributedDataParallel` without using a `DistributedSampler`, this now throws a `Warning` instead

## [0.4.3] - 2019-08-10

### Fixed

- Fixed a bug where accumulate gradients would scale the loss incorrectly

## [0.4.2] - 2019-08-08

### Changed

- Changed install requirement to `torch==1.2.0`

## [0.4.1] - 2019-08-08

### Changed

- Changed install requirement to `torch==1.1.0`

## [0.4.0] - 2019-08-08

### Added

- Added 16-bit support for a single GPU
- Added support for training continuation (preserves epoch, global step etc.)

### Changed

- Changed `training_step` and `validation_step`, outputs will no longer be automatically reduced

### Removed

- Removed need for `Experiment` object in `Trainer`

### Fixed

- Fixed issues with reducing outputs from generative models (such as images and text)

## [0.3.6] - 2019-07-25

### Added

- Added a decorator to do lazy data loading internally

### Fixed

- Fixed a bug where `Experiment` object was not process safe, potentially causing logs to be overwritten

## [0.3.5] - 2019-07-25

## [0.3.4] - 2019-07-22

## [0.3.3] - 2019-07-22

## [0.3.2] - 2019-07-21

## [0.3.1] - 2019-07-21

## [0.2.x] - 2019-07-09

## [0.1.x] - 2019-06-DD<|MERGE_RESOLUTION|>--- conflicted
+++ resolved
@@ -4,24 +4,12 @@
 
 The format is based on [Keep a Changelog](http://keepachangelog.com/en/1.0.0/).
 
-<<<<<<< HEAD
-=======
-
->>>>>>> 669486af
+
 ## [unreleased] - YYYY-MM-DD
 
 ### Added
 
-<<<<<<< HEAD
 - WeightAveraging callback that wraps the PyTorch AveragedModel class ([#20545](https://github.com/Lightning-AI/pytorch-lightning/pull/20545))
-
-### Changed
-
-### Removed
-
-### Fixed
-
-=======
 - Add enable_autolog_hparams argument to Trainer ([#20593](https://github.com/Lightning-AI/pytorch-lightning/pull/20593))
 
 
@@ -66,7 +54,6 @@
 - Error when logging to MLFlow deleted experiment ([#20556](https://github.com/Lightning-AI/pytorch-lightning/pull/20556))
 
 
->>>>>>> 669486af
 ## [2.5.0] - 2024-12-19
 
 ### Added
