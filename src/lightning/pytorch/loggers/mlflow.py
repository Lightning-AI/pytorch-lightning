# Copyright The Lightning AI team.
#
# Licensed under the Apache License, Version 2.0 (the "License");
# you may not use this file except in compliance with the License.
# You may obtain a copy of the License at
#
#     http://www.apache.org/licenses/LICENSE-2.0
#
# Unless required by applicable law or agreed to in writing, software
# distributed under the License is distributed on an "AS IS" BASIS,
# WITHOUT WARRANTIES OR CONDITIONS OF ANY KIND, either express or implied.
# See the License for the specific language governing permissions and
# limitations under the License.
"""
MLflow Logger
-------------
"""

import os
from argparse import Namespace
<<<<<<< HEAD
from collections.abc import Callable, Mapping
from pathlib import Path
from time import time
from typing import TYPE_CHECKING, Any, Literal
=======
from collections.abc import Mapping
from typing import TYPE_CHECKING, Any, Literal, Optional, Union
>>>>>>> 9a10959f

from typing_extensions import override

from lightning.fabric.utilities.imports import _raise_enterprise_not_available
from lightning.pytorch.callbacks.model_checkpoint import ModelCheckpoint
from lightning.pytorch.loggers.logger import Logger, rank_zero_experiment
from lightning.pytorch.utilities.rank_zero import rank_zero_only

if TYPE_CHECKING:
    from mlflow.tracking import MlflowClient


class MLFlowLogger(Logger):
    """Log using `MLflow <https://mlflow.org>`_.

    Install it with pip:

    .. code-block:: bash

        pip install mlflow  # or mlflow-skinny

    .. code-block:: python

        from lightning.pytorch import Trainer
        from lightning.pytorch.loggers import MLFlowLogger

        mlf_logger = MLFlowLogger(experiment_name="lightning_logs", tracking_uri="file:./ml-runs")
        trainer = Trainer(logger=mlf_logger)

    Use the logger anywhere in your :class:`~lightning.pytorch.core.LightningModule` as follows:

    .. code-block:: python

        from lightning.pytorch import LightningModule


        class LitModel(LightningModule):
            def training_step(self, batch, batch_idx):
                # example
                self.logger.experiment.whatever_ml_flow_supports(...)

            def any_lightning_module_function_or_hook(self):
                self.logger.experiment.whatever_ml_flow_supports(...)

    Args:
        experiment_name: The name of the experiment.
        run_name: Name of the new run. The `run_name` is internally stored as a ``mlflow.runName`` tag.
            If the ``mlflow.runName`` tag has already been set in `tags`, the value is overridden by the `run_name`.
        tracking_uri: Address of local or remote tracking server.
            If not provided, defaults to `MLFLOW_TRACKING_URI` environment variable if set, otherwise it falls
            back to `file:<save_dir>`.
        tags: A dictionary tags for the experiment.
        save_dir: A path to a local directory where the MLflow runs get saved.
            Defaults to `./mlruns` if `tracking_uri` is not provided.
            Has no effect if `tracking_uri` is provided.
        log_model: Log checkpoints created by :class:`~lightning.pytorch.callbacks.model_checkpoint.ModelCheckpoint`
            as MLFlow artifacts.

            * if ``log_model == 'all'``, checkpoints are logged during training.
            * if ``log_model == True``, checkpoints are logged at the end of training, except when
              :paramref:`~lightning.pytorch.callbacks.Checkpoint.save_top_k` ``== -1``
              which also logs every checkpoint during training.
            * if ``log_model == False`` (default), no checkpoint is logged.

        prefix: A string to put at the beginning of metric keys.
        artifact_location: The location to store run artifacts. If not provided, the server picks an appropriate
            default.
        run_id: The run identifier of the experiment. If not provided, a new run is started.
        synchronous: Hints mlflow whether to block the execution for every logging call until complete where
            applicable. Requires mlflow >= 2.8.0

    Raises:
        ModuleNotFoundError:
            If required MLFlow package is not installed on the device.

    """

    LOGGER_JOIN_CHAR = "-"

    def __init__(
        self,
        experiment_name: str = "lightning_logs",
        run_name: str | None = None,
        tracking_uri: str | None = os.getenv("MLFLOW_TRACKING_URI"),
        tags: dict[str, Any] | None = None,
        save_dir: str | None = "./mlruns",
        log_model: Literal[True, False, "all"] = False,
        prefix: str = "",
        artifact_location: str | None = None,
        run_id: str | None = None,
        synchronous: bool | None = None,
    ):
        _raise_enterprise_not_available()
        from pytorch_lightning_enterprise.loggers.mlflow import MLFlowLogger as EnterpriseMLFlowLogger

        super().__init__()
<<<<<<< HEAD
        if not tracking_uri:
            tracking_uri = f"{LOCAL_FILE_URI_PREFIX}{save_dir}"

        self._experiment_name = experiment_name
        self._experiment_id: str | None = None
        self._tracking_uri = tracking_uri
        self._run_name = run_name
        self._run_id = run_id
        self.tags = tags
        self._log_model = log_model
        self._logged_model_time: dict[str, float] = {}
        self._checkpoint_callback: ModelCheckpoint | None = None
        self._prefix = prefix
        self._artifact_location = artifact_location
        self._log_batch_kwargs = {} if synchronous is None else {"synchronous": synchronous}
        self._initialized = False

        from mlflow.tracking import MlflowClient

        self._mlflow_client = MlflowClient(tracking_uri)
=======
        self.logger_impl = EnterpriseMLFlowLogger(
            experiment_name=experiment_name,
            run_name=run_name,
            tracking_uri=tracking_uri,
            tags=tags,
            save_dir=save_dir,
            log_model=log_model,
            prefix=prefix,
            artifact_location=artifact_location,
            run_id=run_id,
            synchronous=synchronous,
        )
>>>>>>> 9a10959f

    @property
    @rank_zero_experiment
    def experiment(self) -> "MlflowClient":
        r"""Actual MLflow object. To use MLflow features in your :class:`~lightning.pytorch.core.LightningModule` do the
        following.

        Example::

            self.logger.experiment.some_mlflow_function()

        """
        return self.logger_impl.experiment

    @property
    def run_id(self) -> str | None:
        """Create the experiment if it does not exist to get the run id.

        Returns:
            The run id.

        """
        return self.logger_impl.run_id

    @property
    def experiment_id(self) -> str | None:
        """Create the experiment if it does not exist to get the experiment id.

        Returns:
            The experiment id.

        """
        return self.logger_impl.experiment_id

    @override
    @rank_zero_only
<<<<<<< HEAD
    def log_hyperparams(self, params: dict[str, Any] | Namespace) -> None:
        params = _convert_params(params)
        params = _flatten_dict(params)

        from mlflow.entities import Param

        # Truncate parameter values to 250 characters.
        # TODO: MLflow 1.28 allows up to 500 characters: https://github.com/mlflow/mlflow/releases/tag/v1.28.0
        params_list = [Param(key=k, value=str(v)[:250]) for k, v in params.items()]

        # Log in chunks of 100 parameters (the maximum allowed by MLflow).
        for idx in range(0, len(params_list), 100):
            self.experiment.log_batch(run_id=self.run_id, params=params_list[idx : idx + 100], **self._log_batch_kwargs)

    @override
    @rank_zero_only
    def log_metrics(self, metrics: Mapping[str, float], step: int | None = None) -> None:
        assert rank_zero_only.rank == 0, "experiment tried to log from global_rank != 0"

        from mlflow.entities import Metric

        metrics = _add_prefix(metrics, self._prefix, self.LOGGER_JOIN_CHAR)
        metrics_list: list[Metric] = []

        timestamp_ms = int(time() * 1000)
        for k, v in metrics.items():
            if isinstance(v, str):
                log.warning(f"Discarding metric with string value {k}={v}.")
                continue

            new_k = re.sub("[^a-zA-Z0-9_/. -]+", "", k)
            if k != new_k:
                rank_zero_warn(
                    "MLFlow only allows '_', '/', '.' and ' ' special characters in metric name."
                    f" Replacing {k} with {new_k}.",
                    category=RuntimeWarning,
                )
                k = new_k
            metrics_list.append(Metric(key=k, value=v, timestamp=timestamp_ms, step=step or 0))

        self.experiment.log_batch(run_id=self.run_id, metrics=metrics_list, **self._log_batch_kwargs)
=======
    def log_hyperparams(self, params: Union[dict[str, Any], Namespace]) -> None:
        return self.logger_impl.log_hyperparams(params)

    @override
    @rank_zero_only
    def log_metrics(self, metrics: Mapping[str, float], step: Optional[int] = None) -> None:
        return self.logger_impl.log_metrics(metrics, step)
>>>>>>> 9a10959f

    @override
    @rank_zero_only
    def finalize(self, status: str = "success") -> None:
        return self.logger_impl.finalize(status)

    @property
    @override
    def save_dir(self) -> str | None:
        """The root file directory in which MLflow experiments are saved.

        Return:
            Local path to the root experiment directory if the tracking uri is local.
            Otherwise returns `None`.

        """
        return self.logger_impl.save_dir

    @property
    @override
    def name(self) -> str | None:
        """Get the experiment id.

        Returns:
            The experiment id.

        """
        return self.logger_impl.name

    @property
    @override
    def version(self) -> str | None:
        """Get the run id.

        Returns:
            The run id.

        """
        return self.logger_impl.version

    @override
    def after_save_checkpoint(self, checkpoint_callback: ModelCheckpoint) -> None:
        return self.logger_impl.after_save_checkpoint(checkpoint_callback)<|MERGE_RESOLUTION|>--- conflicted
+++ resolved
@@ -18,15 +18,8 @@
 
 import os
 from argparse import Namespace
-<<<<<<< HEAD
-from collections.abc import Callable, Mapping
-from pathlib import Path
-from time import time
-from typing import TYPE_CHECKING, Any, Literal
-=======
 from collections.abc import Mapping
 from typing import TYPE_CHECKING, Any, Literal, Optional, Union
->>>>>>> 9a10959f
 
 from typing_extensions import override
 
@@ -123,28 +116,6 @@
         from pytorch_lightning_enterprise.loggers.mlflow import MLFlowLogger as EnterpriseMLFlowLogger
 
         super().__init__()
-<<<<<<< HEAD
-        if not tracking_uri:
-            tracking_uri = f"{LOCAL_FILE_URI_PREFIX}{save_dir}"
-
-        self._experiment_name = experiment_name
-        self._experiment_id: str | None = None
-        self._tracking_uri = tracking_uri
-        self._run_name = run_name
-        self._run_id = run_id
-        self.tags = tags
-        self._log_model = log_model
-        self._logged_model_time: dict[str, float] = {}
-        self._checkpoint_callback: ModelCheckpoint | None = None
-        self._prefix = prefix
-        self._artifact_location = artifact_location
-        self._log_batch_kwargs = {} if synchronous is None else {"synchronous": synchronous}
-        self._initialized = False
-
-        from mlflow.tracking import MlflowClient
-
-        self._mlflow_client = MlflowClient(tracking_uri)
-=======
         self.logger_impl = EnterpriseMLFlowLogger(
             experiment_name=experiment_name,
             run_name=run_name,
@@ -157,7 +128,6 @@
             run_id=run_id,
             synchronous=synchronous,
         )
->>>>>>> 9a10959f
 
     @property
     @rank_zero_experiment
@@ -194,49 +164,6 @@
 
     @override
     @rank_zero_only
-<<<<<<< HEAD
-    def log_hyperparams(self, params: dict[str, Any] | Namespace) -> None:
-        params = _convert_params(params)
-        params = _flatten_dict(params)
-
-        from mlflow.entities import Param
-
-        # Truncate parameter values to 250 characters.
-        # TODO: MLflow 1.28 allows up to 500 characters: https://github.com/mlflow/mlflow/releases/tag/v1.28.0
-        params_list = [Param(key=k, value=str(v)[:250]) for k, v in params.items()]
-
-        # Log in chunks of 100 parameters (the maximum allowed by MLflow).
-        for idx in range(0, len(params_list), 100):
-            self.experiment.log_batch(run_id=self.run_id, params=params_list[idx : idx + 100], **self._log_batch_kwargs)
-
-    @override
-    @rank_zero_only
-    def log_metrics(self, metrics: Mapping[str, float], step: int | None = None) -> None:
-        assert rank_zero_only.rank == 0, "experiment tried to log from global_rank != 0"
-
-        from mlflow.entities import Metric
-
-        metrics = _add_prefix(metrics, self._prefix, self.LOGGER_JOIN_CHAR)
-        metrics_list: list[Metric] = []
-
-        timestamp_ms = int(time() * 1000)
-        for k, v in metrics.items():
-            if isinstance(v, str):
-                log.warning(f"Discarding metric with string value {k}={v}.")
-                continue
-
-            new_k = re.sub("[^a-zA-Z0-9_/. -]+", "", k)
-            if k != new_k:
-                rank_zero_warn(
-                    "MLFlow only allows '_', '/', '.' and ' ' special characters in metric name."
-                    f" Replacing {k} with {new_k}.",
-                    category=RuntimeWarning,
-                )
-                k = new_k
-            metrics_list.append(Metric(key=k, value=v, timestamp=timestamp_ms, step=step or 0))
-
-        self.experiment.log_batch(run_id=self.run_id, metrics=metrics_list, **self._log_batch_kwargs)
-=======
     def log_hyperparams(self, params: Union[dict[str, Any], Namespace]) -> None:
         return self.logger_impl.log_hyperparams(params)
 
@@ -244,7 +171,6 @@
     @rank_zero_only
     def log_metrics(self, metrics: Mapping[str, float], step: Optional[int] = None) -> None:
         return self.logger_impl.log_metrics(metrics, step)
->>>>>>> 9a10959f
 
     @override
     @rank_zero_only
