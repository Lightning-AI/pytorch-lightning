--- conflicted
+++ resolved
@@ -20,7 +20,7 @@
 import os
 from argparse import Namespace
 from collections.abc import Mapping
-from typing import TYPE_CHECKING, Any, Literal, Union
+from typing import TYPE_CHECKING, Any, Literal, Optional, Union
 
 from lightning_utilities.core.imports import RequirementCache
 from torch import Tensor
@@ -199,13 +199,13 @@
     def __init__(
         self,
         *,
-        api_key: str | None = None,
-        workspace: str | None = None,
-        project: str | None = None,
-        experiment_key: str | None = None,
-        mode: Literal["get_or_create", "get", "create"] | None = None,
-        online: bool | None = None,
-        prefix: str | None = None,
+        api_key: Optional[str] = None,
+        workspace: Optional[str] = None,
+        project: Optional[str] = None,
+        experiment_key: Optional[str] = None,
+        mode: Optional[Literal["get_or_create", "get", "create"]] = None,
+        online: Optional[bool] = None,
+        prefix: Optional[str] = None,
         **kwargs: Any,
     ):
         if not _COMET_AVAILABLE:
@@ -322,15 +322,6 @@
 
     @override
     @rank_zero_only
-<<<<<<< HEAD
-    def log_hyperparams(self, params: dict[str, Any] | Namespace) -> None:
-        return self.logger_impl.log_hyperparams(params)
-
-    @override
-    @rank_zero_only
-    def log_metrics(self, metrics: Mapping[str, Tensor | float], step: Optional[int] = None) -> None:
-        return self.logger_impl.log_metrics(metrics, step)
-=======
     def log_hyperparams(self, params: Union[dict[str, Any], Namespace]) -> None:
         params = _convert_params(params)
         self.experiment.__internal_api__log_parameters__(
@@ -358,7 +349,6 @@
             prefix=self._prefix,
             framework=FRAMEWORK_NAME,
         )
->>>>>>> 79ffe502
 
     @override
     @rank_zero_only
@@ -375,7 +365,7 @@
 
     @property
     @override
-    def save_dir(self) -> str | None:
+    def save_dir(self) -> Optional[str]:
         """Gets the save directory.
 
         Returns:
@@ -386,7 +376,7 @@
 
     @property
     @override
-    def name(self) -> str | None:
+    def name(self) -> Optional[str]:
         """Gets the project name.
 
         Returns:
@@ -397,7 +387,7 @@
 
     @property
     @override
-    def version(self) -> str | None:
+    def version(self) -> Optional[str]:
         """Gets the version.
 
         Returns:
