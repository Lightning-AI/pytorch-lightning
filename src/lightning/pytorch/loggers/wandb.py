# Copyright The Lightning AI team.
#
# Licensed under the Apache License, Version 2.0 (the "License");
# you may not use this file except in compliance with the License.
# You may obtain a copy of the License at
#
#     http://www.apache.org/licenses/LICENSE-2.0
#
# Unless required by applicable law or agreed to in writing, software
# distributed under the License is distributed on an "AS IS" BASIS,
# WITHOUT WARRANTIES OR CONDITIONS OF ANY KIND, either express or implied.
# See the License for the specific language governing permissions and
# limitations under the License.
"""
Weights and Biases Logger
-------------------------
"""

from argparse import Namespace
from collections.abc import Mapping
<<<<<<< HEAD
from pathlib import Path
from typing import TYPE_CHECKING, Any, Literal, Union
=======
from typing import TYPE_CHECKING, Any, Literal, Optional, Union
>>>>>>> 9a10959f

import torch.nn as nn
from typing_extensions import override

from lightning.fabric.utilities.imports import _raise_enterprise_not_available
from lightning.fabric.utilities.types import _PATH
from lightning.pytorch.callbacks.model_checkpoint import ModelCheckpoint
from lightning.pytorch.loggers.logger import Logger, rank_zero_experiment
from lightning.pytorch.utilities.rank_zero import rank_zero_only

if TYPE_CHECKING:
    from wandb import Artifact
    from wandb.sdk.lib import RunDisabled
    from wandb.wandb_run import Run


class WandbLogger(Logger):
    r"""Log using `Weights and Biases <https://docs.wandb.ai/guides/integrations/lightning>`_.

    **Installation and set-up**

    Install with pip:

    .. code-block:: bash

        pip install wandb

    Create a `WandbLogger` instance:

    .. code-block:: python

        from lightning.pytorch.loggers import WandbLogger

        wandb_logger = WandbLogger(project="MNIST")

    Pass the logger instance to the `Trainer`:

    .. code-block:: python

        trainer = Trainer(logger=wandb_logger)

    A new W&B run will be created when training starts if you have not created one manually before with `wandb.init()`.

    **Log metrics**

    Log from :class:`~lightning.pytorch.core.LightningModule`:

    .. code-block:: python

        class LitModule(LightningModule):
            def training_step(self, batch, batch_idx):
                self.log("train/loss", loss)

    Use directly wandb module:

    .. code-block:: python

        wandb.log({"train/loss": loss})

    **Log hyper-parameters**

    Save :class:`~lightning.pytorch.core.LightningModule` parameters:

    .. code-block:: python

        class LitModule(LightningModule):
            def __init__(self, *args, **kwarg):
                self.save_hyperparameters()

    Add other config parameters:

    .. code-block:: python

        # add one parameter
        wandb_logger.experiment.config["key"] = value

        # add multiple parameters
        wandb_logger.experiment.config.update({key1: val1, key2: val2})

        # use directly wandb module
        wandb.config["key"] = value
        wandb.config.update()

    **Log gradients, parameters and model topology**

    Call the `watch` method for automatically tracking gradients:

    .. code-block:: python

        # log gradients and model topology
        wandb_logger.watch(model)

        # log gradients, parameter histogram and model topology
        wandb_logger.watch(model, log="all")

        # change log frequency of gradients and parameters (100 steps by default)
        wandb_logger.watch(model, log_freq=500)

        # do not log graph (in case of errors)
        wandb_logger.watch(model, log_graph=False)

    The `watch` method adds hooks to the model which can be removed at the end of training:

    .. code-block:: python

        wandb_logger.experiment.unwatch(model)

    **Log model checkpoints**

    Log model checkpoints at the end of training:

    .. code-block:: python

        wandb_logger = WandbLogger(log_model=True)

    Log model checkpoints as they get created during training:

    .. code-block:: python

        wandb_logger = WandbLogger(log_model="all")

    Custom checkpointing can be set up through :class:`~lightning.pytorch.callbacks.ModelCheckpoint`:

    .. code-block:: python

        # log model only if `val_accuracy` increases
        wandb_logger = WandbLogger(log_model="all")
        checkpoint_callback = ModelCheckpoint(monitor="val_accuracy", mode="max")
        trainer = Trainer(logger=wandb_logger, callbacks=[checkpoint_callback])

    `latest` and `best` aliases are automatically set to easily retrieve a model checkpoint:

    .. code-block:: python

        # reference can be retrieved in artifacts panel
        # "VERSION" can be a version (ex: "v2") or an alias ("latest or "best")
        checkpoint_reference = "USER/PROJECT/MODEL-RUN_ID:VERSION"

        # download checkpoint locally (if not already cached)
        run = wandb.init(project="MNIST")
        artifact = run.use_artifact(checkpoint_reference, type="model")
        artifact_dir = artifact.download()

        # load checkpoint
        model = LitModule.load_from_checkpoint(Path(artifact_dir) / "model.ckpt")

    **Log media**

    Log text with:

    .. code-block:: python

        # using columns and data
        columns = ["input", "label", "prediction"]
        data = [["cheese", "english", "english"], ["fromage", "french", "spanish"]]
        wandb_logger.log_text(key="samples", columns=columns, data=data)

        # using a pandas DataFrame
        wandb_logger.log_text(key="samples", dataframe=my_dataframe)

    Log images with:

    .. code-block:: python

        # using tensors, numpy arrays or PIL images
        wandb_logger.log_image(key="samples", images=[img1, img2])

        # adding captions
        wandb_logger.log_image(key="samples", images=[img1, img2], caption=["tree", "person"])

        # using file path
        wandb_logger.log_image(key="samples", images=["img_1.jpg", "img_2.jpg"])

    More arguments can be passed for logging segmentation masks and bounding boxes. Refer to
    `Image Overlays documentation <https://docs.wandb.ai/guides/track/log/media#image-overlays>`_.

    **Log Tables**

    `W&B Tables <https://docs.wandb.ai/guides/tables/visualize-tables>`_ can be used to log,
    query and analyze tabular data.

    They support any type of media (text, image, video, audio, molecule, html, etc) and are great for storing,
    understanding and sharing any form of data, from datasets to model predictions.

    .. code-block:: python

        columns = ["caption", "image", "sound"]
        data = [["cheese", wandb.Image(img_1), wandb.Audio(snd_1)], ["wine", wandb.Image(img_2), wandb.Audio(snd_2)]]
        wandb_logger.log_table(key="samples", columns=columns, data=data)


    **Downloading and Using Artifacts**

    To download an artifact without starting a run, call the ``download_artifact``
    function on the class:

    .. code-block:: python

        from lightning.pytorch.loggers import WandbLogger

        artifact_dir = WandbLogger.download_artifact(artifact="path/to/artifact")

    To download an artifact and link it to an ongoing run call the ``download_artifact``
    function on the logger instance:

    .. code-block:: python

        class MyModule(LightningModule):
            def any_lightning_module_function_or_hook(self):
                self.logger.download_artifact(artifact="path/to/artifact")

    To link an artifact from a previous run you can use ``use_artifact`` function:

    .. code-block:: python

        from lightning.pytorch.loggers import WandbLogger

        wandb_logger = WandbLogger(project="my_project", name="my_run")
        wandb_logger.use_artifact(artifact="path/to/artifact")

    See Also:
        - `Demo in Google Colab <http://wandb.me/lightning>`__ with hyperparameter search and model logging
        - `W&B Documentation <https://docs.wandb.ai/guides/integrations/lightning>`__

    Args:
        name: Display name for the run.
        save_dir: Path where data is saved.
        version: Sets the version, mainly used to resume a previous run.
        offline: Run offline (data can be streamed later to wandb servers).
        dir: Same as save_dir.
        id: Same as version.
        anonymous: Enables or explicitly disables anonymous logging.
        project: The name of the project to which this run will belong. If not set, the environment variable
            `WANDB_PROJECT` will be used as a fallback. If both are not set, it defaults to ``'lightning_logs'``.
        log_model: Log checkpoints created by :class:`~lightning.pytorch.callbacks.ModelCheckpoint`
            as W&B artifacts. `latest` and `best` aliases are automatically set.

            * if ``log_model == 'all'``, checkpoints are logged during training.
            * if ``log_model == True``, checkpoints are logged at the end of training, except when
              :paramref:`~lightning.pytorch.callbacks.ModelCheckpoint.save_top_k` ``== -1``
              which also logs every checkpoint during training.
            * if ``log_model == False`` (default), no checkpoint is logged.

        prefix: A string to put at the beginning of metric keys.
        experiment: WandB experiment object. Automatically set when creating a run.
        checkpoint_name: Name of the model checkpoint artifact being logged.
        add_file_policy: If "mutable", copies file to tempdirectory before upload.
        \**kwargs: Arguments passed to :func:`wandb.init` like `entity`, `group`, `tags`, etc.

    Raises:
        ModuleNotFoundError:
            If required WandB package is not installed on the device.
        MisconfigurationException:
            If both ``log_model`` and ``offline`` is set to ``True``.

    """

    LOGGER_JOIN_CHAR = "-"

    def __init__(
        self,
        name: str | None = None,
        save_dir: _PATH = ".",
        version: str | None = None,
        offline: bool = False,
        dir: _PATH | None = None,
        id: str | None = None,
        anonymous: bool | None = None,
        project: str | None = None,
        log_model: Literal["all"] | bool = False,
        experiment: Union["Run", "RunDisabled", None] = None,
        prefix: str = "",
        checkpoint_name: str | None = None,
        add_file_policy: Literal["mutable", "immutable"] = "mutable",
        **kwargs: Any,
    ) -> None:
        _raise_enterprise_not_available()

        super().__init__()
        from pytorch_lightning_enterprise.loggers.wandb import WandbLogger as EnterpriseWandbLogger

        self.logger_impl = EnterpriseWandbLogger(
            name=name,
            save_dir=save_dir,
            version=version,
            offline=offline,
            dir=dir,
            id=id,
            anonymous=anonymous,
            project=project,
            log_model=log_model,
            experiment=experiment,
            prefix=prefix,
            checkpoint_name=checkpoint_name,
            add_file_policy=add_file_policy,
            **kwargs,
        )

    @property
    @rank_zero_experiment
    def experiment(self) -> Union["Run", "RunDisabled"]:
        r"""Actual wandb object. To use wandb features in your :class:`~lightning.pytorch.core.LightningModule` do the
        following.

        Example::

        .. code-block:: python

            self.logger.experiment.some_wandb_function()

        """
        return self.logger_impl.experiment

    def watch(
        self, model: nn.Module, log: str | None = "gradients", log_freq: int = 100, log_graph: bool = True
    ) -> None:
        self.experiment.watch(model, log=log, log_freq=log_freq, log_graph=log_graph)

    @override
    @rank_zero_only
<<<<<<< HEAD
    def log_hyperparams(self, params: dict[str, Any] | Namespace) -> None:
        params = _convert_params(params)
        params = _sanitize_callable_params(params)
        params = _convert_json_serializable(params)
        self.experiment.config.update(params, allow_val_change=True)

    @override
    @rank_zero_only
    def log_metrics(self, metrics: Mapping[str, float], step: int | None = None) -> None:
        assert rank_zero_only.rank == 0, "experiment tried to log from global_rank != 0"

        metrics = _add_prefix(metrics, self._prefix, self.LOGGER_JOIN_CHAR)
        if step is not None and not self._wandb_init.get("sync_tensorboard"):
            self.experiment.log(dict(metrics, **{"trainer/global_step": step}))
        else:
            self.experiment.log(metrics)
=======
    def log_hyperparams(self, params: Union[dict[str, Any], Namespace]) -> None:
        return self.logger_impl.log_hyperparams(params)

    @override
    @rank_zero_only
    def log_metrics(self, metrics: Mapping[str, float], step: Optional[int] = None) -> None:
        return self.logger_impl.log_metrics(metrics, step)
>>>>>>> 9a10959f

    @rank_zero_only
    def log_table(
        self,
        key: str,
        columns: list[str] | None = None,
        data: list[list[Any]] | None = None,
        dataframe: Any = None,
        step: int | None = None,
    ) -> None:
        """Log a Table containing any object type (text, image, audio, video, molecule, html, etc).

        Can be defined either with `columns` and `data` or with `dataframe`.

        """
        return self.logger_impl.log_table(key, columns, data, dataframe, step)

    @rank_zero_only
    def log_text(
        self,
        key: str,
        columns: list[str] | None = None,
        data: list[list[str]] | None = None,
        dataframe: Any = None,
        step: int | None = None,
    ) -> None:
        """Log text as a Table.

        Can be defined either with `columns` and `data` or with `dataframe`.

        """
        return self.logger_impl.log_text(key, columns, data, dataframe, step)

    @rank_zero_only
    def log_image(self, key: str, images: list[Any], step: int | None = None, **kwargs: Any) -> None:
        """Log images (tensors, numpy arrays, PIL Images or file paths).

        Optional kwargs are lists passed to each image (ex: caption, masks, boxes).

        """
        return self.logger_impl.log_image(key, images, step, **kwargs)

    @rank_zero_only
    def log_audio(self, key: str, audios: list[Any], step: int | None = None, **kwargs: Any) -> None:
        r"""Log audios (numpy arrays, or file paths).

        Args:
            key: The key to be used for logging the audio files
            audios: The list of audio file paths, or numpy arrays to be logged
            step: The step number to be used for logging the audio files
            \**kwargs: Optional kwargs are lists passed to each ``Wandb.Audio`` instance (ex: caption, sample_rate).

        Optional kwargs are lists passed to each audio (ex: caption, sample_rate).

        """
        return self.logger_impl.log_audio(key, audios, step, **kwargs)

    @rank_zero_only
    def log_video(self, key: str, videos: list[Any], step: int | None = None, **kwargs: Any) -> None:
        """Log videos (numpy arrays, or file paths).

        Args:
            key: The key to be used for logging the video files
            videos: The list of video file paths, or numpy arrays to be logged
            step: The step number to be used for logging the video files
            **kwargs: Optional kwargs are lists passed to each Wandb.Video instance (ex: caption, fps, format).

        Optional kwargs are lists passed to each video (ex: caption, fps, format).

        """
        return self.logger_impl.log_video(key, videos, step, **kwargs)

    @property
    @override
    def save_dir(self) -> str | None:
        """Gets the save directory.

        Returns:
            The path to the save directory.

        """
        return self.logger_impl.save_dir

    @property
    @override
    def name(self) -> str | None:
        """The project name of this experiment.

        Returns:
            The name of the project the current experiment belongs to. This name is not the same as `wandb.Run`'s
            name. To access wandb's internal experiment name, use ``logger.experiment.name`` instead.

        """
        return self.logger_impl.name

    @property
    @override
    def version(self) -> str | None:
        """Gets the id of the experiment.

        Returns:
            The id of the experiment if the experiment exists else the id given to the constructor.

        """
        # don't create an experiment if we don't have one
        return self.logger_impl.version

    @override
    def after_save_checkpoint(self, checkpoint_callback: ModelCheckpoint) -> None:
        # log checkpoints as artifacts
        return self.logger_impl.after_save_checkpoint(checkpoint_callback)

    @staticmethod
    @rank_zero_only
    def download_artifact(
        artifact: str,
        save_dir: _PATH | None = None,
        artifact_type: str | None = None,
        use_artifact: bool | None = True,
    ) -> str:
        """Downloads an artifact from the wandb server.

        Args:
            artifact: The path of the artifact to download.
            save_dir: The directory to save the artifact to.
            artifact_type: The type of artifact to download.
            use_artifact: Whether to add an edge between the artifact graph.

        Returns:
            The path to the downloaded artifact.

        """
        _raise_enterprise_not_available()
        from pytorch_lightning_enterprise.loggers.wandb import WandbLogger as EnterpriseWandbLogger

        return EnterpriseWandbLogger.download_artifact(artifact, save_dir, artifact_type, use_artifact)

    def use_artifact(self, artifact: str, artifact_type: str | None = None) -> "Artifact":
        """Logs to the wandb dashboard that the mentioned artifact is used by the run.

        Args:
            artifact: The path of the artifact.
            artifact_type: The type of artifact being used.

        Returns:
            wandb Artifact object for the artifact.

        """
        return self.logger_impl.use_artifact(artifact, artifact_type)

    @override
    @rank_zero_only
    def finalize(self, status: str) -> None:
        return self.logger_impl.finalize(status)<|MERGE_RESOLUTION|>--- conflicted
+++ resolved
@@ -18,12 +18,7 @@
 
 from argparse import Namespace
 from collections.abc import Mapping
-<<<<<<< HEAD
-from pathlib import Path
-from typing import TYPE_CHECKING, Any, Literal, Union
-=======
 from typing import TYPE_CHECKING, Any, Literal, Optional, Union
->>>>>>> 9a10959f
 
 import torch.nn as nn
 from typing_extensions import override
@@ -344,24 +339,6 @@
 
     @override
     @rank_zero_only
-<<<<<<< HEAD
-    def log_hyperparams(self, params: dict[str, Any] | Namespace) -> None:
-        params = _convert_params(params)
-        params = _sanitize_callable_params(params)
-        params = _convert_json_serializable(params)
-        self.experiment.config.update(params, allow_val_change=True)
-
-    @override
-    @rank_zero_only
-    def log_metrics(self, metrics: Mapping[str, float], step: int | None = None) -> None:
-        assert rank_zero_only.rank == 0, "experiment tried to log from global_rank != 0"
-
-        metrics = _add_prefix(metrics, self._prefix, self.LOGGER_JOIN_CHAR)
-        if step is not None and not self._wandb_init.get("sync_tensorboard"):
-            self.experiment.log(dict(metrics, **{"trainer/global_step": step}))
-        else:
-            self.experiment.log(metrics)
-=======
     def log_hyperparams(self, params: Union[dict[str, Any], Namespace]) -> None:
         return self.logger_impl.log_hyperparams(params)
 
@@ -369,7 +346,6 @@
     @rank_zero_only
     def log_metrics(self, metrics: Mapping[str, float], step: Optional[int] = None) -> None:
         return self.logger_impl.log_metrics(metrics, step)
->>>>>>> 9a10959f
 
     @rank_zero_only
     def log_table(
