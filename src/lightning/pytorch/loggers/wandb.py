--- conflicted
+++ resolved
@@ -324,12 +324,8 @@
         self._prefix = prefix
         self._experiment = experiment
         self._logged_model_time: dict[str, float] = {}
-<<<<<<< HEAD
-        self._checkpoint_callback: Optional[ModelCheckpoint] = None
+        self._checkpoint_callbacks: dict[int, ModelCheckpoint] = {}
         self.add_file_policy = add_file_policy
-=======
-        self._checkpoint_callbacks: dict[int, ModelCheckpoint] = {}
->>>>>>> d57c2a3f
 
         # paths are processed as strings
         if save_dir is not None:
