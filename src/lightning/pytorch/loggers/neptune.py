--- conflicted
+++ resolved
@@ -18,13 +18,7 @@
 
 import logging
 from argparse import Namespace
-<<<<<<< HEAD
-from collections.abc import Callable, Generator
-from functools import wraps
-from typing import TYPE_CHECKING, Any, Union
-=======
 from typing import TYPE_CHECKING, Any, Optional, Union
->>>>>>> 9a10959f
 
 from torch import Tensor
 from typing_extensions import override
@@ -223,109 +217,6 @@
     ):
         _raise_enterprise_not_available()
         super().__init__()
-<<<<<<< HEAD
-        self._log_model_checkpoints = log_model_checkpoints
-        self._prefix = prefix
-        self._run_name = name
-        self._project_name = project
-        self._api_key = api_key
-        self._run_instance = run
-        self._neptune_run_kwargs = neptune_run_kwargs
-        self._run_short_id: str | None = None
-
-        if self._run_instance is not None:
-            self._retrieve_run_data()
-
-            from neptune.handler import Handler
-
-            # make sure that we've log integration version for outside `Run` instances
-            root_obj = self._run_instance
-            if isinstance(root_obj, Handler):
-                root_obj = root_obj.get_root_object()
-
-            root_obj[_INTEGRATION_VERSION_KEY] = pl.__version__
-
-    def _retrieve_run_data(self) -> None:
-        from neptune.handler import Handler
-
-        assert self._run_instance is not None
-        root_obj = self._run_instance
-        if isinstance(root_obj, Handler):
-            root_obj = root_obj.get_root_object()
-
-        root_obj.wait()
-
-        if root_obj.exists("sys/id"):
-            self._run_short_id = root_obj["sys/id"].fetch()
-            self._run_name = root_obj["sys/name"].fetch()
-        else:
-            self._run_short_id = "OFFLINE"
-            self._run_name = "offline-name"
-
-    @property
-    def _neptune_init_args(self) -> dict:
-        args: dict = {}
-        # Backward compatibility in case of previous version retrieval
-        with contextlib.suppress(AttributeError):
-            args = self._neptune_run_kwargs
-
-        if self._project_name is not None:
-            args["project"] = self._project_name
-
-        if self._api_key is not None:
-            args["api_token"] = self._api_key
-
-        if self._run_short_id is not None:
-            args["run"] = self._run_short_id
-
-        # Backward compatibility in case of previous version retrieval
-        with contextlib.suppress(AttributeError):
-            if self._run_name is not None:
-                args["name"] = self._run_name
-
-        return args
-
-    def _construct_path_with_prefix(self, *keys: str) -> str:
-        """Return sequence of keys joined by `LOGGER_JOIN_CHAR`, started with `_prefix` if defined."""
-        if self._prefix:
-            return self.LOGGER_JOIN_CHAR.join([self._prefix, *keys])
-        return self.LOGGER_JOIN_CHAR.join(keys)
-
-    @staticmethod
-    def _verify_input_arguments(
-        api_key: str | None,
-        project: str | None,
-        name: str | None,
-        run: Union["Run", "Handler"] | None,
-        neptune_run_kwargs: dict,
-    ) -> None:
-        from neptune import Run
-        from neptune.handler import Handler
-
-        # check if user passed the client `Run`/`Handler` object
-        if run is not None and not isinstance(run, (Run, Handler)):
-            raise ValueError("Run parameter expected to be of type `neptune.Run`, or `neptune.handler.Handler`.")
-
-        # check if user passed redundant neptune.init_run arguments when passed run
-        any_neptune_init_arg_passed = any(arg is not None for arg in [api_key, project, name]) or neptune_run_kwargs
-        if run is not None and any_neptune_init_arg_passed:
-            raise ValueError(
-                "When an already initialized run object is provided, you can't provide other `neptune.init_run()`"
-                " parameters."
-            )
-
-    def __getstate__(self) -> dict[str, Any]:
-        state = self.__dict__.copy()
-        # Run instance can't be pickled
-        state["_run_instance"] = None
-        return state
-
-    def __setstate__(self, state: dict[str, Any]) -> None:
-        import neptune
-
-        self.__dict__ = state
-        self._run_instance = neptune.init_run(**self._neptune_init_args)
-=======
         from pytorch_lightning_enterprise.loggers.neptune import NeptuneLogger as EnterpriseNeptuneLogger
 
         self.logger_impl = EnterpriseNeptuneLogger(
@@ -337,7 +228,6 @@
             prefix=prefix,
             **neptune_run_kwargs,
         )
->>>>>>> 9a10959f
 
     @property
     @rank_zero_experiment
@@ -376,58 +266,6 @@
 
     @override
     @rank_zero_only
-<<<<<<< HEAD
-    @_catch_inactive
-    def log_hyperparams(self, params: dict[str, Any] | Namespace) -> None:
-        r"""Log hyperparameters to the run.
-
-        Hyperparameters will be logged under the "<prefix>/hyperparams" namespace.
-
-        Note:
-
-            You can also log parameters by directly using the logger instance:
-            ``neptune_logger.experiment["model/hyper-parameters"] = params_dict``.
-
-            In this way you can keep hierarchical structure of the parameters.
-
-        Args:
-            params: `dict`.
-                Python dictionary structure with parameters.
-
-        Example::
-
-            from lightning.pytorch.loggers import NeptuneLogger
-            import neptune
-
-            PARAMS = {
-                "batch_size": 64,
-                "lr": 0.07,
-                "decay_factor": 0.97,
-            }
-
-            neptune_logger = NeptuneLogger(
-                api_key=neptune.ANONYMOUS_API_TOKEN,
-                project="common/pytorch-lightning-integration"
-            )
-
-            neptune_logger.log_hyperparams(PARAMS)
-
-        """
-        from neptune.utils import stringify_unsupported
-
-        params = _convert_params(params)
-        params = _sanitize_callable_params(params)
-
-        parameters_key = self.PARAMETERS_KEY
-        parameters_key = self._construct_path_with_prefix(parameters_key)
-
-        self.run[parameters_key] = stringify_unsupported(params)
-
-    @override
-    @rank_zero_only
-    @_catch_inactive
-    def log_metrics(self, metrics: dict[str, Tensor | float], step: int | None = None) -> None:
-=======
     def log_hyperparams(self, params: Union[dict[str, Any], Namespace]) -> None:
         return self.logger_impl.log_hyperparams(params)
 
@@ -436,7 +274,6 @@
     def log_metrics(  # type: ignore[override]
         self, metrics: dict[str, Union[Tensor, float]], step: Optional[int] = None
     ) -> None:
->>>>>>> 9a10959f
         """Log metrics (numeric values) in Neptune runs.
 
         Args:
@@ -476,81 +313,7 @@
             checkpoint_callback: the model checkpoint callback instance
 
         """
-<<<<<<< HEAD
-        if not self._log_model_checkpoints:
-            return
-
-        file_names = set()
-        checkpoints_namespace = self._construct_path_with_prefix("model/checkpoints")
-
-        # save last model
-        if hasattr(checkpoint_callback, "last_model_path") and checkpoint_callback.last_model_path:
-            model_last_name = self._get_full_model_name(checkpoint_callback.last_model_path, checkpoint_callback)
-            file_names.add(model_last_name)
-            self.run[f"{checkpoints_namespace}/{model_last_name}"].upload(checkpoint_callback.last_model_path)
-
-        # save best k models
-        if hasattr(checkpoint_callback, "best_k_models"):
-            for key in checkpoint_callback.best_k_models:
-                model_name = self._get_full_model_name(key, checkpoint_callback)
-                file_names.add(model_name)
-                self.run[f"{checkpoints_namespace}/{model_name}"].upload(key)
-
-        # log best model path and checkpoint
-        if hasattr(checkpoint_callback, "best_model_path") and checkpoint_callback.best_model_path:
-            self.run[self._construct_path_with_prefix("model/best_model_path")] = checkpoint_callback.best_model_path
-
-            model_name = self._get_full_model_name(checkpoint_callback.best_model_path, checkpoint_callback)
-            file_names.add(model_name)
-            self.run[f"{checkpoints_namespace}/{model_name}"].upload(checkpoint_callback.best_model_path)
-
-        # remove old models logged to experiment if they are not part of best k models at this point
-        if self.run.exists(checkpoints_namespace):
-            exp_structure = self.run.get_structure()
-            uploaded_model_names = self._get_full_model_names_from_exp_structure(exp_structure, checkpoints_namespace)
-
-            for file_to_drop in list(uploaded_model_names - file_names):
-                del self.run[f"{checkpoints_namespace}/{file_to_drop}"]
-
-        # log best model score
-        if hasattr(checkpoint_callback, "best_model_score") and checkpoint_callback.best_model_score:
-            self.run[self._construct_path_with_prefix("model/best_model_score")] = (
-                checkpoint_callback.best_model_score.cpu().detach().numpy()
-            )
-
-    @staticmethod
-    def _get_full_model_name(model_path: str, checkpoint_callback: Checkpoint) -> str:
-        """Returns model name which is string `model_path` appended to `checkpoint_callback.dirpath`."""
-        if hasattr(checkpoint_callback, "dirpath"):
-            model_path = os.path.normpath(model_path)
-            expected_model_path = os.path.normpath(checkpoint_callback.dirpath)
-            if not model_path.startswith(expected_model_path):
-                raise ValueError(f"{model_path} was expected to start with {expected_model_path}.")
-            # Remove extension from filepath
-            filepath, _ = os.path.splitext(model_path[len(expected_model_path) + 1 :])
-            return filepath.replace(os.sep, "/")
-        return model_path.replace(os.sep, "/")
-
-    @classmethod
-    def _get_full_model_names_from_exp_structure(cls, exp_structure: dict[str, Any], namespace: str) -> set[str]:
-        """Returns all paths to properties which were already logged in `namespace`"""
-        structure_keys: list[str] = namespace.split(cls.LOGGER_JOIN_CHAR)
-        for key in structure_keys:
-            exp_structure = exp_structure[key]
-        uploaded_models_dict = exp_structure
-        return set(cls._dict_paths(uploaded_models_dict))
-
-    @classmethod
-    def _dict_paths(cls, d: dict[str, Any], path_in_build: str | None = None) -> Generator:
-        for k, v in d.items():
-            path = f"{path_in_build}/{k}" if path_in_build is not None else k
-            if not isinstance(v, dict):
-                yield path
-            else:
-                yield from cls._dict_paths(v, path)
-=======
         return self.logger_impl.after_save_checkpoint(checkpoint_callback)
->>>>>>> 9a10959f
 
     @property
     @override
