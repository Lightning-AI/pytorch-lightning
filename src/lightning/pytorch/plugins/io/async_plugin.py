# Copyright The Lightning AI team.
#
# Licensed under the Apache License, Version 2.0 (the "License");
# you may not use this file except in compliance with the License.
# You may obtain a copy of the License at
#
#     http://www.apache.org/licenses/LICENSE-2.0
#
# Unless required by applicable law or agreed to in writing, software
# distributed under the License is distributed on an "AS IS" BASIS,
# WITHOUT WARRANTIES OR CONDITIONS OF ANY KIND, either express or implied.
# See the License for the specific language governing permissions and
# limitations under the License.

from concurrent.futures import ThreadPoolExecutor
from typing import Any, Optional

import torch
from lightning_utilities.core.apply_func import apply_to_collection
from typing_extensions import override

from lightning.fabric.plugins import CheckpointIO
from lightning.pytorch.plugins.io.wrapper import _WrappingCheckpointIO


class AsyncCheckpointIO(_WrappingCheckpointIO):
    """``AsyncCheckpointIO`` enables saving the checkpoints asynchronously in a thread.

    .. warning::  This is an :ref:`experimental <versioning:Experimental API>` feature.

    Args:
        checkpoint_io: A checkpoint IO plugin that is used as the basis for async checkpointing.

    """

    def __init__(self, checkpoint_io: Optional["CheckpointIO"] = None) -> None:
        super().__init__(checkpoint_io)
        self._executor: Optional[ThreadPoolExecutor] = None
        self._error: Optional[BaseException] = None

    # CheckpointIO doesn't have a setup method so we have to do something like.
    # We can't do setup in __init__ because if train or validate is called more than once the
    # teardown method deletes the executor.
    def _ensure_setup(self) -> None:
        if self._executor is None:
            self._executor = ThreadPoolExecutor(max_workers=1)
            self._error: Optional[BaseException] = None

    @override
    def save_checkpoint(self, *args: Any, **kwargs: Any) -> None:
        """Uses the ``ThreadPoolExecutor`` to save the checkpoints using the base ``checkpoint_io``."""

<<<<<<< HEAD
        self._ensure_setup()
=======
        # snapshot the checkpoint payload on the caller thread to avoid races with parameter mutation
        def _clone_tensor(t: torch.Tensor) -> torch.Tensor:
            # detach to avoid autograd history and clone to take a point-in-time copy
            return t.detach().clone()

        # rebuild args/kwargs with a cloned checkpoint (supports positional or kw form)
        if "checkpoint" in kwargs:
            kwargs = {**kwargs, "checkpoint": apply_to_collection(kwargs["checkpoint"], torch.Tensor, _clone_tensor)}
        elif len(args) >= 1:
            args = (apply_to_collection(args[0], torch.Tensor, _clone_tensor), *args[1:])
>>>>>>> 2c74bee0

        def _save_checkpoint(*args: Any, **kwargs: Any) -> None:
            try:
                assert self.checkpoint_io is not None
                self.checkpoint_io.save_checkpoint(*args, **kwargs)
            except BaseException as ex:
                self._error = ex

        self._executor.submit(_save_checkpoint, *args, **kwargs)

        # if an error was raised between the previous time `save_checkpoint`` was called and now,
        # because `executor.submit` is not blocking
        if self._error:
            raise self._error

    @override
    def teardown(self) -> None:
        """This method is called to close the threads."""
        if self._executor is not None:
            self._executor.shutdown(wait=True)
            self._executor = None

            # if an error was raised anytime in any of the `executor.submit` calls
            if self._error:
                raise self._error<|MERGE_RESOLUTION|>--- conflicted
+++ resolved
@@ -19,8 +19,10 @@
 from lightning_utilities.core.apply_func import apply_to_collection
 from typing_extensions import override
 
-from lightning.fabric.plugins import CheckpointIO
 from lightning.pytorch.plugins.io.wrapper import _WrappingCheckpointIO
+
+if TYPING_CHE:
+    from lightning.fabric.plugins import CheckpointIO
 
 
 class AsyncCheckpointIO(_WrappingCheckpointIO):
@@ -50,20 +52,13 @@
     def save_checkpoint(self, *args: Any, **kwargs: Any) -> None:
         """Uses the ``ThreadPoolExecutor`` to save the checkpoints using the base ``checkpoint_io``."""
 
-<<<<<<< HEAD
         self._ensure_setup()
-=======
-        # snapshot the checkpoint payload on the caller thread to avoid races with parameter mutation
-        def _clone_tensor(t: torch.Tensor) -> torch.Tensor:
-            # detach to avoid autograd history and clone to take a point-in-time copy
-            return t.detach().clone()
 
         # rebuild args/kwargs with a cloned checkpoint (supports positional or kw form)
         if "checkpoint" in kwargs:
             kwargs = {**kwargs, "checkpoint": apply_to_collection(kwargs["checkpoint"], torch.Tensor, _clone_tensor)}
         elif len(args) >= 1:
             args = (apply_to_collection(args[0], torch.Tensor, _clone_tensor), *args[1:])
->>>>>>> 2c74bee0
 
         def _save_checkpoint(*args: Any, **kwargs: Any) -> None:
             try:
@@ -82,10 +77,16 @@
     @override
     def teardown(self) -> None:
         """This method is called to close the threads."""
-        if self._executor is not None:
-            self._executor.shutdown(wait=True)
-            self._executor = None
+        if self._executor is None:
+            return None
+        self._executor.shutdown(wait=True)
+        self._executor = None
 
-            # if an error was raised anytime in any of the `executor.submit` calls
-            if self._error:
-                raise self._error+        # if an error was raised anytime in any of the `executor.submit` calls
+        if self._error:
+            raise self._error
+
+# snapshot the checkpoint payload on the caller thread to avoid races with parameter mutation
+def _clone_tensor(t: torch.Tensor) -> torch.Tensor:
+    # detach to avoid autograd history and clone to take a point-in-time copy
+    return t.detach().clone()