--- conflicted
+++ resolved
@@ -11,14 +11,7 @@
 # WITHOUT WARRANTIES OR CONDITIONS OF ANY KIND, either express or implied.
 # See the License for the specific language governing permissions and
 # limitations under the License.
-<<<<<<< HEAD
-import os
-from collections.abc import Callable
-from functools import partial
-from typing import Any, get_args
-=======
 from typing import Any, Callable
->>>>>>> 9a10959f
 
 import torch
 from typing_extensions import override
