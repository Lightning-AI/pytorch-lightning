# Copyright The Lightning AI team.
#
# Licensed under the Apache License, Version 2.0 (the "License");
# you may not use this file except in compliance with the License.
# You may obtain a copy of the License at
#
#     http://www.apache.org/licenses/LICENSE-2.0
#
# Unless required by applicable law or agreed to in writing, software
# distributed under the License is distributed on an "AS IS" BASIS,
# WITHOUT WARRANTIES OR CONDITIONS OF ANY KIND, either express or implied.
# See the License for the specific language governing permissions and
# limitations under the License.
from contextlib import contextmanager
from typing import Any, Generator, Literal

import torch
import torch.nn as nn
from lightning_utilities.core.apply_func import apply_to_collection
from torch import Tensor

import lightning.pytorch as pl
from lightning.fabric.plugins.precision.utils import _convert_fp_tensor
from lightning.fabric.utilities.device_dtype_mixin import _DeviceDtypeModuleMixin
from lightning.pytorch.plugins.precision.precision_plugin import PrecisionPlugin
from lightning.pytorch.utilities.rank_zero import rank_zero_deprecation


class DoublePrecisionPlugin(PrecisionPlugin):
    """Plugin for training with double (``torch.float64``) precision."""

    precision: Literal["64-true"] = "64-true"

    def convert_module(self, module: nn.Module) -> nn.Module:
        return module.double()

    @contextmanager
    def init_context(self) -> Generator[None, None, None]:
        """A context manager to change the default tensor type when initializing module parameters or tensors.

        See: :meth:`torch.set_default_dtype`
        """
        default_dtype = torch.get_default_dtype()
        torch.set_default_dtype(torch.float64)
        yield
        torch.set_default_dtype(default_dtype)

    @contextmanager
    def forward_context(self) -> Generator[None, None, None]:
        """A context manager to change the default tensor type.

        See: :meth:`torch.set_default_dtype`
        """
        default_dtype = torch.get_default_dtype()
        torch.set_default_dtype(torch.float64)
        yield
        torch.set_default_dtype(default_dtype)

    def convert_input(self, data: Any) -> Any:
        return apply_to_collection(data, function=_convert_fp_tensor, dtype=Tensor, dst_type=torch.double)


class LightningDoublePrecisionModule(_DeviceDtypeModuleMixin, nn.Module):
    """LightningModule wrapper which converts incoming floating point data in ``*_step`` and ``forward`` to double
    (``torch.float64``) precision.

    .. deprecated:: Use :meth:`~lightning.pytorch.core.hooks.ModelHooks.configure_model` instead.

    Args:
        pl_module: the model to wrap
    """

    def __init__(self, pl_module: "pl.LightningModule") -> None:
        super().__init__()
        rank_zero_deprecation(
            f"The `{type(self).__name__}` is deprecated and no longer needed. Convert the inputs to the `*_step`"
            f" methods directly using `trainer.precision_plugin.convert_input(...)`."
        )
        self.module = pl_module

        # set the parameters_to_ignore from LightningModule.
        _ddp_params_and_buffers_to_ignore = getattr(pl_module, "_ddp_params_and_buffers_to_ignore", [])
        self._ddp_params_and_buffers_to_ignore = [f"module.{p}" for p in _ddp_params_and_buffers_to_ignore]

    @staticmethod
    def _move_float_tensors_to_double(collection: Any) -> Any:
        return apply_to_collection(collection, Tensor, function=_convert_fp_tensor, dst_type=torch.double)

    def training_step(self, *args: Any, **kwargs: Any) -> Any:
        return self.module.training_step(
            *LightningDoublePrecisionModule._move_float_tensors_to_double(args),
            **LightningDoublePrecisionModule._move_float_tensors_to_double(kwargs),
        )

    def validation_step(self, *args: Any, **kwargs: Any) -> Any:
        return self.module.validation_step(
            *LightningDoublePrecisionModule._move_float_tensors_to_double(args),
            **LightningDoublePrecisionModule._move_float_tensors_to_double(kwargs),
        )

    def test_step(self, *args: Any, **kwargs: Any) -> Any:
        return self.module.test_step(
            *LightningDoublePrecisionModule._move_float_tensors_to_double(args),
            **LightningDoublePrecisionModule._move_float_tensors_to_double(kwargs),
        )

    def predict_step(self, *args: Any, **kwargs: Any) -> Any:
        return self.module.predict_step(
            *LightningDoublePrecisionModule._move_float_tensors_to_double(args),
            **LightningDoublePrecisionModule._move_float_tensors_to_double(kwargs),
        )

    def forward(self, *args: Any, **kwargs: Any) -> Any:
        return self.module(
            *LightningDoublePrecisionModule._move_float_tensors_to_double(args),
            **LightningDoublePrecisionModule._move_float_tensors_to_double(kwargs),
<<<<<<< HEAD
        )


class DoublePrecisionPlugin(PrecisionPlugin):
    """Plugin for training with double (``torch.float64``) precision."""

    precision: Literal["64-true"] = "64-true"

    def connect(
        self, model: nn.Module, optimizers: List[Optimizer], lr_schedulers: List[Any]
    ) -> Tuple[nn.Module, List["Optimizer"], List[Any]]:
        """Converts the model to double precision and wraps it in a ``LightningDoublePrecisionModule`` to convert
        incoming floating point data to double (``torch.float64``) precision.

        Does not alter `optimizers` or `lr_schedulers`.
        """
        model = cast(pl.LightningModule, model.double())
        model = LightningDoublePrecisionModule(model)

        return super().connect(model, optimizers, lr_schedulers)

    @contextmanager
    def init_context(self) -> Generator[None, None, None]:
        """A context manager to change the default tensor type when initializing module parameters or tensors.

        See: :meth:`torch.set_default_dtype`

        """
        default_dtype = torch.get_default_dtype()
        torch.set_default_dtype(torch.float64)
        yield
        torch.set_default_dtype(default_dtype)

    @contextmanager
    def forward_context(self) -> Generator[None, None, None]:
        """A context manager to change the default tensor type.

        See: :meth:`torch.set_default_dtype`

        """
        default_dtype = torch.get_default_dtype()
        torch.set_default_dtype(torch.float64)
        yield
        torch.set_default_dtype(default_dtype)
=======
        )
>>>>>>> 8f29bb56
<|MERGE_RESOLUTION|>--- conflicted
+++ resolved
@@ -114,51 +114,4 @@
         return self.module(
             *LightningDoublePrecisionModule._move_float_tensors_to_double(args),
             **LightningDoublePrecisionModule._move_float_tensors_to_double(kwargs),
-<<<<<<< HEAD
-        )
-
-
-class DoublePrecisionPlugin(PrecisionPlugin):
-    """Plugin for training with double (``torch.float64``) precision."""
-
-    precision: Literal["64-true"] = "64-true"
-
-    def connect(
-        self, model: nn.Module, optimizers: List[Optimizer], lr_schedulers: List[Any]
-    ) -> Tuple[nn.Module, List["Optimizer"], List[Any]]:
-        """Converts the model to double precision and wraps it in a ``LightningDoublePrecisionModule`` to convert
-        incoming floating point data to double (``torch.float64``) precision.
-
-        Does not alter `optimizers` or `lr_schedulers`.
-        """
-        model = cast(pl.LightningModule, model.double())
-        model = LightningDoublePrecisionModule(model)
-
-        return super().connect(model, optimizers, lr_schedulers)
-
-    @contextmanager
-    def init_context(self) -> Generator[None, None, None]:
-        """A context manager to change the default tensor type when initializing module parameters or tensors.
-
-        See: :meth:`torch.set_default_dtype`
-
-        """
-        default_dtype = torch.get_default_dtype()
-        torch.set_default_dtype(torch.float64)
-        yield
-        torch.set_default_dtype(default_dtype)
-
-    @contextmanager
-    def forward_context(self) -> Generator[None, None, None]:
-        """A context manager to change the default tensor type.
-
-        See: :meth:`torch.set_default_dtype`
-
-        """
-        default_dtype = torch.get_default_dtype()
-        torch.set_default_dtype(torch.float64)
-        yield
-        torch.set_default_dtype(default_dtype)
-=======
-        )
->>>>>>> 8f29bb56
+        )