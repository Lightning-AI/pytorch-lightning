--- conflicted
+++ resolved
@@ -12,11 +12,7 @@
 # See the License for the specific language governing permissions and
 # limitations under the License.
 from contextlib import contextmanager
-<<<<<<< HEAD
-from typing import TYPE_CHECKING, Any, Callable, Dict, Generator, Literal, Optional
-=======
 from typing import Any, Callable, ContextManager, Dict, Generator, Literal, Optional, TYPE_CHECKING
->>>>>>> 894952d3
 
 import torch
 from lightning_utilities import apply_to_collection
