# Copyright The Lightning AI team.
#
# Licensed under the Apache License, Version 2.0 (the "License");
# you may not use this file except in compliance with the License.
# You may obtain a copy of the License at
#
#     http://www.apache.org/licenses/LICENSE-2.0
#
# Unless required by applicable law or agreed to in writing, software
# distributed under the License is distributed on an "AS IS" BASIS,
# WITHOUT WARRANTIES OR CONDITIONS OF ANY KIND, either express or implied.
# See the License for the specific language governing permissions and
# limitations under the License.
from typing import Any, Optional

from typing_extensions import override

<<<<<<< HEAD
from lightning.fabric.accelerators import _AcceleratorRegistry
from lightning.fabric.accelerators.xla import _XLA_GREATER_EQUAL_2_1
=======
from lightning.fabric.accelerators.registry import _AcceleratorRegistry
>>>>>>> 32442c21
from lightning.fabric.accelerators.xla import XLAAccelerator as FabricXLAAccelerator
from lightning.fabric.utilities.types import _DEVICE
from lightning.pytorch.accelerators.accelerator import Accelerator


class XLAAccelerator(Accelerator, FabricXLAAccelerator):
    """Accelerator for XLA devices, normally TPUs.

    .. warning::  Use of this accelerator beyond import and instantiation is experimental.

    """

    @override
    def get_device_stats(self, device: _DEVICE) -> dict[str, Any]:
        """Gets stats for the given XLA device.

        Args:
            device: XLA device for which to get stats

        Returns:
            A dictionary mapping the metrics (free memory and peak memory) to their values.

        """
        import torch_xla.core.xla_model as xm

        memory_info = xm.get_memory_info(device)
        free_memory = memory_info["kb_free"]
        peak_memory = memory_info["kb_total"] - free_memory
        return {
            "avg. free memory (MB)": free_memory,
            "avg. peak memory (MB)": peak_memory,
        }

    @staticmethod
    @override
    def name() -> str:
        return "tpu"

    @classmethod
    @override
    def register_accelerators(cls, accelerator_registry: _AcceleratorRegistry) -> None:
<<<<<<< HEAD
        accelerator_registry.register("tpu", cls, description=cls.__name__)

    @classmethod
    @override
    def device_name(cls, device: Optional[_DEVICE] = None) -> str:
        is_available = cls.is_available()
        if not is_available:
            return ""

        if _XLA_GREATER_EQUAL_2_1:
            from torch_xla._internal import tpu
        else:
            from torch_xla.experimental import tpu
        import torch_xla.core.xla_env_vars as xenv
        from requests.exceptions import HTTPError

        try:
            ret = tpu.get_tpu_env()[xenv.ACCELERATOR_TYPE]
        except HTTPError:
            # Fallback to "True" if HTTPError is raised during retrieving device information
            ret = str(is_available)

        return ret
=======
        accelerator_registry.register(
            cls.name(),
            cls,
            description=cls.__name__,
        )
>>>>>>> 32442c21
<|MERGE_RESOLUTION|>--- conflicted
+++ resolved
@@ -15,12 +15,8 @@
 
 from typing_extensions import override
 
-<<<<<<< HEAD
-from lightning.fabric.accelerators import _AcceleratorRegistry
+from lightning.fabric.accelerators.registry import _AcceleratorRegistry
 from lightning.fabric.accelerators.xla import _XLA_GREATER_EQUAL_2_1
-=======
-from lightning.fabric.accelerators.registry import _AcceleratorRegistry
->>>>>>> 32442c21
 from lightning.fabric.accelerators.xla import XLAAccelerator as FabricXLAAccelerator
 from lightning.fabric.utilities.types import _DEVICE
 from lightning.pytorch.accelerators.accelerator import Accelerator
@@ -62,8 +58,11 @@
     @classmethod
     @override
     def register_accelerators(cls, accelerator_registry: _AcceleratorRegistry) -> None:
-<<<<<<< HEAD
-        accelerator_registry.register("tpu", cls, description=cls.__name__)
+        accelerator_registry.register(
+            cls.name(),
+            cls,
+            description=cls.__name__,
+        )
 
     @classmethod
     @override
@@ -85,11 +84,4 @@
             # Fallback to "True" if HTTPError is raised during retrieving device information
             ret = str(is_available)
 
-        return ret
-=======
-        accelerator_registry.register(
-            cls.name(),
-            cls,
-            description=cls.__name__,
-        )
->>>>>>> 32442c21
+        return ret