# Copyright The Lightning AI team.
#
# Licensed under the Apache License, Version 2.0 (the "License");
# you may not use this file except in compliance with the License.
# You may obtain a copy of the License at
#
#     http://www.apache.org/licenses/LICENSE-2.0
#
# Unless required by applicable law or agreed to in writing, software
# distributed under the License is distributed on an "AS IS" BASIS,
# WITHOUT WARRANTIES OR CONDITIONS OF ANY KIND, either express or implied.
# See the License for the specific language governing permissions and
# limitations under the License.
"""Utilities related to model weights summary."""

import contextlib
import logging
import math
from collections import OrderedDict
from enum import Enum, auto
from typing import Any, Optional, Union

import torch
import torch.nn as nn
from torch import Tensor
from torch.utils.flop_counter import FlopCounterMode
from torch.utils.hooks import RemovableHandle

import lightning.pytorch as pl
from lightning.fabric.utilities import rank_zero_warn
from lightning.fabric.utilities.distributed import _is_dtensor
from lightning.fabric.utilities.imports import _TORCH_GREATER_EQUAL_2_4
from lightning.pytorch.utilities.model_helpers import _ModuleMode
from lightning.pytorch.utilities.rank_zero import WarningCache

log = logging.getLogger(__name__)
warning_cache = WarningCache()

PARAMETER_NUM_UNITS = [" ", "K", "M", "B", "T"]
UNKNOWN_SIZE = "?"
LEFTOVER_PARAMS_NAME = "other params"
NOT_APPLICABLE = "n/a"


class ModelSummaryTrainingMode(Enum):
    TRAIN = auto(), "train"
    EVAL = auto(), "eval"
    FREEZE = auto(), "freeze"


class LayerSummary:
    """Summary class for a single layer in a :class:`~lightning.pytorch.core.LightningModule`. It collects the
    following information:

    - Type of the layer (e.g. Linear, BatchNorm1d, ...)
    - Input shape
    - Output shape
    - Number of parameters

    The input and output shapes are only known after the example input array was
    passed through the model.

    Example::

        >>> model = torch.nn.Conv2d(3, 8, 3)
        >>> summary = LayerSummary(model)
        >>> summary.num_parameters
        224
        >>> summary.layer_type
        'Conv2d'
        >>> output = model(torch.rand(1, 3, 5, 5))
        >>> summary.in_size
        [1, 3, 5, 5]
        >>> summary.out_size
        [1, 8, 3, 3]

    Args:
        module: A module to summarize

    """

    def __init__(self, module: nn.Module) -> None:
        super().__init__()
        self._module = module
        self._hook_handle = self._register_hook()
        self._in_size: Optional[Union[str, list]] = None
        self._out_size: Optional[Union[str, list]] = None

    def __del__(self) -> None:
        self.detach_hook()

    def _register_hook(self) -> Optional[RemovableHandle]:
        """Registers a hook on the module that computes the input- and output size(s) on the first forward pass. If the
        hook is called, it will remove itself from the from the module, meaning that recursive models will only record
        their input- and output shapes once. Registering hooks on :class:`~torch.jit.ScriptModule` is not supported.

        Return:
            A handle for the installed hook, or ``None`` if registering the hook is not possible.

        """

        def hook(_: nn.Module, inp: Any, out: Any) -> None:
            if len(inp) == 1:
                inp = inp[0]

            self._in_size = parse_batch_shape(inp)
            self._out_size = parse_batch_shape(out)
            assert self._hook_handle is not None
            self._hook_handle.remove()

        def hook_with_kwargs(_: nn.Module, args: Any, kwargs: Any, out: Any) -> None:
            # We can't write them in the same function, since the forward hook
            # uses positional arguments.

            inp = (*args, *kwargs.values()) if kwargs is not None else args
            hook(_, inp, out)

        handle = None
        if not isinstance(self._module, torch.jit.ScriptModule):
            handle = self._module.register_forward_hook(hook_with_kwargs, with_kwargs=True)

        return handle

    def detach_hook(self) -> None:
        """Removes the forward hook if it was not already removed in the forward pass.

        Will be called after the summary is created.

        """
        if self._hook_handle is not None:
            self._hook_handle.remove()

    @property
    def in_size(self) -> Union[str, list]:
        return self._in_size or UNKNOWN_SIZE

    @property
    def out_size(self) -> Union[str, list]:
        return self._out_size or UNKNOWN_SIZE

    @property
    def layer_type(self) -> str:
        """Returns the class name of the module."""
        return str(self._module.__class__.__name__)

    @property
    def num_parameters(self) -> int:
        """Returns the number of parameters in this module."""
        return sum(p.numel() if not _tensor_has_shape(p) else 0 for p in self._module.parameters())

    @property
    def training(self) -> bool:
        """Returns whether the module is in training mode."""
        return self._module.training

    @property
    def requires_grad(self) -> bool:
        """Returns whether the module requires grad."""
        if self.num_parameters > 0:
            return any(param.requires_grad for name, param in self._module.named_parameters())
        return True


class ModelSummary:
    """Generates a summary of all layers in a :class:`~lightning.pytorch.core.LightningModule`.

    Args:
        model: The model to summarize (also referred to as the root module).

        max_depth: Maximum depth of modules to show. Use -1 to show all modules or 0 to show no
            summary. Defaults to 1.

    The string representation of this summary prints a table with columns containing
    the name, type and number of parameters for each layer.

    The root module may also have an attribute ``example_input_array`` as shown in the example below.
    If present, the root module will be called with it as input to determine the
    intermediate input- and output shapes of all layers. Supported are tensors and
    nested lists and tuples of tensors. All other types of inputs will be skipped and show as `?`
    in the summary table. The summary will also display `?` for layers not used in the forward pass.
    If there are parameters not associated with any layers or modules, the count of those parameters
    will be displayed in the table under `other params`. The summary will display `n/a` for module type,
    in size, and out size.

    Example::

        >>> import lightning.pytorch as pl
        >>> class LitModel(pl.LightningModule):
        ...
        ...     def __init__(self):
        ...         super().__init__()
        ...         self.net = nn.Sequential(nn.Linear(256, 512), nn.BatchNorm1d(512))
        ...         self.example_input_array = torch.zeros(10, 256)  # optional
        ...
        ...     def forward(self, x):
        ...         return self.net(x)
        ...
        >>> model = LitModel()
        >>> ModelSummary(model, max_depth=1)  # doctest: +NORMALIZE_WHITESPACE
          | Name | Type       | Params | Mode  | FLOPs | In sizes  | Out sizes
        ----------------------------------------------------------------------------
        0 | net  | Sequential | 132 K  | train | 2.6 M | [10, 256] | [10, 512]
        ----------------------------------------------------------------------------
        132 K     Trainable params
        0         Non-trainable params
        132 K     Total params
        0.530     Total estimated model params size (MB)
        3         Modules in train mode
        0         Modules in eval mode
        2.6 M     Total Flops
        >>> ModelSummary(model, max_depth=-1)  # doctest: +NORMALIZE_WHITESPACE
          | Name  | Type        | Params | Mode  | FLOPs | In sizes  | Out sizes
        ------------------------------------------------------------------------------
        0 | net   | Sequential  | 132 K  | train | 2.6 M | [10, 256] | [10, 512]
        1 | net.0 | Linear      | 131 K  | train | 2.6 M | [10, 256] | [10, 512]
        2 | net.1 | BatchNorm1d | 1.0 K  | train | 0     | [10, 512] | [10, 512]
        ------------------------------------------------------------------------------
        132 K     Trainable params
        0         Non-trainable params
        132 K     Total params
        0.530     Total estimated model params size (MB)
        3         Modules in train mode
        0         Modules in eval mode
        2.6 M     Total Flops

    """

    def __init__(self, model: "pl.LightningModule", max_depth: int = 1) -> None:
        self._model = model

        if not isinstance(max_depth, int) or max_depth < -1:
            raise ValueError(f"`max_depth` can be -1, 0 or > 0, got {max_depth}.")

        # The max-depth needs to be plus one because the root module is already counted as depth 0.
        self._flop_counter = FlopCounterMode(
            mods=None if _TORCH_GREATER_EQUAL_2_4 else self._model,
            display=False,
            depth=max_depth + 1,
        )

        self._max_depth = max_depth
        self._layer_summary = self.summarize()
        # 1 byte -> 8 bits
        # TODO: how do we compute precision_megabytes in case of mixed precision?
        precision_to_bits = {
            "64": 64,
            "32": 32,
            "16": 16,
            "bf16": 16,
            "16-true": 16,
            "bf16-true": 16,
            "32-true": 32,
            "64-true": 64,
        }
        if self._model._trainer and self._model.trainer.precision not in precision_to_bits:
            rank_zero_warn(
                f"Precision {self._model.trainer.precision} is not supported by the model summary. "
                " Estimated model size in MB will not be accurate. Using 32 bits instead.",
                category=UserWarning,
            )
        precision = precision_to_bits.get(self._model.trainer.precision, 32) if self._model._trainer else 32
        self._precision_megabytes = (precision / 8.0) * 1e-6

    @property
    def named_modules(self) -> list[tuple[str, nn.Module]]:
        mods: list[tuple[str, nn.Module]]
        if self._max_depth == 0:
            mods = []
        elif self._max_depth == 1:
            # the children are the top-level modules
            mods = list(self._model.named_children())
        else:
            mods = self._model.named_modules()
            mods = list(mods)[1:]  # do not include root module (LightningModule)
        return mods

    @property
    def layer_names(self) -> list[str]:
        return list(self._layer_summary.keys())

    @property
    def layer_types(self) -> list[str]:
        return [layer.layer_type for layer in self._layer_summary.values()]

    @property
    def in_sizes(self) -> list:
        return [layer.in_size for layer in self._layer_summary.values()]

    @property
    def out_sizes(self) -> list:
        return [layer.out_size for layer in self._layer_summary.values()]

    @property
    def param_nums(self) -> list[int]:
        return [layer.num_parameters for layer in self._layer_summary.values()]

    @property
    def training_modes(self) -> list[int]:
        return [
            (ModelSummaryTrainingMode.TRAIN if layer.training else ModelSummaryTrainingMode.EVAL)
            if layer.requires_grad
            else ModelSummaryTrainingMode.FREEZE
            for layer in self._layer_summary.values()
        ]

    @property
    def total_training_modes(self) -> dict[str, int]:
        modes = [
<<<<<<< HEAD
            ((ModelSummaryTrainingMode.TRAIN if layer.training else ModelSummaryTrainingMode.EVAL) if layer.requires_grad else ModelSummaryTrainingMode.FREEZE).value[0]
            for layer in self._layer_summary.values()
        ]
        modes = modes[1:]  # exclude the root module
        return {"train": modes.count(ModelSummaryTrainingMode.TRAIN.value[0]), "eval": modes.count(ModelSummaryTrainingMode.EVAL.value[0]), "freeze": modes.count(ModelSummaryTrainingMode.FREEZE.value[0])}
=======
            (ModelSummaryTrainingMode.TRAIN if layer.training else ModelSummaryTrainingMode.EVAL)
            if layer.requires_grad
            else ModelSummaryTrainingMode.FREEZE
            for layer in self._layer_summary.values()
        ]
        modes = modes[1:]  # exclude the root module
        return {
            "train": modes.count(ModelSummaryTrainingMode.TRAIN),
            "eval": modes.count(ModelSummaryTrainingMode.EVAL),
            "freeze": modes.count(ModelSummaryTrainingMode.FREEZE),
        }
>>>>>>> 6d35cdeb

    @property
    def total_parameters(self) -> int:
        return sum(p.numel() if not _tensor_has_shape(p) else 0 for p in self._model.parameters())

    @property
    def trainable_parameters(self) -> int:
        return sum(p.numel() if not _tensor_has_shape(p) else 0 for p in self._model.parameters() if p.requires_grad)

    @property
    def total_layer_params(self) -> int:
        return sum(self.param_nums)

    @property
    def model_size(self) -> float:
        return self.total_parameters * self._precision_megabytes

    @property
    def total_flops(self) -> int:
        return self._flop_counter.get_total_flops()

    @property
    def flop_counts(self) -> dict[str, dict[Any, int]]:
        flop_counts = self._flop_counter.get_flop_counts()
        ret = {
            name: flop_counts.get(
                f"{type(self._model).__name__}.{name}",
                {},
            )
            for name in self.layer_names
        }
        return ret

    def summarize(self) -> dict[str, LayerSummary]:
        summary = OrderedDict((name, LayerSummary(module)) for name, module in self.named_modules)
        if self._model.example_input_array is not None:
            self._forward_example_input()
        for layer in summary.values():
            layer.detach_hook()

        if self._max_depth >= 1:
            # remove summary entries with depth > max_depth
            for k in [k for k in summary if k.count(".") >= self._max_depth]:
                del summary[k]

        return summary

    def _forward_example_input(self) -> None:
        """Run the example input through each layer to get input- and output sizes."""
        model = self._model
        # the summary is supported without a trainer instance so we need to use the underscore property
        trainer = self._model._trainer

        input_ = model.example_input_array
        input_ = model._on_before_batch_transfer(input_)
        input_ = model._apply_batch_transfer_handler(input_)

        mode = _ModuleMode()
        mode.capture(model)
        model.eval()

        # FlopCounterMode does not support ScriptModules before torch 2.4.0, so we use a null context
        flop_context = (
            contextlib.nullcontext()
            if (
                not _TORCH_GREATER_EQUAL_2_4
                and any(isinstance(m, torch.jit.ScriptModule) for m in self._model.modules())
            )
            else self._flop_counter
        )

        forward_context = contextlib.nullcontext() if trainer is None else trainer.precision_plugin.forward_context()
        with torch.no_grad(), forward_context, flop_context:
            # let the model hooks collect the input- and output shapes
            if isinstance(input_, (list, tuple)):
                model(*input_)
            elif isinstance(input_, dict):
                model(**input_)
            else:
                model(input_)
        mode.restore(model)

    def _get_summary_data(self) -> list[tuple[str, list[str]]]:
        """Makes a summary listing with:

        Layer Name, Layer Type, Number of Parameters, Input Sizes, Output Sizes, Model Size

        """
        arrays = [
            (" ", list(map(str, range(len(self._layer_summary))))),
            ("Name", self.layer_names),
            ("Type", self.layer_types),
            ("Params", list(map(get_human_readable_count, self.param_nums))),
            ("Mode", [mode.value[1] for mode in self.training_modes]),
            ("FLOPs", list(map(get_human_readable_count, (sum(x.values()) for x in self.flop_counts.values())))),
        ]
        if self._model.example_input_array is not None:
            arrays.append(("In sizes", [str(x) for x in self.in_sizes]))
            arrays.append(("Out sizes", [str(x) for x in self.out_sizes]))

        total_leftover_params = self.total_parameters - self.total_layer_params
        if total_leftover_params > 0:
            self._add_leftover_params_to_summary(arrays, total_leftover_params)

        return arrays

    def _add_leftover_params_to_summary(self, arrays: list[tuple[str, list[str]]], total_leftover_params: int) -> None:
        """Add summary of params not associated with module or layer to model summary."""
        layer_summaries = dict(arrays)
        layer_summaries[" "].append(" ")
        layer_summaries["Name"].append(LEFTOVER_PARAMS_NAME)
        layer_summaries["Type"].append(NOT_APPLICABLE)
        layer_summaries["Params"].append(get_human_readable_count(total_leftover_params))
        layer_summaries["Mode"].append(NOT_APPLICABLE)
        layer_summaries["FLOPs"].append(NOT_APPLICABLE)
        if "In sizes" in layer_summaries:
            layer_summaries["In sizes"].append(NOT_APPLICABLE)
        if "Out sizes" in layer_summaries:
            layer_summaries["Out sizes"].append(NOT_APPLICABLE)

    def __str__(self) -> str:
        arrays = self._get_summary_data()

        total_parameters = self.total_parameters
        trainable_parameters = self.trainable_parameters
        model_size = self.model_size
        total_training_modes = self.total_training_modes
        total_flops = self.total_flops

        return _format_summary_table(
            total_parameters,
            trainable_parameters,
            model_size,
            total_training_modes,
            total_flops,
            *arrays,
        )

    def __repr__(self) -> str:
        return str(self)


def parse_batch_shape(batch: Any) -> Union[str, list]:
    if hasattr(batch, "shape"):
        return list(batch.shape)

    if isinstance(batch, (list, tuple)):
        return [parse_batch_shape(el) for el in batch]

    return UNKNOWN_SIZE


def _format_summary_table(
    total_parameters: int,
    trainable_parameters: int,
    model_size: float,
    total_training_modes: dict[str, int],
    total_flops: int,
    *cols: tuple[str, list[str]],
) -> str:
    """Takes in a number of arrays, each specifying a column in the summary table, and combines them all into one big
    string defining the summary table that are nicely formatted."""
    n_rows = len(cols[0][1])
    n_cols = 1 + len(cols)

    # Get formatting width of each column
    col_widths = []
    for c in cols:
        col_width = max(len(str(a)) for a in c[1]) if n_rows else 0
        col_width = max(col_width, len(c[0]))  # minimum length is header length
        col_widths.append(col_width)

    # Formatting
    s = "{:<{}}"
    total_width = sum(col_widths) + 3 * n_cols
    header = [s.format(c[0], w) for c, w in zip(cols, col_widths)]

    # Summary = header + divider + Rest of table
    summary = " | ".join(header) + "\n" + "-" * total_width
    for i in range(n_rows):
        line = []
        for c, w in zip(cols, col_widths):
            line.append(s.format(str(c[1][i]), w))
        summary += "\n" + " | ".join(line)
    summary += "\n" + "-" * total_width

    summary += "\n" + s.format(get_human_readable_count(trainable_parameters), 10)
    summary += "Trainable params"
    summary += "\n" + s.format(get_human_readable_count(total_parameters - trainable_parameters), 10)
    summary += "Non-trainable params"
    summary += "\n" + s.format(get_human_readable_count(total_parameters), 10)
    summary += "Total params"
    summary += "\n" + s.format(get_formatted_model_size(model_size), 10)
    summary += "Total estimated model params size (MB)"
    summary += "\n" + s.format(total_training_modes["train"], 10)
    summary += "Modules in train mode"
    summary += "\n" + s.format(total_training_modes["eval"], 10)
    summary += "Modules in eval mode"
    summary += "\n" + s.format(total_training_modes["freeze"], 10)
    summary += "Modules in freeze mode"
    summary += "\n" + s.format(get_human_readable_count(total_flops), 10)
    summary += "Total Flops"

    return summary


def get_formatted_model_size(total_model_size: float) -> str:
    return f"{total_model_size:,.3f}"


def get_human_readable_count(number: int) -> str:
    """Abbreviates an integer number with K, M, B, T for thousands, millions, billions and trillions, respectively.

    Examples:
        >>> get_human_readable_count(123)
        '123  '
        >>> get_human_readable_count(1234)  # (one thousand)
        '1.2 K'
        >>> get_human_readable_count(2e6)   # (two million)
        '2.0 M'
        >>> get_human_readable_count(3e9)   # (three billion)
        '3.0 B'
        >>> get_human_readable_count(4e14)  # (four hundred trillion)
        '400 T'
        >>> get_human_readable_count(5e15)  # (more than trillion)
        '5,000 T'

    Args:
        number: a positive integer number

    Return:
        A string formatted according to the pattern described above.

    """
    assert number >= 0
    labels = PARAMETER_NUM_UNITS
    num_digits = int(math.floor(math.log10(number)) + 1 if number > 0 else 1)
    num_groups = int(math.ceil(num_digits / 3))
    num_groups = min(num_groups, len(labels))  # don't abbreviate beyond trillions
    shift = -3 * (num_groups - 1)
    number = number * (10**shift)
    index = num_groups - 1
    if index < 1 or number >= 100:
        return f"{int(number):,d} {labels[index]}"

    return f"{number:,.1f} {labels[index]}"


def _tensor_has_shape(p: Tensor) -> bool:
    from torch.nn.parameter import UninitializedParameter

    # DTensor is a subtype of `UninitializedParameter`, but the shape is known
    if isinstance(p, UninitializedParameter) and not _is_dtensor(p):
        warning_cache.warn(
            "The total number of parameters detected may be inaccurate because the model contains"
            " an instance of `UninitializedParameter`. To get an accurate number, set `self.example_input_array`"
            " in your LightningModule."
        )
        return True
    return False


def summarize(lightning_module: "pl.LightningModule", max_depth: int = 1) -> ModelSummary:
    """Summarize the LightningModule specified by `lightning_module`.

    Args:
        lightning_module: `LightningModule` to summarize.

        max_depth: The maximum depth of layer nesting that the summary will include. A value of 0 turns the
            layer summary off. Default: 1.

    Return:
        The model summary object

    """
    return ModelSummary(lightning_module, max_depth=max_depth)<|MERGE_RESOLUTION|>--- conflicted
+++ resolved
@@ -306,25 +306,11 @@
     @property
     def total_training_modes(self) -> dict[str, int]:
         modes = [
-<<<<<<< HEAD
-            ((ModelSummaryTrainingMode.TRAIN if layer.training else ModelSummaryTrainingMode.EVAL) if layer.requires_grad else ModelSummaryTrainingMode.FREEZE).value[0]
+            (ModelSummaryTrainingMode.TRAIN if layer.training else ModelSummaryTrainingMode.EVAL) if layer.requires_grad else ModelSummaryTrainingMode.FREEZE
             for layer in self._layer_summary.values()
         ]
         modes = modes[1:]  # exclude the root module
-        return {"train": modes.count(ModelSummaryTrainingMode.TRAIN.value[0]), "eval": modes.count(ModelSummaryTrainingMode.EVAL.value[0]), "freeze": modes.count(ModelSummaryTrainingMode.FREEZE.value[0])}
-=======
-            (ModelSummaryTrainingMode.TRAIN if layer.training else ModelSummaryTrainingMode.EVAL)
-            if layer.requires_grad
-            else ModelSummaryTrainingMode.FREEZE
-            for layer in self._layer_summary.values()
-        ]
-        modes = modes[1:]  # exclude the root module
-        return {
-            "train": modes.count(ModelSummaryTrainingMode.TRAIN),
-            "eval": modes.count(ModelSummaryTrainingMode.EVAL),
-            "freeze": modes.count(ModelSummaryTrainingMode.FREEZE),
-        }
->>>>>>> 6d35cdeb
+        return {"train": modes.count(ModelSummaryTrainingMode.TRAIN), "eval": modes.count(ModelSummaryTrainingMode.EVAL), "freeze": modes.count(ModelSummaryTrainingMode.FREEZE)}
 
     @property
     def total_parameters(self) -> int:
