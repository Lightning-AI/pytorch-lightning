# Copyright The Lightning AI team.
#
# Licensed under the Apache License, Version 2.0 (the "License");
# you may not use this file except in compliance with the License.
# You may obtain a copy of the License at
#
#     http://www.apache.org/licenses/LICENSE-2.0
#
# Unless required by applicable law or agreed to in writing, software
# distributed under the License is distributed on an "AS IS" BASIS,
# WITHOUT WARRANTIES OR CONDITIONS OF ANY KIND, either express or implied.
# See the License for the specific language governing permissions and
# limitations under the License.
from typing import Dict, List, Optional, Tuple

from lightning_utilities.core.imports import RequirementCache

<<<<<<< HEAD
from lightning.fabric.accelerators.cuda import num_cuda_devices
from lightning.fabric.accelerators.xla import _XLA_AVAILABLE
from lightning.fabric.utilities.imports import _TORCH_GREATER_EQUAL_2_0, _TORCH_GREATER_EQUAL_2_1
=======
from lightning.fabric.utilities.imports import _TORCH_GREATER_EQUAL_2_0
from lightning.fabric.utilities.testing import _RunIf as FabricRunIf
>>>>>>> 76caa81b
from lightning.pytorch.accelerators.cpu import _PSUTIL_AVAILABLE
from lightning.pytorch.callbacks.progress.rich_progress import _RICH_AVAILABLE
from lightning.pytorch.core.module import _ONNX_AVAILABLE
from lightning.pytorch.utilities.imports import _OMEGACONF_AVAILABLE

_SKLEARN_AVAILABLE = RequirementCache("scikit-learn")


def _RunIf(
    *,
    min_cuda_gpus: int = 0,
    min_torch: Optional[str] = None,
    max_torch: Optional[str] = None,
    min_python: Optional[str] = None,
    bf16_cuda: bool = False,
    tpu: bool = False,
    xla: bool = False,
    mps: Optional[bool] = None,
    skip_windows: bool = False,
    standalone: bool = False,
    deepspeed: bool = False,
    dynamo: bool = False,
    rich: bool = False,
    omegaconf: bool = False,
    psutil: bool = False,
    sklearn: bool = False,
    onnx: bool = False,
) -> Tuple[List[str], Dict[str, bool]]:
    """
    Args:
        min_cuda_gpus: Require this number of gpus and that the ``PL_RUN_CUDA_TESTS=1`` environment variable is set.
        min_torch: Require that PyTorch is greater or equal than this version.
        max_torch: Require that PyTorch is less than this version.
        min_python: Require that Python is greater or equal than this version.
        bf16_cuda: Require that CUDA device supports bf16.
        tpu: Require that a TPU device is available.
        xla: Require that torch/XLA is installed.
        mps: If True: Require that MPS (Apple Silicon) is available,
            if False: Explicitly Require that MPS is not available
        skip_windows: Skip for Windows platform.
        standalone: Mark the test as standalone, our CI will run it in a separate process.
            This requires that the ``PL_RUN_STANDALONE_TESTS=1`` environment variable is set.
        deepspeed: Require that microsoft/DeepSpeed is installed.
        dynamo: Require that `torch.dynamo` is supported.
        rich: Require that willmcgugan/rich is installed.
        omegaconf: Require that omry/omegaconf is installed.
        psutil: Require that psutil is installed.
        sklearn: Require that scikit-learn is installed.
        onnx: Require that onnx is installed.
    """

<<<<<<< HEAD
    if min_python:
        py_version = f"{sys.version_info.major}.{sys.version_info.minor}.{sys.version_info.micro}"
        conditions.append(Version(py_version) < Version(min_python))
        reasons.append(f"python>={min_python}")

    if bf16_cuda:
        try:
            cond = not (torch.cuda.is_available() and torch.cuda.is_bf16_supported())
        except (AssertionError, RuntimeError) as ex:
            # AssertionError: Torch not compiled with CUDA enabled
            # RuntimeError: Found no NVIDIA driver on your system.
            is_unrelated = "Found no NVIDIA driver" not in str(ex) or "Torch not compiled with CUDA" not in str(ex)
            if is_unrelated:
                raise ex
            cond = True

        conditions.append(cond)
        reasons.append("CUDA device bf16")

    if skip_windows:
        conditions.append(sys.platform == "win32")
        reasons.append("unimplemented on Windows")

    if tpu:
        conditions.append(not _XLA_AVAILABLE or XLAAccelerator._device_type() != "TPU")
        reasons.append("TPU")
        # used in conftest.py::pytest_collection_modifyitems
        kwargs["tpu"] = True

    if xla:
        conditions.append(not _XLA_AVAILABLE)
        reasons.append("XLA")
        # used in conftest.py::pytest_collection_modifyitems
        kwargs["xla"] = True

    if mps is not None:
        if mps:
            conditions.append(not MPSAccelerator.is_available())
            reasons.append("MPS")
        else:
            conditions.append(MPSAccelerator.is_available())
            reasons.append("not MPS")

    if standalone:
        env_flag = os.getenv("PL_RUN_STANDALONE_TESTS", "0")
        conditions.append(env_flag != "1")
        reasons.append("Standalone execution")
        # used in conftest.py::pytest_collection_modifyitems
        kwargs["standalone"] = True

    if deepspeed:
        conditions.append(not _DEEPSPEED_AVAILABLE)
        reasons.append("Deepspeed")

    if rich:
        conditions.append(not _RICH_AVAILABLE)
=======
    reasons, kwargs = FabricRunIf(
        min_cuda_gpus=min_cuda_gpus,
        min_torch=min_torch,
        max_torch=max_torch,
        min_python=min_python,
        bf16_cuda=bf16_cuda,
        tpu=tpu,
        mps=mps,
        skip_windows=skip_windows,
        standalone=standalone,
        deepspeed=deepspeed,
        dynamo=dynamo,
    )

    if rich and not _RICH_AVAILABLE:
>>>>>>> 76caa81b
        reasons.append("Rich")

    if omegaconf and not _OMEGACONF_AVAILABLE:
        reasons.append("omegaconf")

    if psutil and not _PSUTIL_AVAILABLE:
        reasons.append("psutil")

    if sklearn and not _SKLEARN_AVAILABLE:
        reasons.append("scikit-learn")

    if onnx and _TORCH_GREATER_EQUAL_2_0 and not _ONNX_AVAILABLE:
        reasons.append("onnx")

    return reasons, kwargs<|MERGE_RESOLUTION|>--- conflicted
+++ resolved
@@ -15,14 +15,8 @@
 
 from lightning_utilities.core.imports import RequirementCache
 
-<<<<<<< HEAD
-from lightning.fabric.accelerators.cuda import num_cuda_devices
-from lightning.fabric.accelerators.xla import _XLA_AVAILABLE
-from lightning.fabric.utilities.imports import _TORCH_GREATER_EQUAL_2_0, _TORCH_GREATER_EQUAL_2_1
-=======
 from lightning.fabric.utilities.imports import _TORCH_GREATER_EQUAL_2_0
 from lightning.fabric.utilities.testing import _RunIf as FabricRunIf
->>>>>>> 76caa81b
 from lightning.pytorch.accelerators.cpu import _PSUTIL_AVAILABLE
 from lightning.pytorch.callbacks.progress.rich_progress import _RICH_AVAILABLE
 from lightning.pytorch.core.module import _ONNX_AVAILABLE
@@ -74,64 +68,6 @@
         onnx: Require that onnx is installed.
     """
 
-<<<<<<< HEAD
-    if min_python:
-        py_version = f"{sys.version_info.major}.{sys.version_info.minor}.{sys.version_info.micro}"
-        conditions.append(Version(py_version) < Version(min_python))
-        reasons.append(f"python>={min_python}")
-
-    if bf16_cuda:
-        try:
-            cond = not (torch.cuda.is_available() and torch.cuda.is_bf16_supported())
-        except (AssertionError, RuntimeError) as ex:
-            # AssertionError: Torch not compiled with CUDA enabled
-            # RuntimeError: Found no NVIDIA driver on your system.
-            is_unrelated = "Found no NVIDIA driver" not in str(ex) or "Torch not compiled with CUDA" not in str(ex)
-            if is_unrelated:
-                raise ex
-            cond = True
-
-        conditions.append(cond)
-        reasons.append("CUDA device bf16")
-
-    if skip_windows:
-        conditions.append(sys.platform == "win32")
-        reasons.append("unimplemented on Windows")
-
-    if tpu:
-        conditions.append(not _XLA_AVAILABLE or XLAAccelerator._device_type() != "TPU")
-        reasons.append("TPU")
-        # used in conftest.py::pytest_collection_modifyitems
-        kwargs["tpu"] = True
-
-    if xla:
-        conditions.append(not _XLA_AVAILABLE)
-        reasons.append("XLA")
-        # used in conftest.py::pytest_collection_modifyitems
-        kwargs["xla"] = True
-
-    if mps is not None:
-        if mps:
-            conditions.append(not MPSAccelerator.is_available())
-            reasons.append("MPS")
-        else:
-            conditions.append(MPSAccelerator.is_available())
-            reasons.append("not MPS")
-
-    if standalone:
-        env_flag = os.getenv("PL_RUN_STANDALONE_TESTS", "0")
-        conditions.append(env_flag != "1")
-        reasons.append("Standalone execution")
-        # used in conftest.py::pytest_collection_modifyitems
-        kwargs["standalone"] = True
-
-    if deepspeed:
-        conditions.append(not _DEEPSPEED_AVAILABLE)
-        reasons.append("Deepspeed")
-
-    if rich:
-        conditions.append(not _RICH_AVAILABLE)
-=======
     reasons, kwargs = FabricRunIf(
         min_cuda_gpus=min_cuda_gpus,
         min_torch=min_torch,
@@ -139,6 +75,7 @@
         min_python=min_python,
         bf16_cuda=bf16_cuda,
         tpu=tpu,
+        xla=xla,
         mps=mps,
         skip_windows=skip_windows,
         standalone=standalone,
@@ -147,7 +84,6 @@
     )
 
     if rich and not _RICH_AVAILABLE:
->>>>>>> 76caa81b
         reasons.append("Rich")
 
     if omegaconf and not _OMEGACONF_AVAILABLE:
