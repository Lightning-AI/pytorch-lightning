--- conflicted
+++ resolved
@@ -18,11 +18,7 @@
 from lightning.fabric.utilities.testing import _runif_reasons as fabric_run_if
 from lightning.pytorch.accelerators.cpu import _PSUTIL_AVAILABLE
 from lightning.pytorch.callbacks.progress.rich_progress import _RICH_AVAILABLE
-<<<<<<< HEAD
-from lightning.pytorch.core.module import _ONNX_AVAILABLE, _TORCH_TRT_AVAILABLE
-=======
-from lightning.pytorch.core.module import _ONNX_AVAILABLE, _ONNXSCRIPT_AVAILABLE
->>>>>>> 2676332e
+from lightning.pytorch.core.module import _ONNX_AVAILABLE, _ONNXSCRIPT_AVAILABLE, _TORCH_TRT_AVAILABLE
 from lightning.pytorch.utilities.imports import _OMEGACONF_AVAILABLE
 
 _SKLEARN_AVAILABLE = RequirementCache("scikit-learn")
@@ -46,11 +42,8 @@
     psutil: bool = False,
     sklearn: bool = False,
     onnx: bool = False,
-<<<<<<< HEAD
+    onnxscript: bool = False,
     tensorrt: bool = False,
-=======
-    onnxscript: bool = False,
->>>>>>> 2676332e
 ) -> tuple[list[str], dict[str, bool]]:
     """Construct reasons for pytest skipif.
 
@@ -73,11 +66,8 @@
         psutil: Require that psutil is installed.
         sklearn: Require that scikit-learn is installed.
         onnx: Require that onnx is installed.
-<<<<<<< HEAD
+        onnxscript: Require that onnxscript is installed.
         tensorrt: Require that torch-tensorrt is installed.
-=======
-        onnxscript: Require that onnxscript is installed.
->>>>>>> 2676332e
 
     """
 
@@ -110,12 +100,10 @@
     if onnx and not _ONNX_AVAILABLE:
         reasons.append("onnx")
 
-<<<<<<< HEAD
+    if onnxscript and not _ONNXSCRIPT_AVAILABLE:
+        reasons.append("onnxscript")
+
     if tensorrt and not _TORCH_TRT_AVAILABLE:
         reasons.append("torch-tensorrt")
-=======
-    if onnxscript and not _ONNXSCRIPT_AVAILABLE:
-        reasons.append("onnxscript")
->>>>>>> 2676332e
 
     return reasons, kwargs