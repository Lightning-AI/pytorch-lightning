--- conflicted
+++ resolved
@@ -13,14 +13,10 @@
 # limitations under the License.
 """LightningDataModule for loading DataLoaders with ease."""
 
+from collections.abc import Iterable
 import inspect
-<<<<<<< HEAD
 import os
-from typing import IO, Any, Dict, Iterable, List, Optional, Union, cast
-=======
-from collections.abc import Iterable
 from typing import IO, Any, Optional, Union, cast
->>>>>>> 1e88899a
 
 from lightning_utilities import apply_to_collection
 from torch.utils.data import DataLoader, Dataset, IterableDataset
@@ -257,7 +253,7 @@
             A string representation of the datasets that are setup.
 
         """
-        datasets_info: Optional[List[str]] = []
+        datasets_info: Optional[list[str]] = []
 
         def len_implemented(obj: Dataset) -> bool:
             try:
