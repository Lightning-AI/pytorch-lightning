--- conflicted
+++ resolved
@@ -48,11 +48,7 @@
 from lightning.fabric.utilities.apply_func import convert_to_tensors
 from lightning.fabric.utilities.cloud_io import get_filesystem
 from lightning.fabric.utilities.device_dtype_mixin import _DeviceDtypeModuleMixin
-<<<<<<< HEAD
-from lightning.fabric.utilities.imports import _TORCH_GREATER_EQUAL_2_2
-=======
-from lightning.fabric.utilities.imports import _TORCH_GREATER_EQUAL_2_5
->>>>>>> 2676332e
+from lightning.fabric.utilities.imports import _TORCH_GREATER_EQUAL_2_2, _TORCH_GREATER_EQUAL_2_5
 from lightning.fabric.utilities.types import _MAP_LOCATION_TYPE, _PATH
 from lightning.fabric.wrappers import _FabricOptimizer
 from lightning.pytorch.callbacks.callback import Callback
@@ -80,20 +76,16 @@
 
 _ONNX_AVAILABLE = RequirementCache("onnx")
 _ONNXSCRIPT_AVAILABLE = RequirementCache("onnxscript")
+_TORCH_TRT_AVAILABLE = RequirementCache("torch_tensorrt")
 
 if TYPE_CHECKING:
     from torch.distributed.device_mesh import DeviceMesh
 
-<<<<<<< HEAD
-_ONNX_AVAILABLE = RequirementCache("onnx")
-_TORCH_TRT_AVAILABLE = RequirementCache("torch_tensorrt")
-=======
     if _TORCH_GREATER_EQUAL_2_5:
         if _TORCH_GREATER_EQUAL_2_6:
             from torch.onnx import ONNXProgram
         else:
             from torch.onnx._internal.exporter import ONNXProgram  # type: ignore[no-redef]
->>>>>>> 2676332e
 
 warning_cache = WarningCache()
 log = logging.getLogger(__name__)
