--- conflicted
+++ resolved
@@ -114,12 +114,8 @@
         "python_requires": ">=3.8",  # todo: take the lowes based on all packages
         "entry_points": {
             "console_scripts": [
-<<<<<<< HEAD
-                "lightning = lightning:_cli_entry_point",
                 "fabric = lightning.fabric.cli:_main",
-=======
                 "lightning_app = lightning:_cli_entry_point",
->>>>>>> 0acd5f98
             ],
         },
         "setup_requires": [],
