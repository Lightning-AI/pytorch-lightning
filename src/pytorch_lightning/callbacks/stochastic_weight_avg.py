# Copyright The PyTorch Lightning team.
#
# Licensed under the Apache License, Version 2.0 (the "License");
# you may not use this file except in compliance with the License.
# You may obtain a copy of the License at
#
#     http://www.apache.org/licenses/LICENSE-2.0
#
# Unless required by applicable law or agreed to in writing, software
# distributed under the License is distributed on an "AS IS" BASIS,
# WITHOUT WARRANTIES OR CONDITIONS OF ANY KIND, either express or implied.
# See the License for the specific language governing permissions and
# limitations under the License.
r"""
Stochastic Weight Averaging Callback
^^^^^^^^^^^^^^^^^^^^^^^^^^^^^^^^^^^^
"""
from copy import deepcopy
<<<<<<< HEAD
from typing import Any, Callable, Dict, List, Optional, Union
=======
from typing import Any, Callable, cast, List, Optional, Union
>>>>>>> d8e5e7f8

import torch
from torch import nn, Tensor
from torch.optim.swa_utils import SWALR

import pytorch_lightning as pl
from pytorch_lightning.callbacks.callback import Callback
from pytorch_lightning.strategies import DDPFullyShardedStrategy, DeepSpeedStrategy
from pytorch_lightning.utilities.exceptions import MisconfigurationException
from pytorch_lightning.utilities.rank_zero import rank_zero_info, rank_zero_warn
from pytorch_lightning.utilities.types import _LRScheduler, LRSchedulerConfig

_AVG_FN = Callable[[Tensor, Tensor, Tensor], Tensor]


class StochasticWeightAveraging(Callback):
    def __init__(
        self,
        swa_lrs: Union[float, List[float]],
        swa_epoch_start: Union[int, float] = 0.8,
        annealing_epochs: int = 10,
        annealing_strategy: str = "cos",
        avg_fn: Optional[_AVG_FN] = None,
        device: Optional[Union[torch.device, str]] = torch.device("cpu"),
    ):
        r"""

        Implements the Stochastic Weight Averaging (SWA) Callback to average a model.

        Stochastic Weight Averaging was proposed in ``Averaging Weights Leads to
        Wider Optima and Better Generalization`` by Pavel Izmailov, Dmitrii
        Podoprikhin, Timur Garipov, Dmitry Vetrov and Andrew Gordon Wilson
        (UAI 2018).

        This documentation is highly inspired by PyTorch's work on SWA.
        The callback arguments follow the scheme defined in PyTorch's ``swa_utils`` package.

        For a SWA explanation, please take a look
        `here <https://pytorch.org/blog/pytorch-1.6-now-includes-stochastic-weight-averaging>`_.

        .. warning:: ``StochasticWeightAveraging`` is in beta and subject to change.

        .. warning:: ``StochasticWeightAveraging`` is currently not supported for multiple optimizers/schedulers.

        .. warning:: ``StochasticWeightAveraging`` is currently only supported on every epoch.

        See also how to :ref:`enable it directly on the Trainer <advanced/training_tricks:Stochastic Weight Averaging>`

        Arguments:

            swa_lrs: The SWA learning rate to use:

                - ``float``. Use this value for all parameter groups of the optimizer.
                - ``List[float]``. A list values for each parameter group of the optimizer.

            swa_epoch_start: If provided as int, the procedure will start from
                the ``swa_epoch_start``-th epoch. If provided as float between 0 and 1,
                the procedure will start from ``int(swa_epoch_start * max_epochs)`` epoch

            annealing_epochs: number of epochs in the annealing phase (default: 10)

            annealing_strategy: Specifies the annealing strategy (default: "cos"):

                - ``"cos"``. For cosine annealing.
                - ``"linear"`` For linear annealing

            avg_fn: the averaging function used to update the parameters;
                the function must take in the current value of the
                :class:`AveragedModel` parameter, the current value of :attr:`model`
                parameter and the number of models already averaged; if None,
                equally weighted average is used (default: ``None``)

            device: if provided, the averaged model will be stored on the ``device``.
                When None is provided, it will infer the `device` from ``pl_module``.
                (default: ``"cpu"``)

        """

        err_msg = "swa_epoch_start should be a >0 integer or a float between 0 and 1."
        if isinstance(swa_epoch_start, int) and swa_epoch_start < 1:
            raise MisconfigurationException(err_msg)
        if isinstance(swa_epoch_start, float) and not (0 <= swa_epoch_start <= 1):
            raise MisconfigurationException(err_msg)

        wrong_type = not isinstance(swa_lrs, (float, list))
        wrong_float = isinstance(swa_lrs, float) and swa_lrs <= 0
        wrong_list = isinstance(swa_lrs, list) and not all(lr > 0 and isinstance(lr, float) for lr in swa_lrs)
        if wrong_type or wrong_float or wrong_list:
            raise MisconfigurationException("The `swa_lrs` should a positive float, or a list of positive floats")

        if avg_fn is not None and not callable(avg_fn):
            raise MisconfigurationException("The `avg_fn` should be callable.")

        if device is not None and not isinstance(device, (torch.device, str)):
            raise MisconfigurationException(f"device is expected to be a torch.device or a str. Found {device}")

        self.n_averaged: Optional[torch.Tensor] = None
        self._swa_epoch_start = swa_epoch_start
        self._swa_lrs = swa_lrs
        self._annealing_epochs = annealing_epochs
        self._annealing_strategy = annealing_strategy
        self._avg_fn = avg_fn or self.avg_fn
        self._device = device
<<<<<<< HEAD
        self._model_contains_batch_norm: Optional[bool] = None
        self._average_model: Optional[pl.LightningModule] = None
        self._initialized = False
        self._swa_scheduler: Optional[SWALR] = None
        self._scheduler_state: Optional[Dict] = None
        self._init_n_averaged = 0
        self._latest_update_epoch = -1
        self.momenta: Optional[Dict[nn.modules.batchnorm._BatchNorm, float]] = None
=======
        self._max_epochs: int
        self._model_contains_batch_norm: bool
        self._average_model: "pl.LightningModule"
>>>>>>> d8e5e7f8

    @property
    def swa_start(self) -> int:
        assert isinstance(self._swa_epoch_start, int)
        return max(self._swa_epoch_start - 1, 0)  # 0-based

    @property
    def swa_end(self) -> int:
        return self._max_epochs - 1  # 0-based

    @staticmethod
    def pl_module_contains_batch_norm(pl_module: "pl.LightningModule") -> bool:
        return any(isinstance(module, nn.modules.batchnorm._BatchNorm) for module in pl_module.modules())

    def setup(self, trainer: "pl.Trainer", pl_module: "pl.LightningModule", stage: Optional[str] = None) -> None:
        # copy the model before moving it to accelerator device.
        with pl_module._prevent_trainer_and_dataloaders_deepcopy():
            self._average_model = deepcopy(pl_module)

    def on_fit_start(self, trainer: "pl.Trainer", pl_module: "pl.LightningModule") -> None:
        if len(trainer.optimizers) != 1:
            raise MisconfigurationException("SWA currently works with 1 `optimizer`.")

        if len(trainer.lr_scheduler_configs) > 1:
            raise MisconfigurationException("SWA currently not supported for more than 1 `lr_scheduler`.")

        if isinstance(trainer.strategy, (DDPFullyShardedStrategy, DeepSpeedStrategy)):
            raise MisconfigurationException("SWA does not currently support sharded models.")

        if isinstance(self._swa_epoch_start, float):
            self._swa_epoch_start = int(trainer.max_epochs * self._swa_epoch_start)

        self._model_contains_batch_norm = self.pl_module_contains_batch_norm(pl_module)

        self._max_epochs = trainer.max_epochs
        if self._model_contains_batch_norm:
            # virtually increase max_epochs to perform batch norm update on latest epoch.
            trainer.fit_loop.max_epochs += 1

<<<<<<< HEAD
        if self._scheduler_state is not None:
            self._clear_schedulers(trainer)

    def on_train_epoch_start(self, trainer: "pl.Trainer", pl_module: "pl.LightningModule"):
        if (not self._initialized) and (self.swa_start <= trainer.current_epoch <= self.swa_end):
            self._initialized = True

=======
    def on_train_epoch_start(self, trainer: "pl.Trainer", pl_module: "pl.LightningModule") -> None:
        if trainer.current_epoch == self.swa_start:
>>>>>>> d8e5e7f8
            # move average model to request device.
            self._average_model = self._average_model.to(self._device or pl_module.device)

            optimizer = trainer.optimizers[0]
            if isinstance(self._swa_lrs, float):
                self._swa_lrs = [self._swa_lrs] * len(optimizer.param_groups)

            for lr, group in zip(self._swa_lrs, optimizer.param_groups):
                group["initial_lr"] = lr

            self._swa_scheduler = cast(
                _LRScheduler,
                SWALR(
                    optimizer,
                    swa_lr=self._swa_lrs,  # type: ignore[arg-type]
                    anneal_epochs=self._annealing_epochs,
                    anneal_strategy=self._annealing_strategy,
                    last_epoch=trainer.max_epochs if self._annealing_strategy == "cos" else -1,
                ),
            )
            if self._scheduler_state is not None:
                # Restore scheduler state from checkpoint
                self._swa_scheduler.load_state_dict(self._scheduler_state)
            elif trainer.current_epoch != self.swa_start:
                # Log a warning if we're initializing after start without any checkpoint data,
                # as behaviour will be different compared to having checkpoint data.
                rank_zero_warn(
                    "SWA is initializing after swa_start without any checkpoint data. "
                    "This may be caused by loading a checkpoint from an older version of PyTorch Lightning."
                )

            # We assert that there is only one optimizer on fit start, so know opt_idx is always 0
            default_scheduler_cfg = LRSchedulerConfig(self._swa_scheduler, opt_idx=0)
            assert default_scheduler_cfg.interval == "epoch" and default_scheduler_cfg.frequency == 1

            if trainer.lr_scheduler_configs:
                scheduler_cfg = trainer.lr_scheduler_configs[0]
                if scheduler_cfg.interval != "epoch" or scheduler_cfg.frequency != 1:
                    rank_zero_warn(f"SWA is currently only supported every epoch. Found {scheduler_cfg}")
                rank_zero_info(
                    f"Swapping scheduler `{scheduler_cfg.scheduler.__class__.__name__}`"
                    f" for `{self._swa_scheduler.__class__.__name__}`"
                )
                trainer.lr_scheduler_configs[0] = default_scheduler_cfg
            else:
                trainer.lr_scheduler_configs.append(default_scheduler_cfg)

            if self.n_averaged is None:
                self.n_averaged = torch.tensor(self._init_n_averaged, dtype=torch.long, device=pl_module.device)

        if (self.swa_start <= trainer.current_epoch <= self.swa_end) and (
            trainer.current_epoch > self._latest_update_epoch
        ):
            self.update_parameters(self._average_model, pl_module, self.n_averaged, self._avg_fn)
            self._latest_update_epoch = trainer.current_epoch

        # Note: No > here in case the callback is saved with the model and training continues
        if trainer.current_epoch == self.swa_end + 1:
            # Transfer weights from average model to pl_module
            self.transfer_weights(self._average_model, pl_module)

            # Reset BatchNorm for update
            self.reset_batch_norm_and_save_state(pl_module)

            # There is no need to perform either backward or optimizer.step as we are
            # performing only one pass over the train data-loader to compute activation statistics
            # Therefore, we will virtually increase `num_training_batches` by 1 and skip backward.
            trainer.num_training_batches += 1
            trainer.fit_loop._skip_backward = True
            self._accumulate_grad_batches = trainer.accumulate_grad_batches

            trainer.accumulate_grad_batches = trainer.num_training_batches

    def on_train_epoch_end(self, trainer: "pl.Trainer", *args: Any) -> None:
        trainer.fit_loop._skip_backward = False

    def on_train_end(self, trainer: "pl.Trainer", pl_module: "pl.LightningModule") -> None:
        # the trainer increases the current epoch before this hook is called
        if self._model_contains_batch_norm and trainer.current_epoch - 1 == self.swa_end + 1:
            # BatchNorm epoch update. Reset state
            trainer.accumulate_grad_batches = self._accumulate_grad_batches
            trainer.num_training_batches -= 1
            trainer.fit_loop.max_epochs -= 1
            self.reset_momenta()
        elif trainer.current_epoch - 1 == self.swa_end:
            # Last SWA epoch. Transfer weights from average model to pl_module
            self.transfer_weights(self._average_model, pl_module)

    @staticmethod
    def transfer_weights(src_pl_module: "pl.LightningModule", dst_pl_module: "pl.LightningModule") -> None:
        for src_param, dst_param in zip(src_pl_module.parameters(), dst_pl_module.parameters()):
            dst_param.detach().copy_(src_param.to(dst_param.device))

    def reset_batch_norm_and_save_state(self, pl_module: "pl.LightningModule") -> None:
        """Adapted from https://github.com/pytorch/pytorch/blob/v1.7.1/torch/optim/swa_utils.py#L140-L154."""
        self.momenta = {}
        for module in pl_module.modules():
            if not isinstance(module, nn.modules.batchnorm._BatchNorm):
                continue
            assert module.running_mean is not None
            module.running_mean = torch.zeros_like(
                module.running_mean,
                device=pl_module.device,
                dtype=module.running_mean.dtype,
            )
            assert module.running_var is not None
            module.running_var = torch.ones_like(
                module.running_var,
                device=pl_module.device,
                dtype=module.running_var.dtype,
            )
            self.momenta[module] = module.momentum
            module.momentum = float()
            assert module.num_batches_tracked is not None
            module.num_batches_tracked *= 0

    def reset_momenta(self) -> None:
        """Adapted from https://github.com/pytorch/pytorch/blob/v1.7.1/torch/optim/swa_utils.py#L164-L165."""
        for bn_module in self.momenta:
            bn_module.momentum = self.momenta[bn_module]

    @staticmethod
    def update_parameters(
        average_model: "pl.LightningModule", model: "pl.LightningModule", n_averaged: Tensor, avg_fn: _AVG_FN
    ) -> None:
        """Adapted from https://github.com/pytorch/pytorch/blob/v1.7.1/torch/optim/swa_utils.py#L104-L112."""
        for p_swa, p_model in zip(average_model.parameters(), model.parameters()):
            device = p_swa.device
            p_swa_ = p_swa.detach()
            p_model_ = p_model.detach().to(device)
            src = p_model_ if n_averaged == 0 else avg_fn(p_swa_, p_model_, n_averaged.to(device))
            p_swa_.copy_(src)
        n_averaged += 1

    @staticmethod
    def avg_fn(averaged_model_parameter: Tensor, model_parameter: Tensor, num_averaged: Tensor) -> Tensor:
        """Adapted from https://github.com/pytorch/pytorch/blob/v1.7.1/torch/optim/swa_utils.py#L95-L97."""
        return averaged_model_parameter + (model_parameter - averaged_model_parameter) / (num_averaged + 1)

    def state_dict(self) -> Dict[str, Any]:
        return {
            "n_averaged": 0 if self.n_averaged is None else self.n_averaged.item(),
            "latest_update_epoch": self._latest_update_epoch,
            "scheduler_state": None if self._swa_scheduler is None else self._swa_scheduler.state_dict(),
            "average_model_state": None if self._average_model is None else self._average_model.state_dict(),
        }

    def load_state_dict(self, state_dict: Dict[str, Any]) -> None:
        self._init_n_averaged = state_dict["n_averaged"]
        self._latest_update_epoch = state_dict["latest_update_epoch"]
        self._scheduler_state = state_dict["scheduler_state"]
        self._load_average_model_state(state_dict["average_model_parameters"])

    @staticmethod
    def _clear_schedulers(trainer: "pl.Trainer") -> None:
        # If we have scheduler state saved, clear the scheduler configs so that we don't try to
        # load state into the wrong type of schedulers when restoring scheduler checkpoint state.
        # We'll configure the scheduler and re-load its state in on_train_epoch_start.
        # Note that this relies on the callback state being restored before the scheduler state is
        # restored, and doesn't work if restore_checkpoint_after_setup is True, but at the time of
        # writing that is only True for deepspeed which is already not supported by SWA.
        # See https://github.com/PyTorchLightning/pytorch-lightning/issues/11665 for background.
        if trainer.lr_scheduler_configs:
            assert len(trainer.lr_scheduler_configs) == 1
            trainer.lr_scheduler_configs.clear()

    def _load_average_model_state(self, model_state: Any) -> None:
        if self._average_model is None:
            return
        self._average_model.load_state_dict(model_state)<|MERGE_RESOLUTION|>--- conflicted
+++ resolved
@@ -16,11 +16,7 @@
 ^^^^^^^^^^^^^^^^^^^^^^^^^^^^^^^^^^^^
 """
 from copy import deepcopy
-<<<<<<< HEAD
-from typing import Any, Callable, Dict, List, Optional, Union
-=======
-from typing import Any, Callable, cast, List, Optional, Union
->>>>>>> d8e5e7f8
+from typing import Any, Callable, cast, Dict, List, Optional, Union
 
 import torch
 from torch import nn, Tensor
@@ -124,20 +120,15 @@
         self._annealing_strategy = annealing_strategy
         self._avg_fn = avg_fn or self.avg_fn
         self._device = device
-<<<<<<< HEAD
         self._model_contains_batch_norm: Optional[bool] = None
-        self._average_model: Optional[pl.LightningModule] = None
+        self._average_model: "pl.LightningModule"
         self._initialized = False
         self._swa_scheduler: Optional[SWALR] = None
         self._scheduler_state: Optional[Dict] = None
         self._init_n_averaged = 0
         self._latest_update_epoch = -1
         self.momenta: Optional[Dict[nn.modules.batchnorm._BatchNorm, float]] = None
-=======
         self._max_epochs: int
-        self._model_contains_batch_norm: bool
-        self._average_model: "pl.LightningModule"
->>>>>>> d8e5e7f8
 
     @property
     def swa_start(self) -> int:
@@ -177,18 +168,13 @@
             # virtually increase max_epochs to perform batch norm update on latest epoch.
             trainer.fit_loop.max_epochs += 1
 
-<<<<<<< HEAD
         if self._scheduler_state is not None:
             self._clear_schedulers(trainer)
 
-    def on_train_epoch_start(self, trainer: "pl.Trainer", pl_module: "pl.LightningModule"):
+    def on_train_epoch_start(self, trainer: "pl.Trainer", pl_module: "pl.LightningModule") -> None:
         if (not self._initialized) and (self.swa_start <= trainer.current_epoch <= self.swa_end):
             self._initialized = True
 
-=======
-    def on_train_epoch_start(self, trainer: "pl.Trainer", pl_module: "pl.LightningModule") -> None:
-        if trainer.current_epoch == self.swa_start:
->>>>>>> d8e5e7f8
             # move average model to request device.
             self._average_model = self._average_model.to(self._device or pl_module.device)
 
