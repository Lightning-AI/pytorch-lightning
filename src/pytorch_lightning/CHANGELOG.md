--- conflicted
+++ resolved
@@ -6,6 +6,12 @@
 
 
 ## [unreleased] - 2022-MM-DD
+
+### Added
+
+- Added `LightningLite.launch()` to programmatically launch processes (e.g. in Jupyter notebook) ([#14992](https://github.com/Lightning-AI/lightning/issues/14992))
+- Added the option to launch Lightning Lite scripts from the CLI, without the need to wrap the code into the `run` method ([#14992](https://github.com/Lightning-AI/lightning/issues/14992))
+
 
 ### Changed
 
@@ -40,25 +46,9 @@
 - Added a warning when the model passed to `LightningLite.setup()` does not have all parameters on the same device ([#14822](https://github.com/Lightning-AI/lightning/pull/14822))
 - The `CometLogger` now flags the Comet Experiments as being created from Lightning for analytics purposes ([#14906](https://github.com/Lightning-AI/lightning/pull/14906))
 - Introduce `ckpt_path="hpc"` keyword for checkpoint loading ([#14911](https://github.,com/Lightning-AI/lightning/pull/14911))
-<<<<<<< HEAD
-
-
-
-- Added a more descriptive error message when attempting to fork processes with pre-initialized CUDA context ([#14709](https://github.com/Lightning-AI/lightning/issues/14709))
-
-
-- Added support for custom parameters in subclasses of `SaveConfigCallback` ([#14998](https://github.com/Lightning-AI/lightning/pull/14998))
-
-
-- Added the option to launch Lightning Lite scripts from the CLI, without the need to wrap the code into the `run` method ([#14992](https://github.com/Lightning-AI/lightning/issues/14992))
-
-
-- Added `LightningLite.launch()` to programmatically launch processes (e.g. in Jupyter notebook) ([#14992](https://github.com/Lightning-AI/lightning/issues/14992))
-=======
 - Added a more descriptive error message when attempting to fork processes with pre-initialized CUDA context ([#14709](https://github.com/Lightning-AI/lightning/pull/14709))
 - Added support for custom parameters in subclasses of `SaveConfigCallback` ([#14998](https://github.com/Lightning-AI/lightning/pull/14998))
 - Added `inference_mode` flag to Trainer to let users enable/disable inference mode during evaluation ([#15034](https://github.com/Lightning-AI/lightning/pull/15034))
->>>>>>> 2d3db64b
 
 
 ### Changed
