--- conflicted
+++ resolved
@@ -81,12 +81,10 @@
 - Removed fall-back to `LightningEnvironment` when number of SLURM tasks does not correspond to number of processes in Trainer ([#14300](https://github.com/Lightning-AI/lightning/pull/14300))
 
 
-<<<<<<< HEAD
 - Trainer queries the CUDA devices through NVML if available to avoid initializing CUDA before forking, which eliminates the need for the `PL_DISABLE_FORK` environment variable introduced in v1.7.4 ([#14631](https://github.com/Lightning-AI/lightning/issues/14631))
-=======
+
+
 - The `MLFlowLogger.finalize()` now sets the status to `FAILED` when an exception occurred in `Trainer`, and sets the status to `FINISHED` on successful completion ([#12292](https://github.com/Lightning-AI/lightning/pull/12292))
-
->>>>>>> da0ccb11
 
 
 ### Deprecated
