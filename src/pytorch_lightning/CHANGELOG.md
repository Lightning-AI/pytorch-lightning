--- conflicted
+++ resolved
@@ -64,14 +64,13 @@
 - Added a more descriptive error message when attempting to fork processes with pre-initialized CUDA context ([#14709](https://github.com/Lightning-AI/lightning/issues/14709))
 
 
-<<<<<<< HEAD
+- Added support for custom parameters in subclasses of `SaveConfigCallback` ([#14998](https://github.com/Lightning-AI/lightning/pull/14998))
+
+
 - Added the option to launch Lightning Lite scripts from the CLI, without the need to wrap the code into the `run` method ([#14992](https://github.com/Lightning-AI/lightning/issues/14992))
 
 
 - Added `LightningLite.launch()` to programmatically launch processes (e.g. in Jupyter notebook) ([#14992](https://github.com/Lightning-AI/lightning/issues/14992))
-=======
-- Added support for custom parameters in subclasses of `SaveConfigCallback` ([#14998](https://github.com/Lightning-AI/lightning/pull/14998)
->>>>>>> 7fed7a12
 
 
 ### Changed
