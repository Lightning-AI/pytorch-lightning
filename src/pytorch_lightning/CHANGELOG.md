# Changelog

All notable changes to this project will be documented in this file.

The format is based on [Keep a Changelog](http://keepachangelog.com/en/1.0.0/).


## [unreleased] - 202Y-MM-DD


### Added

- Added utilities to migrate checkpoints from one Lightning version to another ([#15237](https://github.com/Lightning-AI/lightning/pull/15237))

- Added back the accidentally removed `pytorch_lightning.utilities.distributed.rank_zero_only` function ([#15536](https://github.com/Lightning-AI/lightning/pull/15536))

- Added support to upgrade all checkpoints in a folder using the `pl.utilities.upgrade_checkpoint` script ([#15333](https://github.com/Lightning-AI/lightning/pull/15333))

-


- Added a check to validate that wrapped FSDP models are used while initializing optimizers ([#15301](https://github.com/Lightning-AI/lightning/pull/15301))


### Changed

- From now on, Lightning Trainer and `LightningModule.load_from_checkpoint` automatically upgrade the loaded checkpoint if it was produced in an old version of Lightning ([#15237](https://github.com/Lightning-AI/lightning/pull/15237))

- `Trainer.{validate,test,predict}(ckpt_path=...)` no longer restores the `Trainer.global_step` and `trainer.current_epoch` value from the checkpoints - From now on, only `Trainer.fit` will restore this value ([#15532](https://github.com/Lightning-AI/lightning/pull/15532))

-


### Deprecated

- Deprecated `pytorch_lightning.utilities.distributed.rank_zero_only` in favor of `pytorch_lightning.utilities.rank_zero_only` ([#15536](https://github.com/Lightning-AI/lightning/pull/15536))

-

-


### Removed

-

-

-


### Fixed

- Fixed `TensorBoardLogger` not validating the input array type when logging the model graph ([#15323](https://github.com/Lightning-AI/lightning/pull/15323))

- Fixed an attribute error in `ColossalAIStrategy` at import time when `torch.distributed` is not available ([#15535](https://github.com/Lightning-AI/lightning/pull/15535))

- Fixed an issue when calling `fs.listdir` with file URI instead of path in `CheckpointConnector` ([#15413](https://github.com/Lightning-AI/lightning/pull/15413))

- Fixed an issue with the `BaseFinetuning` callback not setting the `track_running_stats` attribute for batch normaliztion layers ([#15063](https://github.com/Lightning-AI/lightning/pull/15063))

- Fixed an issue with `WandbLogger(log_model=True|'all)` raising an error and not being able to serialize tensors in the metadata ([#15544](https://github.com/Lightning-AI/lightning/pull/15544))

<<<<<<< HEAD
- Fixed the gradient unscaling logic when using `Trainer(precision=16)` and fused optimizers such as `Adam(..., fused=True)` ([#15544](https://github.com/Lightning-AI/lightning/pull/15544))
=======
- Fixed model state transfer in multiprocessing launcher when running multi-node ([#15567](https://github.com/Lightning-AI/lightning/pull/15567))
>>>>>>> 7767fd36


## [1.8.0] - 2022-11-01

### Added

- Added support for requeueing slurm array jobs ([#15040](https://github.com/Lightning-AI/lightning/pull/15040))
- Added native AMP support for `ddp_fork` (and associated alias strategies) with CUDA GPUs ([#14983](https://github.com/Lightning-AI/lightning/pull/14983))
- Added `BatchSizeFinder` callback ([#11089](https://github.com/Lightning-AI/lightning/pull/11089))
- Added `LearningRateFinder` callback ([#13802](https://github.com/Lightning-AI/lightning/pull/13802))
- Tuner now supports a new `method` argument which will determine when to run the `BatchSizeFinder`: one of `fit`, `validate`, `test` or `predict` ([#11089](https://github.com/Lightning-AI/lightning/pull/11089))
- Added prefix to log message in `seed_everything` with rank info ([#14031](https://github.com/Lightning-AI/lightning/pull/14031))
- Added support for auto wrapping for `DDPFullyShardedNativeStrategy` ([#14252](https://github.com/Lightning-AI/lightning/pull/14252))
- Added support for passing extra init-parameters to the `LightningDataModule.from_datasets` ([#14185](https://github.com/Lightning-AI/lightning/pull/14185))
- Added support for saving sharded optimizer state dict outside of `DDPShardedStrategy` ([#14208](https://github.com/Lightning-AI/lightning/pull/14208))
- Added support for auto wrapping for `DDPFullyShardedStrategy` ([#14383](https://github.com/Lightning-AI/lightning/pull/14383))
- Integrate the `lightning_utilities` package (
  [#14475](https://github.com/Lightning-AI/lightning/pull/14475),
  [#14537](https://github.com/Lightning-AI/lightning/pull/14537),
  [#14556](https://github.com/Lightning-AI/lightning/pull/14556),
  [#14558](https://github.com/Lightning-AI/lightning/pull/14558),
  [#14575](https://github.com/Lightning-AI/lightning/pull/14575),
  [#14620](https://github.com/Lightning-AI/lightning/pull/14620))
- Added `args` parameter to `LightningCLI` to ease running from within Python ([#14596](https://github.com/Lightning-AI/lightning/pull/14596))
- Added `WandbLogger.download_artifact` and `WandbLogger.use_artifact` for managing artifacts with Weights and Biases ([#14551](https://github.com/Lightning-AI/lightning/pull/14551))
- Added an option to configure the signal SLURM sends when a job is preempted or requeued ([#14626](https://github.com/Lightning-AI/lightning/pull/14626))
- Added a warning when the model passed to `LightningLite.setup()` does not have all parameters on the same device ([#14822](https://github.com/Lightning-AI/lightning/pull/14822))
- The `CometLogger` now flags the Comet Experiments as being created from Lightning for analytics purposes ([#14906](https://github.com/Lightning-AI/lightning/pull/14906))
- Introduce `ckpt_path="hpc"` keyword for checkpoint loading ([#14911](https://github.,com/Lightning-AI/lightning/pull/14911))
- Added a more descriptive error message when attempting to fork processes with pre-initialized CUDA context ([#14709](https://github.com/Lightning-AI/lightning/pull/14709))
- Added support for custom parameters in subclasses of `SaveConfigCallback` ([#14998](https://github.com/Lightning-AI/lightning/pull/14998))
- Added `inference_mode` flag to Trainer to let users enable/disable inference mode during evaluation ([#15034](https://github.com/Lightning-AI/lightning/pull/15034))
- Added `LightningLite.no_backward_sync` for control over efficient gradient accumulation with distributed strategies ([#14966](https://github.com/Lightning-AI/lightning/pull/14966))
- Added a sanity check that scripts are executed with the `srun` command in SLURM and that environment variables are not conflicting ([#15011](https://github.com/Lightning-AI/lightning/pull/15011))
- Added an error message when attempting to launch processes with `python -i` and an interactive-incompatible strategy ([#15293](https://github.com/Lightning-AI/lightning/pull/15293))


### Changed

- The `Trainer.{fit,validate,test,predict,tune}` methods now raise a useful error message if the input is not a `LightningModule` ([#13892](https://github.com/Lightning-AI/lightning/pull/13892))
- Raised a `MisconfigurationException` if batch transfer hooks are overriden with `IPUAccelerator` ([#13961](https://github.com/Lightning-AI/lightning/pull/13961))
- Replaced the unwrapping logic in strategies with direct access to unwrapped `LightningModule` ([#13738](https://github.com/Lightning-AI/lightning/pull/13738))
- Enabled `on_before_batch_transfer` for `DPStrategy` and `IPUAccelerator` ([#14023](https://github.com/Lightning-AI/lightning/pull/14023))
- When resuming training with Apex enabled, the `Trainer` will now raise an error ([#14341](https://github.com/Lightning-AI/lightning/pull/14341))
- Included `torch.cuda` rng state to the aggregate `_collect_rng_states()` and `_set_rng_states()` ([#14384](https://github.com/Lightning-AI/lightning/pull/14384))
- Changed `trainer.should_stop` to not stop in between an epoch and run until `min_steps/min_epochs` only ([#13890](https://github.com/Lightning-AI/lightning/pull/13890))
- The `pyDeprecate` dependency is no longer installed ([#14472](https://github.com/Lightning-AI/lightning/pull/14472))
- When using multiple loggers, by default checkpoints and profiler output now get saved to the log dir of the first logger in the list ([#14325](https://github.com/Lightning-AI/lightning/pull/14325))
- In Lightning Lite, state-dict access to the module wrapper now gets passed through to the original module reference ([#14629](https://github.com/Lightning-AI/lightning/pull/14629))
- Removed fall-back to `LightningEnvironment` when number of SLURM tasks does not correspond to number of processes in Trainer ([#14300](https://github.com/Lightning-AI/lightning/pull/14300))
- Aligned DDP and DDPSpawn strategies in setting up the environment ([#11073](https://github.com/Lightning-AI/lightning/pull/11073))
- Integrated the Lite Precision plugins into the PL Precision plugins - the base class in PL now extends the `lightning_lite.precision.Precision` base class ([#14798](https://github.com/Lightning-AI/lightning/pull/14798))
  * The `PrecisionPlugin.backward` signature changed: The `closure_loss` argument was renamed to `tensor`
  * The `PrecisionPlugin.{pre_,post_}backward` signature changed: The `closure_loss` argument was renamed to `tensor` and moved as the first argument
  * The `PrecisionPlugin.optimizer_step` signature changed: The `model`, `optimizer_idx` and `closure` arguments need to be passed as keyword arguments now
- Trainer queries the CUDA devices through NVML if available to avoid initializing CUDA before forking, which eliminates the need for the `PL_DISABLE_FORK` environment variable introduced in v1.7.4 ([#14631](https://github.com/Lightning-AI/lightning/pull/14631))
- The `MLFlowLogger.finalize()` now sets the status to `FAILED` when an exception occurred in `Trainer`, and sets the status to `FINISHED` on successful completion ([#12292](https://github.com/Lightning-AI/lightning/pull/12292))
- It is no longer needed to call `model.double()` when using `precision=64` in Lightning Lite ([#14827](https://github.com/Lightning-AI/lightning/pull/14827))
- HPC checkpoints are now loaded automatically only in slurm environment when no specific value for `ckpt_path` has been set ([#14911](https://github.com/Lightning-AI/lightning/pull/14911))
- The `Callback.on_load_checkpoint` now gets the full checkpoint dictionary and the `callback_state` argument was renamed `checkpoint` ([#14835](https://github.com/Lightning-AI/lightning/pull/14835))
- Moved the warning about saving nn.Module in `save_hyperparameters()` to before the deepcopy ([#15132](https://github.com/Lightning-AI/lightning/pull/15132))
- To avoid issues with forking processes, from PyTorch 1.13 and higher, Lightning will directly use the PyTorch NVML-based check for `torch.cuda.device_count` and from PyTorch 1.14 and higher, Lightning will configure PyTorch to use a NVML-based check for `torch.cuda.is_available`. ([#15110](https://github.com/Lightning-AI/lightning/pull/15110), [#15133](https://github.com/Lightning-AI/lightning/pull/15133))
- The `NeptuneLogger` now uses `neptune.init_run` instead of the deprecated `neptune.init` to initialize a run ([#15393](https://github.com/Lightning-AI/lightning/pull/15393))


### Deprecated

- Deprecated `LightningDeepSpeedModule` ([#14000](https://github.com/Lightning-AI/lightning/pull/14000))
- Deprecated `amp_level` from `Trainer` in favour of passing it explictly via precision plugin ([#13898](https://github.com/Lightning-AI/lightning/pull/13898))
- Deprecated the calls to `pytorch_lightning.utiltiies.meta` functions in favor of built-in https://github.com/pytorch/torchdistx support ([#13868](https://github.com/Lightning-AI/lightning/pull/13868))
- Deprecated the `unwrap_lightning_module` and `unwrap_lightning_module_sharded` utility functions in favor of accessing the unwrapped `LightningModule` on the strategy directly ([#13738](https://github.com/Lightning-AI/lightning/pull/13738))
- Deprecated the `pl_module` argument in `LightningParallelModule`, `LightningDistributedModule`, `LightningShardedDataParallel`, `LightningBaguaModule` and `LightningDeepSpeedModule` wrapper classes ([#13738](https://github.com/Lightning-AI/lightning/pull/13738))
- Deprecated the `on_colab_kaggle` function ([#14247](https://github.com/Lightning-AI/lightning/pull/14247))
- Deprecated the internal `pl.core.mixins.DeviceDtypeModuleMixin` class ([#14511](https://github.com/Lightning-AI/lightning/pull/14511), [#14548](https://github.com/Lightning-AI/lightning/pull/14548))
- Deprecated all functions in `pytorch_lightning.utilities.xla_device` ([#14514](https://github.com/Lightning-AI/lightning/pull/14514), [#14550](https://github.com/Lightning-AI/lightning/pull/14550))
  * Deprecated the internal `inner_f` function
  * Deprecated the internal `pl_multi_process` function
  * Deprecated the internal `XLADeviceUtils.xla_available` staticmethod
  * Deprecated the `XLADeviceUtils.tpu_device_exists` staticmethod in favor of `pytorch_lightning.accelerators.TPUAccelerator.is_available()`
- Deprecated `pytorch_lightning.utilities.distributed.tpu_distributed` in favor of `lightning_lite.accelerators.tpu.tpu_distributed` ([#14550](https://github.com/Lightning-AI/lightning/pull/14550))
- Deprecated all functions in `pytorch_lightning.utilities.cloud_io` in favor of `lightning_lite.utilities.cloud_io` ([#14515](https://github.com/Lightning-AI/lightning/pull/14515))
- Deprecated the functions in `pytorch_lightning.utilities.apply_func` in favor of `lightning_utilities.core.apply_func` ([#14516](https://github.com/Lightning-AI/lightning/pull/14516), [#14537](https://github.com/Lightning-AI/lightning/pull/14537))
- Deprecated all functions in `pytorch_lightning.utilities.device_parser` ([#14492](https://github.com/Lightning-AI/lightning/pull/14492), [#14753](https://github.com/Lightning-AI/lightning/pull/14753))
  * Deprecated the `pytorch_lightning.utilities.device_parser.determine_root_gpu_device` in favor of `lightning_lite.utilities.device_parser.determine_root_gpu_device`
  * Deprecated the `pytorch_lightning.utilities.device_parser.parse_gpu_ids` in favor of `lightning_lite.utilities.device_parser.parse_gpu_ids`
  * Deprecated the `pytorch_lightning.utilities.device_parser.is_cuda_available` in favor of `lightning_lite.accelerators.cuda.is_cuda_available`
  * Deprecated the `pytorch_lightning.utilities.device_parser.num_cuda_devices` in favor of `lightning_lite.accelerators.cuda.num_cuda_devices`
  * Deprecated the `pytorch_lightning.utilities.device_parser.parse_cpu_cores` in favor of `lightning_lite.accelerators.cpu.parse_cpu_cores`
  * Deprecated the `pytorch_lightning.utilities.device_parser.parse_tpu_cores` in favor of `lightning_lite.accelerators.tpu.parse_tpu_cores`
  * Deprecated the `pytorch_lightning.utilities.device_parser.parse_hpus` in favor of `pytorch_lightning.accelerators.hpu.parse_hpus`
- Deprecated duplicate `SaveConfigCallback` parameters in `LightningCLI.__init__`: `save_config_kwargs`, `save_config_overwrite` and `save_config_multifile`. New `save_config_kwargs` parameter should be used instead ([#14998](https://github.com/Lightning-AI/lightning/pull/14998))
- Deprecated `TrainerFn.TUNING`, `RunningStage.TUNING` and `trainer.tuning` property ([#15100](https://github.com/Lightning-AI/lightning/pull/15100))
- Deprecated custom `pl.utilities.distributed.AllGatherGrad` implementation in favor of PyTorch's ([#15364](https://github.com/Lightnign-AI/lightning/pull/15364))


### Removed

- Removed the deprecated `Trainer.training_type_plugin` property in favor of `Trainer.strategy` ([#14011](https://github.com/Lightning-AI/lightning/pull/14011))
- Removed all deprecated training type plugins ([#14011](https://github.com/Lightning-AI/lightning/pull/14011))
- Removed the deprecated `DDP2Strategy` ([#14026](https://github.com/Lightning-AI/lightning/pull/14026))
- Removed the deprecated `DistributedType` and `DeviceType` enum classes ([#14045](https://github.com/Lightning-AI/lightning/pull/14045))
- Removed deprecated support for passing the `rank_zero_warn` warning category positionally ([#14470](https://github.com/Lightning-AI/lightning/pull/14470))
- Removed the legacy and unused `Trainer.get_deprecated_arg_names()` ([#14415](https://github.com/Lightning-AI/lightning/pull/14415))
- Removed the deprecated `on_train_batch_end(outputs)` format when multiple optimizers are used and TBPTT is enabled ([#14373](https://github.com/Lightning-AI/lightning/pull/14373))
- Removed the deprecated `training_epoch_end(outputs)` format when multiple optimizers are used and TBPTT is enabled ([#14373](https://github.com/Lightning-AI/lightning/pull/14373))
- Removed the experimental `pytorch_lightning.utiltiies.meta` functions in favor of built-in https://github.com/pytorch/torchdistx support ([#13868](https://github.com/Lightning-AI/lightning/pull/13868))
- Removed the deprecated `LoggerCollection`; `Trainer.logger` and `LightningModule.logger` now returns the first logger when more than one gets passed to the Trainer ([#14283](https://github.com/Lightning-AI/lightning/pull/14283))
- Removed the deprecated the `trainer.lr_schedulers` ([#14408](https://github.com/Lightning-AI/lightning/pull/14408))
- Removed the deprecated `LightningModule.{on_hpc_load,on_hpc_save}` hooks in favor of the general purpose hooks `LightningModule.{on_load_checkpoint,on_save_checkpoint}` ([#14315](https://github.com/Lightning-AI/lightning/pull/14315))
- Removed deprecated support for old torchtext versions ([#14375](https://github.com/Lightning-AI/lightning/pull/14375))
- Removed deprecated support for the old `neptune-client` API in the `NeptuneLogger` ([#14727](https://github.com/Lightning-AI/lightning/pull/14727))
- Removed the deprecated `weights_save_path` Trainer argumnent and `Trainer.weights_save_path` property ([#14424](https://github.com/Lightning-AI/lightning/pull/14424))
- Removed the deprecated ([#14471](https://github.com/Lightning-AI/lightning/pull/14471))
  * `pytorch_lightning.utilities.distributed.rank_zero_only` in favor of `pytorch_lightning.utilities.rank_zero.rank_zero_only`
  * `pytorch_lightning.utilities.distributed.rank_zero_debug` in favor of `pytorch_lightning.utilities.rank_zero.rank_zero_debug`
  * `pytorch_lightning.utilities.distributed.rank_zero_info` in favor of `pytorch_lightning.utilities.rank_zero.rank_zero_info`
  * `pytorch_lightning.utilities.warnings.rank_zero_warn` in favor of `pytorch_lightning.utilities.rank_zero.rank_zero_warn`
  * `pytorch_lightning.utilities.warnings.rank_zero_deprecation` in favor of `pytorch_lightning.utilities.rank_zero.rank_zero_deprecation`
  * `pytorch_lightning.utilities.warnings.LightningDeprecationWarning` in favor of `pytorch_lightning.utilities.rank_zero.LightningDeprecationWarning`
- Removed deprecated `Trainer.num_processes` attribute in favour of `Trainer.num_devices` ([#14423](https://github.com/Lightning-AI/lightning/pull/14423))
- Removed the deprecated `Trainer.data_parallel_device_ids` hook in favour of `Trainer.device_ids` ([#14422](https://github.com/Lightning-AI/lightning/pull/14422))
- Removed the deprecated class `TrainerCallbackHookMixin` ([#14401](https://github.com/Lightning-AI/lightning/14401))
- Removed the deprecated `BaseProfiler` and `AbstractProfiler` classes ([#14404](https://github.com/Lightning-AI/lightning/pull/14404))
- Removed the deprecated way to set the distributed backend via the environment variable `PL_TORCH_DISTRIBUTED_BACKEND`, in favor of setting the `process_group_backend` in the strategy constructor ([#14693](https://github.com/Lightning-AI/lightning/pull/14693))
- Removed deprecated callback hooks ([#14834](https://github.com/Lightning-AI/lightning/pull/14834))
  * `Callback.on_configure_sharded_model` in favor of `Callback.setup`
  * `Callback.on_before_accelerator_backend_setup` in favor of `Callback.setup`
  * `Callback.on_batch_start` in favor of `Callback.on_train_batch_start`
  * `Callback.on_batch_end` in favor of `Callback.on_train_batch_end`
  * `Callback.on_epoch_start` in favor of `Callback.on_{train,validation,test}_epoch_start`
  * `Callback.on_epoch_end` in favor of `Callback.on_{train,validation,test}_epoch_end`
  * `Callback.on_pretrain_routine_{start,end}` in favor of `Callback.on_fit_start`
- Removed the deprecated device attributes `Trainer.{devices,gpus,num_gpus,ipus,tpu_cores}` in favor of the accelerator-agnostic `Trainer.num_devices` ([#14829](https://github.com/Lightning-AI/lightning/pull/14829))
- Removed the deprecated `LightningIPUModule` ([#14830](https://github.com/Lightning-AI/lightning/pull/14830))
- Removed the deprecated `Logger.agg_and_log_metrics` hook in favour of `Logger.log_metrics` and the `agg_key_funcs` and `agg_default_func` arguments. ([#14840](https://github.com/Lightning-AI/lightning/pull/14840))
- Removed the deprecated precision plugin checkpoint hooks `PrecisionPlugin.on_load_checkpoint` and `PrecisionPlugin.on_save_checkpoint` ([#14833](https://github.com/Lightning-AI/lightning/pull/14833))
- Removed the deprecated `Trainer.root_gpu` attribute in favor of `Trainer.strategy.root_device` ([#14829](https://github.com/Lightning-AI/lightning/pull/14829))
- Removed the deprecated `Trainer.use_amp` and `LightningModule.use_amp` attributes ([#14832](https://github.com/Lightning-AI/lightning/pull/14832))
- Removed the deprecated callback hooks `Callback.on_init_start` and `Callback.on_init_end` ([#14867](https://github.com/Lightning-AI/lightning/pull/14867))
- Removed the deprecated `Trainer.run_stage` in favor of `Trainer.{fit,validate,test,predict}` ([#14870](https://github.com/Lightning-AI/lightning/pull/14870))
- Removed the deprecated `SimpleProfiler.profile_iterable` and `AdvancedProfiler.profile_iterable` attributes ([#14864](https://github.com/Lightning-AI/lightning/pull/14864))
- Removed the deprecated `Trainer.verbose_evaluate` ([#14884](https://github.com/Lightning-AI/lightning/pull/14884))
- Removed the deprecated `Trainer.should_rank_save_checkpoint` ([#14885](https://github.com/Lightning-AI/lightning/pull/14885))
- Removed the deprecated `TrainerOptimizersMixin` ([#14887](https://github.com/Lightning-AI/lightning/pull/14887))
- Removed the deprecated `Trainer.lightning_optimizers` ([#14889](https://github.com/Lightning-AI/lightning/pull/14889))
- Removed the deprecated `TrainerDataLoadingMixin` ([#14888](https://github.com/Lightning-AI/lightning/pull/14888))
- Removed the deprecated `Trainer.call_hook` in favor of `Trainer._call_callback_hooks`, `Trainer._call_lightning_module_hook`, `Trainer._call_ttp_hook`, and `Trainer._call_accelerator_hook` ([#14869](https://github.com/Lightning-AI/lightning/pull/14869))
- Removed the deprecated `Trainer.{validated,tested,predicted}_ckpt_path` ([#14897](https://github.com/Lightning-AI/lightning/pull/14897))
- Removed the deprecated `device_stats_monitor_prefix_metric_keys` ([#14890](https://github.com/Lightning-AI/lightning/pull/14890))
- Removed the deprecated `LightningDataModule.on_save/load_checkpoint` hooks ([#14909](https://github.com/Lightning-AI/lightning/pull/14909))
- Removed support for returning a value in `Callback.on_save_checkpoint` in favor of implementing `Callback.state_dict` ([#14835](https://github.com/Lightning-AI/lightning/pull/14835))


### Fixed

- Fixed an issue with `LightningLite.setup()` not setting the `.device` attribute correctly on the returned wrapper ([#14822](https://github.com/Lightning-AI/lightning/pull/14822))
- Fixed an attribute error when running the tuner together with the `StochasticWeightAveraging` callback ([#14836](https://github.com/Lightning-AI/lightning/pull/14836))
- Fixed MissingFieldException in offline mode for the `NeptuneLogger()` ([#14919](https://github.com/Lightning-AI/lightning/pull/14919))
- Fixed wandb `save_dir` is overridden by `None` `dir` when using CLI ([#14878](https://github.com/Lightning-AI/lightning/pull/14878))
- Fixed a missing call to `LightningDataModule.load_state_dict` hook while restoring checkpoint using `LightningDataModule.load_from_checkpoint` ([#14883](https://github.com/Lightning-AI/lightning/pull/14883))
- Fixed torchscript error with containers of LightningModules ([#14904](https://github.com/Lightning-AI/lightning/pull/14904))
- Fixed reloading of the last checkpoint on run restart ([#14907](https://github.com/Lightning-AI/lightning/pull/14907))
- `SaveConfigCallback` instances should only save the config once to allow having the `overwrite=False` safeguard when using `LightningCLI(..., run=False)` ([#14927](https://github.com/Lightning-AI/lightning/pull/14927))
- Fixed an issue with terminating the trainer profiler when a `StopIteration` exception is raised while using an `IterableDataset` ([#14940](https://github.com/Lightning-AI/lightning/pull/14945))
- Do not update on-plateau schedulers when reloading from an end-of-epoch checkpoint ([#14702](https://github.com/Lightning-AI/lightning/pull/14702))
- Fixed `Trainer` support for PyTorch built without distributed support ([#14971](https://github.com/Lightning-AI/lightning/pull/14971))
- Fixed batch normalization statistics calculation in `StochasticWeightAveraging` callback ([#14866](https://github.com/Lightning-AI/lightning/pull/14866))
- Avoided initializing optimizers during deepspeed inference ([#14944](https://github.com/Lightning-AI/lightning/pull/14944))
- Fixed `LightningCLI` parse_env and description in subcommands ([#15138](https://github.com/Lightning-AI/lightning/pull/15138))
- Fixed an exception that would occur when creating a `multiprocessing.Pool` after importing Lightning ([#15292](https://github.com/Lightning-AI/lightning/pull/15292))
- Fixed a pickling error when using `RichProgressBar` together with checkpointing ([#15319](https://github.com/Lightning-AI/lightning/pull/15319))
- Fixed the `RichProgressBar` crashing when used with distributed strategies ([#15376](https://github.com/Lightning-AI/lightning/pull/15376))
- Fixed an issue with `RichProgressBar` not resetting the internal state for the sanity check progress ([#15377](https://github.com/Lightning-AI/lightning/pull/15377))
- Fixed an issue with DataLoader re-instantiation when the attribute is an array and the default value of the corresponding argument changed ([#15409](https://github.com/Lightning-AI/lightning/pull/15409))


## [1.7.7] - 2022-09-22

### Fixed

- Fixed the availability check for the neptune-client package ([#14714](https://github.com/Lightning-AI/lightning/pull/14714))
- Break HPU Graphs into two parts (forward + backward as one and optimizer as another) for better performance ([#14656](https://github.com/Lightning-AI/lightning/pull/14656))
- Fixed torchscript error with ensembles of LightningModules ([#14657](https://github.com/Lightning-AI/lightning/pull/14657), [#14724](https://github.com/Lightning-AI/lightning/pull/14724))
- Fixed an issue with `TensorBoardLogger.finalize` creating a new experiment when none was created during the Trainer's execution ([#14762](https://github.com/Lightning-AI/lightning/pull/14762))
- Fixed `TypeError` on import when `torch.distributed` is not available ([#14809](https://github.com/Lightning-AI/lightning/pull/14809))


## [1.7.6] - 2022-09-13

### Changed

- Improved the error messaging when passing `Trainer.method(model, x_dataloader=None)` with no module-method implementations available ([#14614](https://github.com/Lightning-AI/lightning/pull/14614))

### Fixed

- Reset the dataloaders on OOM failure in batch size finder to use the last successful batch size ([#14372](https://github.com/Lightning-AI/lightning/pull/14372))
- Fixed an issue to keep downscaling the batch size in case there hasn't been even a single successful optimal batch size with `mode="power"` ([#14372](https://github.com/Lightning-AI/lightning/pull/14372))
- Fixed an issue where `self.log`-ing a tensor would create a user warning from PyTorch about cloning tensors ([#14599](https://github.com/Lightning-AI/lightning/pull/14599))
- Fixed compatibility when `torch.distributed` is not available ([#14454](https://github.com/Lightning-AI/lightning/pull/14454))


## [1.7.5] - 2022-09-06

### Fixed

- Squeezed tensor values when logging with `LightningModule.log` ([#14489](https://github.com/Lightning-AI/lightning/pull/14489))
- Fixed `WandbLogger` `save_dir` is not set after creation ([#14326](https://github.com/Lightning-AI/lightning/pull/14326))
- Fixed `Trainer.estimated_stepping_batches` when maximum number of epochs is not set ([#14317](https://github.com/Lightning-AI/lightning/pull/14317))


## [1.7.4] - 2022-08-31

### Added

- Added an environment variable `PL_DISABLE_FORK` that can be used to disable all forking in the Trainer ([#14319](https://github.com/Lightning-AI/lightning/issues/14319))

### Fixed

- Fixed `LightningDataModule` hparams parsing ([#12806](https://github.com/Lightning-AI/lightning/pull/12806))
- Reset epoch progress with batch size scaler ([#13846](https://github.com/Lightning-AI/lightning/pull/13846))
- Fixed restoring the trainer after using `lr_find()` so that the correct LR schedule is used for the actual training ([#14113](https://github.com/Lightning-AI/lightning/pull/14113))
- Fixed incorrect values after transferring data to an MPS device ([#14368](https://github.com/Lightning-AI/lightning/pull/14368))


## [1.7.3] - 2022-08-25

### Fixed

- Fixed an assertion error when using a `ReduceOnPlateau` scheduler with the Horovod strategy ([#14215](https://github.com/Lightning-AI/lightning/pull/14215))
- Fixed an `AttributeError` when accessing `LightningModule.logger` and the Trainer has multiple loggers ([#14234](https://github.com/Lightning-AI/lightning/pull/14234))
- Added back support for `log`ging in the `configure_gradient_clipping` hook after unintended removal in v1.7.2 ([#14298](https://github.com/Lightning-AI/lightning/issues/14298))
- Fixed wrong num padding for `RichProgressBar` ([#14296](https://github.com/Lightning-AI/lightning/pull/14296))
- Fixed an issue to avoid the impact of sanity check on `reload_dataloaders_every_n_epochs` for validation ([#13964](https://github.com/Lightning-AI/lightning/pull/13964))


## [1.7.2] - 2022-08-17

### Added

- Added `FullyShardedNativeNativeMixedPrecisionPlugin` to handle precision for `DDPFullyShardedNativeStrategy` ([#14092](https://github.com/Lightning-AI/lightning/pull/14092))
- Added profiling to these hooks: `on_before_batch_transfer`, `transfer_batch_to_device`, `on_after_batch_transfer`, `configure_gradient_clipping`, `clip_gradients` ([#14069](https://github.com/Lightning-AI/lightning/pull/14069))

### Changed

- The `WandbLogger.name` property no longer returns the name of the experiment, and instead returns the project's name ([#14145](https://github.com/Lightning-AI/lightning/pull/14145))
- The default project name in `WandbLogger` is now "lightning_logs" ([#14145](https://github.com/Lightning-AI/lightning/pull/14145))
- Updated compatibility for LightningLite to run with the latest DeepSpeed 0.7.0 ([13967](https://github.com/Lightning-AI/lightning/pull/13967))

### Fixed

- Fixed a bug that caused spurious `AttributeError` when multiple `DataLoader` classes are imported ([#14117](https://github.com/Lightning-AI/lightning/pull/14117))
- Fixed epoch-end logging results not being reset after the end of the epoch ([#14061](https://github.com/Lightning-AI/lightning/pull/14061))
- Fixed resuming from a checkpoint when using Stochastic Weight Averaging (SWA) ([#9938](https://github.com/Lightning-AI/lightning/pull/9938))
- Fixed the device placement when `LightningModule.cuda()` gets called without specifying a device index and the current cuda device was not 0 ([#14128](https://github.com/Lightning-AI/lightning/pull/14128))
- Avoided false positive warning about using `sync_dist` when using torchmetrics ([#14143](https://github.com/Lightning-AI/lightning/pull/14143))
- Avoid `metadata.entry_points` deprecation warning on Python 3.10 ([#14052](https://github.com/Lightning-AI/lightning/pull/14052))
- Fixed epoch-end logging results not being reset after the end of the epoch ([#14061](https://github.com/Lightning-AI/lightning/pull/14061))
- Avoid raising the sampler warning if num_replicas=1 ([#14097](https://github.com/Lightning-AI/lightning/pull/14097))
- Fixed saving hyperparameters in a composition where the parent class is not a `LightningModule` or `LightningDataModule` ([#14151](https://github.com/Lightning-AI/lightning/pull/14151))
- Avoided requiring the FairScale package to use precision with the fsdp native strategy ([#14092](https://github.com/Lightning-AI/lightning/pull/14092))
- Fixed an issue in which the default name for a run in `WandbLogger` would be set to the project name instead of a randomly generated string ([#14145](https://github.com/Lightning-AI/lightning/pull/14145))
- Fixed not preserving set attributes on `DataLoader` and `BatchSampler` when instantiated inside `*_dataloader` hooks ([#14212](https://github.com/Lightning-AI/lightning/pull/14212))


## [1.7.1] - 2022-08-09

### Fixed

- Casted only floating point tensors to fp16 with IPUs ([#13983](https://github.com/Lightning-AI/lightning/pull/13983))
- Casted tensors to fp16 before moving them to device with  `DeepSpeedStrategy` ([#14000](https://github.com/Lightning-AI/lightning/pull/14000))
- Fixed the `NeptuneLogger` dependency being unrecognized ([#13988](https://github.com/Lightning-AI/lightning/pull/13988))
- Fixed an issue where users would be warned about unset `max_epochs` even when `fast_dev_run` was set ([#13262](https://github.com/Lightning-AI/lightning/pull/13262))
- Fixed MPS device being unrecognized ([#13992](https://github.com/Lightning-AI/lightning/pull/13992))
- Fixed incorrect `precision="mixed"` being used with `DeepSpeedStrategy` and `IPUStrategy` ([#14041](https://github.com/Lightning-AI/lightning/pull/14041))
- Fixed dtype inference during gradient norm computation ([#14051](https://github.com/Lightning-AI/lightning/pull/14051))
- Fixed a bug that caused `ddp_find_unused_parameters` to be set `False`, whereas the intended default is `True` ([#14095](https://github.com/Lightning-AI/lightning/pull/14095))


## [1.7.0] - 2022-08-02

### Added

-  Added ``ServableModule`` and its associated callback called ``ServableModuleValidator`` to ensure the model can served ([#13614](https://github.com/Lightning-AI/lightning/pull/13614))
-  Converted validation loop config warnings to `PossibleUserWarning` ([#13377](https://github.com/Lightning-AI/lightning/pull/13377))
- Added a flag named `log_rank_zero_only` to `EarlyStopping` to disable logging to non-zero rank processes ([#13233](https://github.com/Lightning-AI/lightning/pull/13233))
- Added support for reloading the last checkpoint saved by passing `ckpt_path="last"` ([#12816](https://github.com/Lightning-AI/lightning/pull/12816))
- Added `LightningDataModule.load_from_checkpoint` to support loading datamodules directly from checkpoint ([#12550](https://github.com/Lightning-AI/lightning/pull/12550))
- Added a friendly error message when attempting to call `Trainer.save_checkpoint()` without a model attached ([#12772](https://github.com/Lightning-AI/lightning/pull/12772))
- Added a friendly error message when attempting to use `DeepSpeedStrategy` on unsupported accelerators ([#12699](https://github.com/Lightning-AI/lightning/pull/12699))
- Enabled `torch.inference_mode` for evaluation and prediction ([#12715](https://github.com/Lightning-AI/lightning/pull/12715))
- Added support for setting `val_check_interval` to a value higher than the amount of training batches when `check_val_every_n_epoch=None` ([#11993](https://github.com/Lightning-AI/lightning/pull/11993))
- Include the `pytorch_lightning` version as a header in the CLI config files ([#12532](https://github.com/Lightning-AI/lightning/pull/12532))
- Added support for `Callback` registration through entry points ([#12739](https://github.com/Lightning-AI/lightning/pull/12739))
- Added support for `Trainer(deterministic="warn")` to warn instead of fail when a non-deterministic operation is encountered ([#12588](https://github.com/Lightning-AI/lightning/pull/12588))
- Added profiling to the loops' dataloader `__next__` calls ([#12124](https://github.com/Lightning-AI/lightning/pull/12124))
- Hivemind Strategy
    * Added `CollaborativeStrategy` ([#12842](https://github.com/Lightning-AI/lightning/pull/12842))
    * Renamed `CollaborativeStrategy` to `HivemindStrategy` ([#13388](https://github.com/Lightning-AI/lightning/pull/13388))
    * Removed unnecessary endpoint logic, renamed `collaborative` to `hivemind` ([#13392](https://github.com/Lightning-AI/lightning/pull/13392))
- Include a version suffix for new "last" checkpoints of later runs in the same directory ([#12902](https://github.com/Lightning-AI/lightning/pull/12902))
- Show a better error message when a Metric that does not return a Tensor is logged ([#13164](https://github.com/Lightning-AI/lightning/pull/13164))
- Added missing `predict_dataset` argument in `LightningDataModule.from_datasets` to create predict dataloaders ([#12942](https://github.com/Lightning-AI/lightning/pull/12942))
- Added class name prefix to metrics logged by `DeviceStatsMonitor` ([#12228](https://github.com/Lightning-AI/lightning/pull/12228))
- Automatically wrap custom samplers under a distributed environment by using `DistributedSamplerWrapper` ([#12959](https://github.com/Lightning-AI/lightning/pull/12959))
- Added profiling of `LightningDataModule` hooks ([#12971](https://github.com/Lightning-AI/lightning/pull/12971))
- Added Native FSDP Strategy ([#12447](https://github.com/Lightning-AI/lightning/pull/12447))
- Added breaking of lazy graph across training, validation, test and predict steps when training with habana accelerators to ensure better performance ([#12938](https://github.com/Lightning-AI/lightning/pull/12938))
- Added `Checkpoint` class to inherit from ([#13024](https://github.com/Lightning-AI/lightning/pull/13024))
- Added CPU metric tracking to `DeviceStatsMonitor` ([#11795](https://github.com/Lightning-AI/lightning/pull/11795))
- Added `teardown()` method to `Accelerator` ([#11935](https://github.com/Lightning-AI/lightning/pull/11935))
- Added support for using custom Trainers that don't include callbacks using the CLI ([#13138](https://github.com/Lightning-AI/lightning/pull/13138))
- Added a `timeout` argument to `DDPStrategy` and `DDPSpawnStrategy`. ([#13244](https://github.com/Lightning-AI/lightning/pull/13244), [#13383](https://github.com/Lightning-AI/lightning/pull/13383))
- Added `XLAEnvironment` cluster environment plugin ([#11330](https://github.com/Lightning-AI/lightning/pull/11330))
- Added logging messages to notify when `FitLoop` stopping conditions are met ([#9749](https://github.com/Lightning-AI/lightning/pull/9749))
- Added support for calling unknown methods with `DummyLogger` ([#13224](https://github.com/Lightning-AI/lightning/pull/13224)
- Added support for recursively setting the `Trainer` reference for ensembles of `LightningModule`s ([#13638](https://github.com/Lightning-AI/lightning/pull/13638)
- Added Apple Silicon Support via `MPSAccelerator` ([#13123](https://github.com/Lightning-AI/lightning/pull/13123))
- Added support for DDP Fork ([#13405](https://github.com/Lightning-AI/lightning/pull/13405))
- Added support for async checkpointing ([#13658](https://github.com/Lightning-AI/lightning/pull/13658))
- Added support for HPU Device stats monitor ([#13819](https://github.com/Lightning-AI/lightning/pull/13819))

### Changed

- `accelerator="gpu"` now automatically selects an available GPU backend (CUDA and MPS currently) ([#13642](https://github.com/Lightning-AI/lightning/pull/13642))
- Enable validation during overfitting ([#12527](https://github.com/Lightning-AI/lightning/pull/12527))
- Added dataclass support to `extract_batch_size` ([#12573](https://github.com/Lightning-AI/lightning/pull/12573))
- Changed checkpoints save path in the case of one logger and user-provided weights_save_path from `weights_save_path/name/version/checkpoints` to `weights_save_path/checkpoints` ([#12372](https://github.com/Lightning-AI/lightning/pull/12372))
- Changed checkpoints save path in the case of multiple loggers and user-provided weights_save_path from `weights_save_path/name1_name2/version1_version2/checkpoints` to `weights_save_path/checkpoints` ([#12372](https://github.com/Lightning-AI/lightning/pull/12372))
- Marked `swa_lrs` argument in `StochasticWeightAveraging` callback as required ([#12556](https://github.com/Lightning-AI/lightning/pull/12556))
- `LightningCLI`'s shorthand notation changed to use jsonargparse native feature ([#12614](https://github.com/Lightning-AI/lightning/pull/12614))
- `LightningCLI` changed to use jsonargparse native support for list append ([#13129](https://github.com/Lightning-AI/lightning/pull/13129))
- Changed `seed_everything_default` argument in the `LightningCLI` to type `Union[bool, int]`. If set to `True` a seed is automatically generated for the parser argument `--seed_everything`. ([#12822](https://github.com/Lightning-AI/lightning/pull/12822), [#13110](https://github.com/Lightning-AI/lightning/pull/13110))
- Make positional arguments required for classes passed into the `add_argparse_args` function. ([#12504](https://github.com/Lightning-AI/lightning/pull/12504))
- Raise an error if there are insufficient training batches when using a float value of `limit_train_batches` ([#12885](https://github.com/Lightning-AI/lightning/pull/12885))
- `DataLoader` instantiated inside a `*_dataloader` hook will not set the passed arguments as attributes anymore ([#12981](https://github.com/Lightning-AI/lightning/pull/12981))
- When a multi-element tensor is logged, an error is now raised instead of silently taking the mean of all elements ([#13164](https://github.com/Lightning-AI/lightning/pull/13164))
- The `WandbLogger` will now use the run name in the logs folder if it is provided, and otherwise the project name  ([#12604](https://github.com/Lightning-AI/lightning/pull/12604))
- Enabled using any Sampler in distributed environment in Lite ([#13646](https://github.com/Lightning-AI/lightning/pull/13646))
- Raised a warning instead of forcing `sync_dist=True` on epoch end ([13364](https://github.com/Lightning-AI/lightning/pull/13364))
- Updated `val_check_interval`(int) to consider total train batches processed instead of `_batches_that_stepped` for validation check during training ([#12832](https://github.com/Lightning-AI/lightning/pull/12832)
- Updated Habana Accelerator's `auto_device_count`, `is_available` & `get_device_name` methods based on the latest torch habana package ([#13423](https://github.com/Lightning-AI/lightning/pull/13423))
- Disallowed using `BatchSampler` when running on multiple IPUs ([#13854](https://github.com/Lightning-AI/lightning/pull/13854))

### Deprecated

- Deprecated `pytorch_lightning.accelerators.gpu.GPUAccelerator` in favor of `pytorch_lightning.accelerators.cuda.CUDAAccelerator` ([#13636](https://github.com/Lightning-AI/lightning/pull/13636))
- Deprecated `pytorch_lightning.loggers.base.LightningLoggerBase` in favor of `pytorch_lightning.loggers.logger.Logger`, and deprecated `pytorch_lightning.loggers.base` in favor of `pytorch_lightning.loggers.logger` ([#120148](https://github.com/Lightning-AI/lightning/pull/12014))
- Deprecated `pytorch_lightning.callbacks.base.Callback` in favor of `pytorch_lightning.callbacks.callback.Callback` ([#13031](https://github.com/Lightning-AI/lightning/pull/13031))
- Deprecated `num_processes`, `gpus`, `tpu_cores,` and `ipus` from the `Trainer` constructor in favor of using the `accelerator` and `devices` arguments ([#11040](https://github.com/Lightning-AI/lightning/pull/11040))
- Deprecated setting `LightningCLI(seed_everything_default=None)` in favor of `False` ([#12804](https://github.com/Lightning-AI/lightning/issues/12804)).
- Deprecated `pytorch_lightning.core.lightning.LightningModule` in favor of `pytorch_lightning.core.module.LightningModule` ([#12740](https://github.com/Lightning-AI/lightning/pull/12740))
- Deprecated `pytorch_lightning.loops.base.Loop` in favor of `pytorch_lightning.loops.loop.Loop` ([#13043](https://github.com/Lightning-AI/lightning/pull/13043))
- Deprecated `Trainer.reset_train_val_dataloaders()` in favor of `Trainer.reset_{train,val}_dataloader` ([#12184](https://github.com/Lightning-AI/lightning/pull/12184))
- Deprecated LightningCLI's registries in favor of importing the respective package ([#13221](https://github.com/Lightning-AI/lightning/pull/13221))
- Deprecated public utilities in `pytorch_lightning.utilities.cli.LightningCLI` in favor of equivalent copies in `pytorch_lightning.cli.LightningCLI` ([#13767](https://github.com/Lightning-AI/lightning/pull/13767))
- Deprecated `pytorch_lightning.profiler` in favor of `pytorch_lightning.profilers` ([#12308](https://github.com/Lightning-AI/lightning/pull/12308))

### Removed

- Removed deprecated `IndexBatchSamplerWrapper.batch_indices` ([#13565](https://github.com/Lightning-AI/lightning/pull/13565))
- Removed the deprecated `LightningModule.add_to_queue` and `LightningModule.get_from_queue` method ([#13600](https://github.com/Lightning-AI/lightning/pull/13600))
- Removed deprecated `pytorch_lightning.core.decorators.parameter_validation` from `decorators` ([#13514](https://github.com/Lightning-AI/lightning/pull/13514))
- Removed the deprecated `Logger.close` method ([#13149](https://github.com/Lightning-AI/lightning/pull/13149))
- Removed the deprecated `weights_summary` argument from the `Trainer` constructor ([#13070](https://github.com/Lightning-AI/lightning/pull/13070))
- Removed the deprecated `flush_logs_every_n_steps` argument from the `Trainer` constructor ([#13074](https://github.com/Lightning-AI/lightning/pull/13074))
- Removed the deprecated `process_position` argument from the `Trainer` constructor ([13071](https://github.com/Lightning-AI/lightning/pull/13071))
- Removed the deprecated `checkpoint_callback` argument from the `Trainer` constructor ([#13027](https://github.com/Lightning-AI/lightning/pull/13027))
- Removed the deprecated `on_{train,val,test,predict}_dataloader` hooks from the `LightningModule` and `LightningDataModule` ([#13033](https://github.com/Lightning-AI/lightning/pull/13033))
- Removed the deprecated `TestTubeLogger` ([#12859](https://github.com/Lightning-AI/lightning/pull/12859))
- Removed the deprecated `pytorch_lightning.core.memory.LayerSummary` and `pytorch_lightning.core.memory.ModelSummary` ([#12593](https://github.com/Lightning-AI/lightning/pull/12593))
- Removed the deprecated `summarize` method from the `LightningModule` ([#12559](https://github.com/Lightning-AI/lightning/pull/12559))
- Removed the deprecated `model_size` property from the `LightningModule` class ([#12641](https://github.com/Lightning-AI/lightning/pull/12641))
- Removed the deprecated `stochastic_weight_avg` argument from the `Trainer` constructor ([#12535](https://github.com/Lightning-AI/lightning/pull/12535))
- Removed the deprecated `progress_bar_refresh_rate` argument from the `Trainer` constructor ([#12514](https://github.com/Lightning-AI/lightning/pull/12514))
- Removed the deprecated `prepare_data_per_node` argument from the `Trainer` constructor ([#12536](https://github.com/Lightning-AI/lightning/pull/12536))
- Removed the deprecated `pytorch_lightning.core.memory.{get_gpu_memory_map,get_memory_profile}` ([#12659](https://github.com/Lightning-AI/lightning/pull/12659))
- Removed the deprecated `terminate_on_nan` argument from the `Trainer` constructor ([#12553](https://github.com/Lightning-AI/lightning/pull/12553))
- Removed the deprecated `XLAStatsMonitor` callback ([#12688](https://github.com/Lightning-AI/lightning/pull/12688))
- Remove deprecated `pytorch_lightning.callbacks.progress.progress` ([#12658](https://github.com/Lightning-AI/lightning/pull/12658))
- Removed the deprecated `dim` and `size` arguments from the `LightningDataModule` constructor([#12780](https://github.com/Lightning-AI/lightning/pull/12780))
- Removed the deprecated `train_transforms` argument from the `LightningDataModule` constructor([#12662](https://github.com/Lightning-AI/lightning/pull/12662))
- Removed the deprecated `log_gpu_memory` argument from the `Trainer` constructor ([#12657](https://github.com/Lightning-AI/lightning/pull/12657))
- Removed the deprecated automatic logging of GPU stats by the logger connector ([#12657](https://github.com/Lightning-AI/lightning/pull/12657))
- Removed deprecated `GPUStatsMonitor` callback ([#12554](https://github.com/Lightning-AI/lightning/pull/12554))
- Removed support for passing strategy names or strategy instances to the accelerator Trainer argument ([#12696](https://github.com/Lightning-AI/lightning/pull/12696))
- Removed support for passing strategy names or strategy instances to the plugins Trainer argument ([#12700](https://github.com/Lightning-AI/lightning/pull/12700))
- Removed the deprecated `val_transforms` argument from the `LightningDataModule` constructor ([#12763](https://github.com/Lightning-AI/lightning/pull/12763))
- Removed the deprecated `test_transforms` argument from the `LightningDataModule` constructor ([#12773](https://github.com/Lightning-AI/lightning/pull/12773))
- Removed deprecated `Trainer(max_steps=None)` ([#13591](https://github.com/Lightning-AI/lightning/pull/13591))
- Removed deprecated `dataloader_idx` argument from `on_train_batch_start/end` hooks `Callback` and `LightningModule` ([#12769](https://github.com/Lightning-AI/lightning/pull/12769), [#12977](https://github.com/Lightning-AI/lightning/pull/12977))
- Removed deprecated `get_progress_bar_dict` property from `LightningModule` ([#12839](https://github.com/Lightning-AI/lightning/pull/12839))
- Removed sanity check for multi-optimizer support with habana backends ([#13217](https://github.com/Lightning-AI/lightning/pull/13217))
- Removed the need to explicitly load habana module ([#13338](https://github.com/Lightning-AI/lightning/pull/13338))
- Removed the deprecated `Strategy.post_dispatch()` hook ([#13461](https://github.com/Lightning-AI/lightning/pull/13461))
- Removed deprecated `pytorch_lightning.callbacks.lr_monitor.LearningRateMonitor.lr_sch_names` ([#13353](https://github.com/Lightning-AI/lightning/pull/13353))
- Removed deprecated `Trainer.slurm_job_id` in favor of `SLURMEnvironment.job_id` ([#13459](https://github.com/Lightning-AI/lightning/pull/13459))
- Removed support for the `DDP2Strategy` ([#12705](https://github.com/Lightning-AI/lightning/pull/12705))
- Removed deprecated `LightningDistributed` ([#13549](https://github.com/Lightning-AI/lightning/pull/13549))
- Removed deprecated ClusterEnvironment properties `master_address` and `master_port` in favor of `main_address` and `main_port` ([#13458](https://github.com/Lightning-AI/lightning/pull/13458))
- Removed deprecated ClusterEnvironment methods `KubeflowEnvironment.is_using_kubelfow()`, `LSFEnvironment.is_using_lsf()` and `TorchElasticEnvironment.is_using_torchelastic()` in favor of the `detect()` method ([#13458](https://github.com/Lightning-AI/lightning/pull/13458))
- Removed deprecated `Callback.on_keyboard_interrupt` ([#13438](https://github.com/Lightning-AI/lightning/pull/13438))
- Removed deprecated `LightningModule.on_post_move_to_device` ([#13548](https://github.com/Lightning-AI/lightning/pull/13548))
- Removed `TPUSpawnStrategy.{tpu_local_core_rank,tpu_global_core_rank}` attributes in favor of `TPUSpawnStrategy.{local_rank,global_rank}` ([#11163](https://github.com/Lightning-AI/lightning/pull/11163))
- Removed `SingleTPUStrategy.{tpu_local_core_rank,tpu_global_core_rank}` attributes in favor of `SingleTPUStrategy.{local_rank,global_rank}`([#11163](https://github.com/Lightning-AI/lightning/pull/11163))

### Fixed

- Improved support for custom `DataLoader`s when instantiated in `*_dataloader` hook ([#12981](https://github.com/Lightning-AI/lightning/pull/12981))
- Allowed custom `BatchSampler`s when instantiated in `*_dataloader` hook [#13640](https://github.com/Lightning-AI/lightning/pull/13640))
- Fixed an issue with unsupported torch.inference_mode() on hpu backends by making it use no_grad ([#13014](https://github.com/Lightning-AI/lightning/pull/13014))
- The model wrapper returned by `LightningLite.setup()` now properly supports pass-through when looking up attributes ([#12597](https://github.com/Lightning-AI/lightning/pull/12597))
- Fixed issue where the CLI fails with certain torch objects ([#13153](https://github.com/Lightning-AI/lightning/pull/13153))
- Fixed ``LightningCLI`` signature parameter resolving for some lightning classes ([#13283](https://github.com/Lightning-AI/lightning/pull/13283))
- Fixed Model Summary when using DeepSpeed Stage 3 ([#13427](https://github.com/Lightning-AI/lightning/pull/13427))
- Fixed `pytorch_lightning.utilities.distributed.gather_all_tensors` to handle tensors of different dimensions ([#12630](https://github.com/Lightning-AI/lightning/pull/12630))
- Fixed the input validation for the accelerator Trainer argument when passed as a string ([#13417](https://github.com/Lightning-AI/lightning/pull/13417))
- Fixed `Trainer.predict(return_predictions=False)` to track prediction's batch_indices ([#13629](https://github.com/Lightning-AI/lightning/pull/13629))
- Fixed and issue that prevented setting a custom `CheckpointIO` plugin with strategies ([#13785](https://github.com/Lightning-AI/lightning/pull/13785))
- Fixed main progress bar counter when `val_check_interval=int` and `check_val_every_n_epoch=None` ([#12832](https://github.com/Lightning-AI/lightning/pull/12832)
- Improved support for custom `ReduceLROnPlateau` scheduler if `reduce_on_plateau` is set by the user in scheduler config ([#13838](https://github.com/Lightning-AI/lightning/pull/13838))
- Used `global_step` while restoring logging step for old checkpoints ([#13645](https://github.com/Lightning-AI/lightning/pull/13645))
- When training with `precision=16` on IPU, the cast has been moved off the IPU onto the host, making the copies from host to IPU cheaper ([#13880](https://github.com/Lightning-AI/lightning/pull/13880))
- Fixed error handling in learning rate finder when not enough data points are available to give a good suggestion ([#13845](https://github.com/Lightning-AI/lightning/pull/13845))
- Fixed an issue that caused the learning rate finder to set the model's learning rate to None when no suggestion was possible ([#13845](https://github.com/Lightning-AI/lightning/pull/13845))
- Fixed an issue causing deterministic algorighms and other globals to get reset in spawned processes ([#13921](https://github.com/Lightning-AI/lightning/pull/13921))
- Fixed default `amp_level` for `DeepSpeedPrecisionPlugin` to `O2` ([#13897](https://github.com/Lightning-AI/lightning/pull/13897))
- Fixed Python 3.10 compatibility for truncated back-propagation through time (TBPTT) ([#13973](https://github.com/Lightning-AI/lightning/pull/13973))
- Fixed `TQDMProgressBar` reset and update to show correct time estimation (2/2) ([#13962](https://github.com/Lightning-AI/lightning/pull/13962))


## [1.6.5] - 2022-07-13

### Fixed

- Fixed `estimated_stepping_batches` requiring distributed comms in `configure_optimizers` for the `DeepSpeedStrategy` ([#13350](https://github.com/Lightning-AI/lightning/pull/13350))
- Fixed bug with Python version check that prevented use with development versions of Python ([#13420](https://github.com/Lightning-AI/lightning/pull/13420))
- The loops now call `.set_epoch()` also on batch samplers if the dataloader has one wrapped in a distributed sampler ([#13396](https://github.com/Lightning-AI/lightning/pull/13396))
- Fixed the restoration of log step during restart ([#13467](https://github.com/Lightning-AI/lightning/pull/13467))


## [1.6.4] - 2022-06-01

### Added

- Added all DDP params to be exposed through hpu parallel strategy ([#13067](https://github.com/Lightning-AI/lightning/pull/13067))

### Changed

- Keep `torch.backends.cudnn.benchmark=False` by default (unlike in v1.6.{0-3}) after speed and memory problems depending on the data used. Please consider tuning `Trainer(benchmark)` manually. ([#13154](https://github.com/Lightning-AI/lightning/pull/13154))
- Prevent modification of `torch.backends.cudnn.benchmark` when `Trainer(benchmark=...)` is not set ([#13154](https://github.com/Lightning-AI/lightning/pull/13154))

### Fixed

- Fixed an issue causing zero-division error for empty dataloaders ([#12885](https://github.com/Lightning-AI/lightning/pull/12885))
- Fixed mismatching default values for the types of some arguments in the DeepSpeed and Fully-Sharded strategies which made the CLI unable to use them ([#12989](https://github.com/Lightning-AI/lightning/pull/12989))
- Avoid redundant callback restore warning while tuning ([#13026](https://github.com/Lightning-AI/lightning/pull/13026))
- Fixed `Trainer(precision=64)` during evaluation which now uses the wrapped precision module ([#12983](https://github.com/Lightning-AI/lightning/pull/12983))
- Fixed an issue to use wrapped `LightningModule` for evaluation during `trainer.fit` for `BaguaStrategy` ([#12983](https://github.com/Lightning-AI/lightning/pull/12983))
- Fixed an issue wrt unnecessary usage of habana mixed precision package for fp32 types ([#13028](https://github.com/Lightning-AI/lightning/pull/13028))
- Fixed the number of references of `LightningModule` so it can be deleted ([#12897](https://github.com/Lightning-AI/lightning/pull/12897))
- Fixed `materialize_module` setting a module's child recursively ([#12870](https://github.com/Lightning-AI/lightning/pull/12870))
- Fixed issue where the CLI could not pass a `Profiler` to the `Trainer` ([#13084](https://github.com/Lightning-AI/lightning/pull/13084))
- Fixed torchelastic detection with non-distributed installations ([#13142](https://github.com/Lightning-AI/lightning/pull/13142))
- Fixed logging's step values when multiple dataloaders are used during evaluation ([#12184](https://github.com/Lightning-AI/lightning/pull/12184))
- Fixed epoch logging on train epoch end ([#13025](https://github.com/Lightning-AI/lightning/pull/13025))
- Fixed `DDPStrategy` and `DDPSpawnStrategy` to initialize optimizers only after moving the module to the device ([#11952](https://github.com/Lightning-AI/lightning/pull/11952))


## [1.6.3] - 2022-05-03

### Fixed

- Use only a single instance of `rich.console.Console` throughout codebase ([#12886](https://github.com/Lightning-AI/lightning/pull/12886))
- Fixed an issue to ensure all the checkpoint states are saved in a common filepath with `DeepspeedStrategy` ([#12887](https://github.com/Lightning-AI/lightning/pull/12887))
- Fixed `trainer.logger` deprecation message ([#12671](https://github.com/Lightning-AI/lightning/pull/12671))
- Fixed an issue where sharded grad scaler is passed in when using BF16 with the `ShardedStrategy` ([#12915](https://github.com/Lightning-AI/lightning/pull/12915))
- Fixed an issue wrt recursive invocation of DDP configuration in hpu parallel plugin ([#12912](https://github.com/Lightning-AI/lightning/pull/12912))
- Fixed printing of ragged dictionaries in `Trainer.validate` and `Trainer.test` ([#12857](https://github.com/Lightning-AI/lightning/pull/12857))
- Fixed threading support for legacy loading of checkpoints ([#12814](https://github.com/Lightning-AI/lightning/pull/12814))
- Fixed pickling of `KFoldLoop` ([#12441](https://github.com/Lightning-AI/lightning/pull/12441))
- Stopped `optimizer_zero_grad` from being called after IPU execution ([#12913](https://github.com/Lightning-AI/lightning/pull/12913))
- Fixed `fuse_modules` to be qat-aware for `torch>=1.11` ([#12891](https://github.com/Lightning-AI/lightning/pull/12891))
- Enforced eval shuffle warning only for default samplers in DataLoader ([#12653](https://github.com/Lightning-AI/lightning/pull/12653))
- Enable mixed precision in `DDPFullyShardedStrategy` when `precision=16` ([#12965](https://github.com/Lightning-AI/lightning/pull/12965))
- Fixed `TQDMProgressBar` reset and update to show correct time estimation (1/2) ([#12889](https://github.com/Lightning-AI/lightning/pull/12889))
- Fixed fit loop restart logic to enable resume using the checkpoint ([#12821](https://github.com/Lightning-AI/lightning/pull/12821))


## [1.6.2] - 2022-04-27

### Fixed

- Fixed `ImportError` when `torch.distributed` is not available. ([#12794](https://github.com/Lightning-AI/lightning/pull/12794))
- When using custom DataLoaders in LightningDataModule, multiple inheritance is resolved properly ([#12716](https://github.com/Lightning-AI/lightning/pull/12716))
- Fixed encoding issues on terminals that do not support unicode characters ([#12828](https://github.com/Lightning-AI/lightning/pull/12828))
- Fixed support for `ModelCheckpoint` monitors with dots ([#12783](https://github.com/Lightning-AI/lightning/pull/12783))


## [1.6.1] - 2022-04-13

### Changed

- Support `strategy` argument being case insensitive ([#12528](https://github.com/Lightning-AI/lightning/pull/12528))

### Fixed

- Run main progress bar updates independent of val progress bar updates in `TQDMProgressBar` ([#12563](https://github.com/Lightning-AI/lightning/pull/12563))
- Avoid calling `average_parameters` multiple times per optimizer step ([#12452](https://github.com/Lightning-AI/lightning/pull/12452))
- Properly pass some Logger's parent's arguments to `super().__init__()` ([#12609](https://github.com/Lightning-AI/lightning/pull/12609))
- Fixed an issue where incorrect type warnings appear when the overridden `LightningLite.run` method accepts user-defined arguments ([#12629](https://github.com/Lightning-AI/lightning/pull/12629))
- Fixed `rank_zero_only` decorator in LSF environments ([#12587](https://github.com/Lightning-AI/lightning/pull/12587))
- Don't raise a warning when `nn.Module` is not saved under hparams ([#12669](https://github.com/Lightning-AI/lightning/pull/12669))
- Raise `MisconfigurationException` when the accelerator is available but the user passes invalid `([]/0/"0")` values to the `devices` flag ([#12708](https://github.com/Lightning-AI/lightning/pull/12708))
- Support `auto_select_gpus` with the accelerator and devices API ([#12608](https://github.com/Lightning-AI/lightning/pull/12608))


## [1.6.0] - 2022-03-29

### Added

- Allow logging to an existing run ID in MLflow with `MLFlowLogger` ([#12290](https://github.com/Lightning-AI/lightning/pull/12290))
- Enable gradient accumulation using Horovod's `backward_passes_per_step` ([#11911](https://github.com/Lightning-AI/lightning/pull/11911))
- Add new `DETAIL` log level to provide useful logs for improving monitoring and debugging of batch jobs ([#11008](https://github.com/Lightning-AI/lightning/pull/11008))
- Added a flag `SLURMEnvironment(auto_requeue=True|False)` to control whether Lightning handles the requeuing ([#10601](https://github.com/Lightning-AI/lightning/pull/10601))
- Fault Tolerant Manual
    * Add `_Stateful` protocol to detect if classes are stateful ([#10646](https://github.com/Lightning-AI/lightning/pull/10646))
    * Add `_FaultTolerantMode` enum used to track different supported fault tolerant modes ([#10645](https://github.com/Lightning-AI/lightning/pull/10645))
    * Add a `_rotate_worker_indices` utility to reload the state according the latest worker ([#10647](https://github.com/Lightning-AI/lightning/pull/10647))
    * Add stateful workers ([#10674](https://github.com/Lightning-AI/lightning/pull/10674))
    * Add an utility to collect the states across processes ([#10639](https://github.com/Lightning-AI/lightning/pull/10639))
    * Add logic to reload the states across data loading components ([#10699](https://github.com/Lightning-AI/lightning/pull/10699))
    * Cleanup some fault tolerant utilities ([#10703](https://github.com/Lightning-AI/lightning/pull/10703))
    * Enable Fault Tolerant Manual Training ([#10707](https://github.com/Lightning-AI/lightning/pull/10707))
    * Broadcast the `_terminate_gracefully` to all processes and add support for DDP ([#10638](https://github.com/Lightning-AI/lightning/pull/10638))
- Added support for re-instantiation of custom (subclasses of) `DataLoaders` returned in the `*_dataloader()` methods, i.e., automatic replacement of samplers now works with custom types of `DataLoader` ([#10680](https://github.com/Lightning-AI/lightning/pull/10680))
- Added a function to validate if fault tolerant training is supported. ([#10465](https://github.com/Lightning-AI/lightning/pull/10465))
- Added a private callback to manage the creation and deletion of fault-tolerance checkpoints ([#11862](https://github.com/Lightning-AI/lightning/pull/11862))
- Show a better error message when a custom `DataLoader` implementation is not well implemented and we need to reconstruct it ([#10719](https://github.com/Lightning-AI/lightning/pull/10719))
- Show a better error message when frozen dataclass is used as a batch ([#10927](https://github.com/Lightning-AI/lightning/pull/10927))
- Save the `Loop`'s state by default in the checkpoint ([#10784](https://github.com/Lightning-AI/lightning/pull/10784))
- Added `Loop.replace` to easily switch one loop for another ([#10324](https://github.com/Lightning-AI/lightning/pull/10324))
- Added support for `--lr_scheduler=ReduceLROnPlateau` to the `LightningCLI` ([#10860](https://github.com/Lightning-AI/lightning/pull/10860))
- Added `LightningCLI.configure_optimizers` to override the `configure_optimizers` return value ([#10860](https://github.com/Lightning-AI/lightning/pull/10860))
- Added `LightningCLI(auto_registry)` flag to register all subclasses of the registerable components automatically ([#12108](https://github.com/Lightning-AI/lightning/pull/12108))
- Added a warning that shows when `max_epochs` in the `Trainer` is not set ([#10700](https://github.com/Lightning-AI/lightning/pull/10700))
- Added support for returning a single Callback from `LightningModule.configure_callbacks` without wrapping it into a list ([#11060](https://github.com/Lightning-AI/lightning/pull/11060))
- Added `console_kwargs` for `RichProgressBar` to initialize inner Console ([#10875](https://github.com/Lightning-AI/lightning/pull/10875))
- Added support for shorthand notation to instantiate loggers with the `LightningCLI` ([#11533](https://github.com/Lightning-AI/lightning/pull/11533))
- Added a `LOGGER_REGISTRY` instance to register custom loggers to the `LightningCLI` ([#11533](https://github.com/Lightning-AI/lightning/pull/11533))
- Added info message when the `Trainer` arguments `limit_*_batches`, `overfit_batches`, or `val_check_interval` are set to `1` or `1.0` ([#11950](https://github.com/Lightning-AI/lightning/pull/11950))
- Added a `PrecisionPlugin.teardown` method ([#10990](https://github.com/Lightning-AI/lightning/pull/10990))
- Added `LightningModule.lr_scheduler_step` ([#10249](https://github.com/Lightning-AI/lightning/pull/10249))
- Added support for no pre-fetching to `DataFetcher` ([#11606](https://github.com/Lightning-AI/lightning/pull/11606))
- Added support for optimizer step progress tracking with manual optimization ([#11848](https://github.com/Lightning-AI/lightning/pull/11848))
- Return the output of the `optimizer.step`. This can be useful for `LightningLite` users, manual optimization users, or users overriding `LightningModule.optimizer_step` ([#11711](https://github.com/Lightning-AI/lightning/pull/11711))
- Teardown the active loop and strategy on exception ([#11620](https://github.com/Lightning-AI/lightning/pull/11620))
- Added a `MisconfigurationException` if user provided `opt_idx` in scheduler config doesn't match with actual optimizer index of its respective optimizer ([#11247](https://github.com/Lightning-AI/lightning/pull/11247))
- Added a `loggers` property to `Trainer` which returns a list of loggers provided by the user ([#11683](https://github.com/Lightning-AI/lightning/pull/11683))
- Added a `loggers` property to `LightningModule` which retrieves the `loggers` property from `Trainer` ([#11683](https://github.com/Lightning-AI/lightning/pull/11683))
- Added support for DDP when using a `CombinedLoader` for the training data ([#11648](https://github.com/Lightning-AI/lightning/pull/11648))
- Added a warning when using `DistributedSampler` during validation/testing ([#11479](https://github.com/Lightning-AI/lightning/pull/11479))
- Added support for `Bagua` training strategy ([#11146](https://github.com/Lightning-AI/lightning/pull/11146))
- Added support for manually returning a `poptorch.DataLoader` in a `*_dataloader` hook ([#12116](https://github.com/Lightning-AI/lightning/pull/12116))
- Added `rank_zero` module to centralize utilities ([#11747](https://github.com/Lightning-AI/lightning/pull/11747))
- Added a `_Stateful` support for `LightningDataModule` ([#11637](https://github.com/Lightning-AI/lightning/pull/11637))
- Added `_Stateful` support for `PrecisionPlugin` ([#11638](https://github.com/Lightning-AI/lightning/pull/11638))
- Added `Accelerator.is_available` to check device availability ([#11797](https://github.com/Lightning-AI/lightning/pull/11797))
- Enabled static type-checking on the signature of `Trainer` ([#11888](https://github.com/Lightning-AI/lightning/pull/11888))
- Added utility functions for moving optimizers to devices ([#11758](https://github.com/Lightning-AI/lightning/pull/11758))
- Added a warning when saving an instance of `nn.Module` with `save_hyperparameters()` ([#12068](https://github.com/Lightning-AI/lightning/pull/12068))
- Added `estimated_stepping_batches` property to `Trainer` ([#11599](https://github.com/Lightning-AI/lightning/pull/11599))
- Added support for pluggable Accelerators ([#12030](https://github.com/Lightning-AI/lightning/pull/12030))
- Added profiling for `on_load_checkpoint`/`on_save_checkpoint` callback and LightningModule hooks ([#12149](https://github.com/Lightning-AI/lightning/pull/12149))
- Added `LayerSync` and `NativeSyncBatchNorm` plugins ([#11754](https://github.com/Lightning-AI/lightning/pull/11754))
- Added optional `storage_options` argument to `Trainer.save_checkpoint()` to pass to custom `CheckpointIO` implementations ([#11891](https://github.com/Lightning-AI/lightning/pull/11891))
- Added support to explicitly specify the process group backend for parallel strategies ([#11745](https://github.com/Lightning-AI/lightning/pull/11745))
- Added `device_ids` and `num_devices` property to `Trainer` ([#12151](https://github.com/Lightning-AI/lightning/pull/12151))
- Added `Callback.state_dict()` and `Callback.load_state_dict()` methods ([#12232](https://github.com/Lightning-AI/lightning/pull/12232))
- Added `AcceleratorRegistry` ([#12180](https://github.com/Lightning-AI/lightning/pull/12180))
- Added support for Habana Accelerator (HPU) ([#11808](https://github.com/Lightning-AI/lightning/pull/11808))
- Added support for dataclasses in `apply_to_collections` ([#11889](https://github.com/Lightning-AI/lightning/pull/11889))

### Changed

- Drop PyTorch 1.7 support ([#12191](https://github.com/Lightning-AI/lightning/pull/12191)), ([#12432](https://github.com/Lightning-AI/lightning/pull/12432))
- Make `benchmark` flag optional and set its value based on the deterministic flag ([#11944](https://github.com/Lightning-AI/lightning/pull/11944))
- Implemented a new native and rich format in `_print_results` method of the `EvaluationLoop` ([#11332](https://github.com/Lightning-AI/lightning/pull/11332))
- Do not print an empty table at the end of the `EvaluationLoop` ([#12427](https://github.com/Lightning-AI/lightning/pull/12427))
- Set the `prog_bar` flag to False in `LightningModule.log_grad_norm` ([#11472](https://github.com/Lightning-AI/lightning/pull/11472))
- Raised exception in `init_dist_connection()` when torch distributed is not available ([#10418](https://github.com/Lightning-AI/lightning/pull/10418))
- The `monitor` argument in the `EarlyStopping` callback is no longer optional ([#10328](https://github.com/Lightning-AI/lightning/pull/10328))
- Do not fail if batch size could not be inferred for logging when using DeepSpeed ([#10438](https://github.com/Lightning-AI/lightning/pull/10438))
- Raised `MisconfigurationException` when `enable_progress_bar=False` and a progress bar instance has been passed in the callback list ([#10520](https://github.com/Lightning-AI/lightning/pull/10520))
- Moved `trainer.connectors.env_vars_connector._defaults_from_env_vars` to `utilities.argsparse._defaults_from_env_vars` ([#10501](https://github.com/Lightning-AI/lightning/pull/10501))
- Changes in `LightningCLI` required for the new major release of jsonargparse v4.0.0 ([#10426](https://github.com/Lightning-AI/lightning/pull/10426))
- Renamed `refresh_rate_per_second` parameter to `refresh_rate` for `RichProgressBar` signature ([#10497](https://github.com/Lightning-AI/lightning/pull/10497))
- Moved ownership of the `PrecisionPlugin` into `TrainingTypePlugin` and updated all references ([#10570](https://github.com/Lightning-AI/lightning/pull/10570))
- Fault Tolerant relies on `signal.SIGTERM` to gracefully exit instead of `signal.SIGUSR1` ([#10605](https://github.com/Lightning-AI/lightning/pull/10605))
- `Loop.restarting=...` now sets the value recursively for all subloops ([#11442](https://github.com/Lightning-AI/lightning/pull/11442))
- Raised an error if the `batch_size` cannot be inferred from the current batch if it contained a string or was a custom batch object ([#10541](https://github.com/Lightning-AI/lightning/pull/10541))
- The validation loop is now disabled when `overfit_batches > 0` is set in the Trainer ([#9709](https://github.com/Lightning-AI/lightning/pull/9709))
- Moved optimizer related logics from `Accelerator` to `TrainingTypePlugin` ([#10596](https://github.com/Lightning-AI/lightning/pull/10596))
- Moved ownership of the lightning optimizers from the `Trainer` to the `Strategy` ([#11444](https://github.com/Lightning-AI/lightning/pull/11444))
- Moved ownership of the data fetchers from the DataConnector to the Loops ([#11621](https://github.com/Lightning-AI/lightning/pull/11621))
- Moved `batch_to_device` method from `Accelerator` to `TrainingTypePlugin` ([#10649](https://github.com/Lightning-AI/lightning/pull/10649))
- The `DDPSpawnPlugin` no longer overrides the `post_dispatch` plugin hook ([#10034](https://github.com/Lightning-AI/lightning/pull/10034))
- Integrate the progress bar implementation with progress tracking ([#11213](https://github.com/Lightning-AI/lightning/pull/11213))
- The `LightningModule.{add_to_queue,get_from_queue}` hooks no longer get a `torch.multiprocessing.SimpleQueue` and instead receive a list based queue ([#10034](https://github.com/Lightning-AI/lightning/pull/10034))
- Changed `training_step`, `validation_step`, `test_step` and `predict_step` method signatures in `Accelerator` and updated input from caller side ([#10908](https://github.com/Lightning-AI/lightning/pull/10908))
- Changed the name of the temporary checkpoint that the `DDPSpawnPlugin` and related plugins save ([#10934](https://github.com/Lightning-AI/lightning/pull/10934))
- `LoggerCollection` returns only unique logger names and versions ([#10976](https://github.com/Lightning-AI/lightning/pull/10976))
- Redesigned process creation for spawn-based plugins (`DDPSpawnPlugin`, `TPUSpawnPlugin`, etc.) ([#10896](https://github.com/Lightning-AI/lightning/pull/10896))
    * All spawn-based plugins now spawn processes immediately upon calling `Trainer.{fit,validate,test,predict}`
    * The hooks/callbacks `prepare_data`, `setup`, `configure_sharded_model` and `teardown` now run under initialized process group for spawn-based plugins just like their non-spawn counterparts
    * Some configuration errors that were previously raised as `MisconfigurationException`s will now be raised as `ProcessRaisedException` (torch>=1.8) or as `Exception` (torch<1.8)
    * Removed the `TrainingTypePlugin.pre_dispatch()` method and merged it with `TrainingTypePlugin.setup()` ([#11137](https://github.com/Lightning-AI/lightning/pull/11137))
- Changed profiler to index and display the names of the hooks with a new pattern [<base class>]<class>.<hook name> ([#11026](https://github.com/Lightning-AI/lightning/pull/11026))
- Changed `batch_to_device` entry in profiling from stage-specific to generic, to match profiling of other hooks ([#11031](https://github.com/Lightning-AI/lightning/pull/11031))
- Changed the info message for finalizing ddp-spawn worker processes to a debug-level message ([#10864](https://github.com/Lightning-AI/lightning/pull/10864))
- Removed duplicated file extension when uploading model checkpoints with `NeptuneLogger` ([#11015](https://github.com/Lightning-AI/lightning/pull/11015))
- Removed `__getstate__` and `__setstate__` of `RichProgressBar` ([#11100](https://github.com/Lightning-AI/lightning/pull/11100))
- The `DDPPlugin` and `DDPSpawnPlugin` and their subclasses now remove the `SyncBatchNorm` wrappers in `teardown()` to enable proper support at inference after fitting ([#11078](https://github.com/Lightning-AI/lightning/pull/11078))
- Moved ownership of the `Accelerator` instance to the `TrainingTypePlugin`; all training-type plugins now take an optional parameter `accelerator` ([#11022](https://github.com/Lightning-AI/lightning/pull/11022))
- Renamed the `TrainingTypePlugin` to `Strategy` ([#11120](https://github.com/Lightning-AI/lightning/pull/11120))
    * Renamed the `ParallelPlugin` to `ParallelStrategy` ([#11123](https://github.com/Lightning-AI/lightning/pull/11123))
    * Renamed the `DataParallelPlugin` to `DataParallelStrategy` ([#11183](https://github.com/Lightning-AI/lightning/pull/11183))
    * Renamed the `DDPPlugin` to `DDPStrategy` ([#11142](https://github.com/Lightning-AI/lightning/pull/11142))
    * Renamed the `DDP2Plugin` to `DDP2Strategy` ([#11185](https://github.com/Lightning-AI/lightning/pull/11185))
    * Renamed the `DDPShardedPlugin` to `DDPShardedStrategy` ([#11186](https://github.com/Lightning-AI/lightning/pull/11186))
    * Renamed the `DDPFullyShardedPlugin` to `DDPFullyShardedStrategy` ([#11143](https://github.com/Lightning-AI/lightning/pull/11143))
    * Renamed the `DDPSpawnPlugin` to `DDPSpawnStrategy` ([#11145](https://github.com/Lightning-AI/lightning/pull/11145))
    * Renamed the `DDPSpawnShardedPlugin` to `DDPSpawnShardedStrategy` ([#11210](https://github.com/Lightning-AI/lightning/pull/11210))
    * Renamed the `DeepSpeedPlugin` to `DeepSpeedStrategy` ([#11194](https://github.com/Lightning-AI/lightning/pull/11194))
    * Renamed the `HorovodPlugin` to `HorovodStrategy` ([#11195](https://github.com/Lightning-AI/lightning/pull/11195))
    * Renamed the `TPUSpawnPlugin` to `TPUSpawnStrategy` ([#11190](https://github.com/Lightning-AI/lightning/pull/11190))
    * Renamed the `IPUPlugin` to `IPUStrategy` ([#11193](https://github.com/Lightning-AI/lightning/pull/11193))
    * Renamed the `SingleDevicePlugin` to `SingleDeviceStrategy` ([#11182](https://github.com/Lightning-AI/lightning/pull/11182))
    * Renamed the `SingleTPUPlugin` to `SingleTPUStrategy` ([#11182](https://github.com/Lightning-AI/lightning/pull/11182))
    * Renamed the `TrainingTypePluginsRegistry` to `StrategyRegistry` ([#11233](https://github.com/Lightning-AI/lightning/pull/11233))
- Marked the `ResultCollection`, `ResultMetric`, and `ResultMetricCollection` classes as protected ([#11130](https://github.com/Lightning-AI/lightning/pull/11130))
- Marked `trainer.checkpoint_connector` as protected ([#11550](https://github.com/Lightning-AI/lightning/pull/11550))
- The epoch start/end hooks are now called by the `FitLoop` instead of the `TrainingEpochLoop` ([#11201](https://github.com/Lightning-AI/lightning/pull/11201))
- DeepSpeed does not require lightning module zero 3 partitioning ([#10655](https://github.com/Lightning-AI/lightning/pull/10655))
- Moved `Strategy` classes to the `strategies` directory ([#11226](https://github.com/Lightning-AI/lightning/pull/11226))
- Renamed `training_type_plugin` file to `strategy` ([#11239](https://github.com/Lightning-AI/lightning/pull/11239))
- Changed `DeviceStatsMonitor` to group metrics based on the logger's `group_separator` ([#11254](https://github.com/Lightning-AI/lightning/pull/11254))
- Raised `UserWarning` if evaluation is triggered with `best` ckpt and trainer is configured with multiple checkpoint callbacks ([#11274](https://github.com/Lightning-AI/lightning/pull/11274))
- `Trainer.logged_metrics` now always contains scalar tensors, even when a Python scalar was logged ([#11270](https://github.com/Lightning-AI/lightning/pull/11270))
- The tuner now uses the checkpoint connector to copy and restore its state ([#11518](https://github.com/Lightning-AI/lightning/pull/11518))
- Changed `MisconfigurationException` to `ModuleNotFoundError` when `rich` isn't available ([#11360](https://github.com/Lightning-AI/lightning/pull/11360))
- The `trainer.current_epoch` value is now increased by 1 during and after `on_train_end` ([#8578](https://github.com/Lightning-AI/lightning/pull/8578))
- The `trainer.global_step` value now accounts for multiple optimizers and TBPTT splits ([#11805](https://github.com/Lightning-AI/lightning/pull/11805))
- The `trainer.global_step` value is now increased right after the `optimizer.step()` call which will impact users who access it during an intra-training validation hook ([#11805](https://github.com/Lightning-AI/lightning/pull/11805))
- The filename of checkpoints created with `ModelCheckpoint(filename='{step}')` is different compared to previous versions. A checkpoint saved after 1 step will be named `step=1.ckpt` instead of `step=0.ckpt` ([#11805](https://github.com/Lightning-AI/lightning/pull/11805))
- Inherit from `ABC` for `Accelerator`: Users need to implement `auto_device_count` ([#11521](https://github.com/Lightning-AI/lightning/pull/11521))
- Changed `parallel_devices` property in `ParallelStrategy` to be lazy initialized ([#11572](https://github.com/Lightning-AI/lightning/pull/11572))
- Updated `TQDMProgressBar` to run a separate progress bar for each eval dataloader ([#11657](https://github.com/Lightning-AI/lightning/pull/11657))
- Sorted `SimpleProfiler(extended=False)` summary based on mean duration for each hook ([#11671](https://github.com/Lightning-AI/lightning/pull/11671))
- Avoid enforcing `shuffle=False` for eval dataloaders ([#11575](https://github.com/Lightning-AI/lightning/pull/11575))
- When using DP (data-parallel), Lightning will no longer automatically reduce all tensors returned in training_step; it will only reduce the loss unless `training_step_end` is overridden ([#11594](https://github.com/Lightning-AI/lightning/pull/11594))
- When using DP (data-parallel), the `training_epoch_end` hook will no longer receive reduced outputs from `training_step` and instead get the full tensor of results from all GPUs ([#11594](https://github.com/Lightning-AI/lightning/pull/11594))
- Changed default logger name to `lightning_logs` for consistency ([#11762](https://github.com/Lightning-AI/lightning/pull/11762))
- Rewrote `accelerator_connector` ([#11448](https://github.com/Lightning-AI/lightning/pull/11448))
- When manual optimization is used with DDP, we no longer force `find_unused_parameters=True` ([#12425](https://github.com/Lightning-AI/lightning/pull/12425))
- Disable loading dataloades if corresponding `limit_batches=0` ([#11576](https://github.com/Lightning-AI/lightning/pull/11576))
- Removed `is_global_zero` check in `training_epoch_loop` before `logger.save`. If you have a custom logger that implements `save` the Trainer will now call `save` on all ranks by default. To change this behavior add `@rank_zero_only` to your `save` implementation ([#12134](https://github.com/Lightning-AI/lightning/pull/12134))
- Disabled tuner with distributed strategies ([#12179](https://github.com/Lightning-AI/lightning/pull/12179))
- Marked `trainer.logger_connector` as protected ([#12195](https://github.com/Lightning-AI/lightning/pull/12195))
- Move `Strategy.process_dataloader` function call from `fit/evaluation/predict_loop.py` to `data_connector.py` ([#12251](https://github.com/Lightning-AI/lightning/pull/12251))
- `ModelCheckpoint(save_last=True, every_n_epochs=N)` now saves a "last" checkpoint every epoch (disregarding `every_n_epochs`) instead of only once at the end of training ([#12418](https://github.com/Lightning-AI/lightning/pull/12418))
- The strategies that support `sync_batchnorm` now only apply it when fitting ([#11919](https://github.com/Lightning-AI/lightning/pull/11919))
- Avoided fallback on CPU if no devices are provided for other accelerators ([#12410](https://github.com/Lightning-AI/lightning/pull/12410))
- Modified `supporters.py` so that in the accumulator element (for loss) is created directly on the device ([#12430](https://github.com/Lightning-AI/lightning/pull/12430))
- Removed `EarlyStopping.on_save_checkpoint` and `EarlyStopping.on_load_checkpoint` in favor of `EarlyStopping.state_dict` and `EarlyStopping.load_state_dict` ([#11887](https://github.com/Lightning-AI/lightning/pull/11887))
- Removed `BaseFinetuning.on_save_checkpoint` and `BaseFinetuning.on_load_checkpoint` in favor of `BaseFinetuning.state_dict` and `BaseFinetuning.load_state_dict` ([#11887](https://github.com/Lightning-AI/lightning/pull/11887))
- Removed `BackboneFinetuning.on_save_checkpoint` and `BackboneFinetuning.on_load_checkpoint` in favor of `BackboneFinetuning.state_dict` and `BackboneFinetuning.load_state_dict` ([#11887](https://github.com/Lightning-AI/lightning/pull/11887))
- Removed `ModelCheckpoint.on_save_checkpoint` and `ModelCheckpoint.on_load_checkpoint` in favor of `ModelCheckpoint.state_dict` and `ModelCheckpoint.load_state_dict` ([#11887](https://github.com/Lightning-AI/lightning/pull/11887))
- Removed `Timer.on_save_checkpoint` and `Timer.on_load_checkpoint` in favor of `Timer.state_dict` and `Timer.load_state_dict` ([#11887](https://github.com/Lightning-AI/lightning/pull/11887))
- Replaced PostLocalSGDOptimizer with a dedicated model averaging component ([#12378](https://github.com/Lightning-AI/lightning/pull/12378))

### Deprecated

- Deprecated `training_type_plugin` property in favor of `strategy` in `Trainer` and updated the references ([#11141](https://github.com/Lightning-AI/lightning/pull/11141))
- Deprecated `Trainer.{validated,tested,predicted}_ckpt_path` and replaced with read-only property `Trainer.ckpt_path` set when checkpoints loaded via `Trainer.{fit,validate,test,predict}` ([#11696](https://github.com/Lightning-AI/lightning/pull/11696))
- Deprecated `ClusterEnvironment.master_{address,port}` in favor of `ClusterEnvironment.main_{address,port}` ([#10103](https://github.com/Lightning-AI/lightning/pull/10103))
- Deprecated `DistributedType` in favor of `_StrategyType` ([#10505](https://github.com/Lightning-AI/lightning/pull/10505))
- Deprecated the `precision_plugin` constructor argument from `Accelerator` ([#10570](https://github.com/Lightning-AI/lightning/pull/10570))
- Deprecated `DeviceType` in favor of `_AcceleratorType` ([#10503](https://github.com/Lightning-AI/lightning/pull/10503))
- Deprecated the property `Trainer.slurm_job_id` in favor of the new `SLURMEnvironment.job_id()` method ([#10622](https://github.com/Lightning-AI/lightning/pull/10622))
- Deprecated the access to the attribute `IndexBatchSamplerWrapper.batch_indices` in favor of `IndexBatchSamplerWrapper.seen_batch_indices` ([#10870](https://github.com/Lightning-AI/lightning/pull/10870))
- Deprecated `on_init_start` and `on_init_end` callback hooks ([#10940](https://github.com/Lightning-AI/lightning/pull/10940))
- Deprecated `Trainer.call_hook` in favor of `Trainer._call_callback_hooks`, `Trainer._call_lightning_module_hook`, `Trainer._call_ttp_hook`, and `Trainer._call_accelerator_hook` ([#10979](https://github.com/Lightning-AI/lightning/pull/10979))
- Deprecated `TrainingTypePlugin.post_dispatch` in favor of `TrainingTypePlugin.teardown` ([#10939](https://github.com/Lightning-AI/lightning/pull/10939))
- Deprecated `ModelIO.on_hpc_{save/load}` in favor of `CheckpointHooks.on_{save/load}_checkpoint` ([#10911](https://github.com/Lightning-AI/lightning/pull/10911))
- Deprecated `Trainer.run_stage` in favor of `Trainer.{fit,validate,test,predict}` ([#11000](https://github.com/Lightning-AI/lightning/pull/11000))
- Deprecated `Trainer.lr_schedulers` in favor of `Trainer.lr_scheduler_configs` which returns a list of dataclasses instead of dictionaries ([#11443](https://github.com/Lightning-AI/lightning/pull/11443))
- Deprecated `Trainer.verbose_evaluate` in favor of `EvaluationLoop(verbose=...)` ([#10931](https://github.com/Lightning-AI/lightning/pull/10931))
- Deprecated `Trainer.should_rank_save_checkpoint` Trainer property ([#11068](https://github.com/Lightning-AI/lightning/pull/11068))
- Deprecated `Trainer.lightning_optimizers` ([#11444](https://github.com/Lightning-AI/lightning/pull/11444))
- Deprecated `TrainerOptimizersMixin` and moved functionality to `core/optimizer.py`([#11155](https://github.com/Lightning-AI/lightning/pull/11155))
- Deprecated the `on_train_batch_end(outputs)` format when multiple optimizers are used and TBPTT is enabled ([#12182](https://github.com/Lightning-AI/lightning/pull/12182))
- Deprecated the `training_epoch_end(outputs)` format when multiple optimizers are used and TBPTT is enabled ([#12182](https://github.com/Lightning-AI/lightning/pull/12182))
- Deprecated `TrainerCallbackHookMixin` ([#11148](https://github.com/Lightning-AI/lightning/pull/11148))
- Deprecated `TrainerDataLoadingMixin` and moved functionality to `Trainer` and `DataConnector` ([#11282](https://github.com/Lightning-AI/lightning/pull/11282))
- Deprecated function `pytorch_lightning.callbacks.device_stats_monitor.prefix_metric_keys` ([#11254](https://github.com/Lightning-AI/lightning/pull/11254))
- Deprecated `Callback.on_epoch_start` hook in favour of `Callback.on_{train/val/test}_epoch_start` ([#11578](https://github.com/Lightning-AI/lightning/pull/11578))
- Deprecated `Callback.on_epoch_end` hook in favour of `Callback.on_{train/val/test}_epoch_end` ([#11578](https://github.com/Lightning-AI/lightning/pull/11578))
- Deprecated `LightningModule.on_epoch_start` hook in favor of `LightningModule.on_{train/val/test}_epoch_start` ([#11578](https://github.com/Lightning-AI/lightning/pull/11578))
- Deprecated `LightningModule.on_epoch_end` hook in favor of `LightningModule.on_{train/val/test}_epoch_end` ([#11578](https://github.com/Lightning-AI/lightning/pull/11578))
- Deprecated `on_before_accelerator_backend_setup` callback hook in favour of `setup` ([#11568](https://github.com/Lightning-AI/lightning/pull/11568))
- Deprecated `on_batch_start` and `on_batch_end` callback hooks in favor of `on_train_batch_start` and `on_train_batch_end` ([#11577](https://github.com/Lightning-AI/lightning/pull/11577))
- Deprecated `on_configure_sharded_model` callback hook in favor of `setup` ([#11627](https://github.com/Lightning-AI/lightning/pull/11627))
- Deprecated `pytorch_lightning.utilities.distributed.rank_zero_only` in favor of `pytorch_lightning.utilities.rank_zero.rank_zero_only` ([#11747](https://github.com/Lightning-AI/lightning/pull/11747))
- Deprecated `pytorch_lightning.utilities.distributed.rank_zero_debug` in favor of `pytorch_lightning.utilities.rank_zero.rank_zero_debug` ([#11747](https://github.com/Lightning-AI/lightning/pull/11747))
- Deprecated `pytorch_lightning.utilities.distributed.rank_zero_info` in favor of `pytorch_lightning.utilities.rank_zero.rank_zero_info` ([#11747](https://github.com/Lightning-AI/lightning/pull/11747))
- Deprecated `pytorch_lightning.utilities.warnings.rank_zero_warn` in favor of `pytorch_lightning.utilities.rank_zero.rank_zero_warn` ([#11747](https://github.com/Lightning-AI/lightning/pull/11747))
- Deprecated `pytorch_lightning.utilities.warnings.rank_zero_deprecation` in favor of `pytorch_lightning.utilities.rank_zero.rank_zero_deprecation` ([#11747](https://github.com/Lightning-AI/lightning/pull/11747))
- Deprecated `pytorch_lightning.utilities.warnings.LightningDeprecationWarning` in favor of `pytorch_lightning.utilities.rank_zero.LightningDeprecationWarning` ([#11747](https://github.com/Lightning-AI/lightning/pull/11747))
- Deprecated `on_pretrain_routine_start` and `on_pretrain_routine_end` callback hooks in favor of `on_fit_start` ([#11794](https://github.com/Lightning-AI/lightning/pull/11794))
- Deprecated `LightningModule.on_pretrain_routine_start` and `LightningModule.on_pretrain_routine_end` hooks in favor of `on_fit_start` ([#12122](https://github.com/Lightning-AI/lightning/pull/12122))
- Deprecated `agg_key_funcs` and `agg_default_func` parameters from `LightningLoggerBase` ([#11871](https://github.com/Lightning-AI/lightning/pull/11871))
- Deprecated `LightningLoggerBase.update_agg_funcs` ([#11871](https://github.com/Lightning-AI/lightning/pull/11871))
- Deprecated `LightningLoggerBase.agg_and_log_metrics` in favor of `LightningLoggerBase.log_metrics` ([#11832](https://github.com/Lightning-AI/lightning/pull/11832))
- Deprecated passing `weights_save_path` to the `Trainer` constructor in favor of adding the `ModelCheckpoint` callback with `dirpath` directly to the list of callbacks ([#12084](https://github.com/Lightning-AI/lightning/pull/12084))
- Deprecated `pytorch_lightning.profiler.AbstractProfiler` in favor of `pytorch_lightning.profiler.Profiler` ([#12106](https://github.com/Lightning-AI/lightning/pull/12106))
- Deprecated `pytorch_lightning.profiler.BaseProfiler` in favor of `pytorch_lightning.profiler.Profiler` ([#12150](https://github.com/Lightning-AI/lightning/pull/12150))
- Deprecated `BaseProfiler.profile_iterable` ([#12102](https://github.com/Lightning-AI/lightning/pull/12102))
- Deprecated `LoggerCollection` in favor of `trainer.loggers` ([#12147](https://github.com/Lightning-AI/lightning/pull/12147))
- Deprecated `PrecisionPlugin.on_{save,load}_checkpoint` in favor of `PrecisionPlugin.{state_dict,load_state_dict}` ([#11978](https://github.com/Lightning-AI/lightning/pull/11978))
- Deprecated `LightningDataModule.on_save/load_checkpoint` in favor of `state_dict/load_state_dict` ([#11893](https://github.com/Lightning-AI/lightning/pull/11893))
- Deprecated `Trainer.use_amp` in favor of `Trainer.amp_backend` ([#12312](https://github.com/Lightning-AI/lightning/pull/12312))
- Deprecated `LightingModule.use_amp` in favor of `Trainer.amp_backend` ([#12315](https://github.com/Lightning-AI/lightning/pull/12315))
- Deprecated specifying the process group backend through the environment variable `PL_TORCH_DISTRIBUTED_BACKEND` ([#11745](https://github.com/Lightning-AI/lightning/pull/11745))
- Deprecated `ParallelPlugin.torch_distributed_backend` in favor of `DDPStrategy.process_group_backend` property ([#11745](https://github.com/Lightning-AI/lightning/pull/11745))
- Deprecated `ModelCheckpoint.save_checkpoint` in favor of `Trainer.save_checkpoint` ([#12456](https://github.com/Lightning-AI/lightning/pull/12456))
- Deprecated `Trainer.devices` in favor of `Trainer.num_devices` and `Trainer.device_ids` ([#12151](https://github.com/Lightning-AI/lightning/pull/12151))
- Deprecated `Trainer.root_gpu` in favor of `Trainer.strategy.root_device.index` when GPU is used ([#12262](https://github.com/Lightning-AI/lightning/pull/12262))
- Deprecated `Trainer.num_gpus` in favor of `Trainer.num_devices` when GPU is used ([#12384](https://github.com/Lightning-AI/lightning/pull/12384))
- Deprecated `Trainer.ipus` in favor of `Trainer.num_devices` when IPU is used ([#12386](https://github.com/Lightning-AI/lightning/pull/12386))
- Deprecated `Trainer.num_processes` in favor of `Trainer.num_devices` ([#12388](https://github.com/Lightning-AI/lightning/pull/12388))
- Deprecated `Trainer.data_parallel_device_ids` in favor of `Trainer.device_ids` ([#12072](https://github.com/Lightning-AI/lightning/pull/12072))
- Deprecated returning state from `Callback.on_save_checkpoint` in favor of returning state in `Callback.state_dict` for checkpointing ([#11887](https://github.com/Lightning-AI/lightning/pull/11887))
- Deprecated passing only the callback state to `Callback.on_load_checkpoint(callback_state)` in favor of passing the callback state to `Callback.load_state_dict` and in 1.8, passing the entire checkpoint dictionary to `Callback.on_load_checkpoint(checkpoint)` ([#11887](https://github.com/Lightning-AI/lightning/pull/11887))
- Deprecated `Trainer.gpus` in favor of `Trainer.device_ids` or `Trainer.num_devices` ([#12436](https://github.com/Lightning-AI/lightning/pull/12436))
- Deprecated `Trainer.tpu_cores` in favor of `Trainer.num_devices` ([#12437](https://github.com/Lightning-AI/lightning/pull/12437))

### Removed

- Removed deprecated parameter `method` in `pytorch_lightning.utilities.model_helpers.is_overridden` ([#10507](https://github.com/Lightning-AI/lightning/pull/10507))
- Remove deprecated method `ClusterEnvironment.creates_children` ([#10339](https://github.com/Lightning-AI/lightning/pull/10339))
- Removed deprecated `TrainerModelHooksMixin.is_function_implemented` and `TrainerModelHooksMixin.has_arg` ([#10322](https://github.com/Lightning-AI/lightning/pull/10322))
- Removed deprecated `pytorch_lightning.utilities.device_dtype_mixin.DeviceDtypeModuleMixin` in favor of `pytorch_lightning.core.mixins.device_dtype_mixin.DeviceDtypeModuleMixin` ([#10442](https://github.com/Lightning-AI/lightning/pull/10442))
- Removed deprecated `LightningModule.loaded_optimizer_states_dict` property ([#10346](https://github.com/Lightning-AI/lightning/pull/10346))
- Removed deprecated `Trainer.fit(train_dataloader=)`, `Trainer.validate(val_dataloaders=)`, and `Trainer.test(test_dataloader=)` ([#10325](https://github.com/Lightning-AI/lightning/pull/10325))
- Removed deprecated `has_prepared_data`, `has_setup_fit`, `has_setup_validate`, `has_setup_test`, `has_setup_predict`, `has_teardown_fit`, `has_teardown_validate`, `has_teardown_test` and `has_teardown_predict` datamodule lifecycle properties  ([#10350](https://github.com/Lightning-AI/lightning/pull/10350))
- Removed deprecated `every_n_val_epochs` parameter of ModelCheckpoint ([#10366](https://github.com/Lightning-AI/lightning/pull/10366))
- Removed deprecated `import pytorch_lightning.profiler.profilers` in favor of `import pytorch_lightning.profiler` ([#10443](https://github.com/Lightning-AI/lightning/pull/10443))
- Removed deprecated property `configure_slurm_dpp` from accelerator connector ([#10370](https://github.com/Lightning-AI/lightning/pull/10370))
- Removed deprecated arguments `num_nodes` and `sync_batchnorm` from `DDPPlugin`, `DDPSpawnPlugin`, `DeepSpeedPlugin` ([#10357](https://github.com/Lightning-AI/lightning/pull/10357))
- Removed deprecated property `is_slurm_managing_tasks` from AcceleratorConnector ([#10353](https://github.com/Lightning-AI/lightning/pull/10353))
- Removed deprecated `LightningModule.log(tbptt_reduce_fx, tbptt_reduce_token, sync_dist_op)` ([#10423](https://github.com/Lightning-AI/lightning/pull/10423))
- Removed deprecated `Plugin.task_idx` ([#10441](https://github.com/Lightning-AI/lightning/pull/10441))
- Removed deprecated method `master_params` from PrecisionPlugin ([#10372](https://github.com/Lightning-AI/lightning/pull/10372))
- Removed the automatic detachment of "extras" returned from `training_step`. For example, `return {'loss': ..., 'foo': foo.detach()}` will now be necessary if `foo` has gradients which you do not want to store ([#10424](https://github.com/Lightning-AI/lightning/pull/10424))
- Removed deprecated passthrough methods and properties from `Accelerator` base class:
  * ([#10403](https://github.com/Lightning-AI/lightning/pull/10403))
  * ([#10448](https://github.com/Lightning-AI/lightning/pull/10448))
- Removed deprecated signature for `transfer_batch_to_device` hook. The new argument `dataloader_idx` is now required ([#10480](https://github.com/Lightning-AI/lightning/pull/10480))
- Removed deprecated `utilities.distributed.rank_zero_{warn/deprecation}` ([#10451](https://github.com/Lightning-AI/lightning/pull/10451))
- Removed deprecated `mode` argument from `ModelSummary` class ([#10449](https://github.com/Lightning-AI/lightning/pull/10449))
- Removed deprecated `Trainer.train_loop` property in favor of `Trainer.fit_loop` ([#10482](https://github.com/Lightning-AI/lightning/pull/10482))
- Removed deprecated `Trainer.train_loop` property in favor of `Trainer.fit_loop` ([#10482](https://github.com/Lightning-AI/lightning/pull/10482))
- Removed deprecated `disable_validation` property from Trainer ([#10450](https://github.com/Lightning-AI/lightning/pull/10450))
- Removed deprecated `CheckpointConnector.hpc_load` property in favor of `CheckpointConnector.restore` ([#10525](https://github.com/Lightning-AI/lightning/pull/10525))
- Removed deprecated `reload_dataloaders_every_epoch` from `Trainer` in favour of `reload_dataloaders_every_n_epochs` ([#10481](https://github.com/Lightning-AI/lightning/pull/10481))
- Removed the `precision_plugin` attribute from `Accelerator` in favor of its equivalent attribute `precision_plugin` in the `TrainingTypePlugin` ([#10570](https://github.com/Lightning-AI/lightning/pull/10570))
- Removed `DeepSpeedPlugin.{precision,amp_type,amp_level}` properties ([#10657](https://github.com/Lightning-AI/lightning/pull/10657))
- Removed patching of `on_before_batch_transfer`, `transfer_batch_to_device` and `on_after_batch_transfer` hooks in `LightningModule` ([#10603](https://github.com/Lightning-AI/lightning/pull/10603))
- Removed argument `return_result` from the `DDPSpawnPlugin.spawn()` method ([#10867](https://github.com/Lightning-AI/lightning/pull/10867))
- Removed the property `TrainingTypePlugin.results` and corresponding properties in subclasses ([#10034](https://github.com/Lightning-AI/lightning/pull/10034))
- Removed the `mp_queue` attribute from `DDPSpawnPlugin` and `TPUSpawnPlugin` ([#10034](https://github.com/Lightning-AI/lightning/pull/10034))
- Removed unnecessary `_move_optimizer_state` method overrides from `TPUSpawnPlugin` and `SingleTPUPlugin` ([#10849](https://github.com/Lightning-AI/lightning/pull/10849))
- Removed `should_rank_save_checkpoint` property from `TrainingTypePlugin` ([#11070](https://github.com/Lightning-AI/lightning/pull/11070))
- Removed `model_sharded_context` method from `Accelerator` ([#10886](https://github.com/Lightning-AI/lightning/pull/10886))
- Removed method `pre_dispatch` from the `PrecisionPlugin` ([#10887](https://github.com/Lightning-AI/lightning/pull/10887))
- Removed method `setup_optimizers_in_pre_dispatch` from the `strategies` and achieve the same logic in `setup` and `pre_dispatch` methods ([#10906](https://github.com/Lightning-AI/lightning/pull/10906))
- Removed methods `pre_dispatch`, `dispatch` and `post_dispatch` from the `Accelerator` ([#10885](https://github.com/Lightning-AI/lightning/pull/10885))
- Removed method `training_step`, `test_step`, `validation_step` and `predict_step` from the `Accelerator` ([#10890](https://github.com/Lightning-AI/lightning/pull/10890))
- Removed `TrainingTypePlugin.start_{training,evaluating,predicting}` hooks and the same in all subclasses ([#10989](https://github.com/Lightning-AI/lightning/pull/10989), [#10896](https://github.com/Lightning-AI/lightning/pull/10896))
- Removed `Accelerator.on_train_start` ([#10999](https://github.com/Lightning-AI/lightning/pull/10999))
- Removed support for Python 3.6 ([#11117](https://github.com/Lightning-AI/lightning/pull/11117))
- Removed `Strategy.init_optimizers` in favor of `Strategy.setup_optimizers` ([#11236](https://github.com/Lightning-AI/lightning/pull/11236))
- Removed `profile("training_step_and_backward")` in `Closure` class since we already profile calls `training_step` and `backward` ([#11222](https://github.com/Lightning-AI/lightning/pull/11222))
- Removed `Strategy.optimizer_zero_grad` ([#11246](https://github.com/Lightning-AI/lightning/pull/11246))
- Removed `Strategy.on_gpu` ([#11537](https://github.com/Lightning-AI/lightning/pull/11537))
- Removed `Strategy.on_tpu` property ([#11536](https://github.com/Lightning-AI/lightning/pull/11536))
- Removed the abstract property `LightningLoggerBase.experiment` ([#11603](https://github.com/Lightning-AI/lightning/pull/11603))
- Removed `FitLoop.current_epoch` getter and setter ([#11562](https://github.com/Lightning-AI/lightning/pull/11562))
- Removed access to `_short_id` in `NeptuneLogger` ([#11517](https://github.com/Lightning-AI/lightning/pull/11517))
- Removed `log_text` and `log_image` from the `LightningLoggerBase` API ([#11857](https://github.com/Lightning-AI/lightning/pull/11857))
- Removed calls to `profile("model_forward")` in favor of profiling `training_step` ([#12032](https://github.com/Lightning-AI/lightning/pull/12032))
- Removed `get_mp_spawn_kwargs` from `DDPSpawnStrategy` and `TPUSpawnStrategy` in favor of configuration in the `_SpawnLauncher` ([#11966](https://github.com/Lightning-AI/lightning/pull/11966))
- Removed `_aggregate_metrics`, `_reduce_agg_metrics`, and `_finalize_agg_metrics` from `LightningLoggerBase` ([#12053](https://github.com/Lightning-AI/lightning/pull/12053))
- Removed the `AcceleratorConnector.device_type` property ([#12081](https://github.com/Lightning-AI/lightning/pull/12081))
- Removed `AcceleratorConnector.num_nodes` ([#12107](https://github.com/Lightning-AI/lightning/pull/12107))
- Removed `AcceleratorConnector.has_ipu` property ([#12111](https://github.com/Lightning-AI/lightning/pull/12111))
- Removed `AcceleratorConnector.use_ipu` property ([#12110](https://github.com/Lightning-AI/lightning/pull/12110))
- Removed `AcceleratorConnector.has_tpu` property ([#12109](https://github.com/Lightning-AI/lightning/pull/12109))
- Removed `AcceleratorConnector.use_dp` property ([#12112](https://github.com/Lightning-AI/lightning/pull/12112))
- Removed `configure_sync_batchnorm` from `ParallelStrategy` and all other strategies that inherit from it ([#11754](https://github.com/Lightning-AI/lightning/pull/11754))
- Removed public attribute `sync_batchnorm` from strategies ([#11754](https://github.com/Lightning-AI/lightning/pull/11754))
- Removed `AcceleratorConnector.root_gpu` property ([#12262](https://github.com/Lightning-AI/lightning/pull/12262))
- Removed `AcceleratorConnector.tpu_id` property ([#12387](https://github.com/Lightning-AI/lightning/pull/12387))
- Removed `AcceleratorConnector.num_gpus` property ([#12384](https://github.com/Lightning-AI/lightning/pull/12384))
- Removed `AcceleratorConnector.num_ipus` property ([#12386](https://github.com/Lightning-AI/lightning/pull/12386))
- Removed `AcceleratorConnector.num_processes` property ([#12388](https://github.com/Lightning-AI/lightning/pull/12388))
- Removed `AcceleratorConnector.parallel_device_ids` property ([#12072](https://github.com/Lightning-AI/lightning/pull/12072))
- Removed `AcceleratorConnector.devices` property ([#12435](https://github.com/Lightning-AI/lightning/pull/12435))
- Removed `AcceleratorConnector.parallel_devices` property ([#12075](https://github.com/Lightning-AI/lightning/pull/12075))
- Removed `AcceleratorConnector.tpu_cores` property ([#12437](https://github.com/Lightning-AI/lightning/pull/12437))

### Fixed

- Fixed an issue where `ModelCheckpoint` could delete last checkpoint from the old directory when `dirpath` has changed during resumed training ([#12225](https://github.com/Lightning-AI/lightning/pull/12225))
- Fixed an issue where `ModelCheckpoint` could delete older checkpoints when `dirpath` has changed during resumed training ([#12045](https://github.com/Lightning-AI/lightning/pull/12045))
- Fixed an issue where `HorovodStrategy.teardown()` did not complete gracefully if an exception was thrown during callback setup [#11752](https://github.com/Lightning-AI/lightning/pull/11752)
- Fixed security vulnerabilities CVE-2020-1747 and CVE-2020-14343 caused by the `PyYAML` dependency ([#11099](https://github.com/Lightning-AI/lightning/pull/11099))
- Fixed security vulnerability "CWE-94: Improper Control of Generation of Code (Code Injection)" ([#12212](https://github.com/Lightning-AI/lightning/pull/12212))
- Fixed logging on `{test,validation}_epoch_end` with multiple dataloaders ([#11132](https://github.com/Lightning-AI/lightning/pull/11132))
- Reset the validation progress tracking state after sanity checking ([#11218](https://github.com/Lightning-AI/lightning/pull/11218))
- Fixed double evaluation bug with fault-tolerance enabled where the second call was completely skipped ([#11119](https://github.com/Lightning-AI/lightning/pull/11119))
- Fixed an issue with the `TPUSpawnPlugin` handling the `XLA_USE_BF16` environment variable incorrectly ([#10990](https://github.com/Lightning-AI/lightning/pull/10990))
- Fixed wrong typehint for `Trainer.lightning_optimizers` ([#11155](https://github.com/Lightning-AI/lightning/pull/11155))
- Fixed the lr-scheduler state not being dumped to checkpoint when using the deepspeed strategy ([#11307](https://github.com/Lightning-AI/lightning/pull/11307))
- Fixed bug that forced overriding `configure_optimizers` with the CLI ([#11672](https://github.com/Lightning-AI/lightning/pull/11672))
- Fixed type promotion when tensors of higher category than float are logged ([#11401](https://github.com/Lightning-AI/lightning/pull/11401))
- Fixed `SimpleProfiler` summary ([#11414](https://github.com/Lightning-AI/lightning/pull/11414))
- No longer set a `DistributedSampler` to the `poptorch.DataLoader` when IPUs are used ([#12114](https://github.com/Lightning-AI/lightning/pull/12114))
- Fixed bug where progress bar was not being disabled when not in rank zero during predict ([#11377](https://github.com/Lightning-AI/lightning/pull/11377))
- Fixed the mid-epoch warning call while resuming training ([#11556](https://github.com/Lightning-AI/lightning/pull/11556))
- Fixed `LightningModule.{un,}toggle_model` when only 1 optimizer is used ([#12088](https://github.com/Lightning-AI/lightning/pull/12088))
- Fixed an issue in `RichProgressbar` to display the metrics logged only on main progress bar ([#11690](https://github.com/Lightning-AI/lightning/pull/11690))
- Fixed `RichProgressBar` progress when refresh rate does not evenly divide the total counter ([#11668](https://github.com/Lightning-AI/lightning/pull/11668))
- Fixed `RichProgressBar` progress validation bar total when using multiple validation runs within a single training epoch ([#11668](https://github.com/Lightning-AI/lightning/pull/11668))
- Configure native Deepspeed schedulers with interval='step' ([#11788](https://github.com/Lightning-AI/lightning/pull/11788)), ([#12031](https://github.com/Lightning-AI/lightning/pull/12031))
- Update `RichProgressBarTheme` styles after detecting light theme on colab ([#10993](https://github.com/Lightning-AI/lightning/pull/10993))
- Fixed passing `_ddp_params_and_buffers_to_ignore` ([#11949](https://github.com/Lightning-AI/lightning/pull/11949))
- Fixed an `AttributeError` when calling `save_hyperparameters` and no parameters need saving ([#11827](https://github.com/Lightning-AI/lightning/pull/11827))
- Fixed environment variable priority for global rank determination ([#11406](https://github.com/Lightning-AI/lightning/pull/11406))
- Fixed an issue that caused the Trainer to produce identical results on subsequent runs without explicit re-seeding ([#11870](https://github.com/Lightning-AI/lightning/pull/11870))
- Fixed an issue that caused the Tuner to affect the random state ([#11870](https://github.com/Lightning-AI/lightning/pull/11870))
- Fixed to avoid common hook warning if no hook is overridden ([#12131](https://github.com/Lightning-AI/lightning/pull/12131))
- Fixed deepspeed keeping old sub-folders in same ckpt path ([#12194](https://github.com/Lightning-AI/lightning/pull/12194))
- Fixed returning logged metrics instead of callback metrics during evaluation ([#12224](https://github.com/Lightning-AI/lightning/pull/12224))
- Fixed the case where `logger=None` is passed to the Trainer ([#12249](https://github.com/Lightning-AI/lightning/pull/12249))
- Fixed bug where the global step tracked by `ModelCheckpoint` was still set even if no checkpoint was saved ([#12418](https://github.com/Lightning-AI/lightning/pull/12418))
- Fixed bug where `ModelCheckpoint` was overriding the `epoch` and `step` logged values ([#12418](https://github.com/Lightning-AI/lightning/pull/12418))
- Fixed bug where monitoring the default `epoch` and `step` values with `ModelCheckpoint` would fail ([#12418](https://github.com/Lightning-AI/lightning/pull/12418))
- Fixed initializing optimizers unnecessarily in `DDPFullyShardedStrategy` ([#12267](https://github.com/Lightning-AI/lightning/pull/12267))
- Fixed check for horovod module ([#12377](https://github.com/Lightning-AI/lightning/pull/12377))
- Fixed logging to loggers with multiple eval dataloaders ([#12454](https://github.com/Lightning-AI/lightning/pull/12454))
- Fixed an issue with resuming from a checkpoint trained with QAT ([#11346](https://github.com/Lightning-AI/lightning/pull/11346))


## [1.5.10] - 2022-02-08

### Fixed

- Fixed an issue to avoid validation loop run on restart ([#11552](https://github.com/Lightning-AI/lightning/pull/11552))
- The `RichProgressBar` now correctly shows the `on_epoch` logged values on train epoch end ([#11689](https://github.com/Lightning-AI/lightning/pull/11689))
- Fixed an issue to make the `step` argument in `WandbLogger.log_image` work ([#11716](https://github.com/Lightning-AI/lightning/pull/11716))
- Fixed `restore_optimizers` for mapping states ([#11757](https://github.com/Lightning-AI/lightning/pull/11757))
- With `DPStrategy`, the batch is not explicitly moved to the device ([#11780](https://github.com/Lightning-AI/lightning/pull/11780))
- Fixed an issue to avoid val bar disappear after `trainer.validate()` ([#11700](https://github.com/Lightning-AI/lightning/pull/11700))
- Fixed supporting remote filesystems with `Trainer.weights_save_path` for fault-tolerant training ([#11776](https://github.com/Lightning-AI/lightning/pull/11776))
- Fixed check for available modules ([#11526](https://github.com/Lightning-AI/lightning/pull/11526))
- Fixed bug where the path for "last" checkpoints was not getting saved correctly which caused newer runs to not remove the previous "last" checkpoint ([#11481](https://github.com/Lightning-AI/lightning/pull/11481))
- Fixed bug where the path for best checkpoints was not getting saved correctly when no metric was monitored which caused newer runs to not use the best checkpoint ([#11481](https://github.com/Lightning-AI/lightning/pull/11481))


## [1.5.9] - 2022-01-20

### Fixed

- Pinned sphinx-autodoc-typehints with <v1.15 ([#11400](https://github.com/Lightning-AI/lightning/pull/11400))
- Skipped testing with PyTorch 1.7 and Python 3.9 on Ubuntu ([#11217](https://github.com/Lightning-AI/lightning/pull/11217))
- Fixed type promotion when tensors of higher category than float are logged ([#11401](https://github.com/Lightning-AI/lightning/pull/11401))
- Fixed the format of the configuration saved automatically by the CLI's `SaveConfigCallback` ([#11532](https://github.com/Lightning-AI/lightning/pull/11532))

### Changed
- Changed `LSFEnvironment` to use `LSB_DJOB_RANKFILE` environment variable instead of `LSB_HOSTS` for determining node rank and main address ([#10825](https://github.com/Lightning-AI/lightning/pull/10825))
- Disabled sampler replacement when using `IterableDataset` ([#11507](https://github.com/Lightning-AI/lightning/pull/11507))


## [1.5.8] - 2022-01-05

### Fixed

- Fixed `LightningCLI` race condition while saving the config ([#11199](https://github.com/Lightning-AI/lightning/pull/11199))
- Fixed the default value used with `log(reduce_fx=min|max)` ([#11310](https://github.com/Lightning-AI/lightning/pull/11310))
- Fixed data fetcher selection ([#11294](https://github.com/Lightning-AI/lightning/pull/11294))
- Fixed a race condition that could result in incorrect (zero) values being observed in prediction writer callbacks ([#11288](https://github.com/Lightning-AI/lightning/pull/11288))
- Fixed dataloaders not getting reloaded the correct amount of times when setting `reload_dataloaders_every_n_epochs` and `check_val_every_n_epoch` ([#10948](https://github.com/Lightning-AI/lightning/pull/10948))
- Fixed deepspeed strategy not restoring the lr-scheduler states when lr-scheduler(s) are configured through `LightningModule.configure_optimizer` ([#11322](https://github.com/Lightning-AI/lightning/pull/11322))


## [1.5.7] - 2021-12-21

### Fixed

- Fixed `NeptuneLogger` when using DDP ([#11030](https://github.com/Lightning-AI/lightning/pull/11030))
- Fixed a bug to disable logging hyperparameters in logger if there are no hparams ([#11105](https://github.com/Lightning-AI/lightning/pull/11105))
- Avoid the deprecated `onnx.export(example_outputs=...)` in torch 1.10 ([#11116](https://github.com/Lightning-AI/lightning/pull/11116))
- Fixed an issue when torch-scripting a `LightningModule` after training with `Trainer(sync_batchnorm=True)` ([#11078](https://github.com/Lightning-AI/lightning/pull/11078))
- Fixed an `AttributeError` occurring when using a `CombinedLoader` (multiple dataloaders) for prediction ([#11111](https://github.com/Lightning-AI/lightning/pull/11111))
- Fixed bug where `Trainer(track_grad_norm=..., logger=False)` would fail ([#11114](https://github.com/Lightning-AI/lightning/pull/11114))
- Fixed an incorrect warning being produced by the model summary when using `bf16` precision on CPU ([#11161](https://github.com/Lightning-AI/lightning/pull/11161))

### Changed

- DeepSpeed does not require lightning module zero 3 partitioning ([#10655](https://github.com/Lightning-AI/lightning/pull/10655))
- The `ModelCheckpoint` callback now saves and restores attributes `best_k_models`, `kth_best_model_path`, `kth_value`, and `last_model_path` ([#10995](https://github.com/Lightning-AI/lightning/pull/10995))


## [1.5.6] - 2021-12-15

### Fixed

- Fixed a bug where the DeepSpeedPlugin arguments `cpu_checkpointing` and `contiguous_memory_optimization` were not being forwarded to deepspeed correctly ([#10874](https://github.com/Lightning-AI/lightning/pull/10874))
- Fixed an issue with `NeptuneLogger` causing checkpoints to be uploaded with a duplicated file extension ([#11015](https://github.com/Lightning-AI/lightning/pull/11015))
- Fixed support for logging within callbacks returned from `LightningModule` ([#10991](https://github.com/Lightning-AI/lightning/pull/10991))
- Fixed running sanity check with `RichProgressBar` ([#10913](https://github.com/Lightning-AI/lightning/pull/10913))
- Fixed support for `CombinedLoader` while checking for warning raised with eval dataloaders ([#10994](https://github.com/Lightning-AI/lightning/pull/10994))
- The TQDM progress bar now correctly shows the `on_epoch` logged values on train epoch end ([#11069](https://github.com/Lightning-AI/lightning/pull/11069))
- Fixed bug where the TQDM updated the training progress bar during `trainer.validate` ([#11069](https://github.com/Lightning-AI/lightning/pull/11069))


## [1.5.5] - 2021-12-07

### Fixed

- Disabled batch_size extraction for torchmetric instances because they accumulate the metrics internally ([#10815](https://github.com/Lightning-AI/lightning/pull/10815))
- Fixed an issue with `SignalConnector` not restoring the default signal handlers on teardown when running on SLURM or with fault-tolerant training enabled ([#10611](https://github.com/Lightning-AI/lightning/pull/10611))
- Fixed `SignalConnector._has_already_handler` check for callable type ([#10483](https://github.com/Lightning-AI/lightning/pull/10483))
- Fixed an issue to return the results for each dataloader separately instead of duplicating them for each ([#10810](https://github.com/Lightning-AI/lightning/pull/10810))
- Improved exception message if `rich` version is less than `10.2.2` ([#10839](https://github.com/Lightning-AI/lightning/pull/10839))
- Fixed uploading best model checkpoint in NeptuneLogger ([#10369](https://github.com/Lightning-AI/lightning/pull/10369))
- Fixed early schedule reset logic in PyTorch profiler that was causing data leak ([#10837](https://github.com/Lightning-AI/lightning/pull/10837))
- Fixed a bug that caused incorrect batch indices to be passed to the `BasePredictionWriter` hooks when using a dataloader with `num_workers > 0` ([#10870](https://github.com/Lightning-AI/lightning/pull/10870))
- Fixed an issue with item assignment on the logger on rank > 0 for those who support it ([#10917](https://github.com/Lightning-AI/lightning/pull/10917))
- Fixed importing `torch_xla.debug` for `torch-xla<1.8` ([#10836](https://github.com/Lightning-AI/lightning/pull/10836))
- Fixed an issue with `DDPSpawnPlugin` and related plugins leaving a temporary checkpoint behind ([#10934](https://github.com/Lightning-AI/lightning/pull/10934))
- Fixed a `TypeError` occurring in the `SingalConnector.teardown()` method ([#10961](https://github.com/Lightning-AI/lightning/pull/10961))


## [1.5.4] - 2021-11-30

### Fixed

- Fixed support for `--key.help=class` with the `LightningCLI` ([#10767](https://github.com/Lightning-AI/lightning/pull/10767))
- Fixed `_compare_version` for python packages ([#10762](https://github.com/Lightning-AI/lightning/pull/10762))
- Fixed TensorBoardLogger `SummaryWriter` not close before spawning the processes ([#10777](https://github.com/Lightning-AI/lightning/pull/10777))
- Fixed a consolidation error in Lite when attempting to save the state dict of a sharded optimizer ([#10746](https://github.com/Lightning-AI/lightning/pull/10746))
- Fixed the default logging level for batch hooks associated with training from `on_step=False, on_epoch=True` to `on_step=True, on_epoch=False` ([#10756](https://github.com/Lightning-AI/lightning/pull/10756))

### Removed

- Removed PyTorch 1.6 support ([#10367](https://github.com/Lightning-AI/lightning/pull/10367), [#10738](https://github.com/Lightning-AI/lightning/pull/10738))


## [1.5.3] - 2021-11-24

### Fixed

- Fixed `ShardedTensor` state dict hook registration to check if torch distributed is available ([#10621](https://github.com/Lightning-AI/lightning/pull/10621))
- Fixed an issue with `self.log` not respecting a tensor's `dtype` when applying computations ([#10076](https://github.com/Lightning-AI/lightning/pull/10076))
- Fixed LigtningLite `_wrap_init` popping unexisting keys from DataLoader signature parameters ([#10613](https://github.com/Lightning-AI/lightning/pull/10613))
- Fixed signals being registered within threads ([#10610](https://github.com/Lightning-AI/lightning/pull/10610))
- Fixed an issue that caused Lightning to extract the batch size even though it was set by the user in `LightningModule.log` ([#10408](https://github.com/Lightning-AI/lightning/pull/10408))
- Fixed `Trainer(move_metrics_to_cpu=True)` not moving the evaluation logged results to CPU ([#10631](https://github.com/Lightning-AI/lightning/pull/10631))
- Fixed the `{validation,test}_step` outputs getting moved to CPU with `Trainer(move_metrics_to_cpu=True)` ([#10631](https://github.com/Lightning-AI/lightning/pull/10631))
- Fixed an issue with collecting logged test results with multiple dataloaders ([#10522](https://github.com/Lightning-AI/lightning/pull/10522))


## [1.5.2] - 2021-11-16

### Fixed

- Fixed `CombinedLoader` and `max_size_cycle` didn't receive a `DistributedSampler` ([#10374](https://github.com/Lightning-AI/lightning/pull/10374))
- Fixed an issue where class or init-only variables of dataclasses were passed to the dataclass constructor in `utilities.apply_to_collection` ([#9702](https://github.com/Lightning-AI/lightning/pull/9702))
- Fixed `isinstance` not working with `init_meta_context`, materialized model not being moved to the device ([#10493](https://github.com/Lightning-AI/lightning/pull/10493))
- Fixed an issue that prevented the Trainer to shutdown workers when execution is interrupted due to failure([#10463](https://github.com/Lightning-AI/lightning/pull/10463))
- Squeeze the early stopping monitor to remove empty tensor dimensions ([#10461](https://github.com/Lightning-AI/lightning/pull/10461))
- Fixed sampler replacement logic with `overfit_batches` to only replace the sample when `SequentialSampler` is not used ([#10486](https://github.com/Lightning-AI/lightning/pull/10486))
- Fixed scripting causing false positive deprecation warnings ([#10470](https://github.com/Lightning-AI/lightning/pull/10470), [#10555](https://github.com/Lightning-AI/lightning/pull/10555))
- Do not fail if batch size could not be inferred for logging when using DeepSpeed ([#10438](https://github.com/Lightning-AI/lightning/pull/10438))
- Fixed propagation of device and dtype information to submodules of LightningLite when they inherit from `DeviceDtypeModuleMixin` ([#10559](https://github.com/Lightning-AI/lightning/pull/10559))


## [1.5.1] - 2021-11-09

### Fixed

- Fixed `apply_to_collection(defaultdict)` ([#10316](https://github.com/Lightning-AI/lightning/pull/10316))
- Fixed failure when `DataLoader(batch_size=None)` is passed ([#10345](https://github.com/Lightning-AI/lightning/pull/10345))
- Fixed interception of `__init__` arguments for sub-classed DataLoader re-instantiation in Lite ([#10334](https://github.com/Lightning-AI/lightning/pull/10334))
- Fixed issue with pickling `CSVLogger` after a call to `CSVLogger.save` ([#10388](https://github.com/Lightning-AI/lightning/pull/10388))
- Fixed an import error being caused by `PostLocalSGD` when `torch.distributed` not available ([#10359](https://github.com/Lightning-AI/lightning/pull/10359))
- Fixed the logging with `on_step=True` in epoch-level hooks causing unintended side-effects. Logging with `on_step=True` in epoch-level hooks will now correctly raise an error ([#10409](https://github.com/Lightning-AI/lightning/pull/10409))
- Fixed deadlocks for distributed training with `RichProgressBar` ([#10428](https://github.com/Lightning-AI/lightning/pull/10428))
- Fixed an issue where the model wrapper in Lite converted non-floating point tensors to float ([#10429](https://github.com/Lightning-AI/lightning/pull/10429))
- Fixed an issue with inferring the dataset type in fault-tolerant training ([#10432](https://github.com/Lightning-AI/lightning/pull/10432))
- Fixed dataloader workers with `persistent_workers` being deleted on every iteration ([#10434](https://github.com/Lightning-AI/lightning/pull/10434))


## [1.5.0] - 2021-11-02

### Added

- Added support for monitoring the learning rate without schedulers in `LearningRateMonitor` ([#9786](https://github.com/Lightning-AI/lightning/pull/9786))
- Added registration of `ShardedTensor` state dict hooks in `LightningModule.__init__` if the PyTorch version supports `ShardedTensor` ([#8944](https://github.com/Lightning-AI/lightning/pull/8944))
- Added error handling including calling of `on_keyboard_interrupt()` and `on_exception()` for all entrypoints (fit, validate, test, predict) ([#8819](https://github.com/Lightning-AI/lightning/pull/8819))
- Added a flavor of `training_step` that takes `dataloader_iter` as an argument ([#8807](https://github.com/Lightning-AI/lightning/pull/8807))
- Added a `state_key` property to the `Callback` base class ([#6886](https://github.com/Lightning-AI/lightning/pull/6886))
- Added progress tracking to loops:
    * Integrated `TrainingEpochLoop.total_batch_idx` ([#8598](https://github.com/Lightning-AI/lightning/pull/8598))
    * Added `BatchProgress` and integrated `TrainingEpochLoop.is_last_batch` ([#9657](https://github.com/Lightning-AI/lightning/pull/9657))
    * Avoid optional `Tracker` attributes ([#9320](https://github.com/Lightning-AI/lightning/pull/9320))
    * Reset `current` progress counters when restarting an epoch loop that had already finished ([#9371](https://github.com/Lightning-AI/lightning/pull/9371))
    * Call `reset_on_restart` in the loop's `reset` hook instead of when loading a checkpoint ([#9561](https://github.com/Lightning-AI/lightning/pull/9561))
    * Use `completed` over `processed` in `reset_on_restart` ([#9656](https://github.com/Lightning-AI/lightning/pull/9656))
    * Renamed `reset_on_epoch` to `reset_on_run` ([#9658](https://github.com/Lightning-AI/lightning/pull/9658))
- Added `batch_size` and `rank_zero_only` arguments for `log_dict` to match `log` ([#8628](https://github.com/Lightning-AI/lightning/pull/8628))
- Added a check for unique GPU ids ([#8666](https://github.com/Lightning-AI/lightning/pull/8666))
- Added `ResultCollection` state_dict to the Loop `state_dict` and added support for distributed reload ([#8641](https://github.com/Lightning-AI/lightning/pull/8641))
- Added DeepSpeed collate checkpoint utility function ([#8701](https://github.com/Lightning-AI/lightning/pull/8701))
- Added a `handles_accumulate_grad_batches` property to the training type plugins ([#8856](https://github.com/Lightning-AI/lightning/pull/8856))
- Added a warning to `WandbLogger` when reusing a wandb run ([#8714](https://github.com/Lightning-AI/lightning/pull/8714))
- Added `log_graph` argument for `watch` method of `WandbLogger` ([#8662](https://github.com/Lightning-AI/lightning/pull/8662))
- `LightningCLI` additions:
  * Added `LightningCLI(run=False|True)` to choose whether to run a `Trainer` subcommand ([#8751](https://github.com/Lightning-AI/lightning/pull/8751))
  * Added support to call any trainer function from the `LightningCLI` via subcommands ([#7508](https://github.com/Lightning-AI/lightning/pull/7508))
  * Allow easy trainer re-instantiation ([#7508](https://github.com/Lightning-AI/lightning/pull/9241))
  * Automatically register all optimizers and learning rate schedulers ([#9565](https://github.com/Lightning-AI/lightning/pull/9565))
  * Allow registering custom optimizers and learning rate schedulers without subclassing the CLI ([#9565](https://github.com/Lightning-AI/lightning/pull/9565))
  * Support shorthand notation to instantiate optimizers and learning rate schedulers ([#9565](https://github.com/Lightning-AI/lightning/pull/9565))
  * Support passing lists of callbacks via command line ([#8815](https://github.com/Lightning-AI/lightning/pull/8815))
  * Support shorthand notation to instantiate models ([#9588](https://github.com/Lightning-AI/lightning/pull/9588))
  * Support shorthand notation to instantiate datamodules ([#10011](https://github.com/Lightning-AI/lightning/pull/10011))
  * Added `multifile` option to `LightningCLI` to enable/disable config saving to preserve multiple files structure ([#9073](https://github.com/Lightning-AI/lightning/pull/9073))
- Fault-tolerant training:
    * Added `FastForwardSampler` and `CaptureIterableDataset` injection to data loading utilities ([#8366](https://github.com/Lightning-AI/lightning/pull/8366))
    * Added `DataFetcher` to control fetching flow ([#8890](https://github.com/Lightning-AI/lightning/pull/8890))
    * Added `SharedCycleIteratorState` to prevent infinite loop ([#8889](https://github.com/Lightning-AI/lightning/pull/8889))
    * Added `CaptureMapDataset` for state management in map-style datasets ([#8891](https://github.com/Lightning-AI/lightning/pull/8891))
    * Added Fault Tolerant Training to `DataFetcher` ([#8891](https://github.com/Lightning-AI/lightning/pull/8891))
    * Replaced old prefetch iterator with new `DataFetcher` in training loop ([#8953](https://github.com/Lightning-AI/lightning/pull/8953))
    * Added partial support for global random state fault-tolerance in map-style datasets ([#8950](https://github.com/Lightning-AI/lightning/pull/8950))
    * Converted state to tuple explicitly when setting Python random state ([#9401](https://github.com/Lightning-AI/lightning/pull/9401))
    * Added support for restarting an optimizer loop (multiple optimizers) ([#9537](https://github.com/Lightning-AI/lightning/pull/9537))
    * Added support for restarting within Evaluation Loop ([#9563](https://github.com/Lightning-AI/lightning/pull/9563))
    * Added mechanism to detect that a signal has been sent so the Trainer can gracefully exit ([#9566](https://github.com/Lightning-AI/lightning/pull/9566))
    * Added support for skipping ahead to validation during the auto-restart of fitting ([#9681](https://github.com/Lightning-AI/lightning/pull/9681))
    * Added support for auto-restart if a fault-tolerant checkpoint is available ([#9722](https://github.com/Lightning-AI/lightning/pull/9722))
- Checkpoint saving and loading extensibility:
  * Added `CheckpointIO` plugin to expose checkpoint IO from training type plugin ([#8743](https://github.com/Lightning-AI/lightning/pull/8743))
  * Refactored `CheckpointConnector` to offload validation logic to the `CheckpointIO` plugin ([#9045](https://github.com/Lightning-AI/lightning/pull/9045))
  * Added `remove_checkpoint` to `CheckpointIO` plugin by moving the responsibility out of the `ModelCheckpoint` callback ([#9373](https://github.com/Lightning-AI/lightning/pull/9373))
  * Added `XLACheckpointIO` plugin ([#9972](https://github.com/Lightning-AI/lightning/pull/9972))
- Loop customization:
    * Added `Closure` and `AbstractClosure` classes ([#8642](https://github.com/Lightning-AI/lightning/pull/8642))
    * Refactored `TrainingBatchLoop` and extracted `OptimizerLoop`, splitting off automatic optimization into its own loop ([#9191](https://github.com/Lightning-AI/lightning/pull/9191))
    * Removed `TrainingBatchLoop.backward()`; manual optimization now calls directly into `Accelerator.backward()` and automatic optimization handles backward in new `OptimizerLoop` ([#9265](https://github.com/Lightning-AI/lightning/pull/9265))
    * Extracted `ManualOptimization` logic from `TrainingBatchLoop` into its own separate loop class ([#9266](https://github.com/Lightning-AI/lightning/pull/9266))
    * Added `OutputResult` and `ManualResult` classes ([#9437](https://github.com/Lightning-AI/lightning/pull/9437), [#9424](https://github.com/Lightning-AI/lightning/pull/9424))
    * Marked `OptimizerLoop.backward` as protected ([#9514](https://github.com/Lightning-AI/lightning/pull/9514))
    * Marked `FitLoop.should_accumulate` as protected ([#9515](https://github.com/Lightning-AI/lightning/pull/9515))
    * Marked several methods in `PredictionLoop` as protected: `on_predict_start`, `on_predict_epoch_end`, `on_predict_end`, `on_predict_model_eval` ([#9516](https://github.com/Lightning-AI/lightning/pull/9516))
    * Marked several methods in `EvaluationLoop` as protected: `get_max_batches`, `on_evaluation_model_eval`, `on_evaluation_model_train`, `on_evaluation_start`, `on_evaluation_epoch_start`, `on_evaluation_epoch_end`, `on_evaluation_end`, `reload_evaluation_dataloaders` ([#9516](https://github.com/Lightning-AI/lightning/pull/9516))
    * Marked several methods in `EvaluationEpochLoop` as protected: `on_evaluation_batch_start`, `evaluation_step`, `evaluation_step_end` ([#9516](https://github.com/Lightning-AI/lightning/pull/9516))
    * Added `yielding_training_step` example ([#9983](https://github.com/Lightning-AI/lightning/pull/9983))
- Added support for saving and loading state of multiple callbacks of the same type ([#7187](https://github.com/Lightning-AI/lightning/pull/7187))
- Added DeepSpeed Stage 1 support ([#8974](https://github.com/Lightning-AI/lightning/pull/8974))
- Added `Python dataclass` support for `LightningDataModule` ([#8272](https://github.com/Lightning-AI/lightning/pull/8272))
- Added sanitization of tensors when they get logged as hyperparameters in `TensorBoardLogger` ([#9031](https://github.com/Lightning-AI/lightning/pull/9031))
- Added `InterBatchParallelDataFetcher` ([#9020](https://github.com/Lightning-AI/lightning/pull/9020))
- Added `DataLoaderIterDataFetcher` ([#9020](https://github.com/Lightning-AI/lightning/pull/9020))
- Added `DataFetcher` within `Fit / Evaluation` Loop  ([#9047](https://github.com/Lightning-AI/lightning/pull/9047))
- Added a friendly error message when DDP attempts to spawn new distributed processes with rank > 0 ([#9005](https://github.com/Lightning-AI/lightning/pull/9005))
- Added Rich integration:
    * Added Rich progress bar ([#8929](https://github.com/Lightning-AI/lightning/pull/8929), [#9559](https://github.com/Lightning-AI/lightning/pull/9559))
    * Added Support for iterable datasets ([#9734](https://github.com/Lightning-AI/lightning/pull/9734))
    * Added `RichModelSummary` callback ([#9546](https://github.com/Lightning-AI/lightning/pull/9546))
    * Added `configure_columns` method to `RichProgressBar` ([#10288](https://github.com/Lightning-AI/lightning/pull/10288))
    * Added `leave` argument to `RichProgressBar` ([#10301](https://github.com/Lightning-AI/lightning/pull/10301))
- Added input validation logic for precision ([#9080](https://github.com/Lightning-AI/lightning/pull/9080))
- Added support for CPU AMP autocast ([#9084](https://github.com/Lightning-AI/lightning/pull/9084))
- Added `on_exception` callback hook ([#9183](https://github.com/Lightning-AI/lightning/pull/9183))
- Added a warning to DeepSpeed when inferring batch size ([#9221](https://github.com/Lightning-AI/lightning/pull/9221))
- Added `ModelSummary` callback ([#9344](https://github.com/Lightning-AI/lightning/pull/9344))
- Added `log_images`, `log_text` and `log_table` to `WandbLogger` ([#9545](https://github.com/Lightning-AI/lightning/pull/9545))
- Added `PL_RECONCILE_PROCESS` environment variable to enable process reconciliation regardless of cluster environment settings ([#9389](https://github.com/Lightning-AI/lightning/pull/9389))
- Added `get_device_stats` to the Accelerator interface and added its implementation for GPU and TPU ([#9586](https://github.com/Lightning-AI/lightning/pull/9586))
- Added a warning when an unknown key is encountered in the optimizer configuration, and when `OneCycleLR` is used with `"interval": "epoch"` ([#9666](https://github.com/Lightning-AI/lightning/pull/9666))
- Added `DeviceStatsMonitor` callback ([#9712](https://github.com/Lightning-AI/lightning/pull/9712))
- Added `enable_progress_bar` to the Trainer constructor ([#9664](https://github.com/Lightning-AI/lightning/pull/9664))
- Added `pl_legacy_patch` load utility for loading old checkpoints that have pickled legacy Lightning attributes ([#9166](https://github.com/Lightning-AI/lightning/pull/9166))
- Added support for `torch.use_deterministic_algorithms` ([#9121](https://github.com/Lightning-AI/lightning/pull/9121))
- Added automatic parameters tying for TPUs ([#9525](https://github.com/Lightning-AI/lightning/pull/9525))
- Added support for `torch.autograd.set_detect_anomaly` through `Trainer` constructor argument `detect_anomaly` ([#9848](https://github.com/Lightning-AI/lightning/pull/9848))
- Added `enable_model_summary` flag to Trainer ([#9699](https://github.com/Lightning-AI/lightning/pull/9699))
- Added `strategy` argument to Trainer ([#8597](https://github.com/Lightning-AI/lightning/pull/8597))
- Added `init_meta_context`, `materialize_module` utilities ([#9920](https://github.com/Lightning-AI/lightning/pull/9920))
- Added `TPUPrecisionPlugin` ([#10020](https://github.com/Lightning-AI/lightning/pull/#10020))
- Added `torch.bfloat16` support:
  * Added bfloat16 support for Lightning Trainer ([#9049](https://github.com/Lightning-AI/lightning/pull/9049))
  * Renamed `TPUHalfPrecisionPlugin` to `TPUBf16PrecisionPlugin` ([#10026](https://github.com/Lightning-AI/lightning/pull/10026))
  * Default to `precision=bf16` on CPU when `precision=16` is passed ([#10033](https://github.com/Lightning-AI/lightning/pull/10033))
  * Added support for `torch.autocast` ([#10053](https://github.com/Lightning-AI/lightning/pull/10053))
- Added `kfold` example for loop customization ([#9965](https://github.com/Lightning-AI/lightning/pull/9965))
- LightningLite:
    * Added `PrecisionPlugin.forward_context`, making it the default implementation for all `{train,val,test,predict}_step_context()` methods ([#9988](https://github.com/Lightning-AI/lightning/pull/9988))
    * Added `DDPSpawnPlugin.spawn()` for spawning new processes of a given function ([#10018](https://github.com/Lightning-AI/lightning/pull/10018), [#10022](https://github.com/Lightning-AI/lightning/pull/10022))
    * Added `TrainingTypePlugin.{_setup_model, _setup_optimizer}` methods ([#9994](https://github.com/Lightning-AI/lightning/pull/9994), [#10064](https://github.com/Lightning-AI/lightning/pull/10064))
    * Implemented `DataParallelPlugin._setup_model` ([#10010](https://github.com/Lightning-AI/lightning/pull/10010))
    * Implemented `DeepSpeedPlugin._setup_model_and_optimizers` ([#10009](https://github.com/Lightning-AI/lightning/pull/10009), [#10064](https://github.com/Lightning-AI/lightning/pull/10064))
    * Implemented `{DDPShardedPlugin,DDPShardedSpawnPlugin}._setup_model_and_optimizers` ([#10028](https://github.com/Lightning-AI/lightning/pull/10028), [#10064](https://github.com/Lightning-AI/lightning/pull/10064))
    * Added optional `model` argument to the `optimizer_step` methods in accelerators and plugins ([#10023](https://github.com/Lightning-AI/lightning/pull/10023))
    * Updated precision attributes in `DeepSpeedPlugin` ([#10164](https://github.com/Lightning-AI/lightning/pull/10164))
    * Added the ability to return a result from rank 0 in `DDPSpawnPlugin.spawn` ([#10162](https://github.com/Lightning-AI/lightning/pull/10162))
    * Added `pytorch_lightning.lite` package ([#10175](https://github.com/Lightning-AI/lightning/pull/10175))
    * Added `LightningLite` documentation ([#10043](https://github.com/Lightning-AI/lightning/pull/10043))
    * Added `LightningLite` examples ([#9987](https://github.com/Lightning-AI/lightning/pull/9987))
    * Make the `_LiteDataLoader` an iterator and add supports for custom dataloader ([#10279](https://github.com/Lightning-AI/lightning/pull/10279))
- Added `use_omegaconf` argument to `save_hparams_to_yaml` plugin ([#9170](https://github.com/Lightning-AI/lightning/pull/9170))
- Added `ckpt_path` argument for `Trainer.fit()` ([#10061](https://github.com/Lightning-AI/lightning/pull/10061))
- Added `auto_device_count` method to `Accelerators` ([#10222](https://github.com/Lightning-AI/lightning/pull/10222))
- Added support for `devices="auto"` ([#10264](https://github.com/Lightning-AI/lightning/pull/10264))
- Added a `filename` argument in `ModelCheckpoint.format_checkpoint_name` ([#9818](https://github.com/Lightning-AI/lightning/pull/9818))
- Added support for empty `gpus` list to run on CPU ([#10246](https://github.com/Lightning-AI/lightning/pull/10246))
- Added a warning if multiple batch sizes are found from ambiguous batch ([#10247](https://github.com/Lightning-AI/lightning/pull/10247))

### Changed

- Trainer now raises a `MisconfigurationException` when its methods are called with `ckpt_path="best"` but a checkpoint callback isn't configured ([#9841](https://github.com/Lightning-AI/lightning/pull/9841))
- Setting `Trainer(accelerator="ddp_cpu")` now does not spawn a subprocess if `num_processes` is kept `1` along with `num_nodes > 1` ([#9603](https://github.com/Lightning-AI/lightning/pull/9603))
- Module imports are now catching `ModuleNotFoundError` instead of `ImportError` ([#9867](https://github.com/Lightning-AI/lightning/pull/9867))
- `pytorch_lightning.loggers.neptune.NeptuneLogger` is now consistent with the new [neptune-client](https://github.com/neptune-ai/neptune-client) API; the old [neptune-client](https://github.com/neptune-ai/neptune-client) API is supported by `NeptuneClient` from the [neptune-contrib](https://github.com/neptune-ai/neptune-contrib) repo ([#6867](https://github.com/Lightning-AI/lightning/pull/6867))
- Parsing of `enums` type hyperparameters to be saved in the `haprams.yaml` file by TensorBoard and CSV loggers has been fixed and made in line with how OmegaConf parses it ([#9170](https://github.com/Lightning-AI/lightning/pull/9170))
- Parsing of the `gpus` Trainer argument has changed: `gpus="n"` (str) no longer selects the GPU index n and instead selects the first n devices ([#8770](https://github.com/Lightning-AI/lightning/pull/8770))
- `iteration_count` and other index attributes in the loops has been replaced with progress dataclasses ([#8477](https://github.com/Lightning-AI/lightning/pull/8477))
- The `trainer.lightning_module` reference is now properly set at the very beginning of a run ([#8536](https://github.com/Lightning-AI/lightning/pull/8536))
- The model weights now get loaded in all cases when the checkpoint path gets provided in validate/test/predict, regardless of whether the model instance is provided or not ([#8352](https://github.com/Lightning-AI/lightning/pull/8352))
- The `Trainer` functions `reset_{train,val,test,predict}_dataloader`, `reset_train_val_dataloaders`, and `request_dataloader` `model` argument is now optional ([#8536](https://github.com/Lightning-AI/lightning/pull/8536))
- Saved checkpoints will no longer use the type of a `Callback` as the key to avoid issues with unpickling ([#6886](https://github.com/Lightning-AI/lightning/pull/6886))
- Improved string conversion for `ResultCollection` ([#8622](https://github.com/Lightning-AI/lightning/pull/8622))
- `LightningCLI` changes:
    * `LightningCLI.init_parser` now returns the parser instance ([#8721](https://github.com/Lightning-AI/lightning/pull/8721))
    * `LightningCLI.add_core_arguments_to_parser`, `LightningCLI.parse_arguments` now take a `parser` argument ([#8721](https://github.com/Lightning-AI/lightning/pull/8721))
    * `LightningCLI.instantiate_trainer` now takes a config and a list of callbacks ([#8721](https://github.com/Lightning-AI/lightning/pull/8721))
    * Split `LightningCLI.add_core_arguments_to_parser` into `LightningCLI.add_default_arguments_to_parser` + `LightningCLI.add_core_arguments_to_parser` ([#8721](https://github.com/Lightning-AI/lightning/pull/8721))
- The accelerator and training type plugin `setup` hooks no longer have a `model` argument ([#8536](https://github.com/Lightning-AI/lightning/pull/8536))
- The accelerator and training type plugin `update_global_step` hook has been removed ([#8856](https://github.com/Lightning-AI/lightning/pull/8856))
- The coverage of `self.log`-ing in any `LightningModule` or `Callback` hook has been improved ([#8498](https://github.com/Lightning-AI/lightning/pull/8498))
- `self.log`-ing without a `Trainer` reference now raises a warning instead of an exception ([#9733](https://github.com/Lightning-AI/lightning/pull/9733))
- Removed restrictions in the Trainer that loggers can only log from rank 0; the existing logger behavior has not changed ([#8608](https://github.com/Lightning-AI/lightning/pull/8608))
- `Trainer.request_dataloader` now takes a `RunningStage` enum instance ([#8858](https://github.com/Lightning-AI/lightning/pull/8858))
- Changed `rank_zero_warn` to `NotImplementedError` in the `{train, val, test, predict}_dataloader` hooks that `Lightning(Data)Module` uses ([#9161](https://github.com/Lightning-AI/lightning/pull/9161))
- Moved `block_ddp_sync_behaviour` out of `TrainingBatchLoop` to loop utilities ([#9192](https://github.com/Lightning-AI/lightning/pull/9192))
- Executing the `optimizer_closure` is now required when overriding the `optimizer_step` hook ([#9360](https://github.com/Lightning-AI/lightning/pull/9360))
- Changed logging of `LightningModule` and `LightningDataModule` hyperparameters to raise an exception only if there are colliding keys with different values ([#9496](https://github.com/Lightning-AI/lightning/pull/9496))
- `seed_everything` now fails when an invalid seed value is passed instead of selecting a random seed ([#8787](https://github.com/Lightning-AI/lightning/pull/8787))
- The Trainer now calls `TrainingTypePlugin` collective APIs directly instead of going through the Accelerator reference ([#9677](https://github.com/Lightning-AI/lightning/pull/9677), [#9901](https://github.com/Lightning-AI/lightning/pull/9901))
- The tuner now uses a unique filename to save a temporary checkpoint ([#9682](https://github.com/Lightning-AI/lightning/pull/9682))
- Changed `HorovodPlugin.all_gather` to return a `torch.Tensor` instead of a list ([#9696](https://github.com/Lightning-AI/lightning/pull/9696))
- Changed Trainer connectors to be protected attributes:
    * Configuration Validator ([#9779](https://github.com/Lightning-AI/lightning/pull/9779))
- The `current_epoch` and `global_step` attributes now get restored irrespective of the Trainer task ([#9413](https://github.com/Lightning-AI/lightning/pull/9413))
- Trainer now raises an exception when requesting `amp_level` with native `amp_backend` ([#9755](https://github.com/Lightning-AI/lightning/pull/9755))
- Update the logic to check for accumulation steps with deepspeed ([#9826](https://github.com/Lightning-AI/lightning/pull/9826))
- `pytorch_lightning.utilities.grads.grad_norm` now raises an exception if parameter `norm_type <= 0` ([#9765](https://github.com/Lightning-AI/lightning/pull/9765))
- Updated error message for interactive incompatible plugins ([#9896](https://github.com/Lightning-AI/lightning/pull/9896))
- Moved the `optimizer_step` and `clip_gradients` hook from the `Accelerator` and `TrainingTypePlugin` into the `PrecisionPlugin` ([#10143](https://github.com/Lightning-AI/lightning/pull/10143), [#10029](https://github.com/Lightning-AI/lightning/pull/10029))
- `NativeMixedPrecisionPlugin` and its subclasses now take an optional `GradScaler` instance ([#10055](https://github.com/Lightning-AI/lightning/pull/10055))
- Trainer is now raising a `MisconfigurationException` instead of a warning if `Trainer.{validate/test}` is missing required methods ([#10016](https://github.com/Lightning-AI/lightning/pull/10016))
- Changed default value of the `max_steps` Trainer argument from `None` to -1 ([#9460](https://github.com/Lightning-AI/lightning/pull/9460))
- LightningModule now raises an error when calling `log(on_step=False, on_epoch=False)` ([#10227](https://github.com/Lightning-AI/lightning/pull/10227))
- Quantization aware training observers are now disabled by default during validating/testing/predicting stages ([#8540](https://github.com/Lightning-AI/lightning/pull/8540))
- Raised `MisconfigurationException` when total length of `dataloader` across ranks is zero, and give warning when total length is non-zero, but only local rank length is zero. ([#9827](https://github.com/Lightning-AI/lightning/pull/9827))
- Changed the model size calculation using `ByteCounter` ([#10123](https://github.com/Lightning-AI/lightning/pull/10123))
- Enabled `on_load_checkpoint` for `LightningDataModule` for all `trainer_fn` ([#10238](https://github.com/Lightning-AI/lightning/pull/10238))
- Allowed separate config files for parameters with class type when LightningCLI is in `subclass_mode=False` ([#10286](https://github.com/Lightning-AI/lightning/pull/10286))

### Deprecated

- Deprecated Trainer argument `terminate_on_nan` in favor of `detect_anomaly`([#9175](https://github.com/Lightning-AI/lightning/pull/9175))
- Deprecated `Trainer.terminate_on_nan` public attribute access ([#9849](https://github.com/Lightning-AI/lightning/pull/9849))
- Deprecated `LightningModule.summarize()` in favor of `pytorch_lightning.utilities.model_summary.summarize()` ([#8513](https://github.com/Lightning-AI/lightning/pull/8513))
- Deprecated `LightningModule.model_size` ([#8343](https://github.com/Lightning-AI/lightning/pull/8343))
- Deprecated `DataModule` properties: `train_transforms`, `val_transforms`, `test_transforms`, `size`, `dims` ([#8851](https://github.com/Lightning-AI/lightning/pull/8851))
- Deprecated `add_to_queue`, `get_from_queue` from `LightningModule` in favor of corresponding methods in the `DDPSpawnPlugin` ([#9118](https://github.com/Lightning-AI/lightning/pull/9118))
- Deprecated `LightningModule.get_progress_bar_dict` and `Trainer.progress_bar_dict` in favor of `pytorch_lightning.callbacks.progress.base.get_standard_metrics` and `ProgressBarBase.get_metrics` ([#8985](https://github.com/Lightning-AI/lightning/pull/8985))
- Deprecated `prepare_data_per_node` flag on Trainer and set it as a property of `DataHooks`, accessible in the `LightningModule` and `LightningDataModule` ([#8958](https://github.com/Lightning-AI/lightning/pull/8958))
- Deprecated the `TestTubeLogger` ([#9065](https://github.com/Lightning-AI/lightning/pull/9065))
- Deprecated `on_{train/val/test/predict}_dataloader()` from `LightningModule` and `LightningDataModule` ([#9098](https://github.com/Lightning-AI/lightning/pull/9098))
- Deprecated `on_keyboard_interrupt` callback hook in favor of new `on_exception` hook ([#9260](https://github.com/Lightning-AI/lightning/pull/9260))
- Deprecated passing `process_position` to the `Trainer` constructor in favor of adding the `ProgressBar` callback with `process_position` directly to the list of callbacks ([#9222](https://github.com/Lightning-AI/lightning/pull/9222))
- Deprecated passing `flush_logs_every_n_steps` as a Trainer argument, instead pass it to the logger init if supported ([#9366](https://github.com/Lightning-AI/lightning/pull/9366))
- Deprecated `LightningLoggerBase.close`, `LoggerCollection.close` in favor of `LightningLoggerBase.finalize`, `LoggerCollection.finalize` ([#9422](https://github.com/Lightning-AI/lightning/pull/9422))
- Deprecated passing `progress_bar_refresh_rate` to the `Trainer` constructor in favor of adding the `ProgressBar` callback with `refresh_rate` directly to the list of callbacks, or passing `enable_progress_bar=False` to disable the progress bar ([#9616](https://github.com/Lightning-AI/lightning/pull/9616))
- Deprecated `LightningDistributed` and moved the broadcast logic to `DDPPlugin` and `DDPSpawnPlugin` directly ([#9691](https://github.com/Lightning-AI/lightning/pull/9691))
- Deprecated passing `stochastic_weight_avg` to the `Trainer` constructor in favor of adding the `StochasticWeightAveraging` callback directly to the list of callbacks ([#8989](https://github.com/Lightning-AI/lightning/pull/8989))
- Deprecated Accelerator collective API `barrier`, `broadcast`, and `all_gather` in favor of calling the `TrainingTypePlugin` collective API directly ([#9677](https://github.com/Lightning-AI/lightning/pull/9677))
- Deprecated `checkpoint_callback` from the `Trainer` constructor in favor of `enable_checkpointing` ([#9754](https://github.com/Lightning-AI/lightning/pull/9754))
- Deprecated the `LightningModule.on_post_move_to_device` method ([#9525](https://github.com/Lightning-AI/lightning/pull/9525))
- Deprecated `pytorch_lightning.core.decorators.parameter_validation` in favor of `pytorch_lightning.utilities.parameter_tying.set_shared_parameters` ([#9525](https://github.com/Lightning-AI/lightning/pull/9525))
- Deprecated passing `weights_summary` to the `Trainer` constructor in favor of adding the `ModelSummary` callback with `max_depth` directly to the list of callbacks ([#9699](https://github.com/Lightning-AI/lightning/pull/9699))
- Deprecated `log_gpu_memory`, `gpu_metrics`, and util funcs in favor of `DeviceStatsMonitor` callback ([#9921](https://github.com/Lightning-AI/lightning/pull/9921))
- Deprecated `GPUStatsMonitor` and `XLAStatsMonitor` in favor of `DeviceStatsMonitor` callback ([#9924](https://github.com/Lightning-AI/lightning/pull/9924))
- Deprecated setting `Trainer(max_steps=None)`; To turn off the limit, set `Trainer(max_steps=-1)` (default) ([#9460](https://github.com/Lightning-AI/lightning/pull/9460))
- Deprecated access to the `AcceleratorConnector.is_slurm_managing_tasks` attribute and marked it as protected ([#10101](https://github.com/Lightning-AI/lightning/pull/10101))
- Deprecated access to the `AcceleratorConnector.configure_slurm_ddp` method and marked it as protected ([#10101](https://github.com/Lightning-AI/lightning/pull/10101))
- Deprecated passing `resume_from_checkpoint` to the `Trainer` constructor in favor of `trainer.fit(ckpt_path=)` ([#10061](https://github.com/Lightning-AI/lightning/pull/10061))
- Deprecated `ClusterEnvironment.creates_children()` in favor of `ClusterEnvironment.creates_processes_externally` (property) ([#10106](https://github.com/Lightning-AI/lightning/pull/10106))
- Deprecated `PrecisionPlugin.master_params()` in favor of `PrecisionPlugin.main_params()` ([#10105](https://github.com/Lightning-AI/lightning/pull/10105))
- Deprecated `lr_sch_names` from `LearningRateMonitor` ([#10066](https://github.com/Lightning-AI/lightning/pull/10066))
- Deprecated `ProgressBar` callback in favor of `TQDMProgressBar` ([#10134](https://github.com/Lightning-AI/lightning/pull/10134))

### Removed

- Removed deprecated `metrics` ([#8586](https://github.com/Lightning-AI/lightning/pull/8586/))
- Removed the deprecated `outputs` argument in both the `LightningModule.on_train_epoch_end` and `Callback.on_train_epoch_end` hooks ([#8587](https://github.com/Lightning-AI/lightning/pull/8587))
- Removed the deprecated `TrainerLoggingMixin` class ([#8609](https://github.com/Lightning-AI/lightning/pull/8609))
- Removed the deprecated `TrainerTrainingTricksMixin` class ([#8679](https://github.com/Lightning-AI/lightning/pull/8679))
- Removed the deprecated `optimizer_idx` from `training_step` as an accepted argument in manual optimization ([#8576](https://github.com/Lightning-AI/lightning/pull/8576))
- Removed support for the deprecated `on_save_checkpoint` signature. The hook now takes a `checkpoint` positional parameter ([#8697](https://github.com/Lightning-AI/lightning/pull/8697))
- Removed support for the deprecated `on_load_checkpoint` signature. The hook now takes a `pl_module` positional parameter ([#8697](https://github.com/Lightning-AI/lightning/pull/8697))
- Removed the deprecated `save_function` property in `ModelCheckpoint` ([#8680](https://github.com/Lightning-AI/lightning/pull/8680))
- Removed the deprecated `model` argument from `ModelCheckpoint.save_checkpoint` ([#8688](https://github.com/Lightning-AI/lightning/pull/8688))
- Removed the deprecated `sync_step` argument from `WandbLogger` ([#8763](https://github.com/Lightning-AI/lightning/pull/8763))
- Removed the deprecated `Trainer.truncated_bptt_steps` in favor of `LightningModule.truncated_bptt_steps` ([#8826](https://github.com/Lightning-AI/lightning/pull/8826))
- Removed `LightningModule.write_predictions` and `LightningModule.write_predictions_dict` ([#8850](https://github.com/Lightning-AI/lightning/pull/8850))
- Removed `on_reset_*_dataloader` hooks in TrainingType Plugins and Accelerators ([#8858](https://github.com/Lightning-AI/lightning/pull/8858))
- Removed deprecated `GradInformation` module in favor of `pytorch_lightning.utilities.grads` ([#8831](https://github.com/Lightning-AI/lightning/pull/8831/))
- Removed `TrainingTypePlugin.on_save` and `Accelerator.on_save` ([#9023](https://github.com/Lightning-AI/lightning/pull/9023))
- Removed `{Accelerator,TrainingTypePlugin,PrecisionPlugin}.post_optimizer_step` ([#9746](https://github.com/Lightning-AI/lightning/pull/9746))
- Removed deprecated `connect_precision_plugin` and `connect_training_type_plugin` from `Accelerator` ([#9019](https://github.com/Lightning-AI/lightning/pull/9019))
- Removed `on_train_epoch_end` from `Accelerator` ([#9035](https://github.com/Lightning-AI/lightning/pull/9035))
- Removed `InterBatchProcessor` in favor of `DataLoaderIterDataFetcher` ([#9052](https://github.com/Lightning-AI/lightning/pull/9052))
- Removed `Plugin` in `base_plugin.py` in favor of accessing `TrainingTypePlugin` and `PrecisionPlugin` directly instead ([#9066](https://github.com/Lightning-AI/lightning/pull/9066))
- Removed `teardown` from `ParallelPlugin` ([#8943](https://github.com/Lightning-AI/lightning/pull/8943))
- Removed deprecated `profiled_functions` argument from `PyTorchProfiler` ([#9178](https://github.com/Lightning-AI/lightning/pull/9178))
- Removed deprecated `pytorch_lighting.utilities.argparse_utils` module ([#9166](https://github.com/Lightning-AI/lightning/pull/9166))
- Removed deprecated property `Trainer.running_sanity_check` in favor of `Trainer.sanity_checking` ([#9209](https://github.com/Lightning-AI/lightning/pull/9209))
- Removed deprecated `BaseProfiler.output_filename` arg from it and its descendants in favor of `dirpath` and `filename` ([#9214](https://github.com/Lightning-AI/lightning/pull/9214))
- Removed deprecated property `ModelCheckpoint.period` in favor of `ModelCheckpoint.every_n_epochs` ([#9213](https://github.com/Lightning-AI/lightning/pull/9213))
- Removed deprecated `auto_move_data` decorator ([#9231](https://github.com/Lightning-AI/lightning/pull/9231))
- Removed deprecated property `LightningModule.datamodule` in favor of `Trainer.datamodule` ([#9233](https://github.com/Lightning-AI/lightning/pull/9233))
- Removed deprecated properties `DeepSpeedPlugin.cpu_offload*` in favor of `offload_optimizer`, `offload_parameters` and `pin_memory` ([#9244](https://github.com/Lightning-AI/lightning/pull/9244))
- Removed deprecated property `AcceleratorConnector.is_using_torchelastic` in favor of `TorchElasticEnvironment.is_using_torchelastic()` ([#9729](https://github.com/Lightning-AI/lightning/pull/9729))
- Removed `pytorch_lightning.utilities.debugging.InternalDebugger` ([#9680](https://github.com/Lightning-AI/lightning/pull/9680))
- Removed `call_configure_sharded_model_hook` property from `Accelerator` and `TrainingTypePlugin` ([#9612](https://github.com/Lightning-AI/lightning/pull/9612))
- Removed `TrainerProperties` mixin and moved property definitions directly into `Trainer` ([#9495](https://github.com/Lightning-AI/lightning/pull/9495))
- Removed a redundant warning with `ModelCheckpoint(monitor=None)` callback ([#9875](https://github.com/Lightning-AI/lightning/pull/9875))
- Remove `epoch` from `trainer.logged_metrics` ([#9904](https://github.com/Lightning-AI/lightning/pull/9904))
- Remove deprecated `distributed_backend` from `Trainer` ([#10017](https://github.com/Lightning-AI/lightning/pull/10017))
- Removed `process_idx` from the `{DDPSpawnPlugin,TPUSpawnPlugin}.new_process` methods ([#10022](https://github.com/Lightning-AI/lightning/pull/10022))
- Removed automatic patching of `{train,val,test,predict}_dataloader()` on the `LightningModule` ([#9764](https://github.com/Lightning-AI/lightning/pull/9764))
- Removed `pytorch_lightning.trainer.connectors.OptimizerConnector` ([#10120](https://github.com/Lightning-AI/lightning/pull/10120))

### Fixed

- Fixed ImageNet evaluation in example ([#10179](https://github.com/Lightning-AI/lightning/pull/10179))
- Fixed an issue with logger outputs not being finalized correctly after prediction runs ([#8685](https://github.com/Lightning-AI/lightning/pull/8685))
- Fixed `move_metrics_to_cpu` moving the loss to CPU while training on device ([#9308](https://github.com/Lightning-AI/lightning/pull/9308))
- Fixed incorrect main progress bar indicator when resuming training mid-epoch ([#9310](https://github.com/Lightning-AI/lightning/pull/9310))
- Fixed an issue with freeing memory of datafetchers during teardown ([#9387](https://github.com/Lightning-AI/lightning/pull/9387))
- Fixed a bug where the training step output needed to be `deepcopy`-ed ([#9349](https://github.com/Lightning-AI/lightning/pull/9349))
- Fixed an issue with freeing memory allocated by the data iterators in `Loop.on_run_end` ([#9386](https://github.com/Lightning-AI/lightning/pull/9386), [#9915](https://github.com/Lightning-AI/lightning/pull/9915))
- Fixed `BasePredictionWriter` not returning the batch indices in a non-distributed setting ([#9432](https://github.com/Lightning-AI/lightning/pull/9432))
- Fixed an error when running in XLA environments with no TPU attached ([#9572](https://github.com/Lightning-AI/lightning/pull/9572))
- Fixed check on torchmetrics logged whose `compute()` output is a multielement tensor ([#9582](https://github.com/Lightning-AI/lightning/pull/9582))
- Fixed gradient accumulation for `DDPShardedPlugin` ([#9122](https://github.com/Lightning-AI/lightning/pull/9122))
- Fixed missing DeepSpeed distributed call ([#9540](https://github.com/Lightning-AI/lightning/pull/9540))
- Fixed an issue with wrapped LightningModule during evaluation; The LightningModule no longer gets wrapped with data-parallel modules when not fitting in `DDPPlugin`, `DDPSpawnPlugin`, `DDPShardedPlugin`, `DDPSpawnShardedPlugin` ([#9096](https://github.com/Lightning-AI/lightning/pull/9096))
- Fixed `trainer.accumulate_grad_batches` to be an int on init. The default value for it is now `None` inside Trainer ([#9652](https://github.com/Lightning-AI/lightning/pull/9652))
- Fixed `broadcast` in `DDPPlugin` and `DDPSpawnPlugin` to respect the `src` input ([#9691](https://github.com/Lightning-AI/lightning/pull/9691))
- Fixed `self.log(on_epoch=True, reduce_fx=sum))` for the `on_batch_start` and `on_train_batch_start` hooks ([#9791](https://github.com/Lightning-AI/lightning/pull/9791))
- Fixed `self.log(on_epoch=True)` for the `on_batch_start` and `on_train_batch_start` hooks ([#9780](https://github.com/Lightning-AI/lightning/pull/9780))
- Fixed restoring training state during `Trainer.fit` only ([#9413](https://github.com/Lightning-AI/lightning/pull/9413))
- Fixed DeepSpeed and Lightning both calling the scheduler ([#9788](https://github.com/Lightning-AI/lightning/pull/9788))
- Fixed missing arguments when saving hyperparameters from the parent class but not from the child class ([#9800](https://github.com/Lightning-AI/lightning/pull/9800))
- Fixed DeepSpeed GPU device IDs ([#9847](https://github.com/Lightning-AI/lightning/pull/9847))
- Reset `val_dataloader` in `tuner/batch_size_scaling` ([#9857](https://github.com/Lightning-AI/lightning/pull/9857))
- Fixed use of `LightningCLI` in computer_vision_fine_tuning.py example ([#9934](https://github.com/Lightning-AI/lightning/pull/9934))
- Fixed issue with non-init dataclass fields in `apply_to_collection` ([#9963](https://github.com/Lightning-AI/lightning/pull/9963))
- Reset `val_dataloader` in `tuner/batch_size_scaling` for binsearch ([#9975](https://github.com/Lightning-AI/lightning/pull/9975))
- Fixed logic to check for spawn in dataloader `TrainerDataLoadingMixin._worker_check` ([#9902](https://github.com/Lightning-AI/lightning/pull/9902))
- Fixed `train_dataloader` getting loaded twice when resuming from a checkpoint during `Trainer.fit()` ([#9671](https://github.com/Lightning-AI/lightning/pull/9671))
- Fixed `LearningRateMonitor` logging with multiple param groups optimizer with no scheduler ([#10044](https://github.com/Lightning-AI/lightning/pull/10044))
- Fixed undesired side effects being caused by `Trainer` patching dataloader methods on the `LightningModule` ([#9764](https://github.com/Lightning-AI/lightning/pull/9764))
- Fixed gradients not being unscaled when clipping or logging the gradient norm ([#9287](https://github.com/Lightning-AI/lightning/pull/9287))
- Fixed `on_before_optimizer_step` getting called before the optimizer closure (including backward) has run ([#10167](https://github.com/Lightning-AI/lightning/pull/10167))
- Fixed monitor value in `ModelCheckpoint` getting moved to the wrong device in a special case where it becomes NaN ([#10118](https://github.com/Lightning-AI/lightning/pull/10118))
- Fixed creation of `dirpath` in `BaseProfiler` if it doesn't exist ([#10073](https://github.com/Lightning-AI/lightning/pull/10073))
- Fixed incorrect handling of sigterm ([#10189](https://github.com/Lightning-AI/lightning/pull/10189))
- Fixed bug where `log(on_step=True, on_epoch=True, sync_dist=True)` wouldn't reduce the value on step ([#10227](https://github.com/Lightning-AI/lightning/pull/10227))
- Fixed an issue with `pl.utilities.seed.reset_seed` converting the `PL_SEED_WORKERS` environment variable to `bool` ([#10099](https://github.com/Lightning-AI/lightning/pull/10099))
- Fixed iterating over a logger collection when `fast_dev_run > 0` ([#10232](https://github.com/Lightning-AI/lightning/pull/10232))
- Fixed `batch_size` in `ResultCollection` not being reset to 1 on epoch end ([#10242](https://github.com/Lightning-AI/lightning/pull/10242))
- Fixed `distrib_type` not being set when training plugin instances are being passed to the Trainer ([#10251](https://github.com/Lightning-AI/lightning/pull/10251))


## [1.4.9] - 2021-09-30

- Fixed `lr_find` to generate same results on multiple calls ([#9704](https://github.com/Lightning-AI/lightning/pull/9704))
- Fixed `reset` metrics on validation epoch end ([#9717](https://github.com/Lightning-AI/lightning/pull/9717))
- Fixed input validation for `gradient_clip_val`, `gradient_clip_algorithm`, `track_grad_norm` and `terminate_on_nan` Trainer arguments ([#9595](https://github.com/Lightning-AI/lightning/pull/9595))
- Reset metrics before each task starts ([#9410](https://github.com/Lightning-AI/lightning/pull/9410))


## [1.4.8] - 2021-09-22

- Fixed error reporting in DDP process reconciliation when processes are launched by an external agent ([#9389](https://github.com/Lightning-AI/lightning/pull/9389))
- Added PL_RECONCILE_PROCESS environment variable to enable process reconciliation regardless of cluster environment settings ([#9389](https://github.com/Lightning-AI/lightning/pull/9389))
- Fixed `add_argparse_args` raising `TypeError` when args are typed as `typing.Generic` in Python 3.6 ([#9554](https://github.com/Lightning-AI/lightning/pull/9554))
- Fixed back-compatibility for saving hyperparameters from a single container and inferring its argument name by reverting [#9125](https://github.com/Lightning-AI/lightning/pull/9125) ([#9642](https://github.com/Lightning-AI/lightning/pull/9642))


## [1.4.7] - 2021-09-14

- Fixed logging of nan parameters ([#9364](https://github.com/Lightning-AI/lightning/pull/9364))
- Fixed `replace_sampler` missing the batch size under specific conditions ([#9367](https://github.com/Lightning-AI/lightning/pull/9367))
- Pass init args to ShardedDataParallel ([#9483](https://github.com/Lightning-AI/lightning/pull/9483))
- Fixed collision of user argument when using ShardedDDP ([#9512](https://github.com/Lightning-AI/lightning/pull/9512))
- Fixed DeepSpeed crash for RNNs ([#9489](https://github.com/Lightning-AI/lightning/pull/9489))


## [1.4.6] - 2021-09-07

- Fixed an issues with export to ONNX format when a model has multiple inputs ([#8800](https://github.com/Lightning-AI/lightning/pull/8800))
- Removed deprecation warnings being called for `on_{task}_dataloader` ([#9279](https://github.com/Lightning-AI/lightning/pull/9279))
- Fixed save/load/resume from checkpoint for DeepSpeed Plugin (
    [#8397](https://github.com/Lightning-AI/lightning/pull/8397),
    [#8644](https://github.com/Lightning-AI/lightning/pull/8644),
    [#8627](https://github.com/Lightning-AI/lightning/pull/8627))
- Fixed `EarlyStopping` running on train epoch end when `check_val_every_n_epoch>1` is set ([#9156](https://github.com/Lightning-AI/lightning/pull/9156))
- Fixed an issue with logger outputs not being finalized correctly after prediction runs ([#8333](https://github.com/Lightning-AI/lightning/pull/8333))
- Fixed the Apex and DeepSpeed plugin closure running after the `on_before_optimizer_step` hook ([#9288](https://github.com/Lightning-AI/lightning/pull/9288))
- Fixed the Native AMP plugin closure not running with manual optimization ([#9288](https://github.com/Lightning-AI/lightning/pull/9288))
- Fixed bug where data-loading functions where not getting the correct running stage passed ([#8858](https://github.com/Lightning-AI/lightning/pull/8858))
- Fixed intra-epoch evaluation outputs staying in memory when the respective `*_epoch_end` hook wasn't overridden ([#9261](https://github.com/Lightning-AI/lightning/pull/9261))
- Fixed error handling in DDP process reconciliation when `_sync_dir` was not initialized ([#9267](https://github.com/Lightning-AI/lightning/pull/9267))
- Fixed PyTorch Profiler not enabled for manual optimization ([#9316](https://github.com/Lightning-AI/lightning/pull/9316))
- Fixed inspection of other args when a container is specified in `save_hyperparameters` ([#9125](https://github.com/Lightning-AI/lightning/pull/9125))
- Fixed signature of `Timer.on_train_epoch_end` and `StochasticWeightAveraging.on_train_epoch_end` to prevent unwanted deprecation warnings ([#9347](https://github.com/Lightning-AI/lightning/pull/9347))


## [1.4.5] - 2021-08-31

- Fixed reduction using `self.log(sync_dict=True, reduce_fx={mean,max})` ([#9142](https://github.com/Lightning-AI/lightning/pull/9142))
- Fixed not setting a default value for `max_epochs` if `max_time` was specified on the `Trainer` constructor ([#9072](https://github.com/Lightning-AI/lightning/pull/9072))
- Fixed the CometLogger, no longer modifies the metrics in place. Instead creates a copy of metrics before performing any operations ([#9150](https://github.com/Lightning-AI/lightning/pull/9150))
- Fixed `DDP` "CUDA error: initialization error" due to a `copy` instead of `deepcopy` on `ResultCollection` ([#9239](https://github.com/Lightning-AI/lightning/pull/9239))


## [1.4.4] - 2021-08-24

- Fixed a bug in the binary search mode of auto batch size scaling where exception was raised if the first trainer run resulted in OOM ([#8954](https://github.com/Lightning-AI/lightning/pull/8954))
- Fixed a bug causing logging with `log_gpu_memory='min_max'` not working ([#9013](https://github.com/Lightning-AI/lightning/pull/9013))


## [1.4.3] - 2021-08-17

- Fixed plateau scheduler stepping on incomplete epoch ([#8861](https://github.com/Lightning-AI/lightning/pull/8861))
- Fixed infinite loop with `CycleIterator` and multiple loaders ([#8889](https://github.com/Lightning-AI/lightning/pull/8889))
- Fixed `StochasticWeightAveraging` with a list of learning rates not applying them to each param group ([#8747](https://github.com/Lightning-AI/lightning/pull/8747))
- Restore original loaders if replaced by entrypoint ([#8885](https://github.com/Lightning-AI/lightning/pull/8885))
- Fixed lost reference to `_Metadata` object in `ResultMetricCollection` ([#8932](https://github.com/Lightning-AI/lightning/pull/8932))
- Ensure the existence of `DDPPlugin._sync_dir` in `reconciliate_processes` ([#8939](https://github.com/Lightning-AI/lightning/pull/8939))


## [1.4.2] - 2021-08-10

- Fixed recursive call for `apply_to_collection(include_none=False)` ([#8719](https://github.com/Lightning-AI/lightning/pull/8719))
- Fixed truncated backprop through time enablement when set as a property on the LightningModule and not the Trainer ([#8804](https://github.com/Lightning-AI/lightning/pull/8804/))
- Fixed comments and exception message for metrics_to_scalars ([#8782](https://github.com/Lightning-AI/lightning/pull/8782/))
- Fixed typo error in LightningLoggerBase.after_save_checkpoint docstring ([#8737](https://github.com/Lightning-AI/lightning/pull/8737/))


## [1.4.1] - 2021-08-03

- Fixed `trainer.fit_loop.split_idx` always returning `None` ([#8601](https://github.com/Lightning-AI/lightning/pull/8601))
- Fixed references for `ResultCollection.extra` ([#8622](https://github.com/Lightning-AI/lightning/pull/8622))
- Fixed reference issues during epoch end result collection ([#8621](https://github.com/Lightning-AI/lightning/pull/8621))
- Fixed horovod auto-detection when horovod is not installed and the launcher is `mpirun` ([#8610](https://github.com/Lightning-AI/lightning/pull/8610))
- Fixed an issue with `training_step` outputs not getting collected correctly for `training_epoch_end` ([#8613](https://github.com/Lightning-AI/lightning/pull/8613))
- Fixed distributed types support for CPUs ([#8667](https://github.com/Lightning-AI/lightning/pull/8667))
- Fixed a deadlock issue with DDP and torchelastic ([#8655](https://github.com/Lightning-AI/lightning/pull/8655))
- Fixed `accelerator=ddp` choice for CPU ([#8645](https://github.com/Lightning-AI/lightning/pull/8645))


## [1.4.0] - 2021-07-27

### Added

- Added `extract_batch_size` utility and corresponding tests to extract batch dimension from multiple batch types ([#8357](https://github.com/Lightning-AI/lightning/pull/8357/))
- Added support for named parameter groups in `LearningRateMonitor` ([#7987](https://github.com/Lightning-AI/lightning/pull/7987))
- Added `dataclass` support for `pytorch_lightning.utilities.apply_to_collection` ([#7935](https://github.com/Lightning-AI/lightning/pull/7935))
- Added support to `LightningModule.to_torchscript` for saving to custom filesystems with `fsspec` ([#7617](https://github.com/Lightning-AI/lightning/pull/7617))
- Added `KubeflowEnvironment` for use with the `PyTorchJob` operator in Kubeflow
- Added LightningCLI support for config files on object stores ([#7521](https://github.com/Lightning-AI/lightning/pull/7521))
- Added `ModelPruning(prune_on_train_epoch_end=True|False)` to choose when to apply pruning ([#7704](https://github.com/Lightning-AI/lightning/pull/7704))
- Added support for checkpointing based on a provided time interval during training ([#7515](https://github.com/Lightning-AI/lightning/pull/7515))
- Progress tracking
  * Added dataclasses for progress tracking ([#6603](https://github.com/Lightning-AI/lightning/pull/6603),
    [#7574](https://github.com/Lightning-AI/lightning/pull/7574),
    [#8140](https://github.com/Lightning-AI/lightning/pull/8140),
    [#8362](https://github.com/Lightning-AI/lightning/pull/8362))
  * Add `{,load_}state_dict` to the progress tracking dataclasses ([#8140](https://github.com/Lightning-AI/lightning/pull/8140))
  * Connect the progress tracking dataclasses to the loops ([#8244](https://github.com/Lightning-AI/lightning/pull/8244),
    [#8362](https://github.com/Lightning-AI/lightning/pull/8362))
  * Do not reset the progress tracking dataclasses total counters ([#8475](https://github.com/Lightning-AI/lightning/pull/8475))
- Added support for passing a `LightningDataModule` positionally as the second argument to `trainer.{validate,test,predict}` ([#7431](https://github.com/Lightning-AI/lightning/pull/7431))
- Added argument `trainer.predict(ckpt_path)` ([#7430](https://github.com/Lightning-AI/lightning/pull/7430))
- Added `clip_grad_by_value` support for TPUs ([#7025](https://github.com/Lightning-AI/lightning/pull/7025))
- Added support for passing any class to `is_overridden` ([#7918](https://github.com/Lightning-AI/lightning/pull/7918))
- Added `sub_dir` parameter to `TensorBoardLogger` ([#6195](https://github.com/Lightning-AI/lightning/pull/6195))
- Added correct `dataloader_idx` to batch transfer hooks ([#6241](https://github.com/Lightning-AI/lightning/pull/6241))
- Added `include_none=bool` argument to `apply_to_collection` ([#7769](https://github.com/Lightning-AI/lightning/pull/7769))
- Added `apply_to_collections` to apply a function to two zipped collections ([#7769](https://github.com/Lightning-AI/lightning/pull/7769))
- Added `ddp_fully_sharded` support ([#7487](https://github.com/Lightning-AI/lightning/pull/7487))
- Added `should_rank_save_checkpoint` property to Training Plugins ([#7684](https://github.com/Lightning-AI/lightning/pull/7684))
- Added `log_grad_norm` hook to `LightningModule` to customize the logging of gradient norms ([#7873](https://github.com/Lightning-AI/lightning/pull/7873))
- Added `save_config_filename` init argument to `LightningCLI` to ease resolving name conflicts ([#7741](https://github.com/Lightning-AI/lightning/pull/7741))
- Added `save_config_overwrite` init argument to `LightningCLI` to ease overwriting existing config files ([#8059](https://github.com/Lightning-AI/lightning/pull/8059))
- Added reset dataloader hooks to Training Plugins and Accelerators ([#7861](https://github.com/Lightning-AI/lightning/pull/7861))
- Added trainer stage hooks for Training Plugins and Accelerators ([#7864](https://github.com/Lightning-AI/lightning/pull/7864))
- Added the `on_before_optimizer_step` hook ([#8048](https://github.com/Lightning-AI/lightning/pull/8048))
- Added IPU Accelerator ([#7867](https://github.com/Lightning-AI/lightning/pull/7867))
- Fault-tolerant training
    * Added `{,load_}state_dict` to `ResultCollection` ([#7948](https://github.com/Lightning-AI/lightning/pull/7948))
    * Added `{,load_}state_dict` to `Loops` ([#8197](https://github.com/Lightning-AI/lightning/pull/8197))
    * Added `FastForwardSampler` and `CaptureIterableDataset` ([#8307](https://github.com/Lightning-AI/lightning/pull/8307))
    * Set `Loop.restarting=False` at the end of the first iteration ([#8362](https://github.com/Lightning-AI/lightning/pull/8362))
    * Save the loops state with the checkpoint (opt-in) ([#8362](https://github.com/Lightning-AI/lightning/pull/8362))
    * Save a checkpoint to restore the state on exception (opt-in) ([#8362](https://github.com/Lightning-AI/lightning/pull/8362))
    * Added `state_dict` and `load_state_dict` utilities for `CombinedLoader` + utilities for dataloader ([#8364](https://github.com/Lightning-AI/lightning/pull/8364))
- Added `rank_zero_only` to `LightningModule.log` function ([#7966](https://github.com/Lightning-AI/lightning/pull/7966))
- Added `metric_attribute` to `LightningModule.log` function ([#7966](https://github.com/Lightning-AI/lightning/pull/7966))
- Added a warning if `Trainer(log_every_n_steps)` is a value too high for the training dataloader ([#7734](https://github.com/Lightning-AI/lightning/pull/7734))
- Added LightningCLI support for argument links applied on instantiation ([#7895](https://github.com/Lightning-AI/lightning/pull/7895))
- Added LightningCLI support for configurable callbacks that should always be present ([#7964](https://github.com/Lightning-AI/lightning/pull/7964))
- Added DeepSpeed Infinity Support, and updated to DeepSpeed 0.4.0 ([#7234](https://github.com/Lightning-AI/lightning/pull/7234))
- Added support for `torch.nn.UninitializedParameter` in `ModelSummary` ([#7642](https://github.com/Lightning-AI/lightning/pull/7642))
- Added support `LightningModule.save_hyperparameters` when `LightningModule` is a dataclass ([#7992](https://github.com/Lightning-AI/lightning/pull/7992))
- Added support for overriding `optimizer_zero_grad` and `optimizer_step` when using accumulate_grad_batches ([#7980](https://github.com/Lightning-AI/lightning/pull/7980))
- Added `logger` boolean flag to `save_hyperparameters` ([#7960](https://github.com/Lightning-AI/lightning/pull/7960))
- Added support for calling scripts using the module syntax (`python -m package.script`) ([#8073](https://github.com/Lightning-AI/lightning/pull/8073))
- Added support for optimizers and learning rate schedulers to `LightningCLI` ([#8093](https://github.com/Lightning-AI/lightning/pull/8093))
- Added XLA Profiler ([#8014](https://github.com/Lightning-AI/lightning/pull/8014))
- Added `PrecisionPlugin.{pre,post}_backward` ([#8328](https://github.com/Lightning-AI/lightning/pull/8328))
- Added `on_load_checkpoint` and `on_save_checkpoint` hooks to the `PrecisionPlugin` base class ([#7831](https://github.com/Lightning-AI/lightning/pull/7831))
- Added `max_depth` parameter in `ModelSummary` ([#8062](https://github.com/Lightning-AI/lightning/pull/8062))
- Added `XLAStatsMonitor` callback ([#8235](https://github.com/Lightning-AI/lightning/pull/8235))
- Added `restore` function and `restarting` attribute to base `Loop` ([#8247](https://github.com/Lightning-AI/lightning/pull/8247))
- Added support for `save_hyperparameters` in `LightningDataModule` ([#3792](https://github.com/Lightning-AI/lightning/pull/3792))
- Added the `ModelCheckpoint(save_on_train_epoch_end)` to choose when to run the saving logic ([#8389](https://github.com/Lightning-AI/lightning/pull/8389))
- Added `LSFEnvironment` for distributed training with the LSF resource manager `jsrun` ([#5102](https://github.com/Lightning-AI/lightning/pull/5102))
- Added support for `accelerator='cpu'|'gpu'|'tpu'|'ipu'|'auto'` ([#7808](https://github.com/Lightning-AI/lightning/pull/7808))
- Added `tpu_spawn_debug` to plugin registry ([#7933](https://github.com/Lightning-AI/lightning/pull/7933))
- Enabled traditional/manual launching of DDP processes through `LOCAL_RANK` and `NODE_RANK` environment variable assignments ([#7480](https://github.com/Lightning-AI/lightning/pull/7480))
- Added `quantize_on_fit_end` argument to `QuantizationAwareTraining` ([#8464](https://github.com/Lightning-AI/lightning/pull/8464))
- Added experimental support for loop specialization ([#8226](https://github.com/Lightning-AI/lightning/pull/8226))
- Added support for `devices` flag to Trainer ([#8440](https://github.com/Lightning-AI/lightning/pull/8440))
- Added private `prevent_trainer_and_dataloaders_deepcopy` context manager on the `LightningModule` ([#8472](https://github.com/Lightning-AI/lightning/pull/8472))
- Added support for providing callables to the Lightning CLI instead of types ([#8400](https://github.com/Lightning-AI/lightning/pull/8400))

### Changed

- Decoupled device parsing logic from Accelerator connector to Trainer ([#8180](https://github.com/Lightning-AI/lightning/pull/8180))
- Changed the `Trainer`'s `checkpoint_callback` argument to allow only boolean values ([#7539](https://github.com/Lightning-AI/lightning/pull/7539))
- Log epoch metrics before the `on_evaluation_end` hook ([#7272](https://github.com/Lightning-AI/lightning/pull/7272))
- Explicitly disallow calling `self.log(on_epoch=False)` during epoch-only or single-call hooks ([#7874](https://github.com/Lightning-AI/lightning/pull/7874))
- Changed these `Trainer` methods to be protected: `call_setup_hook`, `call_configure_sharded_model`, `pre_dispatch`, `dispatch`, `post_dispatch`, `call_teardown_hook`, `run_train`, `run_sanity_check`, `run_evaluate`, `run_evaluation`, `run_predict`, `track_output_for_epoch_end`
- Changed `metrics_to_scalars` to work with any collection or value ([#7888](https://github.com/Lightning-AI/lightning/pull/7888))
- Changed `clip_grad_norm` to use `torch.nn.utils.clip_grad_norm_` ([#7025](https://github.com/Lightning-AI/lightning/pull/7025))
- Validation is now always run inside the training epoch scope ([#7357](https://github.com/Lightning-AI/lightning/pull/7357))
- `ModelCheckpoint` now runs at the end of the training epoch by default ([#8389](https://github.com/Lightning-AI/lightning/pull/8389))
- `EarlyStopping` now runs at the end of the training epoch by default ([#8286](https://github.com/Lightning-AI/lightning/pull/8286))
- Refactored Loops
    * Moved attributes `global_step`, `current_epoch`, `max/min_steps`, `max/min_epochs`, `batch_idx`, and `total_batch_idx` to TrainLoop ([#7437](https://github.com/Lightning-AI/lightning/pull/7437))
    * Refactored result handling in training loop ([#7506](https://github.com/Lightning-AI/lightning/pull/7506))
    * Moved attributes `hiddens` and `split_idx` to TrainLoop ([#7507](https://github.com/Lightning-AI/lightning/pull/7507))
    * Refactored the logic around manual and automatic optimization inside the optimizer loop ([#7526](https://github.com/Lightning-AI/lightning/pull/7526))
    * Simplified "should run validation" logic ([#7682](https://github.com/Lightning-AI/lightning/pull/7682))
    * Simplified logic for updating the learning rate for schedulers ([#7682](https://github.com/Lightning-AI/lightning/pull/7682))
    * Removed the `on_epoch` guard from the "should stop" validation check ([#7701](https://github.com/Lightning-AI/lightning/pull/7701))
    * Refactored internal loop interface; added new classes `FitLoop`, `TrainingEpochLoop`, `TrainingBatchLoop` ([#7871](https://github.com/Lightning-AI/lightning/pull/7871), [#8077](https://github.com/Lightning-AI/lightning/pull/8077))
    * Removed `pytorch_lightning/trainer/training_loop.py` ([#7985](https://github.com/Lightning-AI/lightning/pull/7985))
    * Refactored evaluation loop interface; added new classes `DataLoaderLoop`, `EvaluationLoop`, `EvaluationEpochLoop` ([#7990](https://github.com/Lightning-AI/lightning/pull/7990), [#8077](https://github.com/Lightning-AI/lightning/pull/8077))
    * Removed `pytorch_lightning/trainer/evaluation_loop.py` ([#8056](https://github.com/Lightning-AI/lightning/pull/8056))
    * Restricted public access to several internal functions ([#8024](https://github.com/Lightning-AI/lightning/pull/8024))
    * Refactored trainer `_run_*` functions and separate evaluation loops ([#8065](https://github.com/Lightning-AI/lightning/pull/8065))
    * Refactored prediction loop interface; added new classes `PredictionLoop`, `PredictionEpochLoop` ([#7700](https://github.com/Lightning-AI/lightning/pull/7700), [#8077](https://github.com/Lightning-AI/lightning/pull/8077))
    * Removed `pytorch_lightning/trainer/predict_loop.py` ([#8094](https://github.com/Lightning-AI/lightning/pull/8094))
    * Moved result teardown to the loops ([#8245](https://github.com/Lightning-AI/lightning/pull/8245))
    * Improve `Loop` API to better handle children `state_dict` and `progress` ([#8334](https://github.com/Lightning-AI/lightning/pull/8334))
- Refactored logging
    * Renamed and moved `core/step_result.py` to `trainer/connectors/logger_connector/result.py` ([#7736](https://github.com/Lightning-AI/lightning/pull/7736))
    * Dramatically simplify the `LoggerConnector` ([#7882](https://github.com/Lightning-AI/lightning/pull/7882))
    * `trainer.{logged,progress_bar,callback}_metrics` are now updated on-demand ([#7882](https://github.com/Lightning-AI/lightning/pull/7882))
    * Completely overhaul the `Result` object in favor of `ResultMetric` ([#7882](https://github.com/Lightning-AI/lightning/pull/7882))
    * Improve epoch-level reduction time and overall memory usage ([#7882](https://github.com/Lightning-AI/lightning/pull/7882))
    * Allow passing `self.log(batch_size=...)` ([#7891](https://github.com/Lightning-AI/lightning/pull/7891))
    * Each of the training loops now keeps its own results collection ([#7891](https://github.com/Lightning-AI/lightning/pull/7891))
    * Remove `EpochResultStore` and `HookResultStore` in favor of `ResultCollection` ([#7909](https://github.com/Lightning-AI/lightning/pull/7909))
    * Remove `MetricsHolder` ([#7909](https://github.com/Lightning-AI/lightning/pull/7909))
- Moved `ignore_scalar_return_in_dp` warning suppression to the DataParallelPlugin class ([#7421](https://github.com/Lightning-AI/lightning/pull/7421/))
- Changed the behaviour when logging evaluation step metrics to no longer append `/epoch_*` to the metric name ([#7351](https://github.com/Lightning-AI/lightning/pull/7351))
- Raised `ValueError` when a `None` value is `self.log`-ed ([#7771](https://github.com/Lightning-AI/lightning/pull/7771))
- Changed `resolve_training_type_plugins` to allow setting `num_nodes` and `sync_batchnorm` from `Trainer` setting ([#7026](https://github.com/Lightning-AI/lightning/pull/7026))
- Default `seed_everything(workers=True)` in the `LightningCLI` ([#7504](https://github.com/Lightning-AI/lightning/pull/7504))
- Changed `model.state_dict()` in `CheckpointConnector` to allow `training_type_plugin` to customize the model's `state_dict()` ([#7474](https://github.com/Lightning-AI/lightning/pull/7474))
- `MLflowLogger` now uses the env variable `MLFLOW_TRACKING_URI` as default tracking URI ([#7457](https://github.com/Lightning-AI/lightning/pull/7457))
- Changed `Trainer` arg and functionality from `reload_dataloaders_every_epoch` to `reload_dataloaders_every_n_epochs` ([#5043](https://github.com/Lightning-AI/lightning/pull/5043))
- Changed `WandbLogger(log_model={True/'all'})` to log models as artifacts ([#6231](https://github.com/Lightning-AI/lightning/pull/6231))
- MLFlowLogger now accepts `run_name` as an constructor argument ([#7622](https://github.com/Lightning-AI/lightning/pull/7622))
- Changed `teardown()` in `Accelerator` to allow `training_type_plugin` to customize `teardown` logic ([#7579](https://github.com/Lightning-AI/lightning/pull/7579))
- `Trainer.fit` now raises an error when using manual optimization with unsupported features such as `gradient_clip_val` or `accumulate_grad_batches` ([#7788](https://github.com/Lightning-AI/lightning/pull/7788))
- Accelerator hooks are called regardless if `LightningModule` overrides the same hooks ([#7826](https://github.com/Lightning-AI/lightning/pull/7826))
- Moved profilers to their own file ([#7822](https://github.com/Lightning-AI/lightning/pull/7822))
- The `on_after_backward` hook is now called on accumulating iterations. Use the `on_before_optimizer_step` hook to mimic the old behaviour ([#8328](https://github.com/Lightning-AI/lightning/pull/8328))
- The mixed precision loss is no longer unscaled before the `on_after_backward` hook. Use the `on_before_optimizer_step` hook to mimic the old behaviour  ([#8328](https://github.com/Lightning-AI/lightning/pull/8328))
- The `TrainingTypePlugin.{pre,post}_backward` hooks no longer take the `optimizer, opt_idx, should_accumulate` arguments ([#8328](https://github.com/Lightning-AI/lightning/pull/8328))
- The `PrecisionPlugin.backward` hooks no longer returns a value ([#8328](https://github.com/Lightning-AI/lightning/pull/8328))
- The `PrecisionPlugin.backward` hooks no longer takes a `should_accumulate` argument ([#8328](https://github.com/Lightning-AI/lightning/pull/8328))
- Added the `on_before_backward` hook ([#7865](https://github.com/Lightning-AI/lightning/pull/7865))
- `LightningCLI` now aborts with a clearer message if config already exists and disables save config during `fast_dev_run`([#7963](https://github.com/Lightning-AI/lightning/pull/7963))
- Saved the `LightningCLI` config on `setup` and only on the main process ([#8017](https://github.com/Lightning-AI/lightning/pull/8017))
- Dropped the `LightningCLI` `ArgumentParser` when pickling ([#8017](https://github.com/Lightning-AI/lightning/pull/8017))
- Skip `broadcast` if distributed not initialized for the spawn plugins ([#8017](https://github.com/Lightning-AI/lightning/pull/8017))
- `Trainer(resume_from_checkpoint=...)` now restores the model directly after `LightningModule.setup()`, which is before `LightningModule.configure_sharded_model()` ([#7652](https://github.com/Lightning-AI/lightning/pull/7652))
- Moved `torch.cuda.set_device()` to enable collective calls earlier in setup ([#8312](https://github.com/Lightning-AI/lightning/pull/8312))
- Used XLA utility API to move data to CPU (Single TPU core) ([#8078](https://github.com/Lightning-AI/lightning/pull/8078))
- Improved error messages in `replace_sampler` when the `DataLoader` attributes are not included in the signature or the signature is missing optional arguments ([#8519](https://github.com/Lightning-AI/lightning/pull/8519))
- Moved `DeviceDtypeModuleMixin` and `HyperparametersMixin` mixin to `core` ([#8396](https://github.com/Lightning-AI/lightning/pull/8396))
- Return the `default_root_dir` as the `log_dir` when the logger is a `LoggerCollection` ([#8187](https://github.com/Lightning-AI/lightning/pull/8187))

### Deprecated

- Deprecated `LightningModule.loaded_optimizer_states_dict` ([#8229](https://github.com/Lightning-AI/lightning/pull/8229))
- Standardized the dataloaders arguments of `trainer.{fit,valdiate,test,tune}` ([#7431](https://github.com/Lightning-AI/lightning/pull/7431))
- Deprecated `DataModule` properties: `has_prepared_data`, `has_setup_fit`, `has_setup_validate`, `has_setup_test`, `has_setup_predict`, `has_teardown_fit`, `has_teardown_validate`, `has_teardown_test`, `has_teardown_predict` ([#7657](https://github.com/Lightning-AI/lightning/pull/7657/))
- Deprecated `TrainerModelHooksMixin` in favor of `pytorch_lightning.utilities.signature_utils` ([#7422](https://github.com/Lightning-AI/lightning/pull/7422))
- Deprecated `num_nodes` and `sync_batchnorm` arguments in `DDPPlugin` and `DDPSpawnPlugin` ([#7026](https://github.com/Lightning-AI/lightning/pull/7026))
- Deprecated `self.log(sync_dist_op)` in favor of `self.log(reduce_fx)`. ([#7891](https://github.com/Lightning-AI/lightning/pull/7891))
- Deprecated `is_overridden(model=...)` in favor of `is_overridden(instance=...)` ([#7918](https://github.com/Lightning-AI/lightning/pull/7918))
- Deprecated automatically detaching returned extras with grads ([#7994](https://github.com/Lightning-AI/lightning/pull/7994))
- Deprecated default value of `monitor` argument in EarlyStopping callback to enforce `monitor` as a required argument ([#7907](https://github.com/Lightning-AI/lightning/pull/7907))
- Deprecated importing `rank_zero_{warn,deprecation}` directly from `pytorch_lightning.utilities.distributed` ([#8085](https://github.com/Lightning-AI/lightning/pull/8085))
- Deprecated the use of `CheckpointConnector.hpc_load()` in favor of `CheckpointConnector.restore()` ([#7652](https://github.com/Lightning-AI/lightning/pull/7652))
- Deprecated `ModelCheckpoint(every_n_val_epochs)` in favor of `ModelCheckpoint(every_n_epochs)` ([#8383](https://github.com/Lightning-AI/lightning/pull/8383))
- Deprecated `DDPPlugin.task_idx` in favor of `DDPPlugin.local_rank` ([#8203](https://github.com/Lightning-AI/lightning/pull/8203))
- Deprecated the `Trainer.train_loop` property in favor of `Trainer.fit_loop` ([#8025](https://github.com/Lightning-AI/lightning/pull/8025))
- Deprecated the `Trainer.disable_validation` property in favor of `not Trainer.enable_validation` ([#8291](https://github.com/Lightning-AI/lightning/pull/8291))
- Deprecated `mode` parameter in `ModelSummary` in favor of `max_depth` ([#8062](https://github.com/Lightning-AI/lightning/pull/8062))
- Deprecated `reload_dataloaders_every_epoch` argument of `Trainer` in favor of `reload_dataloaders_every_n_epochs` ([#5043](https://github.com/Lightning-AI/lightning/pull/5043))
- Deprecated `distributed_backend` argument for `Trainer` ([#8575](https://github.com/Lightning-AI/lightning/pull/8575))

### Removed

- Dropped official support/testing for PyTorch <1.6 ([#8288](https://github.com/Lightning-AI/lightning/pull/8288))
- Removed `ProfilerConnector` ([#7654](https://github.com/Lightning-AI/lightning/pull/7654))
- Pruned deprecated classif. metrics from `pytorch_lightning.metrics.functional.classification` ([#7499](https://github.com/Lightning-AI/lightning/pull/7499))
- Removed deprecated data parallel classes `LightningDataParallel` and `LightningDistributedDataParallel` from `pytorch_lightning.overrides.data_parallel` ([#7510](https://github.com/Lightning-AI/lightning/pull/7510))
- Removed deprecated trainer attributes - `get_model` and `accelerator_backend` ([#7502](https://github.com/Lightning-AI/lightning/pull/7502))
- Removed support for automatically monitoring the `val_loss` key with `ModelCheckpoint`. Pass your `monitor` of choice to the `ModelCheckpoint` instance instead ([#8293](https://github.com/Lightning-AI/lightning/pull/8293))
- Removed support for `self.log(tbptt_reduce_fx)` and `self.log(tbptt_pad_token)`. Please, open a discussion explaining your use-case if you relied on these. ([#7644](https://github.com/Lightning-AI/lightning/pull/7644))
- Removed deprecated utils modules `model_utils`, `warning_utils`, `xla_device_utils` and partially `argparse_utils` ([#7503](https://github.com/Lightning-AI/lightning/pull/7503))
- Removed `RPCPlugin` and `RPCSequentialPlugin`. If you were successfully using these plugins, please open a GitHub discussion about your use case ([#8101](https://github.com/Lightning-AI/lightning/pull/8101))
- Removed deprecated trainer attributes - `on_cpu`, `on_tpu`, `use_tpu`, `on_gpu`, `use_dp`, `use_ddp`, `use_ddp2`, `use_horovod`, `use_single_gpu` ([#7501](https://github.com/Lightning-AI/lightning/pull/7501))
- Removed deprecated `optimizer` argument in `LightningModule.manual_backward()`; Toggling optimizers in manual optimization should be done using `LightningModule.{un}toggle_optimizer()` ([#8287](https://github.com/Lightning-AI/lightning/pull/8287))
- Removed DeepSpeed FP16 Exception as FP32 is now supported ([#8462](https://github.com/Lightning-AI/lightning/pull/8462))
- Removed environment variable `PL_EXP_VERSION` from DDP subprocesses ([7403](https://github.com/Lightning-AI/lightning/pull/7403))

### Fixed

- Fixed the `GPUStatsMonitor` callbacks to use the correct GPU IDs if `CUDA_VISIBLE_DEVICES` set ([#8260](https://github.com/Lightning-AI/lightning/pull/8260))
- Fixed `lr_scheduler` checkpointed state by calling `update_lr_schedulers` before saving checkpoints ([#7877](https://github.com/Lightning-AI/lightning/pull/7877))
- Fixed ambiguous warning when both overfit and train dataloader shuffling are enabled ([#7685](https://github.com/Lightning-AI/lightning/pull/7685))
- Fixed dev debugger memory growing due to tracking events even when disabled ([#7875](https://github.com/Lightning-AI/lightning/pull/7875))
- Fixed `None` loss keys getting added in `training_epoch_end` when using manual optimization and not returning a loss ([#7772](https://github.com/Lightning-AI/lightning/pull/7772))
- Fixed a bug where `precision=64` with `accelerator='ddp_spawn'` would throw a pickle error ([#6924](https://github.com/Lightning-AI/lightning/pull/6924))
- Do not override the existing `epoch` value in `logged_metrics` when already logged by the user ([#7982](https://github.com/Lightning-AI/lightning/pull/7982))
- Support for manual optimization with DeepSpeed ([#7970](https://github.com/Lightning-AI/lightning/pull/7970))
- Fixed `dataloader_idx` argument value when predicting with only one `DataLoader` ([#7941](https://github.com/Lightning-AI/lightning/pull/7941))
- Fixed passing the `stage` argument of `Callback.{setup,teardown}` as a keyword ([#7973](https://github.com/Lightning-AI/lightning/pull/7973))
- Fixed metrics generated during `validation sanity checking` are cleaned on end ([#8171](https://github.com/Lightning-AI/lightning/pull/8171))
- Fixed `log_gpu_memory` metrics not being added to `logging` when nothing else is logged ([#8174](https://github.com/Lightning-AI/lightning/pull/8174))
- Fixed a bug where calling `log` with a `Metric` instance would raise an error if it was a nested attribute of the model ([#8181](https://github.com/Lightning-AI/lightning/pull/8181))
- Fixed a bug where using `precision=64` would cause buffers with complex dtype to be cast to real ([#8208](https://github.com/Lightning-AI/lightning/pull/8208))
- Fixed `is_overridden` returning true for wrapped functions with no changes ([#8296](https://github.com/Lightning-AI/lightning/pull/8296))
- Fixed a bug where `truncated_bptt_steps` would throw an AttributeError when the target RNN has multiple hidden states ([#8145](https://github.com/Lightning-AI/lightning/pull/8145))
- Fixed `self.optimizers()` not returning a single optimizer if it had been wrapped ([#8326](https://github.com/Lightning-AI/lightning/pull/8326))
- Fixed the `on_after_backward` hook not getting called when using manual optimization and no plugins ([#8328](https://github.com/Lightning-AI/lightning/pull/8328))
- Fixed the `LightningModule.backward` hook only getting called with the `apex` plugin when using manual optimization ([#8328](https://github.com/Lightning-AI/lightning/pull/8328))
- Fixed moving batch to device before sending it to the `on_*_batch_start`/`on_*_batch_end` callbacks and model hooks ([#7378](https://github.com/Lightning-AI/lightning/pull/7378))
- Fixed passing a custom `DDPPlugin` when choosing `accelerator="ddp_cpu"` for the accelerator ([#6208](https://github.com/Lightning-AI/lightning/pull/6208))
- Fixed missing call to `LightningModule.untoggle_optimizer` in training loop when running gradient accumulation with multiple optimizers ([#8284](https://github.com/Lightning-AI/lightning/pull/8284))
- Fixed hash of LightningEnum to work with value instead of name ([#8421](https://github.com/Lightning-AI/lightning/pull/8421)).
- Fixed a bug where an extra checkpoint was saved at the end of training if the `val_check_interval` did not align with the number of training batches ([#7724](https://github.com/Lightning-AI/lightning/pull/7724))
- Fixed hash of LightningEnum to work with value instead of name([#8421](https://github.com/Lightning-AI/lightning/pull/8421)).
- Fixed `move_data_to_device` to return the batch if the object `to` function didn't return `self` ([#8433](https://github.com/Lightning-AI/lightning/pull/8433))
- Fixed progress bar updates for Pod Training ([#8258](https://github.com/Lightning-AI/lightning/pull/8258))
- Fixed clearing dataloader references before attaching new dataloaders in consecutive `Trainer.{fit,validate,test,predict}´ runs ([#8442](https://github.com/Lightning-AI/lightning/pull/8442))
- Fixed memory leaks on GPU by moving `optimizer_states`, `ResultCollection.extra`, `ResultMetric` attributes, and `LoggerConnector` metrics to `cpu`. Also, delete the DDP wrapper on `teardown` ([#8490](https://github.com/Lightning-AI/lightning/pull/8490))
- Fixed `SWA` callback using LightningModule `prevent_trainer_and_dataloaders_deepcopy` to avoid OOM ([#8472](https://github.com/Lightning-AI/lightning/pull/8472))
- Fixed `ModelPruning` callback `on_save_checkpoint` to avoid making a `deepcopy` potentially leading to OOM ([#8472](https://github.com/Lightning-AI/lightning/pull/8472))
- Fixed the sampler replacement logic for `DataLoader`s which do not define all `DataLoader` attributes as `__init__` parameters ([#8519](https://github.com/Lightning-AI/lightning/pull/8519))
- Fixed DeepSpeed Windows support ([#8488](https://github.com/Lightning-AI/lightning/pull/8488))
- Fixed DeepSpeed not properly setting the trainer `lr_schedulers` attribute ([#8527](https://github.com/Lightning-AI/lightning/pull/8527))
- Fixed experiment version and log-dir divergence in DDP when using multiple `Trainer` instances in sequence ([7403](https://github.com/Lightning-AI/lightning/pull/7403))
- Enabled manual optimization for TPUs ([#8458](https://github.com/Lightning-AI/lightning/pull/8458))
- Fixed `accumulate_grad_batches` not been recomputed during model reload ([#5334](https://github.com/Lightning-AI/lightning/pull/5334))
- Fixed a `TypeError` when wrapping optimizers in the `HorovodPlugin` and running `Trainer.test` ([#7840](https://github.com/Lightning-AI/lightning/pull/7840))
- Fixed `BackboneFinetuning` restoration ([#8501](https://github.com/Lightning-AI/lightning/pull/8501))
- Fixed `lr_scheduler` with metric (e.g. `torch.optim.lr_scheduler.ReduceLROnPlateau`) when using `automatic_optimization = False` ([#7643](https://github.com/Lightning-AI/lightning/pull/7643))
- Fixed `DeepSpeed` breaking with no schedulers ([#8580](https://github.com/Lightning-AI/lightning/pull/8580))


## [1.3.8] - 2021-07-01

### Fixed

- Fixed a sync deadlock when checkpointing a `LightningModule` that uses a torchmetrics 0.4 `Metric` ([#8218](https://github.com/Lightning-AI/lightning/pull/8218))
- Fixed compatibility TorchMetrics v0.4 ([#8206](https://github.com/Lightning-AI/lightning/pull/8206))
- Added torchelastic check when sanitizing GPUs ([#8095](https://github.com/Lightning-AI/lightning/pull/8095))
- Fixed a DDP info message that was never shown ([#8111](https://github.com/Lightning-AI/lightning/pull/8111))
- Fixed metrics deprecation message at module import level ([#8163](https://github.com/Lightning-AI/lightning/pull/8163))
- Fixed a bug where an infinite recursion would be triggered when using the `BaseFinetuning` callback on a model that contains a `ModuleDict` ([#8170](https://github.com/Lightning-AI/lightning/pull/8170))
- Added a mechanism to detect `deadlock` for `DDP` when only 1 process trigger an `Exception`. The mechanism will `kill the processes` when it happens ([#8167](https://github.com/Lightning-AI/lightning/pull/8167))
- Fixed NCCL error when selecting non-consecutive device ids ([#8165](https://github.com/Lightning-AI/lightning/pull/8165))
- Fixed SWA to also work with `IterableDataset` ([#8172](https://github.com/Lightning-AI/lightning/pull/8172))


## [1.3.7] - 2021-06-22

### Fixed

- Fixed a bug where skipping an optimizer while using amp causes amp to trigger an assertion error ([#7975](https://github.com/Lightning-AI/lightning/pull/7975))
- Fixed deprecation messages not showing due to incorrect stacklevel ([#8002](https://github.com/Lightning-AI/lightning/pull/8002), [#8005](https://github.com/Lightning-AI/lightning/pull/8005))
- Fixed setting a `DistributedSampler` when using a distributed plugin in a custom accelerator ([#7814](https://github.com/Lightning-AI/lightning/pull/7814))
- Improved `PyTorchProfiler` chrome traces names ([#8009](https://github.com/Lightning-AI/lightning/pull/8009))
- Fixed moving the best score to device in `EarlyStopping` callback for TPU devices ([#7959](https://github.com/Lightning-AI/lightning/pull/7959))
- Fixes access to `callback_metrics` in ddp_spawn ([#7916](https://github.com/Lightning-AI/lightning/pull/7916))


## [1.3.6] - 2021-06-15

### Fixed

- Fixed logs overwriting issue for remote filesystems ([#7889](https://github.com/Lightning-AI/lightning/pull/7889))
- Fixed `DataModule.prepare_data` could only be called on the global rank 0 process ([#7945](https://github.com/Lightning-AI/lightning/pull/7945))
- Fixed setting `worker_init_fn` to seed dataloaders correctly when using DDP ([#7942](https://github.com/Lightning-AI/lightning/pull/7942))
- Fixed `BaseFinetuning` callback to properly handle parent modules w/ parameters ([#7931](https://github.com/Lightning-AI/lightning/pull/7931))


## [1.3.5] - 2021-06-08

### Added

- Added warning to Training Step output ([#7779](https://github.com/Lightning-AI/lightning/pull/7779))

### Fixed

- Fixed `LearningRateMonitor` and `BackboneFinetuning` ([#7835](https://github.com/Lightning-AI/lightning/pull/7835))
- Minor improvements to `apply_to_collection` and type signature of `log_dict` ([#7851](https://github.com/Lightning-AI/lightning/pull/7851))
- Fixed docker versions ([#7834](https://github.com/Lightning-AI/lightning/pull/7834))
- Fixed sharded training check for fp16 precision ([#7825](https://github.com/Lightning-AI/lightning/pull/7825))
- Fixed support for torch Module type hints in LightningCLI ([#7807](https://github.com/Lightning-AI/lightning/pull/7807))

### Changed

- Move `training_output` validation to after `train_step_end` ([#7868](https://github.com/Lightning-AI/lightning/pull/7868))


## [1.3.4] - 2021-06-01

### Fixed

- Fixed info message when max training time reached ([#7780](https://github.com/Lightning-AI/lightning/pull/7780))
- Fixed missing `__len__` method to `IndexBatchSamplerWrapper` ([#7681](https://github.com/Lightning-AI/lightning/pull/7681))


## [1.3.3] - 2021-05-27

### Changed

- Changed calling of `untoggle_optimizer(opt_idx)` out of the closure function ([#7563](https://github.com/Lightning-AI/lightning/pull/7563))

### Fixed

- Fixed `ProgressBar` pickling after calling `trainer.predict` ([#7608](https://github.com/Lightning-AI/lightning/pull/7608))
- Fixed broadcasting in multi-node, multi-gpu DDP using torch 1.7 ([#7592](https://github.com/Lightning-AI/lightning/pull/7592))
- Fixed dataloaders are not reset when tuning the model ([#7566](https://github.com/Lightning-AI/lightning/pull/7566))
- Fixed print errors in `ProgressBar` when `trainer.fit` is not called ([#7674](https://github.com/Lightning-AI/lightning/pull/7674))
- Fixed global step update when the epoch is skipped ([#7677](https://github.com/Lightning-AI/lightning/pull/7677))
- Fixed training loop total batch counter when accumulate grad batches was enabled ([#7692](https://github.com/Lightning-AI/lightning/pull/7692))


## [1.3.2] - 2021-05-18

### Changed

- `DataModule`s now avoid duplicate `{setup,teardown,prepare_data}` calls for the same stage ([#7238](https://github.com/Lightning-AI/lightning/pull/7238))

### Fixed

- Fixed parsing of multiple training dataloaders ([#7433](https://github.com/Lightning-AI/lightning/pull/7433))
- Fixed recursive passing of `wrong_type` keyword argument in `pytorch_lightning.utilities.apply_to_collection` ([#7433](https://github.com/Lightning-AI/lightning/pull/7433))
- Fixed setting correct `DistribType` for `ddp_cpu` (spawn) backend ([#7492](https://github.com/Lightning-AI/lightning/pull/7492))
- Fixed incorrect number of calls to LR scheduler when `check_val_every_n_epoch > 1` ([#7032](https://github.com/Lightning-AI/lightning/pull/7032))


## [1.3.1] - 2021-05-11

### Fixed

- Fixed DeepSpeed with IterableDatasets ([#7362](https://github.com/Lightning-AI/lightning/pull/7362))
- Fixed `Trainer.current_epoch` not getting restored after tuning ([#7434](https://github.com/Lightning-AI/lightning/pull/7434))
- Fixed local rank displayed in console log ([#7395](https://github.com/Lightning-AI/lightning/pull/7395))


## [1.3.0] - 2021-05-06

### Added

- Added support for the `EarlyStopping` callback to run at the end of the training epoch ([#6944](https://github.com/Lightning-AI/lightning/pull/6944))
- Added synchronization points before and after `setup` hooks are run ([#7202](https://github.com/Lightning-AI/lightning/pull/7202))
- Added a `teardown` hook to `ClusterEnvironment` ([#6942](https://github.com/Lightning-AI/lightning/pull/6942))
- Added utils for metrics to scalar conversions ([#7180](https://github.com/Lightning-AI/lightning/pull/7180))
- Added utils for NaN/Inf detection for gradients and parameters ([#6834](https://github.com/Lightning-AI/lightning/pull/6834))
- Added more explicit exception message when trying to execute `trainer.test()` or `trainer.validate()` with `fast_dev_run=True` ([#6667](https://github.com/Lightning-AI/lightning/pull/6667))
- Added `LightningCLI` class to provide simple reproducibility with minimum boilerplate training CLI (
    [#4492](https://github.com/Lightning-AI/lightning/pull/4492),
    [#6862](https://github.com/Lightning-AI/lightning/pull/6862),
    [#7156](https://github.com/Lightning-AI/lightning/pull/7156),
    [#7299](https://github.com/Lightning-AI/lightning/pull/7299))
- Added `gradient_clip_algorithm` argument to Trainer for gradient clipping by value ([#6123](https://github.com/Lightning-AI/lightning/pull/6123)).
- Added a way to print to terminal without breaking up the progress bar ([#5470](https://github.com/Lightning-AI/lightning/pull/5470))
- Added support to checkpoint after training steps in `ModelCheckpoint` callback ([#6146](https://github.com/Lightning-AI/lightning/pull/6146))
- Added `TrainerStatus.{INITIALIZING,RUNNING,FINISHED,INTERRUPTED}` ([#7173](https://github.com/Lightning-AI/lightning/pull/7173))
- Added `Trainer.validate()` method to perform one evaluation epoch over the validation set ([#4948](https://github.com/Lightning-AI/lightning/pull/4948))
- Added `LightningEnvironment` for Lightning-specific DDP ([#5915](https://github.com/Lightning-AI/lightning/pull/5915))
- Added `teardown()` hook to LightningDataModule ([#4673](https://github.com/Lightning-AI/lightning/pull/4673))
- Added `auto_insert_metric_name` parameter to `ModelCheckpoint` ([#6277](https://github.com/Lightning-AI/lightning/pull/6277))
- Added arg to `self.log` that enables users to give custom names when dealing with multiple dataloaders ([#6274](https://github.com/Lightning-AI/lightning/pull/6274))
- Added `teardown` method to `BaseProfiler` to enable subclasses defining post-profiling steps outside of `__del__` ([#6370](https://github.com/Lightning-AI/lightning/pull/6370))
- Added `setup` method to `BaseProfiler` to enable subclasses defining pre-profiling steps for every process ([#6633](https://github.com/Lightning-AI/lightning/pull/6633))
- Added no return warning to predict ([#6139](https://github.com/Lightning-AI/lightning/pull/6139))
- Added `Trainer.predict` config validation ([#6543](https://github.com/Lightning-AI/lightning/pull/6543))
- Added `AbstractProfiler` interface ([#6621](https://github.com/Lightning-AI/lightning/pull/6621))
- Added support for including module names for forward in the autograd trace of `PyTorchProfiler` ([#6349](https://github.com/Lightning-AI/lightning/pull/6349))
- Added support for the PyTorch 1.8.1 autograd profiler ([#6618](https://github.com/Lightning-AI/lightning/pull/6618))
- Added `outputs` parameter to callback's `on_validation_epoch_end` & `on_test_epoch_end` hooks ([#6120](https://github.com/Lightning-AI/lightning/pull/6120))
- Added `configure_sharded_model` hook ([#6679](https://github.com/Lightning-AI/lightning/pull/6679))
- Added support for `precision=64`, enabling training with double precision ([#6595](https://github.com/Lightning-AI/lightning/pull/6595))
- Added support for DDP communication hooks ([#6736](https://github.com/Lightning-AI/lightning/pull/6736))
- Added `artifact_location` argument to `MLFlowLogger` which will be passed to the `MlflowClient.create_experiment` call ([#6677](https://github.com/Lightning-AI/lightning/pull/6677))
- Added `model` parameter to precision plugins' `clip_gradients` signature (
    [#6764](https://github.com/Lightning-AI/lightning/pull/6764),
    [#7231](https://github.com/Lightning-AI/lightning/pull/7231))
- Added `is_last_batch` attribute to `Trainer` ([#6825](https://github.com/Lightning-AI/lightning/pull/6825))
- Added `LightningModule.lr_schedulers()` for manual optimization  ([#6567](https://github.com/Lightning-AI/lightning/pull/6567))
- Added `MpModelWrapper` in TPU Spawn ([#7045](https://github.com/Lightning-AI/lightning/pull/7045))
- Added `max_time` Trainer argument to limit training time ([#6823](https://github.com/Lightning-AI/lightning/pull/6823))
- Added `on_predict_{batch,epoch}_{start,end}` hooks ([#7141](https://github.com/Lightning-AI/lightning/pull/7141))
- Added new `EarlyStopping` parameters `stopping_threshold` and `divergence_threshold` ([#6868](https://github.com/Lightning-AI/lightning/pull/6868))
- Added `debug` flag to TPU Training Plugins (PT_XLA_DEBUG) ([#7219](https://github.com/Lightning-AI/lightning/pull/7219))
- Added new `UnrepeatedDistributedSampler` and `IndexBatchSamplerWrapper` for tracking distributed predictions ([#7215](https://github.com/Lightning-AI/lightning/pull/7215))
- Added `trainer.predict(return_predictions=None|False|True)` ([#7215](https://github.com/Lightning-AI/lightning/pull/7215))
- Added `BasePredictionWriter` callback to implement prediction saving ([#7127](https://github.com/Lightning-AI/lightning/pull/7127))
- Added `trainer.tune(scale_batch_size_kwargs, lr_find_kwargs)` arguments to configure the tuning algorithms ([#7258](https://github.com/Lightning-AI/lightning/pull/7258))
- Added `tpu_distributed` check for TPU Spawn barrier ([#7241](https://github.com/Lightning-AI/lightning/pull/7241))
- Added device updates to TPU Spawn for Pod training ([#7243](https://github.com/Lightning-AI/lightning/pull/7243))
- Added warning when missing `Callback` and using `resume_from_checkpoint` ([#7254](https://github.com/Lightning-AI/lightning/pull/7254))
- DeepSpeed single file saving ([#6900](https://github.com/Lightning-AI/lightning/pull/6900))
- Added Training type Plugins Registry (
    [#6982](https://github.com/Lightning-AI/lightning/pull/6982),
    [#7063](https://github.com/Lightning-AI/lightning/pull/7063),
    [#7214](https://github.com/Lightning-AI/lightning/pull/7214),
    [#7224](https://github.com/Lightning-AI/lightning/pull/7224)
)
- Add `ignore` param to `save_hyperparameters` ([#6056](https://github.com/Lightning-AI/lightning/pull/6056))

### Changed

- Changed `LightningModule.truncated_bptt_steps` to be property ([#7323](https://github.com/Lightning-AI/lightning/pull/7323))
- Changed `EarlyStopping` callback from by default running `EarlyStopping.on_validation_end` if only training is run. Set `check_on_train_epoch_end` to run the callback at the end of the train epoch instead of at the end of the validation epoch ([#7069](https://github.com/Lightning-AI/lightning/pull/7069))
- Renamed `pytorch_lightning.callbacks.swa` to `pytorch_lightning.callbacks.stochastic_weight_avg` ([#6259](https://github.com/Lightning-AI/lightning/pull/6259))
- Refactor `RunningStage` and `TrainerState` usage (
    [#4945](https://github.com/Lightning-AI/lightning/pull/4945),
    [#7173](https://github.com/Lightning-AI/lightning/pull/7173))
    * Added `RunningStage.SANITY_CHECKING`
    * Added `TrainerFn.{FITTING,VALIDATING,TESTING,PREDICTING,TUNING}`
    * Changed `trainer.evaluating` to return `True` if validating or testing
- Changed `setup()` and `teardown()` stage argument to take any of `{fit,validate,test,predict}` ([#6386](https://github.com/Lightning-AI/lightning/pull/6386))
- Changed profilers to save separate report files per state and rank ([#6621](https://github.com/Lightning-AI/lightning/pull/6621))
- The trainer no longer tries to save a checkpoint on exception or run callback's `on_train_end` functions ([#6864](https://github.com/Lightning-AI/lightning/pull/6864))
- Changed `PyTorchProfiler` to use `torch.autograd.profiler.record_function` to record functions ([#6349](https://github.com/Lightning-AI/lightning/pull/6349))
- Disabled `lr_scheduler.step()` in manual optimization  ([#6825](https://github.com/Lightning-AI/lightning/pull/6825))
- Changed warnings and recommendations for dataloaders in `ddp_spawn` ([#6762](https://github.com/Lightning-AI/lightning/pull/6762))
- `pl.seed_everything` will now also set the seed on the `DistributedSampler` ([#7024](https://github.com/Lightning-AI/lightning/pull/7024))
- Changed default setting for communication of multi-node training using `DDPShardedPlugin` ([#6937](https://github.com/Lightning-AI/lightning/pull/6937))
- `trainer.tune()` now returns the tuning result ([#7258](https://github.com/Lightning-AI/lightning/pull/7258))
- `LightningModule.from_datasets()` now accepts `IterableDataset` instances as training datasets. ([#7503](https://github.com/Lightning-AI/lightning/pull/7503))
- Changed `resume_from_checkpoint` warning to an error when the checkpoint file does not exist ([#7075](https://github.com/Lightning-AI/lightning/pull/7075))
- Automatically set `sync_batchnorm` for `training_type_plugin` ([#6536](https://github.com/Lightning-AI/lightning/pull/6536))
- Allowed training type plugin to delay optimizer creation ([#6331](https://github.com/Lightning-AI/lightning/pull/6331))
- Removed ModelSummary validation from train loop on_trainer_init ([#6610](https://github.com/Lightning-AI/lightning/pull/6610))
- Moved `save_function` to accelerator ([#6689](https://github.com/Lightning-AI/lightning/pull/6689))
- Updated DeepSpeed ZeRO ([#6546](https://github.com/Lightning-AI/lightning/pull/6546),
    [#6752](https://github.com/Lightning-AI/lightning/pull/6752),
    [#6142](https://github.com/Lightning-AI/lightning/pull/6142),
    [#6321](https://github.com/Lightning-AI/lightning/pull/6321))
- Improved verbose logging for `EarlyStopping` callback ([#6811](https://github.com/Lightning-AI/lightning/pull/6811))
- Run ddp_spawn dataloader checks on Windows ([#6930](https://github.com/Lightning-AI/lightning/pull/6930))
- Updated mlflow with using `resolve_tags` ([#6746](https://github.com/Lightning-AI/lightning/pull/6746))
- Moved `save_hyperparameters` to its own function ([#7119](https://github.com/Lightning-AI/lightning/pull/7119))
- Replaced `_DataModuleWrapper` with `__new__` ([#7289](https://github.com/Lightning-AI/lightning/pull/7289))
- Reset `current_fx` properties on lightning module in teardown ([#7247](https://github.com/Lightning-AI/lightning/pull/7247))
- Auto-set `DataLoader.worker_init_fn` with `seed_everything` ([#6960](https://github.com/Lightning-AI/lightning/pull/6960))
- Remove `model.trainer` call inside of dataloading mixin ([#7317](https://github.com/Lightning-AI/lightning/pull/7317))
- Split profilers module ([#6261](https://github.com/Lightning-AI/lightning/pull/6261))
- Ensure accelerator is valid if running interactively ([#5970](https://github.com/Lightning-AI/lightning/pull/5970))
- Disabled batch transfer in DP mode ([#6098](https://github.com/Lightning-AI/lightning/pull/6098))

### Deprecated

- Deprecated `outputs` in both `LightningModule.on_train_epoch_end` and `Callback.on_train_epoch_end` hooks ([#7339](https://github.com/Lightning-AI/lightning/pull/7339))
- Deprecated `Trainer.truncated_bptt_steps` in favor of `LightningModule.truncated_bptt_steps` ([#7323](https://github.com/Lightning-AI/lightning/pull/7323))
- Deprecated `outputs` in both `LightningModule.on_train_epoch_end` and `Callback.on_train_epoch_end` hooks ([#7339](https://github.com/Lightning-AI/lightning/pull/7339))
- Deprecated `LightningModule.grad_norm` in favor of `pytorch_lightning.utilities.grads.grad_norm` ([#7292](https://github.com/Lightning-AI/lightning/pull/7292))
- Deprecated the `save_function` property from the `ModelCheckpoint` callback ([#7201](https://github.com/Lightning-AI/lightning/pull/7201))
- Deprecated `LightningModule.write_predictions` and `LightningModule.write_predictions_dict` ([#7066](https://github.com/Lightning-AI/lightning/pull/7066))
- Deprecated `TrainerLoggingMixin` in favor of a separate utilities module for metric handling ([#7180](https://github.com/Lightning-AI/lightning/pull/7180))
- Deprecated `TrainerTrainingTricksMixin` in favor of a separate utilities module for NaN/Inf detection for gradients and parameters ([#6834](https://github.com/Lightning-AI/lightning/pull/6834))
- `period` has been deprecated in favor of `every_n_val_epochs` in the `ModelCheckpoint` callback ([#6146](https://github.com/Lightning-AI/lightning/pull/6146))
- Deprecated `trainer.running_sanity_check` in favor of `trainer.sanity_checking` ([#4945](https://github.com/Lightning-AI/lightning/pull/4945))
- Deprecated `Profiler(output_filename)` in favor of `dirpath` and `filename` ([#6621](https://github.com/Lightning-AI/lightning/pull/6621))
- Deprecated `PyTorchProfiler(profiled_functions)` in favor of `record_functions` ([#6349](https://github.com/Lightning-AI/lightning/pull/6349))
- Deprecated `@auto_move_data` in favor of `trainer.predict` ([#6993](https://github.com/Lightning-AI/lightning/pull/6993))
- Deprecated `Callback.on_load_checkpoint(checkpoint)` in favor of `Callback.on_load_checkpoint(trainer, pl_module, checkpoint)` ([#7253](https://github.com/Lightning-AI/lightning/pull/7253))
- Deprecated metrics in favor of `torchmetrics` (
    [#6505](https://github.com/Lightning-AI/lightning/pull/6505),
    [#6530](https://github.com/Lightning-AI/lightning/pull/6530),
    [#6540](https://github.com/Lightning-AI/lightning/pull/6540),
    [#6547](https://github.com/Lightning-AI/lightning/pull/6547),
    [#6515](https://github.com/Lightning-AI/lightning/pull/6515),
    [#6572](https://github.com/Lightning-AI/lightning/pull/6572),
    [#6573](https://github.com/Lightning-AI/lightning/pull/6573),
    [#6584](https://github.com/Lightning-AI/lightning/pull/6584),
    [#6636](https://github.com/Lightning-AI/lightning/pull/6636),
    [#6637](https://github.com/Lightning-AI/lightning/pull/6637),
    [#6649](https://github.com/Lightning-AI/lightning/pull/6649),
    [#6659](https://github.com/Lightning-AI/lightning/pull/6659),
    [#7131](https://github.com/Lightning-AI/lightning/pull/7131),
)
- Deprecated the `LightningModule.datamodule` getter and setter methods; access them through `Trainer.datamodule` instead ([#7168](https://github.com/Lightning-AI/lightning/pull/7168))
- Deprecated the use of `Trainer(gpus="i")` (string) for selecting the i-th GPU; from v1.5 this will set the number of GPUs instead of the index ([#6388](https://github.com/Lightning-AI/lightning/pull/6388))

### Removed

- Removed the `exp_save_path` property from the `LightningModule` ([#7266](https://github.com/Lightning-AI/lightning/pull/7266))
- Removed training loop explicitly calling `EarlyStopping.on_validation_end` if no validation is run ([#7069](https://github.com/Lightning-AI/lightning/pull/7069))
- Removed `automatic_optimization` as a property from the training loop in favor of `LightningModule.automatic_optimization` ([#7130](https://github.com/Lightning-AI/lightning/pull/7130))
- Removed evaluation loop legacy returns for `*_epoch_end` hooks ([#6973](https://github.com/Lightning-AI/lightning/pull/6973))
- Removed support for passing a bool value to `profiler` argument of Trainer ([#6164](https://github.com/Lightning-AI/lightning/pull/6164))
- Removed no return warning from val/test step ([#6139](https://github.com/Lightning-AI/lightning/pull/6139))
- Removed passing a `ModelCheckpoint` instance to `Trainer(checkpoint_callback)` ([#6166](https://github.com/Lightning-AI/lightning/pull/6166))
- Removed deprecated Trainer argument `enable_pl_optimizer` and `automatic_optimization` ([#6163](https://github.com/Lightning-AI/lightning/pull/6163))
- Removed deprecated metrics ([#6161](https://github.com/Lightning-AI/lightning/pull/6161))
    * from `pytorch_lightning.metrics.functional.classification` removed `to_onehot`, `to_categorical`, `get_num_classes`, `roc`, `multiclass_roc`, `average_precision`, `precision_recall_curve`, `multiclass_precision_recall_curve`
    * from `pytorch_lightning.metrics.functional.reduction` removed `reduce`, `class_reduce`
- Removed deprecated `ModelCheckpoint` arguments `prefix`, `mode="auto"` ([#6162](https://github.com/Lightning-AI/lightning/pull/6162))
- Removed `mode='auto'` from `EarlyStopping` ([#6167](https://github.com/Lightning-AI/lightning/pull/6167))
- Removed `epoch` and `step` arguments from `ModelCheckpoint.format_checkpoint_name()`, these are now included in the `metrics` argument ([#7344](https://github.com/Lightning-AI/lightning/pull/7344))
- Removed legacy references for magic keys in the `Result` object ([#6016](https://github.com/Lightning-AI/lightning/pull/6016))
- Removed deprecated `LightningModule` `hparams` setter ([#6207](https://github.com/Lightning-AI/lightning/pull/6207))
- Removed legacy code to log or include metrics in the progress bar by returning them in a dict with the `"log"/"progress_bar"` magic keys. Use `self.log` instead ([#6734](https://github.com/Lightning-AI/lightning/pull/6734))
- Removed `trainer.fit()` return value of `1`. It has no return now ([#7237](https://github.com/Lightning-AI/lightning/pull/7237))
- Removed `logger_connector` legacy code ([#6733](https://github.com/Lightning-AI/lightning/pull/6733))
- Removed unused mixin attributes ([#6487](https://github.com/Lightning-AI/lightning/pull/6487))

### Fixed

- Fixed NaN errors in progress bars when training with iterable datasets with no length defined ([#7306](https://github.com/Lightning-AI/lightning/pull/7306))
- Fixed attaching train and validation dataloaders when `reload_dataloaders_every_epoch=True` and `num_sanity_val_steps=0` ([#7207](https://github.com/Lightning-AI/lightning/pull/7207))
- Added a barrier in the accelerator `teardown` to synchronize processes before execution finishes ([#6814](https://github.com/Lightning-AI/lightning/pull/6814))
- Fixed multi-node DDP sub-process launch by using `local_rank` instead of `global_rank` for main process assertion ([#7061](https://github.com/Lightning-AI/lightning/pull/7061))
- Fixed incorrect removal of `WORLD_SIZE` environment variable in DDP training when launching with torch distributed/torchelastic ([#6942](https://github.com/Lightning-AI/lightning/pull/6942))
- Made the `Plugin.reduce` method more consistent across all Plugins to reflect a mean-reduction by default ([#6011](https://github.com/Lightning-AI/lightning/pull/6011))
- Move lightning module to correct device type when using LightningDistributedWrapper ([#6070](https://github.com/Lightning-AI/lightning/pull/6070))
- Do not print top-k verbose log with `ModelCheckpoint(monitor=None)` ([#6109](https://github.com/Lightning-AI/lightning/pull/6109))
- Fixed `ModelCheckpoint(save_top_k=0, save_last=True)` not saving the `last` checkpoint ([#6136](https://github.com/Lightning-AI/lightning/pull/6136))
- Fixed `.teardown(stage='fit')` and `.on_fit_{start,end}()` getting called during `trainer.test` ([#6386](https://github.com/Lightning-AI/lightning/pull/6386))
- Fixed LightningModule `all_gather` on cpu tensors ([#6416](https://github.com/Lightning-AI/lightning/pull/6416))
- Fixed torch distributed not available in setup hook for DDP ([#6506](https://github.com/Lightning-AI/lightning/pull/6506))
- Fixed `trainer.tuner.{lr_find,scale_batch_size}` not setting the `Trainer` state properly ([#7258](https://github.com/Lightning-AI/lightning/pull/7258))
- Fixed bug where the learning rate schedulers did not follow the optimizer frequencies ([#4868](https://github.com/Lightning-AI/lightning/pull/4868))
- Fixed pickle error checker to now check for `pickle.PickleError` to catch all pickle errors ([#6917](https://github.com/Lightning-AI/lightning/pull/6917))
- Fixed a bug where the outputs object passed to `LightningModule.training_epoch_end` was different from the object passed to the `on_train_end_epoch` hook ([#6969](https://github.com/Lightning-AI/lightning/pull/6969))
- Fixed a bug where the outputs passed to `train_batch_end` would be lists even when using a single optimizer and no truncated backprop through time steps ([#6969](https://github.com/Lightning-AI/lightning/pull/6969))
- Fixed bug for trainer error handling which would cause hang for distributed training ([#6864](https://github.com/Lightning-AI/lightning/pull/6864))
- Fixed `self.device` not returning the correct device in replicas of data-parallel ([#6414](https://github.com/Lightning-AI/lightning/pull/6414))
- Fixed `lr_find` trying beyond `num_training` steps and suggesting a too high learning rate ([#7076](https://github.com/Lightning-AI/lightning/pull/7076))
- Fixed logger creating incorrect version folder in DDP with repeated `Trainer.fit` calls ([#7077](https://github.com/Lightning-AI/lightning/pull/7077))
- Fixed metric objects passed directly to `self.log` not being reset correctly ([#7055](https://github.com/Lightning-AI/lightning/pull/7055))
- Fixed `CombinedLoader` in distributed settings for validation / testing ([#7102](https://github.com/Lightning-AI/lightning/pull/7102))
- Fixed the save_dir in `WandbLogger` when the run was initiated externally ([#7106](https://github.com/Lightning-AI/lightning/pull/7106))
- Fixed `num_sanity_val_steps` affecting reproducibility of training data shuffling ([#7014](https://github.com/Lightning-AI/lightning/pull/7014))
- Fixed resetting device after `fitting/evaluating/predicting` ([#7188](https://github.com/Lightning-AI/lightning/pull/7188))
- Fixed bug where `trainer.tuner.scale_batch_size(max_trials=0)` would not return the correct batch size result ([#7262](https://github.com/Lightning-AI/lightning/pull/7262))
- Fixed metrics not being properly logged with `precision=16` and `manual_optimization` ([#7228](https://github.com/Lightning-AI/lightning/pull/7228))
- Fixed `BaseFinetuning` properly reloading `optimizer_states` when using `resume_from_checkpoint` ([#6891](https://github.com/Lightning-AI/lightning/pull/6891))
- Fixed `parameters_to_ignore` not properly set to DDPWrapper ([#7239](https://github.com/Lightning-AI/lightning/pull/7239))
- Fixed parsing of `fast_dev_run=True` with the built-in `ArgumentParser` ([#7240](https://github.com/Lightning-AI/lightning/pull/7240))
- Fixed handling an `IterableDataset` that fails to produce a batch at the beginning of an epoch ([#7294](https://github.com/Lightning-AI/lightning/pull/7294))
- Fixed `LightningModule.save_hyperparameters()` when attempting to save an empty container ([#7268](https://github.com/Lightning-AI/lightning/pull/7268))
- Fixed `apex` not properly instantiated when running with `ddp` ([#7274](https://github.com/Lightning-AI/lightning/pull/7274))
- Fixed optimizer `state` not moved to `GPU` ([#7277](https://github.com/Lightning-AI/lightning/pull/7277))
- Fixed custom init args for `WandbLogger` ([#6989](https://github.com/Lightning-AI/lightning/pull/6989))
- Fixed a bug where an error would be raised if the train dataloader sometimes produced None for a batch ([#7342](https://github.com/Lightning-AI/lightning/pull/7342))
- Fixed examples (
    [#6600](https://github.com/Lightning-AI/lightning/pull/6600),
    [#6638](https://github.com/Lightning-AI/lightning/pull/6638),
    [#7096](https://github.com/Lightning-AI/lightning/pull/7096),
    [#7246](https://github.com/Lightning-AI/lightning/pull/7246),
    [#6357](https://github.com/Lightning-AI/lightning/pull/6357),
    [#6476](https://github.com/Lightning-AI/lightning/pull/6476),
    [#6294](https://github.com/Lightning-AI/lightning/pull/6294),
    [#6373](https://github.com/Lightning-AI/lightning/pull/6373),
    [#6088](https://github.com/Lightning-AI/lightning/pull/6088),
    [#7398](https://github.com/Lightning-AI/lightning/pull/7398)
)
- Resolved schedule step bug for PyTorch Profiler ([#6674](https://github.com/Lightning-AI/lightning/pull/6674),
    [#6681](https://github.com/Lightning-AI/lightning/pull/6681))
- Updated logic for checking TPUs availability ([#6767](https://github.com/Lightning-AI/lightning/pull/6767))
- Resolve TPU miss rendezvous ([#6781](https://github.com/Lightning-AI/lightning/pull/6781))
- Fixed auto-scaling mode when calling tune method on trainer ([#7321](https://github.com/Lightning-AI/lightning/pull/7321))
- Fixed finetuning complex models correctly unfreezes ([#6880](https://github.com/Lightning-AI/lightning/pull/6880))
- Ensure we set the eval/train flag correctly on accelerator model ([#6877](https://github.com/Lightning-AI/lightning/pull/6877))
- Set better defaults for `rank_zero_only.rank` when training is launched with SLURM and torchelastic ([#6802](https://github.com/Lightning-AI/lightning/pull/6802))
- Fixed matching the number of outputs of backward with forward for AllGatherGrad ([#6625](https://github.com/Lightning-AI/lightning/pull/6625))
- Fixed the `gradient_clip_algorithm` has no effect ([#6928](https://github.com/Lightning-AI/lightning/pull/6928))
- Fixed CUDA OOM detection and handling ([#6934](https://github.com/Lightning-AI/lightning/pull/6934))
- Fixed `unfreeze_and_add_param_group` expects `modules` rather than `module` ([#6822](https://github.com/Lightning-AI/lightning/pull/6822))
- Fixed DPP + SyncBN when move on device ([#6838](https://github.com/Lightning-AI/lightning/pull/6838))
- Fixed missing arguments in `lr_find` call ([#6784](https://github.com/Lightning-AI/lightning/pull/6784))
- Fixed `set_default_tensor_type` to `torch.DoubleTensor` with precision=64 ([#7108](https://github.com/Lightning-AI/lightning/pull/7108))
- Fixed `NeptuneLogger.log_text(step=None)` ([#7194](https://github.com/Lightning-AI/lightning/pull/7194))
- Fixed importing torchtext batch ([#6365](https://github.com/Lightning-AI/lightning/pull/6365),
    [#6323](https://github.com/Lightning-AI/lightning/pull/6323),
    [#6211](https://github.com/Lightning-AI/lightning/pull/6211))


## [1.2.9] - 2021-04-20

### Fixed

- Fixed the order to call for world ranks & the `root_device` property in `TPUSpawnPlugin` ([#7074](https://github.com/Lightning-AI/lightning/pull/7074))
- Fixed multi-gpu join for Horovod ([#6954](https://github.com/Lightning-AI/lightning/pull/6954))
- Fixed parsing for pre-release package versions ([#6999](https://github.com/Lightning-AI/lightning/pull/6999))


## [1.2.8] - 2021-04-14

### Added

- Added TPUSpawn + IterableDataset error message ([#6875](https://github.com/Lightning-AI/lightning/pull/6875))

### Fixed

- Fixed process rank not being available right away after `Trainer` instantiation ([#6941](https://github.com/Lightning-AI/lightning/pull/6941))
- Fixed `sync_dist` for tpus ([#6950](https://github.com/Lightning-AI/lightning/pull/6950))
- Fixed `AttributeError` for `require_backward_grad_sync` when running manual optimization with sharded plugin ([#6915](https://github.com/Lightning-AI/lightning/pull/6915))
- Fixed `--gpus` default for parser returned by `Trainer.add_argparse_args` ([#6898](https://github.com/Lightning-AI/lightning/pull/6898))
- Fixed TPU Spawn all gather ([#6896](https://github.com/Lightning-AI/lightning/pull/6896))
- Fixed `EarlyStopping` logic when `min_epochs` or `min_steps` requirement is not met ([#6705](https://github.com/Lightning-AI/lightning/pull/6705))
- Fixed csv extension check ([#6436](https://github.com/Lightning-AI/lightning/pull/6436))
- Fixed checkpoint issue when using Horovod distributed backend ([#6958](https://github.com/Lightning-AI/lightning/pull/6958))
- Fixed tensorboard exception raising ([#6901](https://github.com/Lightning-AI/lightning/pull/6901))
- Fixed setting the eval/train flag correctly on accelerator model ([#6983](https://github.com/Lightning-AI/lightning/pull/6983))
- Fixed DDP_SPAWN compatibility with bug_report_model.py ([#6892](https://github.com/Lightning-AI/lightning/pull/6892))
- Fixed bug where `BaseFinetuning.flatten_modules()` was duplicating leaf node parameters ([#6879](https://github.com/Lightning-AI/lightning/pull/6879))
- Set better defaults for `rank_zero_only.rank` when training is launched with SLURM and torchelastic:
    * Support SLURM and torchelastic global rank environment variables ([#5715](https://github.com/Lightning-AI/lightning/pull/5715))
    * Remove hardcoding of local rank in accelerator connector ([#6878](https://github.com/Lightning-AI/lightning/pull/6878))


## [1.2.7] - 2021-04-06

### Fixed

- Fixed resolve a bug with omegaconf and xm.save ([#6741](https://github.com/Lightning-AI/lightning/pull/6741))
- Fixed an issue with IterableDataset when __len__ is not defined ([#6828](https://github.com/Lightning-AI/lightning/pull/6828))
- Sanitize None params during pruning ([#6836](https://github.com/Lightning-AI/lightning/pull/6836))
- Enforce an epoch scheduler interval when using SWA ([#6588](https://github.com/Lightning-AI/lightning/pull/6588))
- Fixed TPU Colab hang issue, post training ([#6816](https://github.com/Lightning-AI/lightning/pull/6816))
- Fixed a bug where `TensorBoardLogger` would give a warning and not log correctly to a symbolic link `save_dir` ([#6730](https://github.com/Lightning-AI/lightning/pull/6730))
- Fixed bug where `predict` could not be used when `progress_bar_refresh_rate=0` ([#6884](https://github.com/Lightning-AI/lightning/pull/6884))


## [1.2.6] - 2021-03-30

### Changed

- Changed the behavior of `on_epoch_start` to run at the beginning of validation & test epoch ([#6498](https://github.com/Lightning-AI/lightning/pull/6498))

### Removed

- Removed legacy code to include `step` dictionary returns in `callback_metrics`. Use `self.log_dict` instead. ([#6682](https://github.com/Lightning-AI/lightning/pull/6682))

### Fixed

- Fixed `DummyLogger.log_hyperparams` raising a `TypeError` when running with `fast_dev_run=True` ([#6398](https://github.com/Lightning-AI/lightning/pull/6398))
- Fixed error on TPUs when there was no `ModelCheckpoint` ([#6654](https://github.com/Lightning-AI/lightning/pull/6654))
- Fixed `trainer.test` freeze on TPUs ([#6654](https://github.com/Lightning-AI/lightning/pull/6654))
- Fixed a bug where gradients were disabled after calling `Trainer.predict` ([#6657](https://github.com/Lightning-AI/lightning/pull/6657))
- Fixed bug where no TPUs were detected in a TPU pod env ([#6719](https://github.com/Lightning-AI/lightning/pull/6719))


## [1.2.5] - 2021-03-23

### Changed

- Update Gradient Clipping for the TPU Accelerator ([#6576](https://github.com/Lightning-AI/lightning/pull/6576))
- Refactored setup for typing friendly ([#6590](https://github.com/Lightning-AI/lightning/pull/6590))

### Fixed

- Fixed a bug where `all_gather` would not work correctly with `tpu_cores=8` ([#6587](https://github.com/Lightning-AI/lightning/pull/6587))
- Fixed comparing required versions ([#6434](https://github.com/Lightning-AI/lightning/pull/6434))
- Fixed duplicate logs appearing in console when using the python logging module ([#6275](https://github.com/Lightning-AI/lightning/pull/6275))
- Added Autocast in validation, test and predict modes for Native AMP ([#6565](https://github.com/Lightning-AI/lightning/pull/6565))


## [1.2.4] - 2021-03-16

### Changed

- Changed the default of `find_unused_parameters` back to `True` in DDP and DDP Spawn ([#6438](https://github.com/Lightning-AI/lightning/pull/6438))

### Fixed

- Expose DeepSpeed loss parameters to allow users to fix loss instability ([#6115](https://github.com/Lightning-AI/lightning/pull/6115))
- Fixed DP reduction with collection ([#6324](https://github.com/Lightning-AI/lightning/pull/6324))
- Fixed an issue where the tuner would not tune the learning rate if also tuning the batch size ([#4688](https://github.com/Lightning-AI/lightning/pull/4688))
- Fixed broadcast to use PyTorch `broadcast_object_list` and add `reduce_decision` ([#6410](https://github.com/Lightning-AI/lightning/pull/6410))
- Fixed logger creating directory structure too early in DDP ([#6380](https://github.com/Lightning-AI/lightning/pull/6380))
- Fixed DeepSpeed additional memory use on rank 0 when default device not set early enough ([#6460](https://github.com/Lightning-AI/lightning/pull/6460))
- Fixed an issue with `Tuner.scale_batch_size` not finding the batch size attribute in the datamodule ([#5968](https://github.com/Lightning-AI/lightning/pull/5968))
- Fixed an exception in the layer summary when the model contains torch.jit scripted submodules ([#6511](https://github.com/Lightning-AI/lightning/pull/6511))
- Fixed when Train loop config was run during `Trainer.predict` ([#6541](https://github.com/Lightning-AI/lightning/pull/6541))


## [1.2.3] - 2021-03-09

### Fixed

- Fixed `ModelPruning(make_pruning_permanent=True)` pruning buffers getting removed when saved during training ([#6073](https://github.com/Lightning-AI/lightning/pull/6073))
- Fixed when `_stable_1d_sort` to work when `n >= N` ([#6177](https://github.com/Lightning-AI/lightning/pull/6177))
- Fixed `AttributeError` when `logger=None` on TPU ([#6221](https://github.com/Lightning-AI/lightning/pull/6221))
- Fixed PyTorch Profiler with `emit_nvtx` ([#6260](https://github.com/Lightning-AI/lightning/pull/6260))
- Fixed `trainer.test` from `best_path` hangs after calling `trainer.fit`  ([#6272](https://github.com/Lightning-AI/lightning/pull/6272))
- Fixed `SingleTPU` calling `all_gather` ([#6296](https://github.com/Lightning-AI/lightning/pull/6296))
- Ensure we check DeepSpeed/Sharded in multi-node DDP ([#6297](https://github.com/Lightning-AI/lightning/pull/6297)
- Check `LightningOptimizer` doesn't delete optimizer hooks ([#6305](https://github.com/Lightning-AI/lightning/pull/6305)
- Resolve memory leak for evaluation ([#6326](https://github.com/Lightning-AI/lightning/pull/6326)
- Ensure that clip gradients is only called if the value is greater than 0 ([#6330](https://github.com/Lightning-AI/lightning/pull/6330)
- Fixed `Trainer` not resetting `lightning_optimizers` when calling `Trainer.fit()` multiple times ([#6372](https://github.com/Lightning-AI/lightning/pull/6372))


## [1.2.2] - 2021-03-02

### Added

- Added `checkpoint` parameter to callback's `on_save_checkpoint` hook ([#6072](https://github.com/Lightning-AI/lightning/pull/6072))

### Changed

- Changed the order of `backward`, `step`, `zero_grad` to `zero_grad`, `backward`, `step` ([#6147](https://github.com/Lightning-AI/lightning/pull/6147))
- Changed default for DeepSpeed CPU Offload to False, due to prohibitively slow speeds at smaller scale ([#6262](https://github.com/Lightning-AI/lightning/pull/6262))

### Fixed

- Fixed epoch level schedulers not being called when `val_check_interval < 1.0` ([#6075](https://github.com/Lightning-AI/lightning/pull/6075))
- Fixed multiple early stopping callbacks ([#6197](https://github.com/Lightning-AI/lightning/pull/6197))
- Fixed incorrect usage of `detach()`, `cpu()`, `to()` ([#6216](https://github.com/Lightning-AI/lightning/pull/6216))
- Fixed LBFGS optimizer support which didn't converge in automatic optimization ([#6147](https://github.com/Lightning-AI/lightning/pull/6147))
- Prevent `WandbLogger` from dropping values ([#5931](https://github.com/Lightning-AI/lightning/pull/5931))
- Fixed error thrown when using valid distributed mode in multi node ([#6297](https://github.com/Lightning-AI/lightning/pull/6297)


## [1.2.1] - 2021-02-23

### Fixed

- Fixed incorrect yield logic for the amp autocast context manager ([#6080](https://github.com/Lightning-AI/lightning/pull/6080))
- Fixed priority of plugin/accelerator when setting distributed mode ([#6089](https://github.com/Lightning-AI/lightning/pull/6089))
- Fixed error message for AMP + CPU incompatibility ([#6107](https://github.com/Lightning-AI/lightning/pull/6107))
- Disabled batch transfer in DP mode ([#6093](https://github.com/Lightning-AI/lightning/pull/6093))


## [1.2.0] - 2021-02-18

### Added

- Added `DataType`, `AverageMethod` and `MDMCAverageMethod` enum in metrics ([#5657](https://github.com/Lightning-AI/lightning/pull/5689))
- Added support for summarized model total params size in megabytes ([#5590](https://github.com/Lightning-AI/lightning/pull/5590))
- Added support for multiple train loaders ([#1959](https://github.com/Lightning-AI/lightning/pull/1959))
- Added `Accuracy` metric now generalizes to Top-k accuracy for (multi-dimensional) multi-class inputs using the `top_k` parameter ([#4838](https://github.com/Lightning-AI/lightning/pull/4838))
- Added `Accuracy` metric now enables the computation of subset accuracy for multi-label or multi-dimensional multi-class inputs with the `subset_accuracy` parameter ([#4838](https://github.com/Lightning-AI/lightning/pull/4838))
- Added `HammingDistance` metric to compute the hamming distance (loss) ([#4838](https://github.com/Lightning-AI/lightning/pull/4838))
- Added `max_fpr` parameter to `auroc` metric for computing partial auroc metric ([#3790](https://github.com/Lightning-AI/lightning/pull/3790))
- Added `StatScores` metric to compute the number of true positives, false positives, true negatives and false negatives ([#4839](https://github.com/Lightning-AI/lightning/pull/4839))
- Added `R2Score` metric ([#5241](https://github.com/Lightning-AI/lightning/pull/5241))
- Added `LambdaCallback` ([#5347](https://github.com/Lightning-AI/lightning/pull/5347))
- Added `BackboneLambdaFinetuningCallback` ([#5377](https://github.com/Lightning-AI/lightning/pull/5377))
- Accelerator `all_gather` supports collection ([#5221](https://github.com/Lightning-AI/lightning/pull/5221))
- Added `image_gradients` functional metric to compute the image gradients of a given input image. ([#5056](https://github.com/Lightning-AI/lightning/pull/5056))
- Added `MetricCollection` ([#4318](https://github.com/Lightning-AI/lightning/pull/4318))
- Added `.clone()` method to metrics ([#4318](https://github.com/Lightning-AI/lightning/pull/4318))
- Added `IoU` class interface ([#4704](https://github.com/Lightning-AI/lightning/pull/4704))
- Support to tie weights after moving model to TPU via `on_post_move_to_device` hook
- Added missing val/test hooks in `LightningModule` ([#5467](https://github.com/Lightning-AI/lightning/pull/5467))
- The `Recall` and `Precision` metrics (and their functional counterparts `recall` and `precision`) can now be generalized to Recall@K and Precision@K with the use of `top_k` parameter ([#4842](https://github.com/Lightning-AI/lightning/pull/4842))
- Added `ModelPruning` Callback ([#5618](https://github.com/Lightning-AI/lightning/pull/5618),
    [#5825](https://github.com/Lightning-AI/lightning/pull/5825),
    [#6045](https://github.com/Lightning-AI/lightning/pull/6045))
- Added `PyTorchProfiler` ([#5560](https://github.com/Lightning-AI/lightning/pull/5560))
- Added compositional metrics ([#5464](https://github.com/Lightning-AI/lightning/pull/5464))
- Added Trainer method `predict(...)` for high performance predictions ([#5579](https://github.com/Lightning-AI/lightning/pull/5579))
- Added `on_before_batch_transfer` and `on_after_batch_transfer` data hooks ([#3671](https://github.com/Lightning-AI/lightning/pull/3671))
- Added AUC/AUROC class interface ([#5479](https://github.com/Lightning-AI/lightning/pull/5479))
- Added `PredictLoop` object ([#5752](https://github.com/Lightning-AI/lightning/pull/5752))
- Added `QuantizationAwareTraining` callback ([#5706](https://github.com/Lightning-AI/lightning/pull/5706),
    [#6040](https://github.com/Lightning-AI/lightning/pull/6040))
- Added `LightningModule.configure_callbacks` to enable the definition of model-specific callbacks ([#5621](https://github.com/Lightning-AI/lightning/pull/5621))
- Added `dim` to `PSNR` metric for mean-squared-error reduction ([#5957](https://github.com/Lightning-AI/lightning/pull/5957))
- Added promxial policy optimization template to pl_examples ([#5394](https://github.com/Lightning-AI/lightning/pull/5394))
- Added `log_graph` to `CometLogger` ([#5295](https://github.com/Lightning-AI/lightning/pull/5295))
- Added possibility for nested loaders ([#5404](https://github.com/Lightning-AI/lightning/pull/5404))
- Added `sync_step` to Wandb logger ([#5351](https://github.com/Lightning-AI/lightning/pull/5351))
- Added `StochasticWeightAveraging` callback ([#5640](https://github.com/Lightning-AI/lightning/pull/5640))
- Added `LightningDataModule.from_datasets(...)` ([#5133](https://github.com/Lightning-AI/lightning/pull/5133))
- Added `PL_TORCH_DISTRIBUTED_BACKEND` env variable to select backend ([#5981](https://github.com/Lightning-AI/lightning/pull/5981))
- Added `Trainer` flag to activate Stochastic Weight Averaging (SWA) `Trainer(stochastic_weight_avg=True)` ([#6038](https://github.com/Lightning-AI/lightning/pull/6038))
- Added DeepSpeed integration ([#5954](https://github.com/Lightning-AI/lightning/pull/5954),
    [#6042](https://github.com/Lightning-AI/lightning/pull/6042))

### Changed

- Changed `stat_scores` metric now calculates stat scores over all classes and gains new parameters, in line with the new `StatScores` metric ([#4839](https://github.com/Lightning-AI/lightning/pull/4839))
- Changed `computer_vision_fine_tunning` example to use `BackboneLambdaFinetuningCallback` ([#5377](https://github.com/Lightning-AI/lightning/pull/5377))
- Changed `automatic casting` for LoggerConnector `metrics` ([#5218](https://github.com/Lightning-AI/lightning/pull/5218))
- Changed `iou` [func] to allow float input ([#4704](https://github.com/Lightning-AI/lightning/pull/4704))
- Metric `compute()` method will no longer automatically call `reset()` ([#5409](https://github.com/Lightning-AI/lightning/pull/5409))
- Set PyTorch 1.4 as min requirements, also for testing and examples `torchvision>=0.5` and `torchtext>=0.5` ([#5418](https://github.com/Lightning-AI/lightning/pull/5418))
- Changed `callbacks` argument in `Trainer` to allow `Callback` input ([#5446](https://github.com/Lightning-AI/lightning/pull/5446))
- Changed the default of `find_unused_parameters` to `False` in DDP ([#5185](https://github.com/Lightning-AI/lightning/pull/5185))
- Changed `ModelCheckpoint` version suffixes to start at 1 ([#5008](https://github.com/Lightning-AI/lightning/pull/5008))
- Progress bar metrics tensors are now converted to float ([#5692](https://github.com/Lightning-AI/lightning/pull/5692))
- Changed the default value for the `progress_bar_refresh_rate` Trainer argument in Google COLAB notebooks to 20 ([#5516](https://github.com/Lightning-AI/lightning/pull/5516))
- Extended support for purely iteration-based training ([#5726](https://github.com/Lightning-AI/lightning/pull/5726))
- Made `LightningModule.global_rank`, `LightningModule.local_rank` and `LightningModule.logger` read-only properties ([#5730](https://github.com/Lightning-AI/lightning/pull/5730))
- Forced `ModelCheckpoint` callbacks to run after all others to guarantee all states are saved to the checkpoint ([#5731](https://github.com/Lightning-AI/lightning/pull/5731))
- Refactored Accelerators and Plugins:
    * Added base classes for plugins ([#5715](https://github.com/Lightning-AI/lightning/pull/5715))
    * Added parallel plugins for DP, DDP, DDPSpawn, DDP2 and Horovod ([#5714](https://github.com/Lightning-AI/lightning/pull/5714))
    * Precision Plugins ([#5718](https://github.com/Lightning-AI/lightning/pull/5718))
    * Added new Accelerators for CPU, GPU and TPU ([#5719](https://github.com/Lightning-AI/lightning/pull/5719))
    * Added RPC and Sharded plugins ([#5732](https://github.com/Lightning-AI/lightning/pull/5732))
    * Added missing `LightningModule`-wrapper logic to new plugins and accelerator ([#5734](https://github.com/Lightning-AI/lightning/pull/5734))
    * Moved device-specific teardown logic from training loop to accelerator ([#5973](https://github.com/Lightning-AI/lightning/pull/5973))
    * Moved accelerator_connector.py to the connectors subfolder ([#6033](https://github.com/Lightning-AI/lightning/pull/6033))
    * Trainer only references accelerator ([#6039](https://github.com/Lightning-AI/lightning/pull/6039))
    * Made parallel devices optional across all plugins ([#6051](https://github.com/Lightning-AI/lightning/pull/6051))
    * Cleaning ([#5948](https://github.com/Lightning-AI/lightning/pull/5948),
        [#5949](https://github.com/Lightning-AI/lightning/pull/5949),
        [#5950](https://github.com/Lightning-AI/lightning/pull/5950))
- Enabled `self.log` in callbacks ([#5094](https://github.com/Lightning-AI/lightning/pull/5094))
- Renamed xxx_AVAILABLE as protected ([#5082](https://github.com/Lightning-AI/lightning/pull/5082))
- Unified module names in Utils ([#5199](https://github.com/Lightning-AI/lightning/pull/5199))
- Separated utils: imports & enums ([#5256](https://github.com/Lightning-AI/lightning/pull/5256)
    [#5874](https://github.com/Lightning-AI/lightning/pull/5874))
- Refactor: clean trainer device & distributed getters ([#5300](https://github.com/Lightning-AI/lightning/pull/5300))
- Simplified training phase as LightningEnum ([#5419](https://github.com/Lightning-AI/lightning/pull/5419))
- Updated metrics to use LightningEnum ([#5689](https://github.com/Lightning-AI/lightning/pull/5689))
- Changed the seq of `on_train_batch_end`, `on_batch_end` & `on_train_epoch_end`, `on_epoch_end hooks` ([#5688](https://github.com/Lightning-AI/lightning/pull/5688))
- Refactored `setup_training` and remove `test_mode` ([#5388](https://github.com/Lightning-AI/lightning/pull/5388))
- Disabled training with zero `num_training_batches` when insufficient `limit_train_batches` ([#5703](https://github.com/Lightning-AI/lightning/pull/5703))
- Refactored `EpochResultStore` ([#5522](https://github.com/Lightning-AI/lightning/pull/5522))
- Update `lr_finder` to check for attribute if not running `fast_dev_run` ([#5990](https://github.com/Lightning-AI/lightning/pull/5990))
- LightningOptimizer manual optimizer is more flexible and expose `toggle_model` ([#5771](https://github.com/Lightning-AI/lightning/pull/5771))
- `MlflowLogger` limit parameter value length to 250 char ([#5893](https://github.com/Lightning-AI/lightning/pull/5893))
- Re-introduced fix for Hydra directory sync with multiple process ([#5993](https://github.com/Lightning-AI/lightning/pull/5993))

### Deprecated

- Function `stat_scores_multiple_classes` is deprecated in favor of `stat_scores` ([#4839](https://github.com/Lightning-AI/lightning/pull/4839))
- Moved accelerators and plugins to its `legacy` pkg ([#5645](https://github.com/Lightning-AI/lightning/pull/5645))
- Deprecated `LightningDistributedDataParallel` in favor of new wrapper module `LightningDistributedModule` ([#5185](https://github.com/Lightning-AI/lightning/pull/5185))
- Deprecated `LightningDataParallel` in favor of new wrapper module `LightningParallelModule` ([#5670](https://github.com/Lightning-AI/lightning/pull/5670))
- Renamed utils modules ([#5199](https://github.com/Lightning-AI/lightning/pull/5199))
    * `argparse_utils` >> `argparse`
    * `model_utils` >> `model_helpers`
    * `warning_utils` >> `warnings`
    * `xla_device_utils` >> `xla_device`
- Deprecated using `'val_loss'` to set the `ModelCheckpoint` monitor ([#6012](https://github.com/Lightning-AI/lightning/pull/6012))
- Deprecated `.get_model()` with explicit `.lightning_module` property ([#6035](https://github.com/Lightning-AI/lightning/pull/6035))
- Deprecated Trainer attribute `accelerator_backend` in favor of `accelerator` ([#6034](https://github.com/Lightning-AI/lightning/pull/6034))

### Removed

- Removed deprecated checkpoint argument `filepath` ([#5321](https://github.com/Lightning-AI/lightning/pull/5321))
- Removed deprecated `Fbeta`, `f1_score` and `fbeta_score` metrics ([#5322](https://github.com/Lightning-AI/lightning/pull/5322))
- Removed deprecated `TrainResult` ([#5323](https://github.com/Lightning-AI/lightning/pull/5323))
- Removed deprecated `EvalResult` ([#5633](https://github.com/Lightning-AI/lightning/pull/5633))
- Removed `LoggerStages` ([#5673](https://github.com/Lightning-AI/lightning/pull/5673))

### Fixed

- Fixed distributed setting and `ddp_cpu` only with `num_processes>1` ([#5297](https://github.com/Lightning-AI/lightning/pull/5297))
- Fixed `num_workers` for Windows example ([#5375](https://github.com/Lightning-AI/lightning/pull/5375))
- Fixed loading yaml ([#5619](https://github.com/Lightning-AI/lightning/pull/5619))
- Fixed support custom DataLoader with DDP if they can be re-instantiated ([#5745](https://github.com/Lightning-AI/lightning/pull/5745))
- Fixed repeated `.fit()` calls ignore max_steps iteration bound ([#5936](https://github.com/Lightning-AI/lightning/pull/5936))
- Fixed throwing `MisconfigurationError` on unknown mode ([#5255](https://github.com/Lightning-AI/lightning/pull/5255))
- Resolve bug with Finetuning ([#5744](https://github.com/Lightning-AI/lightning/pull/5744))
- Fixed `ModelCheckpoint` race condition in file existence check ([#5155](https://github.com/Lightning-AI/lightning/pull/5155))
- Fixed some compatibility with PyTorch 1.8 ([#5864](https://github.com/Lightning-AI/lightning/pull/5864))
- Fixed forward cache ([#5895](https://github.com/Lightning-AI/lightning/pull/5895))
- Fixed recursive detach of tensors to CPU ([#6007](https://github.com/Lightning-AI/lightning/pull/6007))
- Fixed passing wrong strings for scheduler interval doesn't throw an error ([#5923](https://github.com/Lightning-AI/lightning/pull/5923))
- Fixed wrong `requires_grad` state after `return None` with multiple optimizers ([#5738](https://github.com/Lightning-AI/lightning/pull/5638))
- Fixed add `on_epoch_end` hook at the end of `validation`, `test` epoch ([#5986](https://github.com/Lightning-AI/lightning/pull/5986))
- Fixed missing `process_dataloader` call for `TPUSpawn` when in distributed mode ([#6015](https://github.com/Lightning-AI/lightning/pull/6015))
- Fixed progress bar flickering by appending 0 to floats/strings ([#6009](https://github.com/Lightning-AI/lightning/pull/6009))
- Fixed synchronization issues with TPU training ([#6027](https://github.com/Lightning-AI/lightning/pull/6027))
- Fixed `hparams.yaml` saved twice when using `TensorBoardLogger` ([#5953](https://github.com/Lightning-AI/lightning/pull/5953))
- Fixed basic examples ([#5912](https://github.com/Lightning-AI/lightning/pull/5912),
    [#5985](https://github.com/Lightning-AI/lightning/pull/5985))
- Fixed `fairscale` compatible with PT 1.8 ([#5996](https://github.com/Lightning-AI/lightning/pull/5996))
- Ensured `process_dataloader` is called when `tpu_cores > 1` to use Parallel DataLoader ([#6015](https://github.com/Lightning-AI/lightning/pull/6015))
- Attempted SLURM auto resume call when non-shell call fails ([#6002](https://github.com/Lightning-AI/lightning/pull/6002))
- Fixed wrapping optimizers upon assignment ([#6006](https://github.com/Lightning-AI/lightning/pull/6006))
- Fixed allowing hashing of metrics with lists in their state ([#5939](https://github.com/Lightning-AI/lightning/pull/5939))


## [1.1.8] - 2021-02-08

### Fixed

- Separate epoch validation from step validation ([#5208](https://github.com/Lightning-AI/lightning/pull/5208))
- Fixed `toggle_optimizers` not handling all optimizer parameters ([#5775](https://github.com/Lightning-AI/lightning/pull/5775))


## [1.1.7] - 2021-02-03

### Fixed

- Fixed `TensorBoardLogger` not closing `SummaryWriter` on `finalize` ([#5696](https://github.com/Lightning-AI/lightning/pull/5696))
- Fixed filtering of pytorch  "unsqueeze" warning when using DP ([#5622](https://github.com/Lightning-AI/lightning/pull/5622))
- Fixed `num_classes` argument in F1 metric ([#5663](https://github.com/Lightning-AI/lightning/pull/5663))
- Fixed `log_dir` property ([#5537](https://github.com/Lightning-AI/lightning/pull/5537))
- Fixed a race condition in `ModelCheckpoint` when checking if a checkpoint file exists ([#5144](https://github.com/Lightning-AI/lightning/pull/5144))
- Remove unnecessary intermediate layers in Dockerfiles ([#5697](https://github.com/Lightning-AI/lightning/pull/5697))
- Fixed auto learning rate ordering ([#5638](https://github.com/Lightning-AI/lightning/pull/5638))


## [1.1.6] - 2021-01-26

### Changed

- Increased TPU check timeout from 20s to 100s ([#5598](https://github.com/Lightning-AI/lightning/pull/5598))
- Ignored `step` param in Neptune logger's log_metric method ([#5510](https://github.com/Lightning-AI/lightning/pull/5510))
- Pass batch outputs to `on_train_batch_end` instead of `epoch_end` outputs ([#4369](https://github.com/Lightning-AI/lightning/pull/4369))

### Fixed

- Fixed `toggle_optimizer` to reset `requires_grad` state  ([#5574](https://github.com/Lightning-AI/lightning/pull/5574))
- Fixed FileNotFoundError for best checkpoint when using DDP with Hydra ([#5629](https://github.com/Lightning-AI/lightning/pull/5629))
- Fixed an error when logging a progress bar metric with a reserved name ([#5620](https://github.com/Lightning-AI/lightning/pull/5620))
- Fixed `Metric`'s `state_dict` not included when child modules ([#5614](https://github.com/Lightning-AI/lightning/pull/5614))
- Fixed Neptune logger creating multiple experiments when GPUs > 1 ([#3256](https://github.com/Lightning-AI/lightning/pull/3256))
- Fixed duplicate logs appearing in console when using the python logging module ([#5509](https://github.com/Lightning-AI/lightning/pull/5509))
- Fixed tensor printing in `trainer.test()` ([#5138](https://github.com/Lightning-AI/lightning/pull/5138))
- Fixed not using dataloader when `hparams` present ([#4559](https://github.com/Lightning-AI/lightning/pull/4559))


## [1.1.5] - 2021-01-19

### Fixed

- Fixed a visual bug in the progress bar display initialization ([#4579](https://github.com/Lightning-AI/lightning/pull/4579))
- Fixed logging `on_train_batch_end` in a callback with multiple optimizers ([#5521](https://github.com/Lightning-AI/lightning/pull/5521))
- Fixed `reinit_scheduler_properties` with correct optimizer ([#5519](https://github.com/Lightning-AI/lightning/pull/5519))
- Fixed `val_check_interval` with `fast_dev_run` ([#5540](https://github.com/Lightning-AI/lightning/pull/5540))


## [1.1.4] - 2021-01-12

### Added

- Add automatic optimization property setter to lightning module ([#5169](https://github.com/Lightning-AI/lightning/pull/5169))

### Changed

- Changed deprecated `enable_pl_optimizer=True` ([#5244](https://github.com/Lightning-AI/lightning/pull/5244))

### Fixed

- Fixed `transfer_batch_to_device` for DDP with `len(devices_ids) == 1` ([#5195](https://github.com/Lightning-AI/lightning/pull/5195))
- Logging only on `not should_accumulate()` during training ([#5417](https://github.com/Lightning-AI/lightning/pull/5417))
- Resolve interpolation bug with Hydra ([#5406](https://github.com/Lightning-AI/lightning/pull/5406))
- Check environ before selecting a seed to prevent warning message ([#4743](https://github.com/Lightning-AI/lightning/pull/4743))
- Fixed signature mismatch in `model_to_device` of `DDPCPUHPCAccelerator` ([#5505](https://github.com/Lightning-AI/lightning/pull/5505))

## [1.1.3] - 2021-01-05

### Added

- Added a check for optimizer attached to `lr_scheduler` ([#5338](https://github.com/Lightning-AI/lightning/pull/5338))
- Added support for passing non-existing filepaths to `resume_from_checkpoint` ([#4402](https://github.com/Lightning-AI/lightning/pull/4402))

### Changed

- Skip restore from `resume_from_checkpoint` while `testing` ([#5161](https://github.com/Lightning-AI/lightning/pull/5161))
- Allowed `log_momentum` for adaptive optimizers in `LearningRateMonitor` ([#5333](https://github.com/Lightning-AI/lightning/pull/5333))
- Disabled checkpointing, earlystopping and logging with `fast_dev_run` ([#5277](https://github.com/Lightning-AI/lightning/pull/5277))
- Distributed group defaults to `WORLD` if `None` ([#5125](https://github.com/Lightning-AI/lightning/pull/5125))

### Fixed

- Fixed `trainer.test` returning non-test metrics ([#5214](https://github.com/Lightning-AI/lightning/pull/5214))
- Fixed metric state reset ([#5273](https://github.com/Lightning-AI/lightning/pull/5273))
- Fixed `--num-nodes` on `DDPSequentialPlugin` ([#5327](https://github.com/Lightning-AI/lightning/pull/5327))
- Fixed invalid value for `weights_summary` ([#5296](https://github.com/Lightning-AI/lightning/pull/5296))
- Fixed `Trainer.test` not using the latest `best_model_path` ([#5161](https://github.com/Lightning-AI/lightning/pull/5161))
- Fixed existence check for hparams not using underlying filesystem ([#5250](https://github.com/Lightning-AI/lightning/pull/5250))
- Fixed `LightningOptimizer` AMP bug ([#5191](https://github.com/Lightning-AI/lightning/pull/5191))
- Fixed casted key to string in `_flatten_dict` ([#5354](https://github.com/Lightning-AI/lightning/pull/5354))


## [1.1.2] - 2020-12-23

### Added

- Support number for logging with `sync_dist=True` ([#5080](https://github.com/Lightning-AI/lightning/pull/5080))
- Added offset logging step when resuming for Wandb logger ([#5050](https://github.com/Lightning-AI/lightning/pull/5050))

### Removed

- `enable_pl_optimizer=False` by default to temporarily fix AMP issues ([#5163](https://github.com/Lightning-AI/lightning/pull/5163))

### Fixed

- Metric reduction with Logging ([#5150](https://github.com/Lightning-AI/lightning/pull/5150))
- Remove nan loss in manual optimization ([#5121](https://github.com/Lightning-AI/lightning/pull/5121))
- Un-balanced logging properly supported ([#5119](https://github.com/Lightning-AI/lightning/pull/5119))
- Fix hanging in DDP HPC accelerators ([#5157](https://github.com/Lightning-AI/lightning/pull/5157))
- Fix reset `TensorRunningAccum` ([#5106](https://github.com/Lightning-AI/lightning/pull/5106))
- Updated `DALIClassificationLoader` to not use deprecated arguments ([#4925](https://github.com/Lightning-AI/lightning/pull/4925))
- Corrected call to `torch.no_grad` ([#5124](https://github.com/Lightning-AI/lightning/pull/5124))


## [1.1.1] - 2020-12-15

### Added

- Add a notebook example to reach a quick baseline of ~94% accuracy on CIFAR10 using Resnet in Lightning ([#4818](https://github.com/Lightning-AI/lightning/pull/4818))

### Changed

- Simplify accelerator steps ([#5015](https://github.com/Lightning-AI/lightning/pull/5015))
- Refactor load in checkpoint connector ([#4593](https://github.com/Lightning-AI/lightning/pull/4593))
- Fixed the saved filename in `ModelCheckpoint` when it already exists ([#4861](https://github.com/Lightning-AI/lightning/pull/4861))

### Removed

- Drop duplicate metrics ([#5014](https://github.com/Lightning-AI/lightning/pull/5014))
- Remove beta arg from F1 class and functional ([#5076](https://github.com/Lightning-AI/lightning/pull/5076))

### Fixed

- Fixed trainer by default `None` in `DDPAccelerator` ([#4915](https://github.com/Lightning-AI/lightning/pull/4915))
- Fixed `LightningOptimizer` to expose optimizer attributes ([#5095](https://github.com/Lightning-AI/lightning/pull/5095))
- Do not warn when the `name` key is used in the `lr_scheduler` dict ([#5057](https://github.com/Lightning-AI/lightning/pull/5057))
- Check if optimizer supports closure ([#4981](https://github.com/Lightning-AI/lightning/pull/4981))
- Add deprecated metric utility functions back to functional (
    [#5067](https://github.com/Lightning-AI/lightning/pull/5067),
    [#5068](https://github.com/Lightning-AI/lightning/pull/5068))
- Allow any input in `to_onnx` and `to_torchscript` ([#4378](https://github.com/Lightning-AI/lightning/pull/4378))
- Fixed `DDPHPCAccelerator` hangs in DDP construction by calling `init_device` ([#5157](https://github.com/Lightning-AI/lightning/pull/5157))


## [1.1.0] - 2020-12-09

### Added

- Added "monitor" key to saved `ModelCheckpoints` ([#4383](https://github.com/Lightning-AI/lightning/pull/4383))
- Added `ConfusionMatrix` class interface ([#4348](https://github.com/Lightning-AI/lightning/pull/4348))
- Added multiclass AUROC metric ([#4236](https://github.com/Lightning-AI/lightning/pull/4236))
- Added global step indexing to the checkpoint name for a better sub-epoch checkpointing experience ([#3807](https://github.com/Lightning-AI/lightning/pull/3807))
- Added optimizer hooks in callbacks ([#4379](https://github.com/Lightning-AI/lightning/pull/4379))
- Added option to log momentum ([#4384](https://github.com/Lightning-AI/lightning/pull/4384))
- Added `current_score` to `ModelCheckpoint.on_save_checkpoint` ([#4721](https://github.com/Lightning-AI/lightning/pull/4721))
- Added logging using `self.log` in train and evaluation for epoch end hooks (
    [#4552](https://github.com/Lightning-AI/lightning/pull/4552),
    [#4495](https://github.com/Lightning-AI/lightning/pull/4495),
    [#4439](https://github.com/Lightning-AI/lightning/pull/4439),
    [#4684](https://github.com/Lightning-AI/lightning/pull/4684),
    [#4913](https://github.com/Lightning-AI/lightning/pull/4913))
- Added ability for DDP plugin to modify optimizer state saving ([#4675](https://github.com/Lightning-AI/lightning/pull/4675))
- Added `prefix` argument in loggers ([#4557](https://github.com/Lightning-AI/lightning/pull/4557))
- Added printing of total num of params, trainable and non-trainable params in ModelSummary ([#4521](https://github.com/Lightning-AI/lightning/pull/4521))
- Added `PrecisionRecallCurve, ROC, AveragePrecision` class metric ([#4549](https://github.com/Lightning-AI/lightning/pull/4549))
- Added custom `Apex` and `NativeAMP` as `Precision plugins` ([#4355](https://github.com/Lightning-AI/lightning/pull/4355))
- Added `DALI MNIST` example ([#3721](https://github.com/Lightning-AI/lightning/pull/3721))
- Added `sharded plugin` for DDP for multi-gpu training memory optimizations (
    [#4639](https://github.com/Lightning-AI/lightning/pull/4639),
    [#4686](https://github.com/Lightning-AI/lightning/pull/4686),
    [#4737](https://github.com/Lightning-AI/lightning/pull/4737),
    [#4773](https://github.com/Lightning-AI/lightning/pull/4773))
- Added `experiment_id` to the NeptuneLogger ([#3462](https://github.com/Lightning-AI/lightning/pull/3462))
- Added `PyTorch Geometric` integration example with Lightning ([#4568](https://github.com/Lightning-AI/lightning/pull/4568))
- Added `all_gather` method to `LightningModule` which allows gradient based tensor synchronizations for use-cases such as negative sampling. ([#5012](https://github.com/Lightning-AI/lightning/pull/5012))
- Enabled `self.log` in most functions ([#4969](https://github.com/Lightning-AI/lightning/pull/4969))
- Added changeable extension variable for `ModelCheckpoint` ([#4977](https://github.com/Lightning-AI/lightning/pull/4977))


### Changed

- Tuner algorithms will be skipped if `fast_dev_run=True` ([#3903](https://github.com/Lightning-AI/lightning/pull/3903))
- `WandbLogger` does not force wandb `reinit` arg to True anymore and creates a run only when needed ([#4648](https://github.com/Lightning-AI/lightning/pull/4648))
- Changed `automatic_optimization` to be a model attribute ([#4602](https://github.com/Lightning-AI/lightning/pull/4602))
- Changed `Simple Profiler` report to order by percentage time spent + num calls ([#4880](https://github.com/Lightning-AI/lightning/pull/4880))
- Simplify optimization Logic ([#4984](https://github.com/Lightning-AI/lightning/pull/4984))
- Classification metrics overhaul ([#4837](https://github.com/Lightning-AI/lightning/pull/4837))
- Updated `fast_dev_run` to accept integer representing num_batches ([#4629](https://github.com/Lightning-AI/lightning/pull/4629))
- Refactored optimizer ([#4658](https://github.com/Lightning-AI/lightning/pull/4658))


### Deprecated

- Deprecated `prefix` argument in `ModelCheckpoint` ([#4765](https://github.com/Lightning-AI/lightning/pull/4765))
- Deprecated the old way of assigning hyper-parameters through `self.hparams = ...` ([#4813](https://github.com/Lightning-AI/lightning/pull/4813))
- Deprecated `mode='auto'` from `ModelCheckpoint` and `EarlyStopping` ([#4695](https://github.com/Lightning-AI/lightning/pull/4695))

### Removed

- Removed `reorder` parameter of the `auc` metric ([#5004](https://github.com/Lightning-AI/lightning/pull/5004))
- Removed `multiclass_roc` and `multiclass_precision_recall_curve`, use `roc` and `precision_recall_curve` instead ([#4549](https://github.com/Lightning-AI/lightning/pull/4549))

### Fixed

- Added feature to move tensors to CPU before saving ([#4309](https://github.com/Lightning-AI/lightning/pull/4309))
- Fixed `LoggerConnector` to have logged metrics on root device in DP ([#4138](https://github.com/Lightning-AI/lightning/pull/4138))
- Auto convert tensors to contiguous format when `gather_all` ([#4907](https://github.com/Lightning-AI/lightning/pull/4907))
- Fixed `PYTHONPATH` for ddp test model ([#4528](https://github.com/Lightning-AI/lightning/pull/4528))
- Fixed allowing logger to support indexing ([#4595](https://github.com/Lightning-AI/lightning/pull/4595))
- Fixed DDP and manual_optimization ([#4976](https://github.com/Lightning-AI/lightning/pull/4976))


## [1.0.8] - 2020-11-24

### Added

- Added casting to python types for numpy scalars when logging `hparams` ([#4647](https://github.com/Lightning-AI/lightning/pull/4647))
- Added warning when progress bar refresh rate is less than 20 on Google Colab to prevent crashing ([#4654](https://github.com/Lightning-AI/lightning/pull/4654))
- Added `F1` class metric ([#4656](https://github.com/Lightning-AI/lightning/pull/4656))

### Changed

- Consistently use `step=trainer.global_step` in `LearningRateMonitor` independently of `logging_interval` ([#4376](https://github.com/Lightning-AI/lightning/pull/4376))
- Metric states are no longer as default added to `state_dict` ([#4685](https://github.com/Lightning-AI/lightning/pull/4685))
- Renamed class metric `Fbeta` >> `FBeta` ([#4656](https://github.com/Lightning-AI/lightning/pull/4656))
- Model summary: add 1 decimal place ([#4745](https://github.com/Lightning-AI/lightning/pull/4745))
- Do not override `PYTHONWARNINGS` ([#4700](https://github.com/Lightning-AI/lightning/pull/4700))
- Changed `init_ddp_connection` moved from `DDP` to `DDPPlugin` ([#4407](https://github.com/Lightning-AI/lightning/pull/4407))


### Fixed

- Fixed checkpoint `hparams` dict casting when `omegaconf` is available ([#4770](https://github.com/Lightning-AI/lightning/pull/4770))
- Fixed incomplete progress bars when total batches not divisible by refresh rate ([#4577](https://github.com/Lightning-AI/lightning/pull/4577))
- Updated SSIM metric ([#4566](https://github.com/Lightning-AI/lightning/pull/4566))
- Fixed batch_arg_name - add `batch_arg_name` to all calls to `_adjust_batch_size`bug ([#4812](https://github.com/Lightning-AI/lightning/pull/4812))
- Fixed `torchtext` data to GPU ([#4785](https://github.com/Lightning-AI/lightning/pull/4785))
- Fixed a crash bug in MLFlow logger ([#4716](https://github.com/Lightning-AI/lightning/pull/4716))

## [1.0.7] - 2020-11-17

### Added

- Added lambda closure to `manual_optimizer_step` ([#4618](https://github.com/Lightning-AI/lightning/pull/4618))

### Changed

- Change Metrics `persistent` default mode to `False` ([#4685](https://github.com/Lightning-AI/lightning/pull/4685))
- LoggerConnector log_metrics will use `total_batch_idx` instead of `global_step` when logging on `training step` ([#4738](https://github.com/Lightning-AI/lightning/pull/4738))


### Fixed

- Prevent crash if `sync_dist=True` on CPU ([#4626](https://github.com/Lightning-AI/lightning/pull/4626))
- Fixed average pbar Metrics ([#4534](https://github.com/Lightning-AI/lightning/pull/4534))
- Fixed `setup` callback hook to correctly pass the LightningModule through ([#4608](https://github.com/Lightning-AI/lightning/pull/4608))
- Allowing decorate model init with saving `hparams` inside ([#4662](https://github.com/Lightning-AI/lightning/pull/4662))
- Fixed `split_idx` set by `LoggerConnector` in `on_trainer_init` to `Trainer`  ([#4697](https://github.com/Lightning-AI/lightning/pull/4697))


## [1.0.6] - 2020-11-11

### Added

- Added metrics aggregation in Horovod and fixed early stopping ([#3775](https://github.com/Lightning-AI/lightning/pull/3775))
- Added `manual_optimizer_step` which work with `AMP Native` and `accumulated_grad_batches` ([#4485](https://github.com/Lightning-AI/lightning/pull/4485))
- Added `persistent(mode)` method to metrics, to enable and disable metric states being added to `state_dict` ([#4482](https://github.com/Lightning-AI/lightning/pull/4482))
- Added congratulations at the end of our notebooks ([#4555](https://github.com/Lightning-AI/lightning/pull/4555))
- Added parameters `move_metrics_to_cpu` in Trainer to disable gpu leak ([#4592](https://github.com/Lightning-AI/lightning/pull/4592))


### Changed

- Changed `fsspec` to tuner ([#4458](https://github.com/Lightning-AI/lightning/pull/4458))
- Unify SLURM/TorchElastic under backend plugin ([#4578](https://github.com/Lightning-AI/lightning/pull/4578),
        [#4580](https://github.com/Lightning-AI/lightning/pull/4580),
        [#4581](https://github.com/Lightning-AI/lightning/pull/4581),
        [#4582](https://github.com/Lightning-AI/lightning/pull/4582),
        [#4583](https://github.com/Lightning-AI/lightning/pull/4583))

### Fixed

- Fixed feature-lack in `hpc_load` ([#4526](https://github.com/Lightning-AI/lightning/pull/4526))
- Fixed metrics states being overridden in DDP mode ([#4482](https://github.com/Lightning-AI/lightning/pull/4482))
- Fixed `lightning_getattr`, `lightning_hasattr` not finding the correct attributes in datamodule ([#4347](https://github.com/Lightning-AI/lightning/pull/4347))
- Fixed automatic optimization AMP by `manual_optimization_step` ([#4485](https://github.com/Lightning-AI/lightning/pull/4485))
- Replace `MisconfigurationException` with warning in `ModelCheckpoint` Callback ([#4560](https://github.com/Lightning-AI/lightning/pull/4560))
- Fixed logged keys in mlflow logger ([#4412](https://github.com/Lightning-AI/lightning/pull/4412))
- Fixed `is_picklable` by catching `AttributeError` ([#4508](https://github.com/Lightning-AI/lightning/pull/4508))
- Fixed multi test dataloaders dict `AttributeError` error ([#4480](https://github.com/Lightning-AI/lightning/pull/4480))
- Fixed show progress bar only for `progress_rank 0` on `DDP_SLURM` ([#4437](https://github.com/Lightning-AI/lightning/pull/4437))

## [1.0.5] - 2020-11-03

### Added

- Added PyTorch 1.7 Stable support ([#3821](https://github.com/Lightning-AI/lightning/pull/3821))
- Added timeout for `tpu_device_exists` to ensure process does not hang indefinitely ([#4340](https://github.com/Lightning-AI/lightning/pull/4340))

### Changed

- W&B log in sync with `Trainer` step ([#4405](https://github.com/Lightning-AI/lightning/pull/4405))
- Hook `on_after_backward` is called only when `optimizer_step` is being called ([#4439](https://github.com/Lightning-AI/lightning/pull/4439))
- Moved `track_and_norm_grad` into `training loop` and called only when `optimizer_step` is being called ([#4439](https://github.com/Lightning-AI/lightning/pull/4439))
- Changed type checker with explicit cast of `ref_model` object ([#4457](https://github.com/Lightning-AI/lightning/pull/4457))
- Changed `distributed_backend` -> `accelerator` ([#4429](https://github.com/Lightning-AI/lightning/pull/4429))

### Deprecated

- Deprecated passing `ModelCheckpoint` instance to `checkpoint_callback` Trainer argument ([#4336](https://github.com/Lightning-AI/lightning/pull/4336))

### Fixed

- Disable saving checkpoints if not trained ([#4372](https://github.com/Lightning-AI/lightning/pull/4372))
- Fixed error using `auto_select_gpus=True` with `gpus=-1` ([#4209](https://github.com/Lightning-AI/lightning/pull/4209))
- Disabled training when `limit_train_batches=0` ([#4371](https://github.com/Lightning-AI/lightning/pull/4371))
- Fixed that metrics do not store computational graph for all seen data ([#4313](https://github.com/Lightning-AI/lightning/pull/4313))
- Fixed AMP unscale for `on_after_backward` ([#4439](https://github.com/Lightning-AI/lightning/pull/4439))
- Fixed TorchScript export when module includes Metrics ([#4428](https://github.com/Lightning-AI/lightning/pull/4428))
- Fixed TorchScript trace method's data to device and docstring ([#4360](https://github.com/Lightning-AI/lightning/pull/4360))
- Fixed CSV logger warning ([#4419](https://github.com/Lightning-AI/lightning/pull/4419))
- Fixed skip DDP parameter sync ([#4301](https://github.com/Lightning-AI/lightning/pull/4301))
- Fixed `WandbLogger` _sanitize_callable function ([#4422](https://github.com/Lightning-AI/lightning/pull/4422))
- Fixed `AMP Native` `_unscale` gradient ([#4441](https://github.com/Lightning-AI/lightning/pull/4441))


## [1.0.4] - 2020-10-27

### Added

- Added `dirpath` and `filename` parameter in `ModelCheckpoint` ([#4213](https://github.com/Lightning-AI/lightning/pull/4213))
- Added plugins docs and DDPPlugin to customize ddp across all accelerators ([#4258](https://github.com/Lightning-AI/lightning/pull/4285))
- Added `strict` option to the scheduler dictionary ([#3586](https://github.com/Lightning-AI/lightning/pull/3586))
- Added `fsspec` support for profilers ([#4162](https://github.com/Lightning-AI/lightning/pull/4162))
- Added autogenerated helptext to `Trainer.add_argparse_args` ([#4344](https://github.com/Lightning-AI/lightning/pull/4344))
- Added support for string values in `Trainer`'s `profiler` parameter ([#3656](https://github.com/Lightning-AI/lightning/pull/3656))
- Added `optimizer_closure` to `optimizer.step` when supported ([#4190](https://github.com/Lightning-AI/lightning/pull/4190))
- Added unification of regression metrics ([#4166](https://github.com/Lightning-AI/lightning/pull/4166))
- Added checkpoint load from Bytes ([#4314](https://github.com/Lightning-AI/lightning/pull/4314))

### Changed

- Improved error messages for invalid `configure_optimizers` returns ([#3587](https://github.com/Lightning-AI/lightning/pull/3587))
- Allow changing the logged step value in `validation_step` ([#4130](https://github.com/Lightning-AI/lightning/pull/4130))
- Allow setting `replace_sampler_ddp=True` with a distributed sampler already added ([#4273](https://github.com/Lightning-AI/lightning/pull/4273))
- Fixed sanitized parameters for `WandbLogger.log_hyperparams` ([#4320](https://github.com/Lightning-AI/lightning/pull/4320))

### Deprecated

- Deprecated `filepath` in `ModelCheckpoint` ([#4213](https://github.com/Lightning-AI/lightning/pull/4213))
- Deprecated `reorder` parameter of the `auc` metric ([#4237](https://github.com/Lightning-AI/lightning/pull/4237))
- Deprecated bool values in `Trainer`'s `profiler` parameter ([#3656](https://github.com/Lightning-AI/lightning/pull/3656))

### Fixed

- Fixed setting device ids in DDP ([#4297](https://github.com/Lightning-AI/lightning/pull/4297))
- Fixed synchronization of best model path in `ddp_accelerator` ([#4323](https://github.com/Lightning-AI/lightning/pull/4323))
- Fixed `WandbLogger` not uploading checkpoint artifacts at the end of training ([#4341](https://github.com/Lightning-AI/lightning/pull/4341))
- Fixed `FBeta` computation ([#4183](https://github.com/Lightning-AI/lightning/pull/4183))
- Fixed `accumulation across batches` has completed `before breaking training loop` ([#4278](https://github.com/Lightning-AI/lightning/pull/4278))
- Fixed `ModelCheckpoint` don't increase current_epoch and global_step when not training ([#4291](https://github.com/Lightning-AI/lightning/pull/4291))
- Fixed `COMET_EXPERIMENT_KEY` environment variable usage in comet logger ([#4230](https://github.com/Lightning-AI/lightning/pull/4230))

## [1.0.3] - 2020-10-20

### Added

- Added persistent flag to `Metric.add_state` ([#4195](https://github.com/Lightning-AI/lightning/pull/4195))

### Changed

- Used `checkpoint_connector.hpc_save` in SLURM ([#4217](https://github.com/Lightning-AI/lightning/pull/4217))
- Moved base req. to root ([#4219](https://github.com/Lightning-AI/lightning/pull/4219))

### Fixed

- Fixed `hparams` assign in init ([#4189](https://github.com/Lightning-AI/lightning/pull/4189))
- Fixed overwrite check for model hooks ([#4010](https://github.com/Lightning-AI/lightning/pull/4010))


## [1.0.2] - 2020-10-15

### Added

- Added trace functionality to the function `to_torchscript` ([#4142](https://github.com/Lightning-AI/lightning/pull/4142))

### Changed

- Called `on_load_checkpoint` before loading `state_dict` ([#4057](https://github.com/Lightning-AI/lightning/pull/4057))

### Removed

- Removed duplicate metric vs step log for train loop ([#4173](https://github.com/Lightning-AI/lightning/pull/4173))

### Fixed

- Fixed the `self.log` problem in `validation_step()` ([#4169](https://github.com/Lightning-AI/lightning/pull/4169))
- Fixed `hparams` saving - save the state when `save_hyperparameters()` is called [in `__init__`] ([#4163](https://github.com/Lightning-AI/lightning/pull/4163))
- Fixed runtime failure while exporting `hparams` to yaml ([#4158](https://github.com/Lightning-AI/lightning/pull/4158))


## [1.0.1] - 2020-10-14

### Added

- Added getstate/setstate method for torch.save serialization ([#4127](https://github.com/Lightning-AI/lightning/pull/4127))


## [1.0.0] - 2020-10-13

### Added

- Added Explained Variance Metric + metric fix ([#4013](https://github.com/Lightning-AI/lightning/pull/4013))
- Added Metric <-> Lightning Module integration tests ([#4008](https://github.com/Lightning-AI/lightning/pull/4008))
- Added parsing OS env vars in `Trainer` ([#4022](https://github.com/Lightning-AI/lightning/pull/4022))
- Added classification metrics ([#4043](https://github.com/Lightning-AI/lightning/pull/4043))
- Updated explained variance metric ([#4024](https://github.com/Lightning-AI/lightning/pull/4024))
- Enabled plugins ([#4041](https://github.com/Lightning-AI/lightning/pull/4041))
- Enabled custom clusters ([#4048](https://github.com/Lightning-AI/lightning/pull/4048))
- Enabled passing in custom accelerators ([#4050](https://github.com/Lightning-AI/lightning/pull/4050))
- Added `LightningModule.toggle_optimizer` ([#4058](https://github.com/Lightning-AI/lightning/pull/4058))
- Added `LightningModule.manual_backward` ([#4063](https://github.com/Lightning-AI/lightning/pull/4063))
- Added `output` argument to `*_batch_end` hooks ([#3965](https://github.com/Lightning-AI/lightning/pull/3965),
    [#3966](https://github.com/Lightning-AI/lightning/pull/3966))
- Added `output` argument to `*_epoch_end` hooks ([#3967](https://github.com/Lightning-AI/lightning/pull/3967))

### Changed

- Integrated metrics API with self.log ([#3961](https://github.com/Lightning-AI/lightning/pull/3961))
- Decoupled Apex ([#4052](https://github.com/Lightning-AI/lightning/pull/4052),
        [#4054](https://github.com/Lightning-AI/lightning/pull/4054),
        [#4055](https://github.com/Lightning-AI/lightning/pull/4055),
        [#4056](https://github.com/Lightning-AI/lightning/pull/4056),
        [#4058](https://github.com/Lightning-AI/lightning/pull/4058),
        [#4060](https://github.com/Lightning-AI/lightning/pull/4060),
        [#4061](https://github.com/Lightning-AI/lightning/pull/4061),
        [#4062](https://github.com/Lightning-AI/lightning/pull/4062),
        [#4063](https://github.com/Lightning-AI/lightning/pull/4063),
        [#4064](https://github.com/Lightning-AI/lightning/pull/4064),
        [#4065](https://github.com/Lightning-AI/lightning/pull/4065))
- Renamed all backends to `Accelerator` ([#4066](https://github.com/Lightning-AI/lightning/pull/4066))
- Enabled manual returns ([#4089](https://github.com/Lightning-AI/lightning/pull/4089))

### Removed

- Removed support for EvalResult and TrainResult ([#3968](https://github.com/Lightning-AI/lightning/pull/3968))
- Removed deprecated trainer flags: `overfit_pct`, `log_save_interval`, `row_log_interval` ([#3969](https://github.com/Lightning-AI/lightning/pull/3969))
- Removed deprecated early_stop_callback ([#3982](https://github.com/Lightning-AI/lightning/pull/3982))
- Removed deprecated model hooks ([#3980](https://github.com/Lightning-AI/lightning/pull/3980))
- Removed deprecated callbacks ([#3979](https://github.com/Lightning-AI/lightning/pull/3979))
- Removed `trainer` argument in `LightningModule.backward` [#4056](https://github.com/Lightning-AI/lightning/pull/4056))

### Fixed

- Fixed `current_epoch` property update to reflect true epoch number inside `LightningDataModule`, when `reload_dataloaders_every_epoch=True`. ([#3974](https://github.com/Lightning-AI/lightning/pull/3974))
- Fixed to print scaler value in progress bar ([#4053](https://github.com/Lightning-AI/lightning/pull/4053))
- Fixed mismatch between docstring and code regarding when `on_load_checkpoint` hook is called ([#3996](https://github.com/Lightning-AI/lightning/pull/3996))


## [0.10.0] - 2020-10-07

### Added

- Added new Metrics API. ([#3868](https://github.com/Lightning-AI/lightning/pull/3868), [#3921](https://github.com/Lightning-AI/lightning/pull/3921))
- Enable PyTorch 1.7 compatibility ([#3541](https://github.com/Lightning-AI/lightning/pull/3541))
- Added `LightningModule.to_torchscript` to support exporting as `ScriptModule` ([#3258](https://github.com/Lightning-AI/lightning/pull/3258))
- Added warning when dropping unpicklable `hparams` ([#2874](https://github.com/Lightning-AI/lightning/pull/2874))
- Added EMB similarity ([#3349](https://github.com/Lightning-AI/lightning/pull/3349))
- Added `ModelCheckpoint.to_yaml` method ([#3048](https://github.com/Lightning-AI/lightning/pull/3048))
- Allow `ModelCheckpoint` monitor to be `None`, meaning it will always save ([#3630](https://github.com/Lightning-AI/lightning/pull/3630))
- Disabled optimizers setup during testing ([#3059](https://github.com/Lightning-AI/lightning/pull/3059))
- Added support for datamodules to save and load checkpoints when training ([#3563](https://github.com/Lightning-AI/lightning/pull/3563))
- Added support for datamodule in learning rate finder ([#3425](https://github.com/Lightning-AI/lightning/pull/3425))
- Added gradient clip test for native AMP ([#3754](https://github.com/Lightning-AI/lightning/pull/3754))
- Added dist lib to enable syncing anything across devices ([#3762](https://github.com/Lightning-AI/lightning/pull/3762))
- Added `broadcast` to `TPUBackend` ([#3814](https://github.com/Lightning-AI/lightning/pull/3814))
- Added `XLADeviceUtils` class to check XLA device type ([#3274](https://github.com/Lightning-AI/lightning/pull/3274))

### Changed

- Refactored accelerator backends:
   * moved TPU `xxx_step` to backend ([#3118](https://github.com/Lightning-AI/lightning/pull/3118))
   * refactored DDP backend `forward` ([#3119](https://github.com/Lightning-AI/lightning/pull/3119))
   * refactored GPU backend `__step` ([#3120](https://github.com/Lightning-AI/lightning/pull/3120))
   * refactored Horovod backend ([#3121](https://github.com/Lightning-AI/lightning/pull/3121),
        [#3122](https://github.com/Lightning-AI/lightning/pull/3122))
   * remove obscure forward call in eval + CPU backend `___step` ([#3123](https://github.com/Lightning-AI/lightning/pull/3123))
   * reduced all simplified forward ([#3126](https://github.com/Lightning-AI/lightning/pull/3126))
   * added hook base method ([#3127](https://github.com/Lightning-AI/lightning/pull/3127))
   * refactor eval loop to use hooks - use `test_mode` for if so we can split later ([#3129](https://github.com/Lightning-AI/lightning/pull/3129))
   * moved `___step_end` hooks ([#3130](https://github.com/Lightning-AI/lightning/pull/3130))
   * training forward refactor ([#3134](https://github.com/Lightning-AI/lightning/pull/3134))
   * training AMP scaling refactor ([#3135](https://github.com/Lightning-AI/lightning/pull/3135))
   * eval step scaling factor ([#3136](https://github.com/Lightning-AI/lightning/pull/3136))
   * add eval loop object to streamline eval loop ([#3138](https://github.com/Lightning-AI/lightning/pull/3138))
   * refactored dataloader process hook ([#3139](https://github.com/Lightning-AI/lightning/pull/3139))
   * refactored inner eval loop ([#3141](https://github.com/Lightning-AI/lightning/pull/3141))
   * final inner eval loop hooks ([#3154](https://github.com/Lightning-AI/lightning/pull/3154))
   * clean up hooks in `run_evaluation` ([#3156](https://github.com/Lightning-AI/lightning/pull/3156))
   * clean up data reset ([#3161](https://github.com/Lightning-AI/lightning/pull/3161))
   * expand eval loop out ([#3165](https://github.com/Lightning-AI/lightning/pull/3165))
   * moved hooks around in eval loop ([#3195](https://github.com/Lightning-AI/lightning/pull/3195))
   * remove `_evaluate` fx ([#3197](https://github.com/Lightning-AI/lightning/pull/3197))
   * `Trainer.fit` hook clean up ([#3198](https://github.com/Lightning-AI/lightning/pull/3198))
   * DDPs train hooks ([#3203](https://github.com/Lightning-AI/lightning/pull/3203))
   * refactor DDP backend ([#3204](https://github.com/Lightning-AI/lightning/pull/3204),
        [#3207](https://github.com/Lightning-AI/lightning/pull/3207),
        [#3208](https://github.com/Lightning-AI/lightning/pull/3208),
        [#3209](https://github.com/Lightning-AI/lightning/pull/3209),
        [#3210](https://github.com/Lightning-AI/lightning/pull/3210))
   * reduced accelerator selection ([#3211](https://github.com/Lightning-AI/lightning/pull/3211))
   * group prepare data hook ([#3212](https://github.com/Lightning-AI/lightning/pull/3212))
   * added data connector ([#3285](https://github.com/Lightning-AI/lightning/pull/3285))
   * modular is_overridden ([#3290](https://github.com/Lightning-AI/lightning/pull/3290))
   * adding `Trainer.tune()` ([#3293](https://github.com/Lightning-AI/lightning/pull/3293))
   * move `run_pretrain_routine` -> `setup_training` ([#3294](https://github.com/Lightning-AI/lightning/pull/3294))
   * move train outside of setup training ([#3297](https://github.com/Lightning-AI/lightning/pull/3297))
   * move `prepare_data` to data connector ([#3307](https://github.com/Lightning-AI/lightning/pull/3307))
   * moved accelerator router ([#3309](https://github.com/Lightning-AI/lightning/pull/3309))
   * train loop refactor - moving train loop to own object ([#3310](https://github.com/Lightning-AI/lightning/pull/3310),
        [#3312](https://github.com/Lightning-AI/lightning/pull/3312),
        [#3313](https://github.com/Lightning-AI/lightning/pull/3313),
        [#3314](https://github.com/Lightning-AI/lightning/pull/3314))
   * duplicate data interface definition up into DataHooks class ([#3344](https://github.com/Lightning-AI/lightning/pull/3344))
   * inner train loop ([#3359](https://github.com/Lightning-AI/lightning/pull/3359),
        [#3361](https://github.com/Lightning-AI/lightning/pull/3361),
        [#3362](https://github.com/Lightning-AI/lightning/pull/3362),
        [#3363](https://github.com/Lightning-AI/lightning/pull/3363),
        [#3365](https://github.com/Lightning-AI/lightning/pull/3365),
        [#3366](https://github.com/Lightning-AI/lightning/pull/3366),
        [#3367](https://github.com/Lightning-AI/lightning/pull/3367),
        [#3368](https://github.com/Lightning-AI/lightning/pull/3368),
        [#3369](https://github.com/Lightning-AI/lightning/pull/3369),
        [#3370](https://github.com/Lightning-AI/lightning/pull/3370),
        [#3371](https://github.com/Lightning-AI/lightning/pull/3371),
        [#3372](https://github.com/Lightning-AI/lightning/pull/3372),
        [#3373](https://github.com/Lightning-AI/lightning/pull/3373),
        [#3374](https://github.com/Lightning-AI/lightning/pull/3374),
        [#3375](https://github.com/Lightning-AI/lightning/pull/3375),
        [#3376](https://github.com/Lightning-AI/lightning/pull/3376),
        [#3385](https://github.com/Lightning-AI/lightning/pull/3385),
        [#3388](https://github.com/Lightning-AI/lightning/pull/3388),
        [#3397](https://github.com/Lightning-AI/lightning/pull/3397))
   * all logging related calls in a connector ([#3395](https://github.com/Lightning-AI/lightning/pull/3395))
   * device parser ([#3400](https://github.com/Lightning-AI/lightning/pull/3400),
        [#3405](https://github.com/Lightning-AI/lightning/pull/3405))
   * added model connector ([#3407](https://github.com/Lightning-AI/lightning/pull/3407))
   * moved eval loop logging to loggers ([#3408](https://github.com/Lightning-AI/lightning/pull/3408))
   * moved eval loop (#3412[#3408](https://github.com/Lightning-AI/lightning/pull/3408))
   * trainer/separate argparse ([#3421](https://github.com/Lightning-AI/lightning/pull/3421),
        [#3428](https://github.com/Lightning-AI/lightning/pull/3428),
        [#3432](https://github.com/Lightning-AI/lightning/pull/3432))
   * move `lr_finder` ([#3434](https://github.com/Lightning-AI/lightning/pull/3434))
   * organize args (#[#3435](https://github.com/Lightning-AI/lightning/pull/3435),
        [#3442](https://github.com/Lightning-AI/lightning/pull/3442),
        [#3447](https://github.com/Lightning-AI/lightning/pull/3447),
        [#3448](https://github.com/Lightning-AI/lightning/pull/3448),
        [#3449](https://github.com/Lightning-AI/lightning/pull/3449),
        [#3456](https://github.com/Lightning-AI/lightning/pull/3456))
   * move specific accelerator code ([#3457](https://github.com/Lightning-AI/lightning/pull/3457))
   * group connectors ([#3472](https://github.com/Lightning-AI/lightning/pull/3472))
   * accelerator connector methods x/n ([#3469](https://github.com/Lightning-AI/lightning/pull/3469),
        [#3470](https://github.com/Lightning-AI/lightning/pull/3470),
        [#3474](https://github.com/Lightning-AI/lightning/pull/3474))
   * merge backends x/n ([#3476](https://github.com/Lightning-AI/lightning/pull/3476),
        [#3477](https://github.com/Lightning-AI/lightning/pull/3477),
        [#3478](https://github.com/Lightning-AI/lightning/pull/3478),
        [#3480](https://github.com/Lightning-AI/lightning/pull/3480),
        [#3482](https://github.com/Lightning-AI/lightning/pull/3482))
   * apex plugin ([#3502](https://github.com/Lightning-AI/lightning/pull/3502))
   * precision plugins ([#3504](https://github.com/Lightning-AI/lightning/pull/3504))
   * Result - make monitor default to `checkpoint_on` to simplify ([#3571](https://github.com/Lightning-AI/lightning/pull/3571))
   * reference to the Trainer on the `LightningDataModule` ([#3684](https://github.com/Lightning-AI/lightning/pull/3684))
   * add `.log` to lightning module ([#3686](https://github.com/Lightning-AI/lightning/pull/3686),
        [#3699](https://github.com/Lightning-AI/lightning/pull/3699),
        [#3701](https://github.com/Lightning-AI/lightning/pull/3701),
        [#3704](https://github.com/Lightning-AI/lightning/pull/3704),
        [#3715](https://github.com/Lightning-AI/lightning/pull/3715))
   * enable tracking original metric when step and epoch are both true ([#3685](https://github.com/Lightning-AI/lightning/pull/3685))
   * deprecated results obj, added support for simpler comms ([#3681](https://github.com/Lightning-AI/lightning/pull/3681))
   * move backends back to individual files ([#3712](https://github.com/Lightning-AI/lightning/pull/3712))
   * fixes logging for eval steps ([#3763](https://github.com/Lightning-AI/lightning/pull/3763))
   * decoupled DDP, DDP spawn ([#3733](https://github.com/Lightning-AI/lightning/pull/3733),
        [#3766](https://github.com/Lightning-AI/lightning/pull/3766),
        [#3767](https://github.com/Lightning-AI/lightning/pull/3767),
        [#3774](https://github.com/Lightning-AI/lightning/pull/3774),
        [#3802](https://github.com/Lightning-AI/lightning/pull/3802),
        [#3806](https://github.com/Lightning-AI/lightning/pull/3806),
        [#3817](https://github.com/Lightning-AI/lightning/pull/3817),
        [#3819](https://github.com/Lightning-AI/lightning/pull/3819),
        [#3927](https://github.com/Lightning-AI/lightning/pull/3927))
   * remove weight loading hack for ddp_cpu ([#3808](https://github.com/Lightning-AI/lightning/pull/3808))
   * separate `torchelastic` from DDP ([#3810](https://github.com/Lightning-AI/lightning/pull/3810))
   * separate SLURM from DDP ([#3809](https://github.com/Lightning-AI/lightning/pull/3809))
   * decoupled DDP2 ([#3816](https://github.com/Lightning-AI/lightning/pull/3816))
   * bug fix with logging val epoch end + monitor ([#3812](https://github.com/Lightning-AI/lightning/pull/3812))
   * callback system and init DDP ([#3836](https://github.com/Lightning-AI/lightning/pull/3836))
   * adding compute environments ([#3837](https://github.com/Lightning-AI/lightning/pull/3837), [#3842](https://github.com/Lightning-AI/lightning/pull/3842))
   * epoch can now log independently ([#3843](https://github.com/Lightning-AI/lightning/pull/3843))
   * test selecting the correct backend. temp backends while slurm and TorchElastic are decoupled ([#3848](https://github.com/Lightning-AI/lightning/pull/3848))
   * fixed `init_slurm_connection` causing hostname errors ([#3856](https://github.com/Lightning-AI/lightning/pull/3856))
   * moves init apex from LM to apex connector ([#3923](https://github.com/Lightning-AI/lightning/pull/3923))
   * moves sync bn to each backend ([#3925](https://github.com/Lightning-AI/lightning/pull/3925))
   * moves configure ddp to each backend ([#3924](https://github.com/Lightning-AI/lightning/pull/3924))
- Deprecation warning ([#3844](https://github.com/Lightning-AI/lightning/pull/3844))
- Changed `LearningRateLogger` to `LearningRateMonitor` ([#3251](https://github.com/Lightning-AI/lightning/pull/3251))
- Used `fsspec` instead of `gfile` for all IO ([#3320](https://github.com/Lightning-AI/lightning/pull/3320))
    * Swapped `torch.load` for `fsspec` load in DDP spawn backend ([#3787](https://github.com/Lightning-AI/lightning/pull/3787))
    * Swapped `torch.load` for `fsspec` load in cloud_io loading ([#3692](https://github.com/Lightning-AI/lightning/pull/3692))
    * Added support for `to_disk()` to use remote filepaths with `fsspec` ([#3930](https://github.com/Lightning-AI/lightning/pull/3930))
    * Updated model_checkpoint's to_yaml to use `fsspec` open ([#3801](https://github.com/Lightning-AI/lightning/pull/3801))
    * Fixed `fsspec` is inconsistent when doing `fs.ls` ([#3805](https://github.com/Lightning-AI/lightning/pull/3805))
- Refactor `GPUStatsMonitor` to improve training speed ([#3257](https://github.com/Lightning-AI/lightning/pull/3257))
- Changed IoU score behavior for classes absent in target and pred ([#3098](https://github.com/Lightning-AI/lightning/pull/3098))
- Changed IoU `remove_bg` bool to `ignore_index` optional int ([#3098](https://github.com/Lightning-AI/lightning/pull/3098))
- Changed defaults of `save_top_k` and `save_last` to `None` in ModelCheckpoint ([#3680](https://github.com/Lightning-AI/lightning/pull/3680))
- `row_log_interval` and `log_save_interval` are now based on training loop's `global_step` instead of epoch-internal batch index ([#3667](https://github.com/Lightning-AI/lightning/pull/3667))
- Silenced some warnings. verified ddp refactors ([#3483](https://github.com/Lightning-AI/lightning/pull/3483))
- Cleaning up stale logger tests ([#3490](https://github.com/Lightning-AI/lightning/pull/3490))
- Allow `ModelCheckpoint` monitor to be `None` ([#3633](https://github.com/Lightning-AI/lightning/pull/3633))
- Enable `None` model checkpoint default ([#3669](https://github.com/Lightning-AI/lightning/pull/3669))
- Skipped `best_model_path` if `checkpoint_callback` is `None` ([#2962](https://github.com/Lightning-AI/lightning/pull/2962))
- Used `raise .. from ..` to explicitly chain exceptions ([#3750](https://github.com/Lightning-AI/lightning/pull/3750))
-  Mocking loggers ([#3596](https://github.com/Lightning-AI/lightning/pull/3596),
    [#3617](https://github.com/Lightning-AI/lightning/pull/3617),
    [#3851](https://github.com/Lightning-AI/lightning/pull/3851),
    [#3859](https://github.com/Lightning-AI/lightning/pull/3859),
    [#3884](https://github.com/Lightning-AI/lightning/pull/3884),
    [#3853](https://github.com/Lightning-AI/lightning/pull/3853),
    [#3910](https://github.com/Lightning-AI/lightning/pull/3910),
    [#3889](https://github.com/Lightning-AI/lightning/pull/3889),
    [#3926](https://github.com/Lightning-AI/lightning/pull/3926))
- Write predictions in LightningModule instead of EvalResult [#3882](https://github.com/Lightning-AI/lightning/pull/3882)

### Deprecated

- Deprecated `TrainResult` and `EvalResult`, use `self.log` and `self.write` from the `LightningModule` to log metrics and write predictions. `training_step` can now only return a scalar (for the loss) or a dictionary with anything you want. ([#3681](https://github.com/Lightning-AI/lightning/pull/3681))
- Deprecate `early_stop_callback` Trainer argument ([#3845](https://github.com/Lightning-AI/lightning/pull/3845))
- Rename Trainer arguments `row_log_interval` >> `log_every_n_steps` and `log_save_interval` >> `flush_logs_every_n_steps` ([#3748](https://github.com/Lightning-AI/lightning/pull/3748))

### Removed

- Removed experimental Metric API ([#3943](https://github.com/Lightning-AI/lightning/pull/3943),
        [#3949](https://github.com/Lightning-AI/lightning/pull/3949),
        [#3946](https://github.com/Lightning-AI/lightning/pull/3946)), listed changes before final removal:
    * Added `EmbeddingSimilarity` metric ([#3349](https://github.com/Lightning-AI/lightning/pull/3349), [#3358](https://github.com/Lightning-AI/lightning/pull/3358))
    * Added hooks to metric module interface ([#2528](https://github.com/Lightning-AI/lightning/pull/2528))
    * Added error when AUROC metric is used for multiclass problems ([#3350](https://github.com/Lightning-AI/lightning/pull/3350))
    * Fixed `ModelCheckpoint` with `save_top_k=-1` option not tracking the best models when a monitor metric is available ([#3735](https://github.com/Lightning-AI/lightning/pull/3735))
    * Fixed counter-intuitive error being thrown in `Accuracy` metric for zero target tensor ([#3764](https://github.com/Lightning-AI/lightning/pull/3764))
    * Fixed aggregation of metrics ([#3517](https://github.com/Lightning-AI/lightning/pull/3517))
    * Fixed Metric aggregation ([#3321](https://github.com/Lightning-AI/lightning/pull/3321))
    * Fixed RMSLE metric ([#3188](https://github.com/Lightning-AI/lightning/pull/3188))
    * Renamed `reduction` to `class_reduction` in classification metrics ([#3322](https://github.com/Lightning-AI/lightning/pull/3322))
    * Changed `class_reduction` similar to sklearn for classification metrics ([#3322](https://github.com/Lightning-AI/lightning/pull/3322))
    * Renaming of precision recall metric ([#3308](https://github.com/Lightning-AI/lightning/pull/3308))

### Fixed

- Fixed `on_train_batch_start` hook to end epoch early ([#3700](https://github.com/Lightning-AI/lightning/pull/3700))
- Fixed `num_sanity_val_steps` is clipped to `limit_val_batches` ([#2917](https://github.com/Lightning-AI/lightning/pull/2917))
- Fixed ONNX model save on GPU ([#3145](https://github.com/Lightning-AI/lightning/pull/3145))
- Fixed `GpuUsageLogger` to work on different platforms ([#3008](https://github.com/Lightning-AI/lightning/pull/3008))
- Fixed auto-scale batch size not dumping `auto_lr_find` parameter ([#3151](https://github.com/Lightning-AI/lightning/pull/3151))
- Fixed `batch_outputs` with optimizer frequencies ([#3229](https://github.com/Lightning-AI/lightning/pull/3229))
- Fixed setting batch size in `LightningModule.datamodule` when using `auto_scale_batch_size` ([#3266](https://github.com/Lightning-AI/lightning/pull/3266))
- Fixed Horovod distributed backend compatibility with native AMP ([#3404](https://github.com/Lightning-AI/lightning/pull/3404))
- Fixed batch size auto scaling exceeding the size of the dataset ([#3271](https://github.com/Lightning-AI/lightning/pull/3271))
- Fixed getting `experiment_id` from MLFlow only once instead of each training loop ([#3394](https://github.com/Lightning-AI/lightning/pull/3394))
- Fixed `overfit_batches` which now correctly disables shuffling for the training loader. ([#3501](https://github.com/Lightning-AI/lightning/pull/3501))
- Fixed gradient norm tracking for `row_log_interval > 1` ([#3489](https://github.com/Lightning-AI/lightning/pull/3489))
- Fixed `ModelCheckpoint` name formatting ([#3164](https://github.com/Lightning-AI/lightning/pull/3163))
- Fixed example implementation of AutoEncoder ([#3190](https://github.com/Lightning-AI/lightning/pull/3190))
- Fixed invalid paths when remote logging with TensorBoard ([#3236](https://github.com/Lightning-AI/lightning/pull/3236))
- Fixed change `t()` to `transpose()` as XLA devices do not support `.t()` on 1-dim tensor ([#3252](https://github.com/Lightning-AI/lightning/pull/3252))
- Fixed (weights only) checkpoints loading without PL ([#3287](https://github.com/Lightning-AI/lightning/pull/3287))
- Fixed `gather_all_tensors` cross GPUs in DDP ([#3319](https://github.com/Lightning-AI/lightning/pull/3319))
- Fixed CometML save dir ([#3419](https://github.com/Lightning-AI/lightning/pull/3419))
- Fixed forward key metrics ([#3467](https://github.com/Lightning-AI/lightning/pull/3467))
- Fixed normalize mode at confusion matrix (replace NaNs with zeros) ([#3465](https://github.com/Lightning-AI/lightning/pull/3465))
- Fixed global step increment in training loop when `training_epoch_end` hook is used ([#3673](https://github.com/Lightning-AI/lightning/pull/3673))
- Fixed dataloader shuffling not getting turned off with `overfit_batches > 0` and `distributed_backend = "ddp"` ([#3534](https://github.com/Lightning-AI/lightning/pull/3534))
- Fixed determinism in `DDPSpawnBackend` when using `seed_everything` in main process ([#3335](https://github.com/Lightning-AI/lightning/pull/3335))
- Fixed `ModelCheckpoint` `period` to actually save every `period` epochs ([#3630](https://github.com/Lightning-AI/lightning/pull/3630))
- Fixed `val_progress_bar` total with `num_sanity_val_steps` ([#3751](https://github.com/Lightning-AI/lightning/pull/3751))
- Fixed Tuner dump: add `current_epoch` to dumped_params ([#3261](https://github.com/Lightning-AI/lightning/pull/3261))
- Fixed `current_epoch` and `global_step` properties mismatch between `Trainer` and `LightningModule` ([#3785](https://github.com/Lightning-AI/lightning/pull/3785))
- Fixed learning rate scheduler for optimizers with internal state ([#3897](https://github.com/Lightning-AI/lightning/pull/3897))
- Fixed `tbptt_reduce_fx` when non-floating tensors are logged ([#3796](https://github.com/Lightning-AI/lightning/pull/3796))
- Fixed model checkpoint frequency ([#3852](https://github.com/Lightning-AI/lightning/pull/3852))
- Fixed logging non-tensor scalar with result breaks subsequent epoch aggregation ([#3855](https://github.com/Lightning-AI/lightning/pull/3855))
- Fixed `TrainerEvaluationLoopMixin` activates `model.train()` at the end ([#3858](https://github.com/Lightning-AI/lightning/pull/3858))
- Fixed `overfit_batches` when using with multiple val/test_dataloaders ([#3857](https://github.com/Lightning-AI/lightning/pull/3857))
- Fixed enables `training_step` to return `None` ([#3862](https://github.com/Lightning-AI/lightning/pull/3862))
- Fixed init nan for checkpointing ([#3863](https://github.com/Lightning-AI/lightning/pull/3863))
- Fixed for `load_from_checkpoint` ([#2776](https://github.com/Lightning-AI/lightning/pull/2776))
- Fixes incorrect `batch_sizes` when Dataloader returns a dict with multiple tensors ([#3668](https://github.com/Lightning-AI/lightning/pull/3668))
- Fixed unexpected signature for `validation_step` ([#3947](https://github.com/Lightning-AI/lightning/pull/3947))

## [0.9.0] - 2020-08-20

### Added

- Added SyncBN for DDP ([#2801](https://github.com/Lightning-AI/lightning/pull/2801),
     [#2838](https://github.com/Lightning-AI/lightning/pull/2838))
- Added basic `CSVLogger` ([#2721](https://github.com/Lightning-AI/lightning/pull/2721))
- Added SSIM metrics ([#2671](https://github.com/Lightning-AI/lightning/pull/2671))
- Added BLEU metrics ([#2535](https://github.com/Lightning-AI/lightning/pull/2535))
- Added support to export a model to ONNX format ([#2596](https://github.com/Lightning-AI/lightning/pull/2596))
- Added support for `Trainer(num_sanity_val_steps=-1)` to check all validation data before training ([#2246](https://github.com/Lightning-AI/lightning/pull/2246))
- Added struct. output:
  * tests for val loop flow ([#2605](https://github.com/Lightning-AI/lightning/pull/2605))
  * `EvalResult` support for train and val. loop ([#2615](https://github.com/Lightning-AI/lightning/pull/2615),
       [#2651](https://github.com/Lightning-AI/lightning/pull/2651))
  * weighted average in results obj ([#2930](https://github.com/Lightning-AI/lightning/pull/2930))
  * fix result obj DP auto reduce ([#3013](https://github.com/Lightning-AI/lightning/pull/3013))
- Added class `LightningDataModule` ([#2668](https://github.com/Lightning-AI/lightning/pull/2668))
- Added support for PyTorch 1.6 ([#2745](https://github.com/Lightning-AI/lightning/pull/2745))
- Added call DataModule hooks implicitly in trainer ([#2755](https://github.com/Lightning-AI/lightning/pull/2755))
- Added support for Mean in DDP Sync ([#2568](https://github.com/Lightning-AI/lightning/pull/2568))
- Added remaining `sklearn` metrics: `AveragePrecision`, `BalancedAccuracy`, `CohenKappaScore`, `DCG`, `Hamming`, `Hinge`, `Jaccard`, `MeanAbsoluteError`, `MeanSquaredError`, `MeanSquaredLogError`, `MedianAbsoluteError`, `R2Score`, `MeanPoissonDeviance`, `MeanGammaDeviance`, `MeanTweedieDeviance`, `ExplainedVariance` ([#2562](https://github.com/Lightning-AI/lightning/pull/2562))
- Added support for `limit_{mode}_batches (int)` to work with infinite dataloader (IterableDataset) ([#2840](https://github.com/Lightning-AI/lightning/pull/2840))
- Added support returning python scalars in DP ([#1935](https://github.com/Lightning-AI/lightning/pull/1935))
- Added support to Tensorboard logger for OmegaConf `hparams` ([#2846](https://github.com/Lightning-AI/lightning/pull/2846))
- Added tracking of basic states in `Trainer` ([#2541](https://github.com/Lightning-AI/lightning/pull/2541))
- Tracks all outputs including TBPTT and multiple optimizers ([#2890](https://github.com/Lightning-AI/lightning/pull/2890))
- Added GPU Usage Logger ([#2932](https://github.com/Lightning-AI/lightning/pull/2932))
- Added `strict=False` for `load_from_checkpoint` ([#2819](https://github.com/Lightning-AI/lightning/pull/2819))
- Added saving test predictions on multiple GPUs ([#2926](https://github.com/Lightning-AI/lightning/pull/2926))
- Auto log the computational graph for loggers that support this ([#3003](https://github.com/Lightning-AI/lightning/pull/3003))
- Added warning when changing monitor and using results obj ([#3014](https://github.com/Lightning-AI/lightning/pull/3014))
- Added a hook `transfer_batch_to_device` to the `LightningDataModule` ([#3038](https://github.com/Lightning-AI/lightning/pull/3038))

### Changed

- Truncated long version numbers in progress bar ([#2594](https://github.com/Lightning-AI/lightning/pull/2594))
- Enabling val/test loop disabling ([#2692](https://github.com/Lightning-AI/lightning/pull/2692))
- Refactored into `accelerator` module:
    * GPU training ([#2704](https://github.com/Lightning-AI/lightning/pull/2704))
    * TPU training ([#2708](https://github.com/Lightning-AI/lightning/pull/2708))
    * DDP(2) backend ([#2796](https://github.com/Lightning-AI/lightning/pull/2796))
    * Retrieve last logged val from result by key ([#3049](https://github.com/Lightning-AI/lightning/pull/3049))
- Using `.comet.config` file for `CometLogger` ([#1913](https://github.com/Lightning-AI/lightning/pull/1913))
- Updated hooks arguments - breaking for `setup` and `teardown` ([#2850](https://github.com/Lightning-AI/lightning/pull/2850))
- Using `gfile` to support remote directories ([#2164](https://github.com/Lightning-AI/lightning/pull/2164))
- Moved optimizer creation after device placement for DDP backends ([#2904](https://github.com/Lightning-AI/lighting/pull/2904))
- Support `**DictConfig` for `hparam` serialization ([#2519](https://github.com/Lightning-AI/lightning/pull/2519))
- Removed callback metrics from test results obj ([#2994](https://github.com/Lightning-AI/lightning/pull/2994))
- Re-enabled naming metrics in ckpt name ([#3060](https://github.com/Lightning-AI/lightning/pull/3060))
- Changed progress bar epoch counting to start from 0 ([#3061](https://github.com/Lightning-AI/lightning/pull/3061))

### Deprecated

- Deprecated Trainer attribute `ckpt_path`, which will now be set by `weights_save_path` ([#2681](https://github.com/Lightning-AI/lightning/pull/2681))

### Removed

- Removed deprecated: ([#2760](https://github.com/Lightning-AI/lightning/pull/2760))
    * core decorator `data_loader`
    * Module hook `on_sanity_check_start` and loading `load_from_metrics`
    * package `pytorch_lightning.logging`
    * Trainer arguments: `show_progress_bar`, `num_tpu_cores`, `use_amp`, `print_nan_grads`
    * LR Finder argument `num_accumulation_steps`

### Fixed

- Fixed `accumulate_grad_batches` for last batch ([#2853](https://github.com/Lightning-AI/lightning/pull/2853))
- Fixed setup call while testing ([#2624](https://github.com/Lightning-AI/lightning/pull/2624))
- Fixed local rank zero casting ([#2640](https://github.com/Lightning-AI/lightning/pull/2640))
- Fixed single scalar return from training ([#2587](https://github.com/Lightning-AI/lightning/pull/2587))
- Fixed Horovod backend to scale LR schedlers with the optimizer ([#2626](https://github.com/Lightning-AI/lightning/pull/2626))
- Fixed `dtype` and `device` properties not getting updated in submodules ([#2657](https://github.com/Lightning-AI/lightning/pull/2657))
- Fixed `fast_dev_run` to run for all dataloaders ([#2581](https://github.com/Lightning-AI/lightning/pull/2581))
- Fixed `save_dir` in loggers getting ignored by default value of `weights_save_path` when user did not specify `weights_save_path` ([#2681](https://github.com/Lightning-AI/lightning/pull/2681))
- Fixed `weights_save_path` getting ignored when `logger=False` is passed to Trainer ([#2681](https://github.com/Lightning-AI/lightning/pull/2681))
- Fixed TPU multi-core and Float16 ([#2632](https://github.com/Lightning-AI/lightning/pull/2632))
- Fixed test metrics not being logged with `LoggerCollection` ([#2723](https://github.com/Lightning-AI/lightning/pull/2723))
- Fixed data transfer to device when using `torchtext.data.Field` and `include_lengths is True` ([#2689](https://github.com/Lightning-AI/lightning/pull/2689))
- Fixed shuffle argument for distributed sampler ([#2789](https://github.com/Lightning-AI/lightning/pull/2789))
- Fixed logging interval ([#2694](https://github.com/Lightning-AI/lightning/pull/2694))
- Fixed loss value in the progress bar is wrong when `accumulate_grad_batches > 1` ([#2738](https://github.com/Lightning-AI/lightning/pull/2738))
- Fixed correct CWD for ddp sub-processes when using Hydra ([#2719](https://github.com/Lightning-AI/lightning/pull/2719))
- Fixed selecting GPUs using `CUDA_VISIBLE_DEVICES` ([#2739](https://github.com/Lightning-AI/lightning/pull/2739))
- Fixed false `num_classes` warning in metrics ([#2781](https://github.com/Lightning-AI/lightning/pull/2781))
- Fixed shell injection vulnerability in subprocess call ([#2786](https://github.com/Lightning-AI/lightning/pull/2786))
- Fixed LR finder and `hparams` compatibility ([#2821](https://github.com/Lightning-AI/lightning/pull/2821))
- Fixed `ModelCheckpoint` not saving the latest information when `save_last=True` ([#2881](https://github.com/Lightning-AI/lightning/pull/2881))
- Fixed ImageNet example: learning rate scheduler, number of workers and batch size when using DDP ([#2889](https://github.com/Lightning-AI/lightning/pull/2889))
- Fixed apex gradient clipping ([#2829](https://github.com/Lightning-AI/lightning/pull/2829))
- Fixed save apex scaler states ([#2828](https://github.com/Lightning-AI/lightning/pull/2828))
- Fixed a model loading issue with inheritance and variable positional arguments ([#2911](https://github.com/Lightning-AI/lightning/pull/2911))
- Fixed passing `non_blocking=True` when transferring a batch object that does not support it ([#2910](https://github.com/Lightning-AI/lightning/pull/2910))
- Fixed checkpointing to remote file paths ([#2925](https://github.com/Lightning-AI/lightning/pull/2925))
- Fixed adding val step argument to metrics ([#2986](https://github.com/Lightning-AI/lightning/pull/2986))
- Fixed an issue that caused `Trainer.test()` to stall in ddp mode ([#2997](https://github.com/Lightning-AI/lightning/pull/2997))
- Fixed gathering of results with tensors of varying shape ([#3020](https://github.com/Lightning-AI/lightning/pull/3020))
- Fixed batch size auto-scaling feature to set the new value on the correct model attribute ([#3043](https://github.com/Lightning-AI/lightning/pull/3043))
- Fixed automatic batch scaling not working with half precision ([#3045](https://github.com/Lightning-AI/lightning/pull/3045))
- Fixed setting device to root gpu ([#3042](https://github.com/Lightning-AI/lightning/pull/3042))

## [0.8.5] - 2020-07-09

### Added

- Added a PSNR metric: peak signal-to-noise ratio ([#2483](https://github.com/Lightning-AI/lightning/pull/2483))
- Added functional regression metrics ([#2492](https://github.com/Lightning-AI/lightning/pull/2492))

### Removed

- Removed auto val reduce ([#2462](https://github.com/Lightning-AI/lightning/pull/2462))

### Fixed

- Flattening Wandb Hyperparameters ([#2459](https://github.com/Lightning-AI/lightning/pull/2459))
- Fixed using the same DDP python interpreter and actually running ([#2482](https://github.com/Lightning-AI/lightning/pull/2482))
- Fixed model summary input type conversion for models that have input dtype different from model parameters ([#2510](https://github.com/Lightning-AI/lightning/pull/2510))
- Made `TensorBoardLogger` and `CometLogger` pickleable ([#2518](https://github.com/Lightning-AI/lightning/pull/2518))
- Fixed a problem with `MLflowLogger` creating multiple run folders ([#2502](https://github.com/Lightning-AI/lightning/pull/2502))
- Fixed global_step increment ([#2455](https://github.com/Lightning-AI/lightning/pull/2455))
- Fixed TPU hanging example ([#2488](https://github.com/Lightning-AI/lightning/pull/2488))
- Fixed `argparse` default value bug ([#2526](https://github.com/Lightning-AI/lightning/pull/2526))
- Fixed Dice and IoU to avoid NaN by adding small eps ([#2545](https://github.com/Lightning-AI/lightning/pull/2545))
- Fixed accumulate gradients schedule at epoch 0 (continued) ([#2513](https://github.com/Lightning-AI/lightning/pull/2513))
- Fixed Trainer `.fit()` returning last not best weights in "ddp_spawn" ([#2565](https://github.com/Lightning-AI/lightning/pull/2565))
- Fixed passing (do not pass) TPU weights back on test ([#2566](https://github.com/Lightning-AI/lightning/pull/2566))
- Fixed DDP tests and `.test()` ([#2512](https://github.com/Lightning-AI/lightning/pull/2512),
     [#2570](https://github.com/Lightning-AI/lightning/pull/2570))

## [0.8.4] - 2020-07-01

### Added

- Added reduce ddp results on eval ([#2434](https://github.com/Lightning-AI/lightning/pull/2434))
- Added a warning when an `IterableDataset` has `__len__` defined ([#2437](https://github.com/Lightning-AI/lightning/pull/2437))

### Changed

- Enabled no returns from eval ([#2446](https://github.com/Lightning-AI/lightning/pull/2446))

### Fixed

- Fixes train outputs ([#2428](https://github.com/Lightning-AI/lightning/pull/2428))
- Fixes Conda dependencies ([#2412](https://github.com/Lightning-AI/lightning/pull/2412))
- Fixed Apex scaling with decoupled backward ([#2433](https://github.com/Lightning-AI/lightning/pull/2433))
- Fixed crashing or wrong displaying progressbar because of missing ipywidgets ([#2417](https://github.com/Lightning-AI/lightning/pull/2417))
- Fixed TPU saving dir ([fc26078e](https://github.com/Lightning-AI/lightning/commit/fc26078e395f8a001f4c6dd7b3fe7ca202f914a3), [04e68f02](https://github.com/Lightning-AI/lightning/commit/04e68f022fc03dd5f1555ee86dea997d42a448ad))
- Fixed logging on rank 0 only ([#2425](https://github.com/Lightning-AI/lightning/pull/2425))


## [0.8.3] - 2020-06-29

### Fixed

- Fixed AMP wrong call ([593837e](https://github.com/Lightning-AI/lightning/commit/593837e1da24ff6c942b24ed803fc1496a304609))
- Fixed batch typo ([92d1e75](https://github.com/Lightning-AI/lightning/commit/92d1e75b2638a493d9d21ed5fe00a22093888285))

## [0.8.2] - 2020-06-28

### Added

- Added TorchText support for moving data to GPU ([#2379](https://github.com/Lightning-AI/lightning/pull/2379))

### Changed

- Changed epoch indexing from 0 instead of 1 ([#2289](https://github.com/Lightning-AI/lightning/pull/2289))
- Refactor Model `backward` ([#2276](https://github.com/Lightning-AI/lightning/pull/2276))
- Refactored `training_batch` + tests to verify correctness ([#2327](https://github.com/Lightning-AI/lightning/pull/2327),
     [#2328](https://github.com/Lightning-AI/lightning/pull/2328))
- Refactored training loop ([#2336](https://github.com/Lightning-AI/lightning/pull/2336))
- Made optimization steps for hooks ([#2363](https://github.com/Lightning-AI/lightning/pull/2363))
- Changed default apex level to 'O2' ([#2362](https://github.com/Lightning-AI/lightning/pull/2362))

### Removed

- Moved `TrainsLogger` to Bolts ([#2384](https://github.com/Lightning-AI/lightning/pull/2384))

### Fixed

- Fixed parsing TPU arguments and TPU tests ([#2094](https://github.com/Lightning-AI/lightning/pull/2094))
- Fixed number batches in case of multiple dataloaders and `limit_{*}_batches` ([#1920](https://github.com/Lightning-AI/lightning/pull/1920),
     [#2226](https://github.com/Lightning-AI/lightning/pull/2226))
- Fixed an issue with forward hooks not being removed after model summary ([#2298](https://github.com/Lightning-AI/lightning/pull/2298))
- Fix for `load_from_checkpoint()` not working with absolute path on Windows ([#2294](https://github.com/Lightning-AI/lightning/pull/2294))
- Fixed an issue how _has_len handles `NotImplementedError` e.g. raised by `torchtext.data.Iterator` ([#2293](https://github.com/Lightning-AI/lightning/pull/2293)), ([#2307](https://github.com/Lightning-AI/lightning/pull/2307))
- Fixed `average_precision` metric ([#2319](https://github.com/Lightning-AI/lightning/pull/2319))
- Fixed ROC metric for CUDA tensors ([#2304](https://github.com/Lightning-AI/lightning/pull/2304))
- Fixed lost compatibility with custom datatypes implementing `.to` ([#2335](https://github.com/Lightning-AI/lightning/pull/2335))
- Fixed loading model with kwargs ([#2387](https://github.com/Lightning-AI/lightning/pull/2387))
- Fixed sum(0) for `trainer.num_val_batches` ([#2268](https://github.com/Lightning-AI/lightning/pull/2268))
- Fixed checking if the parameters are a `DictConfig` Object ([#2216](https://github.com/Lightning-AI/lightning/pull/2216))
- Fixed SLURM weights saving ([#2341](https://github.com/Lightning-AI/lightning/pull/2341))
- Fixed swaps LR scheduler order ([#2356](https://github.com/Lightning-AI/lightning/pull/2356))
- Fixed adding tensorboard `hparams` logging test ([#2342](https://github.com/Lightning-AI/lightning/pull/2342))
- Fixed use model ref for tear down ([#2360](https://github.com/Lightning-AI/lightning/pull/2360))
- Fixed logger crash on DDP ([#2388](https://github.com/Lightning-AI/lightning/pull/2388))
- Fixed several issues with early stopping and checkpoint callbacks ([#1504](https://github.com/Lightning-AI/lightning/pull/1504),
     [#2391](https://github.com/Lightning-AI/lightning/pull/2391))
- Fixed loading past checkpoints from v0.7.x ([#2405](https://github.com/Lightning-AI/lightning/pull/2405))
- Fixed loading model without arguments ([#2403](https://github.com/Lightning-AI/lightning/pull/2403))
- Fixed Windows compatibility issue ([#2358](https://github.com/Lightning-AI/lightning/pull/2358))

## [0.8.1] - 2020-06-19

### Fixed

- Fixed the `load_from_checkpoint` path detected as URL bug ([#2244](https://github.com/Lightning-AI/lightning/pull/2244))
- Fixed hooks - added barrier ([#2245](https://github.com/Lightning-AI/lightning/pull/2245),
     [#2257](https://github.com/Lightning-AI/lightning/pull/2257),
     [#2260](https://github.com/Lightning-AI/lightning/pull/220))
- Fixed `hparams` - remove frame inspection on `self.hparams` ([#2253](https://github.com/Lightning-AI/lightning/pull/2253))
- Fixed setup and on fit calls ([#2252](https://github.com/Lightning-AI/lightning/pull/2252))
- Fixed GPU template ([#2255](https://github.com/Lightning-AI/lightning/pull/2255))

## [0.8.0] - 2020-06-18

### Added

- Added `overfit_batches`, `limit_{val|test}_batches` flags (overfit now uses training set for all three) ([#2213](https://github.com/Lightning-AI/lightning/pull/2213))
- Added metrics
  * Base classes ([#1326](https://github.com/Lightning-AI/lightning/pull/1326),
       [#1877](https://github.com/Lightning-AI/lightning/pull/1877))
  * Sklearn metrics classes ([#1327](https://github.com/Lightning-AI/lightning/pull/1327))
  * Native torch metrics ([#1488](https://github.com/Lightning-AI/lightning/pull/1488),
       [#2062](https://github.com/Lightning-AI/lightning/pull/2062))
  * docs for all Metrics ([#2184](https://github.com/Lightning-AI/lightning/pull/2184),
       [#2209](https://github.com/Lightning-AI/lightning/pull/2209))
  * Regression metrics ([#2221](https://github.com/Lightning-AI/lightning/pull/2221))
- Allow dataloaders without sampler field present ([#1907](https://github.com/Lightning-AI/lightning/pull/1907))
- Added option `save_last` to save the model at the end of every epoch in `ModelCheckpoint` ([#1908](https://github.com/Lightning-AI/lightning/pull/1908))
- Early stopping checks `on_validation_end` ([#1458](https://github.com/Lightning-AI/lightning/pull/1458))
- Speed up single-core TPU training by loading data using `ParallelLoader` ([#2033](https://github.com/Lightning-AI/lightning/pull/2033))
- Added a model hook `transfer_batch_to_device` that enables moving custom data structures to the target device ([#1756](https://github.com/Lightning-AI/lightning/pull/1756))
- Added [black](https://black.readthedocs.io/en/stable/) formatter for the code with code-checker on pull ([#1610](https://github.com/Lightning-AI/lightning/pull/1610))
- Added back the slow spawn ddp implementation as `ddp_spawn` ([#2115](https://github.com/Lightning-AI/lightning/pull/2115))
- Added loading checkpoints from URLs ([#1667](https://github.com/Lightning-AI/lightning/pull/1667))
- Added a callback method `on_keyboard_interrupt` for handling KeyboardInterrupt events during training ([#2134](https://github.com/Lightning-AI/lightning/pull/2134))
- Added a decorator `auto_move_data` that moves data to the correct device when using the LightningModule for inference ([#1905](https://github.com/Lightning-AI/lightning/pull/1905))
- Added `ckpt_path` option to `LightningModule.test(...)` to load particular checkpoint ([#2190](https://github.com/Lightning-AI/lightning/pull/2190))
- Added `setup` and `teardown` hooks for model ([#2229](https://github.com/Lightning-AI/lightning/pull/2229))

### Changed

- Allow user to select individual TPU core to train on ([#1729](https://github.com/Lightning-AI/lightning/pull/1729))
- Removed non-finite values from loss in `LRFinder` ([#1862](https://github.com/Lightning-AI/lightning/pull/1862))
- Allow passing model hyperparameters as complete kwarg list ([#1896](https://github.com/Lightning-AI/lightning/pull/1896))
- Renamed `ModelCheckpoint`'s attributes `best` to `best_model_score` and `kth_best_model` to `kth_best_model_path` ([#1799](https://github.com/Lightning-AI/lightning/pull/1799))
- Re-Enable Logger's `ImportError`s ([#1938](https://github.com/Lightning-AI/lightning/pull/1938))
- Changed the default value of the Trainer argument `weights_summary` from `full` to `top` ([#2029](https://github.com/Lightning-AI/lightning/pull/2029))
- Raise an error when lightning replaces an existing sampler ([#2020](https://github.com/Lightning-AI/lightning/pull/2020))
- Enabled `prepare_data` from correct processes - clarify local vs global rank ([#2166](https://github.com/Lightning-AI/lightning/pull/2166))
- Remove explicit flush from tensorboard logger ([#2126](https://github.com/Lightning-AI/lightning/pull/2126))
- Changed epoch indexing from 1 instead of 0 ([#2206](https://github.com/Lightning-AI/lightning/pull/2206))

### Deprecated

- Deprecated flags: ([#2213](https://github.com/Lightning-AI/lightning/pull/2213))
  * `overfit_pct` in favour of `overfit_batches`
  * `val_percent_check` in favour of `limit_val_batches`
  * `test_percent_check` in favour of `limit_test_batches`
- Deprecated `ModelCheckpoint`'s attributes `best` and `kth_best_model` ([#1799](https://github.com/Lightning-AI/lightning/pull/1799))
- Dropped official support/testing for older PyTorch versions <1.3 ([#1917](https://github.com/Lightning-AI/lightning/pull/1917))
- Deprecated Trainer `proc_rank` in favour of `global_rank` ([#2166](https://github.com/Lightning-AI/lightning/pull/2166),
     [#2269](https://github.com/Lightning-AI/lightning/pull/2269))

### Removed

- Removed unintended Trainer argument `progress_bar_callback`, the callback should be passed in by `Trainer(callbacks=[...])` instead ([#1855](https://github.com/Lightning-AI/lightning/pull/1855))
- Removed obsolete `self._device` in Trainer ([#1849](https://github.com/Lightning-AI/lightning/pull/1849))
- Removed deprecated API ([#2073](https://github.com/Lightning-AI/lightning/pull/2073))
   * Packages: `pytorch_lightning.pt_overrides`, `pytorch_lightning.root_module`
   * Modules: `pytorch_lightning.logging.comet_logger`, `pytorch_lightning.logging.mlflow_logger`, `pytorch_lightning.logging.test_tube_logger`, `pytorch_lightning.overrides.override_data_parallel`, `pytorch_lightning.core.model_saving`, `pytorch_lightning.core.root_module`
   * Trainer arguments: `add_row_log_interval`, `default_save_path`, `gradient_clip`, `nb_gpu_nodes`, `max_nb_epochs`, `min_nb_epochs`, `nb_sanity_val_steps`
   * Trainer attributes: `nb_gpu_nodes`, `num_gpu_nodes`, `gradient_clip`, `max_nb_epochs`, `min_nb_epochs`, `nb_sanity_val_steps`, `default_save_path`, `tng_tqdm_dic`

### Fixed

- Run graceful training teardown on interpreter exit ([#1631](https://github.com/Lightning-AI/lightning/pull/1631))
- Fixed user warning when apex was used together with learning rate schedulers ([#1873](https://github.com/Lightning-AI/lightning/pull/1873))
- Fixed multiple calls of `EarlyStopping` callback ([#1863](https://github.com/Lightning-AI/lightning/pull/1863))
- Fixed an issue with `Trainer.from_argparse_args` when passing in unknown Trainer args ([#1932](https://github.com/Lightning-AI/lightning/pull/1932))
- Fixed bug related to logger not being reset correctly for model after tuner algorithms ([#1933](https://github.com/Lightning-AI/lightning/pull/1933))
- Fixed root node resolution for SLURM cluster with dash in host name ([#1954](https://github.com/Lightning-AI/lightning/pull/1954))
- Fixed `LearningRateLogger` in multi-scheduler setting ([#1944](https://github.com/Lightning-AI/lightning/pull/1944))
- Fixed test configuration check and testing ([#1804](https://github.com/Lightning-AI/lightning/pull/1804))
- Fixed an issue with Trainer constructor silently ignoring unknown/misspelled arguments ([#1820](https://github.com/Lightning-AI/lightning/pull/1820))
- Fixed `save_weights_only` in ModelCheckpoint ([#1780](https://github.com/Lightning-AI/lightning/pull/1780))
- Allow use of same `WandbLogger` instance for multiple training loops ([#2055](https://github.com/Lightning-AI/lightning/pull/2055))
- Fixed an issue with `_auto_collect_arguments` collecting local variables that are not constructor arguments and not working for signatures that have the instance not named `self` ([#2048](https://github.com/Lightning-AI/lightning/pull/2048))
- Fixed mistake in parameters' grad norm tracking ([#2012](https://github.com/Lightning-AI/lightning/pull/2012))
- Fixed CPU and hanging GPU crash ([#2118](https://github.com/Lightning-AI/lightning/pull/2118))
- Fixed an issue with the model summary and `example_input_array` depending on a specific ordering of the submodules in a LightningModule ([#1773](https://github.com/Lightning-AI/lightning/pull/1773))
- Fixed Tpu logging ([#2230](https://github.com/Lightning-AI/lightning/pull/2230))
- Fixed Pid port + duplicate `rank_zero` logging ([#2140](https://github.com/Lightning-AI/lightning/pull/2140),
     [#2231](https://github.com/Lightning-AI/lightning/pull/2231))

## [0.7.6] - 2020-05-16

### Added

- Added callback for logging learning rates ([#1498](https://github.com/Lightning-AI/lightning/pull/1498))
- Added transfer learning example (for a binary classification task in computer vision) ([#1564](https://github.com/Lightning-AI/lightning/pull/1564))
- Added type hints in `Trainer.fit()` and `Trainer.test()` to reflect that also a list of dataloaders can be passed in ([#1723](https://github.com/Lightning-AI/lightning/pull/1723)).
- Added auto scaling of batch size ([#1638](https://github.com/Lightning-AI/lightning/pull/1638))
- The progress bar metrics now also get updated in `training_epoch_end` ([#1724](https://github.com/Lightning-AI/lightning/pull/1724))
- Enable `NeptuneLogger` to work with `distributed_backend=ddp` ([#1753](https://github.com/Lightning-AI/lightning/pull/1753))
- Added option to provide seed to random generators to ensure reproducibility ([#1572](https://github.com/Lightning-AI/lightning/pull/1572))
- Added override for hparams in `load_from_ckpt` ([#1797](https://github.com/Lightning-AI/lightning/pull/1797))
- Added support multi-node distributed execution under `torchelastic` ([#1811](https://github.com/Lightning-AI/lightning/pull/1811),
     [#1818](https://github.com/Lightning-AI/lightning/pull/1818))
- Added using `store_true` for bool args ([#1822](https://github.com/Lightning-AI/lightning/pull/1822),
     [#1842](https://github.com/Lightning-AI/lightning/pull/1842))
- Added dummy logger for internally disabling logging for some features ([#1836](https://github.com/Lightning-AI/lightning/pull/1836))

### Changed

- Enable `non-blocking` for device transfers to GPU ([#1843](https://github.com/Lightning-AI/lightning/pull/1843))
- Replace mata_tags.csv with hparams.yaml ([#1271](https://github.com/Lightning-AI/lightning/pull/1271))
- Reduction when `batch_size < num_gpus` ([#1609](https://github.com/Lightning-AI/lightning/pull/1609))
- Updated LightningTemplateModel to look more like Colab example ([#1577](https://github.com/Lightning-AI/lightning/pull/1577))
- Don't convert `namedtuple` to `tuple` when transferring the batch to target device ([#1589](https://github.com/Lightning-AI/lightning/pull/1589))
- Allow passing hparams as keyword argument to LightningModule when loading from checkpoint ([#1639](https://github.com/Lightning-AI/lightning/pull/1639))
- Args should come after the last positional argument ([#1807](https://github.com/Lightning-AI/lightning/pull/1807))
- Made ddp the default if no backend specified with multiple GPUs ([#1789](https://github.com/Lightning-AI/lightning/pull/1789))

### Deprecated

- Deprecated `tags_csv` in favor of `hparams_file` ([#1271](https://github.com/Lightning-AI/lightning/pull/1271))

### Fixed

- Fixed broken link in PR template ([#1675](https://github.com/Lightning-AI/lightning/pull/1675))
- Fixed ModelCheckpoint not None checking filepath ([#1654](https://github.com/Lightning-AI/lightning/pull/1654))
- Trainer now calls `on_load_checkpoint()` when resuming from a checkpoint ([#1666](https://github.com/Lightning-AI/lightning/pull/1666))
- Fixed sampler logic for ddp with iterable dataset ([#1734](https://github.com/Lightning-AI/lightning/pull/1734))
- Fixed `_reset_eval_dataloader()` for IterableDataset ([#1560](https://github.com/Lightning-AI/lightning/pull/1560))
- Fixed Horovod distributed backend to set the `root_gpu` property ([#1669](https://github.com/Lightning-AI/lightning/pull/1669))
- Fixed wandb logger `global_step` affects other loggers ([#1492](https://github.com/Lightning-AI/lightning/pull/1492))
- Fixed disabling progress bar on non-zero ranks using Horovod backend ([#1709](https://github.com/Lightning-AI/lightning/pull/1709))
- Fixed bugs that prevent lr finder to be used together with early stopping and validation dataloaders ([#1676](https://github.com/Lightning-AI/lightning/pull/1676))
- Fixed a bug in Trainer that prepended the checkpoint path with `version_` when it shouldn't ([#1748](https://github.com/Lightning-AI/lightning/pull/1748))
- Fixed lr key name in case of param groups in LearningRateLogger ([#1719](https://github.com/Lightning-AI/lightning/pull/1719))
- Fixed accumulation parameter and suggestion method for learning rate finder ([#1801](https://github.com/Lightning-AI/lightning/pull/1801))
- Fixed num processes wasn't being set properly and auto sampler was ddp failing ([#1819](https://github.com/Lightning-AI/lightning/pull/1819))
- Fixed bugs in semantic segmentation example ([#1824](https://github.com/Lightning-AI/lightning/pull/1824))
- Fixed saving native AMP scaler state ([#1777](https://github.com/Lightning-AI/lightning/pull/1777))
- Fixed native amp + ddp ([#1788](https://github.com/Lightning-AI/lightning/pull/1788))
- Fixed `hparam` logging with metrics ([#1647](https://github.com/Lightning-AI/lightning/pull/1647))

## [0.7.5] - 2020-04-27

### Changed

- Allow logging of metrics together with `hparams` ([#1630](https://github.com/Lightning-AI/lightning/pull/1630))

### Removed

- Removed Warning from trainer loop ([#1634](https://github.com/Lightning-AI/lightning/pull/1634))

### Fixed

- Fixed ModelCheckpoint not being fixable ([#1632](https://github.com/Lightning-AI/lightning/pull/1632))
- Fixed CPU DDP breaking change and DDP change ([#1635](https://github.com/Lightning-AI/lightning/pull/1635))
- Tested pickling ([#1636](https://github.com/Lightning-AI/lightning/pull/1636))


## [0.7.4] - 2020-04-26

### Added

- Added flag `replace_sampler_ddp` to manually disable sampler replacement in DDP  ([#1513](https://github.com/Lightning-AI/lightning/pull/1513))
- Added `auto_select_gpus` flag to trainer that enables automatic selection of available GPUs on exclusive mode systems.
- Added learning rate finder ([#1347](https://github.com/Lightning-AI/lightning/pull/1347))
- Added support for DDP mode in clusters without SLURM ([#1387](https://github.com/Lightning-AI/lightning/pull/1387))
- Added `test_dataloaders` parameter to `Trainer.test()` ([#1434](https://github.com/Lightning-AI/lightning/pull/1434))
- Added `terminate_on_nan` flag to trainer that performs a NaN check with each training iteration when set to `True` ([#1475](https://github.com/Lightning-AI/lightning/pull/1475))
- Added speed parity tests (max 1 sec difference per epoch)([#1482](https://github.com/Lightning-AI/lightning/pull/1482))
- Added `ddp_cpu` backend for testing ddp without GPUs ([#1158](https://github.com/Lightning-AI/lightning/pull/1158))
- Added [Horovod](http://horovod.ai) support as a distributed backend `Trainer(distributed_backend='horovod')` ([#1529](https://github.com/Lightning-AI/lightning/pull/1529))
- Added support for 8 core distributed training on Kaggle TPU's ([#1568](https://github.com/Lightning-AI/lightning/pull/1568))
- Added support for native AMP ([#1561](https://github.com/Lightning-AI/lightning/pull/1561),
    [#1580](https://github.com/Lightning-AI/lightning/pull/1580))

### Changed

- Changed the default behaviour to no longer include a NaN check with each training iteration ([#1475](https://github.com/Lightning-AI/lightning/pull/1475))
- Decoupled the progress bar from trainer` it is a callback now and can be customized or even be replaced entirely ([#1450](https://github.com/Lightning-AI/lightning/pull/1450)).
- Changed lr schedule step interval behavior to update every backwards pass instead of every forwards pass ([#1477](https://github.com/Lightning-AI/lightning/pull/1477))
- Defines shared proc. rank, remove rank from instances (e.g. loggers) ([#1408](https://github.com/Lightning-AI/lightning/pull/1408))
- Updated semantic segmentation example with custom U-Net and logging ([#1371](https://github.com/Lightning-AI/lightning/pull/1371))
- Disabled val and test shuffling ([#1600](https://github.com/Lightning-AI/lightning/pull/1600))

### Deprecated

- Deprecated `training_tqdm_dict` in favor of `progress_bar_dict` ([#1450](https://github.com/Lightning-AI/lightning/pull/1450)).

### Removed

- Removed `test_dataloaders` parameter from `Trainer.fit()` ([#1434](https://github.com/Lightning-AI/lightning/pull/1434))

### Fixed

- Added the possibility to pass nested metrics dictionaries to loggers ([#1582](https://github.com/Lightning-AI/lightning/pull/1582))
- Fixed memory leak from opt return ([#1528](https://github.com/Lightning-AI/lightning/pull/1528))
- Fixed saving checkpoint before deleting old ones ([#1453](https://github.com/Lightning-AI/lightning/pull/1453))
- Fixed loggers - flushing last logged metrics even before continue, e.g. `trainer.test()` results ([#1459](https://github.com/Lightning-AI/lightning/pull/1459))
- Fixed optimizer configuration when `configure_optimizers` returns dict without `lr_scheduler` ([#1443](https://github.com/Lightning-AI/lightning/pull/1443))
- Fixed `LightningModule` - mixing hparams and arguments in `LightningModule.__init__()` crashes load_from_checkpoint() ([#1505](https://github.com/Lightning-AI/lightning/pull/1505))
- Added a missing call to the `on_before_zero_grad` model hook ([#1493](https://github.com/Lightning-AI/lightning/pull/1493)).
- Allow use of sweeps with `WandbLogger` ([#1512](https://github.com/Lightning-AI/lightning/pull/1512))
- Fixed a bug that caused the `callbacks` Trainer argument to reference a global variable ([#1534](https://github.com/Lightning-AI/lightning/pull/1534)).
- Fixed a bug that set all boolean CLI arguments from `Trainer.add_argparse_args` always to True ([#1571](https://github.com/Lightning-AI/lightning/pull/1571))
- Fixed do not copy the batch when training on a single GPU ([#1576](https://github.com/Lightning-AI/lightning/pull/1576),
    [#1579](https://github.com/Lightning-AI/lightning/pull/1579))
- Fixed soft checkpoint removing on DDP ([#1408](https://github.com/Lightning-AI/lightning/pull/1408))
- Fixed automatic parser bug ([#1585](https://github.com/Lightning-AI/lightning/pull/1585))
- Fixed bool conversion from string ([#1606](https://github.com/Lightning-AI/lightning/pull/1606))

## [0.7.3] - 2020-04-09

### Added

- Added `rank_zero_warn` for warning only in rank 0 ([#1428](https://github.com/Lightning-AI/lightning/pull/1428))

### Fixed

- Fixed default `DistributedSampler` for DDP training ([#1425](https://github.com/Lightning-AI/lightning/pull/1425))
- Fixed workers warning not on windows ([#1430](https://github.com/Lightning-AI/lightning/pull/1430))
- Fixed returning tuple from `run_training_batch` ([#1431](https://github.com/Lightning-AI/lightning/pull/1431))
- Fixed gradient clipping ([#1438](https://github.com/Lightning-AI/lightning/pull/1438))
- Fixed pretty print ([#1441](https://github.com/Lightning-AI/lightning/pull/1441))


## [0.7.2] - 2020-04-07

### Added

- Added same step loggers' metrics aggregation ([#1278](https://github.com/Lightning-AI/lightning/pull/1278))
- Added parity test between a vanilla MNIST model and lightning model ([#1284](https://github.com/Lightning-AI/lightning/pull/1284))
- Added parity test between a vanilla RNN model and lightning model ([#1351](https://github.com/Lightning-AI/lightning/pull/1351))
- Added Reinforcement Learning - Deep Q-network (DQN) lightning example ([#1232](https://github.com/Lightning-AI/lightning/pull/1232))
- Added support for hierarchical `dict` ([#1152](https://github.com/Lightning-AI/lightning/pull/1152))
- Added `TrainsLogger` class ([#1122](https://github.com/Lightning-AI/lightning/pull/1122))
- Added type hints to `pytorch_lightning.core` ([#946](https://github.com/Lightning-AI/lightning/pull/946))
- Added support for `IterableDataset` in validation and testing ([#1104](https://github.com/Lightning-AI/lightning/pull/1104))
- Added support for non-primitive types in `hparams` for `TensorboardLogger` ([#1130](https://github.com/Lightning-AI/lightning/pull/1130))
- Added a check that stops the training when loss or weights contain `NaN` or `inf` values. ([#1097](https://github.com/Lightning-AI/lightning/pull/1097))
- Added support for `IterableDataset` when `val_check_interval=1.0` (default), this will trigger validation at the end of each epoch. ([#1283](https://github.com/Lightning-AI/lightning/pull/1283))
- Added `summary` method to Profilers. ([#1259](https://github.com/Lightning-AI/lightning/pull/1259))
- Added informative errors if user defined dataloader has zero length ([#1280](https://github.com/Lightning-AI/lightning/pull/1280))
- Added testing for python 3.8 ([#915](https://github.com/Lightning-AI/lightning/pull/915))
- Added model configuration checking ([#1199](https://github.com/Lightning-AI/lightning/pull/1199))
- Added support for optimizer frequencies through `LightningModule.configure_optimizers()` ([#1269](https://github.com/Lightning-AI/lightning/pull/1269))
- Added option to run without an optimizer by returning `None` from `configure_optimizers`. ([#1279](https://github.com/Lightning-AI/lightning/pull/1279))
- Added a warning when the number of data loader workers is small. ([#1378](https://github.com/Lightning-AI/lightning/pull/1378))

### Changed

- Changed (renamed and refatored) `TensorRunningMean` -> `TensorRunningAccum`: running accumulations were generalized. ([#1278](https://github.com/Lightning-AI/lightning/pull/1278))
- Changed `progress_bar_refresh_rate` trainer flag to disable progress bar when set to 0. ([#1108](https://github.com/Lightning-AI/lightning/pull/1108))
- Enhanced `load_from_checkpoint` to also forward params to the model ([#1307](https://github.com/Lightning-AI/lightning/pull/1307))
- Updated references to `self.forward()` to instead use the `__call__` interface. ([#1211](https://github.com/Lightning-AI/lightning/pull/1211))
- Changed default behaviour of `configure_optimizers` to use no optimizer rather than Adam. ([#1279](https://github.com/Lightning-AI/lightning/pull/1279))
- Allow to upload models on W&B ([#1339](https://github.com/Lightning-AI/lightning/pull/1339))
- On DP and DDP2 unsqueeze is automated now ([#1319](https://github.com/Lightning-AI/lightning/pull/1319))
- Did not always create a DataLoader during reinstantiation, but the same type as before (if subclass of DataLoader) ([#1346](https://github.com/Lightning-AI/lightning/pull/1346))
- Did not interfere with a default sampler ([#1318](https://github.com/Lightning-AI/lightning/pull/1318))
- Remove default Adam optimizer ([#1317](https://github.com/Lightning-AI/lightning/pull/1317))
- Give warnings for unimplemented required lightning methods ([#1317](https://github.com/Lightning-AI/lightning/pull/1317))
- Made `evaluate` method private >> `Trainer._evaluate(...)`. ([#1260](https://github.com/Lightning-AI/lightning/pull/1260))
- Simplify the PL examples structure (shallower and more readable) ([#1247](https://github.com/Lightning-AI/lightning/pull/1247))
- Changed min max gpu memory to be on their own plots ([#1358](https://github.com/Lightning-AI/lightning/pull/1358))
- Remove `.item` which causes sync issues ([#1254](https://github.com/Lightning-AI/lightning/pull/1254))
- Changed smoothing in TQDM to decrease variability of time remaining between training / eval ([#1194](https://github.com/Lightning-AI/lightning/pull/1194))
- Change default logger to dedicated one ([#1064](https://github.com/Lightning-AI/lightning/pull/1064))

### Deprecated

- Deprecated Trainer argument `print_nan_grads` ([#1097](https://github.com/Lightning-AI/lightning/pull/1097))
- Deprecated Trainer argument `show_progress_bar` ([#1108](https://github.com/Lightning-AI/lightning/pull/1108))

### Removed

- Removed test for no test dataloader in .fit ([#1495](https://github.com/Lightning-AI/lightning/pull/1495))
- Removed duplicated module `pytorch_lightning.utilities.arg_parse` for loading CLI arguments ([#1167](https://github.com/Lightning-AI/lightning/pull/1167))
- Removed wandb logger's `finalize` method ([#1193](https://github.com/Lightning-AI/lightning/pull/1193))
- Dropped `torchvision` dependency in tests and added own MNIST dataset class instead ([#986](https://github.com/Lightning-AI/lightning/pull/986))

### Fixed

- Fixed `model_checkpoint` when saving all models ([#1359](https://github.com/Lightning-AI/lightning/pull/1359))
- `Trainer.add_argparse_args` classmethod fixed. Now it adds a type for the arguments ([#1147](https://github.com/Lightning-AI/lightning/pull/1147))
- Fixed bug related to type checking of `ReduceLROnPlateau` lr schedulers([#1126](https://github.com/Lightning-AI/lightning/pull/1126))
- Fixed a bug to ensure lightning checkpoints to be backward compatible ([#1132](https://github.com/Lightning-AI/lightning/pull/1132))
- Fixed a bug that created an extra dataloader with active `reload_dataloaders_every_epoch` ([#1196](https://github.com/Lightning-AI/lightning/pull/1196))
- Fixed all warnings and errors in the docs build process ([#1191](https://github.com/Lightning-AI/lightning/pull/1191))
- Fixed an issue where `val_percent_check=0` would not disable validation ([#1251](https://github.com/Lightning-AI/lightning/pull/1251))
- Fixed average of incomplete `TensorRunningMean` ([#1309](https://github.com/Lightning-AI/lightning/pull/1309))
- Fixed `WandbLogger.watch` with `wandb.init()` ([#1311](https://github.com/Lightning-AI/lightning/pull/1311))
- Fixed an issue with early stopping that would prevent it from monitoring training metrics when validation is disabled / not implemented ([#1235](https://github.com/Lightning-AI/lightning/pull/1235)).
- Fixed a bug that would cause `trainer.test()` to run on the validation set when overloading `validation_epoch_end` and `test_end` ([#1353](https://github.com/Lightning-AI/lightning/pull/1353))
- Fixed `WandbLogger.watch` - use of the watch method without importing `wandb` ([#1311](https://github.com/Lightning-AI/lightning/pull/1311))
- Fixed `WandbLogger` to be used with 'ddp' - allow reinits in sub-processes ([#1149](https://github.com/Lightning-AI/lightning/pull/1149),
     [#1360](https://github.com/Lightning-AI/lightning/pull/1360))
- Made `training_epoch_end` behave like `validation_epoch_end` ([#1357](https://github.com/Lightning-AI/lightning/pull/1357))
- Fixed `fast_dev_run` running validation twice ([#1365](https://github.com/Lightning-AI/lightning/pull/1365))
- Fixed pickle error from quick patch `__code__` ([#1352](https://github.com/Lightning-AI/lightning/pull/1352))
- Fixed memory leak on GPU0 ([#1094](https://github.com/Lightning-AI/lightning/pull/1094),
     [#1349](https://github.com/Lightning-AI/lightning/pull/1349))
- Fixed checkpointing interval ([#1272](https://github.com/Lightning-AI/lightning/pull/1272))
- Fixed validation and training loops run the partial dataset ([#1192](https://github.com/Lightning-AI/lightning/pull/1192))
- Fixed running `on_validation_end` only on main process in DDP ([#1125](https://github.com/Lightning-AI/lightning/pull/1125))
- Fixed `load_spawn_weights` only in proc rank 0 ([#1385](https://github.com/Lightning-AI/lightning/pull/1385))
- Fixes using deprecated `use_amp` attribute ([#1145](https://github.com/Lightning-AI/lightning/pull/1145))
- Fixed Tensorboard logger error: lightning_logs directory not exists in multi-node DDP on nodes with rank != 0 ([#1377](https://github.com/Lightning-AI/lightning/pull/1377))
- Fixed `Unimplemented backend XLA` error on TPU ([#1387](https://github.com/Lightning-AI/lightning/pull/1387))

## [0.7.1] - 2020-03-07

### Fixed

- Fixes `print` issues and `data_loader` ([#1080](https://github.com/Lightning-AI/lightning/pull/1080))

## [0.7.0] - 2020-03-06

### Added

- Added automatic sampler setup. Depending on DDP or TPU, lightning configures the sampler correctly (user needs to do nothing) ([#926](https://github.com/Lightning-AI/lightning/pull/926))
- Added `reload_dataloaders_every_epoch=False` flag for trainer. Some users require reloading data every epoch ([#926](https://github.com/Lightning-AI/lightning/pull/926))
- Added `progress_bar_refresh_rate=50` flag for trainer. Throttle refresh rate on notebooks ([#926](https://github.com/Lightning-AI/lightning/pull/926))
- Updated governance docs
- Added a check to ensure that the metric used for early stopping exists before training commences ([#542](https://github.com/Lightning-AI/lightning/pull/542))
- Added `optimizer_idx` argument to `backward` hook ([#733](https://github.com/Lightning-AI/lightning/pull/733))
- Added `entity` argument to `WandbLogger` to be passed to `wandb.init` ([#783](https://github.com/Lightning-AI/lightning/pull/783))
- Added a tool for profiling training runs ([#782](https://github.com/Lightning-AI/lightning/pull/782))
- Improved flexibility for naming of TensorBoard logs, can now set `version` to a `str` to just save to that directory, and use `name=''` to prevent experiment-name directory ([#804](https://github.com/Lightning-AI/lightning/pull/804))
- Added option to specify `step` key when logging metrics ([#808](https://github.com/Lightning-AI/lightning/pull/808))
- Added `train_dataloader`, `val_dataloader` and `test_dataloader` arguments to `Trainer.fit()`, for alternative data parsing ([#759](https://github.com/Lightning-AI/lightning/pull/759))
- Added Tensor Processing Unit (TPU) support ([#868](https://github.com/Lightning-AI/lightning/pull/868))
- Added semantic segmentation example ([#751](https://github.com/Lightning-AI/lightning/pull/751),[#876](https://github.com/Lightning-AI/lightning/pull/876),
     [#881](https://github.com/Lightning-AI/lightning/pull/881))
- Split callbacks in multiple files ([#849](https://github.com/Lightning-AI/lightning/pull/849))
- Support for user defined callbacks ([#889](https://github.com/Lightning-AI/lightning/pull/889) and [#950](https://github.com/Lightning-AI/lightning/pull/950))
- Added support for multiple loggers to be passed to `Trainer` as an iterable (e.g. list, tuple, etc.) ([#903](https://github.com/Lightning-AI/lightning/pull/903))
- Added support for step-based learning rate scheduling ([#941](https://github.com/Lightning-AI/lightning/pull/941))
- Added support for logging `hparams` as dict ([#1029](https://github.com/Lightning-AI/lightning/pull/1029))
- Checkpoint and early stopping now work without val. step ([#1041](https://github.com/Lightning-AI/lightning/pull/1041))
- Support graceful training cleanup after Keyboard Interrupt ([#856](https://github.com/Lightning-AI/lightning/pull/856),
     [#1019](https://github.com/Lightning-AI/lightning/pull/1019))
- Added type hints for function arguments ([#912](https://github.com/Lightning-AI/lightning/pull/912), )
- Added default `argparser` for `Trainer` ([#952](https://github.com/Lightning-AI/lightning/pull/1023),
     [#1023](https://github.com/Lightning-AI/lightning/pull/1023))
- Added TPU gradient clipping ([#963](https://github.com/Lightning-AI/lightning/pull/963))
- Added max/min number of steps in `Trainer` ([#728](https://github.com/Lightning-AI/lightning/pull/728))

### Changed

- Improved `NeptuneLogger` by adding `close_after_fit` argument to allow logging after training([#908](https://github.com/Lightning-AI/lightning/pull/1084))
- Changed default TQDM to use `tqdm.auto` for prettier outputs in IPython notebooks ([#752](https://github.com/Lightning-AI/lightning/pull/752))
- Changed `pytorch_lightning.logging` to `pytorch_lightning.loggers` ([#767](https://github.com/Lightning-AI/lightning/pull/767))
- Moved the default `tqdm_dict` definition from Trainer to `LightningModule`, so it can be overridden by the user ([#749](https://github.com/Lightning-AI/lightning/pull/749))
- Moved functionality of `LightningModule.load_from_metrics` into `LightningModule.load_from_checkpoint` ([#995](https://github.com/Lightning-AI/lightning/pull/995))
- Changed Checkpoint path parameter from `filepath` to `dirpath` ([#1016](https://github.com/Lightning-AI/lightning/pull/1016))
- Freezed models `hparams` as `Namespace` property ([#1029](https://github.com/Lightning-AI/lightning/pull/1029))
- Dropped `logging` config in package init ([#1015](https://github.com/Lightning-AI/lightning/pull/1015))
- Renames model steps ([#1051](https://github.com/Lightning-AI/lightning/pull/1051))
  - `training_end` >> `training_epoch_end`
  - `validation_end` >> `validation_epoch_end`
  - `test_end` >> `test_epoch_end`
- Refactor dataloading, supports infinite dataloader ([#955](https://github.com/Lightning-AI/lightning/pull/955))
- Create single file in `TensorBoardLogger` ([#777](https://github.com/Lightning-AI/lightning/pull/777))

### Deprecated

- Deprecated `pytorch_lightning.logging` ([#767](https://github.com/Lightning-AI/lightning/pull/767))
- Deprecated `LightningModule.load_from_metrics` in favour of `LightningModule.load_from_checkpoint` ([#995](https://github.com/Lightning-AI/lightning/pull/995),
     [#1079](https://github.com/Lightning-AI/lightning/pull/1079))
- Deprecated `@data_loader` decorator ([#926](https://github.com/Lightning-AI/lightning/pull/926))
- Deprecated model steps `training_end`, `validation_end` and `test_end` ([#1051](https://github.com/Lightning-AI/lightning/pull/1051),
     [#1056](https://github.com/Lightning-AI/lightning/pull/1056))

### Removed

- Removed dependency on `pandas` ([#736](https://github.com/Lightning-AI/lightning/pull/736))
- Removed dependency on `torchvision` ([#797](https://github.com/Lightning-AI/lightning/pull/797))
- Removed dependency on `scikit-learn` ([#801](https://github.com/Lightning-AI/lightning/pull/801))

### Fixed

- Fixed a bug where early stopping `on_end_epoch` would be called inconsistently when `check_val_every_n_epoch == 0` ([#743](https://github.com/Lightning-AI/lightning/pull/743))
- Fixed a bug where the model checkpointer didn't write to the same directory as the logger ([#771](https://github.com/Lightning-AI/lightning/pull/771))
- Fixed a bug where the `TensorBoardLogger` class would create an additional empty log file during fitting ([#777](https://github.com/Lightning-AI/lightning/pull/777))
- Fixed a bug where `global_step` was advanced incorrectly when using `accumulate_grad_batches > 1` ([#832](https://github.com/Lightning-AI/lightning/pull/832))
- Fixed a bug when calling `self.logger.experiment` with multiple loggers ([#1009](https://github.com/Lightning-AI/lightning/pull/1009))
- Fixed a bug when calling `logger.append_tags` on a `NeptuneLogger` with a single tag ([#1009](https://github.com/Lightning-AI/lightning/pull/1009))
- Fixed sending back data from `.spawn` by saving and loading the trained model in/out of the process ([#1017](https://github.com/Lightning-AI/lightning/pull/1017)
- Fixed port collision on DDP ([#1010](https://github.com/Lightning-AI/lightning/pull/1010))
- Fixed/tested pass overrides ([#918](https://github.com/Lightning-AI/lightning/pull/918))
- Fixed comet logger to log after train ([#892](https://github.com/Lightning-AI/lightning/pull/892))
- Remove deprecated args to learning rate step function ([#890](https://github.com/Lightning-AI/lightning/pull/890))

## [0.6.0] - 2020-01-21

### Added

- Added support for resuming from a specific checkpoint via `resume_from_checkpoint` argument ([#516](https://github.com/Lightning-AI/lightning/pull/516))
- Added support for `ReduceLROnPlateau` scheduler ([#320](https://github.com/Lightning-AI/lightning/pull/320))
- Added support for Apex mode `O2` in conjunction with Data Parallel ([#493](https://github.com/Lightning-AI/lightning/pull/493))
- Added option (`save_top_k`) to save the top k models in the `ModelCheckpoint` class ([#128](https://github.com/Lightning-AI/lightning/pull/128))
- Added `on_train_start` and `on_train_end` hooks to `ModelHooks` ([#598](https://github.com/Lightning-AI/lightning/pull/598))
- Added `TensorBoardLogger` ([#607](https://github.com/Lightning-AI/lightning/pull/607))
- Added support for weight summary of model with multiple inputs ([#543](https://github.com/Lightning-AI/lightning/pull/543))
- Added `map_location` argument to `load_from_metrics` and `load_from_checkpoint` ([#625](https://github.com/Lightning-AI/lightning/pull/625))
- Added option to disable validation by setting `val_percent_check=0` ([#649](https://github.com/Lightning-AI/lightning/pull/649))
- Added `NeptuneLogger` class ([#648](https://github.com/Lightning-AI/lightning/pull/648))
- Added `WandbLogger` class ([#627](https://github.com/Lightning-AI/lightning/pull/627))

### Changed

- Changed the default progress bar to print to stdout instead of stderr ([#531](https://github.com/Lightning-AI/lightning/pull/531))
- Renamed `step_idx` to `step`, `epoch_idx` to `epoch`, `max_num_epochs` to `max_epochs` and `min_num_epochs` to `min_epochs` ([#589](https://github.com/Lightning-AI/lightning/pull/589))
- Renamed `total_batch_nb` to `total_batches`, `nb_val_batches` to `num_val_batches`, `nb_training_batches` to `num_training_batches`, `max_nb_epochs` to `max_epochs`, `min_nb_epochs` to `min_epochs`, `nb_test_batches` to `num_test_batches`, and `nb_val_batches` to `num_val_batches` ([#567](https://github.com/Lightning-AI/lightning/pull/567))
- Changed gradient logging to use parameter names instead of indexes ([#660](https://github.com/Lightning-AI/lightning/pull/660))
- Changed the default logger to `TensorBoardLogger` ([#609](https://github.com/Lightning-AI/lightning/pull/609))
- Changed the directory for tensorboard logging to be the same as model checkpointing ([#706](https://github.com/Lightning-AI/lightning/pull/706))

### Deprecated

- Deprecated `max_nb_epochs` and `min_nb_epochs` ([#567](https://github.com/Lightning-AI/lightning/pull/567))
- Deprecated the `on_sanity_check_start` hook in `ModelHooks` ([#598](https://github.com/Lightning-AI/lightning/pull/598))

### Removed

- Removed the `save_best_only` argument from `ModelCheckpoint`, use `save_top_k=1` instead ([#128](https://github.com/Lightning-AI/lightning/pull/128))

### Fixed

- Fixed a bug which occurred when using Adagrad with cuda ([#554](https://github.com/Lightning-AI/lightning/pull/554))
- Fixed a bug where training would be on the GPU despite setting `gpus=0` or `gpus=[]` ([#561](https://github.com/Lightning-AI/lightning/pull/561))
- Fixed an error with `print_nan_gradients` when some parameters do not require gradient ([#579](https://github.com/Lightning-AI/lightning/pull/579))
- Fixed a bug where the progress bar would show an incorrect number of total steps during the validation sanity check when using multiple validation data loaders ([#597](https://github.com/Lightning-AI/lightning/pull/597))
- Fixed support for PyTorch 1.1.0 ([#552](https://github.com/Lightning-AI/lightning/pull/552))
- Fixed an issue with early stopping when using a `val_check_interval < 1.0` in `Trainer` ([#492](https://github.com/Lightning-AI/lightning/pull/492))
- Fixed bugs relating to the `CometLogger` object that would cause it to not work properly ([#481](https://github.com/Lightning-AI/lightning/pull/481))
- Fixed a bug that would occur when returning `-1` from `on_batch_start` following an early exit or when the batch was `None` ([#509](https://github.com/Lightning-AI/lightning/pull/509))
- Fixed a potential race condition with several processes trying to create checkpoint directories ([#530](https://github.com/Lightning-AI/lightning/pull/530))
- Fixed a bug where batch 'segments' would remain on the GPU when using `truncated_bptt > 1` ([#532](https://github.com/Lightning-AI/lightning/pull/532))
- Fixed a bug when using `IterableDataset` ([#547](https://github.com/Lightning-AI/lightning/pull/547))
- Fixed a bug where `.item` was called on non-tensor objects ([#602](https://github.com/Lightning-AI/lightning/pull/602))
- Fixed a bug where `Trainer.train` would crash on an uninitialized variable if the trainer was run after resuming from a checkpoint that was already at `max_epochs` ([#608](https://github.com/Lightning-AI/lightning/pull/608))
- Fixed a bug where early stopping would begin two epochs early ([#617](https://github.com/Lightning-AI/lightning/pull/617))
- Fixed a bug where `num_training_batches` and `num_test_batches` would sometimes be rounded down to zero ([#649](https://github.com/Lightning-AI/lightning/pull/649))
- Fixed a bug where an additional batch would be processed when manually setting `num_training_batches` ([#653](https://github.com/Lightning-AI/lightning/pull/653))
- Fixed a bug when batches did not have a `.copy` method ([#701](https://github.com/Lightning-AI/lightning/pull/701))
- Fixed a bug when using `log_gpu_memory=True` in Python 3.6 ([#715](https://github.com/Lightning-AI/lightning/pull/715))
- Fixed a bug where checkpoint writing could exit before completion, giving incomplete checkpoints ([#689](https://github.com/Lightning-AI/lightning/pull/689))
- Fixed a bug where `on_train_end` was not called when ealy stopping ([#723](https://github.com/Lightning-AI/lightning/pull/723))

## [0.5.3] - 2019-11-06

### Added

- Added option to disable default logger, checkpointer, and early stopping by passing `logger=False`, `checkpoint_callback=False` and `early_stop_callback=False` respectively
- Added `CometLogger` for use with Comet.ml
- Added `val_check_interval` argument to `Trainer` allowing validition to be performed at every given number of batches
- Added functionality to save and load hyperparameters using the standard checkpoint mechanism
- Added call to `torch.cuda.empty_cache` before training starts
- Added option for user to override the call t `backward`
- Added support for truncated backprop through time via the `truncated_bptt_steps` argument in `Trainer`
- Added option to operate on all outputs from `training_step` in DDP2
- Added a hook for modifying DDP init
- Added a hook for modifying Apex

### Changed

- Changed experiment version to be padded with zeros (e.g. `/dir/version_9` becomes `/dir/version_0009`)
- Changed callback metrics to include any metrics given in logs or progress bar
- Changed the default for `save_best_only` in `ModelCheckpoint` to `True`
- Added `tng_data_loader` for backwards compatibility
- Renamed `MLFlowLogger.client` to `MLFlowLogger.experiment` for consistency
- Moved `global_step` increment to happen after the batch has been processed
- Changed weights restore to first attempt HPC weights before restoring normally, preventing both weights being restored and running out of memory
- Changed progress bar functionality to add multiple progress bars for train/val/test
- Changed calls to `print` to use `logging` instead

### Deprecated

- Deprecated `tng_dataloader`

### Fixed

- Fixed an issue where the number of batches was off by one during training
- Fixed a bug that occurred when setting a ckeckpoint callback and `early_stop_callback=False`
- Fixed an error when importing CometLogger
- Fixed a bug where the `gpus` argument had some unexpected behaviour
- Fixed a bug where the computed total number of batches was sometimes incorrect
- Fixed a bug where the progress bar would sometimes not show the total number of batches in test mode
- Fixed a bug when using the `log_gpu_memory='min_max'` option in `Trainer`
- Fixed a bug where checkpointing would sometimes erase the current directory

## [0.5.2] - 2019-10-10

### Added

- Added `weights_summary` argument to `Trainer` to be set to `full` (full summary), `top` (just top level modules) or other
- Added `tags` argument to `MLFlowLogger`

### Changed

- Changed default for `amp_level` to `O1`

### Removed

- Removed the `print_weights_summary` argument from `Trainer`

### Fixed

- Fixed a bug where logs were not written properly
- Fixed a bug where `logger.finalize` wasn't called after training is complete
- Fixed callback metric errors in DDP
- Fixed a bug where `TestTubeLogger` didn't log to the correct directory

## [0.5.1] - 2019-10-05

### Added

- Added the `LightningLoggerBase` class for experiment loggers
- Added `MLFlowLogger` for logging with `mlflow`
- Added `TestTubeLogger` for logging with `test_tube`
- Added a different implementation of DDP (`distributed_backed='ddp2'`) where every node has one model using all GPUs
- Added support for optimisers which require a closure (e.g. LBFGS)
- Added automatic `MASTER_PORT` default for DDP when not set manually
- Added new GPU memory logging options `'min_max'` (log only the min/max utilization) and `'all'` (log all the GPU memory)

### Changed

- Changed schedulers to always be called with the current epoch
- Changed `test_tube` to an optional dependency
- Changed data loaders to internally use a getter instead of a python property
- Disabled auto GPU loading when restoring weights to prevent out of memory errors
- Changed logging, early stopping and checkpointing to occur by default

### Fixed

- Fixed a bug with samplers that do not specify `set_epoch`
- Fixed a bug when using the `MLFlowLogger` with unsupported data types, this will now raise a warning
- Fixed a bug where gradient norms were always zero using `track_grad_norm`
- Fixed a bug which causes a crash when logging memory

## [0.5.0] - 2019-09-26

### Changed

- Changed `data_batch` argument to `batch` throughout
- Changed `batch_i` argument to `batch_idx` throughout
- Changed `tng_dataloader` method to `train_dataloader`
- Changed `on_tng_metrics` method to `on_training_metrics`
- Changed `gradient_clip` argument to `gradient_clip_val`
- Changed `add_log_row_interval` to `row_log_interval`

### Fixed

- Fixed a bug with tensorboard logging in multi-gpu setup

## [0.4.9] - 2019-09-16

### Added

- Added the flag `log_gpu_memory` to `Trainer` to deactivate logging of GPU memory utilization
- Added SLURM resubmit functionality (port from test-tube)
- Added optional weight_save_path to trainer to remove the need for a checkpoint_callback when using cluster training
- Added option to use single gpu per node with `DistributedDataParallel`

### Changed

- Changed functionality of `validation_end` and `test_end` with multiple dataloaders to be given all of the dataloaders at once rather than in separate calls
- Changed print_nan_grads to only print the parameter value and gradients when they contain NaN
- Changed gpu API to take integers as well (e.g. `gpus=2` instead of `gpus=[0, 1]`)
- All models now loaded on to CPU to avoid device and out of memory issues in PyTorch

### Fixed

- Fixed a bug where data types that implement `.to` but not `.cuda` would not be properly moved onto the GPU
- Fixed a bug where data would not be re-shuffled every epoch when using a `DistributedSampler`

## [0.4.8] - 2019-08-31

### Added

- Added `test_step` and `test_end` methods, used when `Trainer.test` is called
- Added `GradientAccumulationScheduler` callback which can be used to schedule changes to the number of accumulation batches
- Added option to skip the validation sanity check by setting `nb_sanity_val_steps = 0`

### Fixed

- Fixed a bug when setting `nb_sanity_val_steps = 0`

## [0.4.7] - 2019-08-24

### Changed

- Changed the default `val_check_interval` to `1.0`
- Changed defaults for `nb_val_batches`, `nb_tng_batches` and `nb_test_batches` to 0

### Fixed

- Fixed a bug where the full validation set as used despite setting `val_percent_check`
- Fixed a bug where an `Exception` was thrown when using a data set containing a single batch
- Fixed a bug where an `Exception` was thrown if no `val_dataloader` was given
- Fixed a bug where tuples were not properly transferred to the GPU
- Fixed a bug where data of a non standard type was not properly handled by the trainer
- Fixed a bug when loading data as a tuple
- Fixed a bug where `AttributeError` could be suppressed by the `Trainer`

## [0.4.6] - 2019-08-15

### Added

- Added support for data to be given as a `dict` or `list` with a single gpu
- Added support for `configure_optimizers` to return a single optimizer, two list (optimizers and schedulers), or a single list

### Fixed

- Fixed a bug where returning just an optimizer list (i.e. without schedulers) from `configure_optimizers` would throw an `Exception`

## [0.4.5] - 2019-08-13

### Added

- Added `optimizer_step` method that can be overridden to change the standard optimizer behaviour

## [0.4.4] - 2019-08-12

### Added

- Added supoort for multiple validation dataloaders
- Added support for latest test-tube logger (optimised for `torch==1.2.0`)

### Changed

- `validation_step` and `val_dataloader` are now optional
- `lr_scheduler` is now activated after epoch

### Fixed

- Fixed a bug where a warning would show when using `lr_scheduler` in `torch>1.1.0`
- Fixed a bug where an `Exception` would be thrown if using `torch.DistributedDataParallel` without using a `DistributedSampler`, this now throws a `Warning` instead

## [0.4.3] - 2019-08-10

### Fixed

- Fixed a bug where accumulate gradients would scale the loss incorrectly

## [0.4.2] - 2019-08-08

### Changed

- Changed install requirement to `torch==1.2.0`

## [0.4.1] - 2019-08-08

### Changed

- Changed install requirement to `torch==1.1.0`

## [0.4.0] - 2019-08-08

### Added

- Added 16-bit support for a single GPU
- Added support for training continuation (preserves epoch, global step etc.)

### Changed

- Changed `training_step` and `validation_step`, outputs will no longer be automatically reduced

### Removed

- Removed need for `Experiment` object in `Trainer`

### Fixed

- Fixed issues with reducing outputs from generative models (such as images and text)

## [0.3.6] - 2019-07-25

### Added

- Added a decorator to do lazy data loading internally

### Fixed

- Fixed a bug where `Experiment` object was not process safe, potentially causing logs to be overwritten

## [0.3.5] - 2019-07-25

## [0.3.4] - 2019-07-22

## [0.3.3] - 2019-07-22

## [0.3.2] - 2019-07-21

## [0.3.1] - 2019-07-21

## [0.2.x] - 2019-07-09

## [0.1.x] - 2019-06-DD<|MERGE_RESOLUTION|>--- conflicted
+++ resolved
@@ -61,11 +61,9 @@
 
 - Fixed an issue with `WandbLogger(log_model=True|'all)` raising an error and not being able to serialize tensors in the metadata ([#15544](https://github.com/Lightning-AI/lightning/pull/15544))
 
-<<<<<<< HEAD
 - Fixed the gradient unscaling logic when using `Trainer(precision=16)` and fused optimizers such as `Adam(..., fused=True)` ([#15544](https://github.com/Lightning-AI/lightning/pull/15544))
-=======
+
 - Fixed model state transfer in multiprocessing launcher when running multi-node ([#15567](https://github.com/Lightning-AI/lightning/pull/15567))
->>>>>>> 7767fd36
 
 
 ## [1.8.0] - 2022-11-01
