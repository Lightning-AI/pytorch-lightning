# Changelog

All notable changes to this project will be documented in this file.

The format is based on [Keep a Changelog](http://keepachangelog.com/en/1.0.0/).


<<<<<<< HEAD

### Fixed

- Fixed `TensorBoardLogger` not validating the input array type when logging the model graph ([#15323](https://github.com/Lightning-AI/lightning/pull/15323))


## [1.8.0] - 2022-MM-DD
=======
## [1.8.0] - 2022-11-01
>>>>>>> 7ee0994b


### Added

- Added support for requeueing slurm array jobs ([#15040](https://github.com/Lightning-AI/lightning/pull/15040))
- Added native AMP support for `ddp_fork` (and associated alias strategies) with CUDA GPUs ([#14983](https://github.com/Lightning-AI/lightning/pull/14983))
- Added `BatchSizeFinder` callback ([#11089](https://github.com/Lightning-AI/lightning/pull/11089))
- Added `LearningRateFinder` callback ([#13802](https://github.com/Lightning-AI/lightning/pull/13802))
- Tuner now supports a new `method` argument which will determine when to run the `BatchSizeFinder`: one of `fit`, `validate`, `test` or `predict` ([#11089](https://github.com/Lightning-AI/lightning/pull/11089))
- Added prefix to log message in `seed_everything` with rank info ([#14031](https://github.com/Lightning-AI/lightning/pull/14031))
- Added support for auto wrapping for `DDPFullyShardedNativeStrategy` ([#14252](https://github.com/Lightning-AI/lightning/pull/14252))
- Added support for passing extra init-parameters to the `LightningDataModule.from_datasets` ([#14185](https://github.com/Lightning-AI/lightning/pull/14185))
- Added support for saving sharded optimizer state dict outside of `DDPShardedStrategy` ([#14208](https://github.com/Lightning-AI/lightning/pull/14208))
- Added support for auto wrapping for `DDPFullyShardedStrategy` ([#14383](https://github.com/Lightning-AI/lightning/pull/14383))
- Integrate the `lightning_utilities` package (
  [#14475](https://github.com/Lightning-AI/lightning/pull/14475),
  [#14537](https://github.com/Lightning-AI/lightning/pull/14537),
  [#14556](https://github.com/Lightning-AI/lightning/pull/14556),
  [#14558](https://github.com/Lightning-AI/lightning/pull/14558),
  [#14575](https://github.com/Lightning-AI/lightning/pull/14575),
  [#14620](https://github.com/Lightning-AI/lightning/pull/14620))
- Added `args` parameter to `LightningCLI` to ease running from within Python ([#14596](https://github.com/Lightning-AI/lightning/pull/14596))
- Added `WandbLogger.download_artifact` and `WandbLogger.use_artifact` for managing artifacts with Weights and Biases ([#14551](https://github.com/Lightning-AI/lightning/pull/14551))
- Added an option to configure the signal SLURM sends when a job is preempted or requeued ([#14626](https://github.com/Lightning-AI/lightning/pull/14626))
- Added a warning when the model passed to `LightningLite.setup()` does not have all parameters on the same device ([#14822](https://github.com/Lightning-AI/lightning/pull/14822))
- The `CometLogger` now flags the Comet Experiments as being created from Lightning for analytics purposes ([#14906](https://github.com/Lightning-AI/lightning/pull/14906))
- Introduce `ckpt_path="hpc"` keyword for checkpoint loading ([#14911](https://github.,com/Lightning-AI/lightning/pull/14911))
- Added a more descriptive error message when attempting to fork processes with pre-initialized CUDA context ([#14709](https://github.com/Lightning-AI/lightning/pull/14709))
- Added support for custom parameters in subclasses of `SaveConfigCallback` ([#14998](https://github.com/Lightning-AI/lightning/pull/14998))
- Added `inference_mode` flag to Trainer to let users enable/disable inference mode during evaluation ([#15034](https://github.com/Lightning-AI/lightning/pull/15034))
- Added `LightningLite.no_backward_sync` for control over efficient gradient accumulation with distributed strategies ([#14966](https://github.com/Lightning-AI/lightning/pull/14966))
- Added a sanity check that scripts are executed with the `srun` command in SLURM and that environment variables are not conflicting ([#15011](https://github.com/Lightning-AI/lightning/pull/15011))
- Added an error message when attempting to launch processes with `python -i` and an interactive-incompatible strategy ([#15293](https://github.com/Lightning-AI/lightning/pull/15293))


### Changed

- The `Trainer.{fit,validate,test,predict,tune}` methods now raise a useful error message if the input is not a `LightningModule` ([#13892](https://github.com/Lightning-AI/lightning/pull/13892))
- Raised a `MisconfigurationException` if batch transfer hooks are overriden with `IPUAccelerator` ([#13961](https://github.com/Lightning-AI/lightning/pull/13961))
- Replaced the unwrapping logic in strategies with direct access to unwrapped `LightningModule` ([#13738](https://github.com/Lightning-AI/lightning/pull/13738))
- Enabled `on_before_batch_transfer` for `DPStrategy` and `IPUAccelerator` ([#14023](https://github.com/Lightning-AI/lightning/pull/14023))
- When resuming training with Apex enabled, the `Trainer` will now raise an error ([#14341](https://github.com/Lightning-AI/lightning/pull/14341))
- Included `torch.cuda` rng state to the aggregate `_collect_rng_states()` and `_set_rng_states()` ([#14384](https://github.com/Lightning-AI/lightning/pull/14384))
- Changed `trainer.should_stop` to not stop in between an epoch and run until `min_steps/min_epochs` only ([#13890](https://github.com/Lightning-AI/lightning/pull/13890))
- The `pyDeprecate` dependency is no longer installed ([#14472](https://github.com/Lightning-AI/lightning/pull/14472))
- When using multiple loggers, by default checkpoints and profiler output now get saved to the log dir of the first logger in the list ([#14325](https://github.com/Lightning-AI/lightning/pull/14325))
- In Lightning Lite, state-dict access to the module wrapper now gets passed through to the original module reference ([#14629](https://github.com/Lightning-AI/lightning/pull/14629))
- Removed fall-back to `LightningEnvironment` when number of SLURM tasks does not correspond to number of processes in Trainer ([#14300](https://github.com/Lightning-AI/lightning/pull/14300))
- Aligned DDP and DDPSpawn strategies in setting up the environment ([#11073](https://github.com/Lightning-AI/lightning/pull/11073))
- Integrated the Lite Precision plugins into the PL Precision plugins - the base class in PL now extends the `lightning_lite.precision.Precision` base class ([#14798](https://github.com/Lightning-AI/lightning/pull/14798))
  * The `PrecisionPlugin.backward` signature changed: The `closure_loss` argument was renamed to `tensor`
  * The `PrecisionPlugin.{pre_,post_}backward` signature changed: The `closure_loss` argument was renamed to `tensor` and moved as the first argument
  * The `PrecisionPlugin.optimizer_step` signature changed: The `model`, `optimizer_idx` and `closure` arguments need to be passed as keyword arguments now
- Trainer queries the CUDA devices through NVML if available to avoid initializing CUDA before forking, which eliminates the need for the `PL_DISABLE_FORK` environment variable introduced in v1.7.4 ([#14631](https://github.com/Lightning-AI/lightning/pull/14631))
- The `MLFlowLogger.finalize()` now sets the status to `FAILED` when an exception occurred in `Trainer`, and sets the status to `FINISHED` on successful completion ([#12292](https://github.com/Lightning-AI/lightning/pull/12292))
- It is no longer needed to call `model.double()` when using `precision=64` in Lightning Lite ([#14827](https://github.com/Lightning-AI/lightning/pull/14827))
- HPC checkpoints are now loaded automatically only in slurm environment when no specific value for `ckpt_path` has been set ([#14911](https://github.com/Lightning-AI/lightning/pull/14911))
- The `Callback.on_load_checkpoint` now gets the full checkpoint dictionary and the `callback_state` argument was renamed `checkpoint` ([#14835](https://github.com/Lightning-AI/lightning/pull/14835))
- Moved the warning about saving nn.Module in `save_hyperparameters()` to before the deepcopy ([#15132](https://github.com/Lightning-AI/lightning/pull/15132))
- To avoid issues with forking processes, from PyTorch 1.13 and higher, Lightning will directly use the PyTorch NVML-based check for `torch.cuda.device_count` and from PyTorch 1.14 and higher, Lightning will configure PyTorch to use a NVML-based check for `torch.cuda.is_available`. ([#15110](https://github.com/Lightning-AI/lightning/pull/15110), [#15133](https://github.com/Lightning-AI/lightning/pull/15133))
- The `NeptuneLogger` now uses `neptune.init_run` instead of the deprecated `neptune.init` to initialize a run ([#15393](https://github.com/Lightning-AI/lightning/pull/15393))


### Deprecated

- Deprecated `LightningDeepSpeedModule` ([#14000](https://github.com/Lightning-AI/lightning/pull/14000))
- Deprecated `amp_level` from `Trainer` in favour of passing it explictly via precision plugin ([#13898](https://github.com/Lightning-AI/lightning/pull/13898))
- Deprecated the calls to `pytorch_lightning.utiltiies.meta` functions in favor of built-in https://github.com/pytorch/torchdistx support ([#13868](https://github.com/Lightning-AI/lightning/pull/13868))
- Deprecated the `unwrap_lightning_module` and `unwrap_lightning_module_sharded` utility functions in favor of accessing the unwrapped `LightningModule` on the strategy directly ([#13738](https://github.com/Lightning-AI/lightning/pull/13738))
- Deprecated the `pl_module` argument in `LightningParallelModule`, `LightningDistributedModule`, `LightningShardedDataParallel`, `LightningBaguaModule` and `LightningDeepSpeedModule` wrapper classes ([#13738](https://github.com/Lightning-AI/lightning/pull/13738))
- Deprecated the `on_colab_kaggle` function ([#14247](https://github.com/Lightning-AI/lightning/pull/14247))
- Deprecated the internal `pl.core.mixins.DeviceDtypeModuleMixin` class ([#14511](https://github.com/Lightning-AI/lightning/pull/14511), [#14548](https://github.com/Lightning-AI/lightning/pull/14548))
- Deprecated all functions in `pytorch_lightning.utilities.xla_device` ([#14514](https://github.com/Lightning-AI/lightning/pull/14514), [#14550](https://github.com/Lightning-AI/lightning/pull/14550))
  * Deprecated the internal `inner_f` function
  * Deprecated the internal `pl_multi_process` function
  * Deprecated the internal `XLADeviceUtils.xla_available` staticmethod
  * Deprecated the `XLADeviceUtils.tpu_device_exists` staticmethod in favor of `pytorch_lightning.accelerators.TPUAccelerator.is_available()`
- Deprecated `pytorch_lightning.utilities.distributed.tpu_distributed` in favor of `lightning_lite.accelerators.tpu.tpu_distributed` ([#14550](https://github.com/Lightning-AI/lightning/pull/14550))
- Deprecated all functions in `pytorch_lightning.utilities.cloud_io` in favor of `lightning_lite.utilities.cloud_io` ([#14515](https://github.com/Lightning-AI/lightning/pull/14515))
- Deprecated the functions in `pytorch_lightning.utilities.apply_func` in favor of `lightning_utilities.core.apply_func` ([#14516](https://github.com/Lightning-AI/lightning/pull/14516), [#14537](https://github.com/Lightning-AI/lightning/pull/14537))
- Deprecated all functions in `pytorch_lightning.utilities.device_parser` ([#14492](https://github.com/Lightning-AI/lightning/pull/14492), [#14753](https://github.com/Lightning-AI/lightning/pull/14753))
  * Deprecated the `pytorch_lightning.utilities.device_parser.determine_root_gpu_device` in favor of `lightning_lite.utilities.device_parser.determine_root_gpu_device`
  * Deprecated the `pytorch_lightning.utilities.device_parser.parse_gpu_ids` in favor of `lightning_lite.utilities.device_parser.parse_gpu_ids`
  * Deprecated the `pytorch_lightning.utilities.device_parser.is_cuda_available` in favor of `lightning_lite.accelerators.cuda.is_cuda_available`
  * Deprecated the `pytorch_lightning.utilities.device_parser.num_cuda_devices` in favor of `lightning_lite.accelerators.cuda.num_cuda_devices`
  * Deprecated the `pytorch_lightning.utilities.device_parser.parse_cpu_cores` in favor of `lightning_lite.accelerators.cpu.parse_cpu_cores`
  * Deprecated the `pytorch_lightning.utilities.device_parser.parse_tpu_cores` in favor of `lightning_lite.accelerators.tpu.parse_tpu_cores`
  * Deprecated the `pytorch_lightning.utilities.device_parser.parse_hpus` in favor of `pytorch_lightning.accelerators.hpu.parse_hpus`
- Deprecated duplicate `SaveConfigCallback` parameters in `LightningCLI.__init__`: `save_config_kwargs`, `save_config_overwrite` and `save_config_multifile`. New `save_config_kwargs` parameter should be used instead ([#14998](https://github.com/Lightning-AI/lightning/pull/14998))
- Deprecated `TrainerFn.TUNING`, `RunningStage.TUNING` and `trainer.tuning` property ([#15100](https://github.com/Lightning-AI/lightning/pull/15100))
- Deprecated custom `pl.utilities.distributed.AllGatherGrad` implementation in favor of PyTorch's ([#15364](https://github.com/Lightnign-AI/lightning/pull/15364))


### Removed

- Removed the deprecated `Trainer.training_type_plugin` property in favor of `Trainer.strategy` ([#14011](https://github.com/Lightning-AI/lightning/pull/14011))
- Removed all deprecated training type plugins ([#14011](https://github.com/Lightning-AI/lightning/pull/14011))
- Removed the deprecated `DDP2Strategy` ([#14026](https://github.com/Lightning-AI/lightning/pull/14026))
- Removed the deprecated `DistributedType` and `DeviceType` enum classes ([#14045](https://github.com/Lightning-AI/lightning/pull/14045))
- Removed deprecated support for passing the `rank_zero_warn` warning category positionally ([#14470](https://github.com/Lightning-AI/lightning/pull/14470))
- Removed the legacy and unused `Trainer.get_deprecated_arg_names()` ([#14415](https://github.com/Lightning-AI/lightning/pull/14415))
- Removed the deprecated `on_train_batch_end(outputs)` format when multiple optimizers are used and TBPTT is enabled ([#14373](https://github.com/Lightning-AI/lightning/pull/14373))
- Removed the deprecated `training_epoch_end(outputs)` format when multiple optimizers are used and TBPTT is enabled ([#14373](https://github.com/Lightning-AI/lightning/pull/14373))
- Removed the experimental `pytorch_lightning.utiltiies.meta` functions in favor of built-in https://github.com/pytorch/torchdistx support ([#13868](https://github.com/Lightning-AI/lightning/pull/13868))
- Removed the deprecated `LoggerCollection`; `Trainer.logger` and `LightningModule.logger` now returns the first logger when more than one gets passed to the Trainer ([#14283](https://github.com/Lightning-AI/lightning/pull/14283))
- Removed the deprecated the `trainer.lr_schedulers` ([#14408](https://github.com/Lightning-AI/lightning/pull/14408))
- Removed the deprecated `LightningModule.{on_hpc_load,on_hpc_save}` hooks in favor of the general purpose hooks `LightningModule.{on_load_checkpoint,on_save_checkpoint}` ([#14315](https://github.com/Lightning-AI/lightning/pull/14315))
- Removed deprecated support for old torchtext versions ([#14375](https://github.com/Lightning-AI/lightning/pull/14375))
- Removed deprecated support for the old `neptune-client` API in the `NeptuneLogger` ([#14727](https://github.com/Lightning-AI/lightning/pull/14727))
- Removed the deprecated `weights_save_path` Trainer argumnent and `Trainer.weights_save_path` property ([#14424](https://github.com/Lightning-AI/lightning/pull/14424))
- Removed the deprecated ([#14471](https://github.com/Lightning-AI/lightning/pull/14471))
  * `pytorch_lightning.utilities.distributed.rank_zero_only` in favor of `pytorch_lightning.utilities.rank_zero.rank_zero_only`
  * `pytorch_lightning.utilities.distributed.rank_zero_debug` in favor of `pytorch_lightning.utilities.rank_zero.rank_zero_debug`
  * `pytorch_lightning.utilities.distributed.rank_zero_info` in favor of `pytorch_lightning.utilities.rank_zero.rank_zero_info`
  * `pytorch_lightning.utilities.warnings.rank_zero_warn` in favor of `pytorch_lightning.utilities.rank_zero.rank_zero_warn`
  * `pytorch_lightning.utilities.warnings.rank_zero_deprecation` in favor of `pytorch_lightning.utilities.rank_zero.rank_zero_deprecation`
  * `pytorch_lightning.utilities.warnings.LightningDeprecationWarning` in favor of `pytorch_lightning.utilities.rank_zero.LightningDeprecationWarning`
- Removed deprecated `Trainer.num_processes` attribute in favour of `Trainer.num_devices` ([#14423](https://github.com/Lightning-AI/lightning/pull/14423))
- Removed the deprecated `Trainer.data_parallel_device_ids` hook in favour of `Trainer.device_ids` ([#14422](https://github.com/Lightning-AI/lightning/pull/14422))
- Removed the deprecated class `TrainerCallbackHookMixin` ([#14401](https://github.com/Lightning-AI/lightning/14401))
- Removed the deprecated `BaseProfiler` and `AbstractProfiler` classes ([#14404](https://github.com/Lightning-AI/lightning/pull/14404))
- Removed the deprecated way to set the distributed backend via the environment variable `PL_TORCH_DISTRIBUTED_BACKEND`, in favor of setting the `process_group_backend` in the strategy constructor ([#14693](https://github.com/Lightning-AI/lightning/pull/14693))
- Removed deprecated callback hooks ([#14834](https://github.com/Lightning-AI/lightning/pull/14834))
  * `Callback.on_configure_sharded_model` in favor of `Callback.setup`
  * `Callback.on_before_accelerator_backend_setup` in favor of `Callback.setup`
  * `Callback.on_batch_start` in favor of `Callback.on_train_batch_start`
  * `Callback.on_batch_end` in favor of `Callback.on_train_batch_end`
  * `Callback.on_epoch_start` in favor of `Callback.on_{train,validation,test}_epoch_start`
  * `Callback.on_epoch_end` in favor of `Callback.on_{train,validation,test}_epoch_end`
  * `Callback.on_pretrain_routine_{start,end}` in favor of `Callback.on_fit_start`
- Removed the deprecated device attributes `Trainer.{devices,gpus,num_gpus,ipus,tpu_cores}` in favor of the accelerator-agnostic `Trainer.num_devices` ([#14829](https://github.com/Lightning-AI/lightning/pull/14829))
- Removed the deprecated `LightningIPUModule` ([#14830](https://github.com/Lightning-AI/lightning/pull/14830))
- Removed the deprecated `Logger.agg_and_log_metrics` hook in favour of `Logger.log_metrics` and the `agg_key_funcs` and `agg_default_func` arguments. ([#14840](https://github.com/Lightning-AI/lightning/pull/14840))
- Removed the deprecated precision plugin checkpoint hooks `PrecisionPlugin.on_load_checkpoint` and `PrecisionPlugin.on_save_checkpoint` ([#14833](https://github.com/Lightning-AI/lightning/pull/14833))
- Removed the deprecated `Trainer.root_gpu` attribute in favor of `Trainer.strategy.root_device` ([#14829](https://github.com/Lightning-AI/lightning/pull/14829))
- Removed the deprecated `Trainer.use_amp` and `LightningModule.use_amp` attributes ([#14832](https://github.com/Lightning-AI/lightning/pull/14832))
- Removed the deprecated callback hooks `Callback.on_init_start` and `Callback.on_init_end` ([#14867](https://github.com/Lightning-AI/lightning/pull/14867))
- Removed the deprecated `Trainer.run_stage` in favor of `Trainer.{fit,validate,test,predict}` ([#14870](https://github.com/Lightning-AI/lightning/pull/14870))
- Removed the deprecated `SimpleProfiler.profile_iterable` and `AdvancedProfiler.profile_iterable` attributes ([#14864](https://github.com/Lightning-AI/lightning/pull/14864))
- Removed the deprecated `Trainer.verbose_evaluate` ([#14884](https://github.com/Lightning-AI/lightning/pull/14884))
- Removed the deprecated `Trainer.should_rank_save_checkpoint` ([#14885](https://github.com/Lightning-AI/lightning/pull/14885))
- Removed the deprecated `TrainerOptimizersMixin` ([#14887](https://github.com/Lightning-AI/lightning/pull/14887))
- Removed the deprecated `Trainer.lightning_optimizers` ([#14889](https://github.com/Lightning-AI/lightning/pull/14889))
- Removed the deprecated `TrainerDataLoadingMixin` ([#14888](https://github.com/Lightning-AI/lightning/pull/14888))
- Removed the deprecated `Trainer.call_hook` in favor of `Trainer._call_callback_hooks`, `Trainer._call_lightning_module_hook`, `Trainer._call_ttp_hook`, and `Trainer._call_accelerator_hook` ([#14869](https://github.com/Lightning-AI/lightning/pull/14869))
- Removed the deprecated `Trainer.{validated,tested,predicted}_ckpt_path` ([#14897](https://github.com/Lightning-AI/lightning/pull/14897))
- Removed the deprecated `device_stats_monitor_prefix_metric_keys` ([#14890](https://github.com/Lightning-AI/lightning/pull/14890))
- Removed the deprecated `LightningDataModule.on_save/load_checkpoint` hooks ([#14909](https://github.com/Lightning-AI/lightning/pull/14909))
- Removed support for returning a value in `Callback.on_save_checkpoint` in favor of implementing `Callback.state_dict` ([#14835](https://github.com/Lightning-AI/lightning/pull/14835))


### Fixed

- Fixed an issue with `LightningLite.setup()` not setting the `.device` attribute correctly on the returned wrapper ([#14822](https://github.com/Lightning-AI/lightning/pull/14822))
- Fixed an attribute error when running the tuner together with the `StochasticWeightAveraging` callback ([#14836](https://github.com/Lightning-AI/lightning/pull/14836))
- Fixed MissingFieldException in offline mode for the `NeptuneLogger()` ([#14919](https://github.com/Lightning-AI/lightning/pull/14919))
- Fixed wandb `save_dir` is overridden by `None` `dir` when using CLI ([#14878](https://github.com/Lightning-AI/lightning/pull/14878))
- Fixed a missing call to `LightningDataModule.load_state_dict` hook while restoring checkpoint using `LightningDataModule.load_from_checkpoint` ([#14883](https://github.com/Lightning-AI/lightning/pull/14883))
- Fixed torchscript error with containers of LightningModules ([#14904](https://github.com/Lightning-AI/lightning/pull/14904))
- Fixed reloading of the last checkpoint on run restart ([#14907](https://github.com/Lightning-AI/lightning/pull/14907))
- `SaveConfigCallback` instances should only save the config once to allow having the `overwrite=False` safeguard when using `LightningCLI(..., run=False)` ([#14927](https://github.com/Lightning-AI/lightning/pull/14927))
- Fixed an issue with terminating the trainer profiler when a `StopIteration` exception is raised while using an `IterableDataset` ([#14940](https://github.com/Lightning-AI/lightning/pull/14945))
- Do not update on-plateau schedulers when reloading from an end-of-epoch checkpoint ([#14702](https://github.com/Lightning-AI/lightning/pull/14702))
- Fixed `Trainer` support for PyTorch built without distributed support ([#14971](https://github.com/Lightning-AI/lightning/pull/14971))
- Fixed batch normalization statistics calculation in `StochasticWeightAveraging` callback ([#14866](https://github.com/Lightning-AI/lightning/pull/14866))
- Avoided initializing optimizers during deepspeed inference ([#14944](https://github.com/Lightning-AI/lightning/pull/14944))
- Fixed `LightningCLI` parse_env and description in subcommands ([#15138](https://github.com/Lightning-AI/lightning/pull/15138))
- Fixed an exception that would occur when creating a `multiprocessing.Pool` after importing Lightning ([#15292](https://github.com/Lightning-AI/lightning/pull/15292))
- Fixed a pickling error when using `RichProgressBar` together with checkpointing ([#15319](https://github.com/Lightning-AI/lightning/pull/15319))
- Fixed the `RichProgressBar` crashing when used with distributed strategies ([#15376](https://github.com/Lightning-AI/lightning/pull/15376))
- Fixed an issue with `RichProgressBar` not resetting the internal state for the sanity check progress ([#15377](https://github.com/Lightning-AI/lightning/pull/15377))
- Fixed an issue with DataLoader re-instantiation when the attribute is an array and the default value of the corresponding argument changed ([#15409](https://github.com/Lightning-AI/lightning/pull/15409))


## [1.7.7] - 2022-09-22

### Fixed

- Fixed the availability check for the neptune-client package ([#14714](https://github.com/Lightning-AI/lightning/pull/14714))
- Break HPU Graphs into two parts (forward + backward as one and optimizer as another) for better performance ([#14656](https://github.com/Lightning-AI/lightning/pull/14656))
- Fixed torchscript error with ensembles of LightningModules ([#14657](https://github.com/Lightning-AI/lightning/pull/14657), [#14724](https://github.com/Lightning-AI/lightning/pull/14724))
- Fixed an issue with `TensorBoardLogger.finalize` creating a new experiment when none was created during the Trainer's execution ([#14762](https://github.com/Lightning-AI/lightning/pull/14762))
- Fixed `TypeError` on import when `torch.distributed` is not available ([#14809](https://github.com/Lightning-AI/lightning/pull/14809))


## [1.7.6] - 2022-09-13

### Changed

- Improved the error messaging when passing `Trainer.method(model, x_dataloader=None)` with no module-method implementations available ([#14614](https://github.com/Lightning-AI/lightning/pull/14614))

### Fixed

- Reset the dataloaders on OOM failure in batch size finder to use the last successful batch size ([#14372](https://github.com/Lightning-AI/lightning/pull/14372))
- Fixed an issue to keep downscaling the batch size in case there hasn't been even a single successful optimal batch size with `mode="power"` ([#14372](https://github.com/Lightning-AI/lightning/pull/14372))
- Fixed an issue where `self.log`-ing a tensor would create a user warning from PyTorch about cloning tensors ([#14599](https://github.com/Lightning-AI/lightning/pull/14599))
- Fixed compatibility when `torch.distributed` is not available ([#14454](https://github.com/Lightning-AI/lightning/pull/14454))


## [1.7.5] - 2022-09-06

### Fixed

- Squeezed tensor values when logging with `LightningModule.log` ([#14489](https://github.com/Lightning-AI/lightning/pull/14489))
- Fixed `WandbLogger` `save_dir` is not set after creation ([#14326](https://github.com/Lightning-AI/lightning/pull/14326))
- Fixed `Trainer.estimated_stepping_batches` when maximum number of epochs is not set ([#14317](https://github.com/Lightning-AI/lightning/pull/14317))


## [1.7.4] - 2022-08-31

### Added

- Added an environment variable `PL_DISABLE_FORK` that can be used to disable all forking in the Trainer ([#14319](https://github.com/Lightning-AI/lightning/issues/14319))

### Fixed

- Fixed `LightningDataModule` hparams parsing ([#12806](https://github.com/Lightning-AI/lightning/pull/12806))
- Reset epoch progress with batch size scaler ([#13846](https://github.com/Lightning-AI/lightning/pull/13846))
- Fixed restoring the trainer after using `lr_find()` so that the correct LR schedule is used for the actual training ([#14113](https://github.com/Lightning-AI/lightning/pull/14113))
- Fixed incorrect values after transferring data to an MPS device ([#14368](https://github.com/Lightning-AI/lightning/pull/14368))


## [1.7.3] - 2022-08-25

### Fixed

- Fixed an assertion error when using a `ReduceOnPlateau` scheduler with the Horovod strategy ([#14215](https://github.com/Lightning-AI/lightning/pull/14215))
- Fixed an `AttributeError` when accessing `LightningModule.logger` and the Trainer has multiple loggers ([#14234](https://github.com/Lightning-AI/lightning/pull/14234))
- Added back support for `log`ging in the `configure_gradient_clipping` hook after unintended removal in v1.7.2 ([#14298](https://github.com/Lightning-AI/lightning/issues/14298))
- Fixed wrong num padding for `RichProgressBar` ([#14296](https://github.com/Lightning-AI/lightning/pull/14296))
- Fixed an issue to avoid the impact of sanity check on `reload_dataloaders_every_n_epochs` for validation ([#13964](https://github.com/Lightning-AI/lightning/pull/13964))


## [1.7.2] - 2022-08-17

### Added

- Added `FullyShardedNativeNativeMixedPrecisionPlugin` to handle precision for `DDPFullyShardedNativeStrategy` ([#14092](https://github.com/Lightning-AI/lightning/pull/14092))
- Added profiling to these hooks: `on_before_batch_transfer`, `transfer_batch_to_device`, `on_after_batch_transfer`, `configure_gradient_clipping`, `clip_gradients` ([#14069](https://github.com/Lightning-AI/lightning/pull/14069))

### Changed

- The `WandbLogger.name` property no longer returns the name of the experiment, and instead returns the project's name ([#14145](https://github.com/Lightning-AI/lightning/pull/14145))
- The default project name in `WandbLogger` is now "lightning_logs" ([#14145](https://github.com/Lightning-AI/lightning/pull/14145))
- Updated compatibility for LightningLite to run with the latest DeepSpeed 0.7.0 ([13967](https://github.com/Lightning-AI/lightning/pull/13967))

### Fixed

- Fixed a bug that caused spurious `AttributeError` when multiple `DataLoader` classes are imported ([#14117](https://github.com/Lightning-AI/lightning/pull/14117))
- Fixed epoch-end logging results not being reset after the end of the epoch ([#14061](https://github.com/Lightning-AI/lightning/pull/14061))
- Fixed resuming from a checkpoint when using Stochastic Weight Averaging (SWA) ([#9938](https://github.com/Lightning-AI/lightning/pull/9938))
- Fixed the device placement when `LightningModule.cuda()` gets called without specifying a device index and the current cuda device was not 0 ([#14128](https://github.com/Lightning-AI/lightning/pull/14128))
- Avoided false positive warning about using `sync_dist` when using torchmetrics ([#14143](https://github.com/Lightning-AI/lightning/pull/14143))
- Avoid `metadata.entry_points` deprecation warning on Python 3.10 ([#14052](https://github.com/Lightning-AI/lightning/pull/14052))
- Fixed epoch-end logging results not being reset after the end of the epoch ([#14061](https://github.com/Lightning-AI/lightning/pull/14061))
- Avoid raising the sampler warning if num_replicas=1 ([#14097](https://github.com/Lightning-AI/lightning/pull/14097))
- Fixed saving hyperparameters in a composition where the parent class is not a `LightningModule` or `LightningDataModule` ([#14151](https://github.com/Lightning-AI/lightning/pull/14151))
- Avoided requiring the FairScale package to use precision with the fsdp native strategy ([#14092](https://github.com/Lightning-AI/lightning/pull/14092))
- Fixed an issue in which the default name for a run in `WandbLogger` would be set to the project name instead of a randomly generated string ([#14145](https://github.com/Lightning-AI/lightning/pull/14145))
- Fixed not preserving set attributes on `DataLoader` and `BatchSampler` when instantiated inside `*_dataloader` hooks ([#14212](https://github.com/Lightning-AI/lightning/pull/14212))


## [1.7.1] - 2022-08-09

### Fixed

- Casted only floating point tensors to fp16 with IPUs ([#13983](https://github.com/Lightning-AI/lightning/pull/13983))
- Casted tensors to fp16 before moving them to device with  `DeepSpeedStrategy` ([#14000](https://github.com/Lightning-AI/lightning/pull/14000))
- Fixed the `NeptuneLogger` dependency being unrecognized ([#13988](https://github.com/Lightning-AI/lightning/pull/13988))
- Fixed an issue where users would be warned about unset `max_epochs` even when `fast_dev_run` was set ([#13262](https://github.com/Lightning-AI/lightning/pull/13262))
- Fixed MPS device being unrecognized ([#13992](https://github.com/Lightning-AI/lightning/pull/13992))
- Fixed incorrect `precision="mixed"` being used with `DeepSpeedStrategy` and `IPUStrategy` ([#14041](https://github.com/Lightning-AI/lightning/pull/14041))
- Fixed dtype inference during gradient norm computation ([#14051](https://github.com/Lightning-AI/lightning/pull/14051))
- Fixed a bug that caused `ddp_find_unused_parameters` to be set `False`, whereas the intended default is `True` ([#14095](https://github.com/Lightning-AI/lightning/pull/14095))


## [1.7.0] - 2022-08-02

### Added

-  Added ``ServableModule`` and its associated callback called ``ServableModuleValidator`` to ensure the model can served ([#13614](https://github.com/Lightning-AI/lightning/pull/13614))
-  Converted validation loop config warnings to `PossibleUserWarning` ([#13377](https://github.com/Lightning-AI/lightning/pull/13377))
- Added a flag named `log_rank_zero_only` to `EarlyStopping` to disable logging to non-zero rank processes ([#13233](https://github.com/Lightning-AI/lightning/pull/13233))
- Added support for reloading the last checkpoint saved by passing `ckpt_path="last"` ([#12816](https://github.com/Lightning-AI/lightning/pull/12816))
- Added `LightningDataModule.load_from_checkpoint` to support loading datamodules directly from checkpoint ([#12550](https://github.com/Lightning-AI/lightning/pull/12550))
- Added a friendly error message when attempting to call `Trainer.save_checkpoint()` without a model attached ([#12772](https://github.com/Lightning-AI/lightning/pull/12772))
- Added a friendly error message when attempting to use `DeepSpeedStrategy` on unsupported accelerators ([#12699](https://github.com/Lightning-AI/lightning/pull/12699))
- Enabled `torch.inference_mode` for evaluation and prediction ([#12715](https://github.com/Lightning-AI/lightning/pull/12715))
- Added support for setting `val_check_interval` to a value higher than the amount of training batches when `check_val_every_n_epoch=None` ([#11993](https://github.com/Lightning-AI/lightning/pull/11993))
- Include the `pytorch_lightning` version as a header in the CLI config files ([#12532](https://github.com/Lightning-AI/lightning/pull/12532))
- Added support for `Callback` registration through entry points ([#12739](https://github.com/Lightning-AI/lightning/pull/12739))
- Added support for `Trainer(deterministic="warn")` to warn instead of fail when a non-deterministic operation is encountered ([#12588](https://github.com/Lightning-AI/lightning/pull/12588))
- Added profiling to the loops' dataloader `__next__` calls ([#12124](https://github.com/Lightning-AI/lightning/pull/12124))
- Hivemind Strategy
    * Added `CollaborativeStrategy` ([#12842](https://github.com/Lightning-AI/lightning/pull/12842))
    * Renamed `CollaborativeStrategy` to `HivemindStrategy` ([#13388](https://github.com/Lightning-AI/lightning/pull/13388))
    * Removed unnecessary endpoint logic, renamed `collaborative` to `hivemind` ([#13392](https://github.com/Lightning-AI/lightning/pull/13392))
- Include a version suffix for new "last" checkpoints of later runs in the same directory ([#12902](https://github.com/Lightning-AI/lightning/pull/12902))
- Show a better error message when a Metric that does not return a Tensor is logged ([#13164](https://github.com/Lightning-AI/lightning/pull/13164))
- Added missing `predict_dataset` argument in `LightningDataModule.from_datasets` to create predict dataloaders ([#12942](https://github.com/Lightning-AI/lightning/pull/12942))
- Added class name prefix to metrics logged by `DeviceStatsMonitor` ([#12228](https://github.com/Lightning-AI/lightning/pull/12228))
- Automatically wrap custom samplers under a distributed environment by using `DistributedSamplerWrapper` ([#12959](https://github.com/Lightning-AI/lightning/pull/12959))
- Added profiling of `LightningDataModule` hooks ([#12971](https://github.com/Lightning-AI/lightning/pull/12971))
- Added Native FSDP Strategy ([#12447](https://github.com/Lightning-AI/lightning/pull/12447))
- Added breaking of lazy graph across training, validation, test and predict steps when training with habana accelerators to ensure better performance ([#12938](https://github.com/Lightning-AI/lightning/pull/12938))
- Added `Checkpoint` class to inherit from ([#13024](https://github.com/Lightning-AI/lightning/pull/13024))
- Added CPU metric tracking to `DeviceStatsMonitor` ([#11795](https://github.com/Lightning-AI/lightning/pull/11795))
- Added `teardown()` method to `Accelerator` ([#11935](https://github.com/Lightning-AI/lightning/pull/11935))
- Added support for using custom Trainers that don't include callbacks using the CLI ([#13138](https://github.com/Lightning-AI/lightning/pull/13138))
- Added a `timeout` argument to `DDPStrategy` and `DDPSpawnStrategy`. ([#13244](https://github.com/Lightning-AI/lightning/pull/13244), [#13383](https://github.com/Lightning-AI/lightning/pull/13383))
- Added `XLAEnvironment` cluster environment plugin ([#11330](https://github.com/Lightning-AI/lightning/pull/11330))
- Added logging messages to notify when `FitLoop` stopping conditions are met ([#9749](https://github.com/Lightning-AI/lightning/pull/9749))
- Added support for calling unknown methods with `DummyLogger` ([#13224](https://github.com/Lightning-AI/lightning/pull/13224)
- Added support for recursively setting the `Trainer` reference for ensembles of `LightningModule`s ([#13638](https://github.com/Lightning-AI/lightning/pull/13638)
- Added Apple Silicon Support via `MPSAccelerator` ([#13123](https://github.com/Lightning-AI/lightning/pull/13123))
- Added support for DDP Fork ([#13405](https://github.com/Lightning-AI/lightning/pull/13405))
- Added support for async checkpointing ([#13658](https://github.com/Lightning-AI/lightning/pull/13658))
- Added support for HPU Device stats monitor ([#13819](https://github.com/Lightning-AI/lightning/pull/13819))

### Changed

- `accelerator="gpu"` now automatically selects an available GPU backend (CUDA and MPS currently) ([#13642](https://github.com/Lightning-AI/lightning/pull/13642))
- Enable validation during overfitting ([#12527](https://github.com/Lightning-AI/lightning/pull/12527))
- Added dataclass support to `extract_batch_size` ([#12573](https://github.com/Lightning-AI/lightning/pull/12573))
- Changed checkpoints save path in the case of one logger and user-provided weights_save_path from `weights_save_path/name/version/checkpoints` to `weights_save_path/checkpoints` ([#12372](https://github.com/Lightning-AI/lightning/pull/12372))
- Changed checkpoints save path in the case of multiple loggers and user-provided weights_save_path from `weights_save_path/name1_name2/version1_version2/checkpoints` to `weights_save_path/checkpoints` ([#12372](https://github.com/Lightning-AI/lightning/pull/12372))
- Marked `swa_lrs` argument in `StochasticWeightAveraging` callback as required ([#12556](https://github.com/Lightning-AI/lightning/pull/12556))
- `LightningCLI`'s shorthand notation changed to use jsonargparse native feature ([#12614](https://github.com/Lightning-AI/lightning/pull/12614))
- `LightningCLI` changed to use jsonargparse native support for list append ([#13129](https://github.com/Lightning-AI/lightning/pull/13129))
- Changed `seed_everything_default` argument in the `LightningCLI` to type `Union[bool, int]`. If set to `True` a seed is automatically generated for the parser argument `--seed_everything`. ([#12822](https://github.com/Lightning-AI/lightning/pull/12822), [#13110](https://github.com/Lightning-AI/lightning/pull/13110))
- Make positional arguments required for classes passed into the `add_argparse_args` function. ([#12504](https://github.com/Lightning-AI/lightning/pull/12504))
- Raise an error if there are insufficient training batches when using a float value of `limit_train_batches` ([#12885](https://github.com/Lightning-AI/lightning/pull/12885))
- `DataLoader` instantiated inside a `*_dataloader` hook will not set the passed arguments as attributes anymore ([#12981](https://github.com/Lightning-AI/lightning/pull/12981))
- When a multi-element tensor is logged, an error is now raised instead of silently taking the mean of all elements ([#13164](https://github.com/Lightning-AI/lightning/pull/13164))
- The `WandbLogger` will now use the run name in the logs folder if it is provided, and otherwise the project name  ([#12604](https://github.com/Lightning-AI/lightning/pull/12604))
- Enabled using any Sampler in distributed environment in Lite ([#13646](https://github.com/Lightning-AI/lightning/pull/13646))
- Raised a warning instead of forcing `sync_dist=True` on epoch end ([13364](https://github.com/Lightning-AI/lightning/pull/13364))
- Updated `val_check_interval`(int) to consider total train batches processed instead of `_batches_that_stepped` for validation check during training ([#12832](https://github.com/Lightning-AI/lightning/pull/12832)
- Updated Habana Accelerator's `auto_device_count`, `is_available` & `get_device_name` methods based on the latest torch habana package ([#13423](https://github.com/Lightning-AI/lightning/pull/13423))
- Disallowed using `BatchSampler` when running on multiple IPUs ([#13854](https://github.com/Lightning-AI/lightning/pull/13854))

### Deprecated

- Deprecated `pytorch_lightning.accelerators.gpu.GPUAccelerator` in favor of `pytorch_lightning.accelerators.cuda.CUDAAccelerator` ([#13636](https://github.com/Lightning-AI/lightning/pull/13636))
- Deprecated `pytorch_lightning.loggers.base.LightningLoggerBase` in favor of `pytorch_lightning.loggers.logger.Logger`, and deprecated `pytorch_lightning.loggers.base` in favor of `pytorch_lightning.loggers.logger` ([#120148](https://github.com/Lightning-AI/lightning/pull/12014))
- Deprecated `pytorch_lightning.callbacks.base.Callback` in favor of `pytorch_lightning.callbacks.callback.Callback` ([#13031](https://github.com/Lightning-AI/lightning/pull/13031))
- Deprecated `num_processes`, `gpus`, `tpu_cores,` and `ipus` from the `Trainer` constructor in favor of using the `accelerator` and `devices` arguments ([#11040](https://github.com/Lightning-AI/lightning/pull/11040))
- Deprecated setting `LightningCLI(seed_everything_default=None)` in favor of `False` ([#12804](https://github.com/Lightning-AI/lightning/issues/12804)).
- Deprecated `pytorch_lightning.core.lightning.LightningModule` in favor of `pytorch_lightning.core.module.LightningModule` ([#12740](https://github.com/Lightning-AI/lightning/pull/12740))
- Deprecated `pytorch_lightning.loops.base.Loop` in favor of `pytorch_lightning.loops.loop.Loop` ([#13043](https://github.com/Lightning-AI/lightning/pull/13043))
- Deprecated `Trainer.reset_train_val_dataloaders()` in favor of `Trainer.reset_{train,val}_dataloader` ([#12184](https://github.com/Lightning-AI/lightning/pull/12184))
- Deprecated LightningCLI's registries in favor of importing the respective package ([#13221](https://github.com/Lightning-AI/lightning/pull/13221))
- Deprecated public utilities in `pytorch_lightning.utilities.cli.LightningCLI` in favor of equivalent copies in `pytorch_lightning.cli.LightningCLI` ([#13767](https://github.com/Lightning-AI/lightning/pull/13767))
- Deprecated `pytorch_lightning.profiler` in favor of `pytorch_lightning.profilers` ([#12308](https://github.com/Lightning-AI/lightning/pull/12308))

### Removed

- Removed deprecated `IndexBatchSamplerWrapper.batch_indices` ([#13565](https://github.com/Lightning-AI/lightning/pull/13565))
- Removed the deprecated `LightningModule.add_to_queue` and `LightningModule.get_from_queue` method ([#13600](https://github.com/Lightning-AI/lightning/pull/13600))
- Removed deprecated `pytorch_lightning.core.decorators.parameter_validation` from `decorators` ([#13514](https://github.com/Lightning-AI/lightning/pull/13514))
- Removed the deprecated `Logger.close` method ([#13149](https://github.com/Lightning-AI/lightning/pull/13149))
- Removed the deprecated `weights_summary` argument from the `Trainer` constructor ([#13070](https://github.com/Lightning-AI/lightning/pull/13070))
- Removed the deprecated `flush_logs_every_n_steps` argument from the `Trainer` constructor ([#13074](https://github.com/Lightning-AI/lightning/pull/13074))
- Removed the deprecated `process_position` argument from the `Trainer` constructor ([13071](https://github.com/Lightning-AI/lightning/pull/13071))
- Removed the deprecated `checkpoint_callback` argument from the `Trainer` constructor ([#13027](https://github.com/Lightning-AI/lightning/pull/13027))
- Removed the deprecated `on_{train,val,test,predict}_dataloader` hooks from the `LightningModule` and `LightningDataModule` ([#13033](https://github.com/Lightning-AI/lightning/pull/13033))
- Removed the deprecated `TestTubeLogger` ([#12859](https://github.com/Lightning-AI/lightning/pull/12859))
- Removed the deprecated `pytorch_lightning.core.memory.LayerSummary` and `pytorch_lightning.core.memory.ModelSummary` ([#12593](https://github.com/Lightning-AI/lightning/pull/12593))
- Removed the deprecated `summarize` method from the `LightningModule` ([#12559](https://github.com/Lightning-AI/lightning/pull/12559))
- Removed the deprecated `model_size` property from the `LightningModule` class ([#12641](https://github.com/Lightning-AI/lightning/pull/12641))
- Removed the deprecated `stochastic_weight_avg` argument from the `Trainer` constructor ([#12535](https://github.com/Lightning-AI/lightning/pull/12535))
- Removed the deprecated `progress_bar_refresh_rate` argument from the `Trainer` constructor ([#12514](https://github.com/Lightning-AI/lightning/pull/12514))
- Removed the deprecated `prepare_data_per_node` argument from the `Trainer` constructor ([#12536](https://github.com/Lightning-AI/lightning/pull/12536))
- Removed the deprecated `pytorch_lightning.core.memory.{get_gpu_memory_map,get_memory_profile}` ([#12659](https://github.com/Lightning-AI/lightning/pull/12659))
- Removed the deprecated `terminate_on_nan` argument from the `Trainer` constructor ([#12553](https://github.com/Lightning-AI/lightning/pull/12553))
- Removed the deprecated `XLAStatsMonitor` callback ([#12688](https://github.com/Lightning-AI/lightning/pull/12688))
- Remove deprecated `pytorch_lightning.callbacks.progress.progress` ([#12658](https://github.com/Lightning-AI/lightning/pull/12658))
- Removed the deprecated `dim` and `size` arguments from the `LightningDataModule` constructor([#12780](https://github.com/Lightning-AI/lightning/pull/12780))
- Removed the deprecated `train_transforms` argument from the `LightningDataModule` constructor([#12662](https://github.com/Lightning-AI/lightning/pull/12662))
- Removed the deprecated `log_gpu_memory` argument from the `Trainer` constructor ([#12657](https://github.com/Lightning-AI/lightning/pull/12657))
- Removed the deprecated automatic logging of GPU stats by the logger connector ([#12657](https://github.com/Lightning-AI/lightning/pull/12657))
- Removed deprecated `GPUStatsMonitor` callback ([#12554](https://github.com/Lightning-AI/lightning/pull/12554))
- Removed support for passing strategy names or strategy instances to the accelerator Trainer argument ([#12696](https://github.com/Lightning-AI/lightning/pull/12696))
- Removed support for passing strategy names or strategy instances to the plugins Trainer argument ([#12700](https://github.com/Lightning-AI/lightning/pull/12700))
- Removed the deprecated `val_transforms` argument from the `LightningDataModule` constructor ([#12763](https://github.com/Lightning-AI/lightning/pull/12763))
- Removed the deprecated `test_transforms` argument from the `LightningDataModule` constructor ([#12773](https://github.com/Lightning-AI/lightning/pull/12773))
- Removed deprecated `Trainer(max_steps=None)` ([#13591](https://github.com/Lightning-AI/lightning/pull/13591))
- Removed deprecated `dataloader_idx` argument from `on_train_batch_start/end` hooks `Callback` and `LightningModule` ([#12769](https://github.com/Lightning-AI/lightning/pull/12769), [#12977](https://github.com/Lightning-AI/lightning/pull/12977))
- Removed deprecated `get_progress_bar_dict` property from `LightningModule` ([#12839](https://github.com/Lightning-AI/lightning/pull/12839))
- Removed sanity check for multi-optimizer support with habana backends ([#13217](https://github.com/Lightning-AI/lightning/pull/13217))
- Removed the need to explicitly load habana module ([#13338](https://github.com/Lightning-AI/lightning/pull/13338))
- Removed the deprecated `Strategy.post_dispatch()` hook ([#13461](https://github.com/Lightning-AI/lightning/pull/13461))
- Removed deprecated `pytorch_lightning.callbacks.lr_monitor.LearningRateMonitor.lr_sch_names` ([#13353](https://github.com/Lightning-AI/lightning/pull/13353))
- Removed deprecated `Trainer.slurm_job_id` in favor of `SLURMEnvironment.job_id` ([#13459](https://github.com/Lightning-AI/lightning/pull/13459))
- Removed support for the `DDP2Strategy` ([#12705](https://github.com/Lightning-AI/lightning/pull/12705))
- Removed deprecated `LightningDistributed` ([#13549](https://github.com/Lightning-AI/lightning/pull/13549))
- Removed deprecated ClusterEnvironment properties `master_address` and `master_port` in favor of `main_address` and `main_port` ([#13458](https://github.com/Lightning-AI/lightning/pull/13458))
- Removed deprecated ClusterEnvironment methods `KubeflowEnvironment.is_using_kubelfow()`, `LSFEnvironment.is_using_lsf()` and `TorchElasticEnvironment.is_using_torchelastic()` in favor of the `detect()` method ([#13458](https://github.com/Lightning-AI/lightning/pull/13458))
- Removed deprecated `Callback.on_keyboard_interrupt` ([#13438](https://github.com/Lightning-AI/lightning/pull/13438))
- Removed deprecated `LightningModule.on_post_move_to_device` ([#13548](https://github.com/Lightning-AI/lightning/pull/13548))
- Removed `TPUSpawnStrategy.{tpu_local_core_rank,tpu_global_core_rank}` attributes in favor of `TPUSpawnStrategy.{local_rank,global_rank}` ([#11163](https://github.com/Lightning-AI/lightning/pull/11163))
- Removed `SingleTPUStrategy.{tpu_local_core_rank,tpu_global_core_rank}` attributes in favor of `SingleTPUStrategy.{local_rank,global_rank}`([#11163](https://github.com/Lightning-AI/lightning/pull/11163))

### Fixed

- Improved support for custom `DataLoader`s when instantiated in `*_dataloader` hook ([#12981](https://github.com/Lightning-AI/lightning/pull/12981))
- Allowed custom `BatchSampler`s when instantiated in `*_dataloader` hook [#13640](https://github.com/Lightning-AI/lightning/pull/13640))
- Fixed an issue with unsupported torch.inference_mode() on hpu backends by making it use no_grad ([#13014](https://github.com/Lightning-AI/lightning/pull/13014))
- The model wrapper returned by `LightningLite.setup()` now properly supports pass-through when looking up attributes ([#12597](https://github.com/Lightning-AI/lightning/pull/12597))
- Fixed issue where the CLI fails with certain torch objects ([#13153](https://github.com/Lightning-AI/lightning/pull/13153))
- Fixed ``LightningCLI`` signature parameter resolving for some lightning classes ([#13283](https://github.com/Lightning-AI/lightning/pull/13283))
- Fixed Model Summary when using DeepSpeed Stage 3 ([#13427](https://github.com/Lightning-AI/lightning/pull/13427))
- Fixed `pytorch_lightning.utilities.distributed.gather_all_tensors` to handle tensors of different dimensions ([#12630](https://github.com/Lightning-AI/lightning/pull/12630))
- Fixed the input validation for the accelerator Trainer argument when passed as a string ([#13417](https://github.com/Lightning-AI/lightning/pull/13417))
- Fixed `Trainer.predict(return_predictions=False)` to track prediction's batch_indices ([#13629](https://github.com/Lightning-AI/lightning/pull/13629))
- Fixed and issue that prevented setting a custom `CheckpointIO` plugin with strategies ([#13785](https://github.com/Lightning-AI/lightning/pull/13785))
- Fixed main progress bar counter when `val_check_interval=int` and `check_val_every_n_epoch=None` ([#12832](https://github.com/Lightning-AI/lightning/pull/12832)
- Improved support for custom `ReduceLROnPlateau` scheduler if `reduce_on_plateau` is set by the user in scheduler config ([#13838](https://github.com/Lightning-AI/lightning/pull/13838))
- Used `global_step` while restoring logging step for old checkpoints ([#13645](https://github.com/Lightning-AI/lightning/pull/13645))
- When training with `precision=16` on IPU, the cast has been moved off the IPU onto the host, making the copies from host to IPU cheaper ([#13880](https://github.com/Lightning-AI/lightning/pull/13880))
- Fixed error handling in learning rate finder when not enough data points are available to give a good suggestion ([#13845](https://github.com/Lightning-AI/lightning/pull/13845))
- Fixed an issue that caused the learning rate finder to set the model's learning rate to None when no suggestion was possible ([#13845](https://github.com/Lightning-AI/lightning/pull/13845))
- Fixed an issue causing deterministic algorighms and other globals to get reset in spawned processes ([#13921](https://github.com/Lightning-AI/lightning/pull/13921))
- Fixed default `amp_level` for `DeepSpeedPrecisionPlugin` to `O2` ([#13897](https://github.com/Lightning-AI/lightning/pull/13897))
- Fixed Python 3.10 compatibility for truncated back-propagation through time (TBPTT) ([#13973](https://github.com/Lightning-AI/lightning/pull/13973))
- Fixed `TQDMProgressBar` reset and update to show correct time estimation (2/2) ([#13962](https://github.com/Lightning-AI/lightning/pull/13962))


## [1.6.5] - 2022-07-13

### Fixed

- Fixed `estimated_stepping_batches` requiring distributed comms in `configure_optimizers` for the `DeepSpeedStrategy` ([#13350](https://github.com/Lightning-AI/lightning/pull/13350))
- Fixed bug with Python version check that prevented use with development versions of Python ([#13420](https://github.com/Lightning-AI/lightning/pull/13420))
- The loops now call `.set_epoch()` also on batch samplers if the dataloader has one wrapped in a distributed sampler ([#13396](https://github.com/Lightning-AI/lightning/pull/13396))
- Fixed the restoration of log step during restart ([#13467](https://github.com/Lightning-AI/lightning/pull/13467))


## [1.6.4] - 2022-06-01

### Added

- Added all DDP params to be exposed through hpu parallel strategy ([#13067](https://github.com/Lightning-AI/lightning/pull/13067))

### Changed

- Keep `torch.backends.cudnn.benchmark=False` by default (unlike in v1.6.{0-3}) after speed and memory problems depending on the data used. Please consider tuning `Trainer(benchmark)` manually. ([#13154](https://github.com/Lightning-AI/lightning/pull/13154))
- Prevent modification of `torch.backends.cudnn.benchmark` when `Trainer(benchmark=...)` is not set ([#13154](https://github.com/Lightning-AI/lightning/pull/13154))

### Fixed

- Fixed an issue causing zero-division error for empty dataloaders ([#12885](https://github.com/Lightning-AI/lightning/pull/12885))
- Fixed mismatching default values for the types of some arguments in the DeepSpeed and Fully-Sharded strategies which made the CLI unable to use them ([#12989](https://github.com/Lightning-AI/lightning/pull/12989))
- Avoid redundant callback restore warning while tuning ([#13026](https://github.com/Lightning-AI/lightning/pull/13026))
- Fixed `Trainer(precision=64)` during evaluation which now uses the wrapped precision module ([#12983](https://github.com/Lightning-AI/lightning/pull/12983))
- Fixed an issue to use wrapped `LightningModule` for evaluation during `trainer.fit` for `BaguaStrategy` ([#12983](https://github.com/Lightning-AI/lightning/pull/12983))
- Fixed an issue wrt unnecessary usage of habana mixed precision package for fp32 types ([#13028](https://github.com/Lightning-AI/lightning/pull/13028))
- Fixed the number of references of `LightningModule` so it can be deleted ([#12897](https://github.com/Lightning-AI/lightning/pull/12897))
- Fixed `materialize_module` setting a module's child recursively ([#12870](https://github.com/Lightning-AI/lightning/pull/12870))
- Fixed issue where the CLI could not pass a `Profiler` to the `Trainer` ([#13084](https://github.com/Lightning-AI/lightning/pull/13084))
- Fixed torchelastic detection with non-distributed installations ([#13142](https://github.com/Lightning-AI/lightning/pull/13142))
- Fixed logging's step values when multiple dataloaders are used during evaluation ([#12184](https://github.com/Lightning-AI/lightning/pull/12184))
- Fixed epoch logging on train epoch end ([#13025](https://github.com/Lightning-AI/lightning/pull/13025))
- Fixed `DDPStrategy` and `DDPSpawnStrategy` to initialize optimizers only after moving the module to the device ([#11952](https://github.com/Lightning-AI/lightning/pull/11952))


## [1.6.3] - 2022-05-03

### Fixed

- Use only a single instance of `rich.console.Console` throughout codebase ([#12886](https://github.com/Lightning-AI/lightning/pull/12886))
- Fixed an issue to ensure all the checkpoint states are saved in a common filepath with `DeepspeedStrategy` ([#12887](https://github.com/Lightning-AI/lightning/pull/12887))
- Fixed `trainer.logger` deprecation message ([#12671](https://github.com/Lightning-AI/lightning/pull/12671))
- Fixed an issue where sharded grad scaler is passed in when using BF16 with the `ShardedStrategy` ([#12915](https://github.com/Lightning-AI/lightning/pull/12915))
- Fixed an issue wrt recursive invocation of DDP configuration in hpu parallel plugin ([#12912](https://github.com/Lightning-AI/lightning/pull/12912))
- Fixed printing of ragged dictionaries in `Trainer.validate` and `Trainer.test` ([#12857](https://github.com/Lightning-AI/lightning/pull/12857))
- Fixed threading support for legacy loading of checkpoints ([#12814](https://github.com/Lightning-AI/lightning/pull/12814))
- Fixed pickling of `KFoldLoop` ([#12441](https://github.com/Lightning-AI/lightning/pull/12441))
- Stopped `optimizer_zero_grad` from being called after IPU execution ([#12913](https://github.com/Lightning-AI/lightning/pull/12913))
- Fixed `fuse_modules` to be qat-aware for `torch>=1.11` ([#12891](https://github.com/Lightning-AI/lightning/pull/12891))
- Enforced eval shuffle warning only for default samplers in DataLoader ([#12653](https://github.com/Lightning-AI/lightning/pull/12653))
- Enable mixed precision in `DDPFullyShardedStrategy` when `precision=16` ([#12965](https://github.com/Lightning-AI/lightning/pull/12965))
- Fixed `TQDMProgressBar` reset and update to show correct time estimation (1/2) ([#12889](https://github.com/Lightning-AI/lightning/pull/12889))
- Fixed fit loop restart logic to enable resume using the checkpoint ([#12821](https://github.com/Lightning-AI/lightning/pull/12821))


## [1.6.2] - 2022-04-27

### Fixed

- Fixed `ImportError` when `torch.distributed` is not available. ([#12794](https://github.com/Lightning-AI/lightning/pull/12794))
- When using custom DataLoaders in LightningDataModule, multiple inheritance is resolved properly ([#12716](https://github.com/Lightning-AI/lightning/pull/12716))
- Fixed encoding issues on terminals that do not support unicode characters ([#12828](https://github.com/Lightning-AI/lightning/pull/12828))
- Fixed support for `ModelCheckpoint` monitors with dots ([#12783](https://github.com/Lightning-AI/lightning/pull/12783))


## [1.6.1] - 2022-04-13

### Changed

- Support `strategy` argument being case insensitive ([#12528](https://github.com/Lightning-AI/lightning/pull/12528))

### Fixed

- Run main progress bar updates independent of val progress bar updates in `TQDMProgressBar` ([#12563](https://github.com/Lightning-AI/lightning/pull/12563))
- Avoid calling `average_parameters` multiple times per optimizer step ([#12452](https://github.com/Lightning-AI/lightning/pull/12452))
- Properly pass some Logger's parent's arguments to `super().__init__()` ([#12609](https://github.com/Lightning-AI/lightning/pull/12609))
- Fixed an issue where incorrect type warnings appear when the overridden `LightningLite.run` method accepts user-defined arguments ([#12629](https://github.com/Lightning-AI/lightning/pull/12629))
- Fixed `rank_zero_only` decorator in LSF environments ([#12587](https://github.com/Lightning-AI/lightning/pull/12587))
- Don't raise a warning when `nn.Module` is not saved under hparams ([#12669](https://github.com/Lightning-AI/lightning/pull/12669))
- Raise `MisconfigurationException` when the accelerator is available but the user passes invalid `([]/0/"0")` values to the `devices` flag ([#12708](https://github.com/Lightning-AI/lightning/pull/12708))
- Support `auto_select_gpus` with the accelerator and devices API ([#12608](https://github.com/Lightning-AI/lightning/pull/12608))


## [1.6.0] - 2022-03-29

### Added

- Allow logging to an existing run ID in MLflow with `MLFlowLogger` ([#12290](https://github.com/Lightning-AI/lightning/pull/12290))
- Enable gradient accumulation using Horovod's `backward_passes_per_step` ([#11911](https://github.com/Lightning-AI/lightning/pull/11911))
- Add new `DETAIL` log level to provide useful logs for improving monitoring and debugging of batch jobs ([#11008](https://github.com/Lightning-AI/lightning/pull/11008))
- Added a flag `SLURMEnvironment(auto_requeue=True|False)` to control whether Lightning handles the requeuing ([#10601](https://github.com/Lightning-AI/lightning/pull/10601))
- Fault Tolerant Manual
    * Add `_Stateful` protocol to detect if classes are stateful ([#10646](https://github.com/Lightning-AI/lightning/pull/10646))
    * Add `_FaultTolerantMode` enum used to track different supported fault tolerant modes ([#10645](https://github.com/Lightning-AI/lightning/pull/10645))
    * Add a `_rotate_worker_indices` utility to reload the state according the latest worker ([#10647](https://github.com/Lightning-AI/lightning/pull/10647))
    * Add stateful workers ([#10674](https://github.com/Lightning-AI/lightning/pull/10674))
    * Add an utility to collect the states across processes ([#10639](https://github.com/Lightning-AI/lightning/pull/10639))
    * Add logic to reload the states across data loading components ([#10699](https://github.com/Lightning-AI/lightning/pull/10699))
    * Cleanup some fault tolerant utilities ([#10703](https://github.com/Lightning-AI/lightning/pull/10703))
    * Enable Fault Tolerant Manual Training ([#10707](https://github.com/Lightning-AI/lightning/pull/10707))
    * Broadcast the `_terminate_gracefully` to all processes and add support for DDP ([#10638](https://github.com/Lightning-AI/lightning/pull/10638))
- Added support for re-instantiation of custom (subclasses of) `DataLoaders` returned in the `*_dataloader()` methods, i.e., automatic replacement of samplers now works with custom types of `DataLoader` ([#10680](https://github.com/Lightning-AI/lightning/pull/10680))
- Added a function to validate if fault tolerant training is supported. ([#10465](https://github.com/Lightning-AI/lightning/pull/10465))
- Added a private callback to manage the creation and deletion of fault-tolerance checkpoints ([#11862](https://github.com/Lightning-AI/lightning/pull/11862))
- Show a better error message when a custom `DataLoader` implementation is not well implemented and we need to reconstruct it ([#10719](https://github.com/Lightning-AI/lightning/pull/10719))
- Show a better error message when frozen dataclass is used as a batch ([#10927](https://github.com/Lightning-AI/lightning/pull/10927))
- Save the `Loop`'s state by default in the checkpoint ([#10784](https://github.com/Lightning-AI/lightning/pull/10784))
- Added `Loop.replace` to easily switch one loop for another ([#10324](https://github.com/Lightning-AI/lightning/pull/10324))
- Added support for `--lr_scheduler=ReduceLROnPlateau` to the `LightningCLI` ([#10860](https://github.com/Lightning-AI/lightning/pull/10860))
- Added `LightningCLI.configure_optimizers` to override the `configure_optimizers` return value ([#10860](https://github.com/Lightning-AI/lightning/pull/10860))
- Added `LightningCLI(auto_registry)` flag to register all subclasses of the registerable components automatically ([#12108](https://github.com/Lightning-AI/lightning/pull/12108))
- Added a warning that shows when `max_epochs` in the `Trainer` is not set ([#10700](https://github.com/Lightning-AI/lightning/pull/10700))
- Added support for returning a single Callback from `LightningModule.configure_callbacks` without wrapping it into a list ([#11060](https://github.com/Lightning-AI/lightning/pull/11060))
- Added `console_kwargs` for `RichProgressBar` to initialize inner Console ([#10875](https://github.com/Lightning-AI/lightning/pull/10875))
- Added support for shorthand notation to instantiate loggers with the `LightningCLI` ([#11533](https://github.com/Lightning-AI/lightning/pull/11533))
- Added a `LOGGER_REGISTRY` instance to register custom loggers to the `LightningCLI` ([#11533](https://github.com/Lightning-AI/lightning/pull/11533))
- Added info message when the `Trainer` arguments `limit_*_batches`, `overfit_batches`, or `val_check_interval` are set to `1` or `1.0` ([#11950](https://github.com/Lightning-AI/lightning/pull/11950))
- Added a `PrecisionPlugin.teardown` method ([#10990](https://github.com/Lightning-AI/lightning/pull/10990))
- Added `LightningModule.lr_scheduler_step` ([#10249](https://github.com/Lightning-AI/lightning/pull/10249))
- Added support for no pre-fetching to `DataFetcher` ([#11606](https://github.com/Lightning-AI/lightning/pull/11606))
- Added support for optimizer step progress tracking with manual optimization ([#11848](https://github.com/Lightning-AI/lightning/pull/11848))
- Return the output of the `optimizer.step`. This can be useful for `LightningLite` users, manual optimization users, or users overriding `LightningModule.optimizer_step` ([#11711](https://github.com/Lightning-AI/lightning/pull/11711))
- Teardown the active loop and strategy on exception ([#11620](https://github.com/Lightning-AI/lightning/pull/11620))
- Added a `MisconfigurationException` if user provided `opt_idx` in scheduler config doesn't match with actual optimizer index of its respective optimizer ([#11247](https://github.com/Lightning-AI/lightning/pull/11247))
- Added a `loggers` property to `Trainer` which returns a list of loggers provided by the user ([#11683](https://github.com/Lightning-AI/lightning/pull/11683))
- Added a `loggers` property to `LightningModule` which retrieves the `loggers` property from `Trainer` ([#11683](https://github.com/Lightning-AI/lightning/pull/11683))
- Added support for DDP when using a `CombinedLoader` for the training data ([#11648](https://github.com/Lightning-AI/lightning/pull/11648))
- Added a warning when using `DistributedSampler` during validation/testing ([#11479](https://github.com/Lightning-AI/lightning/pull/11479))
- Added support for `Bagua` training strategy ([#11146](https://github.com/Lightning-AI/lightning/pull/11146))
- Added support for manually returning a `poptorch.DataLoader` in a `*_dataloader` hook ([#12116](https://github.com/Lightning-AI/lightning/pull/12116))
- Added `rank_zero` module to centralize utilities ([#11747](https://github.com/Lightning-AI/lightning/pull/11747))
- Added a `_Stateful` support for `LightningDataModule` ([#11637](https://github.com/Lightning-AI/lightning/pull/11637))
- Added `_Stateful` support for `PrecisionPlugin` ([#11638](https://github.com/Lightning-AI/lightning/pull/11638))
- Added `Accelerator.is_available` to check device availability ([#11797](https://github.com/Lightning-AI/lightning/pull/11797))
- Enabled static type-checking on the signature of `Trainer` ([#11888](https://github.com/Lightning-AI/lightning/pull/11888))
- Added utility functions for moving optimizers to devices ([#11758](https://github.com/Lightning-AI/lightning/pull/11758))
- Added a warning when saving an instance of `nn.Module` with `save_hyperparameters()` ([#12068](https://github.com/Lightning-AI/lightning/pull/12068))
- Added `estimated_stepping_batches` property to `Trainer` ([#11599](https://github.com/Lightning-AI/lightning/pull/11599))
- Added support for pluggable Accelerators ([#12030](https://github.com/Lightning-AI/lightning/pull/12030))
- Added profiling for `on_load_checkpoint`/`on_save_checkpoint` callback and LightningModule hooks ([#12149](https://github.com/Lightning-AI/lightning/pull/12149))
- Added `LayerSync` and `NativeSyncBatchNorm` plugins ([#11754](https://github.com/Lightning-AI/lightning/pull/11754))
- Added optional `storage_options` argument to `Trainer.save_checkpoint()` to pass to custom `CheckpointIO` implementations ([#11891](https://github.com/Lightning-AI/lightning/pull/11891))
- Added support to explicitly specify the process group backend for parallel strategies ([#11745](https://github.com/Lightning-AI/lightning/pull/11745))
- Added `device_ids` and `num_devices` property to `Trainer` ([#12151](https://github.com/Lightning-AI/lightning/pull/12151))
- Added `Callback.state_dict()` and `Callback.load_state_dict()` methods ([#12232](https://github.com/Lightning-AI/lightning/pull/12232))
- Added `AcceleratorRegistry` ([#12180](https://github.com/Lightning-AI/lightning/pull/12180))
- Added support for Habana Accelerator (HPU) ([#11808](https://github.com/Lightning-AI/lightning/pull/11808))
- Added support for dataclasses in `apply_to_collections` ([#11889](https://github.com/Lightning-AI/lightning/pull/11889))

### Changed

- Drop PyTorch 1.7 support ([#12191](https://github.com/Lightning-AI/lightning/pull/12191)), ([#12432](https://github.com/Lightning-AI/lightning/pull/12432))
- Make `benchmark` flag optional and set its value based on the deterministic flag ([#11944](https://github.com/Lightning-AI/lightning/pull/11944))
- Implemented a new native and rich format in `_print_results` method of the `EvaluationLoop` ([#11332](https://github.com/Lightning-AI/lightning/pull/11332))
- Do not print an empty table at the end of the `EvaluationLoop` ([#12427](https://github.com/Lightning-AI/lightning/pull/12427))
- Set the `prog_bar` flag to False in `LightningModule.log_grad_norm` ([#11472](https://github.com/Lightning-AI/lightning/pull/11472))
- Raised exception in `init_dist_connection()` when torch distributed is not available ([#10418](https://github.com/Lightning-AI/lightning/pull/10418))
- The `monitor` argument in the `EarlyStopping` callback is no longer optional ([#10328](https://github.com/Lightning-AI/lightning/pull/10328))
- Do not fail if batch size could not be inferred for logging when using DeepSpeed ([#10438](https://github.com/Lightning-AI/lightning/pull/10438))
- Raised `MisconfigurationException` when `enable_progress_bar=False` and a progress bar instance has been passed in the callback list ([#10520](https://github.com/Lightning-AI/lightning/pull/10520))
- Moved `trainer.connectors.env_vars_connector._defaults_from_env_vars` to `utilities.argsparse._defaults_from_env_vars` ([#10501](https://github.com/Lightning-AI/lightning/pull/10501))
- Changes in `LightningCLI` required for the new major release of jsonargparse v4.0.0 ([#10426](https://github.com/Lightning-AI/lightning/pull/10426))
- Renamed `refresh_rate_per_second` parameter to `refresh_rate` for `RichProgressBar` signature ([#10497](https://github.com/Lightning-AI/lightning/pull/10497))
- Moved ownership of the `PrecisionPlugin` into `TrainingTypePlugin` and updated all references ([#10570](https://github.com/Lightning-AI/lightning/pull/10570))
- Fault Tolerant relies on `signal.SIGTERM` to gracefully exit instead of `signal.SIGUSR1` ([#10605](https://github.com/Lightning-AI/lightning/pull/10605))
- `Loop.restarting=...` now sets the value recursively for all subloops ([#11442](https://github.com/Lightning-AI/lightning/pull/11442))
- Raised an error if the `batch_size` cannot be inferred from the current batch if it contained a string or was a custom batch object ([#10541](https://github.com/Lightning-AI/lightning/pull/10541))
- The validation loop is now disabled when `overfit_batches > 0` is set in the Trainer ([#9709](https://github.com/Lightning-AI/lightning/pull/9709))
- Moved optimizer related logics from `Accelerator` to `TrainingTypePlugin` ([#10596](https://github.com/Lightning-AI/lightning/pull/10596))
- Moved ownership of the lightning optimizers from the `Trainer` to the `Strategy` ([#11444](https://github.com/Lightning-AI/lightning/pull/11444))
- Moved ownership of the data fetchers from the DataConnector to the Loops ([#11621](https://github.com/Lightning-AI/lightning/pull/11621))
- Moved `batch_to_device` method from `Accelerator` to `TrainingTypePlugin` ([#10649](https://github.com/Lightning-AI/lightning/pull/10649))
- The `DDPSpawnPlugin` no longer overrides the `post_dispatch` plugin hook ([#10034](https://github.com/Lightning-AI/lightning/pull/10034))
- Integrate the progress bar implementation with progress tracking ([#11213](https://github.com/Lightning-AI/lightning/pull/11213))
- The `LightningModule.{add_to_queue,get_from_queue}` hooks no longer get a `torch.multiprocessing.SimpleQueue` and instead receive a list based queue ([#10034](https://github.com/Lightning-AI/lightning/pull/10034))
- Changed `training_step`, `validation_step`, `test_step` and `predict_step` method signatures in `Accelerator` and updated input from caller side ([#10908](https://github.com/Lightning-AI/lightning/pull/10908))
- Changed the name of the temporary checkpoint that the `DDPSpawnPlugin` and related plugins save ([#10934](https://github.com/Lightning-AI/lightning/pull/10934))
- `LoggerCollection` returns only unique logger names and versions ([#10976](https://github.com/Lightning-AI/lightning/pull/10976))
- Redesigned process creation for spawn-based plugins (`DDPSpawnPlugin`, `TPUSpawnPlugin`, etc.) ([#10896](https://github.com/Lightning-AI/lightning/pull/10896))
    * All spawn-based plugins now spawn processes immediately upon calling `Trainer.{fit,validate,test,predict}`
    * The hooks/callbacks `prepare_data`, `setup`, `configure_sharded_model` and `teardown` now run under initialized process group for spawn-based plugins just like their non-spawn counterparts
    * Some configuration errors that were previously raised as `MisconfigurationException`s will now be raised as `ProcessRaisedException` (torch>=1.8) or as `Exception` (torch<1.8)
    * Removed the `TrainingTypePlugin.pre_dispatch()` method and merged it with `TrainingTypePlugin.setup()` ([#11137](https://github.com/Lightning-AI/lightning/pull/11137))
- Changed profiler to index and display the names of the hooks with a new pattern [<base class>]<class>.<hook name> ([#11026](https://github.com/Lightning-AI/lightning/pull/11026))
- Changed `batch_to_device` entry in profiling from stage-specific to generic, to match profiling of other hooks ([#11031](https://github.com/Lightning-AI/lightning/pull/11031))
- Changed the info message for finalizing ddp-spawn worker processes to a debug-level message ([#10864](https://github.com/Lightning-AI/lightning/pull/10864))
- Removed duplicated file extension when uploading model checkpoints with `NeptuneLogger` ([#11015](https://github.com/Lightning-AI/lightning/pull/11015))
- Removed `__getstate__` and `__setstate__` of `RichProgressBar` ([#11100](https://github.com/Lightning-AI/lightning/pull/11100))
- The `DDPPlugin` and `DDPSpawnPlugin` and their subclasses now remove the `SyncBatchNorm` wrappers in `teardown()` to enable proper support at inference after fitting ([#11078](https://github.com/Lightning-AI/lightning/pull/11078))
- Moved ownership of the `Accelerator` instance to the `TrainingTypePlugin`; all training-type plugins now take an optional parameter `accelerator` ([#11022](https://github.com/Lightning-AI/lightning/pull/11022))
- Renamed the `TrainingTypePlugin` to `Strategy` ([#11120](https://github.com/Lightning-AI/lightning/pull/11120))
    * Renamed the `ParallelPlugin` to `ParallelStrategy` ([#11123](https://github.com/Lightning-AI/lightning/pull/11123))
    * Renamed the `DataParallelPlugin` to `DataParallelStrategy` ([#11183](https://github.com/Lightning-AI/lightning/pull/11183))
    * Renamed the `DDPPlugin` to `DDPStrategy` ([#11142](https://github.com/Lightning-AI/lightning/pull/11142))
    * Renamed the `DDP2Plugin` to `DDP2Strategy` ([#11185](https://github.com/Lightning-AI/lightning/pull/11185))
    * Renamed the `DDPShardedPlugin` to `DDPShardedStrategy` ([#11186](https://github.com/Lightning-AI/lightning/pull/11186))
    * Renamed the `DDPFullyShardedPlugin` to `DDPFullyShardedStrategy` ([#11143](https://github.com/Lightning-AI/lightning/pull/11143))
    * Renamed the `DDPSpawnPlugin` to `DDPSpawnStrategy` ([#11145](https://github.com/Lightning-AI/lightning/pull/11145))
    * Renamed the `DDPSpawnShardedPlugin` to `DDPSpawnShardedStrategy` ([#11210](https://github.com/Lightning-AI/lightning/pull/11210))
    * Renamed the `DeepSpeedPlugin` to `DeepSpeedStrategy` ([#11194](https://github.com/Lightning-AI/lightning/pull/11194))
    * Renamed the `HorovodPlugin` to `HorovodStrategy` ([#11195](https://github.com/Lightning-AI/lightning/pull/11195))
    * Renamed the `TPUSpawnPlugin` to `TPUSpawnStrategy` ([#11190](https://github.com/Lightning-AI/lightning/pull/11190))
    * Renamed the `IPUPlugin` to `IPUStrategy` ([#11193](https://github.com/Lightning-AI/lightning/pull/11193))
    * Renamed the `SingleDevicePlugin` to `SingleDeviceStrategy` ([#11182](https://github.com/Lightning-AI/lightning/pull/11182))
    * Renamed the `SingleTPUPlugin` to `SingleTPUStrategy` ([#11182](https://github.com/Lightning-AI/lightning/pull/11182))
    * Renamed the `TrainingTypePluginsRegistry` to `StrategyRegistry` ([#11233](https://github.com/Lightning-AI/lightning/pull/11233))
- Marked the `ResultCollection`, `ResultMetric`, and `ResultMetricCollection` classes as protected ([#11130](https://github.com/Lightning-AI/lightning/pull/11130))
- Marked `trainer.checkpoint_connector` as protected ([#11550](https://github.com/Lightning-AI/lightning/pull/11550))
- The epoch start/end hooks are now called by the `FitLoop` instead of the `TrainingEpochLoop` ([#11201](https://github.com/Lightning-AI/lightning/pull/11201))
- DeepSpeed does not require lightning module zero 3 partitioning ([#10655](https://github.com/Lightning-AI/lightning/pull/10655))
- Moved `Strategy` classes to the `strategies` directory ([#11226](https://github.com/Lightning-AI/lightning/pull/11226))
- Renamed `training_type_plugin` file to `strategy` ([#11239](https://github.com/Lightning-AI/lightning/pull/11239))
- Changed `DeviceStatsMonitor` to group metrics based on the logger's `group_separator` ([#11254](https://github.com/Lightning-AI/lightning/pull/11254))
- Raised `UserWarning` if evaluation is triggered with `best` ckpt and trainer is configured with multiple checkpoint callbacks ([#11274](https://github.com/Lightning-AI/lightning/pull/11274))
- `Trainer.logged_metrics` now always contains scalar tensors, even when a Python scalar was logged ([#11270](https://github.com/Lightning-AI/lightning/pull/11270))
- The tuner now uses the checkpoint connector to copy and restore its state ([#11518](https://github.com/Lightning-AI/lightning/pull/11518))
- Changed `MisconfigurationException` to `ModuleNotFoundError` when `rich` isn't available ([#11360](https://github.com/Lightning-AI/lightning/pull/11360))
- The `trainer.current_epoch` value is now increased by 1 during and after `on_train_end` ([#8578](https://github.com/Lightning-AI/lightning/pull/8578))
- The `trainer.global_step` value now accounts for multiple optimizers and TBPTT splits ([#11805](https://github.com/Lightning-AI/lightning/pull/11805))
- The `trainer.global_step` value is now increased right after the `optimizer.step()` call which will impact users who access it during an intra-training validation hook ([#11805](https://github.com/Lightning-AI/lightning/pull/11805))
- The filename of checkpoints created with `ModelCheckpoint(filename='{step}')` is different compared to previous versions. A checkpoint saved after 1 step will be named `step=1.ckpt` instead of `step=0.ckpt` ([#11805](https://github.com/Lightning-AI/lightning/pull/11805))
- Inherit from `ABC` for `Accelerator`: Users need to implement `auto_device_count` ([#11521](https://github.com/Lightning-AI/lightning/pull/11521))
- Changed `parallel_devices` property in `ParallelStrategy` to be lazy initialized ([#11572](https://github.com/Lightning-AI/lightning/pull/11572))
- Updated `TQDMProgressBar` to run a separate progress bar for each eval dataloader ([#11657](https://github.com/Lightning-AI/lightning/pull/11657))
- Sorted `SimpleProfiler(extended=False)` summary based on mean duration for each hook ([#11671](https://github.com/Lightning-AI/lightning/pull/11671))
- Avoid enforcing `shuffle=False` for eval dataloaders ([#11575](https://github.com/Lightning-AI/lightning/pull/11575))
- When using DP (data-parallel), Lightning will no longer automatically reduce all tensors returned in training_step; it will only reduce the loss unless `training_step_end` is overridden ([#11594](https://github.com/Lightning-AI/lightning/pull/11594))
- When using DP (data-parallel), the `training_epoch_end` hook will no longer receive reduced outputs from `training_step` and instead get the full tensor of results from all GPUs ([#11594](https://github.com/Lightning-AI/lightning/pull/11594))
- Changed default logger name to `lightning_logs` for consistency ([#11762](https://github.com/Lightning-AI/lightning/pull/11762))
- Rewrote `accelerator_connector` ([#11448](https://github.com/Lightning-AI/lightning/pull/11448))
- When manual optimization is used with DDP, we no longer force `find_unused_parameters=True` ([#12425](https://github.com/Lightning-AI/lightning/pull/12425))
- Disable loading dataloades if corresponding `limit_batches=0` ([#11576](https://github.com/Lightning-AI/lightning/pull/11576))
- Removed `is_global_zero` check in `training_epoch_loop` before `logger.save`. If you have a custom logger that implements `save` the Trainer will now call `save` on all ranks by default. To change this behavior add `@rank_zero_only` to your `save` implementation ([#12134](https://github.com/Lightning-AI/lightning/pull/12134))
- Disabled tuner with distributed strategies ([#12179](https://github.com/Lightning-AI/lightning/pull/12179))
- Marked `trainer.logger_connector` as protected ([#12195](https://github.com/Lightning-AI/lightning/pull/12195))
- Move `Strategy.process_dataloader` function call from `fit/evaluation/predict_loop.py` to `data_connector.py` ([#12251](https://github.com/Lightning-AI/lightning/pull/12251))
- `ModelCheckpoint(save_last=True, every_n_epochs=N)` now saves a "last" checkpoint every epoch (disregarding `every_n_epochs`) instead of only once at the end of training ([#12418](https://github.com/Lightning-AI/lightning/pull/12418))
- The strategies that support `sync_batchnorm` now only apply it when fitting ([#11919](https://github.com/Lightning-AI/lightning/pull/11919))
- Avoided fallback on CPU if no devices are provided for other accelerators ([#12410](https://github.com/Lightning-AI/lightning/pull/12410))
- Modified `supporters.py` so that in the accumulator element (for loss) is created directly on the device ([#12430](https://github.com/Lightning-AI/lightning/pull/12430))
- Removed `EarlyStopping.on_save_checkpoint` and `EarlyStopping.on_load_checkpoint` in favor of `EarlyStopping.state_dict` and `EarlyStopping.load_state_dict` ([#11887](https://github.com/Lightning-AI/lightning/pull/11887))
- Removed `BaseFinetuning.on_save_checkpoint` and `BaseFinetuning.on_load_checkpoint` in favor of `BaseFinetuning.state_dict` and `BaseFinetuning.load_state_dict` ([#11887](https://github.com/Lightning-AI/lightning/pull/11887))
- Removed `BackboneFinetuning.on_save_checkpoint` and `BackboneFinetuning.on_load_checkpoint` in favor of `BackboneFinetuning.state_dict` and `BackboneFinetuning.load_state_dict` ([#11887](https://github.com/Lightning-AI/lightning/pull/11887))
- Removed `ModelCheckpoint.on_save_checkpoint` and `ModelCheckpoint.on_load_checkpoint` in favor of `ModelCheckpoint.state_dict` and `ModelCheckpoint.load_state_dict` ([#11887](https://github.com/Lightning-AI/lightning/pull/11887))
- Removed `Timer.on_save_checkpoint` and `Timer.on_load_checkpoint` in favor of `Timer.state_dict` and `Timer.load_state_dict` ([#11887](https://github.com/Lightning-AI/lightning/pull/11887))
- Replaced PostLocalSGDOptimizer with a dedicated model averaging component ([#12378](https://github.com/Lightning-AI/lightning/pull/12378))

### Deprecated

- Deprecated `training_type_plugin` property in favor of `strategy` in `Trainer` and updated the references ([#11141](https://github.com/Lightning-AI/lightning/pull/11141))
- Deprecated `Trainer.{validated,tested,predicted}_ckpt_path` and replaced with read-only property `Trainer.ckpt_path` set when checkpoints loaded via `Trainer.{fit,validate,test,predict}` ([#11696](https://github.com/Lightning-AI/lightning/pull/11696))
- Deprecated `ClusterEnvironment.master_{address,port}` in favor of `ClusterEnvironment.main_{address,port}` ([#10103](https://github.com/Lightning-AI/lightning/pull/10103))
- Deprecated `DistributedType` in favor of `_StrategyType` ([#10505](https://github.com/Lightning-AI/lightning/pull/10505))
- Deprecated the `precision_plugin` constructor argument from `Accelerator` ([#10570](https://github.com/Lightning-AI/lightning/pull/10570))
- Deprecated `DeviceType` in favor of `_AcceleratorType` ([#10503](https://github.com/Lightning-AI/lightning/pull/10503))
- Deprecated the property `Trainer.slurm_job_id` in favor of the new `SLURMEnvironment.job_id()` method ([#10622](https://github.com/Lightning-AI/lightning/pull/10622))
- Deprecated the access to the attribute `IndexBatchSamplerWrapper.batch_indices` in favor of `IndexBatchSamplerWrapper.seen_batch_indices` ([#10870](https://github.com/Lightning-AI/lightning/pull/10870))
- Deprecated `on_init_start` and `on_init_end` callback hooks ([#10940](https://github.com/Lightning-AI/lightning/pull/10940))
- Deprecated `Trainer.call_hook` in favor of `Trainer._call_callback_hooks`, `Trainer._call_lightning_module_hook`, `Trainer._call_ttp_hook`, and `Trainer._call_accelerator_hook` ([#10979](https://github.com/Lightning-AI/lightning/pull/10979))
- Deprecated `TrainingTypePlugin.post_dispatch` in favor of `TrainingTypePlugin.teardown` ([#10939](https://github.com/Lightning-AI/lightning/pull/10939))
- Deprecated `ModelIO.on_hpc_{save/load}` in favor of `CheckpointHooks.on_{save/load}_checkpoint` ([#10911](https://github.com/Lightning-AI/lightning/pull/10911))
- Deprecated `Trainer.run_stage` in favor of `Trainer.{fit,validate,test,predict}` ([#11000](https://github.com/Lightning-AI/lightning/pull/11000))
- Deprecated `Trainer.lr_schedulers` in favor of `Trainer.lr_scheduler_configs` which returns a list of dataclasses instead of dictionaries ([#11443](https://github.com/Lightning-AI/lightning/pull/11443))
- Deprecated `Trainer.verbose_evaluate` in favor of `EvaluationLoop(verbose=...)` ([#10931](https://github.com/Lightning-AI/lightning/pull/10931))
- Deprecated `Trainer.should_rank_save_checkpoint` Trainer property ([#11068](https://github.com/Lightning-AI/lightning/pull/11068))
- Deprecated `Trainer.lightning_optimizers` ([#11444](https://github.com/Lightning-AI/lightning/pull/11444))
- Deprecated `TrainerOptimizersMixin` and moved functionality to `core/optimizer.py`([#11155](https://github.com/Lightning-AI/lightning/pull/11155))
- Deprecated the `on_train_batch_end(outputs)` format when multiple optimizers are used and TBPTT is enabled ([#12182](https://github.com/Lightning-AI/lightning/pull/12182))
- Deprecated the `training_epoch_end(outputs)` format when multiple optimizers are used and TBPTT is enabled ([#12182](https://github.com/Lightning-AI/lightning/pull/12182))
- Deprecated `TrainerCallbackHookMixin` ([#11148](https://github.com/Lightning-AI/lightning/pull/11148))
- Deprecated `TrainerDataLoadingMixin` and moved functionality to `Trainer` and `DataConnector` ([#11282](https://github.com/Lightning-AI/lightning/pull/11282))
- Deprecated function `pytorch_lightning.callbacks.device_stats_monitor.prefix_metric_keys` ([#11254](https://github.com/Lightning-AI/lightning/pull/11254))
- Deprecated `Callback.on_epoch_start` hook in favour of `Callback.on_{train/val/test}_epoch_start` ([#11578](https://github.com/Lightning-AI/lightning/pull/11578))
- Deprecated `Callback.on_epoch_end` hook in favour of `Callback.on_{train/val/test}_epoch_end` ([#11578](https://github.com/Lightning-AI/lightning/pull/11578))
- Deprecated `LightningModule.on_epoch_start` hook in favor of `LightningModule.on_{train/val/test}_epoch_start` ([#11578](https://github.com/Lightning-AI/lightning/pull/11578))
- Deprecated `LightningModule.on_epoch_end` hook in favor of `LightningModule.on_{train/val/test}_epoch_end` ([#11578](https://github.com/Lightning-AI/lightning/pull/11578))
- Deprecated `on_before_accelerator_backend_setup` callback hook in favour of `setup` ([#11568](https://github.com/Lightning-AI/lightning/pull/11568))
- Deprecated `on_batch_start` and `on_batch_end` callback hooks in favor of `on_train_batch_start` and `on_train_batch_end` ([#11577](https://github.com/Lightning-AI/lightning/pull/11577))
- Deprecated `on_configure_sharded_model` callback hook in favor of `setup` ([#11627](https://github.com/Lightning-AI/lightning/pull/11627))
- Deprecated `pytorch_lightning.utilities.distributed.rank_zero_only` in favor of `pytorch_lightning.utilities.rank_zero.rank_zero_only` ([#11747](https://github.com/Lightning-AI/lightning/pull/11747))
- Deprecated `pytorch_lightning.utilities.distributed.rank_zero_debug` in favor of `pytorch_lightning.utilities.rank_zero.rank_zero_debug` ([#11747](https://github.com/Lightning-AI/lightning/pull/11747))
- Deprecated `pytorch_lightning.utilities.distributed.rank_zero_info` in favor of `pytorch_lightning.utilities.rank_zero.rank_zero_info` ([#11747](https://github.com/Lightning-AI/lightning/pull/11747))
- Deprecated `pytorch_lightning.utilities.warnings.rank_zero_warn` in favor of `pytorch_lightning.utilities.rank_zero.rank_zero_warn` ([#11747](https://github.com/Lightning-AI/lightning/pull/11747))
- Deprecated `pytorch_lightning.utilities.warnings.rank_zero_deprecation` in favor of `pytorch_lightning.utilities.rank_zero.rank_zero_deprecation` ([#11747](https://github.com/Lightning-AI/lightning/pull/11747))
- Deprecated `pytorch_lightning.utilities.warnings.LightningDeprecationWarning` in favor of `pytorch_lightning.utilities.rank_zero.LightningDeprecationWarning` ([#11747](https://github.com/Lightning-AI/lightning/pull/11747))
- Deprecated `on_pretrain_routine_start` and `on_pretrain_routine_end` callback hooks in favor of `on_fit_start` ([#11794](https://github.com/Lightning-AI/lightning/pull/11794))
- Deprecated `LightningModule.on_pretrain_routine_start` and `LightningModule.on_pretrain_routine_end` hooks in favor of `on_fit_start` ([#12122](https://github.com/Lightning-AI/lightning/pull/12122))
- Deprecated `agg_key_funcs` and `agg_default_func` parameters from `LightningLoggerBase` ([#11871](https://github.com/Lightning-AI/lightning/pull/11871))
- Deprecated `LightningLoggerBase.update_agg_funcs` ([#11871](https://github.com/Lightning-AI/lightning/pull/11871))
- Deprecated `LightningLoggerBase.agg_and_log_metrics` in favor of `LightningLoggerBase.log_metrics` ([#11832](https://github.com/Lightning-AI/lightning/pull/11832))
- Deprecated passing `weights_save_path` to the `Trainer` constructor in favor of adding the `ModelCheckpoint` callback with `dirpath` directly to the list of callbacks ([#12084](https://github.com/Lightning-AI/lightning/pull/12084))
- Deprecated `pytorch_lightning.profiler.AbstractProfiler` in favor of `pytorch_lightning.profiler.Profiler` ([#12106](https://github.com/Lightning-AI/lightning/pull/12106))
- Deprecated `pytorch_lightning.profiler.BaseProfiler` in favor of `pytorch_lightning.profiler.Profiler` ([#12150](https://github.com/Lightning-AI/lightning/pull/12150))
- Deprecated `BaseProfiler.profile_iterable` ([#12102](https://github.com/Lightning-AI/lightning/pull/12102))
- Deprecated `LoggerCollection` in favor of `trainer.loggers` ([#12147](https://github.com/Lightning-AI/lightning/pull/12147))
- Deprecated `PrecisionPlugin.on_{save,load}_checkpoint` in favor of `PrecisionPlugin.{state_dict,load_state_dict}` ([#11978](https://github.com/Lightning-AI/lightning/pull/11978))
- Deprecated `LightningDataModule.on_save/load_checkpoint` in favor of `state_dict/load_state_dict` ([#11893](https://github.com/Lightning-AI/lightning/pull/11893))
- Deprecated `Trainer.use_amp` in favor of `Trainer.amp_backend` ([#12312](https://github.com/Lightning-AI/lightning/pull/12312))
- Deprecated `LightingModule.use_amp` in favor of `Trainer.amp_backend` ([#12315](https://github.com/Lightning-AI/lightning/pull/12315))
- Deprecated specifying the process group backend through the environment variable `PL_TORCH_DISTRIBUTED_BACKEND` ([#11745](https://github.com/Lightning-AI/lightning/pull/11745))
- Deprecated `ParallelPlugin.torch_distributed_backend` in favor of `DDPStrategy.process_group_backend` property ([#11745](https://github.com/Lightning-AI/lightning/pull/11745))
- Deprecated `ModelCheckpoint.save_checkpoint` in favor of `Trainer.save_checkpoint` ([#12456](https://github.com/Lightning-AI/lightning/pull/12456))
- Deprecated `Trainer.devices` in favor of `Trainer.num_devices` and `Trainer.device_ids` ([#12151](https://github.com/Lightning-AI/lightning/pull/12151))
- Deprecated `Trainer.root_gpu` in favor of `Trainer.strategy.root_device.index` when GPU is used ([#12262](https://github.com/Lightning-AI/lightning/pull/12262))
- Deprecated `Trainer.num_gpus` in favor of `Trainer.num_devices` when GPU is used ([#12384](https://github.com/Lightning-AI/lightning/pull/12384))
- Deprecated `Trainer.ipus` in favor of `Trainer.num_devices` when IPU is used ([#12386](https://github.com/Lightning-AI/lightning/pull/12386))
- Deprecated `Trainer.num_processes` in favor of `Trainer.num_devices` ([#12388](https://github.com/Lightning-AI/lightning/pull/12388))
- Deprecated `Trainer.data_parallel_device_ids` in favor of `Trainer.device_ids` ([#12072](https://github.com/Lightning-AI/lightning/pull/12072))
- Deprecated returning state from `Callback.on_save_checkpoint` in favor of returning state in `Callback.state_dict` for checkpointing ([#11887](https://github.com/Lightning-AI/lightning/pull/11887))
- Deprecated passing only the callback state to `Callback.on_load_checkpoint(callback_state)` in favor of passing the callback state to `Callback.load_state_dict` and in 1.8, passing the entire checkpoint dictionary to `Callback.on_load_checkpoint(checkpoint)` ([#11887](https://github.com/Lightning-AI/lightning/pull/11887))
- Deprecated `Trainer.gpus` in favor of `Trainer.device_ids` or `Trainer.num_devices` ([#12436](https://github.com/Lightning-AI/lightning/pull/12436))
- Deprecated `Trainer.tpu_cores` in favor of `Trainer.num_devices` ([#12437](https://github.com/Lightning-AI/lightning/pull/12437))

### Removed

- Removed deprecated parameter `method` in `pytorch_lightning.utilities.model_helpers.is_overridden` ([#10507](https://github.com/Lightning-AI/lightning/pull/10507))
- Remove deprecated method `ClusterEnvironment.creates_children` ([#10339](https://github.com/Lightning-AI/lightning/pull/10339))
- Removed deprecated `TrainerModelHooksMixin.is_function_implemented` and `TrainerModelHooksMixin.has_arg` ([#10322](https://github.com/Lightning-AI/lightning/pull/10322))
- Removed deprecated `pytorch_lightning.utilities.device_dtype_mixin.DeviceDtypeModuleMixin` in favor of `pytorch_lightning.core.mixins.device_dtype_mixin.DeviceDtypeModuleMixin` ([#10442](https://github.com/Lightning-AI/lightning/pull/10442))
- Removed deprecated `LightningModule.loaded_optimizer_states_dict` property ([#10346](https://github.com/Lightning-AI/lightning/pull/10346))
- Removed deprecated `Trainer.fit(train_dataloader=)`, `Trainer.validate(val_dataloaders=)`, and `Trainer.test(test_dataloader=)` ([#10325](https://github.com/Lightning-AI/lightning/pull/10325))
- Removed deprecated `has_prepared_data`, `has_setup_fit`, `has_setup_validate`, `has_setup_test`, `has_setup_predict`, `has_teardown_fit`, `has_teardown_validate`, `has_teardown_test` and `has_teardown_predict` datamodule lifecycle properties  ([#10350](https://github.com/Lightning-AI/lightning/pull/10350))
- Removed deprecated `every_n_val_epochs` parameter of ModelCheckpoint ([#10366](https://github.com/Lightning-AI/lightning/pull/10366))
- Removed deprecated `import pytorch_lightning.profiler.profilers` in favor of `import pytorch_lightning.profiler` ([#10443](https://github.com/Lightning-AI/lightning/pull/10443))
- Removed deprecated property `configure_slurm_dpp` from accelerator connector ([#10370](https://github.com/Lightning-AI/lightning/pull/10370))
- Removed deprecated arguments `num_nodes` and `sync_batchnorm` from `DDPPlugin`, `DDPSpawnPlugin`, `DeepSpeedPlugin` ([#10357](https://github.com/Lightning-AI/lightning/pull/10357))
- Removed deprecated property `is_slurm_managing_tasks` from AcceleratorConnector ([#10353](https://github.com/Lightning-AI/lightning/pull/10353))
- Removed deprecated `LightningModule.log(tbptt_reduce_fx, tbptt_reduce_token, sync_dist_op)` ([#10423](https://github.com/Lightning-AI/lightning/pull/10423))
- Removed deprecated `Plugin.task_idx` ([#10441](https://github.com/Lightning-AI/lightning/pull/10441))
- Removed deprecated method `master_params` from PrecisionPlugin ([#10372](https://github.com/Lightning-AI/lightning/pull/10372))
- Removed the automatic detachment of "extras" returned from `training_step`. For example, `return {'loss': ..., 'foo': foo.detach()}` will now be necessary if `foo` has gradients which you do not want to store ([#10424](https://github.com/Lightning-AI/lightning/pull/10424))
- Removed deprecated passthrough methods and properties from `Accelerator` base class:
  * ([#10403](https://github.com/Lightning-AI/lightning/pull/10403))
  * ([#10448](https://github.com/Lightning-AI/lightning/pull/10448))
- Removed deprecated signature for `transfer_batch_to_device` hook. The new argument `dataloader_idx` is now required ([#10480](https://github.com/Lightning-AI/lightning/pull/10480))
- Removed deprecated `utilities.distributed.rank_zero_{warn/deprecation}` ([#10451](https://github.com/Lightning-AI/lightning/pull/10451))
- Removed deprecated `mode` argument from `ModelSummary` class ([#10449](https://github.com/Lightning-AI/lightning/pull/10449))
- Removed deprecated `Trainer.train_loop` property in favor of `Trainer.fit_loop` ([#10482](https://github.com/Lightning-AI/lightning/pull/10482))
- Removed deprecated `Trainer.train_loop` property in favor of `Trainer.fit_loop` ([#10482](https://github.com/Lightning-AI/lightning/pull/10482))
- Removed deprecated `disable_validation` property from Trainer ([#10450](https://github.com/Lightning-AI/lightning/pull/10450))
- Removed deprecated `CheckpointConnector.hpc_load` property in favor of `CheckpointConnector.restore` ([#10525](https://github.com/Lightning-AI/lightning/pull/10525))
- Removed deprecated `reload_dataloaders_every_epoch` from `Trainer` in favour of `reload_dataloaders_every_n_epochs` ([#10481](https://github.com/Lightning-AI/lightning/pull/10481))
- Removed the `precision_plugin` attribute from `Accelerator` in favor of its equivalent attribute `precision_plugin` in the `TrainingTypePlugin` ([#10570](https://github.com/Lightning-AI/lightning/pull/10570))
- Removed `DeepSpeedPlugin.{precision,amp_type,amp_level}` properties ([#10657](https://github.com/Lightning-AI/lightning/pull/10657))
- Removed patching of `on_before_batch_transfer`, `transfer_batch_to_device` and `on_after_batch_transfer` hooks in `LightningModule` ([#10603](https://github.com/Lightning-AI/lightning/pull/10603))
- Removed argument `return_result` from the `DDPSpawnPlugin.spawn()` method ([#10867](https://github.com/Lightning-AI/lightning/pull/10867))
- Removed the property `TrainingTypePlugin.results` and corresponding properties in subclasses ([#10034](https://github.com/Lightning-AI/lightning/pull/10034))
- Removed the `mp_queue` attribute from `DDPSpawnPlugin` and `TPUSpawnPlugin` ([#10034](https://github.com/Lightning-AI/lightning/pull/10034))
- Removed unnecessary `_move_optimizer_state` method overrides from `TPUSpawnPlugin` and `SingleTPUPlugin` ([#10849](https://github.com/Lightning-AI/lightning/pull/10849))
- Removed `should_rank_save_checkpoint` property from `TrainingTypePlugin` ([#11070](https://github.com/Lightning-AI/lightning/pull/11070))
- Removed `model_sharded_context` method from `Accelerator` ([#10886](https://github.com/Lightning-AI/lightning/pull/10886))
- Removed method `pre_dispatch` from the `PrecisionPlugin` ([#10887](https://github.com/Lightning-AI/lightning/pull/10887))
- Removed method `setup_optimizers_in_pre_dispatch` from the `strategies` and achieve the same logic in `setup` and `pre_dispatch` methods ([#10906](https://github.com/Lightning-AI/lightning/pull/10906))
- Removed methods `pre_dispatch`, `dispatch` and `post_dispatch` from the `Accelerator` ([#10885](https://github.com/Lightning-AI/lightning/pull/10885))
- Removed method `training_step`, `test_step`, `validation_step` and `predict_step` from the `Accelerator` ([#10890](https://github.com/Lightning-AI/lightning/pull/10890))
- Removed `TrainingTypePlugin.start_{training,evaluating,predicting}` hooks and the same in all subclasses ([#10989](https://github.com/Lightning-AI/lightning/pull/10989), [#10896](https://github.com/Lightning-AI/lightning/pull/10896))
- Removed `Accelerator.on_train_start` ([#10999](https://github.com/Lightning-AI/lightning/pull/10999))
- Removed support for Python 3.6 ([#11117](https://github.com/Lightning-AI/lightning/pull/11117))
- Removed `Strategy.init_optimizers` in favor of `Strategy.setup_optimizers` ([#11236](https://github.com/Lightning-AI/lightning/pull/11236))
- Removed `profile("training_step_and_backward")` in `Closure` class since we already profile calls `training_step` and `backward` ([#11222](https://github.com/Lightning-AI/lightning/pull/11222))
- Removed `Strategy.optimizer_zero_grad` ([#11246](https://github.com/Lightning-AI/lightning/pull/11246))
- Removed `Strategy.on_gpu` ([#11537](https://github.com/Lightning-AI/lightning/pull/11537))
- Removed `Strategy.on_tpu` property ([#11536](https://github.com/Lightning-AI/lightning/pull/11536))
- Removed the abstract property `LightningLoggerBase.experiment` ([#11603](https://github.com/Lightning-AI/lightning/pull/11603))
- Removed `FitLoop.current_epoch` getter and setter ([#11562](https://github.com/Lightning-AI/lightning/pull/11562))
- Removed access to `_short_id` in `NeptuneLogger` ([#11517](https://github.com/Lightning-AI/lightning/pull/11517))
- Removed `log_text` and `log_image` from the `LightningLoggerBase` API ([#11857](https://github.com/Lightning-AI/lightning/pull/11857))
- Removed calls to `profile("model_forward")` in favor of profiling `training_step` ([#12032](https://github.com/Lightning-AI/lightning/pull/12032))
- Removed `get_mp_spawn_kwargs` from `DDPSpawnStrategy` and `TPUSpawnStrategy` in favor of configuration in the `_SpawnLauncher` ([#11966](https://github.com/Lightning-AI/lightning/pull/11966))
- Removed `_aggregate_metrics`, `_reduce_agg_metrics`, and `_finalize_agg_metrics` from `LightningLoggerBase` ([#12053](https://github.com/Lightning-AI/lightning/pull/12053))
- Removed the `AcceleratorConnector.device_type` property ([#12081](https://github.com/Lightning-AI/lightning/pull/12081))
- Removed `AcceleratorConnector.num_nodes` ([#12107](https://github.com/Lightning-AI/lightning/pull/12107))
- Removed `AcceleratorConnector.has_ipu` property ([#12111](https://github.com/Lightning-AI/lightning/pull/12111))
- Removed `AcceleratorConnector.use_ipu` property ([#12110](https://github.com/Lightning-AI/lightning/pull/12110))
- Removed `AcceleratorConnector.has_tpu` property ([#12109](https://github.com/Lightning-AI/lightning/pull/12109))
- Removed `AcceleratorConnector.use_dp` property ([#12112](https://github.com/Lightning-AI/lightning/pull/12112))
- Removed `configure_sync_batchnorm` from `ParallelStrategy` and all other strategies that inherit from it ([#11754](https://github.com/Lightning-AI/lightning/pull/11754))
- Removed public attribute `sync_batchnorm` from strategies ([#11754](https://github.com/Lightning-AI/lightning/pull/11754))
- Removed `AcceleratorConnector.root_gpu` property ([#12262](https://github.com/Lightning-AI/lightning/pull/12262))
- Removed `AcceleratorConnector.tpu_id` property ([#12387](https://github.com/Lightning-AI/lightning/pull/12387))
- Removed `AcceleratorConnector.num_gpus` property ([#12384](https://github.com/Lightning-AI/lightning/pull/12384))
- Removed `AcceleratorConnector.num_ipus` property ([#12386](https://github.com/Lightning-AI/lightning/pull/12386))
- Removed `AcceleratorConnector.num_processes` property ([#12388](https://github.com/Lightning-AI/lightning/pull/12388))
- Removed `AcceleratorConnector.parallel_device_ids` property ([#12072](https://github.com/Lightning-AI/lightning/pull/12072))
- Removed `AcceleratorConnector.devices` property ([#12435](https://github.com/Lightning-AI/lightning/pull/12435))
- Removed `AcceleratorConnector.parallel_devices` property ([#12075](https://github.com/Lightning-AI/lightning/pull/12075))
- Removed `AcceleratorConnector.tpu_cores` property ([#12437](https://github.com/Lightning-AI/lightning/pull/12437))

### Fixed

- Fixed an issue where `ModelCheckpoint` could delete last checkpoint from the old directory when `dirpath` has changed during resumed training ([#12225](https://github.com/Lightning-AI/lightning/pull/12225))
- Fixed an issue where `ModelCheckpoint` could delete older checkpoints when `dirpath` has changed during resumed training ([#12045](https://github.com/Lightning-AI/lightning/pull/12045))
- Fixed an issue where `HorovodStrategy.teardown()` did not complete gracefully if an exception was thrown during callback setup [#11752](https://github.com/Lightning-AI/lightning/pull/11752)
- Fixed security vulnerabilities CVE-2020-1747 and CVE-2020-14343 caused by the `PyYAML` dependency ([#11099](https://github.com/Lightning-AI/lightning/pull/11099))
- Fixed security vulnerability "CWE-94: Improper Control of Generation of Code (Code Injection)" ([#12212](https://github.com/Lightning-AI/lightning/pull/12212))
- Fixed logging on `{test,validation}_epoch_end` with multiple dataloaders ([#11132](https://github.com/Lightning-AI/lightning/pull/11132))
- Reset the validation progress tracking state after sanity checking ([#11218](https://github.com/Lightning-AI/lightning/pull/11218))
- Fixed double evaluation bug with fault-tolerance enabled where the second call was completely skipped ([#11119](https://github.com/Lightning-AI/lightning/pull/11119))
- Fixed an issue with the `TPUSpawnPlugin` handling the `XLA_USE_BF16` environment variable incorrectly ([#10990](https://github.com/Lightning-AI/lightning/pull/10990))
- Fixed wrong typehint for `Trainer.lightning_optimizers` ([#11155](https://github.com/Lightning-AI/lightning/pull/11155))
- Fixed the lr-scheduler state not being dumped to checkpoint when using the deepspeed strategy ([#11307](https://github.com/Lightning-AI/lightning/pull/11307))
- Fixed bug that forced overriding `configure_optimizers` with the CLI ([#11672](https://github.com/Lightning-AI/lightning/pull/11672))
- Fixed type promotion when tensors of higher category than float are logged ([#11401](https://github.com/Lightning-AI/lightning/pull/11401))
- Fixed `SimpleProfiler` summary ([#11414](https://github.com/Lightning-AI/lightning/pull/11414))
- No longer set a `DistributedSampler` to the `poptorch.DataLoader` when IPUs are used ([#12114](https://github.com/Lightning-AI/lightning/pull/12114))
- Fixed bug where progress bar was not being disabled when not in rank zero during predict ([#11377](https://github.com/Lightning-AI/lightning/pull/11377))
- Fixed the mid-epoch warning call while resuming training ([#11556](https://github.com/Lightning-AI/lightning/pull/11556))
- Fixed `LightningModule.{un,}toggle_model` when only 1 optimizer is used ([#12088](https://github.com/Lightning-AI/lightning/pull/12088))
- Fixed an issue in `RichProgressbar` to display the metrics logged only on main progress bar ([#11690](https://github.com/Lightning-AI/lightning/pull/11690))
- Fixed `RichProgressBar` progress when refresh rate does not evenly divide the total counter ([#11668](https://github.com/Lightning-AI/lightning/pull/11668))
- Fixed `RichProgressBar` progress validation bar total when using multiple validation runs within a single training epoch ([#11668](https://github.com/Lightning-AI/lightning/pull/11668))
- Configure native Deepspeed schedulers with interval='step' ([#11788](https://github.com/Lightning-AI/lightning/pull/11788)), ([#12031](https://github.com/Lightning-AI/lightning/pull/12031))
- Update `RichProgressBarTheme` styles after detecting light theme on colab ([#10993](https://github.com/Lightning-AI/lightning/pull/10993))
- Fixed passing `_ddp_params_and_buffers_to_ignore` ([#11949](https://github.com/Lightning-AI/lightning/pull/11949))
- Fixed an `AttributeError` when calling `save_hyperparameters` and no parameters need saving ([#11827](https://github.com/Lightning-AI/lightning/pull/11827))
- Fixed environment variable priority for global rank determination ([#11406](https://github.com/Lightning-AI/lightning/pull/11406))
- Fixed an issue that caused the Trainer to produce identical results on subsequent runs without explicit re-seeding ([#11870](https://github.com/Lightning-AI/lightning/pull/11870))
- Fixed an issue that caused the Tuner to affect the random state ([#11870](https://github.com/Lightning-AI/lightning/pull/11870))
- Fixed to avoid common hook warning if no hook is overridden ([#12131](https://github.com/Lightning-AI/lightning/pull/12131))
- Fixed deepspeed keeping old sub-folders in same ckpt path ([#12194](https://github.com/Lightning-AI/lightning/pull/12194))
- Fixed returning logged metrics instead of callback metrics during evaluation ([#12224](https://github.com/Lightning-AI/lightning/pull/12224))
- Fixed the case where `logger=None` is passed to the Trainer ([#12249](https://github.com/Lightning-AI/lightning/pull/12249))
- Fixed bug where the global step tracked by `ModelCheckpoint` was still set even if no checkpoint was saved ([#12418](https://github.com/Lightning-AI/lightning/pull/12418))
- Fixed bug where `ModelCheckpoint` was overriding the `epoch` and `step` logged values ([#12418](https://github.com/Lightning-AI/lightning/pull/12418))
- Fixed bug where monitoring the default `epoch` and `step` values with `ModelCheckpoint` would fail ([#12418](https://github.com/Lightning-AI/lightning/pull/12418))
- Fixed initializing optimizers unnecessarily in `DDPFullyShardedStrategy` ([#12267](https://github.com/Lightning-AI/lightning/pull/12267))
- Fixed check for horovod module ([#12377](https://github.com/Lightning-AI/lightning/pull/12377))
- Fixed logging to loggers with multiple eval dataloaders ([#12454](https://github.com/Lightning-AI/lightning/pull/12454))
- Fixed an issue with resuming from a checkpoint trained with QAT ([#11346](https://github.com/Lightning-AI/lightning/pull/11346))


## [1.5.10] - 2022-02-08

### Fixed

- Fixed an issue to avoid validation loop run on restart ([#11552](https://github.com/Lightning-AI/lightning/pull/11552))
- The `RichProgressBar` now correctly shows the `on_epoch` logged values on train epoch end ([#11689](https://github.com/Lightning-AI/lightning/pull/11689))
- Fixed an issue to make the `step` argument in `WandbLogger.log_image` work ([#11716](https://github.com/Lightning-AI/lightning/pull/11716))
- Fixed `restore_optimizers` for mapping states ([#11757](https://github.com/Lightning-AI/lightning/pull/11757))
- With `DPStrategy`, the batch is not explicitly moved to the device ([#11780](https://github.com/Lightning-AI/lightning/pull/11780))
- Fixed an issue to avoid val bar disappear after `trainer.validate()` ([#11700](https://github.com/Lightning-AI/lightning/pull/11700))
- Fixed supporting remote filesystems with `Trainer.weights_save_path` for fault-tolerant training ([#11776](https://github.com/Lightning-AI/lightning/pull/11776))
- Fixed check for available modules ([#11526](https://github.com/Lightning-AI/lightning/pull/11526))
- Fixed bug where the path for "last" checkpoints was not getting saved correctly which caused newer runs to not remove the previous "last" checkpoint ([#11481](https://github.com/Lightning-AI/lightning/pull/11481))
- Fixed bug where the path for best checkpoints was not getting saved correctly when no metric was monitored which caused newer runs to not use the best checkpoint ([#11481](https://github.com/Lightning-AI/lightning/pull/11481))


## [1.5.9] - 2022-01-20

### Fixed

- Pinned sphinx-autodoc-typehints with <v1.15 ([#11400](https://github.com/Lightning-AI/lightning/pull/11400))
- Skipped testing with PyTorch 1.7 and Python 3.9 on Ubuntu ([#11217](https://github.com/Lightning-AI/lightning/pull/11217))
- Fixed type promotion when tensors of higher category than float are logged ([#11401](https://github.com/Lightning-AI/lightning/pull/11401))
- Fixed the format of the configuration saved automatically by the CLI's `SaveConfigCallback` ([#11532](https://github.com/Lightning-AI/lightning/pull/11532))

### Changed
- Changed `LSFEnvironment` to use `LSB_DJOB_RANKFILE` environment variable instead of `LSB_HOSTS` for determining node rank and main address ([#10825](https://github.com/Lightning-AI/lightning/pull/10825))
- Disabled sampler replacement when using `IterableDataset` ([#11507](https://github.com/Lightning-AI/lightning/pull/11507))


## [1.5.8] - 2022-01-05

### Fixed

- Fixed `LightningCLI` race condition while saving the config ([#11199](https://github.com/Lightning-AI/lightning/pull/11199))
- Fixed the default value used with `log(reduce_fx=min|max)` ([#11310](https://github.com/Lightning-AI/lightning/pull/11310))
- Fixed data fetcher selection ([#11294](https://github.com/Lightning-AI/lightning/pull/11294))
- Fixed a race condition that could result in incorrect (zero) values being observed in prediction writer callbacks ([#11288](https://github.com/Lightning-AI/lightning/pull/11288))
- Fixed dataloaders not getting reloaded the correct amount of times when setting `reload_dataloaders_every_n_epochs` and `check_val_every_n_epoch` ([#10948](https://github.com/Lightning-AI/lightning/pull/10948))
- Fixed deepspeed strategy not restoring the lr-scheduler states when lr-scheduler(s) are configured through `LightningModule.configure_optimizer` ([#11322](https://github.com/Lightning-AI/lightning/pull/11322))


## [1.5.7] - 2021-12-21

### Fixed

- Fixed `NeptuneLogger` when using DDP ([#11030](https://github.com/Lightning-AI/lightning/pull/11030))
- Fixed a bug to disable logging hyperparameters in logger if there are no hparams ([#11105](https://github.com/Lightning-AI/lightning/pull/11105))
- Avoid the deprecated `onnx.export(example_outputs=...)` in torch 1.10 ([#11116](https://github.com/Lightning-AI/lightning/pull/11116))
- Fixed an issue when torch-scripting a `LightningModule` after training with `Trainer(sync_batchnorm=True)` ([#11078](https://github.com/Lightning-AI/lightning/pull/11078))
- Fixed an `AttributeError` occurring when using a `CombinedLoader` (multiple dataloaders) for prediction ([#11111](https://github.com/Lightning-AI/lightning/pull/11111))
- Fixed bug where `Trainer(track_grad_norm=..., logger=False)` would fail ([#11114](https://github.com/Lightning-AI/lightning/pull/11114))
- Fixed an incorrect warning being produced by the model summary when using `bf16` precision on CPU ([#11161](https://github.com/Lightning-AI/lightning/pull/11161))

### Changed

- DeepSpeed does not require lightning module zero 3 partitioning ([#10655](https://github.com/Lightning-AI/lightning/pull/10655))
- The `ModelCheckpoint` callback now saves and restores attributes `best_k_models`, `kth_best_model_path`, `kth_value`, and `last_model_path` ([#10995](https://github.com/Lightning-AI/lightning/pull/10995))


## [1.5.6] - 2021-12-15

### Fixed

- Fixed a bug where the DeepSpeedPlugin arguments `cpu_checkpointing` and `contiguous_memory_optimization` were not being forwarded to deepspeed correctly ([#10874](https://github.com/Lightning-AI/lightning/pull/10874))
- Fixed an issue with `NeptuneLogger` causing checkpoints to be uploaded with a duplicated file extension ([#11015](https://github.com/Lightning-AI/lightning/pull/11015))
- Fixed support for logging within callbacks returned from `LightningModule` ([#10991](https://github.com/Lightning-AI/lightning/pull/10991))
- Fixed running sanity check with `RichProgressBar` ([#10913](https://github.com/Lightning-AI/lightning/pull/10913))
- Fixed support for `CombinedLoader` while checking for warning raised with eval dataloaders ([#10994](https://github.com/Lightning-AI/lightning/pull/10994))
- The TQDM progress bar now correctly shows the `on_epoch` logged values on train epoch end ([#11069](https://github.com/Lightning-AI/lightning/pull/11069))
- Fixed bug where the TQDM updated the training progress bar during `trainer.validate` ([#11069](https://github.com/Lightning-AI/lightning/pull/11069))


## [1.5.5] - 2021-12-07

### Fixed

- Disabled batch_size extraction for torchmetric instances because they accumulate the metrics internally ([#10815](https://github.com/Lightning-AI/lightning/pull/10815))
- Fixed an issue with `SignalConnector` not restoring the default signal handlers on teardown when running on SLURM or with fault-tolerant training enabled ([#10611](https://github.com/Lightning-AI/lightning/pull/10611))
- Fixed `SignalConnector._has_already_handler` check for callable type ([#10483](https://github.com/Lightning-AI/lightning/pull/10483))
- Fixed an issue to return the results for each dataloader separately instead of duplicating them for each ([#10810](https://github.com/Lightning-AI/lightning/pull/10810))
- Improved exception message if `rich` version is less than `10.2.2` ([#10839](https://github.com/Lightning-AI/lightning/pull/10839))
- Fixed uploading best model checkpoint in NeptuneLogger ([#10369](https://github.com/Lightning-AI/lightning/pull/10369))
- Fixed early schedule reset logic in PyTorch profiler that was causing data leak ([#10837](https://github.com/Lightning-AI/lightning/pull/10837))
- Fixed a bug that caused incorrect batch indices to be passed to the `BasePredictionWriter` hooks when using a dataloader with `num_workers > 0` ([#10870](https://github.com/Lightning-AI/lightning/pull/10870))
- Fixed an issue with item assignment on the logger on rank > 0 for those who support it ([#10917](https://github.com/Lightning-AI/lightning/pull/10917))
- Fixed importing `torch_xla.debug` for `torch-xla<1.8` ([#10836](https://github.com/Lightning-AI/lightning/pull/10836))
- Fixed an issue with `DDPSpawnPlugin` and related plugins leaving a temporary checkpoint behind ([#10934](https://github.com/Lightning-AI/lightning/pull/10934))
- Fixed a `TypeError` occurring in the `SingalConnector.teardown()` method ([#10961](https://github.com/Lightning-AI/lightning/pull/10961))


## [1.5.4] - 2021-11-30

### Fixed

- Fixed support for `--key.help=class` with the `LightningCLI` ([#10767](https://github.com/Lightning-AI/lightning/pull/10767))
- Fixed `_compare_version` for python packages ([#10762](https://github.com/Lightning-AI/lightning/pull/10762))
- Fixed TensorBoardLogger `SummaryWriter` not close before spawning the processes ([#10777](https://github.com/Lightning-AI/lightning/pull/10777))
- Fixed a consolidation error in Lite when attempting to save the state dict of a sharded optimizer ([#10746](https://github.com/Lightning-AI/lightning/pull/10746))
- Fixed the default logging level for batch hooks associated with training from `on_step=False, on_epoch=True` to `on_step=True, on_epoch=False` ([#10756](https://github.com/Lightning-AI/lightning/pull/10756))

### Removed

- Removed PyTorch 1.6 support ([#10367](https://github.com/Lightning-AI/lightning/pull/10367), [#10738](https://github.com/Lightning-AI/lightning/pull/10738))


## [1.5.3] - 2021-11-24

### Fixed

- Fixed `ShardedTensor` state dict hook registration to check if torch distributed is available ([#10621](https://github.com/Lightning-AI/lightning/pull/10621))
- Fixed an issue with `self.log` not respecting a tensor's `dtype` when applying computations ([#10076](https://github.com/Lightning-AI/lightning/pull/10076))
- Fixed LigtningLite `_wrap_init` popping unexisting keys from DataLoader signature parameters ([#10613](https://github.com/Lightning-AI/lightning/pull/10613))
- Fixed signals being registered within threads ([#10610](https://github.com/Lightning-AI/lightning/pull/10610))
- Fixed an issue that caused Lightning to extract the batch size even though it was set by the user in `LightningModule.log` ([#10408](https://github.com/Lightning-AI/lightning/pull/10408))
- Fixed `Trainer(move_metrics_to_cpu=True)` not moving the evaluation logged results to CPU ([#10631](https://github.com/Lightning-AI/lightning/pull/10631))
- Fixed the `{validation,test}_step` outputs getting moved to CPU with `Trainer(move_metrics_to_cpu=True)` ([#10631](https://github.com/Lightning-AI/lightning/pull/10631))
- Fixed an issue with collecting logged test results with multiple dataloaders ([#10522](https://github.com/Lightning-AI/lightning/pull/10522))


## [1.5.2] - 2021-11-16

### Fixed

- Fixed `CombinedLoader` and `max_size_cycle` didn't receive a `DistributedSampler` ([#10374](https://github.com/Lightning-AI/lightning/pull/10374))
- Fixed an issue where class or init-only variables of dataclasses were passed to the dataclass constructor in `utilities.apply_to_collection` ([#9702](https://github.com/Lightning-AI/lightning/pull/9702))
- Fixed `isinstance` not working with `init_meta_context`, materialized model not being moved to the device ([#10493](https://github.com/Lightning-AI/lightning/pull/10493))
- Fixed an issue that prevented the Trainer to shutdown workers when execution is interrupted due to failure([#10463](https://github.com/Lightning-AI/lightning/pull/10463))
- Squeeze the early stopping monitor to remove empty tensor dimensions ([#10461](https://github.com/Lightning-AI/lightning/pull/10461))
- Fixed sampler replacement logic with `overfit_batches` to only replace the sample when `SequentialSampler` is not used ([#10486](https://github.com/Lightning-AI/lightning/pull/10486))
- Fixed scripting causing false positive deprecation warnings ([#10470](https://github.com/Lightning-AI/lightning/pull/10470), [#10555](https://github.com/Lightning-AI/lightning/pull/10555))
- Do not fail if batch size could not be inferred for logging when using DeepSpeed ([#10438](https://github.com/Lightning-AI/lightning/pull/10438))
- Fixed propagation of device and dtype information to submodules of LightningLite when they inherit from `DeviceDtypeModuleMixin` ([#10559](https://github.com/Lightning-AI/lightning/pull/10559))


## [1.5.1] - 2021-11-09

### Fixed

- Fixed `apply_to_collection(defaultdict)` ([#10316](https://github.com/Lightning-AI/lightning/pull/10316))
- Fixed failure when `DataLoader(batch_size=None)` is passed ([#10345](https://github.com/Lightning-AI/lightning/pull/10345))
- Fixed interception of `__init__` arguments for sub-classed DataLoader re-instantiation in Lite ([#10334](https://github.com/Lightning-AI/lightning/pull/10334))
- Fixed issue with pickling `CSVLogger` after a call to `CSVLogger.save` ([#10388](https://github.com/Lightning-AI/lightning/pull/10388))
- Fixed an import error being caused by `PostLocalSGD` when `torch.distributed` not available ([#10359](https://github.com/Lightning-AI/lightning/pull/10359))
- Fixed the logging with `on_step=True` in epoch-level hooks causing unintended side-effects. Logging with `on_step=True` in epoch-level hooks will now correctly raise an error ([#10409](https://github.com/Lightning-AI/lightning/pull/10409))
- Fixed deadlocks for distributed training with `RichProgressBar` ([#10428](https://github.com/Lightning-AI/lightning/pull/10428))
- Fixed an issue where the model wrapper in Lite converted non-floating point tensors to float ([#10429](https://github.com/Lightning-AI/lightning/pull/10429))
- Fixed an issue with inferring the dataset type in fault-tolerant training ([#10432](https://github.com/Lightning-AI/lightning/pull/10432))
- Fixed dataloader workers with `persistent_workers` being deleted on every iteration ([#10434](https://github.com/Lightning-AI/lightning/pull/10434))


## [1.5.0] - 2021-11-02

### Added

- Added support for monitoring the learning rate without schedulers in `LearningRateMonitor` ([#9786](https://github.com/Lightning-AI/lightning/pull/9786))
- Added registration of `ShardedTensor` state dict hooks in `LightningModule.__init__` if the PyTorch version supports `ShardedTensor` ([#8944](https://github.com/Lightning-AI/lightning/pull/8944))
- Added error handling including calling of `on_keyboard_interrupt()` and `on_exception()` for all entrypoints (fit, validate, test, predict) ([#8819](https://github.com/Lightning-AI/lightning/pull/8819))
- Added a flavor of `training_step` that takes `dataloader_iter` as an argument ([#8807](https://github.com/Lightning-AI/lightning/pull/8807))
- Added a `state_key` property to the `Callback` base class ([#6886](https://github.com/Lightning-AI/lightning/pull/6886))
- Added progress tracking to loops:
    * Integrated `TrainingEpochLoop.total_batch_idx` ([#8598](https://github.com/Lightning-AI/lightning/pull/8598))
    * Added `BatchProgress` and integrated `TrainingEpochLoop.is_last_batch` ([#9657](https://github.com/Lightning-AI/lightning/pull/9657))
    * Avoid optional `Tracker` attributes ([#9320](https://github.com/Lightning-AI/lightning/pull/9320))
    * Reset `current` progress counters when restarting an epoch loop that had already finished ([#9371](https://github.com/Lightning-AI/lightning/pull/9371))
    * Call `reset_on_restart` in the loop's `reset` hook instead of when loading a checkpoint ([#9561](https://github.com/Lightning-AI/lightning/pull/9561))
    * Use `completed` over `processed` in `reset_on_restart` ([#9656](https://github.com/Lightning-AI/lightning/pull/9656))
    * Renamed `reset_on_epoch` to `reset_on_run` ([#9658](https://github.com/Lightning-AI/lightning/pull/9658))
- Added `batch_size` and `rank_zero_only` arguments for `log_dict` to match `log` ([#8628](https://github.com/Lightning-AI/lightning/pull/8628))
- Added a check for unique GPU ids ([#8666](https://github.com/Lightning-AI/lightning/pull/8666))
- Added `ResultCollection` state_dict to the Loop `state_dict` and added support for distributed reload ([#8641](https://github.com/Lightning-AI/lightning/pull/8641))
- Added DeepSpeed collate checkpoint utility function ([#8701](https://github.com/Lightning-AI/lightning/pull/8701))
- Added a `handles_accumulate_grad_batches` property to the training type plugins ([#8856](https://github.com/Lightning-AI/lightning/pull/8856))
- Added a warning to `WandbLogger` when reusing a wandb run ([#8714](https://github.com/Lightning-AI/lightning/pull/8714))
- Added `log_graph` argument for `watch` method of `WandbLogger` ([#8662](https://github.com/Lightning-AI/lightning/pull/8662))
- `LightningCLI` additions:
  * Added `LightningCLI(run=False|True)` to choose whether to run a `Trainer` subcommand ([#8751](https://github.com/Lightning-AI/lightning/pull/8751))
  * Added support to call any trainer function from the `LightningCLI` via subcommands ([#7508](https://github.com/Lightning-AI/lightning/pull/7508))
  * Allow easy trainer re-instantiation ([#7508](https://github.com/Lightning-AI/lightning/pull/9241))
  * Automatically register all optimizers and learning rate schedulers ([#9565](https://github.com/Lightning-AI/lightning/pull/9565))
  * Allow registering custom optimizers and learning rate schedulers without subclassing the CLI ([#9565](https://github.com/Lightning-AI/lightning/pull/9565))
  * Support shorthand notation to instantiate optimizers and learning rate schedulers ([#9565](https://github.com/Lightning-AI/lightning/pull/9565))
  * Support passing lists of callbacks via command line ([#8815](https://github.com/Lightning-AI/lightning/pull/8815))
  * Support shorthand notation to instantiate models ([#9588](https://github.com/Lightning-AI/lightning/pull/9588))
  * Support shorthand notation to instantiate datamodules ([#10011](https://github.com/Lightning-AI/lightning/pull/10011))
  * Added `multifile` option to `LightningCLI` to enable/disable config saving to preserve multiple files structure ([#9073](https://github.com/Lightning-AI/lightning/pull/9073))
- Fault-tolerant training:
    * Added `FastForwardSampler` and `CaptureIterableDataset` injection to data loading utilities ([#8366](https://github.com/Lightning-AI/lightning/pull/8366))
    * Added `DataFetcher` to control fetching flow ([#8890](https://github.com/Lightning-AI/lightning/pull/8890))
    * Added `SharedCycleIteratorState` to prevent infinite loop ([#8889](https://github.com/Lightning-AI/lightning/pull/8889))
    * Added `CaptureMapDataset` for state management in map-style datasets ([#8891](https://github.com/Lightning-AI/lightning/pull/8891))
    * Added Fault Tolerant Training to `DataFetcher` ([#8891](https://github.com/Lightning-AI/lightning/pull/8891))
    * Replaced old prefetch iterator with new `DataFetcher` in training loop ([#8953](https://github.com/Lightning-AI/lightning/pull/8953))
    * Added partial support for global random state fault-tolerance in map-style datasets ([#8950](https://github.com/Lightning-AI/lightning/pull/8950))
    * Converted state to tuple explicitly when setting Python random state ([#9401](https://github.com/Lightning-AI/lightning/pull/9401))
    * Added support for restarting an optimizer loop (multiple optimizers) ([#9537](https://github.com/Lightning-AI/lightning/pull/9537))
    * Added support for restarting within Evaluation Loop ([#9563](https://github.com/Lightning-AI/lightning/pull/9563))
    * Added mechanism to detect that a signal has been sent so the Trainer can gracefully exit ([#9566](https://github.com/Lightning-AI/lightning/pull/9566))
    * Added support for skipping ahead to validation during the auto-restart of fitting ([#9681](https://github.com/Lightning-AI/lightning/pull/9681))
    * Added support for auto-restart if a fault-tolerant checkpoint is available ([#9722](https://github.com/Lightning-AI/lightning/pull/9722))
- Checkpoint saving and loading extensibility:
  * Added `CheckpointIO` plugin to expose checkpoint IO from training type plugin ([#8743](https://github.com/Lightning-AI/lightning/pull/8743))
  * Refactored `CheckpointConnector` to offload validation logic to the `CheckpointIO` plugin ([#9045](https://github.com/Lightning-AI/lightning/pull/9045))
  * Added `remove_checkpoint` to `CheckpointIO` plugin by moving the responsibility out of the `ModelCheckpoint` callback ([#9373](https://github.com/Lightning-AI/lightning/pull/9373))
  * Added `XLACheckpointIO` plugin ([#9972](https://github.com/Lightning-AI/lightning/pull/9972))
- Loop customization:
    * Added `Closure` and `AbstractClosure` classes ([#8642](https://github.com/Lightning-AI/lightning/pull/8642))
    * Refactored `TrainingBatchLoop` and extracted `OptimizerLoop`, splitting off automatic optimization into its own loop ([#9191](https://github.com/Lightning-AI/lightning/pull/9191))
    * Removed `TrainingBatchLoop.backward()`; manual optimization now calls directly into `Accelerator.backward()` and automatic optimization handles backward in new `OptimizerLoop` ([#9265](https://github.com/Lightning-AI/lightning/pull/9265))
    * Extracted `ManualOptimization` logic from `TrainingBatchLoop` into its own separate loop class ([#9266](https://github.com/Lightning-AI/lightning/pull/9266))
    * Added `OutputResult` and `ManualResult` classes ([#9437](https://github.com/Lightning-AI/lightning/pull/9437), [#9424](https://github.com/Lightning-AI/lightning/pull/9424))
    * Marked `OptimizerLoop.backward` as protected ([#9514](https://github.com/Lightning-AI/lightning/pull/9514))
    * Marked `FitLoop.should_accumulate` as protected ([#9515](https://github.com/Lightning-AI/lightning/pull/9515))
    * Marked several methods in `PredictionLoop` as protected: `on_predict_start`, `on_predict_epoch_end`, `on_predict_end`, `on_predict_model_eval` ([#9516](https://github.com/Lightning-AI/lightning/pull/9516))
    * Marked several methods in `EvaluationLoop` as protected: `get_max_batches`, `on_evaluation_model_eval`, `on_evaluation_model_train`, `on_evaluation_start`, `on_evaluation_epoch_start`, `on_evaluation_epoch_end`, `on_evaluation_end`, `reload_evaluation_dataloaders` ([#9516](https://github.com/Lightning-AI/lightning/pull/9516))
    * Marked several methods in `EvaluationEpochLoop` as protected: `on_evaluation_batch_start`, `evaluation_step`, `evaluation_step_end` ([#9516](https://github.com/Lightning-AI/lightning/pull/9516))
    * Added `yielding_training_step` example ([#9983](https://github.com/Lightning-AI/lightning/pull/9983))
- Added support for saving and loading state of multiple callbacks of the same type ([#7187](https://github.com/Lightning-AI/lightning/pull/7187))
- Added DeepSpeed Stage 1 support ([#8974](https://github.com/Lightning-AI/lightning/pull/8974))
- Added `Python dataclass` support for `LightningDataModule` ([#8272](https://github.com/Lightning-AI/lightning/pull/8272))
- Added sanitization of tensors when they get logged as hyperparameters in `TensorBoardLogger` ([#9031](https://github.com/Lightning-AI/lightning/pull/9031))
- Added `InterBatchParallelDataFetcher` ([#9020](https://github.com/Lightning-AI/lightning/pull/9020))
- Added `DataLoaderIterDataFetcher` ([#9020](https://github.com/Lightning-AI/lightning/pull/9020))
- Added `DataFetcher` within `Fit / Evaluation` Loop  ([#9047](https://github.com/Lightning-AI/lightning/pull/9047))
- Added a friendly error message when DDP attempts to spawn new distributed processes with rank > 0 ([#9005](https://github.com/Lightning-AI/lightning/pull/9005))
- Added Rich integration:
    * Added Rich progress bar ([#8929](https://github.com/Lightning-AI/lightning/pull/8929), [#9559](https://github.com/Lightning-AI/lightning/pull/9559))
    * Added Support for iterable datasets ([#9734](https://github.com/Lightning-AI/lightning/pull/9734))
    * Added `RichModelSummary` callback ([#9546](https://github.com/Lightning-AI/lightning/pull/9546))
    * Added `configure_columns` method to `RichProgressBar` ([#10288](https://github.com/Lightning-AI/lightning/pull/10288))
    * Added `leave` argument to `RichProgressBar` ([#10301](https://github.com/Lightning-AI/lightning/pull/10301))
- Added input validation logic for precision ([#9080](https://github.com/Lightning-AI/lightning/pull/9080))
- Added support for CPU AMP autocast ([#9084](https://github.com/Lightning-AI/lightning/pull/9084))
- Added `on_exception` callback hook ([#9183](https://github.com/Lightning-AI/lightning/pull/9183))
- Added a warning to DeepSpeed when inferring batch size ([#9221](https://github.com/Lightning-AI/lightning/pull/9221))
- Added `ModelSummary` callback ([#9344](https://github.com/Lightning-AI/lightning/pull/9344))
- Added `log_images`, `log_text` and `log_table` to `WandbLogger` ([#9545](https://github.com/Lightning-AI/lightning/pull/9545))
- Added `PL_RECONCILE_PROCESS` environment variable to enable process reconciliation regardless of cluster environment settings ([#9389](https://github.com/Lightning-AI/lightning/pull/9389))
- Added `get_device_stats` to the Accelerator interface and added its implementation for GPU and TPU ([#9586](https://github.com/Lightning-AI/lightning/pull/9586))
- Added a warning when an unknown key is encountered in the optimizer configuration, and when `OneCycleLR` is used with `"interval": "epoch"` ([#9666](https://github.com/Lightning-AI/lightning/pull/9666))
- Added `DeviceStatsMonitor` callback ([#9712](https://github.com/Lightning-AI/lightning/pull/9712))
- Added `enable_progress_bar` to the Trainer constructor ([#9664](https://github.com/Lightning-AI/lightning/pull/9664))
- Added `pl_legacy_patch` load utility for loading old checkpoints that have pickled legacy Lightning attributes ([#9166](https://github.com/Lightning-AI/lightning/pull/9166))
- Added support for `torch.use_deterministic_algorithms` ([#9121](https://github.com/Lightning-AI/lightning/pull/9121))
- Added automatic parameters tying for TPUs ([#9525](https://github.com/Lightning-AI/lightning/pull/9525))
- Added support for `torch.autograd.set_detect_anomaly` through `Trainer` constructor argument `detect_anomaly` ([#9848](https://github.com/Lightning-AI/lightning/pull/9848))
- Added `enable_model_summary` flag to Trainer ([#9699](https://github.com/Lightning-AI/lightning/pull/9699))
- Added `strategy` argument to Trainer ([#8597](https://github.com/Lightning-AI/lightning/pull/8597))
- Added `init_meta_context`, `materialize_module` utilities ([#9920](https://github.com/Lightning-AI/lightning/pull/9920))
- Added `TPUPrecisionPlugin` ([#10020](https://github.com/Lightning-AI/lightning/pull/#10020))
- Added `torch.bfloat16` support:
  * Added bfloat16 support for Lightning Trainer ([#9049](https://github.com/Lightning-AI/lightning/pull/9049))
  * Renamed `TPUHalfPrecisionPlugin` to `TPUBf16PrecisionPlugin` ([#10026](https://github.com/Lightning-AI/lightning/pull/10026))
  * Default to `precision=bf16` on CPU when `precision=16` is passed ([#10033](https://github.com/Lightning-AI/lightning/pull/10033))
  * Added support for `torch.autocast` ([#10053](https://github.com/Lightning-AI/lightning/pull/10053))
- Added `kfold` example for loop customization ([#9965](https://github.com/Lightning-AI/lightning/pull/9965))
- LightningLite:
    * Added `PrecisionPlugin.forward_context`, making it the default implementation for all `{train,val,test,predict}_step_context()` methods ([#9988](https://github.com/Lightning-AI/lightning/pull/9988))
    * Added `DDPSpawnPlugin.spawn()` for spawning new processes of a given function ([#10018](https://github.com/Lightning-AI/lightning/pull/10018), [#10022](https://github.com/Lightning-AI/lightning/pull/10022))
    * Added `TrainingTypePlugin.{_setup_model, _setup_optimizer}` methods ([#9994](https://github.com/Lightning-AI/lightning/pull/9994), [#10064](https://github.com/Lightning-AI/lightning/pull/10064))
    * Implemented `DataParallelPlugin._setup_model` ([#10010](https://github.com/Lightning-AI/lightning/pull/10010))
    * Implemented `DeepSpeedPlugin._setup_model_and_optimizers` ([#10009](https://github.com/Lightning-AI/lightning/pull/10009), [#10064](https://github.com/Lightning-AI/lightning/pull/10064))
    * Implemented `{DDPShardedPlugin,DDPShardedSpawnPlugin}._setup_model_and_optimizers` ([#10028](https://github.com/Lightning-AI/lightning/pull/10028), [#10064](https://github.com/Lightning-AI/lightning/pull/10064))
    * Added optional `model` argument to the `optimizer_step` methods in accelerators and plugins ([#10023](https://github.com/Lightning-AI/lightning/pull/10023))
    * Updated precision attributes in `DeepSpeedPlugin` ([#10164](https://github.com/Lightning-AI/lightning/pull/10164))
    * Added the ability to return a result from rank 0 in `DDPSpawnPlugin.spawn` ([#10162](https://github.com/Lightning-AI/lightning/pull/10162))
    * Added `pytorch_lightning.lite` package ([#10175](https://github.com/Lightning-AI/lightning/pull/10175))
    * Added `LightningLite` documentation ([#10043](https://github.com/Lightning-AI/lightning/pull/10043))
    * Added `LightningLite` examples ([#9987](https://github.com/Lightning-AI/lightning/pull/9987))
    * Make the `_LiteDataLoader` an iterator and add supports for custom dataloader ([#10279](https://github.com/Lightning-AI/lightning/pull/10279))
- Added `use_omegaconf` argument to `save_hparams_to_yaml` plugin ([#9170](https://github.com/Lightning-AI/lightning/pull/9170))
- Added `ckpt_path` argument for `Trainer.fit()` ([#10061](https://github.com/Lightning-AI/lightning/pull/10061))
- Added `auto_device_count` method to `Accelerators` ([#10222](https://github.com/Lightning-AI/lightning/pull/10222))
- Added support for `devices="auto"` ([#10264](https://github.com/Lightning-AI/lightning/pull/10264))
- Added a `filename` argument in `ModelCheckpoint.format_checkpoint_name` ([#9818](https://github.com/Lightning-AI/lightning/pull/9818))
- Added support for empty `gpus` list to run on CPU ([#10246](https://github.com/Lightning-AI/lightning/pull/10246))
- Added a warning if multiple batch sizes are found from ambiguous batch ([#10247](https://github.com/Lightning-AI/lightning/pull/10247))

### Changed

- Trainer now raises a `MisconfigurationException` when its methods are called with `ckpt_path="best"` but a checkpoint callback isn't configured ([#9841](https://github.com/Lightning-AI/lightning/pull/9841))
- Setting `Trainer(accelerator="ddp_cpu")` now does not spawn a subprocess if `num_processes` is kept `1` along with `num_nodes > 1` ([#9603](https://github.com/Lightning-AI/lightning/pull/9603))
- Module imports are now catching `ModuleNotFoundError` instead of `ImportError` ([#9867](https://github.com/Lightning-AI/lightning/pull/9867))
- `pytorch_lightning.loggers.neptune.NeptuneLogger` is now consistent with the new [neptune-client](https://github.com/neptune-ai/neptune-client) API; the old [neptune-client](https://github.com/neptune-ai/neptune-client) API is supported by `NeptuneClient` from the [neptune-contrib](https://github.com/neptune-ai/neptune-contrib) repo ([#6867](https://github.com/Lightning-AI/lightning/pull/6867))
- Parsing of `enums` type hyperparameters to be saved in the `haprams.yaml` file by TensorBoard and CSV loggers has been fixed and made in line with how OmegaConf parses it ([#9170](https://github.com/Lightning-AI/lightning/pull/9170))
- Parsing of the `gpus` Trainer argument has changed: `gpus="n"` (str) no longer selects the GPU index n and instead selects the first n devices ([#8770](https://github.com/Lightning-AI/lightning/pull/8770))
- `iteration_count` and other index attributes in the loops has been replaced with progress dataclasses ([#8477](https://github.com/Lightning-AI/lightning/pull/8477))
- The `trainer.lightning_module` reference is now properly set at the very beginning of a run ([#8536](https://github.com/Lightning-AI/lightning/pull/8536))
- The model weights now get loaded in all cases when the checkpoint path gets provided in validate/test/predict, regardless of whether the model instance is provided or not ([#8352](https://github.com/Lightning-AI/lightning/pull/8352))
- The `Trainer` functions `reset_{train,val,test,predict}_dataloader`, `reset_train_val_dataloaders`, and `request_dataloader` `model` argument is now optional ([#8536](https://github.com/Lightning-AI/lightning/pull/8536))
- Saved checkpoints will no longer use the type of a `Callback` as the key to avoid issues with unpickling ([#6886](https://github.com/Lightning-AI/lightning/pull/6886))
- Improved string conversion for `ResultCollection` ([#8622](https://github.com/Lightning-AI/lightning/pull/8622))
- `LightningCLI` changes:
    * `LightningCLI.init_parser` now returns the parser instance ([#8721](https://github.com/Lightning-AI/lightning/pull/8721))
    * `LightningCLI.add_core_arguments_to_parser`, `LightningCLI.parse_arguments` now take a `parser` argument ([#8721](https://github.com/Lightning-AI/lightning/pull/8721))
    * `LightningCLI.instantiate_trainer` now takes a config and a list of callbacks ([#8721](https://github.com/Lightning-AI/lightning/pull/8721))
    * Split `LightningCLI.add_core_arguments_to_parser` into `LightningCLI.add_default_arguments_to_parser` + `LightningCLI.add_core_arguments_to_parser` ([#8721](https://github.com/Lightning-AI/lightning/pull/8721))
- The accelerator and training type plugin `setup` hooks no longer have a `model` argument ([#8536](https://github.com/Lightning-AI/lightning/pull/8536))
- The accelerator and training type plugin `update_global_step` hook has been removed ([#8856](https://github.com/Lightning-AI/lightning/pull/8856))
- The coverage of `self.log`-ing in any `LightningModule` or `Callback` hook has been improved ([#8498](https://github.com/Lightning-AI/lightning/pull/8498))
- `self.log`-ing without a `Trainer` reference now raises a warning instead of an exception ([#9733](https://github.com/Lightning-AI/lightning/pull/9733))
- Removed restrictions in the Trainer that loggers can only log from rank 0; the existing logger behavior has not changed ([#8608](https://github.com/Lightning-AI/lightning/pull/8608))
- `Trainer.request_dataloader` now takes a `RunningStage` enum instance ([#8858](https://github.com/Lightning-AI/lightning/pull/8858))
- Changed `rank_zero_warn` to `NotImplementedError` in the `{train, val, test, predict}_dataloader` hooks that `Lightning(Data)Module` uses ([#9161](https://github.com/Lightning-AI/lightning/pull/9161))
- Moved `block_ddp_sync_behaviour` out of `TrainingBatchLoop` to loop utilities ([#9192](https://github.com/Lightning-AI/lightning/pull/9192))
- Executing the `optimizer_closure` is now required when overriding the `optimizer_step` hook ([#9360](https://github.com/Lightning-AI/lightning/pull/9360))
- Changed logging of `LightningModule` and `LightningDataModule` hyperparameters to raise an exception only if there are colliding keys with different values ([#9496](https://github.com/Lightning-AI/lightning/pull/9496))
- `seed_everything` now fails when an invalid seed value is passed instead of selecting a random seed ([#8787](https://github.com/Lightning-AI/lightning/pull/8787))
- The Trainer now calls `TrainingTypePlugin` collective APIs directly instead of going through the Accelerator reference ([#9677](https://github.com/Lightning-AI/lightning/pull/9677), [#9901](https://github.com/Lightning-AI/lightning/pull/9901))
- The tuner now uses a unique filename to save a temporary checkpoint ([#9682](https://github.com/Lightning-AI/lightning/pull/9682))
- Changed `HorovodPlugin.all_gather` to return a `torch.Tensor` instead of a list ([#9696](https://github.com/Lightning-AI/lightning/pull/9696))
- Changed Trainer connectors to be protected attributes:
    * Configuration Validator ([#9779](https://github.com/Lightning-AI/lightning/pull/9779))
- The `current_epoch` and `global_step` attributes now get restored irrespective of the Trainer task ([#9413](https://github.com/Lightning-AI/lightning/pull/9413))
- Trainer now raises an exception when requesting `amp_level` with native `amp_backend` ([#9755](https://github.com/Lightning-AI/lightning/pull/9755))
- Update the logic to check for accumulation steps with deepspeed ([#9826](https://github.com/Lightning-AI/lightning/pull/9826))
- `pytorch_lightning.utilities.grads.grad_norm` now raises an exception if parameter `norm_type <= 0` ([#9765](https://github.com/Lightning-AI/lightning/pull/9765))
- Updated error message for interactive incompatible plugins ([#9896](https://github.com/Lightning-AI/lightning/pull/9896))
- Moved the `optimizer_step` and `clip_gradients` hook from the `Accelerator` and `TrainingTypePlugin` into the `PrecisionPlugin` ([#10143](https://github.com/Lightning-AI/lightning/pull/10143), [#10029](https://github.com/Lightning-AI/lightning/pull/10029))
- `NativeMixedPrecisionPlugin` and its subclasses now take an optional `GradScaler` instance ([#10055](https://github.com/Lightning-AI/lightning/pull/10055))
- Trainer is now raising a `MisconfigurationException` instead of a warning if `Trainer.{validate/test}` is missing required methods ([#10016](https://github.com/Lightning-AI/lightning/pull/10016))
- Changed default value of the `max_steps` Trainer argument from `None` to -1 ([#9460](https://github.com/Lightning-AI/lightning/pull/9460))
- LightningModule now raises an error when calling `log(on_step=False, on_epoch=False)` ([#10227](https://github.com/Lightning-AI/lightning/pull/10227))
- Quantization aware training observers are now disabled by default during validating/testing/predicting stages ([#8540](https://github.com/Lightning-AI/lightning/pull/8540))
- Raised `MisconfigurationException` when total length of `dataloader` across ranks is zero, and give warning when total length is non-zero, but only local rank length is zero. ([#9827](https://github.com/Lightning-AI/lightning/pull/9827))
- Changed the model size calculation using `ByteCounter` ([#10123](https://github.com/Lightning-AI/lightning/pull/10123))
- Enabled `on_load_checkpoint` for `LightningDataModule` for all `trainer_fn` ([#10238](https://github.com/Lightning-AI/lightning/pull/10238))
- Allowed separate config files for parameters with class type when LightningCLI is in `subclass_mode=False` ([#10286](https://github.com/Lightning-AI/lightning/pull/10286))

### Deprecated

- Deprecated Trainer argument `terminate_on_nan` in favor of `detect_anomaly`([#9175](https://github.com/Lightning-AI/lightning/pull/9175))
- Deprecated `Trainer.terminate_on_nan` public attribute access ([#9849](https://github.com/Lightning-AI/lightning/pull/9849))
- Deprecated `LightningModule.summarize()` in favor of `pytorch_lightning.utilities.model_summary.summarize()` ([#8513](https://github.com/Lightning-AI/lightning/pull/8513))
- Deprecated `LightningModule.model_size` ([#8343](https://github.com/Lightning-AI/lightning/pull/8343))
- Deprecated `DataModule` properties: `train_transforms`, `val_transforms`, `test_transforms`, `size`, `dims` ([#8851](https://github.com/Lightning-AI/lightning/pull/8851))
- Deprecated `add_to_queue`, `get_from_queue` from `LightningModule` in favor of corresponding methods in the `DDPSpawnPlugin` ([#9118](https://github.com/Lightning-AI/lightning/pull/9118))
- Deprecated `LightningModule.get_progress_bar_dict` and `Trainer.progress_bar_dict` in favor of `pytorch_lightning.callbacks.progress.base.get_standard_metrics` and `ProgressBarBase.get_metrics` ([#8985](https://github.com/Lightning-AI/lightning/pull/8985))
- Deprecated `prepare_data_per_node` flag on Trainer and set it as a property of `DataHooks`, accessible in the `LightningModule` and `LightningDataModule` ([#8958](https://github.com/Lightning-AI/lightning/pull/8958))
- Deprecated the `TestTubeLogger` ([#9065](https://github.com/Lightning-AI/lightning/pull/9065))
- Deprecated `on_{train/val/test/predict}_dataloader()` from `LightningModule` and `LightningDataModule` ([#9098](https://github.com/Lightning-AI/lightning/pull/9098))
- Deprecated `on_keyboard_interrupt` callback hook in favor of new `on_exception` hook ([#9260](https://github.com/Lightning-AI/lightning/pull/9260))
- Deprecated passing `process_position` to the `Trainer` constructor in favor of adding the `ProgressBar` callback with `process_position` directly to the list of callbacks ([#9222](https://github.com/Lightning-AI/lightning/pull/9222))
- Deprecated passing `flush_logs_every_n_steps` as a Trainer argument, instead pass it to the logger init if supported ([#9366](https://github.com/Lightning-AI/lightning/pull/9366))
- Deprecated `LightningLoggerBase.close`, `LoggerCollection.close` in favor of `LightningLoggerBase.finalize`, `LoggerCollection.finalize` ([#9422](https://github.com/Lightning-AI/lightning/pull/9422))
- Deprecated passing `progress_bar_refresh_rate` to the `Trainer` constructor in favor of adding the `ProgressBar` callback with `refresh_rate` directly to the list of callbacks, or passing `enable_progress_bar=False` to disable the progress bar ([#9616](https://github.com/Lightning-AI/lightning/pull/9616))
- Deprecated `LightningDistributed` and moved the broadcast logic to `DDPPlugin` and `DDPSpawnPlugin` directly ([#9691](https://github.com/Lightning-AI/lightning/pull/9691))
- Deprecated passing `stochastic_weight_avg` to the `Trainer` constructor in favor of adding the `StochasticWeightAveraging` callback directly to the list of callbacks ([#8989](https://github.com/Lightning-AI/lightning/pull/8989))
- Deprecated Accelerator collective API `barrier`, `broadcast`, and `all_gather` in favor of calling the `TrainingTypePlugin` collective API directly ([#9677](https://github.com/Lightning-AI/lightning/pull/9677))
- Deprecated `checkpoint_callback` from the `Trainer` constructor in favor of `enable_checkpointing` ([#9754](https://github.com/Lightning-AI/lightning/pull/9754))
- Deprecated the `LightningModule.on_post_move_to_device` method ([#9525](https://github.com/Lightning-AI/lightning/pull/9525))
- Deprecated `pytorch_lightning.core.decorators.parameter_validation` in favor of `pytorch_lightning.utilities.parameter_tying.set_shared_parameters` ([#9525](https://github.com/Lightning-AI/lightning/pull/9525))
- Deprecated passing `weights_summary` to the `Trainer` constructor in favor of adding the `ModelSummary` callback with `max_depth` directly to the list of callbacks ([#9699](https://github.com/Lightning-AI/lightning/pull/9699))
- Deprecated `log_gpu_memory`, `gpu_metrics`, and util funcs in favor of `DeviceStatsMonitor` callback ([#9921](https://github.com/Lightning-AI/lightning/pull/9921))
- Deprecated `GPUStatsMonitor` and `XLAStatsMonitor` in favor of `DeviceStatsMonitor` callback ([#9924](https://github.com/Lightning-AI/lightning/pull/9924))
- Deprecated setting `Trainer(max_steps=None)`; To turn off the limit, set `Trainer(max_steps=-1)` (default) ([#9460](https://github.com/Lightning-AI/lightning/pull/9460))
- Deprecated access to the `AcceleratorConnector.is_slurm_managing_tasks` attribute and marked it as protected ([#10101](https://github.com/Lightning-AI/lightning/pull/10101))
- Deprecated access to the `AcceleratorConnector.configure_slurm_ddp` method and marked it as protected ([#10101](https://github.com/Lightning-AI/lightning/pull/10101))
- Deprecated passing `resume_from_checkpoint` to the `Trainer` constructor in favor of `trainer.fit(ckpt_path=)` ([#10061](https://github.com/Lightning-AI/lightning/pull/10061))
- Deprecated `ClusterEnvironment.creates_children()` in favor of `ClusterEnvironment.creates_processes_externally` (property) ([#10106](https://github.com/Lightning-AI/lightning/pull/10106))
- Deprecated `PrecisionPlugin.master_params()` in favor of `PrecisionPlugin.main_params()` ([#10105](https://github.com/Lightning-AI/lightning/pull/10105))
- Deprecated `lr_sch_names` from `LearningRateMonitor` ([#10066](https://github.com/Lightning-AI/lightning/pull/10066))
- Deprecated `ProgressBar` callback in favor of `TQDMProgressBar` ([#10134](https://github.com/Lightning-AI/lightning/pull/10134))

### Removed

- Removed deprecated `metrics` ([#8586](https://github.com/Lightning-AI/lightning/pull/8586/))
- Removed the deprecated `outputs` argument in both the `LightningModule.on_train_epoch_end` and `Callback.on_train_epoch_end` hooks ([#8587](https://github.com/Lightning-AI/lightning/pull/8587))
- Removed the deprecated `TrainerLoggingMixin` class ([#8609](https://github.com/Lightning-AI/lightning/pull/8609))
- Removed the deprecated `TrainerTrainingTricksMixin` class ([#8679](https://github.com/Lightning-AI/lightning/pull/8679))
- Removed the deprecated `optimizer_idx` from `training_step` as an accepted argument in manual optimization ([#8576](https://github.com/Lightning-AI/lightning/pull/8576))
- Removed support for the deprecated `on_save_checkpoint` signature. The hook now takes a `checkpoint` positional parameter ([#8697](https://github.com/Lightning-AI/lightning/pull/8697))
- Removed support for the deprecated `on_load_checkpoint` signature. The hook now takes a `pl_module` positional parameter ([#8697](https://github.com/Lightning-AI/lightning/pull/8697))
- Removed the deprecated `save_function` property in `ModelCheckpoint` ([#8680](https://github.com/Lightning-AI/lightning/pull/8680))
- Removed the deprecated `model` argument from `ModelCheckpoint.save_checkpoint` ([#8688](https://github.com/Lightning-AI/lightning/pull/8688))
- Removed the deprecated `sync_step` argument from `WandbLogger` ([#8763](https://github.com/Lightning-AI/lightning/pull/8763))
- Removed the deprecated `Trainer.truncated_bptt_steps` in favor of `LightningModule.truncated_bptt_steps` ([#8826](https://github.com/Lightning-AI/lightning/pull/8826))
- Removed `LightningModule.write_predictions` and `LightningModule.write_predictions_dict` ([#8850](https://github.com/Lightning-AI/lightning/pull/8850))
- Removed `on_reset_*_dataloader` hooks in TrainingType Plugins and Accelerators ([#8858](https://github.com/Lightning-AI/lightning/pull/8858))
- Removed deprecated `GradInformation` module in favor of `pytorch_lightning.utilities.grads` ([#8831](https://github.com/Lightning-AI/lightning/pull/8831/))
- Removed `TrainingTypePlugin.on_save` and `Accelerator.on_save` ([#9023](https://github.com/Lightning-AI/lightning/pull/9023))
- Removed `{Accelerator,TrainingTypePlugin,PrecisionPlugin}.post_optimizer_step` ([#9746](https://github.com/Lightning-AI/lightning/pull/9746))
- Removed deprecated `connect_precision_plugin` and `connect_training_type_plugin` from `Accelerator` ([#9019](https://github.com/Lightning-AI/lightning/pull/9019))
- Removed `on_train_epoch_end` from `Accelerator` ([#9035](https://github.com/Lightning-AI/lightning/pull/9035))
- Removed `InterBatchProcessor` in favor of `DataLoaderIterDataFetcher` ([#9052](https://github.com/Lightning-AI/lightning/pull/9052))
- Removed `Plugin` in `base_plugin.py` in favor of accessing `TrainingTypePlugin` and `PrecisionPlugin` directly instead ([#9066](https://github.com/Lightning-AI/lightning/pull/9066))
- Removed `teardown` from `ParallelPlugin` ([#8943](https://github.com/Lightning-AI/lightning/pull/8943))
- Removed deprecated `profiled_functions` argument from `PyTorchProfiler` ([#9178](https://github.com/Lightning-AI/lightning/pull/9178))
- Removed deprecated `pytorch_lighting.utilities.argparse_utils` module ([#9166](https://github.com/Lightning-AI/lightning/pull/9166))
- Removed deprecated property `Trainer.running_sanity_check` in favor of `Trainer.sanity_checking` ([#9209](https://github.com/Lightning-AI/lightning/pull/9209))
- Removed deprecated `BaseProfiler.output_filename` arg from it and its descendants in favor of `dirpath` and `filename` ([#9214](https://github.com/Lightning-AI/lightning/pull/9214))
- Removed deprecated property `ModelCheckpoint.period` in favor of `ModelCheckpoint.every_n_epochs` ([#9213](https://github.com/Lightning-AI/lightning/pull/9213))
- Removed deprecated `auto_move_data` decorator ([#9231](https://github.com/Lightning-AI/lightning/pull/9231))
- Removed deprecated property `LightningModule.datamodule` in favor of `Trainer.datamodule` ([#9233](https://github.com/Lightning-AI/lightning/pull/9233))
- Removed deprecated properties `DeepSpeedPlugin.cpu_offload*` in favor of `offload_optimizer`, `offload_parameters` and `pin_memory` ([#9244](https://github.com/Lightning-AI/lightning/pull/9244))
- Removed deprecated property `AcceleratorConnector.is_using_torchelastic` in favor of `TorchElasticEnvironment.is_using_torchelastic()` ([#9729](https://github.com/Lightning-AI/lightning/pull/9729))
- Removed `pytorch_lightning.utilities.debugging.InternalDebugger` ([#9680](https://github.com/Lightning-AI/lightning/pull/9680))
- Removed `call_configure_sharded_model_hook` property from `Accelerator` and `TrainingTypePlugin` ([#9612](https://github.com/Lightning-AI/lightning/pull/9612))
- Removed `TrainerProperties` mixin and moved property definitions directly into `Trainer` ([#9495](https://github.com/Lightning-AI/lightning/pull/9495))
- Removed a redundant warning with `ModelCheckpoint(monitor=None)` callback ([#9875](https://github.com/Lightning-AI/lightning/pull/9875))
- Remove `epoch` from `trainer.logged_metrics` ([#9904](https://github.com/Lightning-AI/lightning/pull/9904))
- Remove deprecated `distributed_backend` from `Trainer` ([#10017](https://github.com/Lightning-AI/lightning/pull/10017))
- Removed `process_idx` from the `{DDPSpawnPlugin,TPUSpawnPlugin}.new_process` methods ([#10022](https://github.com/Lightning-AI/lightning/pull/10022))
- Removed automatic patching of `{train,val,test,predict}_dataloader()` on the `LightningModule` ([#9764](https://github.com/Lightning-AI/lightning/pull/9764))
- Removed `pytorch_lightning.trainer.connectors.OptimizerConnector` ([#10120](https://github.com/Lightning-AI/lightning/pull/10120))

### Fixed

- Fixed ImageNet evaluation in example ([#10179](https://github.com/Lightning-AI/lightning/pull/10179))
- Fixed an issue with logger outputs not being finalized correctly after prediction runs ([#8685](https://github.com/Lightning-AI/lightning/pull/8685))
- Fixed `move_metrics_to_cpu` moving the loss to CPU while training on device ([#9308](https://github.com/Lightning-AI/lightning/pull/9308))
- Fixed incorrect main progress bar indicator when resuming training mid-epoch ([#9310](https://github.com/Lightning-AI/lightning/pull/9310))
- Fixed an issue with freeing memory of datafetchers during teardown ([#9387](https://github.com/Lightning-AI/lightning/pull/9387))
- Fixed a bug where the training step output needed to be `deepcopy`-ed ([#9349](https://github.com/Lightning-AI/lightning/pull/9349))
- Fixed an issue with freeing memory allocated by the data iterators in `Loop.on_run_end` ([#9386](https://github.com/Lightning-AI/lightning/pull/9386), [#9915](https://github.com/Lightning-AI/lightning/pull/9915))
- Fixed `BasePredictionWriter` not returning the batch indices in a non-distributed setting ([#9432](https://github.com/Lightning-AI/lightning/pull/9432))
- Fixed an error when running in XLA environments with no TPU attached ([#9572](https://github.com/Lightning-AI/lightning/pull/9572))
- Fixed check on torchmetrics logged whose `compute()` output is a multielement tensor ([#9582](https://github.com/Lightning-AI/lightning/pull/9582))
- Fixed gradient accumulation for `DDPShardedPlugin` ([#9122](https://github.com/Lightning-AI/lightning/pull/9122))
- Fixed missing DeepSpeed distributed call ([#9540](https://github.com/Lightning-AI/lightning/pull/9540))
- Fixed an issue with wrapped LightningModule during evaluation; The LightningModule no longer gets wrapped with data-parallel modules when not fitting in `DDPPlugin`, `DDPSpawnPlugin`, `DDPShardedPlugin`, `DDPSpawnShardedPlugin` ([#9096](https://github.com/Lightning-AI/lightning/pull/9096))
- Fixed `trainer.accumulate_grad_batches` to be an int on init. The default value for it is now `None` inside Trainer ([#9652](https://github.com/Lightning-AI/lightning/pull/9652))
- Fixed `broadcast` in `DDPPlugin` and `DDPSpawnPlugin` to respect the `src` input ([#9691](https://github.com/Lightning-AI/lightning/pull/9691))
- Fixed `self.log(on_epoch=True, reduce_fx=sum))` for the `on_batch_start` and `on_train_batch_start` hooks ([#9791](https://github.com/Lightning-AI/lightning/pull/9791))
- Fixed `self.log(on_epoch=True)` for the `on_batch_start` and `on_train_batch_start` hooks ([#9780](https://github.com/Lightning-AI/lightning/pull/9780))
- Fixed restoring training state during `Trainer.fit` only ([#9413](https://github.com/Lightning-AI/lightning/pull/9413))
- Fixed DeepSpeed and Lightning both calling the scheduler ([#9788](https://github.com/Lightning-AI/lightning/pull/9788))
- Fixed missing arguments when saving hyperparameters from the parent class but not from the child class ([#9800](https://github.com/Lightning-AI/lightning/pull/9800))
- Fixed DeepSpeed GPU device IDs ([#9847](https://github.com/Lightning-AI/lightning/pull/9847))
- Reset `val_dataloader` in `tuner/batch_size_scaling` ([#9857](https://github.com/Lightning-AI/lightning/pull/9857))
- Fixed use of `LightningCLI` in computer_vision_fine_tuning.py example ([#9934](https://github.com/Lightning-AI/lightning/pull/9934))
- Fixed issue with non-init dataclass fields in `apply_to_collection` ([#9963](https://github.com/Lightning-AI/lightning/pull/9963))
- Reset `val_dataloader` in `tuner/batch_size_scaling` for binsearch ([#9975](https://github.com/Lightning-AI/lightning/pull/9975))
- Fixed logic to check for spawn in dataloader `TrainerDataLoadingMixin._worker_check` ([#9902](https://github.com/Lightning-AI/lightning/pull/9902))
- Fixed `train_dataloader` getting loaded twice when resuming from a checkpoint during `Trainer.fit()` ([#9671](https://github.com/Lightning-AI/lightning/pull/9671))
- Fixed `LearningRateMonitor` logging with multiple param groups optimizer with no scheduler ([#10044](https://github.com/Lightning-AI/lightning/pull/10044))
- Fixed undesired side effects being caused by `Trainer` patching dataloader methods on the `LightningModule` ([#9764](https://github.com/Lightning-AI/lightning/pull/9764))
- Fixed gradients not being unscaled when clipping or logging the gradient norm ([#9287](https://github.com/Lightning-AI/lightning/pull/9287))
- Fixed `on_before_optimizer_step` getting called before the optimizer closure (including backward) has run ([#10167](https://github.com/Lightning-AI/lightning/pull/10167))
- Fixed monitor value in `ModelCheckpoint` getting moved to the wrong device in a special case where it becomes NaN ([#10118](https://github.com/Lightning-AI/lightning/pull/10118))
- Fixed creation of `dirpath` in `BaseProfiler` if it doesn't exist ([#10073](https://github.com/Lightning-AI/lightning/pull/10073))
- Fixed incorrect handling of sigterm ([#10189](https://github.com/Lightning-AI/lightning/pull/10189))
- Fixed bug where `log(on_step=True, on_epoch=True, sync_dist=True)` wouldn't reduce the value on step ([#10227](https://github.com/Lightning-AI/lightning/pull/10227))
- Fixed an issue with `pl.utilities.seed.reset_seed` converting the `PL_SEED_WORKERS` environment variable to `bool` ([#10099](https://github.com/Lightning-AI/lightning/pull/10099))
- Fixed iterating over a logger collection when `fast_dev_run > 0` ([#10232](https://github.com/Lightning-AI/lightning/pull/10232))
- Fixed `batch_size` in `ResultCollection` not being reset to 1 on epoch end ([#10242](https://github.com/Lightning-AI/lightning/pull/10242))
- Fixed `distrib_type` not being set when training plugin instances are being passed to the Trainer ([#10251](https://github.com/Lightning-AI/lightning/pull/10251))


## [1.4.9] - 2021-09-30

- Fixed `lr_find` to generate same results on multiple calls ([#9704](https://github.com/Lightning-AI/lightning/pull/9704))
- Fixed `reset` metrics on validation epoch end ([#9717](https://github.com/Lightning-AI/lightning/pull/9717))
- Fixed input validation for `gradient_clip_val`, `gradient_clip_algorithm`, `track_grad_norm` and `terminate_on_nan` Trainer arguments ([#9595](https://github.com/Lightning-AI/lightning/pull/9595))
- Reset metrics before each task starts ([#9410](https://github.com/Lightning-AI/lightning/pull/9410))


## [1.4.8] - 2021-09-22

- Fixed error reporting in DDP process reconciliation when processes are launched by an external agent ([#9389](https://github.com/Lightning-AI/lightning/pull/9389))
- Added PL_RECONCILE_PROCESS environment variable to enable process reconciliation regardless of cluster environment settings ([#9389](https://github.com/Lightning-AI/lightning/pull/9389))
- Fixed `add_argparse_args` raising `TypeError` when args are typed as `typing.Generic` in Python 3.6 ([#9554](https://github.com/Lightning-AI/lightning/pull/9554))
- Fixed back-compatibility for saving hyperparameters from a single container and inferring its argument name by reverting [#9125](https://github.com/Lightning-AI/lightning/pull/9125) ([#9642](https://github.com/Lightning-AI/lightning/pull/9642))


## [1.4.7] - 2021-09-14

- Fixed logging of nan parameters ([#9364](https://github.com/Lightning-AI/lightning/pull/9364))
- Fixed `replace_sampler` missing the batch size under specific conditions ([#9367](https://github.com/Lightning-AI/lightning/pull/9367))
- Pass init args to ShardedDataParallel ([#9483](https://github.com/Lightning-AI/lightning/pull/9483))
- Fixed collision of user argument when using ShardedDDP ([#9512](https://github.com/Lightning-AI/lightning/pull/9512))
- Fixed DeepSpeed crash for RNNs ([#9489](https://github.com/Lightning-AI/lightning/pull/9489))


## [1.4.6] - 2021-09-07

- Fixed an issues with export to ONNX format when a model has multiple inputs ([#8800](https://github.com/Lightning-AI/lightning/pull/8800))
- Removed deprecation warnings being called for `on_{task}_dataloader` ([#9279](https://github.com/Lightning-AI/lightning/pull/9279))
- Fixed save/load/resume from checkpoint for DeepSpeed Plugin (
    [#8397](https://github.com/Lightning-AI/lightning/pull/8397),
    [#8644](https://github.com/Lightning-AI/lightning/pull/8644),
    [#8627](https://github.com/Lightning-AI/lightning/pull/8627))
- Fixed `EarlyStopping` running on train epoch end when `check_val_every_n_epoch>1` is set ([#9156](https://github.com/Lightning-AI/lightning/pull/9156))
- Fixed an issue with logger outputs not being finalized correctly after prediction runs ([#8333](https://github.com/Lightning-AI/lightning/pull/8333))
- Fixed the Apex and DeepSpeed plugin closure running after the `on_before_optimizer_step` hook ([#9288](https://github.com/Lightning-AI/lightning/pull/9288))
- Fixed the Native AMP plugin closure not running with manual optimization ([#9288](https://github.com/Lightning-AI/lightning/pull/9288))
- Fixed bug where data-loading functions where not getting the correct running stage passed ([#8858](https://github.com/Lightning-AI/lightning/pull/8858))
- Fixed intra-epoch evaluation outputs staying in memory when the respective `*_epoch_end` hook wasn't overridden ([#9261](https://github.com/Lightning-AI/lightning/pull/9261))
- Fixed error handling in DDP process reconciliation when `_sync_dir` was not initialized ([#9267](https://github.com/Lightning-AI/lightning/pull/9267))
- Fixed PyTorch Profiler not enabled for manual optimization ([#9316](https://github.com/Lightning-AI/lightning/pull/9316))
- Fixed inspection of other args when a container is specified in `save_hyperparameters` ([#9125](https://github.com/Lightning-AI/lightning/pull/9125))
- Fixed signature of `Timer.on_train_epoch_end` and `StochasticWeightAveraging.on_train_epoch_end` to prevent unwanted deprecation warnings ([#9347](https://github.com/Lightning-AI/lightning/pull/9347))


## [1.4.5] - 2021-08-31

- Fixed reduction using `self.log(sync_dict=True, reduce_fx={mean,max})` ([#9142](https://github.com/Lightning-AI/lightning/pull/9142))
- Fixed not setting a default value for `max_epochs` if `max_time` was specified on the `Trainer` constructor ([#9072](https://github.com/Lightning-AI/lightning/pull/9072))
- Fixed the CometLogger, no longer modifies the metrics in place. Instead creates a copy of metrics before performing any operations ([#9150](https://github.com/Lightning-AI/lightning/pull/9150))
- Fixed `DDP` "CUDA error: initialization error" due to a `copy` instead of `deepcopy` on `ResultCollection` ([#9239](https://github.com/Lightning-AI/lightning/pull/9239))


## [1.4.4] - 2021-08-24

- Fixed a bug in the binary search mode of auto batch size scaling where exception was raised if the first trainer run resulted in OOM ([#8954](https://github.com/Lightning-AI/lightning/pull/8954))
- Fixed a bug causing logging with `log_gpu_memory='min_max'` not working ([#9013](https://github.com/Lightning-AI/lightning/pull/9013))


## [1.4.3] - 2021-08-17

- Fixed plateau scheduler stepping on incomplete epoch ([#8861](https://github.com/Lightning-AI/lightning/pull/8861))
- Fixed infinite loop with `CycleIterator` and multiple loaders ([#8889](https://github.com/Lightning-AI/lightning/pull/8889))
- Fixed `StochasticWeightAveraging` with a list of learning rates not applying them to each param group ([#8747](https://github.com/Lightning-AI/lightning/pull/8747))
- Restore original loaders if replaced by entrypoint ([#8885](https://github.com/Lightning-AI/lightning/pull/8885))
- Fixed lost reference to `_Metadata` object in `ResultMetricCollection` ([#8932](https://github.com/Lightning-AI/lightning/pull/8932))
- Ensure the existence of `DDPPlugin._sync_dir` in `reconciliate_processes` ([#8939](https://github.com/Lightning-AI/lightning/pull/8939))


## [1.4.2] - 2021-08-10

- Fixed recursive call for `apply_to_collection(include_none=False)` ([#8719](https://github.com/Lightning-AI/lightning/pull/8719))
- Fixed truncated backprop through time enablement when set as a property on the LightningModule and not the Trainer ([#8804](https://github.com/Lightning-AI/lightning/pull/8804/))
- Fixed comments and exception message for metrics_to_scalars ([#8782](https://github.com/Lightning-AI/lightning/pull/8782/))
- Fixed typo error in LightningLoggerBase.after_save_checkpoint docstring ([#8737](https://github.com/Lightning-AI/lightning/pull/8737/))


## [1.4.1] - 2021-08-03

- Fixed `trainer.fit_loop.split_idx` always returning `None` ([#8601](https://github.com/Lightning-AI/lightning/pull/8601))
- Fixed references for `ResultCollection.extra` ([#8622](https://github.com/Lightning-AI/lightning/pull/8622))
- Fixed reference issues during epoch end result collection ([#8621](https://github.com/Lightning-AI/lightning/pull/8621))
- Fixed horovod auto-detection when horovod is not installed and the launcher is `mpirun` ([#8610](https://github.com/Lightning-AI/lightning/pull/8610))
- Fixed an issue with `training_step` outputs not getting collected correctly for `training_epoch_end` ([#8613](https://github.com/Lightning-AI/lightning/pull/8613))
- Fixed distributed types support for CPUs ([#8667](https://github.com/Lightning-AI/lightning/pull/8667))
- Fixed a deadlock issue with DDP and torchelastic ([#8655](https://github.com/Lightning-AI/lightning/pull/8655))
- Fixed `accelerator=ddp` choice for CPU ([#8645](https://github.com/Lightning-AI/lightning/pull/8645))


## [1.4.0] - 2021-07-27

### Added

- Added `extract_batch_size` utility and corresponding tests to extract batch dimension from multiple batch types ([#8357](https://github.com/Lightning-AI/lightning/pull/8357/))
- Added support for named parameter groups in `LearningRateMonitor` ([#7987](https://github.com/Lightning-AI/lightning/pull/7987))
- Added `dataclass` support for `pytorch_lightning.utilities.apply_to_collection` ([#7935](https://github.com/Lightning-AI/lightning/pull/7935))
- Added support to `LightningModule.to_torchscript` for saving to custom filesystems with `fsspec` ([#7617](https://github.com/Lightning-AI/lightning/pull/7617))
- Added `KubeflowEnvironment` for use with the `PyTorchJob` operator in Kubeflow
- Added LightningCLI support for config files on object stores ([#7521](https://github.com/Lightning-AI/lightning/pull/7521))
- Added `ModelPruning(prune_on_train_epoch_end=True|False)` to choose when to apply pruning ([#7704](https://github.com/Lightning-AI/lightning/pull/7704))
- Added support for checkpointing based on a provided time interval during training ([#7515](https://github.com/Lightning-AI/lightning/pull/7515))
- Progress tracking
  * Added dataclasses for progress tracking ([#6603](https://github.com/Lightning-AI/lightning/pull/6603),
    [#7574](https://github.com/Lightning-AI/lightning/pull/7574),
    [#8140](https://github.com/Lightning-AI/lightning/pull/8140),
    [#8362](https://github.com/Lightning-AI/lightning/pull/8362))
  * Add `{,load_}state_dict` to the progress tracking dataclasses ([#8140](https://github.com/Lightning-AI/lightning/pull/8140))
  * Connect the progress tracking dataclasses to the loops ([#8244](https://github.com/Lightning-AI/lightning/pull/8244),
    [#8362](https://github.com/Lightning-AI/lightning/pull/8362))
  * Do not reset the progress tracking dataclasses total counters ([#8475](https://github.com/Lightning-AI/lightning/pull/8475))
- Added support for passing a `LightningDataModule` positionally as the second argument to `trainer.{validate,test,predict}` ([#7431](https://github.com/Lightning-AI/lightning/pull/7431))
- Added argument `trainer.predict(ckpt_path)` ([#7430](https://github.com/Lightning-AI/lightning/pull/7430))
- Added `clip_grad_by_value` support for TPUs ([#7025](https://github.com/Lightning-AI/lightning/pull/7025))
- Added support for passing any class to `is_overridden` ([#7918](https://github.com/Lightning-AI/lightning/pull/7918))
- Added `sub_dir` parameter to `TensorBoardLogger` ([#6195](https://github.com/Lightning-AI/lightning/pull/6195))
- Added correct `dataloader_idx` to batch transfer hooks ([#6241](https://github.com/Lightning-AI/lightning/pull/6241))
- Added `include_none=bool` argument to `apply_to_collection` ([#7769](https://github.com/Lightning-AI/lightning/pull/7769))
- Added `apply_to_collections` to apply a function to two zipped collections ([#7769](https://github.com/Lightning-AI/lightning/pull/7769))
- Added `ddp_fully_sharded` support ([#7487](https://github.com/Lightning-AI/lightning/pull/7487))
- Added `should_rank_save_checkpoint` property to Training Plugins ([#7684](https://github.com/Lightning-AI/lightning/pull/7684))
- Added `log_grad_norm` hook to `LightningModule` to customize the logging of gradient norms ([#7873](https://github.com/Lightning-AI/lightning/pull/7873))
- Added `save_config_filename` init argument to `LightningCLI` to ease resolving name conflicts ([#7741](https://github.com/Lightning-AI/lightning/pull/7741))
- Added `save_config_overwrite` init argument to `LightningCLI` to ease overwriting existing config files ([#8059](https://github.com/Lightning-AI/lightning/pull/8059))
- Added reset dataloader hooks to Training Plugins and Accelerators ([#7861](https://github.com/Lightning-AI/lightning/pull/7861))
- Added trainer stage hooks for Training Plugins and Accelerators ([#7864](https://github.com/Lightning-AI/lightning/pull/7864))
- Added the `on_before_optimizer_step` hook ([#8048](https://github.com/Lightning-AI/lightning/pull/8048))
- Added IPU Accelerator ([#7867](https://github.com/Lightning-AI/lightning/pull/7867))
- Fault-tolerant training
    * Added `{,load_}state_dict` to `ResultCollection` ([#7948](https://github.com/Lightning-AI/lightning/pull/7948))
    * Added `{,load_}state_dict` to `Loops` ([#8197](https://github.com/Lightning-AI/lightning/pull/8197))
    * Added `FastForwardSampler` and `CaptureIterableDataset` ([#8307](https://github.com/Lightning-AI/lightning/pull/8307))
    * Set `Loop.restarting=False` at the end of the first iteration ([#8362](https://github.com/Lightning-AI/lightning/pull/8362))
    * Save the loops state with the checkpoint (opt-in) ([#8362](https://github.com/Lightning-AI/lightning/pull/8362))
    * Save a checkpoint to restore the state on exception (opt-in) ([#8362](https://github.com/Lightning-AI/lightning/pull/8362))
    * Added `state_dict` and `load_state_dict` utilities for `CombinedLoader` + utilities for dataloader ([#8364](https://github.com/Lightning-AI/lightning/pull/8364))
- Added `rank_zero_only` to `LightningModule.log` function ([#7966](https://github.com/Lightning-AI/lightning/pull/7966))
- Added `metric_attribute` to `LightningModule.log` function ([#7966](https://github.com/Lightning-AI/lightning/pull/7966))
- Added a warning if `Trainer(log_every_n_steps)` is a value too high for the training dataloader ([#7734](https://github.com/Lightning-AI/lightning/pull/7734))
- Added LightningCLI support for argument links applied on instantiation ([#7895](https://github.com/Lightning-AI/lightning/pull/7895))
- Added LightningCLI support for configurable callbacks that should always be present ([#7964](https://github.com/Lightning-AI/lightning/pull/7964))
- Added DeepSpeed Infinity Support, and updated to DeepSpeed 0.4.0 ([#7234](https://github.com/Lightning-AI/lightning/pull/7234))
- Added support for `torch.nn.UninitializedParameter` in `ModelSummary` ([#7642](https://github.com/Lightning-AI/lightning/pull/7642))
- Added support `LightningModule.save_hyperparameters` when `LightningModule` is a dataclass ([#7992](https://github.com/Lightning-AI/lightning/pull/7992))
- Added support for overriding `optimizer_zero_grad` and `optimizer_step` when using accumulate_grad_batches ([#7980](https://github.com/Lightning-AI/lightning/pull/7980))
- Added `logger` boolean flag to `save_hyperparameters` ([#7960](https://github.com/Lightning-AI/lightning/pull/7960))
- Added support for calling scripts using the module syntax (`python -m package.script`) ([#8073](https://github.com/Lightning-AI/lightning/pull/8073))
- Added support for optimizers and learning rate schedulers to `LightningCLI` ([#8093](https://github.com/Lightning-AI/lightning/pull/8093))
- Added XLA Profiler ([#8014](https://github.com/Lightning-AI/lightning/pull/8014))
- Added `PrecisionPlugin.{pre,post}_backward` ([#8328](https://github.com/Lightning-AI/lightning/pull/8328))
- Added `on_load_checkpoint` and `on_save_checkpoint` hooks to the `PrecisionPlugin` base class ([#7831](https://github.com/Lightning-AI/lightning/pull/7831))
- Added `max_depth` parameter in `ModelSummary` ([#8062](https://github.com/Lightning-AI/lightning/pull/8062))
- Added `XLAStatsMonitor` callback ([#8235](https://github.com/Lightning-AI/lightning/pull/8235))
- Added `restore` function and `restarting` attribute to base `Loop` ([#8247](https://github.com/Lightning-AI/lightning/pull/8247))
- Added support for `save_hyperparameters` in `LightningDataModule` ([#3792](https://github.com/Lightning-AI/lightning/pull/3792))
- Added the `ModelCheckpoint(save_on_train_epoch_end)` to choose when to run the saving logic ([#8389](https://github.com/Lightning-AI/lightning/pull/8389))
- Added `LSFEnvironment` for distributed training with the LSF resource manager `jsrun` ([#5102](https://github.com/Lightning-AI/lightning/pull/5102))
- Added support for `accelerator='cpu'|'gpu'|'tpu'|'ipu'|'auto'` ([#7808](https://github.com/Lightning-AI/lightning/pull/7808))
- Added `tpu_spawn_debug` to plugin registry ([#7933](https://github.com/Lightning-AI/lightning/pull/7933))
- Enabled traditional/manual launching of DDP processes through `LOCAL_RANK` and `NODE_RANK` environment variable assignments ([#7480](https://github.com/Lightning-AI/lightning/pull/7480))
- Added `quantize_on_fit_end` argument to `QuantizationAwareTraining` ([#8464](https://github.com/Lightning-AI/lightning/pull/8464))
- Added experimental support for loop specialization ([#8226](https://github.com/Lightning-AI/lightning/pull/8226))
- Added support for `devices` flag to Trainer ([#8440](https://github.com/Lightning-AI/lightning/pull/8440))
- Added private `prevent_trainer_and_dataloaders_deepcopy` context manager on the `LightningModule` ([#8472](https://github.com/Lightning-AI/lightning/pull/8472))
- Added support for providing callables to the Lightning CLI instead of types ([#8400](https://github.com/Lightning-AI/lightning/pull/8400))

### Changed

- Decoupled device parsing logic from Accelerator connector to Trainer ([#8180](https://github.com/Lightning-AI/lightning/pull/8180))
- Changed the `Trainer`'s `checkpoint_callback` argument to allow only boolean values ([#7539](https://github.com/Lightning-AI/lightning/pull/7539))
- Log epoch metrics before the `on_evaluation_end` hook ([#7272](https://github.com/Lightning-AI/lightning/pull/7272))
- Explicitly disallow calling `self.log(on_epoch=False)` during epoch-only or single-call hooks ([#7874](https://github.com/Lightning-AI/lightning/pull/7874))
- Changed these `Trainer` methods to be protected: `call_setup_hook`, `call_configure_sharded_model`, `pre_dispatch`, `dispatch`, `post_dispatch`, `call_teardown_hook`, `run_train`, `run_sanity_check`, `run_evaluate`, `run_evaluation`, `run_predict`, `track_output_for_epoch_end`
- Changed `metrics_to_scalars` to work with any collection or value ([#7888](https://github.com/Lightning-AI/lightning/pull/7888))
- Changed `clip_grad_norm` to use `torch.nn.utils.clip_grad_norm_` ([#7025](https://github.com/Lightning-AI/lightning/pull/7025))
- Validation is now always run inside the training epoch scope ([#7357](https://github.com/Lightning-AI/lightning/pull/7357))
- `ModelCheckpoint` now runs at the end of the training epoch by default ([#8389](https://github.com/Lightning-AI/lightning/pull/8389))
- `EarlyStopping` now runs at the end of the training epoch by default ([#8286](https://github.com/Lightning-AI/lightning/pull/8286))
- Refactored Loops
    * Moved attributes `global_step`, `current_epoch`, `max/min_steps`, `max/min_epochs`, `batch_idx`, and `total_batch_idx` to TrainLoop ([#7437](https://github.com/Lightning-AI/lightning/pull/7437))
    * Refactored result handling in training loop ([#7506](https://github.com/Lightning-AI/lightning/pull/7506))
    * Moved attributes `hiddens` and `split_idx` to TrainLoop ([#7507](https://github.com/Lightning-AI/lightning/pull/7507))
    * Refactored the logic around manual and automatic optimization inside the optimizer loop ([#7526](https://github.com/Lightning-AI/lightning/pull/7526))
    * Simplified "should run validation" logic ([#7682](https://github.com/Lightning-AI/lightning/pull/7682))
    * Simplified logic for updating the learning rate for schedulers ([#7682](https://github.com/Lightning-AI/lightning/pull/7682))
    * Removed the `on_epoch` guard from the "should stop" validation check ([#7701](https://github.com/Lightning-AI/lightning/pull/7701))
    * Refactored internal loop interface; added new classes `FitLoop`, `TrainingEpochLoop`, `TrainingBatchLoop` ([#7871](https://github.com/Lightning-AI/lightning/pull/7871), [#8077](https://github.com/Lightning-AI/lightning/pull/8077))
    * Removed `pytorch_lightning/trainer/training_loop.py` ([#7985](https://github.com/Lightning-AI/lightning/pull/7985))
    * Refactored evaluation loop interface; added new classes `DataLoaderLoop`, `EvaluationLoop`, `EvaluationEpochLoop` ([#7990](https://github.com/Lightning-AI/lightning/pull/7990), [#8077](https://github.com/Lightning-AI/lightning/pull/8077))
    * Removed `pytorch_lightning/trainer/evaluation_loop.py` ([#8056](https://github.com/Lightning-AI/lightning/pull/8056))
    * Restricted public access to several internal functions ([#8024](https://github.com/Lightning-AI/lightning/pull/8024))
    * Refactored trainer `_run_*` functions and separate evaluation loops ([#8065](https://github.com/Lightning-AI/lightning/pull/8065))
    * Refactored prediction loop interface; added new classes `PredictionLoop`, `PredictionEpochLoop` ([#7700](https://github.com/Lightning-AI/lightning/pull/7700), [#8077](https://github.com/Lightning-AI/lightning/pull/8077))
    * Removed `pytorch_lightning/trainer/predict_loop.py` ([#8094](https://github.com/Lightning-AI/lightning/pull/8094))
    * Moved result teardown to the loops ([#8245](https://github.com/Lightning-AI/lightning/pull/8245))
    * Improve `Loop` API to better handle children `state_dict` and `progress` ([#8334](https://github.com/Lightning-AI/lightning/pull/8334))
- Refactored logging
    * Renamed and moved `core/step_result.py` to `trainer/connectors/logger_connector/result.py` ([#7736](https://github.com/Lightning-AI/lightning/pull/7736))
    * Dramatically simplify the `LoggerConnector` ([#7882](https://github.com/Lightning-AI/lightning/pull/7882))
    * `trainer.{logged,progress_bar,callback}_metrics` are now updated on-demand ([#7882](https://github.com/Lightning-AI/lightning/pull/7882))
    * Completely overhaul the `Result` object in favor of `ResultMetric` ([#7882](https://github.com/Lightning-AI/lightning/pull/7882))
    * Improve epoch-level reduction time and overall memory usage ([#7882](https://github.com/Lightning-AI/lightning/pull/7882))
    * Allow passing `self.log(batch_size=...)` ([#7891](https://github.com/Lightning-AI/lightning/pull/7891))
    * Each of the training loops now keeps its own results collection ([#7891](https://github.com/Lightning-AI/lightning/pull/7891))
    * Remove `EpochResultStore` and `HookResultStore` in favor of `ResultCollection` ([#7909](https://github.com/Lightning-AI/lightning/pull/7909))
    * Remove `MetricsHolder` ([#7909](https://github.com/Lightning-AI/lightning/pull/7909))
- Moved `ignore_scalar_return_in_dp` warning suppression to the DataParallelPlugin class ([#7421](https://github.com/Lightning-AI/lightning/pull/7421/))
- Changed the behaviour when logging evaluation step metrics to no longer append `/epoch_*` to the metric name ([#7351](https://github.com/Lightning-AI/lightning/pull/7351))
- Raised `ValueError` when a `None` value is `self.log`-ed ([#7771](https://github.com/Lightning-AI/lightning/pull/7771))
- Changed `resolve_training_type_plugins` to allow setting `num_nodes` and `sync_batchnorm` from `Trainer` setting ([#7026](https://github.com/Lightning-AI/lightning/pull/7026))
- Default `seed_everything(workers=True)` in the `LightningCLI` ([#7504](https://github.com/Lightning-AI/lightning/pull/7504))
- Changed `model.state_dict()` in `CheckpointConnector` to allow `training_type_plugin` to customize the model's `state_dict()` ([#7474](https://github.com/Lightning-AI/lightning/pull/7474))
- `MLflowLogger` now uses the env variable `MLFLOW_TRACKING_URI` as default tracking URI ([#7457](https://github.com/Lightning-AI/lightning/pull/7457))
- Changed `Trainer` arg and functionality from `reload_dataloaders_every_epoch` to `reload_dataloaders_every_n_epochs` ([#5043](https://github.com/Lightning-AI/lightning/pull/5043))
- Changed `WandbLogger(log_model={True/'all'})` to log models as artifacts ([#6231](https://github.com/Lightning-AI/lightning/pull/6231))
- MLFlowLogger now accepts `run_name` as an constructor argument ([#7622](https://github.com/Lightning-AI/lightning/pull/7622))
- Changed `teardown()` in `Accelerator` to allow `training_type_plugin` to customize `teardown` logic ([#7579](https://github.com/Lightning-AI/lightning/pull/7579))
- `Trainer.fit` now raises an error when using manual optimization with unsupported features such as `gradient_clip_val` or `accumulate_grad_batches` ([#7788](https://github.com/Lightning-AI/lightning/pull/7788))
- Accelerator hooks are called regardless if `LightningModule` overrides the same hooks ([#7826](https://github.com/Lightning-AI/lightning/pull/7826))
- Moved profilers to their own file ([#7822](https://github.com/Lightning-AI/lightning/pull/7822))
- The `on_after_backward` hook is now called on accumulating iterations. Use the `on_before_optimizer_step` hook to mimic the old behaviour ([#8328](https://github.com/Lightning-AI/lightning/pull/8328))
- The mixed precision loss is no longer unscaled before the `on_after_backward` hook. Use the `on_before_optimizer_step` hook to mimic the old behaviour  ([#8328](https://github.com/Lightning-AI/lightning/pull/8328))
- The `TrainingTypePlugin.{pre,post}_backward` hooks no longer take the `optimizer, opt_idx, should_accumulate` arguments ([#8328](https://github.com/Lightning-AI/lightning/pull/8328))
- The `PrecisionPlugin.backward` hooks no longer returns a value ([#8328](https://github.com/Lightning-AI/lightning/pull/8328))
- The `PrecisionPlugin.backward` hooks no longer takes a `should_accumulate` argument ([#8328](https://github.com/Lightning-AI/lightning/pull/8328))
- Added the `on_before_backward` hook ([#7865](https://github.com/Lightning-AI/lightning/pull/7865))
- `LightningCLI` now aborts with a clearer message if config already exists and disables save config during `fast_dev_run`([#7963](https://github.com/Lightning-AI/lightning/pull/7963))
- Saved the `LightningCLI` config on `setup` and only on the main process ([#8017](https://github.com/Lightning-AI/lightning/pull/8017))
- Dropped the `LightningCLI` `ArgumentParser` when pickling ([#8017](https://github.com/Lightning-AI/lightning/pull/8017))
- Skip `broadcast` if distributed not initialized for the spawn plugins ([#8017](https://github.com/Lightning-AI/lightning/pull/8017))
- `Trainer(resume_from_checkpoint=...)` now restores the model directly after `LightningModule.setup()`, which is before `LightningModule.configure_sharded_model()` ([#7652](https://github.com/Lightning-AI/lightning/pull/7652))
- Moved `torch.cuda.set_device()` to enable collective calls earlier in setup ([#8312](https://github.com/Lightning-AI/lightning/pull/8312))
- Used XLA utility API to move data to CPU (Single TPU core) ([#8078](https://github.com/Lightning-AI/lightning/pull/8078))
- Improved error messages in `replace_sampler` when the `DataLoader` attributes are not included in the signature or the signature is missing optional arguments ([#8519](https://github.com/Lightning-AI/lightning/pull/8519))
- Moved `DeviceDtypeModuleMixin` and `HyperparametersMixin` mixin to `core` ([#8396](https://github.com/Lightning-AI/lightning/pull/8396))
- Return the `default_root_dir` as the `log_dir` when the logger is a `LoggerCollection` ([#8187](https://github.com/Lightning-AI/lightning/pull/8187))

### Deprecated

- Deprecated `LightningModule.loaded_optimizer_states_dict` ([#8229](https://github.com/Lightning-AI/lightning/pull/8229))
- Standardized the dataloaders arguments of `trainer.{fit,valdiate,test,tune}` ([#7431](https://github.com/Lightning-AI/lightning/pull/7431))
- Deprecated `DataModule` properties: `has_prepared_data`, `has_setup_fit`, `has_setup_validate`, `has_setup_test`, `has_setup_predict`, `has_teardown_fit`, `has_teardown_validate`, `has_teardown_test`, `has_teardown_predict` ([#7657](https://github.com/Lightning-AI/lightning/pull/7657/))
- Deprecated `TrainerModelHooksMixin` in favor of `pytorch_lightning.utilities.signature_utils` ([#7422](https://github.com/Lightning-AI/lightning/pull/7422))
- Deprecated `num_nodes` and `sync_batchnorm` arguments in `DDPPlugin` and `DDPSpawnPlugin` ([#7026](https://github.com/Lightning-AI/lightning/pull/7026))
- Deprecated `self.log(sync_dist_op)` in favor of `self.log(reduce_fx)`. ([#7891](https://github.com/Lightning-AI/lightning/pull/7891))
- Deprecated `is_overridden(model=...)` in favor of `is_overridden(instance=...)` ([#7918](https://github.com/Lightning-AI/lightning/pull/7918))
- Deprecated automatically detaching returned extras with grads ([#7994](https://github.com/Lightning-AI/lightning/pull/7994))
- Deprecated default value of `monitor` argument in EarlyStopping callback to enforce `monitor` as a required argument ([#7907](https://github.com/Lightning-AI/lightning/pull/7907))
- Deprecated importing `rank_zero_{warn,deprecation}` directly from `pytorch_lightning.utilities.distributed` ([#8085](https://github.com/Lightning-AI/lightning/pull/8085))
- Deprecated the use of `CheckpointConnector.hpc_load()` in favor of `CheckpointConnector.restore()` ([#7652](https://github.com/Lightning-AI/lightning/pull/7652))
- Deprecated `ModelCheckpoint(every_n_val_epochs)` in favor of `ModelCheckpoint(every_n_epochs)` ([#8383](https://github.com/Lightning-AI/lightning/pull/8383))
- Deprecated `DDPPlugin.task_idx` in favor of `DDPPlugin.local_rank` ([#8203](https://github.com/Lightning-AI/lightning/pull/8203))
- Deprecated the `Trainer.train_loop` property in favor of `Trainer.fit_loop` ([#8025](https://github.com/Lightning-AI/lightning/pull/8025))
- Deprecated the `Trainer.disable_validation` property in favor of `not Trainer.enable_validation` ([#8291](https://github.com/Lightning-AI/lightning/pull/8291))
- Deprecated `mode` parameter in `ModelSummary` in favor of `max_depth` ([#8062](https://github.com/Lightning-AI/lightning/pull/8062))
- Deprecated `reload_dataloaders_every_epoch` argument of `Trainer` in favor of `reload_dataloaders_every_n_epochs` ([#5043](https://github.com/Lightning-AI/lightning/pull/5043))
- Deprecated `distributed_backend` argument for `Trainer` ([#8575](https://github.com/Lightning-AI/lightning/pull/8575))

### Removed

- Dropped official support/testing for PyTorch <1.6 ([#8288](https://github.com/Lightning-AI/lightning/pull/8288))
- Removed `ProfilerConnector` ([#7654](https://github.com/Lightning-AI/lightning/pull/7654))
- Pruned deprecated classif. metrics from `pytorch_lightning.metrics.functional.classification` ([#7499](https://github.com/Lightning-AI/lightning/pull/7499))
- Removed deprecated data parallel classes `LightningDataParallel` and `LightningDistributedDataParallel` from `pytorch_lightning.overrides.data_parallel` ([#7510](https://github.com/Lightning-AI/lightning/pull/7510))
- Removed deprecated trainer attributes - `get_model` and `accelerator_backend` ([#7502](https://github.com/Lightning-AI/lightning/pull/7502))
- Removed support for automatically monitoring the `val_loss` key with `ModelCheckpoint`. Pass your `monitor` of choice to the `ModelCheckpoint` instance instead ([#8293](https://github.com/Lightning-AI/lightning/pull/8293))
- Removed support for `self.log(tbptt_reduce_fx)` and `self.log(tbptt_pad_token)`. Please, open a discussion explaining your use-case if you relied on these. ([#7644](https://github.com/Lightning-AI/lightning/pull/7644))
- Removed deprecated utils modules `model_utils`, `warning_utils`, `xla_device_utils` and partially `argparse_utils` ([#7503](https://github.com/Lightning-AI/lightning/pull/7503))
- Removed `RPCPlugin` and `RPCSequentialPlugin`. If you were successfully using these plugins, please open a GitHub discussion about your use case ([#8101](https://github.com/Lightning-AI/lightning/pull/8101))
- Removed deprecated trainer attributes - `on_cpu`, `on_tpu`, `use_tpu`, `on_gpu`, `use_dp`, `use_ddp`, `use_ddp2`, `use_horovod`, `use_single_gpu` ([#7501](https://github.com/Lightning-AI/lightning/pull/7501))
- Removed deprecated `optimizer` argument in `LightningModule.manual_backward()`; Toggling optimizers in manual optimization should be done using `LightningModule.{un}toggle_optimizer()` ([#8287](https://github.com/Lightning-AI/lightning/pull/8287))
- Removed DeepSpeed FP16 Exception as FP32 is now supported ([#8462](https://github.com/Lightning-AI/lightning/pull/8462))
- Removed environment variable `PL_EXP_VERSION` from DDP subprocesses ([7403](https://github.com/Lightning-AI/lightning/pull/7403))

### Fixed

- Fixed the `GPUStatsMonitor` callbacks to use the correct GPU IDs if `CUDA_VISIBLE_DEVICES` set ([#8260](https://github.com/Lightning-AI/lightning/pull/8260))
- Fixed `lr_scheduler` checkpointed state by calling `update_lr_schedulers` before saving checkpoints ([#7877](https://github.com/Lightning-AI/lightning/pull/7877))
- Fixed ambiguous warning when both overfit and train dataloader shuffling are enabled ([#7685](https://github.com/Lightning-AI/lightning/pull/7685))
- Fixed dev debugger memory growing due to tracking events even when disabled ([#7875](https://github.com/Lightning-AI/lightning/pull/7875))
- Fixed `None` loss keys getting added in `training_epoch_end` when using manual optimization and not returning a loss ([#7772](https://github.com/Lightning-AI/lightning/pull/7772))
- Fixed a bug where `precision=64` with `accelerator='ddp_spawn'` would throw a pickle error ([#6924](https://github.com/Lightning-AI/lightning/pull/6924))
- Do not override the existing `epoch` value in `logged_metrics` when already logged by the user ([#7982](https://github.com/Lightning-AI/lightning/pull/7982))
- Support for manual optimization with DeepSpeed ([#7970](https://github.com/Lightning-AI/lightning/pull/7970))
- Fixed `dataloader_idx` argument value when predicting with only one `DataLoader` ([#7941](https://github.com/Lightning-AI/lightning/pull/7941))
- Fixed passing the `stage` argument of `Callback.{setup,teardown}` as a keyword ([#7973](https://github.com/Lightning-AI/lightning/pull/7973))
- Fixed metrics generated during `validation sanity checking` are cleaned on end ([#8171](https://github.com/Lightning-AI/lightning/pull/8171))
- Fixed `log_gpu_memory` metrics not being added to `logging` when nothing else is logged ([#8174](https://github.com/Lightning-AI/lightning/pull/8174))
- Fixed a bug where calling `log` with a `Metric` instance would raise an error if it was a nested attribute of the model ([#8181](https://github.com/Lightning-AI/lightning/pull/8181))
- Fixed a bug where using `precision=64` would cause buffers with complex dtype to be cast to real ([#8208](https://github.com/Lightning-AI/lightning/pull/8208))
- Fixed `is_overridden` returning true for wrapped functions with no changes ([#8296](https://github.com/Lightning-AI/lightning/pull/8296))
- Fixed a bug where `truncated_bptt_steps` would throw an AttributeError when the target RNN has multiple hidden states ([#8145](https://github.com/Lightning-AI/lightning/pull/8145))
- Fixed `self.optimizers()` not returning a single optimizer if it had been wrapped ([#8326](https://github.com/Lightning-AI/lightning/pull/8326))
- Fixed the `on_after_backward` hook not getting called when using manual optimization and no plugins ([#8328](https://github.com/Lightning-AI/lightning/pull/8328))
- Fixed the `LightningModule.backward` hook only getting called with the `apex` plugin when using manual optimization ([#8328](https://github.com/Lightning-AI/lightning/pull/8328))
- Fixed moving batch to device before sending it to the `on_*_batch_start`/`on_*_batch_end` callbacks and model hooks ([#7378](https://github.com/Lightning-AI/lightning/pull/7378))
- Fixed passing a custom `DDPPlugin` when choosing `accelerator="ddp_cpu"` for the accelerator ([#6208](https://github.com/Lightning-AI/lightning/pull/6208))
- Fixed missing call to `LightningModule.untoggle_optimizer` in training loop when running gradient accumulation with multiple optimizers ([#8284](https://github.com/Lightning-AI/lightning/pull/8284))
- Fixed hash of LightningEnum to work with value instead of name ([#8421](https://github.com/Lightning-AI/lightning/pull/8421)).
- Fixed a bug where an extra checkpoint was saved at the end of training if the `val_check_interval` did not align with the number of training batches ([#7724](https://github.com/Lightning-AI/lightning/pull/7724))
- Fixed hash of LightningEnum to work with value instead of name([#8421](https://github.com/Lightning-AI/lightning/pull/8421)).
- Fixed `move_data_to_device` to return the batch if the object `to` function didn't return `self` ([#8433](https://github.com/Lightning-AI/lightning/pull/8433))
- Fixed progress bar updates for Pod Training ([#8258](https://github.com/Lightning-AI/lightning/pull/8258))
- Fixed clearing dataloader references before attaching new dataloaders in consecutive `Trainer.{fit,validate,test,predict}´ runs ([#8442](https://github.com/Lightning-AI/lightning/pull/8442))
- Fixed memory leaks on GPU by moving `optimizer_states`, `ResultCollection.extra`, `ResultMetric` attributes, and `LoggerConnector` metrics to `cpu`. Also, delete the DDP wrapper on `teardown` ([#8490](https://github.com/Lightning-AI/lightning/pull/8490))
- Fixed `SWA` callback using LightningModule `prevent_trainer_and_dataloaders_deepcopy` to avoid OOM ([#8472](https://github.com/Lightning-AI/lightning/pull/8472))
- Fixed `ModelPruning` callback `on_save_checkpoint` to avoid making a `deepcopy` potentially leading to OOM ([#8472](https://github.com/Lightning-AI/lightning/pull/8472))
- Fixed the sampler replacement logic for `DataLoader`s which do not define all `DataLoader` attributes as `__init__` parameters ([#8519](https://github.com/Lightning-AI/lightning/pull/8519))
- Fixed DeepSpeed Windows support ([#8488](https://github.com/Lightning-AI/lightning/pull/8488))
- Fixed DeepSpeed not properly setting the trainer `lr_schedulers` attribute ([#8527](https://github.com/Lightning-AI/lightning/pull/8527))
- Fixed experiment version and log-dir divergence in DDP when using multiple `Trainer` instances in sequence ([7403](https://github.com/Lightning-AI/lightning/pull/7403))
- Enabled manual optimization for TPUs ([#8458](https://github.com/Lightning-AI/lightning/pull/8458))
- Fixed `accumulate_grad_batches` not been recomputed during model reload ([#5334](https://github.com/Lightning-AI/lightning/pull/5334))
- Fixed a `TypeError` when wrapping optimizers in the `HorovodPlugin` and running `Trainer.test` ([#7840](https://github.com/Lightning-AI/lightning/pull/7840))
- Fixed `BackboneFinetuning` restoration ([#8501](https://github.com/Lightning-AI/lightning/pull/8501))
- Fixed `lr_scheduler` with metric (e.g. `torch.optim.lr_scheduler.ReduceLROnPlateau`) when using `automatic_optimization = False` ([#7643](https://github.com/Lightning-AI/lightning/pull/7643))
- Fixed `DeepSpeed` breaking with no schedulers ([#8580](https://github.com/Lightning-AI/lightning/pull/8580))


## [1.3.8] - 2021-07-01

### Fixed

- Fixed a sync deadlock when checkpointing a `LightningModule` that uses a torchmetrics 0.4 `Metric` ([#8218](https://github.com/Lightning-AI/lightning/pull/8218))
- Fixed compatibility TorchMetrics v0.4 ([#8206](https://github.com/Lightning-AI/lightning/pull/8206))
- Added torchelastic check when sanitizing GPUs ([#8095](https://github.com/Lightning-AI/lightning/pull/8095))
- Fixed a DDP info message that was never shown ([#8111](https://github.com/Lightning-AI/lightning/pull/8111))
- Fixed metrics deprecation message at module import level ([#8163](https://github.com/Lightning-AI/lightning/pull/8163))
- Fixed a bug where an infinite recursion would be triggered when using the `BaseFinetuning` callback on a model that contains a `ModuleDict` ([#8170](https://github.com/Lightning-AI/lightning/pull/8170))
- Added a mechanism to detect `deadlock` for `DDP` when only 1 process trigger an `Exception`. The mechanism will `kill the processes` when it happens ([#8167](https://github.com/Lightning-AI/lightning/pull/8167))
- Fixed NCCL error when selecting non-consecutive device ids ([#8165](https://github.com/Lightning-AI/lightning/pull/8165))
- Fixed SWA to also work with `IterableDataset` ([#8172](https://github.com/Lightning-AI/lightning/pull/8172))


## [1.3.7] - 2021-06-22

### Fixed

- Fixed a bug where skipping an optimizer while using amp causes amp to trigger an assertion error ([#7975](https://github.com/Lightning-AI/lightning/pull/7975))
- Fixed deprecation messages not showing due to incorrect stacklevel ([#8002](https://github.com/Lightning-AI/lightning/pull/8002), [#8005](https://github.com/Lightning-AI/lightning/pull/8005))
- Fixed setting a `DistributedSampler` when using a distributed plugin in a custom accelerator ([#7814](https://github.com/Lightning-AI/lightning/pull/7814))
- Improved `PyTorchProfiler` chrome traces names ([#8009](https://github.com/Lightning-AI/lightning/pull/8009))
- Fixed moving the best score to device in `EarlyStopping` callback for TPU devices ([#7959](https://github.com/Lightning-AI/lightning/pull/7959))
- Fixes access to `callback_metrics` in ddp_spawn ([#7916](https://github.com/Lightning-AI/lightning/pull/7916))


## [1.3.6] - 2021-06-15

### Fixed

- Fixed logs overwriting issue for remote filesystems ([#7889](https://github.com/Lightning-AI/lightning/pull/7889))
- Fixed `DataModule.prepare_data` could only be called on the global rank 0 process ([#7945](https://github.com/Lightning-AI/lightning/pull/7945))
- Fixed setting `worker_init_fn` to seed dataloaders correctly when using DDP ([#7942](https://github.com/Lightning-AI/lightning/pull/7942))
- Fixed `BaseFinetuning` callback to properly handle parent modules w/ parameters ([#7931](https://github.com/Lightning-AI/lightning/pull/7931))


## [1.3.5] - 2021-06-08

### Added

- Added warning to Training Step output ([#7779](https://github.com/Lightning-AI/lightning/pull/7779))

### Fixed

- Fixed `LearningRateMonitor` and `BackboneFinetuning` ([#7835](https://github.com/Lightning-AI/lightning/pull/7835))
- Minor improvements to `apply_to_collection` and type signature of `log_dict` ([#7851](https://github.com/Lightning-AI/lightning/pull/7851))
- Fixed docker versions ([#7834](https://github.com/Lightning-AI/lightning/pull/7834))
- Fixed sharded training check for fp16 precision ([#7825](https://github.com/Lightning-AI/lightning/pull/7825))
- Fixed support for torch Module type hints in LightningCLI ([#7807](https://github.com/Lightning-AI/lightning/pull/7807))

### Changed

- Move `training_output` validation to after `train_step_end` ([#7868](https://github.com/Lightning-AI/lightning/pull/7868))


## [1.3.4] - 2021-06-01

### Fixed

- Fixed info message when max training time reached ([#7780](https://github.com/Lightning-AI/lightning/pull/7780))
- Fixed missing `__len__` method to `IndexBatchSamplerWrapper` ([#7681](https://github.com/Lightning-AI/lightning/pull/7681))


## [1.3.3] - 2021-05-27

### Changed

- Changed calling of `untoggle_optimizer(opt_idx)` out of the closure function ([#7563](https://github.com/Lightning-AI/lightning/pull/7563))

### Fixed

- Fixed `ProgressBar` pickling after calling `trainer.predict` ([#7608](https://github.com/Lightning-AI/lightning/pull/7608))
- Fixed broadcasting in multi-node, multi-gpu DDP using torch 1.7 ([#7592](https://github.com/Lightning-AI/lightning/pull/7592))
- Fixed dataloaders are not reset when tuning the model ([#7566](https://github.com/Lightning-AI/lightning/pull/7566))
- Fixed print errors in `ProgressBar` when `trainer.fit` is not called ([#7674](https://github.com/Lightning-AI/lightning/pull/7674))
- Fixed global step update when the epoch is skipped ([#7677](https://github.com/Lightning-AI/lightning/pull/7677))
- Fixed training loop total batch counter when accumulate grad batches was enabled ([#7692](https://github.com/Lightning-AI/lightning/pull/7692))


## [1.3.2] - 2021-05-18

### Changed

- `DataModule`s now avoid duplicate `{setup,teardown,prepare_data}` calls for the same stage ([#7238](https://github.com/Lightning-AI/lightning/pull/7238))

### Fixed

- Fixed parsing of multiple training dataloaders ([#7433](https://github.com/Lightning-AI/lightning/pull/7433))
- Fixed recursive passing of `wrong_type` keyword argument in `pytorch_lightning.utilities.apply_to_collection` ([#7433](https://github.com/Lightning-AI/lightning/pull/7433))
- Fixed setting correct `DistribType` for `ddp_cpu` (spawn) backend ([#7492](https://github.com/Lightning-AI/lightning/pull/7492))
- Fixed incorrect number of calls to LR scheduler when `check_val_every_n_epoch > 1` ([#7032](https://github.com/Lightning-AI/lightning/pull/7032))


## [1.3.1] - 2021-05-11

### Fixed

- Fixed DeepSpeed with IterableDatasets ([#7362](https://github.com/Lightning-AI/lightning/pull/7362))
- Fixed `Trainer.current_epoch` not getting restored after tuning ([#7434](https://github.com/Lightning-AI/lightning/pull/7434))
- Fixed local rank displayed in console log ([#7395](https://github.com/Lightning-AI/lightning/pull/7395))


## [1.3.0] - 2021-05-06

### Added

- Added support for the `EarlyStopping` callback to run at the end of the training epoch ([#6944](https://github.com/Lightning-AI/lightning/pull/6944))
- Added synchronization points before and after `setup` hooks are run ([#7202](https://github.com/Lightning-AI/lightning/pull/7202))
- Added a `teardown` hook to `ClusterEnvironment` ([#6942](https://github.com/Lightning-AI/lightning/pull/6942))
- Added utils for metrics to scalar conversions ([#7180](https://github.com/Lightning-AI/lightning/pull/7180))
- Added utils for NaN/Inf detection for gradients and parameters ([#6834](https://github.com/Lightning-AI/lightning/pull/6834))
- Added more explicit exception message when trying to execute `trainer.test()` or `trainer.validate()` with `fast_dev_run=True` ([#6667](https://github.com/Lightning-AI/lightning/pull/6667))
- Added `LightningCLI` class to provide simple reproducibility with minimum boilerplate training CLI (
    [#4492](https://github.com/Lightning-AI/lightning/pull/4492),
    [#6862](https://github.com/Lightning-AI/lightning/pull/6862),
    [#7156](https://github.com/Lightning-AI/lightning/pull/7156),
    [#7299](https://github.com/Lightning-AI/lightning/pull/7299))
- Added `gradient_clip_algorithm` argument to Trainer for gradient clipping by value ([#6123](https://github.com/Lightning-AI/lightning/pull/6123)).
- Added a way to print to terminal without breaking up the progress bar ([#5470](https://github.com/Lightning-AI/lightning/pull/5470))
- Added support to checkpoint after training steps in `ModelCheckpoint` callback ([#6146](https://github.com/Lightning-AI/lightning/pull/6146))
- Added `TrainerStatus.{INITIALIZING,RUNNING,FINISHED,INTERRUPTED}` ([#7173](https://github.com/Lightning-AI/lightning/pull/7173))
- Added `Trainer.validate()` method to perform one evaluation epoch over the validation set ([#4948](https://github.com/Lightning-AI/lightning/pull/4948))
- Added `LightningEnvironment` for Lightning-specific DDP ([#5915](https://github.com/Lightning-AI/lightning/pull/5915))
- Added `teardown()` hook to LightningDataModule ([#4673](https://github.com/Lightning-AI/lightning/pull/4673))
- Added `auto_insert_metric_name` parameter to `ModelCheckpoint` ([#6277](https://github.com/Lightning-AI/lightning/pull/6277))
- Added arg to `self.log` that enables users to give custom names when dealing with multiple dataloaders ([#6274](https://github.com/Lightning-AI/lightning/pull/6274))
- Added `teardown` method to `BaseProfiler` to enable subclasses defining post-profiling steps outside of `__del__` ([#6370](https://github.com/Lightning-AI/lightning/pull/6370))
- Added `setup` method to `BaseProfiler` to enable subclasses defining pre-profiling steps for every process ([#6633](https://github.com/Lightning-AI/lightning/pull/6633))
- Added no return warning to predict ([#6139](https://github.com/Lightning-AI/lightning/pull/6139))
- Added `Trainer.predict` config validation ([#6543](https://github.com/Lightning-AI/lightning/pull/6543))
- Added `AbstractProfiler` interface ([#6621](https://github.com/Lightning-AI/lightning/pull/6621))
- Added support for including module names for forward in the autograd trace of `PyTorchProfiler` ([#6349](https://github.com/Lightning-AI/lightning/pull/6349))
- Added support for the PyTorch 1.8.1 autograd profiler ([#6618](https://github.com/Lightning-AI/lightning/pull/6618))
- Added `outputs` parameter to callback's `on_validation_epoch_end` & `on_test_epoch_end` hooks ([#6120](https://github.com/Lightning-AI/lightning/pull/6120))
- Added `configure_sharded_model` hook ([#6679](https://github.com/Lightning-AI/lightning/pull/6679))
- Added support for `precision=64`, enabling training with double precision ([#6595](https://github.com/Lightning-AI/lightning/pull/6595))
- Added support for DDP communication hooks ([#6736](https://github.com/Lightning-AI/lightning/pull/6736))
- Added `artifact_location` argument to `MLFlowLogger` which will be passed to the `MlflowClient.create_experiment` call ([#6677](https://github.com/Lightning-AI/lightning/pull/6677))
- Added `model` parameter to precision plugins' `clip_gradients` signature (
    [#6764](https://github.com/Lightning-AI/lightning/pull/6764),
    [#7231](https://github.com/Lightning-AI/lightning/pull/7231))
- Added `is_last_batch` attribute to `Trainer` ([#6825](https://github.com/Lightning-AI/lightning/pull/6825))
- Added `LightningModule.lr_schedulers()` for manual optimization  ([#6567](https://github.com/Lightning-AI/lightning/pull/6567))
- Added `MpModelWrapper` in TPU Spawn ([#7045](https://github.com/Lightning-AI/lightning/pull/7045))
- Added `max_time` Trainer argument to limit training time ([#6823](https://github.com/Lightning-AI/lightning/pull/6823))
- Added `on_predict_{batch,epoch}_{start,end}` hooks ([#7141](https://github.com/Lightning-AI/lightning/pull/7141))
- Added new `EarlyStopping` parameters `stopping_threshold` and `divergence_threshold` ([#6868](https://github.com/Lightning-AI/lightning/pull/6868))
- Added `debug` flag to TPU Training Plugins (PT_XLA_DEBUG) ([#7219](https://github.com/Lightning-AI/lightning/pull/7219))
- Added new `UnrepeatedDistributedSampler` and `IndexBatchSamplerWrapper` for tracking distributed predictions ([#7215](https://github.com/Lightning-AI/lightning/pull/7215))
- Added `trainer.predict(return_predictions=None|False|True)` ([#7215](https://github.com/Lightning-AI/lightning/pull/7215))
- Added `BasePredictionWriter` callback to implement prediction saving ([#7127](https://github.com/Lightning-AI/lightning/pull/7127))
- Added `trainer.tune(scale_batch_size_kwargs, lr_find_kwargs)` arguments to configure the tuning algorithms ([#7258](https://github.com/Lightning-AI/lightning/pull/7258))
- Added `tpu_distributed` check for TPU Spawn barrier ([#7241](https://github.com/Lightning-AI/lightning/pull/7241))
- Added device updates to TPU Spawn for Pod training ([#7243](https://github.com/Lightning-AI/lightning/pull/7243))
- Added warning when missing `Callback` and using `resume_from_checkpoint` ([#7254](https://github.com/Lightning-AI/lightning/pull/7254))
- DeepSpeed single file saving ([#6900](https://github.com/Lightning-AI/lightning/pull/6900))
- Added Training type Plugins Registry (
    [#6982](https://github.com/Lightning-AI/lightning/pull/6982),
    [#7063](https://github.com/Lightning-AI/lightning/pull/7063),
    [#7214](https://github.com/Lightning-AI/lightning/pull/7214),
    [#7224](https://github.com/Lightning-AI/lightning/pull/7224)
)
- Add `ignore` param to `save_hyperparameters` ([#6056](https://github.com/Lightning-AI/lightning/pull/6056))

### Changed

- Changed `LightningModule.truncated_bptt_steps` to be property ([#7323](https://github.com/Lightning-AI/lightning/pull/7323))
- Changed `EarlyStopping` callback from by default running `EarlyStopping.on_validation_end` if only training is run. Set `check_on_train_epoch_end` to run the callback at the end of the train epoch instead of at the end of the validation epoch ([#7069](https://github.com/Lightning-AI/lightning/pull/7069))
- Renamed `pytorch_lightning.callbacks.swa` to `pytorch_lightning.callbacks.stochastic_weight_avg` ([#6259](https://github.com/Lightning-AI/lightning/pull/6259))
- Refactor `RunningStage` and `TrainerState` usage (
    [#4945](https://github.com/Lightning-AI/lightning/pull/4945),
    [#7173](https://github.com/Lightning-AI/lightning/pull/7173))
    * Added `RunningStage.SANITY_CHECKING`
    * Added `TrainerFn.{FITTING,VALIDATING,TESTING,PREDICTING,TUNING}`
    * Changed `trainer.evaluating` to return `True` if validating or testing
- Changed `setup()` and `teardown()` stage argument to take any of `{fit,validate,test,predict}` ([#6386](https://github.com/Lightning-AI/lightning/pull/6386))
- Changed profilers to save separate report files per state and rank ([#6621](https://github.com/Lightning-AI/lightning/pull/6621))
- The trainer no longer tries to save a checkpoint on exception or run callback's `on_train_end` functions ([#6864](https://github.com/Lightning-AI/lightning/pull/6864))
- Changed `PyTorchProfiler` to use `torch.autograd.profiler.record_function` to record functions ([#6349](https://github.com/Lightning-AI/lightning/pull/6349))
- Disabled `lr_scheduler.step()` in manual optimization  ([#6825](https://github.com/Lightning-AI/lightning/pull/6825))
- Changed warnings and recommendations for dataloaders in `ddp_spawn` ([#6762](https://github.com/Lightning-AI/lightning/pull/6762))
- `pl.seed_everything` will now also set the seed on the `DistributedSampler` ([#7024](https://github.com/Lightning-AI/lightning/pull/7024))
- Changed default setting for communication of multi-node training using `DDPShardedPlugin` ([#6937](https://github.com/Lightning-AI/lightning/pull/6937))
- `trainer.tune()` now returns the tuning result ([#7258](https://github.com/Lightning-AI/lightning/pull/7258))
- `LightningModule.from_datasets()` now accepts `IterableDataset` instances as training datasets. ([#7503](https://github.com/Lightning-AI/lightning/pull/7503))
- Changed `resume_from_checkpoint` warning to an error when the checkpoint file does not exist ([#7075](https://github.com/Lightning-AI/lightning/pull/7075))
- Automatically set `sync_batchnorm` for `training_type_plugin` ([#6536](https://github.com/Lightning-AI/lightning/pull/6536))
- Allowed training type plugin to delay optimizer creation ([#6331](https://github.com/Lightning-AI/lightning/pull/6331))
- Removed ModelSummary validation from train loop on_trainer_init ([#6610](https://github.com/Lightning-AI/lightning/pull/6610))
- Moved `save_function` to accelerator ([#6689](https://github.com/Lightning-AI/lightning/pull/6689))
- Updated DeepSpeed ZeRO ([#6546](https://github.com/Lightning-AI/lightning/pull/6546),
    [#6752](https://github.com/Lightning-AI/lightning/pull/6752),
    [#6142](https://github.com/Lightning-AI/lightning/pull/6142),
    [#6321](https://github.com/Lightning-AI/lightning/pull/6321))
- Improved verbose logging for `EarlyStopping` callback ([#6811](https://github.com/Lightning-AI/lightning/pull/6811))
- Run ddp_spawn dataloader checks on Windows ([#6930](https://github.com/Lightning-AI/lightning/pull/6930))
- Updated mlflow with using `resolve_tags` ([#6746](https://github.com/Lightning-AI/lightning/pull/6746))
- Moved `save_hyperparameters` to its own function ([#7119](https://github.com/Lightning-AI/lightning/pull/7119))
- Replaced `_DataModuleWrapper` with `__new__` ([#7289](https://github.com/Lightning-AI/lightning/pull/7289))
- Reset `current_fx` properties on lightning module in teardown ([#7247](https://github.com/Lightning-AI/lightning/pull/7247))
- Auto-set `DataLoader.worker_init_fn` with `seed_everything` ([#6960](https://github.com/Lightning-AI/lightning/pull/6960))
- Remove `model.trainer` call inside of dataloading mixin ([#7317](https://github.com/Lightning-AI/lightning/pull/7317))
- Split profilers module ([#6261](https://github.com/Lightning-AI/lightning/pull/6261))
- Ensure accelerator is valid if running interactively ([#5970](https://github.com/Lightning-AI/lightning/pull/5970))
- Disabled batch transfer in DP mode ([#6098](https://github.com/Lightning-AI/lightning/pull/6098))

### Deprecated

- Deprecated `outputs` in both `LightningModule.on_train_epoch_end` and `Callback.on_train_epoch_end` hooks ([#7339](https://github.com/Lightning-AI/lightning/pull/7339))
- Deprecated `Trainer.truncated_bptt_steps` in favor of `LightningModule.truncated_bptt_steps` ([#7323](https://github.com/Lightning-AI/lightning/pull/7323))
- Deprecated `outputs` in both `LightningModule.on_train_epoch_end` and `Callback.on_train_epoch_end` hooks ([#7339](https://github.com/Lightning-AI/lightning/pull/7339))
- Deprecated `LightningModule.grad_norm` in favor of `pytorch_lightning.utilities.grads.grad_norm` ([#7292](https://github.com/Lightning-AI/lightning/pull/7292))
- Deprecated the `save_function` property from the `ModelCheckpoint` callback ([#7201](https://github.com/Lightning-AI/lightning/pull/7201))
- Deprecated `LightningModule.write_predictions` and `LightningModule.write_predictions_dict` ([#7066](https://github.com/Lightning-AI/lightning/pull/7066))
- Deprecated `TrainerLoggingMixin` in favor of a separate utilities module for metric handling ([#7180](https://github.com/Lightning-AI/lightning/pull/7180))
- Deprecated `TrainerTrainingTricksMixin` in favor of a separate utilities module for NaN/Inf detection for gradients and parameters ([#6834](https://github.com/Lightning-AI/lightning/pull/6834))
- `period` has been deprecated in favor of `every_n_val_epochs` in the `ModelCheckpoint` callback ([#6146](https://github.com/Lightning-AI/lightning/pull/6146))
- Deprecated `trainer.running_sanity_check` in favor of `trainer.sanity_checking` ([#4945](https://github.com/Lightning-AI/lightning/pull/4945))
- Deprecated `Profiler(output_filename)` in favor of `dirpath` and `filename` ([#6621](https://github.com/Lightning-AI/lightning/pull/6621))
- Deprecated `PyTorchProfiler(profiled_functions)` in favor of `record_functions` ([#6349](https://github.com/Lightning-AI/lightning/pull/6349))
- Deprecated `@auto_move_data` in favor of `trainer.predict` ([#6993](https://github.com/Lightning-AI/lightning/pull/6993))
- Deprecated `Callback.on_load_checkpoint(checkpoint)` in favor of `Callback.on_load_checkpoint(trainer, pl_module, checkpoint)` ([#7253](https://github.com/Lightning-AI/lightning/pull/7253))
- Deprecated metrics in favor of `torchmetrics` (
    [#6505](https://github.com/Lightning-AI/lightning/pull/6505),
    [#6530](https://github.com/Lightning-AI/lightning/pull/6530),
    [#6540](https://github.com/Lightning-AI/lightning/pull/6540),
    [#6547](https://github.com/Lightning-AI/lightning/pull/6547),
    [#6515](https://github.com/Lightning-AI/lightning/pull/6515),
    [#6572](https://github.com/Lightning-AI/lightning/pull/6572),
    [#6573](https://github.com/Lightning-AI/lightning/pull/6573),
    [#6584](https://github.com/Lightning-AI/lightning/pull/6584),
    [#6636](https://github.com/Lightning-AI/lightning/pull/6636),
    [#6637](https://github.com/Lightning-AI/lightning/pull/6637),
    [#6649](https://github.com/Lightning-AI/lightning/pull/6649),
    [#6659](https://github.com/Lightning-AI/lightning/pull/6659),
    [#7131](https://github.com/Lightning-AI/lightning/pull/7131),
)
- Deprecated the `LightningModule.datamodule` getter and setter methods; access them through `Trainer.datamodule` instead ([#7168](https://github.com/Lightning-AI/lightning/pull/7168))
- Deprecated the use of `Trainer(gpus="i")` (string) for selecting the i-th GPU; from v1.5 this will set the number of GPUs instead of the index ([#6388](https://github.com/Lightning-AI/lightning/pull/6388))

### Removed

- Removed the `exp_save_path` property from the `LightningModule` ([#7266](https://github.com/Lightning-AI/lightning/pull/7266))
- Removed training loop explicitly calling `EarlyStopping.on_validation_end` if no validation is run ([#7069](https://github.com/Lightning-AI/lightning/pull/7069))
- Removed `automatic_optimization` as a property from the training loop in favor of `LightningModule.automatic_optimization` ([#7130](https://github.com/Lightning-AI/lightning/pull/7130))
- Removed evaluation loop legacy returns for `*_epoch_end` hooks ([#6973](https://github.com/Lightning-AI/lightning/pull/6973))
- Removed support for passing a bool value to `profiler` argument of Trainer ([#6164](https://github.com/Lightning-AI/lightning/pull/6164))
- Removed no return warning from val/test step ([#6139](https://github.com/Lightning-AI/lightning/pull/6139))
- Removed passing a `ModelCheckpoint` instance to `Trainer(checkpoint_callback)` ([#6166](https://github.com/Lightning-AI/lightning/pull/6166))
- Removed deprecated Trainer argument `enable_pl_optimizer` and `automatic_optimization` ([#6163](https://github.com/Lightning-AI/lightning/pull/6163))
- Removed deprecated metrics ([#6161](https://github.com/Lightning-AI/lightning/pull/6161))
    * from `pytorch_lightning.metrics.functional.classification` removed `to_onehot`, `to_categorical`, `get_num_classes`, `roc`, `multiclass_roc`, `average_precision`, `precision_recall_curve`, `multiclass_precision_recall_curve`
    * from `pytorch_lightning.metrics.functional.reduction` removed `reduce`, `class_reduce`
- Removed deprecated `ModelCheckpoint` arguments `prefix`, `mode="auto"` ([#6162](https://github.com/Lightning-AI/lightning/pull/6162))
- Removed `mode='auto'` from `EarlyStopping` ([#6167](https://github.com/Lightning-AI/lightning/pull/6167))
- Removed `epoch` and `step` arguments from `ModelCheckpoint.format_checkpoint_name()`, these are now included in the `metrics` argument ([#7344](https://github.com/Lightning-AI/lightning/pull/7344))
- Removed legacy references for magic keys in the `Result` object ([#6016](https://github.com/Lightning-AI/lightning/pull/6016))
- Removed deprecated `LightningModule` `hparams` setter ([#6207](https://github.com/Lightning-AI/lightning/pull/6207))
- Removed legacy code to log or include metrics in the progress bar by returning them in a dict with the `"log"/"progress_bar"` magic keys. Use `self.log` instead ([#6734](https://github.com/Lightning-AI/lightning/pull/6734))
- Removed `trainer.fit()` return value of `1`. It has no return now ([#7237](https://github.com/Lightning-AI/lightning/pull/7237))
- Removed `logger_connector` legacy code ([#6733](https://github.com/Lightning-AI/lightning/pull/6733))
- Removed unused mixin attributes ([#6487](https://github.com/Lightning-AI/lightning/pull/6487))

### Fixed

- Fixed NaN errors in progress bars when training with iterable datasets with no length defined ([#7306](https://github.com/Lightning-AI/lightning/pull/7306))
- Fixed attaching train and validation dataloaders when `reload_dataloaders_every_epoch=True` and `num_sanity_val_steps=0` ([#7207](https://github.com/Lightning-AI/lightning/pull/7207))
- Added a barrier in the accelerator `teardown` to synchronize processes before execution finishes ([#6814](https://github.com/Lightning-AI/lightning/pull/6814))
- Fixed multi-node DDP sub-process launch by using `local_rank` instead of `global_rank` for main process assertion ([#7061](https://github.com/Lightning-AI/lightning/pull/7061))
- Fixed incorrect removal of `WORLD_SIZE` environment variable in DDP training when launching with torch distributed/torchelastic ([#6942](https://github.com/Lightning-AI/lightning/pull/6942))
- Made the `Plugin.reduce` method more consistent across all Plugins to reflect a mean-reduction by default ([#6011](https://github.com/Lightning-AI/lightning/pull/6011))
- Move lightning module to correct device type when using LightningDistributedWrapper ([#6070](https://github.com/Lightning-AI/lightning/pull/6070))
- Do not print top-k verbose log with `ModelCheckpoint(monitor=None)` ([#6109](https://github.com/Lightning-AI/lightning/pull/6109))
- Fixed `ModelCheckpoint(save_top_k=0, save_last=True)` not saving the `last` checkpoint ([#6136](https://github.com/Lightning-AI/lightning/pull/6136))
- Fixed `.teardown(stage='fit')` and `.on_fit_{start,end}()` getting called during `trainer.test` ([#6386](https://github.com/Lightning-AI/lightning/pull/6386))
- Fixed LightningModule `all_gather` on cpu tensors ([#6416](https://github.com/Lightning-AI/lightning/pull/6416))
- Fixed torch distributed not available in setup hook for DDP ([#6506](https://github.com/Lightning-AI/lightning/pull/6506))
- Fixed `trainer.tuner.{lr_find,scale_batch_size}` not setting the `Trainer` state properly ([#7258](https://github.com/Lightning-AI/lightning/pull/7258))
- Fixed bug where the learning rate schedulers did not follow the optimizer frequencies ([#4868](https://github.com/Lightning-AI/lightning/pull/4868))
- Fixed pickle error checker to now check for `pickle.PickleError` to catch all pickle errors ([#6917](https://github.com/Lightning-AI/lightning/pull/6917))
- Fixed a bug where the outputs object passed to `LightningModule.training_epoch_end` was different from the object passed to the `on_train_end_epoch` hook ([#6969](https://github.com/Lightning-AI/lightning/pull/6969))
- Fixed a bug where the outputs passed to `train_batch_end` would be lists even when using a single optimizer and no truncated backprop through time steps ([#6969](https://github.com/Lightning-AI/lightning/pull/6969))
- Fixed bug for trainer error handling which would cause hang for distributed training ([#6864](https://github.com/Lightning-AI/lightning/pull/6864))
- Fixed `self.device` not returning the correct device in replicas of data-parallel ([#6414](https://github.com/Lightning-AI/lightning/pull/6414))
- Fixed `lr_find` trying beyond `num_training` steps and suggesting a too high learning rate ([#7076](https://github.com/Lightning-AI/lightning/pull/7076))
- Fixed logger creating incorrect version folder in DDP with repeated `Trainer.fit` calls ([#7077](https://github.com/Lightning-AI/lightning/pull/7077))
- Fixed metric objects passed directly to `self.log` not being reset correctly ([#7055](https://github.com/Lightning-AI/lightning/pull/7055))
- Fixed `CombinedLoader` in distributed settings for validation / testing ([#7102](https://github.com/Lightning-AI/lightning/pull/7102))
- Fixed the save_dir in `WandbLogger` when the run was initiated externally ([#7106](https://github.com/Lightning-AI/lightning/pull/7106))
- Fixed `num_sanity_val_steps` affecting reproducibility of training data shuffling ([#7014](https://github.com/Lightning-AI/lightning/pull/7014))
- Fixed resetting device after `fitting/evaluating/predicting` ([#7188](https://github.com/Lightning-AI/lightning/pull/7188))
- Fixed bug where `trainer.tuner.scale_batch_size(max_trials=0)` would not return the correct batch size result ([#7262](https://github.com/Lightning-AI/lightning/pull/7262))
- Fixed metrics not being properly logged with `precision=16` and `manual_optimization` ([#7228](https://github.com/Lightning-AI/lightning/pull/7228))
- Fixed `BaseFinetuning` properly reloading `optimizer_states` when using `resume_from_checkpoint` ([#6891](https://github.com/Lightning-AI/lightning/pull/6891))
- Fixed `parameters_to_ignore` not properly set to DDPWrapper ([#7239](https://github.com/Lightning-AI/lightning/pull/7239))
- Fixed parsing of `fast_dev_run=True` with the built-in `ArgumentParser` ([#7240](https://github.com/Lightning-AI/lightning/pull/7240))
- Fixed handling an `IterableDataset` that fails to produce a batch at the beginning of an epoch ([#7294](https://github.com/Lightning-AI/lightning/pull/7294))
- Fixed `LightningModule.save_hyperparameters()` when attempting to save an empty container ([#7268](https://github.com/Lightning-AI/lightning/pull/7268))
- Fixed `apex` not properly instantiated when running with `ddp` ([#7274](https://github.com/Lightning-AI/lightning/pull/7274))
- Fixed optimizer `state` not moved to `GPU` ([#7277](https://github.com/Lightning-AI/lightning/pull/7277))
- Fixed custom init args for `WandbLogger` ([#6989](https://github.com/Lightning-AI/lightning/pull/6989))
- Fixed a bug where an error would be raised if the train dataloader sometimes produced None for a batch ([#7342](https://github.com/Lightning-AI/lightning/pull/7342))
- Fixed examples (
    [#6600](https://github.com/Lightning-AI/lightning/pull/6600),
    [#6638](https://github.com/Lightning-AI/lightning/pull/6638),
    [#7096](https://github.com/Lightning-AI/lightning/pull/7096),
    [#7246](https://github.com/Lightning-AI/lightning/pull/7246),
    [#6357](https://github.com/Lightning-AI/lightning/pull/6357),
    [#6476](https://github.com/Lightning-AI/lightning/pull/6476),
    [#6294](https://github.com/Lightning-AI/lightning/pull/6294),
    [#6373](https://github.com/Lightning-AI/lightning/pull/6373),
    [#6088](https://github.com/Lightning-AI/lightning/pull/6088),
    [#7398](https://github.com/Lightning-AI/lightning/pull/7398)
)
- Resolved schedule step bug for PyTorch Profiler ([#6674](https://github.com/Lightning-AI/lightning/pull/6674),
    [#6681](https://github.com/Lightning-AI/lightning/pull/6681))
- Updated logic for checking TPUs availability ([#6767](https://github.com/Lightning-AI/lightning/pull/6767))
- Resolve TPU miss rendezvous ([#6781](https://github.com/Lightning-AI/lightning/pull/6781))
- Fixed auto-scaling mode when calling tune method on trainer ([#7321](https://github.com/Lightning-AI/lightning/pull/7321))
- Fixed finetuning complex models correctly unfreezes ([#6880](https://github.com/Lightning-AI/lightning/pull/6880))
- Ensure we set the eval/train flag correctly on accelerator model ([#6877](https://github.com/Lightning-AI/lightning/pull/6877))
- Set better defaults for `rank_zero_only.rank` when training is launched with SLURM and torchelastic ([#6802](https://github.com/Lightning-AI/lightning/pull/6802))
- Fixed matching the number of outputs of backward with forward for AllGatherGrad ([#6625](https://github.com/Lightning-AI/lightning/pull/6625))
- Fixed the `gradient_clip_algorithm` has no effect ([#6928](https://github.com/Lightning-AI/lightning/pull/6928))
- Fixed CUDA OOM detection and handling ([#6934](https://github.com/Lightning-AI/lightning/pull/6934))
- Fixed `unfreeze_and_add_param_group` expects `modules` rather than `module` ([#6822](https://github.com/Lightning-AI/lightning/pull/6822))
- Fixed DPP + SyncBN when move on device ([#6838](https://github.com/Lightning-AI/lightning/pull/6838))
- Fixed missing arguments in `lr_find` call ([#6784](https://github.com/Lightning-AI/lightning/pull/6784))
- Fixed `set_default_tensor_type` to `torch.DoubleTensor` with precision=64 ([#7108](https://github.com/Lightning-AI/lightning/pull/7108))
- Fixed `NeptuneLogger.log_text(step=None)` ([#7194](https://github.com/Lightning-AI/lightning/pull/7194))
- Fixed importing torchtext batch ([#6365](https://github.com/Lightning-AI/lightning/pull/6365),
    [#6323](https://github.com/Lightning-AI/lightning/pull/6323),
    [#6211](https://github.com/Lightning-AI/lightning/pull/6211))


## [1.2.9] - 2021-04-20

### Fixed

- Fixed the order to call for world ranks & the `root_device` property in `TPUSpawnPlugin` ([#7074](https://github.com/Lightning-AI/lightning/pull/7074))
- Fixed multi-gpu join for Horovod ([#6954](https://github.com/Lightning-AI/lightning/pull/6954))
- Fixed parsing for pre-release package versions ([#6999](https://github.com/Lightning-AI/lightning/pull/6999))


## [1.2.8] - 2021-04-14

### Added

- Added TPUSpawn + IterableDataset error message ([#6875](https://github.com/Lightning-AI/lightning/pull/6875))

### Fixed

- Fixed process rank not being available right away after `Trainer` instantiation ([#6941](https://github.com/Lightning-AI/lightning/pull/6941))
- Fixed `sync_dist` for tpus ([#6950](https://github.com/Lightning-AI/lightning/pull/6950))
- Fixed `AttributeError` for `require_backward_grad_sync` when running manual optimization with sharded plugin ([#6915](https://github.com/Lightning-AI/lightning/pull/6915))
- Fixed `--gpus` default for parser returned by `Trainer.add_argparse_args` ([#6898](https://github.com/Lightning-AI/lightning/pull/6898))
- Fixed TPU Spawn all gather ([#6896](https://github.com/Lightning-AI/lightning/pull/6896))
- Fixed `EarlyStopping` logic when `min_epochs` or `min_steps` requirement is not met ([#6705](https://github.com/Lightning-AI/lightning/pull/6705))
- Fixed csv extension check ([#6436](https://github.com/Lightning-AI/lightning/pull/6436))
- Fixed checkpoint issue when using Horovod distributed backend ([#6958](https://github.com/Lightning-AI/lightning/pull/6958))
- Fixed tensorboard exception raising ([#6901](https://github.com/Lightning-AI/lightning/pull/6901))
- Fixed setting the eval/train flag correctly on accelerator model ([#6983](https://github.com/Lightning-AI/lightning/pull/6983))
- Fixed DDP_SPAWN compatibility with bug_report_model.py ([#6892](https://github.com/Lightning-AI/lightning/pull/6892))
- Fixed bug where `BaseFinetuning.flatten_modules()` was duplicating leaf node parameters ([#6879](https://github.com/Lightning-AI/lightning/pull/6879))
- Set better defaults for `rank_zero_only.rank` when training is launched with SLURM and torchelastic:
    * Support SLURM and torchelastic global rank environment variables ([#5715](https://github.com/Lightning-AI/lightning/pull/5715))
    * Remove hardcoding of local rank in accelerator connector ([#6878](https://github.com/Lightning-AI/lightning/pull/6878))


## [1.2.7] - 2021-04-06

### Fixed

- Fixed resolve a bug with omegaconf and xm.save ([#6741](https://github.com/Lightning-AI/lightning/pull/6741))
- Fixed an issue with IterableDataset when __len__ is not defined ([#6828](https://github.com/Lightning-AI/lightning/pull/6828))
- Sanitize None params during pruning ([#6836](https://github.com/Lightning-AI/lightning/pull/6836))
- Enforce an epoch scheduler interval when using SWA ([#6588](https://github.com/Lightning-AI/lightning/pull/6588))
- Fixed TPU Colab hang issue, post training ([#6816](https://github.com/Lightning-AI/lightning/pull/6816))
- Fixed a bug where `TensorBoardLogger` would give a warning and not log correctly to a symbolic link `save_dir` ([#6730](https://github.com/Lightning-AI/lightning/pull/6730))
- Fixed bug where `predict` could not be used when `progress_bar_refresh_rate=0` ([#6884](https://github.com/Lightning-AI/lightning/pull/6884))


## [1.2.6] - 2021-03-30

### Changed

- Changed the behavior of `on_epoch_start` to run at the beginning of validation & test epoch ([#6498](https://github.com/Lightning-AI/lightning/pull/6498))

### Removed

- Removed legacy code to include `step` dictionary returns in `callback_metrics`. Use `self.log_dict` instead. ([#6682](https://github.com/Lightning-AI/lightning/pull/6682))

### Fixed

- Fixed `DummyLogger.log_hyperparams` raising a `TypeError` when running with `fast_dev_run=True` ([#6398](https://github.com/Lightning-AI/lightning/pull/6398))
- Fixed error on TPUs when there was no `ModelCheckpoint` ([#6654](https://github.com/Lightning-AI/lightning/pull/6654))
- Fixed `trainer.test` freeze on TPUs ([#6654](https://github.com/Lightning-AI/lightning/pull/6654))
- Fixed a bug where gradients were disabled after calling `Trainer.predict` ([#6657](https://github.com/Lightning-AI/lightning/pull/6657))
- Fixed bug where no TPUs were detected in a TPU pod env ([#6719](https://github.com/Lightning-AI/lightning/pull/6719))


## [1.2.5] - 2021-03-23

### Changed

- Update Gradient Clipping for the TPU Accelerator ([#6576](https://github.com/Lightning-AI/lightning/pull/6576))
- Refactored setup for typing friendly ([#6590](https://github.com/Lightning-AI/lightning/pull/6590))

### Fixed

- Fixed a bug where `all_gather` would not work correctly with `tpu_cores=8` ([#6587](https://github.com/Lightning-AI/lightning/pull/6587))
- Fixed comparing required versions ([#6434](https://github.com/Lightning-AI/lightning/pull/6434))
- Fixed duplicate logs appearing in console when using the python logging module ([#6275](https://github.com/Lightning-AI/lightning/pull/6275))
- Added Autocast in validation, test and predict modes for Native AMP ([#6565](https://github.com/Lightning-AI/lightning/pull/6565))


## [1.2.4] - 2021-03-16

### Changed

- Changed the default of `find_unused_parameters` back to `True` in DDP and DDP Spawn ([#6438](https://github.com/Lightning-AI/lightning/pull/6438))

### Fixed

- Expose DeepSpeed loss parameters to allow users to fix loss instability ([#6115](https://github.com/Lightning-AI/lightning/pull/6115))
- Fixed DP reduction with collection ([#6324](https://github.com/Lightning-AI/lightning/pull/6324))
- Fixed an issue where the tuner would not tune the learning rate if also tuning the batch size ([#4688](https://github.com/Lightning-AI/lightning/pull/4688))
- Fixed broadcast to use PyTorch `broadcast_object_list` and add `reduce_decision` ([#6410](https://github.com/Lightning-AI/lightning/pull/6410))
- Fixed logger creating directory structure too early in DDP ([#6380](https://github.com/Lightning-AI/lightning/pull/6380))
- Fixed DeepSpeed additional memory use on rank 0 when default device not set early enough ([#6460](https://github.com/Lightning-AI/lightning/pull/6460))
- Fixed an issue with `Tuner.scale_batch_size` not finding the batch size attribute in the datamodule ([#5968](https://github.com/Lightning-AI/lightning/pull/5968))
- Fixed an exception in the layer summary when the model contains torch.jit scripted submodules ([#6511](https://github.com/Lightning-AI/lightning/pull/6511))
- Fixed when Train loop config was run during `Trainer.predict` ([#6541](https://github.com/Lightning-AI/lightning/pull/6541))


## [1.2.3] - 2021-03-09

### Fixed

- Fixed `ModelPruning(make_pruning_permanent=True)` pruning buffers getting removed when saved during training ([#6073](https://github.com/Lightning-AI/lightning/pull/6073))
- Fixed when `_stable_1d_sort` to work when `n >= N` ([#6177](https://github.com/Lightning-AI/lightning/pull/6177))
- Fixed `AttributeError` when `logger=None` on TPU ([#6221](https://github.com/Lightning-AI/lightning/pull/6221))
- Fixed PyTorch Profiler with `emit_nvtx` ([#6260](https://github.com/Lightning-AI/lightning/pull/6260))
- Fixed `trainer.test` from `best_path` hangs after calling `trainer.fit`  ([#6272](https://github.com/Lightning-AI/lightning/pull/6272))
- Fixed `SingleTPU` calling `all_gather` ([#6296](https://github.com/Lightning-AI/lightning/pull/6296))
- Ensure we check DeepSpeed/Sharded in multi-node DDP ([#6297](https://github.com/Lightning-AI/lightning/pull/6297)
- Check `LightningOptimizer` doesn't delete optimizer hooks ([#6305](https://github.com/Lightning-AI/lightning/pull/6305)
- Resolve memory leak for evaluation ([#6326](https://github.com/Lightning-AI/lightning/pull/6326)
- Ensure that clip gradients is only called if the value is greater than 0 ([#6330](https://github.com/Lightning-AI/lightning/pull/6330)
- Fixed `Trainer` not resetting `lightning_optimizers` when calling `Trainer.fit()` multiple times ([#6372](https://github.com/Lightning-AI/lightning/pull/6372))


## [1.2.2] - 2021-03-02

### Added

- Added `checkpoint` parameter to callback's `on_save_checkpoint` hook ([#6072](https://github.com/Lightning-AI/lightning/pull/6072))

### Changed

- Changed the order of `backward`, `step`, `zero_grad` to `zero_grad`, `backward`, `step` ([#6147](https://github.com/Lightning-AI/lightning/pull/6147))
- Changed default for DeepSpeed CPU Offload to False, due to prohibitively slow speeds at smaller scale ([#6262](https://github.com/Lightning-AI/lightning/pull/6262))

### Fixed

- Fixed epoch level schedulers not being called when `val_check_interval < 1.0` ([#6075](https://github.com/Lightning-AI/lightning/pull/6075))
- Fixed multiple early stopping callbacks ([#6197](https://github.com/Lightning-AI/lightning/pull/6197))
- Fixed incorrect usage of `detach()`, `cpu()`, `to()` ([#6216](https://github.com/Lightning-AI/lightning/pull/6216))
- Fixed LBFGS optimizer support which didn't converge in automatic optimization ([#6147](https://github.com/Lightning-AI/lightning/pull/6147))
- Prevent `WandbLogger` from dropping values ([#5931](https://github.com/Lightning-AI/lightning/pull/5931))
- Fixed error thrown when using valid distributed mode in multi node ([#6297](https://github.com/Lightning-AI/lightning/pull/6297)


## [1.2.1] - 2021-02-23

### Fixed

- Fixed incorrect yield logic for the amp autocast context manager ([#6080](https://github.com/Lightning-AI/lightning/pull/6080))
- Fixed priority of plugin/accelerator when setting distributed mode ([#6089](https://github.com/Lightning-AI/lightning/pull/6089))
- Fixed error message for AMP + CPU incompatibility ([#6107](https://github.com/Lightning-AI/lightning/pull/6107))
- Disabled batch transfer in DP mode ([#6093](https://github.com/Lightning-AI/lightning/pull/6093))


## [1.2.0] - 2021-02-18

### Added

- Added `DataType`, `AverageMethod` and `MDMCAverageMethod` enum in metrics ([#5657](https://github.com/Lightning-AI/lightning/pull/5689))
- Added support for summarized model total params size in megabytes ([#5590](https://github.com/Lightning-AI/lightning/pull/5590))
- Added support for multiple train loaders ([#1959](https://github.com/Lightning-AI/lightning/pull/1959))
- Added `Accuracy` metric now generalizes to Top-k accuracy for (multi-dimensional) multi-class inputs using the `top_k` parameter ([#4838](https://github.com/Lightning-AI/lightning/pull/4838))
- Added `Accuracy` metric now enables the computation of subset accuracy for multi-label or multi-dimensional multi-class inputs with the `subset_accuracy` parameter ([#4838](https://github.com/Lightning-AI/lightning/pull/4838))
- Added `HammingDistance` metric to compute the hamming distance (loss) ([#4838](https://github.com/Lightning-AI/lightning/pull/4838))
- Added `max_fpr` parameter to `auroc` metric for computing partial auroc metric ([#3790](https://github.com/Lightning-AI/lightning/pull/3790))
- Added `StatScores` metric to compute the number of true positives, false positives, true negatives and false negatives ([#4839](https://github.com/Lightning-AI/lightning/pull/4839))
- Added `R2Score` metric ([#5241](https://github.com/Lightning-AI/lightning/pull/5241))
- Added `LambdaCallback` ([#5347](https://github.com/Lightning-AI/lightning/pull/5347))
- Added `BackboneLambdaFinetuningCallback` ([#5377](https://github.com/Lightning-AI/lightning/pull/5377))
- Accelerator `all_gather` supports collection ([#5221](https://github.com/Lightning-AI/lightning/pull/5221))
- Added `image_gradients` functional metric to compute the image gradients of a given input image. ([#5056](https://github.com/Lightning-AI/lightning/pull/5056))
- Added `MetricCollection` ([#4318](https://github.com/Lightning-AI/lightning/pull/4318))
- Added `.clone()` method to metrics ([#4318](https://github.com/Lightning-AI/lightning/pull/4318))
- Added `IoU` class interface ([#4704](https://github.com/Lightning-AI/lightning/pull/4704))
- Support to tie weights after moving model to TPU via `on_post_move_to_device` hook
- Added missing val/test hooks in `LightningModule` ([#5467](https://github.com/Lightning-AI/lightning/pull/5467))
- The `Recall` and `Precision` metrics (and their functional counterparts `recall` and `precision`) can now be generalized to Recall@K and Precision@K with the use of `top_k` parameter ([#4842](https://github.com/Lightning-AI/lightning/pull/4842))
- Added `ModelPruning` Callback ([#5618](https://github.com/Lightning-AI/lightning/pull/5618),
    [#5825](https://github.com/Lightning-AI/lightning/pull/5825),
    [#6045](https://github.com/Lightning-AI/lightning/pull/6045))
- Added `PyTorchProfiler` ([#5560](https://github.com/Lightning-AI/lightning/pull/5560))
- Added compositional metrics ([#5464](https://github.com/Lightning-AI/lightning/pull/5464))
- Added Trainer method `predict(...)` for high performance predictions ([#5579](https://github.com/Lightning-AI/lightning/pull/5579))
- Added `on_before_batch_transfer` and `on_after_batch_transfer` data hooks ([#3671](https://github.com/Lightning-AI/lightning/pull/3671))
- Added AUC/AUROC class interface ([#5479](https://github.com/Lightning-AI/lightning/pull/5479))
- Added `PredictLoop` object ([#5752](https://github.com/Lightning-AI/lightning/pull/5752))
- Added `QuantizationAwareTraining` callback ([#5706](https://github.com/Lightning-AI/lightning/pull/5706),
    [#6040](https://github.com/Lightning-AI/lightning/pull/6040))
- Added `LightningModule.configure_callbacks` to enable the definition of model-specific callbacks ([#5621](https://github.com/Lightning-AI/lightning/pull/5621))
- Added `dim` to `PSNR` metric for mean-squared-error reduction ([#5957](https://github.com/Lightning-AI/lightning/pull/5957))
- Added promxial policy optimization template to pl_examples ([#5394](https://github.com/Lightning-AI/lightning/pull/5394))
- Added `log_graph` to `CometLogger` ([#5295](https://github.com/Lightning-AI/lightning/pull/5295))
- Added possibility for nested loaders ([#5404](https://github.com/Lightning-AI/lightning/pull/5404))
- Added `sync_step` to Wandb logger ([#5351](https://github.com/Lightning-AI/lightning/pull/5351))
- Added `StochasticWeightAveraging` callback ([#5640](https://github.com/Lightning-AI/lightning/pull/5640))
- Added `LightningDataModule.from_datasets(...)` ([#5133](https://github.com/Lightning-AI/lightning/pull/5133))
- Added `PL_TORCH_DISTRIBUTED_BACKEND` env variable to select backend ([#5981](https://github.com/Lightning-AI/lightning/pull/5981))
- Added `Trainer` flag to activate Stochastic Weight Averaging (SWA) `Trainer(stochastic_weight_avg=True)` ([#6038](https://github.com/Lightning-AI/lightning/pull/6038))
- Added DeepSpeed integration ([#5954](https://github.com/Lightning-AI/lightning/pull/5954),
    [#6042](https://github.com/Lightning-AI/lightning/pull/6042))

### Changed

- Changed `stat_scores` metric now calculates stat scores over all classes and gains new parameters, in line with the new `StatScores` metric ([#4839](https://github.com/Lightning-AI/lightning/pull/4839))
- Changed `computer_vision_fine_tunning` example to use `BackboneLambdaFinetuningCallback` ([#5377](https://github.com/Lightning-AI/lightning/pull/5377))
- Changed `automatic casting` for LoggerConnector `metrics` ([#5218](https://github.com/Lightning-AI/lightning/pull/5218))
- Changed `iou` [func] to allow float input ([#4704](https://github.com/Lightning-AI/lightning/pull/4704))
- Metric `compute()` method will no longer automatically call `reset()` ([#5409](https://github.com/Lightning-AI/lightning/pull/5409))
- Set PyTorch 1.4 as min requirements, also for testing and examples `torchvision>=0.5` and `torchtext>=0.5` ([#5418](https://github.com/Lightning-AI/lightning/pull/5418))
- Changed `callbacks` argument in `Trainer` to allow `Callback` input ([#5446](https://github.com/Lightning-AI/lightning/pull/5446))
- Changed the default of `find_unused_parameters` to `False` in DDP ([#5185](https://github.com/Lightning-AI/lightning/pull/5185))
- Changed `ModelCheckpoint` version suffixes to start at 1 ([#5008](https://github.com/Lightning-AI/lightning/pull/5008))
- Progress bar metrics tensors are now converted to float ([#5692](https://github.com/Lightning-AI/lightning/pull/5692))
- Changed the default value for the `progress_bar_refresh_rate` Trainer argument in Google COLAB notebooks to 20 ([#5516](https://github.com/Lightning-AI/lightning/pull/5516))
- Extended support for purely iteration-based training ([#5726](https://github.com/Lightning-AI/lightning/pull/5726))
- Made `LightningModule.global_rank`, `LightningModule.local_rank` and `LightningModule.logger` read-only properties ([#5730](https://github.com/Lightning-AI/lightning/pull/5730))
- Forced `ModelCheckpoint` callbacks to run after all others to guarantee all states are saved to the checkpoint ([#5731](https://github.com/Lightning-AI/lightning/pull/5731))
- Refactored Accelerators and Plugins:
    * Added base classes for plugins ([#5715](https://github.com/Lightning-AI/lightning/pull/5715))
    * Added parallel plugins for DP, DDP, DDPSpawn, DDP2 and Horovod ([#5714](https://github.com/Lightning-AI/lightning/pull/5714))
    * Precision Plugins ([#5718](https://github.com/Lightning-AI/lightning/pull/5718))
    * Added new Accelerators for CPU, GPU and TPU ([#5719](https://github.com/Lightning-AI/lightning/pull/5719))
    * Added RPC and Sharded plugins ([#5732](https://github.com/Lightning-AI/lightning/pull/5732))
    * Added missing `LightningModule`-wrapper logic to new plugins and accelerator ([#5734](https://github.com/Lightning-AI/lightning/pull/5734))
    * Moved device-specific teardown logic from training loop to accelerator ([#5973](https://github.com/Lightning-AI/lightning/pull/5973))
    * Moved accelerator_connector.py to the connectors subfolder ([#6033](https://github.com/Lightning-AI/lightning/pull/6033))
    * Trainer only references accelerator ([#6039](https://github.com/Lightning-AI/lightning/pull/6039))
    * Made parallel devices optional across all plugins ([#6051](https://github.com/Lightning-AI/lightning/pull/6051))
    * Cleaning ([#5948](https://github.com/Lightning-AI/lightning/pull/5948),
        [#5949](https://github.com/Lightning-AI/lightning/pull/5949),
        [#5950](https://github.com/Lightning-AI/lightning/pull/5950))
- Enabled `self.log` in callbacks ([#5094](https://github.com/Lightning-AI/lightning/pull/5094))
- Renamed xxx_AVAILABLE as protected ([#5082](https://github.com/Lightning-AI/lightning/pull/5082))
- Unified module names in Utils ([#5199](https://github.com/Lightning-AI/lightning/pull/5199))
- Separated utils: imports & enums ([#5256](https://github.com/Lightning-AI/lightning/pull/5256)
    [#5874](https://github.com/Lightning-AI/lightning/pull/5874))
- Refactor: clean trainer device & distributed getters ([#5300](https://github.com/Lightning-AI/lightning/pull/5300))
- Simplified training phase as LightningEnum ([#5419](https://github.com/Lightning-AI/lightning/pull/5419))
- Updated metrics to use LightningEnum ([#5689](https://github.com/Lightning-AI/lightning/pull/5689))
- Changed the seq of `on_train_batch_end`, `on_batch_end` & `on_train_epoch_end`, `on_epoch_end hooks` ([#5688](https://github.com/Lightning-AI/lightning/pull/5688))
- Refactored `setup_training` and remove `test_mode` ([#5388](https://github.com/Lightning-AI/lightning/pull/5388))
- Disabled training with zero `num_training_batches` when insufficient `limit_train_batches` ([#5703](https://github.com/Lightning-AI/lightning/pull/5703))
- Refactored `EpochResultStore` ([#5522](https://github.com/Lightning-AI/lightning/pull/5522))
- Update `lr_finder` to check for attribute if not running `fast_dev_run` ([#5990](https://github.com/Lightning-AI/lightning/pull/5990))
- LightningOptimizer manual optimizer is more flexible and expose `toggle_model` ([#5771](https://github.com/Lightning-AI/lightning/pull/5771))
- `MlflowLogger` limit parameter value length to 250 char ([#5893](https://github.com/Lightning-AI/lightning/pull/5893))
- Re-introduced fix for Hydra directory sync with multiple process ([#5993](https://github.com/Lightning-AI/lightning/pull/5993))

### Deprecated

- Function `stat_scores_multiple_classes` is deprecated in favor of `stat_scores` ([#4839](https://github.com/Lightning-AI/lightning/pull/4839))
- Moved accelerators and plugins to its `legacy` pkg ([#5645](https://github.com/Lightning-AI/lightning/pull/5645))
- Deprecated `LightningDistributedDataParallel` in favor of new wrapper module `LightningDistributedModule` ([#5185](https://github.com/Lightning-AI/lightning/pull/5185))
- Deprecated `LightningDataParallel` in favor of new wrapper module `LightningParallelModule` ([#5670](https://github.com/Lightning-AI/lightning/pull/5670))
- Renamed utils modules ([#5199](https://github.com/Lightning-AI/lightning/pull/5199))
    * `argparse_utils` >> `argparse`
    * `model_utils` >> `model_helpers`
    * `warning_utils` >> `warnings`
    * `xla_device_utils` >> `xla_device`
- Deprecated using `'val_loss'` to set the `ModelCheckpoint` monitor ([#6012](https://github.com/Lightning-AI/lightning/pull/6012))
- Deprecated `.get_model()` with explicit `.lightning_module` property ([#6035](https://github.com/Lightning-AI/lightning/pull/6035))
- Deprecated Trainer attribute `accelerator_backend` in favor of `accelerator` ([#6034](https://github.com/Lightning-AI/lightning/pull/6034))

### Removed

- Removed deprecated checkpoint argument `filepath` ([#5321](https://github.com/Lightning-AI/lightning/pull/5321))
- Removed deprecated `Fbeta`, `f1_score` and `fbeta_score` metrics ([#5322](https://github.com/Lightning-AI/lightning/pull/5322))
- Removed deprecated `TrainResult` ([#5323](https://github.com/Lightning-AI/lightning/pull/5323))
- Removed deprecated `EvalResult` ([#5633](https://github.com/Lightning-AI/lightning/pull/5633))
- Removed `LoggerStages` ([#5673](https://github.com/Lightning-AI/lightning/pull/5673))

### Fixed

- Fixed distributed setting and `ddp_cpu` only with `num_processes>1` ([#5297](https://github.com/Lightning-AI/lightning/pull/5297))
- Fixed `num_workers` for Windows example ([#5375](https://github.com/Lightning-AI/lightning/pull/5375))
- Fixed loading yaml ([#5619](https://github.com/Lightning-AI/lightning/pull/5619))
- Fixed support custom DataLoader with DDP if they can be re-instantiated ([#5745](https://github.com/Lightning-AI/lightning/pull/5745))
- Fixed repeated `.fit()` calls ignore max_steps iteration bound ([#5936](https://github.com/Lightning-AI/lightning/pull/5936))
- Fixed throwing `MisconfigurationError` on unknown mode ([#5255](https://github.com/Lightning-AI/lightning/pull/5255))
- Resolve bug with Finetuning ([#5744](https://github.com/Lightning-AI/lightning/pull/5744))
- Fixed `ModelCheckpoint` race condition in file existence check ([#5155](https://github.com/Lightning-AI/lightning/pull/5155))
- Fixed some compatibility with PyTorch 1.8 ([#5864](https://github.com/Lightning-AI/lightning/pull/5864))
- Fixed forward cache ([#5895](https://github.com/Lightning-AI/lightning/pull/5895))
- Fixed recursive detach of tensors to CPU ([#6007](https://github.com/Lightning-AI/lightning/pull/6007))
- Fixed passing wrong strings for scheduler interval doesn't throw an error ([#5923](https://github.com/Lightning-AI/lightning/pull/5923))
- Fixed wrong `requires_grad` state after `return None` with multiple optimizers ([#5738](https://github.com/Lightning-AI/lightning/pull/5638))
- Fixed add `on_epoch_end` hook at the end of `validation`, `test` epoch ([#5986](https://github.com/Lightning-AI/lightning/pull/5986))
- Fixed missing `process_dataloader` call for `TPUSpawn` when in distributed mode ([#6015](https://github.com/Lightning-AI/lightning/pull/6015))
- Fixed progress bar flickering by appending 0 to floats/strings ([#6009](https://github.com/Lightning-AI/lightning/pull/6009))
- Fixed synchronization issues with TPU training ([#6027](https://github.com/Lightning-AI/lightning/pull/6027))
- Fixed `hparams.yaml` saved twice when using `TensorBoardLogger` ([#5953](https://github.com/Lightning-AI/lightning/pull/5953))
- Fixed basic examples ([#5912](https://github.com/Lightning-AI/lightning/pull/5912),
    [#5985](https://github.com/Lightning-AI/lightning/pull/5985))
- Fixed `fairscale` compatible with PT 1.8 ([#5996](https://github.com/Lightning-AI/lightning/pull/5996))
- Ensured `process_dataloader` is called when `tpu_cores > 1` to use Parallel DataLoader ([#6015](https://github.com/Lightning-AI/lightning/pull/6015))
- Attempted SLURM auto resume call when non-shell call fails ([#6002](https://github.com/Lightning-AI/lightning/pull/6002))
- Fixed wrapping optimizers upon assignment ([#6006](https://github.com/Lightning-AI/lightning/pull/6006))
- Fixed allowing hashing of metrics with lists in their state ([#5939](https://github.com/Lightning-AI/lightning/pull/5939))


## [1.1.8] - 2021-02-08

### Fixed

- Separate epoch validation from step validation ([#5208](https://github.com/Lightning-AI/lightning/pull/5208))
- Fixed `toggle_optimizers` not handling all optimizer parameters ([#5775](https://github.com/Lightning-AI/lightning/pull/5775))


## [1.1.7] - 2021-02-03

### Fixed

- Fixed `TensorBoardLogger` not closing `SummaryWriter` on `finalize` ([#5696](https://github.com/Lightning-AI/lightning/pull/5696))
- Fixed filtering of pytorch  "unsqueeze" warning when using DP ([#5622](https://github.com/Lightning-AI/lightning/pull/5622))
- Fixed `num_classes` argument in F1 metric ([#5663](https://github.com/Lightning-AI/lightning/pull/5663))
- Fixed `log_dir` property ([#5537](https://github.com/Lightning-AI/lightning/pull/5537))
- Fixed a race condition in `ModelCheckpoint` when checking if a checkpoint file exists ([#5144](https://github.com/Lightning-AI/lightning/pull/5144))
- Remove unnecessary intermediate layers in Dockerfiles ([#5697](https://github.com/Lightning-AI/lightning/pull/5697))
- Fixed auto learning rate ordering ([#5638](https://github.com/Lightning-AI/lightning/pull/5638))


## [1.1.6] - 2021-01-26

### Changed

- Increased TPU check timeout from 20s to 100s ([#5598](https://github.com/Lightning-AI/lightning/pull/5598))
- Ignored `step` param in Neptune logger's log_metric method ([#5510](https://github.com/Lightning-AI/lightning/pull/5510))
- Pass batch outputs to `on_train_batch_end` instead of `epoch_end` outputs ([#4369](https://github.com/Lightning-AI/lightning/pull/4369))

### Fixed

- Fixed `toggle_optimizer` to reset `requires_grad` state  ([#5574](https://github.com/Lightning-AI/lightning/pull/5574))
- Fixed FileNotFoundError for best checkpoint when using DDP with Hydra ([#5629](https://github.com/Lightning-AI/lightning/pull/5629))
- Fixed an error when logging a progress bar metric with a reserved name ([#5620](https://github.com/Lightning-AI/lightning/pull/5620))
- Fixed `Metric`'s `state_dict` not included when child modules ([#5614](https://github.com/Lightning-AI/lightning/pull/5614))
- Fixed Neptune logger creating multiple experiments when GPUs > 1 ([#3256](https://github.com/Lightning-AI/lightning/pull/3256))
- Fixed duplicate logs appearing in console when using the python logging module ([#5509](https://github.com/Lightning-AI/lightning/pull/5509))
- Fixed tensor printing in `trainer.test()` ([#5138](https://github.com/Lightning-AI/lightning/pull/5138))
- Fixed not using dataloader when `hparams` present ([#4559](https://github.com/Lightning-AI/lightning/pull/4559))


## [1.1.5] - 2021-01-19

### Fixed

- Fixed a visual bug in the progress bar display initialization ([#4579](https://github.com/Lightning-AI/lightning/pull/4579))
- Fixed logging `on_train_batch_end` in a callback with multiple optimizers ([#5521](https://github.com/Lightning-AI/lightning/pull/5521))
- Fixed `reinit_scheduler_properties` with correct optimizer ([#5519](https://github.com/Lightning-AI/lightning/pull/5519))
- Fixed `val_check_interval` with `fast_dev_run` ([#5540](https://github.com/Lightning-AI/lightning/pull/5540))


## [1.1.4] - 2021-01-12

### Added

- Add automatic optimization property setter to lightning module ([#5169](https://github.com/Lightning-AI/lightning/pull/5169))

### Changed

- Changed deprecated `enable_pl_optimizer=True` ([#5244](https://github.com/Lightning-AI/lightning/pull/5244))

### Fixed

- Fixed `transfer_batch_to_device` for DDP with `len(devices_ids) == 1` ([#5195](https://github.com/Lightning-AI/lightning/pull/5195))
- Logging only on `not should_accumulate()` during training ([#5417](https://github.com/Lightning-AI/lightning/pull/5417))
- Resolve interpolation bug with Hydra ([#5406](https://github.com/Lightning-AI/lightning/pull/5406))
- Check environ before selecting a seed to prevent warning message ([#4743](https://github.com/Lightning-AI/lightning/pull/4743))
- Fixed signature mismatch in `model_to_device` of `DDPCPUHPCAccelerator` ([#5505](https://github.com/Lightning-AI/lightning/pull/5505))

## [1.1.3] - 2021-01-05

### Added

- Added a check for optimizer attached to `lr_scheduler` ([#5338](https://github.com/Lightning-AI/lightning/pull/5338))
- Added support for passing non-existing filepaths to `resume_from_checkpoint` ([#4402](https://github.com/Lightning-AI/lightning/pull/4402))

### Changed

- Skip restore from `resume_from_checkpoint` while `testing` ([#5161](https://github.com/Lightning-AI/lightning/pull/5161))
- Allowed `log_momentum` for adaptive optimizers in `LearningRateMonitor` ([#5333](https://github.com/Lightning-AI/lightning/pull/5333))
- Disabled checkpointing, earlystopping and logging with `fast_dev_run` ([#5277](https://github.com/Lightning-AI/lightning/pull/5277))
- Distributed group defaults to `WORLD` if `None` ([#5125](https://github.com/Lightning-AI/lightning/pull/5125))

### Fixed

- Fixed `trainer.test` returning non-test metrics ([#5214](https://github.com/Lightning-AI/lightning/pull/5214))
- Fixed metric state reset ([#5273](https://github.com/Lightning-AI/lightning/pull/5273))
- Fixed `--num-nodes` on `DDPSequentialPlugin` ([#5327](https://github.com/Lightning-AI/lightning/pull/5327))
- Fixed invalid value for `weights_summary` ([#5296](https://github.com/Lightning-AI/lightning/pull/5296))
- Fixed `Trainer.test` not using the latest `best_model_path` ([#5161](https://github.com/Lightning-AI/lightning/pull/5161))
- Fixed existence check for hparams not using underlying filesystem ([#5250](https://github.com/Lightning-AI/lightning/pull/5250))
- Fixed `LightningOptimizer` AMP bug ([#5191](https://github.com/Lightning-AI/lightning/pull/5191))
- Fixed casted key to string in `_flatten_dict` ([#5354](https://github.com/Lightning-AI/lightning/pull/5354))


## [1.1.2] - 2020-12-23

### Added

- Support number for logging with `sync_dist=True` ([#5080](https://github.com/Lightning-AI/lightning/pull/5080))
- Added offset logging step when resuming for Wandb logger ([#5050](https://github.com/Lightning-AI/lightning/pull/5050))

### Removed

- `enable_pl_optimizer=False` by default to temporarily fix AMP issues ([#5163](https://github.com/Lightning-AI/lightning/pull/5163))

### Fixed

- Metric reduction with Logging ([#5150](https://github.com/Lightning-AI/lightning/pull/5150))
- Remove nan loss in manual optimization ([#5121](https://github.com/Lightning-AI/lightning/pull/5121))
- Un-balanced logging properly supported ([#5119](https://github.com/Lightning-AI/lightning/pull/5119))
- Fix hanging in DDP HPC accelerators ([#5157](https://github.com/Lightning-AI/lightning/pull/5157))
- Fix reset `TensorRunningAccum` ([#5106](https://github.com/Lightning-AI/lightning/pull/5106))
- Updated `DALIClassificationLoader` to not use deprecated arguments ([#4925](https://github.com/Lightning-AI/lightning/pull/4925))
- Corrected call to `torch.no_grad` ([#5124](https://github.com/Lightning-AI/lightning/pull/5124))


## [1.1.1] - 2020-12-15

### Added

- Add a notebook example to reach a quick baseline of ~94% accuracy on CIFAR10 using Resnet in Lightning ([#4818](https://github.com/Lightning-AI/lightning/pull/4818))

### Changed

- Simplify accelerator steps ([#5015](https://github.com/Lightning-AI/lightning/pull/5015))
- Refactor load in checkpoint connector ([#4593](https://github.com/Lightning-AI/lightning/pull/4593))
- Fixed the saved filename in `ModelCheckpoint` when it already exists ([#4861](https://github.com/Lightning-AI/lightning/pull/4861))

### Removed

- Drop duplicate metrics ([#5014](https://github.com/Lightning-AI/lightning/pull/5014))
- Remove beta arg from F1 class and functional ([#5076](https://github.com/Lightning-AI/lightning/pull/5076))

### Fixed

- Fixed trainer by default `None` in `DDPAccelerator` ([#4915](https://github.com/Lightning-AI/lightning/pull/4915))
- Fixed `LightningOptimizer` to expose optimizer attributes ([#5095](https://github.com/Lightning-AI/lightning/pull/5095))
- Do not warn when the `name` key is used in the `lr_scheduler` dict ([#5057](https://github.com/Lightning-AI/lightning/pull/5057))
- Check if optimizer supports closure ([#4981](https://github.com/Lightning-AI/lightning/pull/4981))
- Add deprecated metric utility functions back to functional (
    [#5067](https://github.com/Lightning-AI/lightning/pull/5067),
    [#5068](https://github.com/Lightning-AI/lightning/pull/5068))
- Allow any input in `to_onnx` and `to_torchscript` ([#4378](https://github.com/Lightning-AI/lightning/pull/4378))
- Fixed `DDPHPCAccelerator` hangs in DDP construction by calling `init_device` ([#5157](https://github.com/Lightning-AI/lightning/pull/5157))


## [1.1.0] - 2020-12-09

### Added

- Added "monitor" key to saved `ModelCheckpoints` ([#4383](https://github.com/Lightning-AI/lightning/pull/4383))
- Added `ConfusionMatrix` class interface ([#4348](https://github.com/Lightning-AI/lightning/pull/4348))
- Added multiclass AUROC metric ([#4236](https://github.com/Lightning-AI/lightning/pull/4236))
- Added global step indexing to the checkpoint name for a better sub-epoch checkpointing experience ([#3807](https://github.com/Lightning-AI/lightning/pull/3807))
- Added optimizer hooks in callbacks ([#4379](https://github.com/Lightning-AI/lightning/pull/4379))
- Added option to log momentum ([#4384](https://github.com/Lightning-AI/lightning/pull/4384))
- Added `current_score` to `ModelCheckpoint.on_save_checkpoint` ([#4721](https://github.com/Lightning-AI/lightning/pull/4721))
- Added logging using `self.log` in train and evaluation for epoch end hooks (
    [#4552](https://github.com/Lightning-AI/lightning/pull/4552),
    [#4495](https://github.com/Lightning-AI/lightning/pull/4495),
    [#4439](https://github.com/Lightning-AI/lightning/pull/4439),
    [#4684](https://github.com/Lightning-AI/lightning/pull/4684),
    [#4913](https://github.com/Lightning-AI/lightning/pull/4913))
- Added ability for DDP plugin to modify optimizer state saving ([#4675](https://github.com/Lightning-AI/lightning/pull/4675))
- Added `prefix` argument in loggers ([#4557](https://github.com/Lightning-AI/lightning/pull/4557))
- Added printing of total num of params, trainable and non-trainable params in ModelSummary ([#4521](https://github.com/Lightning-AI/lightning/pull/4521))
- Added `PrecisionRecallCurve, ROC, AveragePrecision` class metric ([#4549](https://github.com/Lightning-AI/lightning/pull/4549))
- Added custom `Apex` and `NativeAMP` as `Precision plugins` ([#4355](https://github.com/Lightning-AI/lightning/pull/4355))
- Added `DALI MNIST` example ([#3721](https://github.com/Lightning-AI/lightning/pull/3721))
- Added `sharded plugin` for DDP for multi-gpu training memory optimizations (
    [#4639](https://github.com/Lightning-AI/lightning/pull/4639),
    [#4686](https://github.com/Lightning-AI/lightning/pull/4686),
    [#4737](https://github.com/Lightning-AI/lightning/pull/4737),
    [#4773](https://github.com/Lightning-AI/lightning/pull/4773))
- Added `experiment_id` to the NeptuneLogger ([#3462](https://github.com/Lightning-AI/lightning/pull/3462))
- Added `PyTorch Geometric` integration example with Lightning ([#4568](https://github.com/Lightning-AI/lightning/pull/4568))
- Added `all_gather` method to `LightningModule` which allows gradient based tensor synchronizations for use-cases such as negative sampling. ([#5012](https://github.com/Lightning-AI/lightning/pull/5012))
- Enabled `self.log` in most functions ([#4969](https://github.com/Lightning-AI/lightning/pull/4969))
- Added changeable extension variable for `ModelCheckpoint` ([#4977](https://github.com/Lightning-AI/lightning/pull/4977))


### Changed

- Tuner algorithms will be skipped if `fast_dev_run=True` ([#3903](https://github.com/Lightning-AI/lightning/pull/3903))
- `WandbLogger` does not force wandb `reinit` arg to True anymore and creates a run only when needed ([#4648](https://github.com/Lightning-AI/lightning/pull/4648))
- Changed `automatic_optimization` to be a model attribute ([#4602](https://github.com/Lightning-AI/lightning/pull/4602))
- Changed `Simple Profiler` report to order by percentage time spent + num calls ([#4880](https://github.com/Lightning-AI/lightning/pull/4880))
- Simplify optimization Logic ([#4984](https://github.com/Lightning-AI/lightning/pull/4984))
- Classification metrics overhaul ([#4837](https://github.com/Lightning-AI/lightning/pull/4837))
- Updated `fast_dev_run` to accept integer representing num_batches ([#4629](https://github.com/Lightning-AI/lightning/pull/4629))
- Refactored optimizer ([#4658](https://github.com/Lightning-AI/lightning/pull/4658))


### Deprecated

- Deprecated `prefix` argument in `ModelCheckpoint` ([#4765](https://github.com/Lightning-AI/lightning/pull/4765))
- Deprecated the old way of assigning hyper-parameters through `self.hparams = ...` ([#4813](https://github.com/Lightning-AI/lightning/pull/4813))
- Deprecated `mode='auto'` from `ModelCheckpoint` and `EarlyStopping` ([#4695](https://github.com/Lightning-AI/lightning/pull/4695))

### Removed

- Removed `reorder` parameter of the `auc` metric ([#5004](https://github.com/Lightning-AI/lightning/pull/5004))
- Removed `multiclass_roc` and `multiclass_precision_recall_curve`, use `roc` and `precision_recall_curve` instead ([#4549](https://github.com/Lightning-AI/lightning/pull/4549))

### Fixed

- Added feature to move tensors to CPU before saving ([#4309](https://github.com/Lightning-AI/lightning/pull/4309))
- Fixed `LoggerConnector` to have logged metrics on root device in DP ([#4138](https://github.com/Lightning-AI/lightning/pull/4138))
- Auto convert tensors to contiguous format when `gather_all` ([#4907](https://github.com/Lightning-AI/lightning/pull/4907))
- Fixed `PYTHONPATH` for ddp test model ([#4528](https://github.com/Lightning-AI/lightning/pull/4528))
- Fixed allowing logger to support indexing ([#4595](https://github.com/Lightning-AI/lightning/pull/4595))
- Fixed DDP and manual_optimization ([#4976](https://github.com/Lightning-AI/lightning/pull/4976))


## [1.0.8] - 2020-11-24

### Added

- Added casting to python types for numpy scalars when logging `hparams` ([#4647](https://github.com/Lightning-AI/lightning/pull/4647))
- Added warning when progress bar refresh rate is less than 20 on Google Colab to prevent crashing ([#4654](https://github.com/Lightning-AI/lightning/pull/4654))
- Added `F1` class metric ([#4656](https://github.com/Lightning-AI/lightning/pull/4656))

### Changed

- Consistently use `step=trainer.global_step` in `LearningRateMonitor` independently of `logging_interval` ([#4376](https://github.com/Lightning-AI/lightning/pull/4376))
- Metric states are no longer as default added to `state_dict` ([#4685](https://github.com/Lightning-AI/lightning/pull/4685))
- Renamed class metric `Fbeta` >> `FBeta` ([#4656](https://github.com/Lightning-AI/lightning/pull/4656))
- Model summary: add 1 decimal place ([#4745](https://github.com/Lightning-AI/lightning/pull/4745))
- Do not override `PYTHONWARNINGS` ([#4700](https://github.com/Lightning-AI/lightning/pull/4700))
- Changed `init_ddp_connection` moved from `DDP` to `DDPPlugin` ([#4407](https://github.com/Lightning-AI/lightning/pull/4407))


### Fixed

- Fixed checkpoint `hparams` dict casting when `omegaconf` is available ([#4770](https://github.com/Lightning-AI/lightning/pull/4770))
- Fixed incomplete progress bars when total batches not divisible by refresh rate ([#4577](https://github.com/Lightning-AI/lightning/pull/4577))
- Updated SSIM metric ([#4566](https://github.com/Lightning-AI/lightning/pull/4566))
- Fixed batch_arg_name - add `batch_arg_name` to all calls to `_adjust_batch_size`bug ([#4812](https://github.com/Lightning-AI/lightning/pull/4812))
- Fixed `torchtext` data to GPU ([#4785](https://github.com/Lightning-AI/lightning/pull/4785))
- Fixed a crash bug in MLFlow logger ([#4716](https://github.com/Lightning-AI/lightning/pull/4716))

## [1.0.7] - 2020-11-17

### Added

- Added lambda closure to `manual_optimizer_step` ([#4618](https://github.com/Lightning-AI/lightning/pull/4618))

### Changed

- Change Metrics `persistent` default mode to `False` ([#4685](https://github.com/Lightning-AI/lightning/pull/4685))
- LoggerConnector log_metrics will use `total_batch_idx` instead of `global_step` when logging on `training step` ([#4738](https://github.com/Lightning-AI/lightning/pull/4738))


### Fixed

- Prevent crash if `sync_dist=True` on CPU ([#4626](https://github.com/Lightning-AI/lightning/pull/4626))
- Fixed average pbar Metrics ([#4534](https://github.com/Lightning-AI/lightning/pull/4534))
- Fixed `setup` callback hook to correctly pass the LightningModule through ([#4608](https://github.com/Lightning-AI/lightning/pull/4608))
- Allowing decorate model init with saving `hparams` inside ([#4662](https://github.com/Lightning-AI/lightning/pull/4662))
- Fixed `split_idx` set by `LoggerConnector` in `on_trainer_init` to `Trainer`  ([#4697](https://github.com/Lightning-AI/lightning/pull/4697))


## [1.0.6] - 2020-11-11

### Added

- Added metrics aggregation in Horovod and fixed early stopping ([#3775](https://github.com/Lightning-AI/lightning/pull/3775))
- Added `manual_optimizer_step` which work with `AMP Native` and `accumulated_grad_batches` ([#4485](https://github.com/Lightning-AI/lightning/pull/4485))
- Added `persistent(mode)` method to metrics, to enable and disable metric states being added to `state_dict` ([#4482](https://github.com/Lightning-AI/lightning/pull/4482))
- Added congratulations at the end of our notebooks ([#4555](https://github.com/Lightning-AI/lightning/pull/4555))
- Added parameters `move_metrics_to_cpu` in Trainer to disable gpu leak ([#4592](https://github.com/Lightning-AI/lightning/pull/4592))


### Changed

- Changed `fsspec` to tuner ([#4458](https://github.com/Lightning-AI/lightning/pull/4458))
- Unify SLURM/TorchElastic under backend plugin ([#4578](https://github.com/Lightning-AI/lightning/pull/4578),
        [#4580](https://github.com/Lightning-AI/lightning/pull/4580),
        [#4581](https://github.com/Lightning-AI/lightning/pull/4581),
        [#4582](https://github.com/Lightning-AI/lightning/pull/4582),
        [#4583](https://github.com/Lightning-AI/lightning/pull/4583))

### Fixed

- Fixed feature-lack in `hpc_load` ([#4526](https://github.com/Lightning-AI/lightning/pull/4526))
- Fixed metrics states being overridden in DDP mode ([#4482](https://github.com/Lightning-AI/lightning/pull/4482))
- Fixed `lightning_getattr`, `lightning_hasattr` not finding the correct attributes in datamodule ([#4347](https://github.com/Lightning-AI/lightning/pull/4347))
- Fixed automatic optimization AMP by `manual_optimization_step` ([#4485](https://github.com/Lightning-AI/lightning/pull/4485))
- Replace `MisconfigurationException` with warning in `ModelCheckpoint` Callback ([#4560](https://github.com/Lightning-AI/lightning/pull/4560))
- Fixed logged keys in mlflow logger ([#4412](https://github.com/Lightning-AI/lightning/pull/4412))
- Fixed `is_picklable` by catching `AttributeError` ([#4508](https://github.com/Lightning-AI/lightning/pull/4508))
- Fixed multi test dataloaders dict `AttributeError` error ([#4480](https://github.com/Lightning-AI/lightning/pull/4480))
- Fixed show progress bar only for `progress_rank 0` on `DDP_SLURM` ([#4437](https://github.com/Lightning-AI/lightning/pull/4437))

## [1.0.5] - 2020-11-03

### Added

- Added PyTorch 1.7 Stable support ([#3821](https://github.com/Lightning-AI/lightning/pull/3821))
- Added timeout for `tpu_device_exists` to ensure process does not hang indefinitely ([#4340](https://github.com/Lightning-AI/lightning/pull/4340))

### Changed

- W&B log in sync with `Trainer` step ([#4405](https://github.com/Lightning-AI/lightning/pull/4405))
- Hook `on_after_backward` is called only when `optimizer_step` is being called ([#4439](https://github.com/Lightning-AI/lightning/pull/4439))
- Moved `track_and_norm_grad` into `training loop` and called only when `optimizer_step` is being called ([#4439](https://github.com/Lightning-AI/lightning/pull/4439))
- Changed type checker with explicit cast of `ref_model` object ([#4457](https://github.com/Lightning-AI/lightning/pull/4457))
- Changed `distributed_backend` -> `accelerator` ([#4429](https://github.com/Lightning-AI/lightning/pull/4429))

### Deprecated

- Deprecated passing `ModelCheckpoint` instance to `checkpoint_callback` Trainer argument ([#4336](https://github.com/Lightning-AI/lightning/pull/4336))

### Fixed

- Disable saving checkpoints if not trained ([#4372](https://github.com/Lightning-AI/lightning/pull/4372))
- Fixed error using `auto_select_gpus=True` with `gpus=-1` ([#4209](https://github.com/Lightning-AI/lightning/pull/4209))
- Disabled training when `limit_train_batches=0` ([#4371](https://github.com/Lightning-AI/lightning/pull/4371))
- Fixed that metrics do not store computational graph for all seen data ([#4313](https://github.com/Lightning-AI/lightning/pull/4313))
- Fixed AMP unscale for `on_after_backward` ([#4439](https://github.com/Lightning-AI/lightning/pull/4439))
- Fixed TorchScript export when module includes Metrics ([#4428](https://github.com/Lightning-AI/lightning/pull/4428))
- Fixed TorchScript trace method's data to device and docstring ([#4360](https://github.com/Lightning-AI/lightning/pull/4360))
- Fixed CSV logger warning ([#4419](https://github.com/Lightning-AI/lightning/pull/4419))
- Fixed skip DDP parameter sync ([#4301](https://github.com/Lightning-AI/lightning/pull/4301))
- Fixed `WandbLogger` _sanitize_callable function ([#4422](https://github.com/Lightning-AI/lightning/pull/4422))
- Fixed `AMP Native` `_unscale` gradient ([#4441](https://github.com/Lightning-AI/lightning/pull/4441))


## [1.0.4] - 2020-10-27

### Added

- Added `dirpath` and `filename` parameter in `ModelCheckpoint` ([#4213](https://github.com/Lightning-AI/lightning/pull/4213))
- Added plugins docs and DDPPlugin to customize ddp across all accelerators ([#4258](https://github.com/Lightning-AI/lightning/pull/4285))
- Added `strict` option to the scheduler dictionary ([#3586](https://github.com/Lightning-AI/lightning/pull/3586))
- Added `fsspec` support for profilers ([#4162](https://github.com/Lightning-AI/lightning/pull/4162))
- Added autogenerated helptext to `Trainer.add_argparse_args` ([#4344](https://github.com/Lightning-AI/lightning/pull/4344))
- Added support for string values in `Trainer`'s `profiler` parameter ([#3656](https://github.com/Lightning-AI/lightning/pull/3656))
- Added `optimizer_closure` to `optimizer.step` when supported ([#4190](https://github.com/Lightning-AI/lightning/pull/4190))
- Added unification of regression metrics ([#4166](https://github.com/Lightning-AI/lightning/pull/4166))
- Added checkpoint load from Bytes ([#4314](https://github.com/Lightning-AI/lightning/pull/4314))

### Changed

- Improved error messages for invalid `configure_optimizers` returns ([#3587](https://github.com/Lightning-AI/lightning/pull/3587))
- Allow changing the logged step value in `validation_step` ([#4130](https://github.com/Lightning-AI/lightning/pull/4130))
- Allow setting `replace_sampler_ddp=True` with a distributed sampler already added ([#4273](https://github.com/Lightning-AI/lightning/pull/4273))
- Fixed sanitized parameters for `WandbLogger.log_hyperparams` ([#4320](https://github.com/Lightning-AI/lightning/pull/4320))

### Deprecated

- Deprecated `filepath` in `ModelCheckpoint` ([#4213](https://github.com/Lightning-AI/lightning/pull/4213))
- Deprecated `reorder` parameter of the `auc` metric ([#4237](https://github.com/Lightning-AI/lightning/pull/4237))
- Deprecated bool values in `Trainer`'s `profiler` parameter ([#3656](https://github.com/Lightning-AI/lightning/pull/3656))

### Fixed

- Fixed setting device ids in DDP ([#4297](https://github.com/Lightning-AI/lightning/pull/4297))
- Fixed synchronization of best model path in `ddp_accelerator` ([#4323](https://github.com/Lightning-AI/lightning/pull/4323))
- Fixed `WandbLogger` not uploading checkpoint artifacts at the end of training ([#4341](https://github.com/Lightning-AI/lightning/pull/4341))
- Fixed `FBeta` computation ([#4183](https://github.com/Lightning-AI/lightning/pull/4183))
- Fixed `accumulation across batches` has completed `before breaking training loop` ([#4278](https://github.com/Lightning-AI/lightning/pull/4278))
- Fixed `ModelCheckpoint` don't increase current_epoch and global_step when not training ([#4291](https://github.com/Lightning-AI/lightning/pull/4291))
- Fixed `COMET_EXPERIMENT_KEY` environment variable usage in comet logger ([#4230](https://github.com/Lightning-AI/lightning/pull/4230))

## [1.0.3] - 2020-10-20

### Added

- Added persistent flag to `Metric.add_state` ([#4195](https://github.com/Lightning-AI/lightning/pull/4195))

### Changed

- Used `checkpoint_connector.hpc_save` in SLURM ([#4217](https://github.com/Lightning-AI/lightning/pull/4217))
- Moved base req. to root ([#4219](https://github.com/Lightning-AI/lightning/pull/4219))

### Fixed

- Fixed `hparams` assign in init ([#4189](https://github.com/Lightning-AI/lightning/pull/4189))
- Fixed overwrite check for model hooks ([#4010](https://github.com/Lightning-AI/lightning/pull/4010))


## [1.0.2] - 2020-10-15

### Added

- Added trace functionality to the function `to_torchscript` ([#4142](https://github.com/Lightning-AI/lightning/pull/4142))

### Changed

- Called `on_load_checkpoint` before loading `state_dict` ([#4057](https://github.com/Lightning-AI/lightning/pull/4057))

### Removed

- Removed duplicate metric vs step log for train loop ([#4173](https://github.com/Lightning-AI/lightning/pull/4173))

### Fixed

- Fixed the `self.log` problem in `validation_step()` ([#4169](https://github.com/Lightning-AI/lightning/pull/4169))
- Fixed `hparams` saving - save the state when `save_hyperparameters()` is called [in `__init__`] ([#4163](https://github.com/Lightning-AI/lightning/pull/4163))
- Fixed runtime failure while exporting `hparams` to yaml ([#4158](https://github.com/Lightning-AI/lightning/pull/4158))


## [1.0.1] - 2020-10-14

### Added

- Added getstate/setstate method for torch.save serialization ([#4127](https://github.com/Lightning-AI/lightning/pull/4127))


## [1.0.0] - 2020-10-13

### Added

- Added Explained Variance Metric + metric fix ([#4013](https://github.com/Lightning-AI/lightning/pull/4013))
- Added Metric <-> Lightning Module integration tests ([#4008](https://github.com/Lightning-AI/lightning/pull/4008))
- Added parsing OS env vars in `Trainer` ([#4022](https://github.com/Lightning-AI/lightning/pull/4022))
- Added classification metrics ([#4043](https://github.com/Lightning-AI/lightning/pull/4043))
- Updated explained variance metric ([#4024](https://github.com/Lightning-AI/lightning/pull/4024))
- Enabled plugins ([#4041](https://github.com/Lightning-AI/lightning/pull/4041))
- Enabled custom clusters ([#4048](https://github.com/Lightning-AI/lightning/pull/4048))
- Enabled passing in custom accelerators ([#4050](https://github.com/Lightning-AI/lightning/pull/4050))
- Added `LightningModule.toggle_optimizer` ([#4058](https://github.com/Lightning-AI/lightning/pull/4058))
- Added `LightningModule.manual_backward` ([#4063](https://github.com/Lightning-AI/lightning/pull/4063))
- Added `output` argument to `*_batch_end` hooks ([#3965](https://github.com/Lightning-AI/lightning/pull/3965),
    [#3966](https://github.com/Lightning-AI/lightning/pull/3966))
- Added `output` argument to `*_epoch_end` hooks ([#3967](https://github.com/Lightning-AI/lightning/pull/3967))

### Changed

- Integrated metrics API with self.log ([#3961](https://github.com/Lightning-AI/lightning/pull/3961))
- Decoupled Apex ([#4052](https://github.com/Lightning-AI/lightning/pull/4052),
        [#4054](https://github.com/Lightning-AI/lightning/pull/4054),
        [#4055](https://github.com/Lightning-AI/lightning/pull/4055),
        [#4056](https://github.com/Lightning-AI/lightning/pull/4056),
        [#4058](https://github.com/Lightning-AI/lightning/pull/4058),
        [#4060](https://github.com/Lightning-AI/lightning/pull/4060),
        [#4061](https://github.com/Lightning-AI/lightning/pull/4061),
        [#4062](https://github.com/Lightning-AI/lightning/pull/4062),
        [#4063](https://github.com/Lightning-AI/lightning/pull/4063),
        [#4064](https://github.com/Lightning-AI/lightning/pull/4064),
        [#4065](https://github.com/Lightning-AI/lightning/pull/4065))
- Renamed all backends to `Accelerator` ([#4066](https://github.com/Lightning-AI/lightning/pull/4066))
- Enabled manual returns ([#4089](https://github.com/Lightning-AI/lightning/pull/4089))

### Removed

- Removed support for EvalResult and TrainResult ([#3968](https://github.com/Lightning-AI/lightning/pull/3968))
- Removed deprecated trainer flags: `overfit_pct`, `log_save_interval`, `row_log_interval` ([#3969](https://github.com/Lightning-AI/lightning/pull/3969))
- Removed deprecated early_stop_callback ([#3982](https://github.com/Lightning-AI/lightning/pull/3982))
- Removed deprecated model hooks ([#3980](https://github.com/Lightning-AI/lightning/pull/3980))
- Removed deprecated callbacks ([#3979](https://github.com/Lightning-AI/lightning/pull/3979))
- Removed `trainer` argument in `LightningModule.backward` [#4056](https://github.com/Lightning-AI/lightning/pull/4056))

### Fixed

- Fixed `current_epoch` property update to reflect true epoch number inside `LightningDataModule`, when `reload_dataloaders_every_epoch=True`. ([#3974](https://github.com/Lightning-AI/lightning/pull/3974))
- Fixed to print scaler value in progress bar ([#4053](https://github.com/Lightning-AI/lightning/pull/4053))
- Fixed mismatch between docstring and code regarding when `on_load_checkpoint` hook is called ([#3996](https://github.com/Lightning-AI/lightning/pull/3996))


## [0.10.0] - 2020-10-07

### Added

- Added new Metrics API. ([#3868](https://github.com/Lightning-AI/lightning/pull/3868), [#3921](https://github.com/Lightning-AI/lightning/pull/3921))
- Enable PyTorch 1.7 compatibility ([#3541](https://github.com/Lightning-AI/lightning/pull/3541))
- Added `LightningModule.to_torchscript` to support exporting as `ScriptModule` ([#3258](https://github.com/Lightning-AI/lightning/pull/3258))
- Added warning when dropping unpicklable `hparams` ([#2874](https://github.com/Lightning-AI/lightning/pull/2874))
- Added EMB similarity ([#3349](https://github.com/Lightning-AI/lightning/pull/3349))
- Added `ModelCheckpoint.to_yaml` method ([#3048](https://github.com/Lightning-AI/lightning/pull/3048))
- Allow `ModelCheckpoint` monitor to be `None`, meaning it will always save ([#3630](https://github.com/Lightning-AI/lightning/pull/3630))
- Disabled optimizers setup during testing ([#3059](https://github.com/Lightning-AI/lightning/pull/3059))
- Added support for datamodules to save and load checkpoints when training ([#3563](https://github.com/Lightning-AI/lightning/pull/3563))
- Added support for datamodule in learning rate finder ([#3425](https://github.com/Lightning-AI/lightning/pull/3425))
- Added gradient clip test for native AMP ([#3754](https://github.com/Lightning-AI/lightning/pull/3754))
- Added dist lib to enable syncing anything across devices ([#3762](https://github.com/Lightning-AI/lightning/pull/3762))
- Added `broadcast` to `TPUBackend` ([#3814](https://github.com/Lightning-AI/lightning/pull/3814))
- Added `XLADeviceUtils` class to check XLA device type ([#3274](https://github.com/Lightning-AI/lightning/pull/3274))

### Changed

- Refactored accelerator backends:
   * moved TPU `xxx_step` to backend ([#3118](https://github.com/Lightning-AI/lightning/pull/3118))
   * refactored DDP backend `forward` ([#3119](https://github.com/Lightning-AI/lightning/pull/3119))
   * refactored GPU backend `__step` ([#3120](https://github.com/Lightning-AI/lightning/pull/3120))
   * refactored Horovod backend ([#3121](https://github.com/Lightning-AI/lightning/pull/3121),
        [#3122](https://github.com/Lightning-AI/lightning/pull/3122))
   * remove obscure forward call in eval + CPU backend `___step` ([#3123](https://github.com/Lightning-AI/lightning/pull/3123))
   * reduced all simplified forward ([#3126](https://github.com/Lightning-AI/lightning/pull/3126))
   * added hook base method ([#3127](https://github.com/Lightning-AI/lightning/pull/3127))
   * refactor eval loop to use hooks - use `test_mode` for if so we can split later ([#3129](https://github.com/Lightning-AI/lightning/pull/3129))
   * moved `___step_end` hooks ([#3130](https://github.com/Lightning-AI/lightning/pull/3130))
   * training forward refactor ([#3134](https://github.com/Lightning-AI/lightning/pull/3134))
   * training AMP scaling refactor ([#3135](https://github.com/Lightning-AI/lightning/pull/3135))
   * eval step scaling factor ([#3136](https://github.com/Lightning-AI/lightning/pull/3136))
   * add eval loop object to streamline eval loop ([#3138](https://github.com/Lightning-AI/lightning/pull/3138))
   * refactored dataloader process hook ([#3139](https://github.com/Lightning-AI/lightning/pull/3139))
   * refactored inner eval loop ([#3141](https://github.com/Lightning-AI/lightning/pull/3141))
   * final inner eval loop hooks ([#3154](https://github.com/Lightning-AI/lightning/pull/3154))
   * clean up hooks in `run_evaluation` ([#3156](https://github.com/Lightning-AI/lightning/pull/3156))
   * clean up data reset ([#3161](https://github.com/Lightning-AI/lightning/pull/3161))
   * expand eval loop out ([#3165](https://github.com/Lightning-AI/lightning/pull/3165))
   * moved hooks around in eval loop ([#3195](https://github.com/Lightning-AI/lightning/pull/3195))
   * remove `_evaluate` fx ([#3197](https://github.com/Lightning-AI/lightning/pull/3197))
   * `Trainer.fit` hook clean up ([#3198](https://github.com/Lightning-AI/lightning/pull/3198))
   * DDPs train hooks ([#3203](https://github.com/Lightning-AI/lightning/pull/3203))
   * refactor DDP backend ([#3204](https://github.com/Lightning-AI/lightning/pull/3204),
        [#3207](https://github.com/Lightning-AI/lightning/pull/3207),
        [#3208](https://github.com/Lightning-AI/lightning/pull/3208),
        [#3209](https://github.com/Lightning-AI/lightning/pull/3209),
        [#3210](https://github.com/Lightning-AI/lightning/pull/3210))
   * reduced accelerator selection ([#3211](https://github.com/Lightning-AI/lightning/pull/3211))
   * group prepare data hook ([#3212](https://github.com/Lightning-AI/lightning/pull/3212))
   * added data connector ([#3285](https://github.com/Lightning-AI/lightning/pull/3285))
   * modular is_overridden ([#3290](https://github.com/Lightning-AI/lightning/pull/3290))
   * adding `Trainer.tune()` ([#3293](https://github.com/Lightning-AI/lightning/pull/3293))
   * move `run_pretrain_routine` -> `setup_training` ([#3294](https://github.com/Lightning-AI/lightning/pull/3294))
   * move train outside of setup training ([#3297](https://github.com/Lightning-AI/lightning/pull/3297))
   * move `prepare_data` to data connector ([#3307](https://github.com/Lightning-AI/lightning/pull/3307))
   * moved accelerator router ([#3309](https://github.com/Lightning-AI/lightning/pull/3309))
   * train loop refactor - moving train loop to own object ([#3310](https://github.com/Lightning-AI/lightning/pull/3310),
        [#3312](https://github.com/Lightning-AI/lightning/pull/3312),
        [#3313](https://github.com/Lightning-AI/lightning/pull/3313),
        [#3314](https://github.com/Lightning-AI/lightning/pull/3314))
   * duplicate data interface definition up into DataHooks class ([#3344](https://github.com/Lightning-AI/lightning/pull/3344))
   * inner train loop ([#3359](https://github.com/Lightning-AI/lightning/pull/3359),
        [#3361](https://github.com/Lightning-AI/lightning/pull/3361),
        [#3362](https://github.com/Lightning-AI/lightning/pull/3362),
        [#3363](https://github.com/Lightning-AI/lightning/pull/3363),
        [#3365](https://github.com/Lightning-AI/lightning/pull/3365),
        [#3366](https://github.com/Lightning-AI/lightning/pull/3366),
        [#3367](https://github.com/Lightning-AI/lightning/pull/3367),
        [#3368](https://github.com/Lightning-AI/lightning/pull/3368),
        [#3369](https://github.com/Lightning-AI/lightning/pull/3369),
        [#3370](https://github.com/Lightning-AI/lightning/pull/3370),
        [#3371](https://github.com/Lightning-AI/lightning/pull/3371),
        [#3372](https://github.com/Lightning-AI/lightning/pull/3372),
        [#3373](https://github.com/Lightning-AI/lightning/pull/3373),
        [#3374](https://github.com/Lightning-AI/lightning/pull/3374),
        [#3375](https://github.com/Lightning-AI/lightning/pull/3375),
        [#3376](https://github.com/Lightning-AI/lightning/pull/3376),
        [#3385](https://github.com/Lightning-AI/lightning/pull/3385),
        [#3388](https://github.com/Lightning-AI/lightning/pull/3388),
        [#3397](https://github.com/Lightning-AI/lightning/pull/3397))
   * all logging related calls in a connector ([#3395](https://github.com/Lightning-AI/lightning/pull/3395))
   * device parser ([#3400](https://github.com/Lightning-AI/lightning/pull/3400),
        [#3405](https://github.com/Lightning-AI/lightning/pull/3405))
   * added model connector ([#3407](https://github.com/Lightning-AI/lightning/pull/3407))
   * moved eval loop logging to loggers ([#3408](https://github.com/Lightning-AI/lightning/pull/3408))
   * moved eval loop (#3412[#3408](https://github.com/Lightning-AI/lightning/pull/3408))
   * trainer/separate argparse ([#3421](https://github.com/Lightning-AI/lightning/pull/3421),
        [#3428](https://github.com/Lightning-AI/lightning/pull/3428),
        [#3432](https://github.com/Lightning-AI/lightning/pull/3432))
   * move `lr_finder` ([#3434](https://github.com/Lightning-AI/lightning/pull/3434))
   * organize args (#[#3435](https://github.com/Lightning-AI/lightning/pull/3435),
        [#3442](https://github.com/Lightning-AI/lightning/pull/3442),
        [#3447](https://github.com/Lightning-AI/lightning/pull/3447),
        [#3448](https://github.com/Lightning-AI/lightning/pull/3448),
        [#3449](https://github.com/Lightning-AI/lightning/pull/3449),
        [#3456](https://github.com/Lightning-AI/lightning/pull/3456))
   * move specific accelerator code ([#3457](https://github.com/Lightning-AI/lightning/pull/3457))
   * group connectors ([#3472](https://github.com/Lightning-AI/lightning/pull/3472))
   * accelerator connector methods x/n ([#3469](https://github.com/Lightning-AI/lightning/pull/3469),
        [#3470](https://github.com/Lightning-AI/lightning/pull/3470),
        [#3474](https://github.com/Lightning-AI/lightning/pull/3474))
   * merge backends x/n ([#3476](https://github.com/Lightning-AI/lightning/pull/3476),
        [#3477](https://github.com/Lightning-AI/lightning/pull/3477),
        [#3478](https://github.com/Lightning-AI/lightning/pull/3478),
        [#3480](https://github.com/Lightning-AI/lightning/pull/3480),
        [#3482](https://github.com/Lightning-AI/lightning/pull/3482))
   * apex plugin ([#3502](https://github.com/Lightning-AI/lightning/pull/3502))
   * precision plugins ([#3504](https://github.com/Lightning-AI/lightning/pull/3504))
   * Result - make monitor default to `checkpoint_on` to simplify ([#3571](https://github.com/Lightning-AI/lightning/pull/3571))
   * reference to the Trainer on the `LightningDataModule` ([#3684](https://github.com/Lightning-AI/lightning/pull/3684))
   * add `.log` to lightning module ([#3686](https://github.com/Lightning-AI/lightning/pull/3686),
        [#3699](https://github.com/Lightning-AI/lightning/pull/3699),
        [#3701](https://github.com/Lightning-AI/lightning/pull/3701),
        [#3704](https://github.com/Lightning-AI/lightning/pull/3704),
        [#3715](https://github.com/Lightning-AI/lightning/pull/3715))
   * enable tracking original metric when step and epoch are both true ([#3685](https://github.com/Lightning-AI/lightning/pull/3685))
   * deprecated results obj, added support for simpler comms ([#3681](https://github.com/Lightning-AI/lightning/pull/3681))
   * move backends back to individual files ([#3712](https://github.com/Lightning-AI/lightning/pull/3712))
   * fixes logging for eval steps ([#3763](https://github.com/Lightning-AI/lightning/pull/3763))
   * decoupled DDP, DDP spawn ([#3733](https://github.com/Lightning-AI/lightning/pull/3733),
        [#3766](https://github.com/Lightning-AI/lightning/pull/3766),
        [#3767](https://github.com/Lightning-AI/lightning/pull/3767),
        [#3774](https://github.com/Lightning-AI/lightning/pull/3774),
        [#3802](https://github.com/Lightning-AI/lightning/pull/3802),
        [#3806](https://github.com/Lightning-AI/lightning/pull/3806),
        [#3817](https://github.com/Lightning-AI/lightning/pull/3817),
        [#3819](https://github.com/Lightning-AI/lightning/pull/3819),
        [#3927](https://github.com/Lightning-AI/lightning/pull/3927))
   * remove weight loading hack for ddp_cpu ([#3808](https://github.com/Lightning-AI/lightning/pull/3808))
   * separate `torchelastic` from DDP ([#3810](https://github.com/Lightning-AI/lightning/pull/3810))
   * separate SLURM from DDP ([#3809](https://github.com/Lightning-AI/lightning/pull/3809))
   * decoupled DDP2 ([#3816](https://github.com/Lightning-AI/lightning/pull/3816))
   * bug fix with logging val epoch end + monitor ([#3812](https://github.com/Lightning-AI/lightning/pull/3812))
   * callback system and init DDP ([#3836](https://github.com/Lightning-AI/lightning/pull/3836))
   * adding compute environments ([#3837](https://github.com/Lightning-AI/lightning/pull/3837), [#3842](https://github.com/Lightning-AI/lightning/pull/3842))
   * epoch can now log independently ([#3843](https://github.com/Lightning-AI/lightning/pull/3843))
   * test selecting the correct backend. temp backends while slurm and TorchElastic are decoupled ([#3848](https://github.com/Lightning-AI/lightning/pull/3848))
   * fixed `init_slurm_connection` causing hostname errors ([#3856](https://github.com/Lightning-AI/lightning/pull/3856))
   * moves init apex from LM to apex connector ([#3923](https://github.com/Lightning-AI/lightning/pull/3923))
   * moves sync bn to each backend ([#3925](https://github.com/Lightning-AI/lightning/pull/3925))
   * moves configure ddp to each backend ([#3924](https://github.com/Lightning-AI/lightning/pull/3924))
- Deprecation warning ([#3844](https://github.com/Lightning-AI/lightning/pull/3844))
- Changed `LearningRateLogger` to `LearningRateMonitor` ([#3251](https://github.com/Lightning-AI/lightning/pull/3251))
- Used `fsspec` instead of `gfile` for all IO ([#3320](https://github.com/Lightning-AI/lightning/pull/3320))
    * Swapped `torch.load` for `fsspec` load in DDP spawn backend ([#3787](https://github.com/Lightning-AI/lightning/pull/3787))
    * Swapped `torch.load` for `fsspec` load in cloud_io loading ([#3692](https://github.com/Lightning-AI/lightning/pull/3692))
    * Added support for `to_disk()` to use remote filepaths with `fsspec` ([#3930](https://github.com/Lightning-AI/lightning/pull/3930))
    * Updated model_checkpoint's to_yaml to use `fsspec` open ([#3801](https://github.com/Lightning-AI/lightning/pull/3801))
    * Fixed `fsspec` is inconsistent when doing `fs.ls` ([#3805](https://github.com/Lightning-AI/lightning/pull/3805))
- Refactor `GPUStatsMonitor` to improve training speed ([#3257](https://github.com/Lightning-AI/lightning/pull/3257))
- Changed IoU score behavior for classes absent in target and pred ([#3098](https://github.com/Lightning-AI/lightning/pull/3098))
- Changed IoU `remove_bg` bool to `ignore_index` optional int ([#3098](https://github.com/Lightning-AI/lightning/pull/3098))
- Changed defaults of `save_top_k` and `save_last` to `None` in ModelCheckpoint ([#3680](https://github.com/Lightning-AI/lightning/pull/3680))
- `row_log_interval` and `log_save_interval` are now based on training loop's `global_step` instead of epoch-internal batch index ([#3667](https://github.com/Lightning-AI/lightning/pull/3667))
- Silenced some warnings. verified ddp refactors ([#3483](https://github.com/Lightning-AI/lightning/pull/3483))
- Cleaning up stale logger tests ([#3490](https://github.com/Lightning-AI/lightning/pull/3490))
- Allow `ModelCheckpoint` monitor to be `None` ([#3633](https://github.com/Lightning-AI/lightning/pull/3633))
- Enable `None` model checkpoint default ([#3669](https://github.com/Lightning-AI/lightning/pull/3669))
- Skipped `best_model_path` if `checkpoint_callback` is `None` ([#2962](https://github.com/Lightning-AI/lightning/pull/2962))
- Used `raise .. from ..` to explicitly chain exceptions ([#3750](https://github.com/Lightning-AI/lightning/pull/3750))
-  Mocking loggers ([#3596](https://github.com/Lightning-AI/lightning/pull/3596),
    [#3617](https://github.com/Lightning-AI/lightning/pull/3617),
    [#3851](https://github.com/Lightning-AI/lightning/pull/3851),
    [#3859](https://github.com/Lightning-AI/lightning/pull/3859),
    [#3884](https://github.com/Lightning-AI/lightning/pull/3884),
    [#3853](https://github.com/Lightning-AI/lightning/pull/3853),
    [#3910](https://github.com/Lightning-AI/lightning/pull/3910),
    [#3889](https://github.com/Lightning-AI/lightning/pull/3889),
    [#3926](https://github.com/Lightning-AI/lightning/pull/3926))
- Write predictions in LightningModule instead of EvalResult [#3882](https://github.com/Lightning-AI/lightning/pull/3882)

### Deprecated

- Deprecated `TrainResult` and `EvalResult`, use `self.log` and `self.write` from the `LightningModule` to log metrics and write predictions. `training_step` can now only return a scalar (for the loss) or a dictionary with anything you want. ([#3681](https://github.com/Lightning-AI/lightning/pull/3681))
- Deprecate `early_stop_callback` Trainer argument ([#3845](https://github.com/Lightning-AI/lightning/pull/3845))
- Rename Trainer arguments `row_log_interval` >> `log_every_n_steps` and `log_save_interval` >> `flush_logs_every_n_steps` ([#3748](https://github.com/Lightning-AI/lightning/pull/3748))

### Removed

- Removed experimental Metric API ([#3943](https://github.com/Lightning-AI/lightning/pull/3943),
        [#3949](https://github.com/Lightning-AI/lightning/pull/3949),
        [#3946](https://github.com/Lightning-AI/lightning/pull/3946)), listed changes before final removal:
    * Added `EmbeddingSimilarity` metric ([#3349](https://github.com/Lightning-AI/lightning/pull/3349), [#3358](https://github.com/Lightning-AI/lightning/pull/3358))
    * Added hooks to metric module interface ([#2528](https://github.com/Lightning-AI/lightning/pull/2528))
    * Added error when AUROC metric is used for multiclass problems ([#3350](https://github.com/Lightning-AI/lightning/pull/3350))
    * Fixed `ModelCheckpoint` with `save_top_k=-1` option not tracking the best models when a monitor metric is available ([#3735](https://github.com/Lightning-AI/lightning/pull/3735))
    * Fixed counter-intuitive error being thrown in `Accuracy` metric for zero target tensor ([#3764](https://github.com/Lightning-AI/lightning/pull/3764))
    * Fixed aggregation of metrics ([#3517](https://github.com/Lightning-AI/lightning/pull/3517))
    * Fixed Metric aggregation ([#3321](https://github.com/Lightning-AI/lightning/pull/3321))
    * Fixed RMSLE metric ([#3188](https://github.com/Lightning-AI/lightning/pull/3188))
    * Renamed `reduction` to `class_reduction` in classification metrics ([#3322](https://github.com/Lightning-AI/lightning/pull/3322))
    * Changed `class_reduction` similar to sklearn for classification metrics ([#3322](https://github.com/Lightning-AI/lightning/pull/3322))
    * Renaming of precision recall metric ([#3308](https://github.com/Lightning-AI/lightning/pull/3308))

### Fixed

- Fixed `on_train_batch_start` hook to end epoch early ([#3700](https://github.com/Lightning-AI/lightning/pull/3700))
- Fixed `num_sanity_val_steps` is clipped to `limit_val_batches` ([#2917](https://github.com/Lightning-AI/lightning/pull/2917))
- Fixed ONNX model save on GPU ([#3145](https://github.com/Lightning-AI/lightning/pull/3145))
- Fixed `GpuUsageLogger` to work on different platforms ([#3008](https://github.com/Lightning-AI/lightning/pull/3008))
- Fixed auto-scale batch size not dumping `auto_lr_find` parameter ([#3151](https://github.com/Lightning-AI/lightning/pull/3151))
- Fixed `batch_outputs` with optimizer frequencies ([#3229](https://github.com/Lightning-AI/lightning/pull/3229))
- Fixed setting batch size in `LightningModule.datamodule` when using `auto_scale_batch_size` ([#3266](https://github.com/Lightning-AI/lightning/pull/3266))
- Fixed Horovod distributed backend compatibility with native AMP ([#3404](https://github.com/Lightning-AI/lightning/pull/3404))
- Fixed batch size auto scaling exceeding the size of the dataset ([#3271](https://github.com/Lightning-AI/lightning/pull/3271))
- Fixed getting `experiment_id` from MLFlow only once instead of each training loop ([#3394](https://github.com/Lightning-AI/lightning/pull/3394))
- Fixed `overfit_batches` which now correctly disables shuffling for the training loader. ([#3501](https://github.com/Lightning-AI/lightning/pull/3501))
- Fixed gradient norm tracking for `row_log_interval > 1` ([#3489](https://github.com/Lightning-AI/lightning/pull/3489))
- Fixed `ModelCheckpoint` name formatting ([#3164](https://github.com/Lightning-AI/lightning/pull/3163))
- Fixed example implementation of AutoEncoder ([#3190](https://github.com/Lightning-AI/lightning/pull/3190))
- Fixed invalid paths when remote logging with TensorBoard ([#3236](https://github.com/Lightning-AI/lightning/pull/3236))
- Fixed change `t()` to `transpose()` as XLA devices do not support `.t()` on 1-dim tensor ([#3252](https://github.com/Lightning-AI/lightning/pull/3252))
- Fixed (weights only) checkpoints loading without PL ([#3287](https://github.com/Lightning-AI/lightning/pull/3287))
- Fixed `gather_all_tensors` cross GPUs in DDP ([#3319](https://github.com/Lightning-AI/lightning/pull/3319))
- Fixed CometML save dir ([#3419](https://github.com/Lightning-AI/lightning/pull/3419))
- Fixed forward key metrics ([#3467](https://github.com/Lightning-AI/lightning/pull/3467))
- Fixed normalize mode at confusion matrix (replace NaNs with zeros) ([#3465](https://github.com/Lightning-AI/lightning/pull/3465))
- Fixed global step increment in training loop when `training_epoch_end` hook is used ([#3673](https://github.com/Lightning-AI/lightning/pull/3673))
- Fixed dataloader shuffling not getting turned off with `overfit_batches > 0` and `distributed_backend = "ddp"` ([#3534](https://github.com/Lightning-AI/lightning/pull/3534))
- Fixed determinism in `DDPSpawnBackend` when using `seed_everything` in main process ([#3335](https://github.com/Lightning-AI/lightning/pull/3335))
- Fixed `ModelCheckpoint` `period` to actually save every `period` epochs ([#3630](https://github.com/Lightning-AI/lightning/pull/3630))
- Fixed `val_progress_bar` total with `num_sanity_val_steps` ([#3751](https://github.com/Lightning-AI/lightning/pull/3751))
- Fixed Tuner dump: add `current_epoch` to dumped_params ([#3261](https://github.com/Lightning-AI/lightning/pull/3261))
- Fixed `current_epoch` and `global_step` properties mismatch between `Trainer` and `LightningModule` ([#3785](https://github.com/Lightning-AI/lightning/pull/3785))
- Fixed learning rate scheduler for optimizers with internal state ([#3897](https://github.com/Lightning-AI/lightning/pull/3897))
- Fixed `tbptt_reduce_fx` when non-floating tensors are logged ([#3796](https://github.com/Lightning-AI/lightning/pull/3796))
- Fixed model checkpoint frequency ([#3852](https://github.com/Lightning-AI/lightning/pull/3852))
- Fixed logging non-tensor scalar with result breaks subsequent epoch aggregation ([#3855](https://github.com/Lightning-AI/lightning/pull/3855))
- Fixed `TrainerEvaluationLoopMixin` activates `model.train()` at the end ([#3858](https://github.com/Lightning-AI/lightning/pull/3858))
- Fixed `overfit_batches` when using with multiple val/test_dataloaders ([#3857](https://github.com/Lightning-AI/lightning/pull/3857))
- Fixed enables `training_step` to return `None` ([#3862](https://github.com/Lightning-AI/lightning/pull/3862))
- Fixed init nan for checkpointing ([#3863](https://github.com/Lightning-AI/lightning/pull/3863))
- Fixed for `load_from_checkpoint` ([#2776](https://github.com/Lightning-AI/lightning/pull/2776))
- Fixes incorrect `batch_sizes` when Dataloader returns a dict with multiple tensors ([#3668](https://github.com/Lightning-AI/lightning/pull/3668))
- Fixed unexpected signature for `validation_step` ([#3947](https://github.com/Lightning-AI/lightning/pull/3947))

## [0.9.0] - 2020-08-20

### Added

- Added SyncBN for DDP ([#2801](https://github.com/Lightning-AI/lightning/pull/2801),
     [#2838](https://github.com/Lightning-AI/lightning/pull/2838))
- Added basic `CSVLogger` ([#2721](https://github.com/Lightning-AI/lightning/pull/2721))
- Added SSIM metrics ([#2671](https://github.com/Lightning-AI/lightning/pull/2671))
- Added BLEU metrics ([#2535](https://github.com/Lightning-AI/lightning/pull/2535))
- Added support to export a model to ONNX format ([#2596](https://github.com/Lightning-AI/lightning/pull/2596))
- Added support for `Trainer(num_sanity_val_steps=-1)` to check all validation data before training ([#2246](https://github.com/Lightning-AI/lightning/pull/2246))
- Added struct. output:
  * tests for val loop flow ([#2605](https://github.com/Lightning-AI/lightning/pull/2605))
  * `EvalResult` support for train and val. loop ([#2615](https://github.com/Lightning-AI/lightning/pull/2615),
       [#2651](https://github.com/Lightning-AI/lightning/pull/2651))
  * weighted average in results obj ([#2930](https://github.com/Lightning-AI/lightning/pull/2930))
  * fix result obj DP auto reduce ([#3013](https://github.com/Lightning-AI/lightning/pull/3013))
- Added class `LightningDataModule` ([#2668](https://github.com/Lightning-AI/lightning/pull/2668))
- Added support for PyTorch 1.6 ([#2745](https://github.com/Lightning-AI/lightning/pull/2745))
- Added call DataModule hooks implicitly in trainer ([#2755](https://github.com/Lightning-AI/lightning/pull/2755))
- Added support for Mean in DDP Sync ([#2568](https://github.com/Lightning-AI/lightning/pull/2568))
- Added remaining `sklearn` metrics: `AveragePrecision`, `BalancedAccuracy`, `CohenKappaScore`, `DCG`, `Hamming`, `Hinge`, `Jaccard`, `MeanAbsoluteError`, `MeanSquaredError`, `MeanSquaredLogError`, `MedianAbsoluteError`, `R2Score`, `MeanPoissonDeviance`, `MeanGammaDeviance`, `MeanTweedieDeviance`, `ExplainedVariance` ([#2562](https://github.com/Lightning-AI/lightning/pull/2562))
- Added support for `limit_{mode}_batches (int)` to work with infinite dataloader (IterableDataset) ([#2840](https://github.com/Lightning-AI/lightning/pull/2840))
- Added support returning python scalars in DP ([#1935](https://github.com/Lightning-AI/lightning/pull/1935))
- Added support to Tensorboard logger for OmegaConf `hparams` ([#2846](https://github.com/Lightning-AI/lightning/pull/2846))
- Added tracking of basic states in `Trainer` ([#2541](https://github.com/Lightning-AI/lightning/pull/2541))
- Tracks all outputs including TBPTT and multiple optimizers ([#2890](https://github.com/Lightning-AI/lightning/pull/2890))
- Added GPU Usage Logger ([#2932](https://github.com/Lightning-AI/lightning/pull/2932))
- Added `strict=False` for `load_from_checkpoint` ([#2819](https://github.com/Lightning-AI/lightning/pull/2819))
- Added saving test predictions on multiple GPUs ([#2926](https://github.com/Lightning-AI/lightning/pull/2926))
- Auto log the computational graph for loggers that support this ([#3003](https://github.com/Lightning-AI/lightning/pull/3003))
- Added warning when changing monitor and using results obj ([#3014](https://github.com/Lightning-AI/lightning/pull/3014))
- Added a hook `transfer_batch_to_device` to the `LightningDataModule` ([#3038](https://github.com/Lightning-AI/lightning/pull/3038))

### Changed

- Truncated long version numbers in progress bar ([#2594](https://github.com/Lightning-AI/lightning/pull/2594))
- Enabling val/test loop disabling ([#2692](https://github.com/Lightning-AI/lightning/pull/2692))
- Refactored into `accelerator` module:
    * GPU training ([#2704](https://github.com/Lightning-AI/lightning/pull/2704))
    * TPU training ([#2708](https://github.com/Lightning-AI/lightning/pull/2708))
    * DDP(2) backend ([#2796](https://github.com/Lightning-AI/lightning/pull/2796))
    * Retrieve last logged val from result by key ([#3049](https://github.com/Lightning-AI/lightning/pull/3049))
- Using `.comet.config` file for `CometLogger` ([#1913](https://github.com/Lightning-AI/lightning/pull/1913))
- Updated hooks arguments - breaking for `setup` and `teardown` ([#2850](https://github.com/Lightning-AI/lightning/pull/2850))
- Using `gfile` to support remote directories ([#2164](https://github.com/Lightning-AI/lightning/pull/2164))
- Moved optimizer creation after device placement for DDP backends ([#2904](https://github.com/Lightning-AI/lighting/pull/2904))
- Support `**DictConfig` for `hparam` serialization ([#2519](https://github.com/Lightning-AI/lightning/pull/2519))
- Removed callback metrics from test results obj ([#2994](https://github.com/Lightning-AI/lightning/pull/2994))
- Re-enabled naming metrics in ckpt name ([#3060](https://github.com/Lightning-AI/lightning/pull/3060))
- Changed progress bar epoch counting to start from 0 ([#3061](https://github.com/Lightning-AI/lightning/pull/3061))

### Deprecated

- Deprecated Trainer attribute `ckpt_path`, which will now be set by `weights_save_path` ([#2681](https://github.com/Lightning-AI/lightning/pull/2681))

### Removed

- Removed deprecated: ([#2760](https://github.com/Lightning-AI/lightning/pull/2760))
    * core decorator `data_loader`
    * Module hook `on_sanity_check_start` and loading `load_from_metrics`
    * package `pytorch_lightning.logging`
    * Trainer arguments: `show_progress_bar`, `num_tpu_cores`, `use_amp`, `print_nan_grads`
    * LR Finder argument `num_accumulation_steps`

### Fixed

- Fixed `accumulate_grad_batches` for last batch ([#2853](https://github.com/Lightning-AI/lightning/pull/2853))
- Fixed setup call while testing ([#2624](https://github.com/Lightning-AI/lightning/pull/2624))
- Fixed local rank zero casting ([#2640](https://github.com/Lightning-AI/lightning/pull/2640))
- Fixed single scalar return from training ([#2587](https://github.com/Lightning-AI/lightning/pull/2587))
- Fixed Horovod backend to scale LR schedlers with the optimizer ([#2626](https://github.com/Lightning-AI/lightning/pull/2626))
- Fixed `dtype` and `device` properties not getting updated in submodules ([#2657](https://github.com/Lightning-AI/lightning/pull/2657))
- Fixed `fast_dev_run` to run for all dataloaders ([#2581](https://github.com/Lightning-AI/lightning/pull/2581))
- Fixed `save_dir` in loggers getting ignored by default value of `weights_save_path` when user did not specify `weights_save_path` ([#2681](https://github.com/Lightning-AI/lightning/pull/2681))
- Fixed `weights_save_path` getting ignored when `logger=False` is passed to Trainer ([#2681](https://github.com/Lightning-AI/lightning/pull/2681))
- Fixed TPU multi-core and Float16 ([#2632](https://github.com/Lightning-AI/lightning/pull/2632))
- Fixed test metrics not being logged with `LoggerCollection` ([#2723](https://github.com/Lightning-AI/lightning/pull/2723))
- Fixed data transfer to device when using `torchtext.data.Field` and `include_lengths is True` ([#2689](https://github.com/Lightning-AI/lightning/pull/2689))
- Fixed shuffle argument for distributed sampler ([#2789](https://github.com/Lightning-AI/lightning/pull/2789))
- Fixed logging interval ([#2694](https://github.com/Lightning-AI/lightning/pull/2694))
- Fixed loss value in the progress bar is wrong when `accumulate_grad_batches > 1` ([#2738](https://github.com/Lightning-AI/lightning/pull/2738))
- Fixed correct CWD for ddp sub-processes when using Hydra ([#2719](https://github.com/Lightning-AI/lightning/pull/2719))
- Fixed selecting GPUs using `CUDA_VISIBLE_DEVICES` ([#2739](https://github.com/Lightning-AI/lightning/pull/2739))
- Fixed false `num_classes` warning in metrics ([#2781](https://github.com/Lightning-AI/lightning/pull/2781))
- Fixed shell injection vulnerability in subprocess call ([#2786](https://github.com/Lightning-AI/lightning/pull/2786))
- Fixed LR finder and `hparams` compatibility ([#2821](https://github.com/Lightning-AI/lightning/pull/2821))
- Fixed `ModelCheckpoint` not saving the latest information when `save_last=True` ([#2881](https://github.com/Lightning-AI/lightning/pull/2881))
- Fixed ImageNet example: learning rate scheduler, number of workers and batch size when using DDP ([#2889](https://github.com/Lightning-AI/lightning/pull/2889))
- Fixed apex gradient clipping ([#2829](https://github.com/Lightning-AI/lightning/pull/2829))
- Fixed save apex scaler states ([#2828](https://github.com/Lightning-AI/lightning/pull/2828))
- Fixed a model loading issue with inheritance and variable positional arguments ([#2911](https://github.com/Lightning-AI/lightning/pull/2911))
- Fixed passing `non_blocking=True` when transferring a batch object that does not support it ([#2910](https://github.com/Lightning-AI/lightning/pull/2910))
- Fixed checkpointing to remote file paths ([#2925](https://github.com/Lightning-AI/lightning/pull/2925))
- Fixed adding val step argument to metrics ([#2986](https://github.com/Lightning-AI/lightning/pull/2986))
- Fixed an issue that caused `Trainer.test()` to stall in ddp mode ([#2997](https://github.com/Lightning-AI/lightning/pull/2997))
- Fixed gathering of results with tensors of varying shape ([#3020](https://github.com/Lightning-AI/lightning/pull/3020))
- Fixed batch size auto-scaling feature to set the new value on the correct model attribute ([#3043](https://github.com/Lightning-AI/lightning/pull/3043))
- Fixed automatic batch scaling not working with half precision ([#3045](https://github.com/Lightning-AI/lightning/pull/3045))
- Fixed setting device to root gpu ([#3042](https://github.com/Lightning-AI/lightning/pull/3042))

## [0.8.5] - 2020-07-09

### Added

- Added a PSNR metric: peak signal-to-noise ratio ([#2483](https://github.com/Lightning-AI/lightning/pull/2483))
- Added functional regression metrics ([#2492](https://github.com/Lightning-AI/lightning/pull/2492))

### Removed

- Removed auto val reduce ([#2462](https://github.com/Lightning-AI/lightning/pull/2462))

### Fixed

- Flattening Wandb Hyperparameters ([#2459](https://github.com/Lightning-AI/lightning/pull/2459))
- Fixed using the same DDP python interpreter and actually running ([#2482](https://github.com/Lightning-AI/lightning/pull/2482))
- Fixed model summary input type conversion for models that have input dtype different from model parameters ([#2510](https://github.com/Lightning-AI/lightning/pull/2510))
- Made `TensorBoardLogger` and `CometLogger` pickleable ([#2518](https://github.com/Lightning-AI/lightning/pull/2518))
- Fixed a problem with `MLflowLogger` creating multiple run folders ([#2502](https://github.com/Lightning-AI/lightning/pull/2502))
- Fixed global_step increment ([#2455](https://github.com/Lightning-AI/lightning/pull/2455))
- Fixed TPU hanging example ([#2488](https://github.com/Lightning-AI/lightning/pull/2488))
- Fixed `argparse` default value bug ([#2526](https://github.com/Lightning-AI/lightning/pull/2526))
- Fixed Dice and IoU to avoid NaN by adding small eps ([#2545](https://github.com/Lightning-AI/lightning/pull/2545))
- Fixed accumulate gradients schedule at epoch 0 (continued) ([#2513](https://github.com/Lightning-AI/lightning/pull/2513))
- Fixed Trainer `.fit()` returning last not best weights in "ddp_spawn" ([#2565](https://github.com/Lightning-AI/lightning/pull/2565))
- Fixed passing (do not pass) TPU weights back on test ([#2566](https://github.com/Lightning-AI/lightning/pull/2566))
- Fixed DDP tests and `.test()` ([#2512](https://github.com/Lightning-AI/lightning/pull/2512),
     [#2570](https://github.com/Lightning-AI/lightning/pull/2570))

## [0.8.4] - 2020-07-01

### Added

- Added reduce ddp results on eval ([#2434](https://github.com/Lightning-AI/lightning/pull/2434))
- Added a warning when an `IterableDataset` has `__len__` defined ([#2437](https://github.com/Lightning-AI/lightning/pull/2437))

### Changed

- Enabled no returns from eval ([#2446](https://github.com/Lightning-AI/lightning/pull/2446))

### Fixed

- Fixes train outputs ([#2428](https://github.com/Lightning-AI/lightning/pull/2428))
- Fixes Conda dependencies ([#2412](https://github.com/Lightning-AI/lightning/pull/2412))
- Fixed Apex scaling with decoupled backward ([#2433](https://github.com/Lightning-AI/lightning/pull/2433))
- Fixed crashing or wrong displaying progressbar because of missing ipywidgets ([#2417](https://github.com/Lightning-AI/lightning/pull/2417))
- Fixed TPU saving dir ([fc26078e](https://github.com/Lightning-AI/lightning/commit/fc26078e395f8a001f4c6dd7b3fe7ca202f914a3), [04e68f02](https://github.com/Lightning-AI/lightning/commit/04e68f022fc03dd5f1555ee86dea997d42a448ad))
- Fixed logging on rank 0 only ([#2425](https://github.com/Lightning-AI/lightning/pull/2425))


## [0.8.3] - 2020-06-29

### Fixed

- Fixed AMP wrong call ([593837e](https://github.com/Lightning-AI/lightning/commit/593837e1da24ff6c942b24ed803fc1496a304609))
- Fixed batch typo ([92d1e75](https://github.com/Lightning-AI/lightning/commit/92d1e75b2638a493d9d21ed5fe00a22093888285))

## [0.8.2] - 2020-06-28

### Added

- Added TorchText support for moving data to GPU ([#2379](https://github.com/Lightning-AI/lightning/pull/2379))

### Changed

- Changed epoch indexing from 0 instead of 1 ([#2289](https://github.com/Lightning-AI/lightning/pull/2289))
- Refactor Model `backward` ([#2276](https://github.com/Lightning-AI/lightning/pull/2276))
- Refactored `training_batch` + tests to verify correctness ([#2327](https://github.com/Lightning-AI/lightning/pull/2327),
     [#2328](https://github.com/Lightning-AI/lightning/pull/2328))
- Refactored training loop ([#2336](https://github.com/Lightning-AI/lightning/pull/2336))
- Made optimization steps for hooks ([#2363](https://github.com/Lightning-AI/lightning/pull/2363))
- Changed default apex level to 'O2' ([#2362](https://github.com/Lightning-AI/lightning/pull/2362))

### Removed

- Moved `TrainsLogger` to Bolts ([#2384](https://github.com/Lightning-AI/lightning/pull/2384))

### Fixed

- Fixed parsing TPU arguments and TPU tests ([#2094](https://github.com/Lightning-AI/lightning/pull/2094))
- Fixed number batches in case of multiple dataloaders and `limit_{*}_batches` ([#1920](https://github.com/Lightning-AI/lightning/pull/1920),
     [#2226](https://github.com/Lightning-AI/lightning/pull/2226))
- Fixed an issue with forward hooks not being removed after model summary ([#2298](https://github.com/Lightning-AI/lightning/pull/2298))
- Fix for `load_from_checkpoint()` not working with absolute path on Windows ([#2294](https://github.com/Lightning-AI/lightning/pull/2294))
- Fixed an issue how _has_len handles `NotImplementedError` e.g. raised by `torchtext.data.Iterator` ([#2293](https://github.com/Lightning-AI/lightning/pull/2293)), ([#2307](https://github.com/Lightning-AI/lightning/pull/2307))
- Fixed `average_precision` metric ([#2319](https://github.com/Lightning-AI/lightning/pull/2319))
- Fixed ROC metric for CUDA tensors ([#2304](https://github.com/Lightning-AI/lightning/pull/2304))
- Fixed lost compatibility with custom datatypes implementing `.to` ([#2335](https://github.com/Lightning-AI/lightning/pull/2335))
- Fixed loading model with kwargs ([#2387](https://github.com/Lightning-AI/lightning/pull/2387))
- Fixed sum(0) for `trainer.num_val_batches` ([#2268](https://github.com/Lightning-AI/lightning/pull/2268))
- Fixed checking if the parameters are a `DictConfig` Object ([#2216](https://github.com/Lightning-AI/lightning/pull/2216))
- Fixed SLURM weights saving ([#2341](https://github.com/Lightning-AI/lightning/pull/2341))
- Fixed swaps LR scheduler order ([#2356](https://github.com/Lightning-AI/lightning/pull/2356))
- Fixed adding tensorboard `hparams` logging test ([#2342](https://github.com/Lightning-AI/lightning/pull/2342))
- Fixed use model ref for tear down ([#2360](https://github.com/Lightning-AI/lightning/pull/2360))
- Fixed logger crash on DDP ([#2388](https://github.com/Lightning-AI/lightning/pull/2388))
- Fixed several issues with early stopping and checkpoint callbacks ([#1504](https://github.com/Lightning-AI/lightning/pull/1504),
     [#2391](https://github.com/Lightning-AI/lightning/pull/2391))
- Fixed loading past checkpoints from v0.7.x ([#2405](https://github.com/Lightning-AI/lightning/pull/2405))
- Fixed loading model without arguments ([#2403](https://github.com/Lightning-AI/lightning/pull/2403))
- Fixed Windows compatibility issue ([#2358](https://github.com/Lightning-AI/lightning/pull/2358))

## [0.8.1] - 2020-06-19

### Fixed

- Fixed the `load_from_checkpoint` path detected as URL bug ([#2244](https://github.com/Lightning-AI/lightning/pull/2244))
- Fixed hooks - added barrier ([#2245](https://github.com/Lightning-AI/lightning/pull/2245),
     [#2257](https://github.com/Lightning-AI/lightning/pull/2257),
     [#2260](https://github.com/Lightning-AI/lightning/pull/220))
- Fixed `hparams` - remove frame inspection on `self.hparams` ([#2253](https://github.com/Lightning-AI/lightning/pull/2253))
- Fixed setup and on fit calls ([#2252](https://github.com/Lightning-AI/lightning/pull/2252))
- Fixed GPU template ([#2255](https://github.com/Lightning-AI/lightning/pull/2255))

## [0.8.0] - 2020-06-18

### Added

- Added `overfit_batches`, `limit_{val|test}_batches` flags (overfit now uses training set for all three) ([#2213](https://github.com/Lightning-AI/lightning/pull/2213))
- Added metrics
  * Base classes ([#1326](https://github.com/Lightning-AI/lightning/pull/1326),
       [#1877](https://github.com/Lightning-AI/lightning/pull/1877))
  * Sklearn metrics classes ([#1327](https://github.com/Lightning-AI/lightning/pull/1327))
  * Native torch metrics ([#1488](https://github.com/Lightning-AI/lightning/pull/1488),
       [#2062](https://github.com/Lightning-AI/lightning/pull/2062))
  * docs for all Metrics ([#2184](https://github.com/Lightning-AI/lightning/pull/2184),
       [#2209](https://github.com/Lightning-AI/lightning/pull/2209))
  * Regression metrics ([#2221](https://github.com/Lightning-AI/lightning/pull/2221))
- Allow dataloaders without sampler field present ([#1907](https://github.com/Lightning-AI/lightning/pull/1907))
- Added option `save_last` to save the model at the end of every epoch in `ModelCheckpoint` ([#1908](https://github.com/Lightning-AI/lightning/pull/1908))
- Early stopping checks `on_validation_end` ([#1458](https://github.com/Lightning-AI/lightning/pull/1458))
- Speed up single-core TPU training by loading data using `ParallelLoader` ([#2033](https://github.com/Lightning-AI/lightning/pull/2033))
- Added a model hook `transfer_batch_to_device` that enables moving custom data structures to the target device ([#1756](https://github.com/Lightning-AI/lightning/pull/1756))
- Added [black](https://black.readthedocs.io/en/stable/) formatter for the code with code-checker on pull ([#1610](https://github.com/Lightning-AI/lightning/pull/1610))
- Added back the slow spawn ddp implementation as `ddp_spawn` ([#2115](https://github.com/Lightning-AI/lightning/pull/2115))
- Added loading checkpoints from URLs ([#1667](https://github.com/Lightning-AI/lightning/pull/1667))
- Added a callback method `on_keyboard_interrupt` for handling KeyboardInterrupt events during training ([#2134](https://github.com/Lightning-AI/lightning/pull/2134))
- Added a decorator `auto_move_data` that moves data to the correct device when using the LightningModule for inference ([#1905](https://github.com/Lightning-AI/lightning/pull/1905))
- Added `ckpt_path` option to `LightningModule.test(...)` to load particular checkpoint ([#2190](https://github.com/Lightning-AI/lightning/pull/2190))
- Added `setup` and `teardown` hooks for model ([#2229](https://github.com/Lightning-AI/lightning/pull/2229))

### Changed

- Allow user to select individual TPU core to train on ([#1729](https://github.com/Lightning-AI/lightning/pull/1729))
- Removed non-finite values from loss in `LRFinder` ([#1862](https://github.com/Lightning-AI/lightning/pull/1862))
- Allow passing model hyperparameters as complete kwarg list ([#1896](https://github.com/Lightning-AI/lightning/pull/1896))
- Renamed `ModelCheckpoint`'s attributes `best` to `best_model_score` and `kth_best_model` to `kth_best_model_path` ([#1799](https://github.com/Lightning-AI/lightning/pull/1799))
- Re-Enable Logger's `ImportError`s ([#1938](https://github.com/Lightning-AI/lightning/pull/1938))
- Changed the default value of the Trainer argument `weights_summary` from `full` to `top` ([#2029](https://github.com/Lightning-AI/lightning/pull/2029))
- Raise an error when lightning replaces an existing sampler ([#2020](https://github.com/Lightning-AI/lightning/pull/2020))
- Enabled `prepare_data` from correct processes - clarify local vs global rank ([#2166](https://github.com/Lightning-AI/lightning/pull/2166))
- Remove explicit flush from tensorboard logger ([#2126](https://github.com/Lightning-AI/lightning/pull/2126))
- Changed epoch indexing from 1 instead of 0 ([#2206](https://github.com/Lightning-AI/lightning/pull/2206))

### Deprecated

- Deprecated flags: ([#2213](https://github.com/Lightning-AI/lightning/pull/2213))
  * `overfit_pct` in favour of `overfit_batches`
  * `val_percent_check` in favour of `limit_val_batches`
  * `test_percent_check` in favour of `limit_test_batches`
- Deprecated `ModelCheckpoint`'s attributes `best` and `kth_best_model` ([#1799](https://github.com/Lightning-AI/lightning/pull/1799))
- Dropped official support/testing for older PyTorch versions <1.3 ([#1917](https://github.com/Lightning-AI/lightning/pull/1917))
- Deprecated Trainer `proc_rank` in favour of `global_rank` ([#2166](https://github.com/Lightning-AI/lightning/pull/2166),
     [#2269](https://github.com/Lightning-AI/lightning/pull/2269))

### Removed

- Removed unintended Trainer argument `progress_bar_callback`, the callback should be passed in by `Trainer(callbacks=[...])` instead ([#1855](https://github.com/Lightning-AI/lightning/pull/1855))
- Removed obsolete `self._device` in Trainer ([#1849](https://github.com/Lightning-AI/lightning/pull/1849))
- Removed deprecated API ([#2073](https://github.com/Lightning-AI/lightning/pull/2073))
   * Packages: `pytorch_lightning.pt_overrides`, `pytorch_lightning.root_module`
   * Modules: `pytorch_lightning.logging.comet_logger`, `pytorch_lightning.logging.mlflow_logger`, `pytorch_lightning.logging.test_tube_logger`, `pytorch_lightning.overrides.override_data_parallel`, `pytorch_lightning.core.model_saving`, `pytorch_lightning.core.root_module`
   * Trainer arguments: `add_row_log_interval`, `default_save_path`, `gradient_clip`, `nb_gpu_nodes`, `max_nb_epochs`, `min_nb_epochs`, `nb_sanity_val_steps`
   * Trainer attributes: `nb_gpu_nodes`, `num_gpu_nodes`, `gradient_clip`, `max_nb_epochs`, `min_nb_epochs`, `nb_sanity_val_steps`, `default_save_path`, `tng_tqdm_dic`

### Fixed

- Run graceful training teardown on interpreter exit ([#1631](https://github.com/Lightning-AI/lightning/pull/1631))
- Fixed user warning when apex was used together with learning rate schedulers ([#1873](https://github.com/Lightning-AI/lightning/pull/1873))
- Fixed multiple calls of `EarlyStopping` callback ([#1863](https://github.com/Lightning-AI/lightning/pull/1863))
- Fixed an issue with `Trainer.from_argparse_args` when passing in unknown Trainer args ([#1932](https://github.com/Lightning-AI/lightning/pull/1932))
- Fixed bug related to logger not being reset correctly for model after tuner algorithms ([#1933](https://github.com/Lightning-AI/lightning/pull/1933))
- Fixed root node resolution for SLURM cluster with dash in host name ([#1954](https://github.com/Lightning-AI/lightning/pull/1954))
- Fixed `LearningRateLogger` in multi-scheduler setting ([#1944](https://github.com/Lightning-AI/lightning/pull/1944))
- Fixed test configuration check and testing ([#1804](https://github.com/Lightning-AI/lightning/pull/1804))
- Fixed an issue with Trainer constructor silently ignoring unknown/misspelled arguments ([#1820](https://github.com/Lightning-AI/lightning/pull/1820))
- Fixed `save_weights_only` in ModelCheckpoint ([#1780](https://github.com/Lightning-AI/lightning/pull/1780))
- Allow use of same `WandbLogger` instance for multiple training loops ([#2055](https://github.com/Lightning-AI/lightning/pull/2055))
- Fixed an issue with `_auto_collect_arguments` collecting local variables that are not constructor arguments and not working for signatures that have the instance not named `self` ([#2048](https://github.com/Lightning-AI/lightning/pull/2048))
- Fixed mistake in parameters' grad norm tracking ([#2012](https://github.com/Lightning-AI/lightning/pull/2012))
- Fixed CPU and hanging GPU crash ([#2118](https://github.com/Lightning-AI/lightning/pull/2118))
- Fixed an issue with the model summary and `example_input_array` depending on a specific ordering of the submodules in a LightningModule ([#1773](https://github.com/Lightning-AI/lightning/pull/1773))
- Fixed Tpu logging ([#2230](https://github.com/Lightning-AI/lightning/pull/2230))
- Fixed Pid port + duplicate `rank_zero` logging ([#2140](https://github.com/Lightning-AI/lightning/pull/2140),
     [#2231](https://github.com/Lightning-AI/lightning/pull/2231))

## [0.7.6] - 2020-05-16

### Added

- Added callback for logging learning rates ([#1498](https://github.com/Lightning-AI/lightning/pull/1498))
- Added transfer learning example (for a binary classification task in computer vision) ([#1564](https://github.com/Lightning-AI/lightning/pull/1564))
- Added type hints in `Trainer.fit()` and `Trainer.test()` to reflect that also a list of dataloaders can be passed in ([#1723](https://github.com/Lightning-AI/lightning/pull/1723)).
- Added auto scaling of batch size ([#1638](https://github.com/Lightning-AI/lightning/pull/1638))
- The progress bar metrics now also get updated in `training_epoch_end` ([#1724](https://github.com/Lightning-AI/lightning/pull/1724))
- Enable `NeptuneLogger` to work with `distributed_backend=ddp` ([#1753](https://github.com/Lightning-AI/lightning/pull/1753))
- Added option to provide seed to random generators to ensure reproducibility ([#1572](https://github.com/Lightning-AI/lightning/pull/1572))
- Added override for hparams in `load_from_ckpt` ([#1797](https://github.com/Lightning-AI/lightning/pull/1797))
- Added support multi-node distributed execution under `torchelastic` ([#1811](https://github.com/Lightning-AI/lightning/pull/1811),
     [#1818](https://github.com/Lightning-AI/lightning/pull/1818))
- Added using `store_true` for bool args ([#1822](https://github.com/Lightning-AI/lightning/pull/1822),
     [#1842](https://github.com/Lightning-AI/lightning/pull/1842))
- Added dummy logger for internally disabling logging for some features ([#1836](https://github.com/Lightning-AI/lightning/pull/1836))

### Changed

- Enable `non-blocking` for device transfers to GPU ([#1843](https://github.com/Lightning-AI/lightning/pull/1843))
- Replace mata_tags.csv with hparams.yaml ([#1271](https://github.com/Lightning-AI/lightning/pull/1271))
- Reduction when `batch_size < num_gpus` ([#1609](https://github.com/Lightning-AI/lightning/pull/1609))
- Updated LightningTemplateModel to look more like Colab example ([#1577](https://github.com/Lightning-AI/lightning/pull/1577))
- Don't convert `namedtuple` to `tuple` when transferring the batch to target device ([#1589](https://github.com/Lightning-AI/lightning/pull/1589))
- Allow passing hparams as keyword argument to LightningModule when loading from checkpoint ([#1639](https://github.com/Lightning-AI/lightning/pull/1639))
- Args should come after the last positional argument ([#1807](https://github.com/Lightning-AI/lightning/pull/1807))
- Made ddp the default if no backend specified with multiple GPUs ([#1789](https://github.com/Lightning-AI/lightning/pull/1789))

### Deprecated

- Deprecated `tags_csv` in favor of `hparams_file` ([#1271](https://github.com/Lightning-AI/lightning/pull/1271))

### Fixed

- Fixed broken link in PR template ([#1675](https://github.com/Lightning-AI/lightning/pull/1675))
- Fixed ModelCheckpoint not None checking filepath ([#1654](https://github.com/Lightning-AI/lightning/pull/1654))
- Trainer now calls `on_load_checkpoint()` when resuming from a checkpoint ([#1666](https://github.com/Lightning-AI/lightning/pull/1666))
- Fixed sampler logic for ddp with iterable dataset ([#1734](https://github.com/Lightning-AI/lightning/pull/1734))
- Fixed `_reset_eval_dataloader()` for IterableDataset ([#1560](https://github.com/Lightning-AI/lightning/pull/1560))
- Fixed Horovod distributed backend to set the `root_gpu` property ([#1669](https://github.com/Lightning-AI/lightning/pull/1669))
- Fixed wandb logger `global_step` affects other loggers ([#1492](https://github.com/Lightning-AI/lightning/pull/1492))
- Fixed disabling progress bar on non-zero ranks using Horovod backend ([#1709](https://github.com/Lightning-AI/lightning/pull/1709))
- Fixed bugs that prevent lr finder to be used together with early stopping and validation dataloaders ([#1676](https://github.com/Lightning-AI/lightning/pull/1676))
- Fixed a bug in Trainer that prepended the checkpoint path with `version_` when it shouldn't ([#1748](https://github.com/Lightning-AI/lightning/pull/1748))
- Fixed lr key name in case of param groups in LearningRateLogger ([#1719](https://github.com/Lightning-AI/lightning/pull/1719))
- Fixed accumulation parameter and suggestion method for learning rate finder ([#1801](https://github.com/Lightning-AI/lightning/pull/1801))
- Fixed num processes wasn't being set properly and auto sampler was ddp failing ([#1819](https://github.com/Lightning-AI/lightning/pull/1819))
- Fixed bugs in semantic segmentation example ([#1824](https://github.com/Lightning-AI/lightning/pull/1824))
- Fixed saving native AMP scaler state ([#1777](https://github.com/Lightning-AI/lightning/pull/1777))
- Fixed native amp + ddp ([#1788](https://github.com/Lightning-AI/lightning/pull/1788))
- Fixed `hparam` logging with metrics ([#1647](https://github.com/Lightning-AI/lightning/pull/1647))

## [0.7.5] - 2020-04-27

### Changed

- Allow logging of metrics together with `hparams` ([#1630](https://github.com/Lightning-AI/lightning/pull/1630))

### Removed

- Removed Warning from trainer loop ([#1634](https://github.com/Lightning-AI/lightning/pull/1634))

### Fixed

- Fixed ModelCheckpoint not being fixable ([#1632](https://github.com/Lightning-AI/lightning/pull/1632))
- Fixed CPU DDP breaking change and DDP change ([#1635](https://github.com/Lightning-AI/lightning/pull/1635))
- Tested pickling ([#1636](https://github.com/Lightning-AI/lightning/pull/1636))


## [0.7.4] - 2020-04-26

### Added

- Added flag `replace_sampler_ddp` to manually disable sampler replacement in DDP  ([#1513](https://github.com/Lightning-AI/lightning/pull/1513))
- Added `auto_select_gpus` flag to trainer that enables automatic selection of available GPUs on exclusive mode systems.
- Added learning rate finder ([#1347](https://github.com/Lightning-AI/lightning/pull/1347))
- Added support for DDP mode in clusters without SLURM ([#1387](https://github.com/Lightning-AI/lightning/pull/1387))
- Added `test_dataloaders` parameter to `Trainer.test()` ([#1434](https://github.com/Lightning-AI/lightning/pull/1434))
- Added `terminate_on_nan` flag to trainer that performs a NaN check with each training iteration when set to `True` ([#1475](https://github.com/Lightning-AI/lightning/pull/1475))
- Added speed parity tests (max 1 sec difference per epoch)([#1482](https://github.com/Lightning-AI/lightning/pull/1482))
- Added `ddp_cpu` backend for testing ddp without GPUs ([#1158](https://github.com/Lightning-AI/lightning/pull/1158))
- Added [Horovod](http://horovod.ai) support as a distributed backend `Trainer(distributed_backend='horovod')` ([#1529](https://github.com/Lightning-AI/lightning/pull/1529))
- Added support for 8 core distributed training on Kaggle TPU's ([#1568](https://github.com/Lightning-AI/lightning/pull/1568))
- Added support for native AMP ([#1561](https://github.com/Lightning-AI/lightning/pull/1561),
    [#1580](https://github.com/Lightning-AI/lightning/pull/1580))

### Changed

- Changed the default behaviour to no longer include a NaN check with each training iteration ([#1475](https://github.com/Lightning-AI/lightning/pull/1475))
- Decoupled the progress bar from trainer` it is a callback now and can be customized or even be replaced entirely ([#1450](https://github.com/Lightning-AI/lightning/pull/1450)).
- Changed lr schedule step interval behavior to update every backwards pass instead of every forwards pass ([#1477](https://github.com/Lightning-AI/lightning/pull/1477))
- Defines shared proc. rank, remove rank from instances (e.g. loggers) ([#1408](https://github.com/Lightning-AI/lightning/pull/1408))
- Updated semantic segmentation example with custom U-Net and logging ([#1371](https://github.com/Lightning-AI/lightning/pull/1371))
- Disabled val and test shuffling ([#1600](https://github.com/Lightning-AI/lightning/pull/1600))

### Deprecated

- Deprecated `training_tqdm_dict` in favor of `progress_bar_dict` ([#1450](https://github.com/Lightning-AI/lightning/pull/1450)).

### Removed

- Removed `test_dataloaders` parameter from `Trainer.fit()` ([#1434](https://github.com/Lightning-AI/lightning/pull/1434))

### Fixed

- Added the possibility to pass nested metrics dictionaries to loggers ([#1582](https://github.com/Lightning-AI/lightning/pull/1582))
- Fixed memory leak from opt return ([#1528](https://github.com/Lightning-AI/lightning/pull/1528))
- Fixed saving checkpoint before deleting old ones ([#1453](https://github.com/Lightning-AI/lightning/pull/1453))
- Fixed loggers - flushing last logged metrics even before continue, e.g. `trainer.test()` results ([#1459](https://github.com/Lightning-AI/lightning/pull/1459))
- Fixed optimizer configuration when `configure_optimizers` returns dict without `lr_scheduler` ([#1443](https://github.com/Lightning-AI/lightning/pull/1443))
- Fixed `LightningModule` - mixing hparams and arguments in `LightningModule.__init__()` crashes load_from_checkpoint() ([#1505](https://github.com/Lightning-AI/lightning/pull/1505))
- Added a missing call to the `on_before_zero_grad` model hook ([#1493](https://github.com/Lightning-AI/lightning/pull/1493)).
- Allow use of sweeps with `WandbLogger` ([#1512](https://github.com/Lightning-AI/lightning/pull/1512))
- Fixed a bug that caused the `callbacks` Trainer argument to reference a global variable ([#1534](https://github.com/Lightning-AI/lightning/pull/1534)).
- Fixed a bug that set all boolean CLI arguments from `Trainer.add_argparse_args` always to True ([#1571](https://github.com/Lightning-AI/lightning/pull/1571))
- Fixed do not copy the batch when training on a single GPU ([#1576](https://github.com/Lightning-AI/lightning/pull/1576),
    [#1579](https://github.com/Lightning-AI/lightning/pull/1579))
- Fixed soft checkpoint removing on DDP ([#1408](https://github.com/Lightning-AI/lightning/pull/1408))
- Fixed automatic parser bug ([#1585](https://github.com/Lightning-AI/lightning/pull/1585))
- Fixed bool conversion from string ([#1606](https://github.com/Lightning-AI/lightning/pull/1606))

## [0.7.3] - 2020-04-09

### Added

- Added `rank_zero_warn` for warning only in rank 0 ([#1428](https://github.com/Lightning-AI/lightning/pull/1428))

### Fixed

- Fixed default `DistributedSampler` for DDP training ([#1425](https://github.com/Lightning-AI/lightning/pull/1425))
- Fixed workers warning not on windows ([#1430](https://github.com/Lightning-AI/lightning/pull/1430))
- Fixed returning tuple from `run_training_batch` ([#1431](https://github.com/Lightning-AI/lightning/pull/1431))
- Fixed gradient clipping ([#1438](https://github.com/Lightning-AI/lightning/pull/1438))
- Fixed pretty print ([#1441](https://github.com/Lightning-AI/lightning/pull/1441))


## [0.7.2] - 2020-04-07

### Added

- Added same step loggers' metrics aggregation ([#1278](https://github.com/Lightning-AI/lightning/pull/1278))
- Added parity test between a vanilla MNIST model and lightning model ([#1284](https://github.com/Lightning-AI/lightning/pull/1284))
- Added parity test between a vanilla RNN model and lightning model ([#1351](https://github.com/Lightning-AI/lightning/pull/1351))
- Added Reinforcement Learning - Deep Q-network (DQN) lightning example ([#1232](https://github.com/Lightning-AI/lightning/pull/1232))
- Added support for hierarchical `dict` ([#1152](https://github.com/Lightning-AI/lightning/pull/1152))
- Added `TrainsLogger` class ([#1122](https://github.com/Lightning-AI/lightning/pull/1122))
- Added type hints to `pytorch_lightning.core` ([#946](https://github.com/Lightning-AI/lightning/pull/946))
- Added support for `IterableDataset` in validation and testing ([#1104](https://github.com/Lightning-AI/lightning/pull/1104))
- Added support for non-primitive types in `hparams` for `TensorboardLogger` ([#1130](https://github.com/Lightning-AI/lightning/pull/1130))
- Added a check that stops the training when loss or weights contain `NaN` or `inf` values. ([#1097](https://github.com/Lightning-AI/lightning/pull/1097))
- Added support for `IterableDataset` when `val_check_interval=1.0` (default), this will trigger validation at the end of each epoch. ([#1283](https://github.com/Lightning-AI/lightning/pull/1283))
- Added `summary` method to Profilers. ([#1259](https://github.com/Lightning-AI/lightning/pull/1259))
- Added informative errors if user defined dataloader has zero length ([#1280](https://github.com/Lightning-AI/lightning/pull/1280))
- Added testing for python 3.8 ([#915](https://github.com/Lightning-AI/lightning/pull/915))
- Added model configuration checking ([#1199](https://github.com/Lightning-AI/lightning/pull/1199))
- Added support for optimizer frequencies through `LightningModule.configure_optimizers()` ([#1269](https://github.com/Lightning-AI/lightning/pull/1269))
- Added option to run without an optimizer by returning `None` from `configure_optimizers`. ([#1279](https://github.com/Lightning-AI/lightning/pull/1279))
- Added a warning when the number of data loader workers is small. ([#1378](https://github.com/Lightning-AI/lightning/pull/1378))

### Changed

- Changed (renamed and refatored) `TensorRunningMean` -> `TensorRunningAccum`: running accumulations were generalized. ([#1278](https://github.com/Lightning-AI/lightning/pull/1278))
- Changed `progress_bar_refresh_rate` trainer flag to disable progress bar when set to 0. ([#1108](https://github.com/Lightning-AI/lightning/pull/1108))
- Enhanced `load_from_checkpoint` to also forward params to the model ([#1307](https://github.com/Lightning-AI/lightning/pull/1307))
- Updated references to `self.forward()` to instead use the `__call__` interface. ([#1211](https://github.com/Lightning-AI/lightning/pull/1211))
- Changed default behaviour of `configure_optimizers` to use no optimizer rather than Adam. ([#1279](https://github.com/Lightning-AI/lightning/pull/1279))
- Allow to upload models on W&B ([#1339](https://github.com/Lightning-AI/lightning/pull/1339))
- On DP and DDP2 unsqueeze is automated now ([#1319](https://github.com/Lightning-AI/lightning/pull/1319))
- Did not always create a DataLoader during reinstantiation, but the same type as before (if subclass of DataLoader) ([#1346](https://github.com/Lightning-AI/lightning/pull/1346))
- Did not interfere with a default sampler ([#1318](https://github.com/Lightning-AI/lightning/pull/1318))
- Remove default Adam optimizer ([#1317](https://github.com/Lightning-AI/lightning/pull/1317))
- Give warnings for unimplemented required lightning methods ([#1317](https://github.com/Lightning-AI/lightning/pull/1317))
- Made `evaluate` method private >> `Trainer._evaluate(...)`. ([#1260](https://github.com/Lightning-AI/lightning/pull/1260))
- Simplify the PL examples structure (shallower and more readable) ([#1247](https://github.com/Lightning-AI/lightning/pull/1247))
- Changed min max gpu memory to be on their own plots ([#1358](https://github.com/Lightning-AI/lightning/pull/1358))
- Remove `.item` which causes sync issues ([#1254](https://github.com/Lightning-AI/lightning/pull/1254))
- Changed smoothing in TQDM to decrease variability of time remaining between training / eval ([#1194](https://github.com/Lightning-AI/lightning/pull/1194))
- Change default logger to dedicated one ([#1064](https://github.com/Lightning-AI/lightning/pull/1064))

### Deprecated

- Deprecated Trainer argument `print_nan_grads` ([#1097](https://github.com/Lightning-AI/lightning/pull/1097))
- Deprecated Trainer argument `show_progress_bar` ([#1108](https://github.com/Lightning-AI/lightning/pull/1108))

### Removed

- Removed test for no test dataloader in .fit ([#1495](https://github.com/Lightning-AI/lightning/pull/1495))
- Removed duplicated module `pytorch_lightning.utilities.arg_parse` for loading CLI arguments ([#1167](https://github.com/Lightning-AI/lightning/pull/1167))
- Removed wandb logger's `finalize` method ([#1193](https://github.com/Lightning-AI/lightning/pull/1193))
- Dropped `torchvision` dependency in tests and added own MNIST dataset class instead ([#986](https://github.com/Lightning-AI/lightning/pull/986))

### Fixed

- Fixed `model_checkpoint` when saving all models ([#1359](https://github.com/Lightning-AI/lightning/pull/1359))
- `Trainer.add_argparse_args` classmethod fixed. Now it adds a type for the arguments ([#1147](https://github.com/Lightning-AI/lightning/pull/1147))
- Fixed bug related to type checking of `ReduceLROnPlateau` lr schedulers([#1126](https://github.com/Lightning-AI/lightning/pull/1126))
- Fixed a bug to ensure lightning checkpoints to be backward compatible ([#1132](https://github.com/Lightning-AI/lightning/pull/1132))
- Fixed a bug that created an extra dataloader with active `reload_dataloaders_every_epoch` ([#1196](https://github.com/Lightning-AI/lightning/pull/1196))
- Fixed all warnings and errors in the docs build process ([#1191](https://github.com/Lightning-AI/lightning/pull/1191))
- Fixed an issue where `val_percent_check=0` would not disable validation ([#1251](https://github.com/Lightning-AI/lightning/pull/1251))
- Fixed average of incomplete `TensorRunningMean` ([#1309](https://github.com/Lightning-AI/lightning/pull/1309))
- Fixed `WandbLogger.watch` with `wandb.init()` ([#1311](https://github.com/Lightning-AI/lightning/pull/1311))
- Fixed an issue with early stopping that would prevent it from monitoring training metrics when validation is disabled / not implemented ([#1235](https://github.com/Lightning-AI/lightning/pull/1235)).
- Fixed a bug that would cause `trainer.test()` to run on the validation set when overloading `validation_epoch_end` and `test_end` ([#1353](https://github.com/Lightning-AI/lightning/pull/1353))
- Fixed `WandbLogger.watch` - use of the watch method without importing `wandb` ([#1311](https://github.com/Lightning-AI/lightning/pull/1311))
- Fixed `WandbLogger` to be used with 'ddp' - allow reinits in sub-processes ([#1149](https://github.com/Lightning-AI/lightning/pull/1149),
     [#1360](https://github.com/Lightning-AI/lightning/pull/1360))
- Made `training_epoch_end` behave like `validation_epoch_end` ([#1357](https://github.com/Lightning-AI/lightning/pull/1357))
- Fixed `fast_dev_run` running validation twice ([#1365](https://github.com/Lightning-AI/lightning/pull/1365))
- Fixed pickle error from quick patch `__code__` ([#1352](https://github.com/Lightning-AI/lightning/pull/1352))
- Fixed memory leak on GPU0 ([#1094](https://github.com/Lightning-AI/lightning/pull/1094),
     [#1349](https://github.com/Lightning-AI/lightning/pull/1349))
- Fixed checkpointing interval ([#1272](https://github.com/Lightning-AI/lightning/pull/1272))
- Fixed validation and training loops run the partial dataset ([#1192](https://github.com/Lightning-AI/lightning/pull/1192))
- Fixed running `on_validation_end` only on main process in DDP ([#1125](https://github.com/Lightning-AI/lightning/pull/1125))
- Fixed `load_spawn_weights` only in proc rank 0 ([#1385](https://github.com/Lightning-AI/lightning/pull/1385))
- Fixes using deprecated `use_amp` attribute ([#1145](https://github.com/Lightning-AI/lightning/pull/1145))
- Fixed Tensorboard logger error: lightning_logs directory not exists in multi-node DDP on nodes with rank != 0 ([#1377](https://github.com/Lightning-AI/lightning/pull/1377))
- Fixed `Unimplemented backend XLA` error on TPU ([#1387](https://github.com/Lightning-AI/lightning/pull/1387))

## [0.7.1] - 2020-03-07

### Fixed

- Fixes `print` issues and `data_loader` ([#1080](https://github.com/Lightning-AI/lightning/pull/1080))

## [0.7.0] - 2020-03-06

### Added

- Added automatic sampler setup. Depending on DDP or TPU, lightning configures the sampler correctly (user needs to do nothing) ([#926](https://github.com/Lightning-AI/lightning/pull/926))
- Added `reload_dataloaders_every_epoch=False` flag for trainer. Some users require reloading data every epoch ([#926](https://github.com/Lightning-AI/lightning/pull/926))
- Added `progress_bar_refresh_rate=50` flag for trainer. Throttle refresh rate on notebooks ([#926](https://github.com/Lightning-AI/lightning/pull/926))
- Updated governance docs
- Added a check to ensure that the metric used for early stopping exists before training commences ([#542](https://github.com/Lightning-AI/lightning/pull/542))
- Added `optimizer_idx` argument to `backward` hook ([#733](https://github.com/Lightning-AI/lightning/pull/733))
- Added `entity` argument to `WandbLogger` to be passed to `wandb.init` ([#783](https://github.com/Lightning-AI/lightning/pull/783))
- Added a tool for profiling training runs ([#782](https://github.com/Lightning-AI/lightning/pull/782))
- Improved flexibility for naming of TensorBoard logs, can now set `version` to a `str` to just save to that directory, and use `name=''` to prevent experiment-name directory ([#804](https://github.com/Lightning-AI/lightning/pull/804))
- Added option to specify `step` key when logging metrics ([#808](https://github.com/Lightning-AI/lightning/pull/808))
- Added `train_dataloader`, `val_dataloader` and `test_dataloader` arguments to `Trainer.fit()`, for alternative data parsing ([#759](https://github.com/Lightning-AI/lightning/pull/759))
- Added Tensor Processing Unit (TPU) support ([#868](https://github.com/Lightning-AI/lightning/pull/868))
- Added semantic segmentation example ([#751](https://github.com/Lightning-AI/lightning/pull/751),[#876](https://github.com/Lightning-AI/lightning/pull/876),
     [#881](https://github.com/Lightning-AI/lightning/pull/881))
- Split callbacks in multiple files ([#849](https://github.com/Lightning-AI/lightning/pull/849))
- Support for user defined callbacks ([#889](https://github.com/Lightning-AI/lightning/pull/889) and [#950](https://github.com/Lightning-AI/lightning/pull/950))
- Added support for multiple loggers to be passed to `Trainer` as an iterable (e.g. list, tuple, etc.) ([#903](https://github.com/Lightning-AI/lightning/pull/903))
- Added support for step-based learning rate scheduling ([#941](https://github.com/Lightning-AI/lightning/pull/941))
- Added support for logging `hparams` as dict ([#1029](https://github.com/Lightning-AI/lightning/pull/1029))
- Checkpoint and early stopping now work without val. step ([#1041](https://github.com/Lightning-AI/lightning/pull/1041))
- Support graceful training cleanup after Keyboard Interrupt ([#856](https://github.com/Lightning-AI/lightning/pull/856),
     [#1019](https://github.com/Lightning-AI/lightning/pull/1019))
- Added type hints for function arguments ([#912](https://github.com/Lightning-AI/lightning/pull/912), )
- Added default `argparser` for `Trainer` ([#952](https://github.com/Lightning-AI/lightning/pull/1023),
     [#1023](https://github.com/Lightning-AI/lightning/pull/1023))
- Added TPU gradient clipping ([#963](https://github.com/Lightning-AI/lightning/pull/963))
- Added max/min number of steps in `Trainer` ([#728](https://github.com/Lightning-AI/lightning/pull/728))

### Changed

- Improved `NeptuneLogger` by adding `close_after_fit` argument to allow logging after training([#908](https://github.com/Lightning-AI/lightning/pull/1084))
- Changed default TQDM to use `tqdm.auto` for prettier outputs in IPython notebooks ([#752](https://github.com/Lightning-AI/lightning/pull/752))
- Changed `pytorch_lightning.logging` to `pytorch_lightning.loggers` ([#767](https://github.com/Lightning-AI/lightning/pull/767))
- Moved the default `tqdm_dict` definition from Trainer to `LightningModule`, so it can be overridden by the user ([#749](https://github.com/Lightning-AI/lightning/pull/749))
- Moved functionality of `LightningModule.load_from_metrics` into `LightningModule.load_from_checkpoint` ([#995](https://github.com/Lightning-AI/lightning/pull/995))
- Changed Checkpoint path parameter from `filepath` to `dirpath` ([#1016](https://github.com/Lightning-AI/lightning/pull/1016))
- Freezed models `hparams` as `Namespace` property ([#1029](https://github.com/Lightning-AI/lightning/pull/1029))
- Dropped `logging` config in package init ([#1015](https://github.com/Lightning-AI/lightning/pull/1015))
- Renames model steps ([#1051](https://github.com/Lightning-AI/lightning/pull/1051))
  - `training_end` >> `training_epoch_end`
  - `validation_end` >> `validation_epoch_end`
  - `test_end` >> `test_epoch_end`
- Refactor dataloading, supports infinite dataloader ([#955](https://github.com/Lightning-AI/lightning/pull/955))
- Create single file in `TensorBoardLogger` ([#777](https://github.com/Lightning-AI/lightning/pull/777))

### Deprecated

- Deprecated `pytorch_lightning.logging` ([#767](https://github.com/Lightning-AI/lightning/pull/767))
- Deprecated `LightningModule.load_from_metrics` in favour of `LightningModule.load_from_checkpoint` ([#995](https://github.com/Lightning-AI/lightning/pull/995),
     [#1079](https://github.com/Lightning-AI/lightning/pull/1079))
- Deprecated `@data_loader` decorator ([#926](https://github.com/Lightning-AI/lightning/pull/926))
- Deprecated model steps `training_end`, `validation_end` and `test_end` ([#1051](https://github.com/Lightning-AI/lightning/pull/1051),
     [#1056](https://github.com/Lightning-AI/lightning/pull/1056))

### Removed

- Removed dependency on `pandas` ([#736](https://github.com/Lightning-AI/lightning/pull/736))
- Removed dependency on `torchvision` ([#797](https://github.com/Lightning-AI/lightning/pull/797))
- Removed dependency on `scikit-learn` ([#801](https://github.com/Lightning-AI/lightning/pull/801))

### Fixed

- Fixed a bug where early stopping `on_end_epoch` would be called inconsistently when `check_val_every_n_epoch == 0` ([#743](https://github.com/Lightning-AI/lightning/pull/743))
- Fixed a bug where the model checkpointer didn't write to the same directory as the logger ([#771](https://github.com/Lightning-AI/lightning/pull/771))
- Fixed a bug where the `TensorBoardLogger` class would create an additional empty log file during fitting ([#777](https://github.com/Lightning-AI/lightning/pull/777))
- Fixed a bug where `global_step` was advanced incorrectly when using `accumulate_grad_batches > 1` ([#832](https://github.com/Lightning-AI/lightning/pull/832))
- Fixed a bug when calling `self.logger.experiment` with multiple loggers ([#1009](https://github.com/Lightning-AI/lightning/pull/1009))
- Fixed a bug when calling `logger.append_tags` on a `NeptuneLogger` with a single tag ([#1009](https://github.com/Lightning-AI/lightning/pull/1009))
- Fixed sending back data from `.spawn` by saving and loading the trained model in/out of the process ([#1017](https://github.com/Lightning-AI/lightning/pull/1017)
- Fixed port collision on DDP ([#1010](https://github.com/Lightning-AI/lightning/pull/1010))
- Fixed/tested pass overrides ([#918](https://github.com/Lightning-AI/lightning/pull/918))
- Fixed comet logger to log after train ([#892](https://github.com/Lightning-AI/lightning/pull/892))
- Remove deprecated args to learning rate step function ([#890](https://github.com/Lightning-AI/lightning/pull/890))

## [0.6.0] - 2020-01-21

### Added

- Added support for resuming from a specific checkpoint via `resume_from_checkpoint` argument ([#516](https://github.com/Lightning-AI/lightning/pull/516))
- Added support for `ReduceLROnPlateau` scheduler ([#320](https://github.com/Lightning-AI/lightning/pull/320))
- Added support for Apex mode `O2` in conjunction with Data Parallel ([#493](https://github.com/Lightning-AI/lightning/pull/493))
- Added option (`save_top_k`) to save the top k models in the `ModelCheckpoint` class ([#128](https://github.com/Lightning-AI/lightning/pull/128))
- Added `on_train_start` and `on_train_end` hooks to `ModelHooks` ([#598](https://github.com/Lightning-AI/lightning/pull/598))
- Added `TensorBoardLogger` ([#607](https://github.com/Lightning-AI/lightning/pull/607))
- Added support for weight summary of model with multiple inputs ([#543](https://github.com/Lightning-AI/lightning/pull/543))
- Added `map_location` argument to `load_from_metrics` and `load_from_checkpoint` ([#625](https://github.com/Lightning-AI/lightning/pull/625))
- Added option to disable validation by setting `val_percent_check=0` ([#649](https://github.com/Lightning-AI/lightning/pull/649))
- Added `NeptuneLogger` class ([#648](https://github.com/Lightning-AI/lightning/pull/648))
- Added `WandbLogger` class ([#627](https://github.com/Lightning-AI/lightning/pull/627))

### Changed

- Changed the default progress bar to print to stdout instead of stderr ([#531](https://github.com/Lightning-AI/lightning/pull/531))
- Renamed `step_idx` to `step`, `epoch_idx` to `epoch`, `max_num_epochs` to `max_epochs` and `min_num_epochs` to `min_epochs` ([#589](https://github.com/Lightning-AI/lightning/pull/589))
- Renamed `total_batch_nb` to `total_batches`, `nb_val_batches` to `num_val_batches`, `nb_training_batches` to `num_training_batches`, `max_nb_epochs` to `max_epochs`, `min_nb_epochs` to `min_epochs`, `nb_test_batches` to `num_test_batches`, and `nb_val_batches` to `num_val_batches` ([#567](https://github.com/Lightning-AI/lightning/pull/567))
- Changed gradient logging to use parameter names instead of indexes ([#660](https://github.com/Lightning-AI/lightning/pull/660))
- Changed the default logger to `TensorBoardLogger` ([#609](https://github.com/Lightning-AI/lightning/pull/609))
- Changed the directory for tensorboard logging to be the same as model checkpointing ([#706](https://github.com/Lightning-AI/lightning/pull/706))

### Deprecated

- Deprecated `max_nb_epochs` and `min_nb_epochs` ([#567](https://github.com/Lightning-AI/lightning/pull/567))
- Deprecated the `on_sanity_check_start` hook in `ModelHooks` ([#598](https://github.com/Lightning-AI/lightning/pull/598))

### Removed

- Removed the `save_best_only` argument from `ModelCheckpoint`, use `save_top_k=1` instead ([#128](https://github.com/Lightning-AI/lightning/pull/128))

### Fixed

- Fixed a bug which occurred when using Adagrad with cuda ([#554](https://github.com/Lightning-AI/lightning/pull/554))
- Fixed a bug where training would be on the GPU despite setting `gpus=0` or `gpus=[]` ([#561](https://github.com/Lightning-AI/lightning/pull/561))
- Fixed an error with `print_nan_gradients` when some parameters do not require gradient ([#579](https://github.com/Lightning-AI/lightning/pull/579))
- Fixed a bug where the progress bar would show an incorrect number of total steps during the validation sanity check when using multiple validation data loaders ([#597](https://github.com/Lightning-AI/lightning/pull/597))
- Fixed support for PyTorch 1.1.0 ([#552](https://github.com/Lightning-AI/lightning/pull/552))
- Fixed an issue with early stopping when using a `val_check_interval < 1.0` in `Trainer` ([#492](https://github.com/Lightning-AI/lightning/pull/492))
- Fixed bugs relating to the `CometLogger` object that would cause it to not work properly ([#481](https://github.com/Lightning-AI/lightning/pull/481))
- Fixed a bug that would occur when returning `-1` from `on_batch_start` following an early exit or when the batch was `None` ([#509](https://github.com/Lightning-AI/lightning/pull/509))
- Fixed a potential race condition with several processes trying to create checkpoint directories ([#530](https://github.com/Lightning-AI/lightning/pull/530))
- Fixed a bug where batch 'segments' would remain on the GPU when using `truncated_bptt > 1` ([#532](https://github.com/Lightning-AI/lightning/pull/532))
- Fixed a bug when using `IterableDataset` ([#547](https://github.com/Lightning-AI/lightning/pull/547))
- Fixed a bug where `.item` was called on non-tensor objects ([#602](https://github.com/Lightning-AI/lightning/pull/602))
- Fixed a bug where `Trainer.train` would crash on an uninitialized variable if the trainer was run after resuming from a checkpoint that was already at `max_epochs` ([#608](https://github.com/Lightning-AI/lightning/pull/608))
- Fixed a bug where early stopping would begin two epochs early ([#617](https://github.com/Lightning-AI/lightning/pull/617))
- Fixed a bug where `num_training_batches` and `num_test_batches` would sometimes be rounded down to zero ([#649](https://github.com/Lightning-AI/lightning/pull/649))
- Fixed a bug where an additional batch would be processed when manually setting `num_training_batches` ([#653](https://github.com/Lightning-AI/lightning/pull/653))
- Fixed a bug when batches did not have a `.copy` method ([#701](https://github.com/Lightning-AI/lightning/pull/701))
- Fixed a bug when using `log_gpu_memory=True` in Python 3.6 ([#715](https://github.com/Lightning-AI/lightning/pull/715))
- Fixed a bug where checkpoint writing could exit before completion, giving incomplete checkpoints ([#689](https://github.com/Lightning-AI/lightning/pull/689))
- Fixed a bug where `on_train_end` was not called when ealy stopping ([#723](https://github.com/Lightning-AI/lightning/pull/723))

## [0.5.3] - 2019-11-06

### Added

- Added option to disable default logger, checkpointer, and early stopping by passing `logger=False`, `checkpoint_callback=False` and `early_stop_callback=False` respectively
- Added `CometLogger` for use with Comet.ml
- Added `val_check_interval` argument to `Trainer` allowing validition to be performed at every given number of batches
- Added functionality to save and load hyperparameters using the standard checkpoint mechanism
- Added call to `torch.cuda.empty_cache` before training starts
- Added option for user to override the call t `backward`
- Added support for truncated backprop through time via the `truncated_bptt_steps` argument in `Trainer`
- Added option to operate on all outputs from `training_step` in DDP2
- Added a hook for modifying DDP init
- Added a hook for modifying Apex

### Changed

- Changed experiment version to be padded with zeros (e.g. `/dir/version_9` becomes `/dir/version_0009`)
- Changed callback metrics to include any metrics given in logs or progress bar
- Changed the default for `save_best_only` in `ModelCheckpoint` to `True`
- Added `tng_data_loader` for backwards compatibility
- Renamed `MLFlowLogger.client` to `MLFlowLogger.experiment` for consistency
- Moved `global_step` increment to happen after the batch has been processed
- Changed weights restore to first attempt HPC weights before restoring normally, preventing both weights being restored and running out of memory
- Changed progress bar functionality to add multiple progress bars for train/val/test
- Changed calls to `print` to use `logging` instead

### Deprecated

- Deprecated `tng_dataloader`

### Fixed

- Fixed an issue where the number of batches was off by one during training
- Fixed a bug that occurred when setting a ckeckpoint callback and `early_stop_callback=False`
- Fixed an error when importing CometLogger
- Fixed a bug where the `gpus` argument had some unexpected behaviour
- Fixed a bug where the computed total number of batches was sometimes incorrect
- Fixed a bug where the progress bar would sometimes not show the total number of batches in test mode
- Fixed a bug when using the `log_gpu_memory='min_max'` option in `Trainer`
- Fixed a bug where checkpointing would sometimes erase the current directory

## [0.5.2] - 2019-10-10

### Added

- Added `weights_summary` argument to `Trainer` to be set to `full` (full summary), `top` (just top level modules) or other
- Added `tags` argument to `MLFlowLogger`

### Changed

- Changed default for `amp_level` to `O1`

### Removed

- Removed the `print_weights_summary` argument from `Trainer`

### Fixed

- Fixed a bug where logs were not written properly
- Fixed a bug where `logger.finalize` wasn't called after training is complete
- Fixed callback metric errors in DDP
- Fixed a bug where `TestTubeLogger` didn't log to the correct directory

## [0.5.1] - 2019-10-05

### Added

- Added the `LightningLoggerBase` class for experiment loggers
- Added `MLFlowLogger` for logging with `mlflow`
- Added `TestTubeLogger` for logging with `test_tube`
- Added a different implementation of DDP (`distributed_backed='ddp2'`) where every node has one model using all GPUs
- Added support for optimisers which require a closure (e.g. LBFGS)
- Added automatic `MASTER_PORT` default for DDP when not set manually
- Added new GPU memory logging options `'min_max'` (log only the min/max utilization) and `'all'` (log all the GPU memory)

### Changed

- Changed schedulers to always be called with the current epoch
- Changed `test_tube` to an optional dependency
- Changed data loaders to internally use a getter instead of a python property
- Disabled auto GPU loading when restoring weights to prevent out of memory errors
- Changed logging, early stopping and checkpointing to occur by default

### Fixed

- Fixed a bug with samplers that do not specify `set_epoch`
- Fixed a bug when using the `MLFlowLogger` with unsupported data types, this will now raise a warning
- Fixed a bug where gradient norms were always zero using `track_grad_norm`
- Fixed a bug which causes a crash when logging memory

## [0.5.0] - 2019-09-26

### Changed

- Changed `data_batch` argument to `batch` throughout
- Changed `batch_i` argument to `batch_idx` throughout
- Changed `tng_dataloader` method to `train_dataloader`
- Changed `on_tng_metrics` method to `on_training_metrics`
- Changed `gradient_clip` argument to `gradient_clip_val`
- Changed `add_log_row_interval` to `row_log_interval`

### Fixed

- Fixed a bug with tensorboard logging in multi-gpu setup

## [0.4.9] - 2019-09-16

### Added

- Added the flag `log_gpu_memory` to `Trainer` to deactivate logging of GPU memory utilization
- Added SLURM resubmit functionality (port from test-tube)
- Added optional weight_save_path to trainer to remove the need for a checkpoint_callback when using cluster training
- Added option to use single gpu per node with `DistributedDataParallel`

### Changed

- Changed functionality of `validation_end` and `test_end` with multiple dataloaders to be given all of the dataloaders at once rather than in separate calls
- Changed print_nan_grads to only print the parameter value and gradients when they contain NaN
- Changed gpu API to take integers as well (e.g. `gpus=2` instead of `gpus=[0, 1]`)
- All models now loaded on to CPU to avoid device and out of memory issues in PyTorch

### Fixed

- Fixed a bug where data types that implement `.to` but not `.cuda` would not be properly moved onto the GPU
- Fixed a bug where data would not be re-shuffled every epoch when using a `DistributedSampler`

## [0.4.8] - 2019-08-31

### Added

- Added `test_step` and `test_end` methods, used when `Trainer.test` is called
- Added `GradientAccumulationScheduler` callback which can be used to schedule changes to the number of accumulation batches
- Added option to skip the validation sanity check by setting `nb_sanity_val_steps = 0`

### Fixed

- Fixed a bug when setting `nb_sanity_val_steps = 0`

## [0.4.7] - 2019-08-24

### Changed

- Changed the default `val_check_interval` to `1.0`
- Changed defaults for `nb_val_batches`, `nb_tng_batches` and `nb_test_batches` to 0

### Fixed

- Fixed a bug where the full validation set as used despite setting `val_percent_check`
- Fixed a bug where an `Exception` was thrown when using a data set containing a single batch
- Fixed a bug where an `Exception` was thrown if no `val_dataloader` was given
- Fixed a bug where tuples were not properly transferred to the GPU
- Fixed a bug where data of a non standard type was not properly handled by the trainer
- Fixed a bug when loading data as a tuple
- Fixed a bug where `AttributeError` could be suppressed by the `Trainer`

## [0.4.6] - 2019-08-15

### Added

- Added support for data to be given as a `dict` or `list` with a single gpu
- Added support for `configure_optimizers` to return a single optimizer, two list (optimizers and schedulers), or a single list

### Fixed

- Fixed a bug where returning just an optimizer list (i.e. without schedulers) from `configure_optimizers` would throw an `Exception`

## [0.4.5] - 2019-08-13

### Added

- Added `optimizer_step` method that can be overridden to change the standard optimizer behaviour

## [0.4.4] - 2019-08-12

### Added

- Added supoort for multiple validation dataloaders
- Added support for latest test-tube logger (optimised for `torch==1.2.0`)

### Changed

- `validation_step` and `val_dataloader` are now optional
- `lr_scheduler` is now activated after epoch

### Fixed

- Fixed a bug where a warning would show when using `lr_scheduler` in `torch>1.1.0`
- Fixed a bug where an `Exception` would be thrown if using `torch.DistributedDataParallel` without using a `DistributedSampler`, this now throws a `Warning` instead

## [0.4.3] - 2019-08-10

### Fixed

- Fixed a bug where accumulate gradients would scale the loss incorrectly

## [0.4.2] - 2019-08-08

### Changed

- Changed install requirement to `torch==1.2.0`

## [0.4.1] - 2019-08-08

### Changed

- Changed install requirement to `torch==1.1.0`

## [0.4.0] - 2019-08-08

### Added

- Added 16-bit support for a single GPU
- Added support for training continuation (preserves epoch, global step etc.)

### Changed

- Changed `training_step` and `validation_step`, outputs will no longer be automatically reduced

### Removed

- Removed need for `Experiment` object in `Trainer`

### Fixed

- Fixed issues with reducing outputs from generative models (such as images and text)

## [0.3.6] - 2019-07-25

### Added

- Added a decorator to do lazy data loading internally

### Fixed

- Fixed a bug where `Experiment` object was not process safe, potentially causing logs to be overwritten

## [0.3.5] - 2019-07-25

## [0.3.4] - 2019-07-22

## [0.3.3] - 2019-07-22

## [0.3.2] - 2019-07-21

## [0.3.1] - 2019-07-21

## [0.2.x] - 2019-07-09

## [0.1.x] - 2019-06-DD<|MERGE_RESOLUTION|>--- conflicted
+++ resolved
@@ -5,18 +5,15 @@
 The format is based on [Keep a Changelog](http://keepachangelog.com/en/1.0.0/).
 
 
-<<<<<<< HEAD
+## [unreleased] - 2022-MM-DD
 
 ### Fixed
 
 - Fixed `TensorBoardLogger` not validating the input array type when logging the model graph ([#15323](https://github.com/Lightning-AI/lightning/pull/15323))
 
 
-## [1.8.0] - 2022-MM-DD
-=======
+
 ## [1.8.0] - 2022-11-01
->>>>>>> 7ee0994b
-
 
 ### Added
 
