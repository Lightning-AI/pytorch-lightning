--- conflicted
+++ resolved
@@ -141,11 +141,10 @@
 - The `WandbLogger` will now use the run name in the logs folder if it is provided, and otherwise the project name  ([#12604](https://github.com/PyTorchLightning/pytorch-lightning/pull/12604))
 
 
-<<<<<<< HEAD
+- Enabled using any Sampler in distributed environment in Lite ([#13646](https://github.com/PyTorchLightning/pytorch-lightning/pull/13646))
+
+
 - Updated Habana Accelerator's `auto_device_count`, `is_available` & `get_device_name` methods based on the latest torch habana package ([#13423](https://github.com/PyTorchLightning/pytorch-lightning/pull/13423))
-=======
-- Enabled using any Sampler in distributed environment in Lite ([#13646](https://github.com/PyTorchLightning/pytorch-lightning/pull/13646))
->>>>>>> 64e8e8eb
 
 
 -
