--- conflicted
+++ resolved
@@ -10,11 +10,10 @@
 
 ### Added
 
-<<<<<<< HEAD
 - Added support for DDP with `LRFinder` ([#15304](https://github.com/Lightning-AI/lightning/pull/15304))
-=======
+
+
 - Added utilities to migrate checkpoints from one Lightning version to another ([#15237](https://github.com/Lightning-AI/lightning/pull/15237))
->>>>>>> 1703944a
 
 -
 
