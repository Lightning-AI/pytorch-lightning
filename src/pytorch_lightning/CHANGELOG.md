# Changelog

All notable changes to this project will be documented in this file.

The format is based on [Keep a Changelog](http://keepachangelog.com/en/1.0.0/).


<<<<<<< HEAD
### Added

- Added `LightningLite.launch()` to programmatically launch processes (e.g. in Jupyter notebook) ([#14992](https://github.com/Lightning-AI/lightning/issues/14992))
- Added the option to launch Lightning Lite scripts from the CLI, without the need to wrap the code into the `run` method ([#14992](https://github.com/Lightning-AI/lightning/issues/14992))
=======
## [unreleased] - 202Y-MM-DD


### Added

-

-

-


### Changed

-

-

-


### Deprecated

-

-

-


### Removed

-

-

-


### Fixed

-

-

-

- Fixed an issue with the `BaseFinetuning` callback not setting the `track_running_stats` attribute for batch normaliztion layers ([#15063](https://github.com/Lightning-AI/lightning/pull/15063))


## [1.8.0] - 2022-11-01
>>>>>>> 69cb7194


### Changed

## [1.8.0] - 2022-11-01

### Added

- Added support for requeueing slurm array jobs ([#15040](https://github.com/Lightning-AI/lightning/pull/15040))
- Added native AMP support for `ddp_fork` (and associated alias strategies) with CUDA GPUs ([#14983](https://github.com/Lightning-AI/lightning/pull/14983))
- Added `BatchSizeFinder` callback ([#11089](https://github.com/Lightning-AI/lightning/pull/11089))
- Added `LearningRateFinder` callback ([#13802](https://github.com/Lightning-AI/lightning/pull/13802))
- Tuner now supports a new `method` argument which will determine when to run the `BatchSizeFinder`: one of `fit`, `validate`, `test` or `predict` ([#11089](https://github.com/Lightning-AI/lightning/pull/11089))
- Added prefix to log message in `seed_everything` with rank info ([#14031](https://github.com/Lightning-AI/lightning/pull/14031))
- Added support for auto wrapping for `DDPFullyShardedNativeStrategy` ([#14252](https://github.com/Lightning-AI/lightning/pull/14252))
- Added support for passing extra init-parameters to the `LightningDataModule.from_datasets` ([#14185](https://github.com/Lightning-AI/lightning/pull/14185))
- Added support for saving sharded optimizer state dict outside of `DDPShardedStrategy` ([#14208](https://github.com/Lightning-AI/lightning/pull/14208))
- Added support for auto wrapping for `DDPFullyShardedStrategy` ([#14383](https://github.com/Lightning-AI/lightning/pull/14383))
- Integrate the `lightning_utilities` package (
  [#14475](https://github.com/Lightning-AI/lightning/pull/14475),
  [#14537](https://github.com/Lightning-AI/lightning/pull/14537),
  [#14556](https://github.com/Lightning-AI/lightning/pull/14556),
  [#14558](https://github.com/Lightning-AI/lightning/pull/14558),
  [#14575](https://github.com/Lightning-AI/lightning/pull/14575),
  [#14620](https://github.com/Lightning-AI/lightning/pull/14620))
- Added `args` parameter to `LightningCLI` to ease running from within Python ([#14596](https://github.com/Lightning-AI/lightning/pull/14596))
- Added `WandbLogger.download_artifact` and `WandbLogger.use_artifact` for managing artifacts with Weights and Biases ([#14551](https://github.com/Lightning-AI/lightning/pull/14551))
- Added an option to configure the signal SLURM sends when a job is preempted or requeued ([#14626](https://github.com/Lightning-AI/lightning/pull/14626))
- Added a warning when the model passed to `LightningLite.setup()` does not have all parameters on the same device ([#14822](https://github.com/Lightning-AI/lightning/pull/14822))
- The `CometLogger` now flags the Comet Experiments as being created from Lightning for analytics purposes ([#14906](https://github.com/Lightning-AI/lightning/pull/14906))
- Introduce `ckpt_path="hpc"` keyword for checkpoint loading ([#14911](https://github.,com/Lightning-AI/lightning/pull/14911))
- Added a more descriptive error message when attempting to fork processes with pre-initialized CUDA context ([#14709](https://github.com/Lightning-AI/lightning/pull/14709))
- Added support for custom parameters in subclasses of `SaveConfigCallback` ([#14998](https://github.com/Lightning-AI/lightning/pull/14998))
- Added `inference_mode` flag to Trainer to let users enable/disable inference mode during evaluation ([#15034](https://github.com/Lightning-AI/lightning/pull/15034))
- Added `LightningLite.no_backward_sync` for control over efficient gradient accumulation with distributed strategies ([#14966](https://github.com/Lightning-AI/lightning/pull/14966))
- Added a sanity check that scripts are executed with the `srun` command in SLURM and that environment variables are not conflicting ([#15011](https://github.com/Lightning-AI/lightning/pull/15011))
- Added an error message when attempting to launch processes with `python -i` and an interactive-incompatible strategy ([#15293](https://github.com/Lightning-AI/lightning/pull/15293))


### Changed

- The `Trainer.{fit,validate,test,predict,tune}` methods now raise a useful error message if the input is not a `LightningModule` ([#13892](https://github.com/Lightning-AI/lightning/pull/13892))
- Raised a `MisconfigurationException` if batch transfer hooks are overriden with `IPUAccelerator` ([#13961](https://github.com/Lightning-AI/lightning/pull/13961))
- Replaced the unwrapping logic in strategies with direct access to unwrapped `LightningModule` ([#13738](https://github.com/Lightning-AI/lightning/pull/13738))
- Enabled `on_before_batch_transfer` for `DPStrategy` and `IPUAccelerator` ([#14023](https://github.com/Lightning-AI/lightning/pull/14023))
- When resuming training with Apex enabled, the `Trainer` will now raise an error ([#14341](https://github.com/Lightning-AI/lightning/pull/14341))
- Included `torch.cuda` rng state to the aggregate `_collect_rng_states()` and `_set_rng_states()` ([#14384](https://github.com/Lightning-AI/lightning/pull/14384))
- Changed `trainer.should_stop` to not stop in between an epoch and run until `min_steps/min_epochs` only ([#13890](https://github.com/Lightning-AI/lightning/pull/13890))
- The `pyDeprecate` dependency is no longer installed ([#14472](https://github.com/Lightning-AI/lightning/pull/14472))
- When using multiple loggers, by default checkpoints and profiler output now get saved to the log dir of the first logger in the list ([#14325](https://github.com/Lightning-AI/lightning/pull/14325))
- In Lightning Lite, state-dict access to the module wrapper now gets passed through to the original module reference ([#14629](https://github.com/Lightning-AI/lightning/pull/14629))
- Removed fall-back to `LightningEnvironment` when number of SLURM tasks does not correspond to number of processes in Trainer ([#14300](https://github.com/Lightning-AI/lightning/pull/14300))
- Aligned DDP and DDPSpawn strategies in setting up the environment ([#11073](https://github.com/Lightning-AI/lightning/pull/11073))
- Integrated the Lite Precision plugins into the PL Precision plugins - the base class in PL now extends the `lightning_lite.precision.Precision` base class ([#14798](https://github.com/Lightning-AI/lightning/pull/14798))
  * The `PrecisionPlugin.backward` signature changed: The `closure_loss` argument was renamed to `tensor`
  * The `PrecisionPlugin.{pre_,post_}backward` signature changed: The `closure_loss` argument was renamed to `tensor` and moved as the first argument
  * The `PrecisionPlugin.optimizer_step` signature changed: The `model`, `optimizer_idx` and `closure` arguments need to be passed as keyword arguments now
- Trainer queries the CUDA devices through NVML if available to avoid initializing CUDA before forking, which eliminates the need for the `PL_DISABLE_FORK` environment variable introduced in v1.7.4 ([#14631](https://github.com/Lightning-AI/lightning/pull/14631))
- The `MLFlowLogger.finalize()` now sets the status to `FAILED` when an exception occurred in `Trainer`, and sets the status to `FINISHED` on successful completion ([#12292](https://github.com/Lightning-AI/lightning/pull/12292))
- It is no longer needed to call `model.double()` when using `precision=64` in Lightning Lite ([#14827](https://github.com/Lightning-AI/lightning/pull/14827))
- HPC checkpoints are now loaded automatically only in slurm environment when no specific value for `ckpt_path` has been set ([#14911](https://github.com/Lightning-AI/lightning/pull/14911))
- The `Callback.on_load_checkpoint` now gets the full checkpoint dictionary and the `callback_state` argument was renamed `checkpoint` ([#14835](https://github.com/Lightning-AI/lightning/pull/14835))
- Moved the warning about saving nn.Module in `save_hyperparameters()` to before the deepcopy ([#15132](https://github.com/Lightning-AI/lightning/pull/15132))
- To avoid issues with forking processes, from PyTorch 1.13 and higher, Lightning will directly use the PyTorch NVML-based check for `torch.cuda.device_count` and from PyTorch 1.14 and higher, Lightning will configure PyTorch to use a NVML-based check for `torch.cuda.is_available`. ([#15110](https://github.com/Lightning-AI/lightning/pull/15110), [#15133](https://github.com/Lightning-AI/lightning/pull/15133))
- The `NeptuneLogger` now uses `neptune.init_run` instead of the deprecated `neptune.init` to initialize a run ([#15393](https://github.com/Lightning-AI/lightning/pull/15393))


- The `LightningLite.run()` method is no longer abstract ([#14992](https://github.com/Lightning-AI/lightning/issues/14992))


### Deprecated

- Deprecated `LightningDeepSpeedModule` ([#14000](https://github.com/Lightning-AI/lightning/pull/14000))
- Deprecated `amp_level` from `Trainer` in favour of passing it explictly via precision plugin ([#13898](https://github.com/Lightning-AI/lightning/pull/13898))
- Deprecated the calls to `pytorch_lightning.utiltiies.meta` functions in favor of built-in https://github.com/pytorch/torchdistx support ([#13868](https://github.com/Lightning-AI/lightning/pull/13868))
- Deprecated the `unwrap_lightning_module` and `unwrap_lightning_module_sharded` utility functions in favor of accessing the unwrapped `LightningModule` on the strategy directly ([#13738](https://github.com/Lightning-AI/lightning/pull/13738))
- Deprecated the `pl_module` argument in `LightningParallelModule`, `LightningDistributedModule`, `LightningShardedDataParallel`, `LightningBaguaModule` and `LightningDeepSpeedModule` wrapper classes ([#13738](https://github.com/Lightning-AI/lightning/pull/13738))
- Deprecated the `on_colab_kaggle` function ([#14247](https://github.com/Lightning-AI/lightning/pull/14247))
- Deprecated the internal `pl.core.mixins.DeviceDtypeModuleMixin` class ([#14511](https://github.com/Lightning-AI/lightning/pull/14511), [#14548](https://github.com/Lightning-AI/lightning/pull/14548))
- Deprecated all functions in `pytorch_lightning.utilities.xla_device` ([#14514](https://github.com/Lightning-AI/lightning/pull/14514), [#14550](https://github.com/Lightning-AI/lightning/pull/14550))
  * Deprecated the internal `inner_f` function
  * Deprecated the internal `pl_multi_process` function
  * Deprecated the internal `XLADeviceUtils.xla_available` staticmethod
  * Deprecated the `XLADeviceUtils.tpu_device_exists` staticmethod in favor of `pytorch_lightning.accelerators.TPUAccelerator.is_available()`
- Deprecated `pytorch_lightning.utilities.distributed.tpu_distributed` in favor of `lightning_lite.accelerators.tpu.tpu_distributed` ([#14550](https://github.com/Lightning-AI/lightning/pull/14550))
- Deprecated all functions in `pytorch_lightning.utilities.cloud_io` in favor of `lightning_lite.utilities.cloud_io` ([#14515](https://github.com/Lightning-AI/lightning/pull/14515))
- Deprecated the functions in `pytorch_lightning.utilities.apply_func` in favor of `lightning_utilities.core.apply_func` ([#14516](https://github.com/Lightning-AI/lightning/pull/14516), [#14537](https://github.com/Lightning-AI/lightning/pull/14537))
- Deprecated all functions in `pytorch_lightning.utilities.device_parser` ([#14492](https://github.com/Lightning-AI/lightning/pull/14492), [#14753](https://github.com/Lightning-AI/lightning/pull/14753))
  * Deprecated the `pytorch_lightning.utilities.device_parser.determine_root_gpu_device` in favor of `lightning_lite.utilities.device_parser.determine_root_gpu_device`
  * Deprecated the `pytorch_lightning.utilities.device_parser.parse_gpu_ids` in favor of `lightning_lite.utilities.device_parser.parse_gpu_ids`
  * Deprecated the `pytorch_lightning.utilities.device_parser.is_cuda_available` in favor of `lightning_lite.accelerators.cuda.is_cuda_available`
  * Deprecated the `pytorch_lightning.utilities.device_parser.num_cuda_devices` in favor of `lightning_lite.accelerators.cuda.num_cuda_devices`
  * Deprecated the `pytorch_lightning.utilities.device_parser.parse_cpu_cores` in favor of `lightning_lite.accelerators.cpu.parse_cpu_cores`
  * Deprecated the `pytorch_lightning.utilities.device_parser.parse_tpu_cores` in favor of `lightning_lite.accelerators.tpu.parse_tpu_cores`
  * Deprecated the `pytorch_lightning.utilities.device_parser.parse_hpus` in favor of `pytorch_lightning.accelerators.hpu.parse_hpus`
- Deprecated duplicate `SaveConfigCallback` parameters in `LightningCLI.__init__`: `save_config_kwargs`, `save_config_overwrite` and `save_config_multifile`. New `save_config_kwargs` parameter should be used instead ([#14998](https://github.com/Lightning-AI/lightning/pull/14998))
- Deprecated `TrainerFn.TUNING`, `RunningStage.TUNING` and `trainer.tuning` property ([#15100](https://github.com/Lightning-AI/lightning/pull/15100))
- Deprecated custom `pl.utilities.distributed.AllGatherGrad` implementation in favor of PyTorch's ([#15364](https://github.com/Lightnign-AI/lightning/pull/15364))


### Removed

- Removed the deprecated `Trainer.training_type_plugin` property in favor of `Trainer.strategy` ([#14011](https://github.com/Lightning-AI/lightning/pull/14011))
- Removed all deprecated training type plugins ([#14011](https://github.com/Lightning-AI/lightning/pull/14011))
- Removed the deprecated `DDP2Strategy` ([#14026](https://github.com/Lightning-AI/lightning/pull/14026))
- Removed the deprecated `DistributedType` and `DeviceType` enum classes ([#14045](https://github.com/Lightning-AI/lightning/pull/14045))
- Removed deprecated support for passing the `rank_zero_warn` warning category positionally ([#14470](https://github.com/Lightning-AI/lightning/pull/14470))
- Removed the legacy and unused `Trainer.get_deprecated_arg_names()` ([#14415](https://github.com/Lightning-AI/lightning/pull/14415))
- Removed the deprecated `on_train_batch_end(outputs)` format when multiple optimizers are used and TBPTT is enabled ([#14373](https://github.com/Lightning-AI/lightning/pull/14373))
- Removed the deprecated `training_epoch_end(outputs)` format when multiple optimizers are used and TBPTT is enabled ([#14373](https://github.com/Lightning-AI/lightning/pull/14373))
- Removed the experimental `pytorch_lightning.utiltiies.meta` functions in favor of built-in https://github.com/pytorch/torchdistx support ([#13868](https://github.com/Lightning-AI/lightning/pull/13868))
- Removed the deprecated `LoggerCollection`; `Trainer.logger` and `LightningModule.logger` now returns the first logger when more than one gets passed to the Trainer ([#14283](https://github.com/Lightning-AI/lightning/pull/14283))
- Removed the deprecated the `trainer.lr_schedulers` ([#14408](https://github.com/Lightning-AI/lightning/pull/14408))
- Removed the deprecated `LightningModule.{on_hpc_load,on_hpc_save}` hooks in favor of the general purpose hooks `LightningModule.{on_load_checkpoint,on_save_checkpoint}` ([#14315](https://github.com/Lightning-AI/lightning/pull/14315))
- Removed deprecated support for old torchtext versions ([#14375](https://github.com/Lightning-AI/lightning/pull/14375))
- Removed deprecated support for the old `neptune-client` API in the `NeptuneLogger` ([#14727](https://github.com/Lightning-AI/lightning/pull/14727))
- Removed the deprecated `weights_save_path` Trainer argumnent and `Trainer.weights_save_path` property ([#14424](https://github.com/Lightning-AI/lightning/pull/14424))
- Removed the deprecated ([#14471](https://github.com/Lightning-AI/lightning/pull/14471))
  * `pytorch_lightning.utilities.distributed.rank_zero_only` in favor of `pytorch_lightning.utilities.rank_zero.rank_zero_only`
  * `pytorch_lightning.utilities.distributed.rank_zero_debug` in favor of `pytorch_lightning.utilities.rank_zero.rank_zero_debug`
  * `pytorch_lightning.utilities.distributed.rank_zero_info` in favor of `pytorch_lightning.utilities.rank_zero.rank_zero_info`
  * `pytorch_lightning.utilities.warnings.rank_zero_warn` in favor of `pytorch_lightning.utilities.rank_zero.rank_zero_warn`
  * `pytorch_lightning.utilities.warnings.rank_zero_deprecation` in favor of `pytorch_lightning.utilities.rank_zero.rank_zero_deprecation`
  * `pytorch_lightning.utilities.warnings.LightningDeprecationWarning` in favor of `pytorch_lightning.utilities.rank_zero.LightningDeprecationWarning`
- Removed deprecated `Trainer.num_processes` attribute in favour of `Trainer.num_devices` ([#14423](https://github.com/Lightning-AI/lightning/pull/14423))
- Removed the deprecated `Trainer.data_parallel_device_ids` hook in favour of `Trainer.device_ids` ([#14422](https://github.com/Lightning-AI/lightning/pull/14422))
- Removed the deprecated class `TrainerCallbackHookMixin` ([#14401](https://github.com/Lightning-AI/lightning/14401))
- Removed the deprecated `BaseProfiler` and `AbstractProfiler` classes ([#14404](https://github.com/Lightning-AI/lightning/pull/14404))
- Removed the deprecated way to set the distributed backend via the environment variable `PL_TORCH_DISTRIBUTED_BACKEND`, in favor of setting the `process_group_backend` in the strategy constructor ([#14693](https://github.com/Lightning-AI/lightning/pull/14693))
- Removed deprecated callback hooks ([#14834](https://github.com/Lightning-AI/lightning/pull/14834))
  * `Callback.on_configure_sharded_model` in favor of `Callback.setup`
  * `Callback.on_before_accelerator_backend_setup` in favor of `Callback.setup`
  * `Callback.on_batch_start` in favor of `Callback.on_train_batch_start`
  * `Callback.on_batch_end` in favor of `Callback.on_train_batch_end`
  * `Callback.on_epoch_start` in favor of `Callback.on_{train,validation,test}_epoch_start`
  * `Callback.on_epoch_end` in favor of `Callback.on_{train,validation,test}_epoch_end`
  * `Callback.on_pretrain_routine_{start,end}` in favor of `Callback.on_fit_start`
- Removed the deprecated device attributes `Trainer.{devices,gpus,num_gpus,ipus,tpu_cores}` in favor of the accelerator-agnostic `Trainer.num_devices` ([#14829](https://github.com/Lightning-AI/lightning/pull/14829))
- Removed the deprecated `LightningIPUModule` ([#14830](https://github.com/Lightning-AI/lightning/pull/14830))
- Removed the deprecated `Logger.agg_and_log_metrics` hook in favour of `Logger.log_metrics` and the `agg_key_funcs` and `agg_default_func` arguments. ([#14840](https://github.com/Lightning-AI/lightning/pull/14840))
- Removed the deprecated precision plugin checkpoint hooks `PrecisionPlugin.on_load_checkpoint` and `PrecisionPlugin.on_save_checkpoint` ([#14833](https://github.com/Lightning-AI/lightning/pull/14833))
- Removed the deprecated `Trainer.root_gpu` attribute in favor of `Trainer.strategy.root_device` ([#14829](https://github.com/Lightning-AI/lightning/pull/14829))
- Removed the deprecated `Trainer.use_amp` and `LightningModule.use_amp` attributes ([#14832](https://github.com/Lightning-AI/lightning/pull/14832))
- Removed the deprecated callback hooks `Callback.on_init_start` and `Callback.on_init_end` ([#14867](https://github.com/Lightning-AI/lightning/pull/14867))
- Removed the deprecated `Trainer.run_stage` in favor of `Trainer.{fit,validate,test,predict}` ([#14870](https://github.com/Lightning-AI/lightning/pull/14870))
- Removed the deprecated `SimpleProfiler.profile_iterable` and `AdvancedProfiler.profile_iterable` attributes ([#14864](https://github.com/Lightning-AI/lightning/pull/14864))
- Removed the deprecated `Trainer.verbose_evaluate` ([#14884](https://github.com/Lightning-AI/lightning/pull/14884))
- Removed the deprecated `Trainer.should_rank_save_checkpoint` ([#14885](https://github.com/Lightning-AI/lightning/pull/14885))
- Removed the deprecated `TrainerOptimizersMixin` ([#14887](https://github.com/Lightning-AI/lightning/pull/14887))
- Removed the deprecated `Trainer.lightning_optimizers` ([#14889](https://github.com/Lightning-AI/lightning/pull/14889))
- Removed the deprecated `TrainerDataLoadingMixin` ([#14888](https://github.com/Lightning-AI/lightning/pull/14888))
- Removed the deprecated `Trainer.call_hook` in favor of `Trainer._call_callback_hooks`, `Trainer._call_lightning_module_hook`, `Trainer._call_ttp_hook`, and `Trainer._call_accelerator_hook` ([#14869](https://github.com/Lightning-AI/lightning/pull/14869))
- Removed the deprecated `Trainer.{validated,tested,predicted}_ckpt_path` ([#14897](https://github.com/Lightning-AI/lightning/pull/14897))
- Removed the deprecated `device_stats_monitor_prefix_metric_keys` ([#14890](https://github.com/Lightning-AI/lightning/pull/14890))
- Removed the deprecated `LightningDataModule.on_save/load_checkpoint` hooks ([#14909](https://github.com/Lightning-AI/lightning/pull/14909))
- Removed support for returning a value in `Callback.on_save_checkpoint` in favor of implementing `Callback.state_dict` ([#14835](https://github.com/Lightning-AI/lightning/pull/14835))


### Fixed

- Fixed an issue with `LightningLite.setup()` not setting the `.device` attribute correctly on the returned wrapper ([#14822](https://github.com/Lightning-AI/lightning/pull/14822))
- Fixed an attribute error when running the tuner together with the `StochasticWeightAveraging` callback ([#14836](https://github.com/Lightning-AI/lightning/pull/14836))
- Fixed MissingFieldException in offline mode for the `NeptuneLogger()` ([#14919](https://github.com/Lightning-AI/lightning/pull/14919))
- Fixed wandb `save_dir` is overridden by `None` `dir` when using CLI ([#14878](https://github.com/Lightning-AI/lightning/pull/14878))
- Fixed a missing call to `LightningDataModule.load_state_dict` hook while restoring checkpoint using `LightningDataModule.load_from_checkpoint` ([#14883](https://github.com/Lightning-AI/lightning/pull/14883))
- Fixed torchscript error with containers of LightningModules ([#14904](https://github.com/Lightning-AI/lightning/pull/14904))
- Fixed reloading of the last checkpoint on run restart ([#14907](https://github.com/Lightning-AI/lightning/pull/14907))
- `SaveConfigCallback` instances should only save the config once to allow having the `overwrite=False` safeguard when using `LightningCLI(..., run=False)` ([#14927](https://github.com/Lightning-AI/lightning/pull/14927))
- Fixed an issue with terminating the trainer profiler when a `StopIteration` exception is raised while using an `IterableDataset` ([#14940](https://github.com/Lightning-AI/lightning/pull/14945))
- Do not update on-plateau schedulers when reloading from an end-of-epoch checkpoint ([#14702](https://github.com/Lightning-AI/lightning/pull/14702))
- Fixed `Trainer` support for PyTorch built without distributed support ([#14971](https://github.com/Lightning-AI/lightning/pull/14971))
- Fixed batch normalization statistics calculation in `StochasticWeightAveraging` callback ([#14866](https://github.com/Lightning-AI/lightning/pull/14866))
- Avoided initializing optimizers during deepspeed inference ([#14944](https://github.com/Lightning-AI/lightning/pull/14944))
- Fixed `LightningCLI` parse_env and description in subcommands ([#15138](https://github.com/Lightning-AI/lightning/pull/15138))
- Fixed an exception that would occur when creating a `multiprocessing.Pool` after importing Lightning ([#15292](https://github.com/Lightning-AI/lightning/pull/15292))
- Fixed a pickling error when using `RichProgressBar` together with checkpointing ([#15319](https://github.com/Lightning-AI/lightning/pull/15319))
- Fixed the `RichProgressBar` crashing when used with distributed strategies ([#15376](https://github.com/Lightning-AI/lightning/pull/15376))
- Fixed an issue with `RichProgressBar` not resetting the internal state for the sanity check progress ([#15377](https://github.com/Lightning-AI/lightning/pull/15377))
- Fixed an issue with DataLoader re-instantiation when the attribute is an array and the default value of the corresponding argument changed ([#15409](https://github.com/Lightning-AI/lightning/pull/15409))


## [1.7.7] - 2022-09-22

### Fixed

- Fixed the availability check for the neptune-client package ([#14714](https://github.com/Lightning-AI/lightning/pull/14714))
- Break HPU Graphs into two parts (forward + backward as one and optimizer as another) for better performance ([#14656](https://github.com/Lightning-AI/lightning/pull/14656))
- Fixed torchscript error with ensembles of LightningModules ([#14657](https://github.com/Lightning-AI/lightning/pull/14657), [#14724](https://github.com/Lightning-AI/lightning/pull/14724))
- Fixed an issue with `TensorBoardLogger.finalize` creating a new experiment when none was created during the Trainer's execution ([#14762](https://github.com/Lightning-AI/lightning/pull/14762))
- Fixed `TypeError` on import when `torch.distributed` is not available ([#14809](https://github.com/Lightning-AI/lightning/pull/14809))


## [1.7.6] - 2022-09-13

### Changed

- Improved the error messaging when passing `Trainer.method(model, x_dataloader=None)` with no module-method implementations available ([#14614](https://github.com/Lightning-AI/lightning/pull/14614))

### Fixed

- Reset the dataloaders on OOM failure in batch size finder to use the last successful batch size ([#14372](https://github.com/Lightning-AI/lightning/pull/14372))
- Fixed an issue to keep downscaling the batch size in case there hasn't been even a single successful optimal batch size with `mode="power"` ([#14372](https://github.com/Lightning-AI/lightning/pull/14372))
- Fixed an issue where `self.log`-ing a tensor would create a user warning from PyTorch about cloning tensors ([#14599](https://github.com/Lightning-AI/lightning/pull/14599))
- Fixed compatibility when `torch.distributed` is not available ([#14454](https://github.com/Lightning-AI/lightning/pull/14454))


## [1.7.5] - 2022-09-06

### Fixed

- Squeezed tensor values when logging with `LightningModule.log` ([#14489](https://github.com/Lightning-AI/lightning/pull/14489))
- Fixed `WandbLogger` `save_dir` is not set after creation ([#14326](https://github.com/Lightning-AI/lightning/pull/14326))
- Fixed `Trainer.estimated_stepping_batches` when maximum number of epochs is not set ([#14317](https://github.com/Lightning-AI/lightning/pull/14317))


## [1.7.4] - 2022-08-31

### Added

- Added an environment variable `PL_DISABLE_FORK` that can be used to disable all forking in the Trainer ([#14319](https://github.com/Lightning-AI/lightning/issues/14319))

### Fixed

- Fixed `LightningDataModule` hparams parsing ([#12806](https://github.com/Lightning-AI/lightning/pull/12806))
- Reset epoch progress with batch size scaler ([#13846](https://github.com/Lightning-AI/lightning/pull/13846))
- Fixed restoring the trainer after using `lr_find()` so that the correct LR schedule is used for the actual training ([#14113](https://github.com/Lightning-AI/lightning/pull/14113))
- Fixed incorrect values after transferring data to an MPS device ([#14368](https://github.com/Lightning-AI/lightning/pull/14368))


## [1.7.3] - 2022-08-25

### Fixed

- Fixed an assertion error when using a `ReduceOnPlateau` scheduler with the Horovod strategy ([#14215](https://github.com/Lightning-AI/lightning/pull/14215))
- Fixed an `AttributeError` when accessing `LightningModule.logger` and the Trainer has multiple loggers ([#14234](https://github.com/Lightning-AI/lightning/pull/14234))
- Added back support for `log`ging in the `configure_gradient_clipping` hook after unintended removal in v1.7.2 ([#14298](https://github.com/Lightning-AI/lightning/issues/14298))
- Fixed wrong num padding for `RichProgressBar` ([#14296](https://github.com/Lightning-AI/lightning/pull/14296))
- Fixed an issue to avoid the impact of sanity check on `reload_dataloaders_every_n_epochs` for validation ([#13964](https://github.com/Lightning-AI/lightning/pull/13964))


## [1.7.2] - 2022-08-17

### Added

- Added `FullyShardedNativeNativeMixedPrecisionPlugin` to handle precision for `DDPFullyShardedNativeStrategy` ([#14092](https://github.com/Lightning-AI/lightning/pull/14092))
- Added profiling to these hooks: `on_before_batch_transfer`, `transfer_batch_to_device`, `on_after_batch_transfer`, `configure_gradient_clipping`, `clip_gradients` ([#14069](https://github.com/Lightning-AI/lightning/pull/14069))

### Changed

- The `WandbLogger.name` property no longer returns the name of the experiment, and instead returns the project's name ([#14145](https://github.com/Lightning-AI/lightning/pull/14145))
- The default project name in `WandbLogger` is now "lightning_logs" ([#14145](https://github.com/Lightning-AI/lightning/pull/14145))
- Updated compatibility for LightningLite to run with the latest DeepSpeed 0.7.0 ([13967](https://github.com/Lightning-AI/lightning/pull/13967))

### Fixed

- Fixed a bug that caused spurious `AttributeError` when multiple `DataLoader` classes are imported ([#14117](https://github.com/Lightning-AI/lightning/pull/14117))
- Fixed epoch-end logging results not being reset after the end of the epoch ([#14061](https://github.com/Lightning-AI/lightning/pull/14061))
- Fixed resuming from a checkpoint when using Stochastic Weight Averaging (SWA) ([#9938](https://github.com/Lightning-AI/lightning/pull/9938))
- Fixed the device placement when `LightningModule.cuda()` gets called without specifying a device index and the current cuda device was not 0 ([#14128](https://github.com/Lightning-AI/lightning/pull/14128))
- Avoided false positive warning about using `sync_dist` when using torchmetrics ([#14143](https://github.com/Lightning-AI/lightning/pull/14143))
- Avoid `metadata.entry_points` deprecation warning on Python 3.10 ([#14052](https://github.com/Lightning-AI/lightning/pull/14052))
- Fixed epoch-end logging results not being reset after the end of the epoch ([#14061](https://github.com/Lightning-AI/lightning/pull/14061))
- Avoid raising the sampler warning if num_replicas=1 ([#14097](https://github.com/Lightning-AI/lightning/pull/14097))
- Fixed saving hyperparameters in a composition where the parent class is not a `LightningModule` or `LightningDataModule` ([#14151](https://github.com/Lightning-AI/lightning/pull/14151))
- Avoided requiring the FairScale package to use precision with the fsdp native strategy ([#14092](https://github.com/Lightning-AI/lightning/pull/14092))
- Fixed an issue in which the default name for a run in `WandbLogger` would be set to the project name instead of a randomly generated string ([#14145](https://github.com/Lightning-AI/lightning/pull/14145))
- Fixed not preserving set attributes on `DataLoader` and `BatchSampler` when instantiated inside `*_dataloader` hooks ([#14212](https://github.com/Lightning-AI/lightning/pull/14212))


## [1.7.1] - 2022-08-09

### Fixed

- Casted only floating point tensors to fp16 with IPUs ([#13983](https://github.com/Lightning-AI/lightning/pull/13983))
- Casted tensors to fp16 before moving them to device with  `DeepSpeedStrategy` ([#14000](https://github.com/Lightning-AI/lightning/pull/14000))
- Fixed the `NeptuneLogger` dependency being unrecognized ([#13988](https://github.com/Lightning-AI/lightning/pull/13988))
- Fixed an issue where users would be warned about unset `max_epochs` even when `fast_dev_run` was set ([#13262](https://github.com/Lightning-AI/lightning/pull/13262))
- Fixed MPS device being unrecognized ([#13992](https://github.com/Lightning-AI/lightning/pull/13992))
- Fixed incorrect `precision="mixed"` being used with `DeepSpeedStrategy` and `IPUStrategy` ([#14041](https://github.com/Lightning-AI/lightning/pull/14041))
- Fixed dtype inference during gradient norm computation ([#14051](https://github.com/Lightning-AI/lightning/pull/14051))
- Fixed a bug that caused `ddp_find_unused_parameters` to be set `False`, whereas the intended default is `True` ([#14095](https://github.com/Lightning-AI/lightning/pull/14095))


## [1.7.0] - 2022-08-02

### Added

-  Added ``ServableModule`` and its associated callback called ``ServableModuleValidator`` to ensure the model can served ([#13614](https://github.com/Lightning-AI/lightning/pull/13614))
-  Converted validation loop config warnings to `PossibleUserWarning` ([#13377](https://github.com/Lightning-AI/lightning/pull/13377))
- Added a flag named `log_rank_zero_only` to `EarlyStopping` to disable logging to non-zero rank processes ([#13233](https://github.com/Lightning-AI/lightning/pull/13233))
- Added support for reloading the last checkpoint saved by passing `ckpt_path="last"` ([#12816](https://github.com/Lightning-AI/lightning/pull/12816))
- Added `LightningDataModule.load_from_checkpoint` to support loading datamodules directly from checkpoint ([#12550](https://github.com/Lightning-AI/lightning/pull/12550))
- Added a friendly error message when attempting to call `Trainer.save_checkpoint()` without a model attached ([#12772](https://github.com/Lightning-AI/lightning/pull/12772))
- Added a friendly error message when attempting to use `DeepSpeedStrategy` on unsupported accelerators ([#12699](https://github.com/Lightning-AI/lightning/pull/12699))
- Enabled `torch.inference_mode` for evaluation and prediction ([#12715](https://github.com/Lightning-AI/lightning/pull/12715))
- Added support for setting `val_check_interval` to a value higher than the amount of training batches when `check_val_every_n_epoch=None` ([#11993](https://github.com/Lightning-AI/lightning/pull/11993))
- Include the `pytorch_lightning` version as a header in the CLI config files ([#12532](https://github.com/Lightning-AI/lightning/pull/12532))
- Added support for `Callback` registration through entry points ([#12739](https://github.com/Lightning-AI/lightning/pull/12739))
- Added support for `Trainer(deterministic="warn")` to warn instead of fail when a non-deterministic operation is encountered ([#12588](https://github.com/Lightning-AI/lightning/pull/12588))
- Added profiling to the loops' dataloader `__next__` calls ([#12124](https://github.com/Lightning-AI/lightning/pull/12124))
- Hivemind Strategy
    * Added `CollaborativeStrategy` ([#12842](https://github.com/Lightning-AI/lightning/pull/12842))
    * Renamed `CollaborativeStrategy` to `HivemindStrategy` ([#13388](https://github.com/Lightning-AI/lightning/pull/13388))
    * Removed unnecessary endpoint logic, renamed `collaborative` to `hivemind` ([#13392](https://github.com/Lightning-AI/lightning/pull/13392))
- Include a version suffix for new "last" checkpoints of later runs in the same directory ([#12902](https://github.com/Lightning-AI/lightning/pull/12902))
- Show a better error message when a Metric that does not return a Tensor is logged ([#13164](https://github.com/Lightning-AI/lightning/pull/13164))
- Added missing `predict_dataset` argument in `LightningDataModule.from_datasets` to create predict dataloaders ([#12942](https://github.com/Lightning-AI/lightning/pull/12942))
- Added class name prefix to metrics logged by `DeviceStatsMonitor` ([#12228](https://github.com/Lightning-AI/lightning/pull/12228))
- Automatically wrap custom samplers under a distributed environment by using `DistributedSamplerWrapper` ([#12959](https://github.com/Lightning-AI/lightning/pull/12959))
- Added profiling of `LightningDataModule` hooks ([#12971](https://github.com/Lightning-AI/lightning/pull/12971))
- Added Native FSDP Strategy ([#12447](https://github.com/Lightning-AI/lightning/pull/12447))
- Added breaking of lazy graph across training, validation, test and predict steps when training with habana accelerators to ensure better performance ([#12938](https://github.com/Lightning-AI/lightning/pull/12938))
- Added `Checkpoint` class to inherit from ([#13024](https://github.com/Lightning-AI/lightning/pull/13024))
- Added CPU metric tracking to `DeviceStatsMonitor` ([#11795](https://github.com/Lightning-AI/lightning/pull/11795))
- Added `teardown()` method to `Accelerator` ([#11935](https://github.com/Lightning-AI/lightning/pull/11935))
- Added support for using custom Trainers that don't include callbacks using the CLI ([#13138](https://github.com/Lightning-AI/lightning/pull/13138))
- Added a `timeout` argument to `DDPStrategy` and `DDPSpawnStrategy`. ([#13244](https://github.com/Lightning-AI/lightning/pull/13244), [#13383](https://github.com/Lightning-AI/lightning/pull/13383))
- Added `XLAEnvironment` cluster environment plugin ([#11330](https://github.com/Lightning-AI/lightning/pull/11330))
- Added logging messages to notify when `FitLoop` stopping conditions are met ([#9749](https://github.com/Lightning-AI/lightning/pull/9749))
- Added support for calling unknown methods with `DummyLogger` ([#13224](https://github.com/Lightning-AI/lightning/pull/13224)
- Added support for recursively setting the `Trainer` reference for ensembles of `LightningModule`s ([#13638](https://github.com/Lightning-AI/lightning/pull/13638)
- Added Apple Silicon Support via `MPSAccelerator` ([#13123](https://github.com/Lightning-AI/lightning/pull/13123))
- Added support for DDP Fork ([#13405](https://github.com/Lightning-AI/lightning/pull/13405))
- Added support for async checkpointing ([#13658](https://github.com/Lightning-AI/lightning/pull/13658))
- Added support for HPU Device stats monitor ([#13819](https://github.com/Lightning-AI/lightning/pull/13819))

### Changed

- `accelerator="gpu"` now automatically selects an available GPU backend (CUDA and MPS currently) ([#13642](https://github.com/Lightning-AI/lightning/pull/13642))
- Enable validation during overfitting ([#12527](https://github.com/Lightning-AI/lightning/pull/12527))
- Added dataclass support to `extract_batch_size` ([#12573](https://github.com/Lightning-AI/lightning/pull/12573))
- Changed checkpoints save path in the case of one logger and user-provided weights_save_path from `weights_save_path/name/version/checkpoints` to `weights_save_path/checkpoints` ([#12372](https://github.com/Lightning-AI/lightning/pull/12372))
- Changed checkpoints save path in the case of multiple loggers and user-provided weights_save_path from `weights_save_path/name1_name2/version1_version2/checkpoints` to `weights_save_path/checkpoints` ([#12372](https://github.com/Lightning-AI/lightning/pull/12372))
- Marked `swa_lrs` argument in `StochasticWeightAveraging` callback as required ([#12556](https://github.com/Lightning-AI/lightning/pull/12556))
- `LightningCLI`'s shorthand notation changed to use jsonargparse native feature ([#12614](https://github.com/Lightning-AI/lightning/pull/12614))
- `LightningCLI` changed to use jsonargparse native support for list append ([#13129](https://github.com/Lightning-AI/lightning/pull/13129))
- Changed `seed_everything_default` argument in the `LightningCLI` to type `Union[bool, int]`. If set to `True` a seed is automatically generated for the parser argument `--seed_everything`. ([#12822](https://github.com/Lightning-AI/lightning/pull/12822), [#13110](https://github.com/Lightning-AI/lightning/pull/13110))
- Make positional arguments required for classes passed into the `add_argparse_args` function. ([#12504](https://github.com/Lightning-AI/lightning/pull/12504))
- Raise an error if there are insufficient training batches when using a float value of `limit_train_batches` ([#12885](https://github.com/Lightning-AI/lightning/pull/12885))
- `DataLoader` instantiated inside a `*_dataloader` hook will not set the passed arguments as attributes anymore ([#12981](https://github.com/Lightning-AI/lightning/pull/12981))
- When a multi-element tensor is logged, an error is now raised instead of silently taking the mean of all elements ([#13164](https://github.com/Lightning-AI/lightning/pull/13164))
- The `WandbLogger` will now use the run name in the logs folder if it is provided, and otherwise the project name  ([#12604](https://github.com/Lightning-AI/lightning/pull/12604))
- Enabled using any Sampler in distributed environment in Lite ([#13646](https://github.com/Lightning-AI/lightning/pull/13646))
- Raised a warning instead of forcing `sync_dist=True` on epoch end ([13364](https://github.com/Lightning-AI/lightning/pull/13364))
- Updated `val_check_interval`(int) to consider total train batches processed instead of `_batches_that_stepped` for validation check during training ([#12832](https://github.com/Lightning-AI/lightning/pull/12832)
- Updated Habana Accelerator's `auto_device_count`, `is_available` & `get_device_name` methods based on the latest torch habana package ([#13423](https://github.com/Lightning-AI/lightning/pull/13423))
- Disallowed using `BatchSampler` when running on multiple IPUs ([#13854](https://github.com/Lightning-AI/lightning/pull/13854))

### Deprecated

- Deprecated `pytorch_lightning.accelerators.gpu.GPUAccelerator` in favor of `pytorch_lightning.accelerators.cuda.CUDAAccelerator` ([#13636](https://github.com/Lightning-AI/lightning/pull/13636))
- Deprecated `pytorch_lightning.loggers.base.LightningLoggerBase` in favor of `pytorch_lightning.loggers.logger.Logger`, and deprecated `pytorch_lightning.loggers.base` in favor of `pytorch_lightning.loggers.logger` ([#120148](https://github.com/Lightning-AI/lightning/pull/12014))
- Deprecated `pytorch_lightning.callbacks.base.Callback` in favor of `pytorch_lightning.callbacks.callback.Callback` ([#13031](https://github.com/Lightning-AI/lightning/pull/13031))
- Deprecated `num_processes`, `gpus`, `tpu_cores,` and `ipus` from the `Trainer` constructor in favor of using the `accelerator` and `devices` arguments ([#11040](https://github.com/Lightning-AI/lightning/pull/11040))
- Deprecated setting `LightningCLI(seed_everything_default=None)` in favor of `False` ([#12804](https://github.com/Lightning-AI/lightning/issues/12804)).
- Deprecated `pytorch_lightning.core.lightning.LightningModule` in favor of `pytorch_lightning.core.module.LightningModule` ([#12740](https://github.com/Lightning-AI/lightning/pull/12740))
- Deprecated `pytorch_lightning.loops.base.Loop` in favor of `pytorch_lightning.loops.loop.Loop` ([#13043](https://github.com/Lightning-AI/lightning/pull/13043))
- Deprecated `Trainer.reset_train_val_dataloaders()` in favor of `Trainer.reset_{train,val}_dataloader` ([#12184](https://github.com/Lightning-AI/lightning/pull/12184))
- Deprecated LightningCLI's registries in favor of importing the respective package ([#13221](https://github.com/Lightning-AI/lightning/pull/13221))
- Deprecated public utilities in `pytorch_lightning.utilities.cli.LightningCLI` in favor of equivalent copies in `pytorch_lightning.cli.LightningCLI` ([#13767](https://github.com/Lightning-AI/lightning/pull/13767))
- Deprecated `pytorch_lightning.profiler` in favor of `pytorch_lightning.profilers` ([#12308](https://github.com/Lightning-AI/lightning/pull/12308))

### Removed

- Removed deprecated `IndexBatchSamplerWrapper.batch_indices` ([#13565](https://github.com/Lightning-AI/lightning/pull/13565))
- Removed the deprecated `LightningModule.add_to_queue` and `LightningModule.get_from_queue` method ([#13600](https://github.com/Lightning-AI/lightning/pull/13600))
- Removed deprecated `pytorch_lightning.core.decorators.parameter_validation` from `decorators` ([#13514](https://github.com/Lightning-AI/lightning/pull/13514))
- Removed the deprecated `Logger.close` method ([#13149](https://github.com/Lightning-AI/lightning/pull/13149))
- Removed the deprecated `weights_summary` argument from the `Trainer` constructor ([#13070](https://github.com/Lightning-AI/lightning/pull/13070))
- Removed the deprecated `flush_logs_every_n_steps` argument from the `Trainer` constructor ([#13074](https://github.com/Lightning-AI/lightning/pull/13074))
- Removed the deprecated `process_position` argument from the `Trainer` constructor ([13071](https://github.com/Lightning-AI/lightning/pull/13071))
- Removed the deprecated `checkpoint_callback` argument from the `Trainer` constructor ([#13027](https://github.com/Lightning-AI/lightning/pull/13027))
- Removed the deprecated `on_{train,val,test,predict}_dataloader` hooks from the `LightningModule` and `LightningDataModule` ([#13033](https://github.com/Lightning-AI/lightning/pull/13033))
- Removed the deprecated `TestTubeLogger` ([#12859](https://github.com/Lightning-AI/lightning/pull/12859))
- Removed the deprecated `pytorch_lightning.core.memory.LayerSummary` and `pytorch_lightning.core.memory.ModelSummary` ([#12593](https://github.com/Lightning-AI/lightning/pull/12593))
- Removed the deprecated `summarize` method from the `LightningModule` ([#12559](https://github.com/Lightning-AI/lightning/pull/12559))
- Removed the deprecated `model_size` property from the `LightningModule` class ([#12641](https://github.com/Lightning-AI/lightning/pull/12641))
- Removed the deprecated `stochastic_weight_avg` argument from the `Trainer` constructor ([#12535](https://github.com/Lightning-AI/lightning/pull/12535))
- Removed the deprecated `progress_bar_refresh_rate` argument from the `Trainer` constructor ([#12514](https://github.com/Lightning-AI/lightning/pull/12514))
- Removed the deprecated `prepare_data_per_node` argument from the `Trainer` constructor ([#12536](https://github.com/Lightning-AI/lightning/pull/12536))
- Removed the deprecated `pytorch_lightning.core.memory.{get_gpu_memory_map,get_memory_profile}` ([#12659](https://github.com/Lightning-AI/lightning/pull/12659))
- Removed the deprecated `terminate_on_nan` argument from the `Trainer` constructor ([#12553](https://github.com/Lightning-AI/lightning/pull/12553))
- Removed the deprecated `XLAStatsMonitor` callback ([#12688](https://github.com/Lightning-AI/lightning/pull/12688))
- Remove deprecated `pytorch_lightning.callbacks.progress.progress` ([#12658](https://github.com/Lightning-AI/lightning/pull/12658))
- Removed the deprecated `dim` and `size` arguments from the `LightningDataModule` constructor([#12780](https://github.com/Lightning-AI/lightning/pull/12780))
- Removed the deprecated `train_transforms` argument from the `LightningDataModule` constructor([#12662](https://github.com/Lightning-AI/lightning/pull/12662))
- Removed the deprecated `log_gpu_memory` argument from the `Trainer` constructor ([#12657](https://github.com/Lightning-AI/lightning/pull/12657))
- Removed the deprecated automatic logging of GPU stats by the logger connector ([#12657](https://github.com/Lightning-AI/lightning/pull/12657))
- Removed deprecated `GPUStatsMonitor` callback ([#12554](https://github.com/Lightning-AI/lightning/pull/12554))
- Removed support for passing strategy names or strategy instances to the accelerator Trainer argument ([#12696](https://github.com/Lightning-AI/lightning/pull/12696))
- Removed support for passing strategy names or strategy instances to the plugins Trainer argument ([#12700](https://github.com/Lightning-AI/lightning/pull/12700))
- Removed the deprecated `val_transforms` argument from the `LightningDataModule` constructor ([#12763](https://github.com/Lightning-AI/lightning/pull/12763))
- Removed the deprecated `test_transforms` argument from the `LightningDataModule` constructor ([#12773](https://github.com/Lightning-AI/lightning/pull/12773))
- Removed deprecated `Trainer(max_steps=None)` ([#13591](https://github.com/Lightning-AI/lightning/pull/13591))
- Removed deprecated `dataloader_idx` argument from `on_train_batch_start/end` hooks `Callback` and `LightningModule` ([#12769](https://github.com/Lightning-AI/lightning/pull/12769), [#12977](https://github.com/Lightning-AI/lightning/pull/12977))
- Removed deprecated `get_progress_bar_dict` property from `LightningModule` ([#12839](https://github.com/Lightning-AI/lightning/pull/12839))
- Removed sanity check for multi-optimizer support with habana backends ([#13217](https://github.com/Lightning-AI/lightning/pull/13217))
- Removed the need to explicitly load habana module ([#13338](https://github.com/Lightning-AI/lightning/pull/13338))
- Removed the deprecated `Strategy.post_dispatch()` hook ([#13461](https://github.com/Lightning-AI/lightning/pull/13461))
- Removed deprecated `pytorch_lightning.callbacks.lr_monitor.LearningRateMonitor.lr_sch_names` ([#13353](https://github.com/Lightning-AI/lightning/pull/13353))
- Removed deprecated `Trainer.slurm_job_id` in favor of `SLURMEnvironment.job_id` ([#13459](https://github.com/Lightning-AI/lightning/pull/13459))
- Removed support for the `DDP2Strategy` ([#12705](https://github.com/Lightning-AI/lightning/pull/12705))
- Removed deprecated `LightningDistributed` ([#13549](https://github.com/Lightning-AI/lightning/pull/13549))
- Removed deprecated ClusterEnvironment properties `master_address` and `master_port` in favor of `main_address` and `main_port` ([#13458](https://github.com/Lightning-AI/lightning/pull/13458))
- Removed deprecated ClusterEnvironment methods `KubeflowEnvironment.is_using_kubelfow()`, `LSFEnvironment.is_using_lsf()` and `TorchElasticEnvironment.is_using_torchelastic()` in favor of the `detect()` method ([#13458](https://github.com/Lightning-AI/lightning/pull/13458))
- Removed deprecated `Callback.on_keyboard_interrupt` ([#13438](https://github.com/Lightning-AI/lightning/pull/13438))
- Removed deprecated `LightningModule.on_post_move_to_device` ([#13548](https://github.com/Lightning-AI/lightning/pull/13548))
- Removed `TPUSpawnStrategy.{tpu_local_core_rank,tpu_global_core_rank}` attributes in favor of `TPUSpawnStrategy.{local_rank,global_rank}` ([#11163](https://github.com/Lightning-AI/lightning/pull/11163))
- Removed `SingleTPUStrategy.{tpu_local_core_rank,tpu_global_core_rank}` attributes in favor of `SingleTPUStrategy.{local_rank,global_rank}`([#11163](https://github.com/Lightning-AI/lightning/pull/11163))

### Fixed

- Improved support for custom `DataLoader`s when instantiated in `*_dataloader` hook ([#12981](https://github.com/Lightning-AI/lightning/pull/12981))
- Allowed custom `BatchSampler`s when instantiated in `*_dataloader` hook [#13640](https://github.com/Lightning-AI/lightning/pull/13640))
- Fixed an issue with unsupported torch.inference_mode() on hpu backends by making it use no_grad ([#13014](https://github.com/Lightning-AI/lightning/pull/13014))
- The model wrapper returned by `LightningLite.setup()` now properly supports pass-through when looking up attributes ([#12597](https://github.com/Lightning-AI/lightning/pull/12597))
- Fixed issue where the CLI fails with certain torch objects ([#13153](https://github.com/Lightning-AI/lightning/pull/13153))
- Fixed ``LightningCLI`` signature parameter resolving for some lightning classes ([#13283](https://github.com/Lightning-AI/lightning/pull/13283))
- Fixed Model Summary when using DeepSpeed Stage 3 ([#13427](https://github.com/Lightning-AI/lightning/pull/13427))
- Fixed `pytorch_lightning.utilities.distributed.gather_all_tensors` to handle tensors of different dimensions ([#12630](https://github.com/Lightning-AI/lightning/pull/12630))
- Fixed the input validation for the accelerator Trainer argument when passed as a string ([#13417](https://github.com/Lightning-AI/lightning/pull/13417))
- Fixed `Trainer.predict(return_predictions=False)` to track prediction's batch_indices ([#13629](https://github.com/Lightning-AI/lightning/pull/13629))
- Fixed and issue that prevented setting a custom `CheckpointIO` plugin with strategies ([#13785](https://github.com/Lightning-AI/lightning/pull/13785))
- Fixed main progress bar counter when `val_check_interval=int` and `check_val_every_n_epoch=None` ([#12832](https://github.com/Lightning-AI/lightning/pull/12832)
- Improved support for custom `ReduceLROnPlateau` scheduler if `reduce_on_plateau` is set by the user in scheduler config ([#13838](https://github.com/Lightning-AI/lightning/pull/13838))
- Used `global_step` while restoring logging step for old checkpoints ([#13645](https://github.com/Lightning-AI/lightning/pull/13645))
- When training with `precision=16` on IPU, the cast has been moved off the IPU onto the host, making the copies from host to IPU cheaper ([#13880](https://github.com/Lightning-AI/lightning/pull/13880))
- Fixed error handling in learning rate finder when not enough data points are available to give a good suggestion ([#13845](https://github.com/Lightning-AI/lightning/pull/13845))
- Fixed an issue that caused the learning rate finder to set the model's learning rate to None when no suggestion was possible ([#13845](https://github.com/Lightning-AI/lightning/pull/13845))
- Fixed an issue causing deterministic algorighms and other globals to get reset in spawned processes ([#13921](https://github.com/Lightning-AI/lightning/pull/13921))
- Fixed default `amp_level` for `DeepSpeedPrecisionPlugin` to `O2` ([#13897](https://github.com/Lightning-AI/lightning/pull/13897))
- Fixed Python 3.10 compatibility for truncated back-propagation through time (TBPTT) ([#13973](https://github.com/Lightning-AI/lightning/pull/13973))
- Fixed `TQDMProgressBar` reset and update to show correct time estimation (2/2) ([#13962](https://github.com/Lightning-AI/lightning/pull/13962))


## [1.6.5] - 2022-07-13

### Fixed

- Fixed `estimated_stepping_batches` requiring distributed comms in `configure_optimizers` for the `DeepSpeedStrategy` ([#13350](https://github.com/Lightning-AI/lightning/pull/13350))
- Fixed bug with Python version check that prevented use with development versions of Python ([#13420](https://github.com/Lightning-AI/lightning/pull/13420))
- The loops now call `.set_epoch()` also on batch samplers if the dataloader has one wrapped in a distributed sampler ([#13396](https://github.com/Lightning-AI/lightning/pull/13396))
- Fixed the restoration of log step during restart ([#13467](https://github.com/Lightning-AI/lightning/pull/13467))


## [1.6.4] - 2022-06-01

### Added

- Added all DDP params to be exposed through hpu parallel strategy ([#13067](https://github.com/Lightning-AI/lightning/pull/13067))

### Changed

- Keep `torch.backends.cudnn.benchmark=False` by default (unlike in v1.6.{0-3}) after speed and memory problems depending on the data used. Please consider tuning `Trainer(benchmark)` manually. ([#13154](https://github.com/Lightning-AI/lightning/pull/13154))
- Prevent modification of `torch.backends.cudnn.benchmark` when `Trainer(benchmark=...)` is not set ([#13154](https://github.com/Lightning-AI/lightning/pull/13154))

### Fixed

- Fixed an issue causing zero-division error for empty dataloaders ([#12885](https://github.com/Lightning-AI/lightning/pull/12885))
- Fixed mismatching default values for the types of some arguments in the DeepSpeed and Fully-Sharded strategies which made the CLI unable to use them ([#12989](https://github.com/Lightning-AI/lightning/pull/12989))
- Avoid redundant callback restore warning while tuning ([#13026](https://github.com/Lightning-AI/lightning/pull/13026))
- Fixed `Trainer(precision=64)` during evaluation which now uses the wrapped precision module ([#12983](https://github.com/Lightning-AI/lightning/pull/12983))
- Fixed an issue to use wrapped `LightningModule` for evaluation during `trainer.fit` for `BaguaStrategy` ([#12983](https://github.com/Lightning-AI/lightning/pull/12983))
- Fixed an issue wrt unnecessary usage of habana mixed precision package for fp32 types ([#13028](https://github.com/Lightning-AI/lightning/pull/13028))
- Fixed the number of references of `LightningModule` so it can be deleted ([#12897](https://github.com/Lightning-AI/lightning/pull/12897))
- Fixed `materialize_module` setting a module's child recursively ([#12870](https://github.com/Lightning-AI/lightning/pull/12870))
- Fixed issue where the CLI could not pass a `Profiler` to the `Trainer` ([#13084](https://github.com/Lightning-AI/lightning/pull/13084))
- Fixed torchelastic detection with non-distributed installations ([#13142](https://github.com/Lightning-AI/lightning/pull/13142))
- Fixed logging's step values when multiple dataloaders are used during evaluation ([#12184](https://github.com/Lightning-AI/lightning/pull/12184))
- Fixed epoch logging on train epoch end ([#13025](https://github.com/Lightning-AI/lightning/pull/13025))
- Fixed `DDPStrategy` and `DDPSpawnStrategy` to initialize optimizers only after moving the module to the device ([#11952](https://github.com/Lightning-AI/lightning/pull/11952))


## [1.6.3] - 2022-05-03

### Fixed

- Use only a single instance of `rich.console.Console` throughout codebase ([#12886](https://github.com/Lightning-AI/lightning/pull/12886))
- Fixed an issue to ensure all the checkpoint states are saved in a common filepath with `DeepspeedStrategy` ([#12887](https://github.com/Lightning-AI/lightning/pull/12887))
- Fixed `trainer.logger` deprecation message ([#12671](https://github.com/Lightning-AI/lightning/pull/12671))
- Fixed an issue where sharded grad scaler is passed in when using BF16 with the `ShardedStrategy` ([#12915](https://github.com/Lightning-AI/lightning/pull/12915))
- Fixed an issue wrt recursive invocation of DDP configuration in hpu parallel plugin ([#12912](https://github.com/Lightning-AI/lightning/pull/12912))
- Fixed printing of ragged dictionaries in `Trainer.validate` and `Trainer.test` ([#12857](https://github.com/Lightning-AI/lightning/pull/12857))
- Fixed threading support for legacy loading of checkpoints ([#12814](https://github.com/Lightning-AI/lightning/pull/12814))
- Fixed pickling of `KFoldLoop` ([#12441](https://github.com/Lightning-AI/lightning/pull/12441))
- Stopped `optimizer_zero_grad` from being called after IPU execution ([#12913](https://github.com/Lightning-AI/lightning/pull/12913))
- Fixed `fuse_modules` to be qat-aware for `torch>=1.11` ([#12891](https://github.com/Lightning-AI/lightning/pull/12891))
- Enforced eval shuffle warning only for default samplers in DataLoader ([#12653](https://github.com/Lightning-AI/lightning/pull/12653))
- Enable mixed precision in `DDPFullyShardedStrategy` when `precision=16` ([#12965](https://github.com/Lightning-AI/lightning/pull/12965))
- Fixed `TQDMProgressBar` reset and update to show correct time estimation (1/2) ([#12889](https://github.com/Lightning-AI/lightning/pull/12889))
- Fixed fit loop restart logic to enable resume using the checkpoint ([#12821](https://github.com/Lightning-AI/lightning/pull/12821))


## [1.6.2] - 2022-04-27

### Fixed

- Fixed `ImportError` when `torch.distributed` is not available. ([#12794](https://github.com/Lightning-AI/lightning/pull/12794))
- When using custom DataLoaders in LightningDataModule, multiple inheritance is resolved properly ([#12716](https://github.com/Lightning-AI/lightning/pull/12716))
- Fixed encoding issues on terminals that do not support unicode characters ([#12828](https://github.com/Lightning-AI/lightning/pull/12828))
- Fixed support for `ModelCheckpoint` monitors with dots ([#12783](https://github.com/Lightning-AI/lightning/pull/12783))


## [1.6.1] - 2022-04-13

### Changed

- Support `strategy` argument being case insensitive ([#12528](https://github.com/Lightning-AI/lightning/pull/12528))

### Fixed

- Run main progress bar updates independent of val progress bar updates in `TQDMProgressBar` ([#12563](https://github.com/Lightning-AI/lightning/pull/12563))
- Avoid calling `average_parameters` multiple times per optimizer step ([#12452](https://github.com/Lightning-AI/lightning/pull/12452))
- Properly pass some Logger's parent's arguments to `super().__init__()` ([#12609](https://github.com/Lightning-AI/lightning/pull/12609))
- Fixed an issue where incorrect type warnings appear when the overridden `LightningLite.run` method accepts user-defined arguments ([#12629](https://github.com/Lightning-AI/lightning/pull/12629))
- Fixed `rank_zero_only` decorator in LSF environments ([#12587](https://github.com/Lightning-AI/lightning/pull/12587))
- Don't raise a warning when `nn.Module` is not saved under hparams ([#12669](https://github.com/Lightning-AI/lightning/pull/12669))
- Raise `MisconfigurationException` when the accelerator is available but the user passes invalid `([]/0/"0")` values to the `devices` flag ([#12708](https://github.com/Lightning-AI/lightning/pull/12708))
- Support `auto_select_gpus` with the accelerator and devices API ([#12608](https://github.com/Lightning-AI/lightning/pull/12608))


## [1.6.0] - 2022-03-29

### Added

- Allow logging to an existing run ID in MLflow with `MLFlowLogger` ([#12290](https://github.com/Lightning-AI/lightning/pull/12290))
- Enable gradient accumulation using Horovod's `backward_passes_per_step` ([#11911](https://github.com/Lightning-AI/lightning/pull/11911))
- Add new `DETAIL` log level to provide useful logs for improving monitoring and debugging of batch jobs ([#11008](https://github.com/Lightning-AI/lightning/pull/11008))
- Added a flag `SLURMEnvironment(auto_requeue=True|False)` to control whether Lightning handles the requeuing ([#10601](https://github.com/Lightning-AI/lightning/pull/10601))
- Fault Tolerant Manual
    * Add `_Stateful` protocol to detect if classes are stateful ([#10646](https://github.com/Lightning-AI/lightning/pull/10646))
    * Add `_FaultTolerantMode` enum used to track different supported fault tolerant modes ([#10645](https://github.com/Lightning-AI/lightning/pull/10645))
    * Add a `_rotate_worker_indices` utility to reload the state according the latest worker ([#10647](https://github.com/Lightning-AI/lightning/pull/10647))
    * Add stateful workers ([#10674](https://github.com/Lightning-AI/lightning/pull/10674))
    * Add an utility to collect the states across processes ([#10639](https://github.com/Lightning-AI/lightning/pull/10639))
    * Add logic to reload the states across data loading components ([#10699](https://github.com/Lightning-AI/lightning/pull/10699))
    * Cleanup some fault tolerant utilities ([#10703](https://github.com/Lightning-AI/lightning/pull/10703))
    * Enable Fault Tolerant Manual Training ([#10707](https://github.com/Lightning-AI/lightning/pull/10707))
    * Broadcast the `_terminate_gracefully` to all processes and add support for DDP ([#10638](https://github.com/Lightning-AI/lightning/pull/10638))
- Added support for re-instantiation of custom (subclasses of) `DataLoaders` returned in the `*_dataloader()` methods, i.e., automatic replacement of samplers now works with custom types of `DataLoader` ([#10680](https://github.com/Lightning-AI/lightning/pull/10680))
- Added a function to validate if fault tolerant training is supported. ([#10465](https://github.com/Lightning-AI/lightning/pull/10465))
- Added a private callback to manage the creation and deletion of fault-tolerance checkpoints ([#11862](https://github.com/Lightning-AI/lightning/pull/11862))
- Show a better error message when a custom `DataLoader` implementation is not well implemented and we need to reconstruct it ([#10719](https://github.com/Lightning-AI/lightning/pull/10719))
- Show a better error message when frozen dataclass is used as a batch ([#10927](https://github.com/Lightning-AI/lightning/pull/10927))
- Save the `Loop`'s state by default in the checkpoint ([#10784](https://github.com/Lightning-AI/lightning/pull/10784))
- Added `Loop.replace` to easily switch one loop for another ([#10324](https://github.com/Lightning-AI/lightning/pull/10324))
- Added support for `--lr_scheduler=ReduceLROnPlateau` to the `LightningCLI` ([#10860](https://github.com/Lightning-AI/lightning/pull/10860))
- Added `LightningCLI.configure_optimizers` to override the `configure_optimizers` return value ([#10860](https://github.com/Lightning-AI/lightning/pull/10860))
- Added `LightningCLI(auto_registry)` flag to register all subclasses of the registerable components automatically ([#12108](https://github.com/Lightning-AI/lightning/pull/12108))
- Added a warning that shows when `max_epochs` in the `Trainer` is not set ([#10700](https://github.com/Lightning-AI/lightning/pull/10700))
- Added support for returning a single Callback from `LightningModule.configure_callbacks` without wrapping it into a list ([#11060](https://github.com/Lightning-AI/lightning/pull/11060))
- Added `console_kwargs` for `RichProgressBar` to initialize inner Console ([#10875](https://github.com/Lightning-AI/lightning/pull/10875))
- Added support for shorthand notation to instantiate loggers with the `LightningCLI` ([#11533](https://github.com/Lightning-AI/lightning/pull/11533))
- Added a `LOGGER_REGISTRY` instance to register custom loggers to the `LightningCLI` ([#11533](https://github.com/Lightning-AI/lightning/pull/11533))
- Added info message when the `Trainer` arguments `limit_*_batches`, `overfit_batches`, or `val_check_interval` are set to `1` or `1.0` ([#11950](https://github.com/Lightning-AI/lightning/pull/11950))
- Added a `PrecisionPlugin.teardown` method ([#10990](https://github.com/Lightning-AI/lightning/pull/10990))
- Added `LightningModule.lr_scheduler_step` ([#10249](https://github.com/Lightning-AI/lightning/pull/10249))
- Added support for no pre-fetching to `DataFetcher` ([#11606](https://github.com/Lightning-AI/lightning/pull/11606))
- Added support for optimizer step progress tracking with manual optimization ([#11848](https://github.com/Lightning-AI/lightning/pull/11848))
- Return the output of the `optimizer.step`. This can be useful for `LightningLite` users, manual optimization users, or users overriding `LightningModule.optimizer_step` ([#11711](https://github.com/Lightning-AI/lightning/pull/11711))
- Teardown the active loop and strategy on exception ([#11620](https://github.com/Lightning-AI/lightning/pull/11620))
- Added a `MisconfigurationException` if user provided `opt_idx` in scheduler config doesn't match with actual optimizer index of its respective optimizer ([#11247](https://github.com/Lightning-AI/lightning/pull/11247))
- Added a `loggers` property to `Trainer` which returns a list of loggers provided by the user ([#11683](https://github.com/Lightning-AI/lightning/pull/11683))
- Added a `loggers` property to `LightningModule` which retrieves the `loggers` property from `Trainer` ([#11683](https://github.com/Lightning-AI/lightning/pull/11683))
- Added support for DDP when using a `CombinedLoader` for the training data ([#11648](https://github.com/Lightning-AI/lightning/pull/11648))
- Added a warning when using `DistributedSampler` during validation/testing ([#11479](https://github.com/Lightning-AI/lightning/pull/11479))
- Added support for `Bagua` training strategy ([#11146](https://github.com/Lightning-AI/lightning/pull/11146))
- Added support for manually returning a `poptorch.DataLoader` in a `*_dataloader` hook ([#12116](https://github.com/Lightning-AI/lightning/pull/12116))
- Added `rank_zero` module to centralize utilities ([#11747](https://github.com/Lightning-AI/lightning/pull/11747))
- Added a `_Stateful` support for `LightningDataModule` ([#11637](https://github.com/Lightning-AI/lightning/pull/11637))
- Added `_Stateful` support for `PrecisionPlugin` ([#11638](https://github.com/Lightning-AI/lightning/pull/11638))
- Added `Accelerator.is_available` to check device availability ([#11797](https://github.com/Lightning-AI/lightning/pull/11797))
- Enabled static type-checking on the signature of `Trainer` ([#11888](https://github.com/Lightning-AI/lightning/pull/11888))
- Added utility functions for moving optimizers to devices ([#11758](https://github.com/Lightning-AI/lightning/pull/11758))
- Added a warning when saving an instance of `nn.Module` with `save_hyperparameters()` ([#12068](https://github.com/Lightning-AI/lightning/pull/12068))
- Added `estimated_stepping_batches` property to `Trainer` ([#11599](https://github.com/Lightning-AI/lightning/pull/11599))
- Added support for pluggable Accelerators ([#12030](https://github.com/Lightning-AI/lightning/pull/12030))
- Added profiling for `on_load_checkpoint`/`on_save_checkpoint` callback and LightningModule hooks ([#12149](https://github.com/Lightning-AI/lightning/pull/12149))
- Added `LayerSync` and `NativeSyncBatchNorm` plugins ([#11754](https://github.com/Lightning-AI/lightning/pull/11754))
- Added optional `storage_options` argument to `Trainer.save_checkpoint()` to pass to custom `CheckpointIO` implementations ([#11891](https://github.com/Lightning-AI/lightning/pull/11891))
- Added support to explicitly specify the process group backend for parallel strategies ([#11745](https://github.com/Lightning-AI/lightning/pull/11745))
- Added `device_ids` and `num_devices` property to `Trainer` ([#12151](https://github.com/Lightning-AI/lightning/pull/12151))
- Added `Callback.state_dict()` and `Callback.load_state_dict()` methods ([#12232](https://github.com/Lightning-AI/lightning/pull/12232))
- Added `AcceleratorRegistry` ([#12180](https://github.com/Lightning-AI/lightning/pull/12180))
- Added support for Habana Accelerator (HPU) ([#11808](https://github.com/Lightning-AI/lightning/pull/11808))
- Added support for dataclasses in `apply_to_collections` ([#11889](https://github.com/Lightning-AI/lightning/pull/11889))

### Changed

- Drop PyTorch 1.7 support ([#12191](https://github.com/Lightning-AI/lightning/pull/12191)), ([#12432](https://github.com/Lightning-AI/lightning/pull/12432))
- Make `benchmark` flag optional and set its value based on the deterministic flag ([#11944](https://github.com/Lightning-AI/lightning/pull/11944))
- Implemented a new native and rich format in `_print_results` method of the `EvaluationLoop` ([#11332](https://github.com/Lightning-AI/lightning/pull/11332))
- Do not print an empty table at the end of the `EvaluationLoop` ([#12427](https://github.com/Lightning-AI/lightning/pull/12427))
- Set the `prog_bar` flag to False in `LightningModule.log_grad_norm` ([#11472](https://github.com/Lightning-AI/lightning/pull/11472))
- Raised exception in `init_dist_connection()` when torch distributed is not available ([#10418](https://github.com/Lightning-AI/lightning/pull/10418))
- The `monitor` argument in the `EarlyStopping` callback is no longer optional ([#10328](https://github.com/Lightning-AI/lightning/pull/10328))
- Do not fail if batch size could not be inferred for logging when using DeepSpeed ([#10438](https://github.com/Lightning-AI/lightning/pull/10438))
- Raised `MisconfigurationException` when `enable_progress_bar=False` and a progress bar instance has been passed in the callback list ([#10520](https://github.com/Lightning-AI/lightning/pull/10520))
- Moved `trainer.connectors.env_vars_connector._defaults_from_env_vars` to `utilities.argsparse._defaults_from_env_vars` ([#10501](https://github.com/Lightning-AI/lightning/pull/10501))
- Changes in `LightningCLI` required for the new major release of jsonargparse v4.0.0 ([#10426](https://github.com/Lightning-AI/lightning/pull/10426))
- Renamed `refresh_rate_per_second` parameter to `refresh_rate` for `RichProgressBar` signature ([#10497](https://github.com/Lightning-AI/lightning/pull/10497))
- Moved ownership of the `PrecisionPlugin` into `TrainingTypePlugin` and updated all references ([#10570](https://github.com/Lightning-AI/lightning/pull/10570))
- Fault Tolerant relies on `signal.SIGTERM` to gracefully exit instead of `signal.SIGUSR1` ([#10605](https://github.com/Lightning-AI/lightning/pull/10605))
- `Loop.restarting=...` now sets the value recursively for all subloops ([#11442](https://github.com/Lightning-AI/lightning/pull/11442))
- Raised an error if the `batch_size` cannot be inferred from the current batch if it contained a string or was a custom batch object ([#10541](https://github.com/Lightning-AI/lightning/pull/10541))
- The validation loop is now disabled when `overfit_batches > 0` is set in the Trainer ([#9709](https://github.com/Lightning-AI/lightning/pull/9709))
- Moved optimizer related logics from `Accelerator` to `TrainingTypePlugin` ([#10596](https://github.com/Lightning-AI/lightning/pull/10596))
- Moved ownership of the lightning optimizers from the `Trainer` to the `Strategy` ([#11444](https://github.com/Lightning-AI/lightning/pull/11444))
- Moved ownership of the data fetchers from the DataConnector to the Loops ([#11621](https://github.com/Lightning-AI/lightning/pull/11621))
- Moved `batch_to_device` method from `Accelerator` to `TrainingTypePlugin` ([#10649](https://github.com/Lightning-AI/lightning/pull/10649))
- The `DDPSpawnPlugin` no longer overrides the `post_dispatch` plugin hook ([#10034](https://github.com/Lightning-AI/lightning/pull/10034))
- Integrate the progress bar implementation with progress tracking ([#11213](https://github.com/Lightning-AI/lightning/pull/11213))
- The `LightningModule.{add_to_queue,get_from_queue}` hooks no longer get a `torch.multiprocessing.SimpleQueue` and instead receive a list based queue ([#10034](https://github.com/Lightning-AI/lightning/pull/10034))
- Changed `training_step`, `validation_step`, `test_step` and `predict_step` method signatures in `Accelerator` and updated input from caller side ([#10908](https://github.com/Lightning-AI/lightning/pull/10908))
- Changed the name of the temporary checkpoint that the `DDPSpawnPlugin` and related plugins save ([#10934](https://github.com/Lightning-AI/lightning/pull/10934))
- `LoggerCollection` returns only unique logger names and versions ([#10976](https://github.com/Lightning-AI/lightning/pull/10976))
- Redesigned process creation for spawn-based plugins (`DDPSpawnPlugin`, `TPUSpawnPlugin`, etc.) ([#10896](https://github.com/Lightning-AI/lightning/pull/10896))
    * All spawn-based plugins now spawn processes immediately upon calling `Trainer.{fit,validate,test,predict}`
    * The hooks/callbacks `prepare_data`, `setup`, `configure_sharded_model` and `teardown` now run under initialized process group for spawn-based plugins just like their non-spawn counterparts
    * Some configuration errors that were previously raised as `MisconfigurationException`s will now be raised as `ProcessRaisedException` (torch>=1.8) or as `Exception` (torch<1.8)
    * Removed the `TrainingTypePlugin.pre_dispatch()` method and merged it with `TrainingTypePlugin.setup()` ([#11137](https://github.com/Lightning-AI/lightning/pull/11137))
- Changed profiler to index and display the names of the hooks with a new pattern [<base class>]<class>.<hook name> ([#11026](https://github.com/Lightning-AI/lightning/pull/11026))
- Changed `batch_to_device` entry in profiling from stage-specific to generic, to match profiling of other hooks ([#11031](https://github.com/Lightning-AI/lightning/pull/11031))
- Changed the info message for finalizing ddp-spawn worker processes to a debug-level message ([#10864](https://github.com/Lightning-AI/lightning/pull/10864))
- Removed duplicated file extension when uploading model checkpoints with `NeptuneLogger` ([#11015](https://github.com/Lightning-AI/lightning/pull/11015))
- Removed `__getstate__` and `__setstate__` of `RichProgressBar` ([#11100](https://github.com/Lightning-AI/lightning/pull/11100))
- The `DDPPlugin` and `DDPSpawnPlugin` and their subclasses now remove the `SyncBatchNorm` wrappers in `teardown()` to enable proper support at inference after fitting ([#11078](https://github.com/Lightning-AI/lightning/pull/11078))
- Moved ownership of the `Accelerator` instance to the `TrainingTypePlugin`; all training-type plugins now take an optional parameter `accelerator` ([#11022](https://github.com/Lightning-AI/lightning/pull/11022))
- Renamed the `TrainingTypePlugin` to `Strategy` ([#11120](https://github.com/Lightning-AI/lightning/pull/11120))
    * Renamed the `ParallelPlugin` to `ParallelStrategy` ([#11123](https://github.com/Lightning-AI/lightning/pull/11123))
    * Renamed the `DataParallelPlugin` to `DataParallelStrategy` ([#11183](https://github.com/Lightning-AI/lightning/pull/11183))
    * Renamed the `DDPPlugin` to `DDPStrategy` ([#11142](https://github.com/Lightning-AI/lightning/pull/11142))
    * Renamed the `DDP2Plugin` to `DDP2Strategy` ([#11185](https://github.com/Lightning-AI/lightning/pull/11185))
    * Renamed the `DDPShardedPlugin` to `DDPShardedStrategy` ([#11186](https://github.com/Lightning-AI/lightning/pull/11186))
    * Renamed the `DDPFullyShardedPlugin` to `DDPFullyShardedStrategy` ([#11143](https://github.com/Lightning-AI/lightning/pull/11143))
    * Renamed the `DDPSpawnPlugin` to `DDPSpawnStrategy` ([#11145](https://github.com/Lightning-AI/lightning/pull/11145))
    * Renamed the `DDPSpawnShardedPlugin` to `DDPSpawnShardedStrategy` ([#11210](https://github.com/Lightning-AI/lightning/pull/11210))
    * Renamed the `DeepSpeedPlugin` to `DeepSpeedStrategy` ([#11194](https://github.com/Lightning-AI/lightning/pull/11194))
    * Renamed the `HorovodPlugin` to `HorovodStrategy` ([#11195](https://github.com/Lightning-AI/lightning/pull/11195))
    * Renamed the `TPUSpawnPlugin` to `TPUSpawnStrategy` ([#11190](https://github.com/Lightning-AI/lightning/pull/11190))
    * Renamed the `IPUPlugin` to `IPUStrategy` ([#11193](https://github.com/Lightning-AI/lightning/pull/11193))
    * Renamed the `SingleDevicePlugin` to `SingleDeviceStrategy` ([#11182](https://github.com/Lightning-AI/lightning/pull/11182))
    * Renamed the `SingleTPUPlugin` to `SingleTPUStrategy` ([#11182](https://github.com/Lightning-AI/lightning/pull/11182))
    * Renamed the `TrainingTypePluginsRegistry` to `StrategyRegistry` ([#11233](https://github.com/Lightning-AI/lightning/pull/11233))
- Marked the `ResultCollection`, `ResultMetric`, and `ResultMetricCollection` classes as protected ([#11130](https://github.com/Lightning-AI/lightning/pull/11130))
- Marked `trainer.checkpoint_connector` as protected ([#11550](https://github.com/Lightning-AI/lightning/pull/11550))
- The epoch start/end hooks are now called by the `FitLoop` instead of the `TrainingEpochLoop` ([#11201](https://github.com/Lightning-AI/lightning/pull/11201))
- DeepSpeed does not require lightning module zero 3 partitioning ([#10655](https://github.com/Lightning-AI/lightning/pull/10655))
- Moved `Strategy` classes to the `strategies` directory ([#11226](https://github.com/Lightning-AI/lightning/pull/11226))
- Renamed `training_type_plugin` file to `strategy` ([#11239](https://github.com/Lightning-AI/lightning/pull/11239))
- Changed `DeviceStatsMonitor` to group metrics based on the logger's `group_separator` ([#11254](https://github.com/Lightning-AI/lightning/pull/11254))
- Raised `UserWarning` if evaluation is triggered with `best` ckpt and trainer is configured with multiple checkpoint callbacks ([#11274](https://github.com/Lightning-AI/lightning/pull/11274))
- `Trainer.logged_metrics` now always contains scalar tensors, even when a Python scalar was logged ([#11270](https://github.com/Lightning-AI/lightning/pull/11270))
- The tuner now uses the checkpoint connector to copy and restore its state ([#11518](https://github.com/Lightning-AI/lightning/pull/11518))
- Changed `MisconfigurationException` to `ModuleNotFoundError` when `rich` isn't available ([#11360](https://github.com/Lightning-AI/lightning/pull/11360))
- The `trainer.current_epoch` value is now increased by 1 during and after `on_train_end` ([#8578](https://github.com/Lightning-AI/lightning/pull/8578))
- The `trainer.global_step` value now accounts for multiple optimizers and TBPTT splits ([#11805](https://github.com/Lightning-AI/lightning/pull/11805))
- The `trainer.global_step` value is now increased right after the `optimizer.step()` call which will impact users who access it during an intra-training validation hook ([#11805](https://github.com/Lightning-AI/lightning/pull/11805))
- The filename of checkpoints created with `ModelCheckpoint(filename='{step}')` is different compared to previous versions. A checkpoint saved after 1 step will be named `step=1.ckpt` instead of `step=0.ckpt` ([#11805](https://github.com/Lightning-AI/lightning/pull/11805))
- Inherit from `ABC` for `Accelerator`: Users need to implement `auto_device_count` ([#11521](https://github.com/Lightning-AI/lightning/pull/11521))
- Changed `parallel_devices` property in `ParallelStrategy` to be lazy initialized ([#11572](https://github.com/Lightning-AI/lightning/pull/11572))
- Updated `TQDMProgressBar` to run a separate progress bar for each eval dataloader ([#11657](https://github.com/Lightning-AI/lightning/pull/11657))
- Sorted `SimpleProfiler(extended=False)` summary based on mean duration for each hook ([#11671](https://github.com/Lightning-AI/lightning/pull/11671))
- Avoid enforcing `shuffle=False` for eval dataloaders ([#11575](https://github.com/Lightning-AI/lightning/pull/11575))
- When using DP (data-parallel), Lightning will no longer automatically reduce all tensors returned in training_step; it will only reduce the loss unless `training_step_end` is overridden ([#11594](https://github.com/Lightning-AI/lightning/pull/11594))
- When using DP (data-parallel), the `training_epoch_end` hook will no longer receive reduced outputs from `training_step` and instead get the full tensor of results from all GPUs ([#11594](https://github.com/Lightning-AI/lightning/pull/11594))
- Changed default logger name to `lightning_logs` for consistency ([#11762](https://github.com/Lightning-AI/lightning/pull/11762))
- Rewrote `accelerator_connector` ([#11448](https://github.com/Lightning-AI/lightning/pull/11448))
- When manual optimization is used with DDP, we no longer force `find_unused_parameters=True` ([#12425](https://github.com/Lightning-AI/lightning/pull/12425))
- Disable loading dataloades if corresponding `limit_batches=0` ([#11576](https://github.com/Lightning-AI/lightning/pull/11576))
- Removed `is_global_zero` check in `training_epoch_loop` before `logger.save`. If you have a custom logger that implements `save` the Trainer will now call `save` on all ranks by default. To change this behavior add `@rank_zero_only` to your `save` implementation ([#12134](https://github.com/Lightning-AI/lightning/pull/12134))
- Disabled tuner with distributed strategies ([#12179](https://github.com/Lightning-AI/lightning/pull/12179))
- Marked `trainer.logger_connector` as protected ([#12195](https://github.com/Lightning-AI/lightning/pull/12195))
- Move `Strategy.process_dataloader` function call from `fit/evaluation/predict_loop.py` to `data_connector.py` ([#12251](https://github.com/Lightning-AI/lightning/pull/12251))
- `ModelCheckpoint(save_last=True, every_n_epochs=N)` now saves a "last" checkpoint every epoch (disregarding `every_n_epochs`) instead of only once at the end of training ([#12418](https://github.com/Lightning-AI/lightning/pull/12418))
- The strategies that support `sync_batchnorm` now only apply it when fitting ([#11919](https://github.com/Lightning-AI/lightning/pull/11919))
- Avoided fallback on CPU if no devices are provided for other accelerators ([#12410](https://github.com/Lightning-AI/lightning/pull/12410))
- Modified `supporters.py` so that in the accumulator element (for loss) is created directly on the device ([#12430](https://github.com/Lightning-AI/lightning/pull/12430))
- Removed `EarlyStopping.on_save_checkpoint` and `EarlyStopping.on_load_checkpoint` in favor of `EarlyStopping.state_dict` and `EarlyStopping.load_state_dict` ([#11887](https://github.com/Lightning-AI/lightning/pull/11887))
- Removed `BaseFinetuning.on_save_checkpoint` and `BaseFinetuning.on_load_checkpoint` in favor of `BaseFinetuning.state_dict` and `BaseFinetuning.load_state_dict` ([#11887](https://github.com/Lightning-AI/lightning/pull/11887))
- Removed `BackboneFinetuning.on_save_checkpoint` and `BackboneFinetuning.on_load_checkpoint` in favor of `BackboneFinetuning.state_dict` and `BackboneFinetuning.load_state_dict` ([#11887](https://github.com/Lightning-AI/lightning/pull/11887))
- Removed `ModelCheckpoint.on_save_checkpoint` and `ModelCheckpoint.on_load_checkpoint` in favor of `ModelCheckpoint.state_dict` and `ModelCheckpoint.load_state_dict` ([#11887](https://github.com/Lightning-AI/lightning/pull/11887))
- Removed `Timer.on_save_checkpoint` and `Timer.on_load_checkpoint` in favor of `Timer.state_dict` and `Timer.load_state_dict` ([#11887](https://github.com/Lightning-AI/lightning/pull/11887))
- Replaced PostLocalSGDOptimizer with a dedicated model averaging component ([#12378](https://github.com/Lightning-AI/lightning/pull/12378))

### Deprecated

- Deprecated `training_type_plugin` property in favor of `strategy` in `Trainer` and updated the references ([#11141](https://github.com/Lightning-AI/lightning/pull/11141))
- Deprecated `Trainer.{validated,tested,predicted}_ckpt_path` and replaced with read-only property `Trainer.ckpt_path` set when checkpoints loaded via `Trainer.{fit,validate,test,predict}` ([#11696](https://github.com/Lightning-AI/lightning/pull/11696))
- Deprecated `ClusterEnvironment.master_{address,port}` in favor of `ClusterEnvironment.main_{address,port}` ([#10103](https://github.com/Lightning-AI/lightning/pull/10103))
- Deprecated `DistributedType` in favor of `_StrategyType` ([#10505](https://github.com/Lightning-AI/lightning/pull/10505))
- Deprecated the `precision_plugin` constructor argument from `Accelerator` ([#10570](https://github.com/Lightning-AI/lightning/pull/10570))
- Deprecated `DeviceType` in favor of `_AcceleratorType` ([#10503](https://github.com/Lightning-AI/lightning/pull/10503))
- Deprecated the property `Trainer.slurm_job_id` in favor of the new `SLURMEnvironment.job_id()` method ([#10622](https://github.com/Lightning-AI/lightning/pull/10622))
- Deprecated the access to the attribute `IndexBatchSamplerWrapper.batch_indices` in favor of `IndexBatchSamplerWrapper.seen_batch_indices` ([#10870](https://github.com/Lightning-AI/lightning/pull/10870))
- Deprecated `on_init_start` and `on_init_end` callback hooks ([#10940](https://github.com/Lightning-AI/lightning/pull/10940))
- Deprecated `Trainer.call_hook` in favor of `Trainer._call_callback_hooks`, `Trainer._call_lightning_module_hook`, `Trainer._call_ttp_hook`, and `Trainer._call_accelerator_hook` ([#10979](https://github.com/Lightning-AI/lightning/pull/10979))
- Deprecated `TrainingTypePlugin.post_dispatch` in favor of `TrainingTypePlugin.teardown` ([#10939](https://github.com/Lightning-AI/lightning/pull/10939))
- Deprecated `ModelIO.on_hpc_{save/load}` in favor of `CheckpointHooks.on_{save/load}_checkpoint` ([#10911](https://github.com/Lightning-AI/lightning/pull/10911))
- Deprecated `Trainer.run_stage` in favor of `Trainer.{fit,validate,test,predict}` ([#11000](https://github.com/Lightning-AI/lightning/pull/11000))
- Deprecated `Trainer.lr_schedulers` in favor of `Trainer.lr_scheduler_configs` which returns a list of dataclasses instead of dictionaries ([#11443](https://github.com/Lightning-AI/lightning/pull/11443))
- Deprecated `Trainer.verbose_evaluate` in favor of `EvaluationLoop(verbose=...)` ([#10931](https://github.com/Lightning-AI/lightning/pull/10931))
- Deprecated `Trainer.should_rank_save_checkpoint` Trainer property ([#11068](https://github.com/Lightning-AI/lightning/pull/11068))
- Deprecated `Trainer.lightning_optimizers` ([#11444](https://github.com/Lightning-AI/lightning/pull/11444))
- Deprecated `TrainerOptimizersMixin` and moved functionality to `core/optimizer.py`([#11155](https://github.com/Lightning-AI/lightning/pull/11155))
- Deprecated the `on_train_batch_end(outputs)` format when multiple optimizers are used and TBPTT is enabled ([#12182](https://github.com/Lightning-AI/lightning/pull/12182))
- Deprecated the `training_epoch_end(outputs)` format when multiple optimizers are used and TBPTT is enabled ([#12182](https://github.com/Lightning-AI/lightning/pull/12182))
- Deprecated `TrainerCallbackHookMixin` ([#11148](https://github.com/Lightning-AI/lightning/pull/11148))
- Deprecated `TrainerDataLoadingMixin` and moved functionality to `Trainer` and `DataConnector` ([#11282](https://github.com/Lightning-AI/lightning/pull/11282))
- Deprecated function `pytorch_lightning.callbacks.device_stats_monitor.prefix_metric_keys` ([#11254](https://github.com/Lightning-AI/lightning/pull/11254))
- Deprecated `Callback.on_epoch_start` hook in favour of `Callback.on_{train/val/test}_epoch_start` ([#11578](https://github.com/Lightning-AI/lightning/pull/11578))
- Deprecated `Callback.on_epoch_end` hook in favour of `Callback.on_{train/val/test}_epoch_end` ([#11578](https://github.com/Lightning-AI/lightning/pull/11578))
- Deprecated `LightningModule.on_epoch_start` hook in favor of `LightningModule.on_{train/val/test}_epoch_start` ([#11578](https://github.com/Lightning-AI/lightning/pull/11578))
- Deprecated `LightningModule.on_epoch_end` hook in favor of `LightningModule.on_{train/val/test}_epoch_end` ([#11578](https://github.com/Lightning-AI/lightning/pull/11578))
- Deprecated `on_before_accelerator_backend_setup` callback hook in favour of `setup` ([#11568](https://github.com/Lightning-AI/lightning/pull/11568))
- Deprecated `on_batch_start` and `on_batch_end` callback hooks in favor of `on_train_batch_start` and `on_train_batch_end` ([#11577](https://github.com/Lightning-AI/lightning/pull/11577))
- Deprecated `on_configure_sharded_model` callback hook in favor of `setup` ([#11627](https://github.com/Lightning-AI/lightning/pull/11627))
- Deprecated `pytorch_lightning.utilities.distributed.rank_zero_only` in favor of `pytorch_lightning.utilities.rank_zero.rank_zero_only` ([#11747](https://github.com/Lightning-AI/lightning/pull/11747))
- Deprecated `pytorch_lightning.utilities.distributed.rank_zero_debug` in favor of `pytorch_lightning.utilities.rank_zero.rank_zero_debug` ([#11747](https://github.com/Lightning-AI/lightning/pull/11747))
- Deprecated `pytorch_lightning.utilities.distributed.rank_zero_info` in favor of `pytorch_lightning.utilities.rank_zero.rank_zero_info` ([#11747](https://github.com/Lightning-AI/lightning/pull/11747))
- Deprecated `pytorch_lightning.utilities.warnings.rank_zero_warn` in favor of `pytorch_lightning.utilities.rank_zero.rank_zero_warn` ([#11747](https://github.com/Lightning-AI/lightning/pull/11747))
- Deprecated `pytorch_lightning.utilities.warnings.rank_zero_deprecation` in favor of `pytorch_lightning.utilities.rank_zero.rank_zero_deprecation` ([#11747](https://github.com/Lightning-AI/lightning/pull/11747))
- Deprecated `pytorch_lightning.utilities.warnings.LightningDeprecationWarning` in favor of `pytorch_lightning.utilities.rank_zero.LightningDeprecationWarning` ([#11747](https://github.com/Lightning-AI/lightning/pull/11747))
- Deprecated `on_pretrain_routine_start` and `on_pretrain_routine_end` callback hooks in favor of `on_fit_start` ([#11794](https://github.com/Lightning-AI/lightning/pull/11794))
- Deprecated `LightningModule.on_pretrain_routine_start` and `LightningModule.on_pretrain_routine_end` hooks in favor of `on_fit_start` ([#12122](https://github.com/Lightning-AI/lightning/pull/12122))
- Deprecated `agg_key_funcs` and `agg_default_func` parameters from `LightningLoggerBase` ([#11871](https://github.com/Lightning-AI/lightning/pull/11871))
- Deprecated `LightningLoggerBase.update_agg_funcs` ([#11871](https://github.com/Lightning-AI/lightning/pull/11871))
- Deprecated `LightningLoggerBase.agg_and_log_metrics` in favor of `LightningLoggerBase.log_metrics` ([#11832](https://github.com/Lightning-AI/lightning/pull/11832))
- Deprecated passing `weights_save_path` to the `Trainer` constructor in favor of adding the `ModelCheckpoint` callback with `dirpath` directly to the list of callbacks ([#12084](https://github.com/Lightning-AI/lightning/pull/12084))
- Deprecated `pytorch_lightning.profiler.AbstractProfiler` in favor of `pytorch_lightning.profiler.Profiler` ([#12106](https://github.com/Lightning-AI/lightning/pull/12106))
- Deprecated `pytorch_lightning.profiler.BaseProfiler` in favor of `pytorch_lightning.profiler.Profiler` ([#12150](https://github.com/Lightning-AI/lightning/pull/12150))
- Deprecated `BaseProfiler.profile_iterable` ([#12102](https://github.com/Lightning-AI/lightning/pull/12102))
- Deprecated `LoggerCollection` in favor of `trainer.loggers` ([#12147](https://github.com/Lightning-AI/lightning/pull/12147))
- Deprecated `PrecisionPlugin.on_{save,load}_checkpoint` in favor of `PrecisionPlugin.{state_dict,load_state_dict}` ([#11978](https://github.com/Lightning-AI/lightning/pull/11978))
- Deprecated `LightningDataModule.on_save/load_checkpoint` in favor of `state_dict/load_state_dict` ([#11893](https://github.com/Lightning-AI/lightning/pull/11893))
- Deprecated `Trainer.use_amp` in favor of `Trainer.amp_backend` ([#12312](https://github.com/Lightning-AI/lightning/pull/12312))
- Deprecated `LightingModule.use_amp` in favor of `Trainer.amp_backend` ([#12315](https://github.com/Lightning-AI/lightning/pull/12315))
- Deprecated specifying the process group backend through the environment variable `PL_TORCH_DISTRIBUTED_BACKEND` ([#11745](https://github.com/Lightning-AI/lightning/pull/11745))
- Deprecated `ParallelPlugin.torch_distributed_backend` in favor of `DDPStrategy.process_group_backend` property ([#11745](https://github.com/Lightning-AI/lightning/pull/11745))
- Deprecated `ModelCheckpoint.save_checkpoint` in favor of `Trainer.save_checkpoint` ([#12456](https://github.com/Lightning-AI/lightning/pull/12456))
- Deprecated `Trainer.devices` in favor of `Trainer.num_devices` and `Trainer.device_ids` ([#12151](https://github.com/Lightning-AI/lightning/pull/12151))
- Deprecated `Trainer.root_gpu` in favor of `Trainer.strategy.root_device.index` when GPU is used ([#12262](https://github.com/Lightning-AI/lightning/pull/12262))
- Deprecated `Trainer.num_gpus` in favor of `Trainer.num_devices` when GPU is used ([#12384](https://github.com/Lightning-AI/lightning/pull/12384))
- Deprecated `Trainer.ipus` in favor of `Trainer.num_devices` when IPU is used ([#12386](https://github.com/Lightning-AI/lightning/pull/12386))
- Deprecated `Trainer.num_processes` in favor of `Trainer.num_devices` ([#12388](https://github.com/Lightning-AI/lightning/pull/12388))
- Deprecated `Trainer.data_parallel_device_ids` in favor of `Trainer.device_ids` ([#12072](https://github.com/Lightning-AI/lightning/pull/12072))
- Deprecated returning state from `Callback.on_save_checkpoint` in favor of returning state in `Callback.state_dict` for checkpointing ([#11887](https://github.com/Lightning-AI/lightning/pull/11887))
- Deprecated passing only the callback state to `Callback.on_load_checkpoint(callback_state)` in favor of passing the callback state to `Callback.load_state_dict` and in 1.8, passing the entire checkpoint dictionary to `Callback.on_load_checkpoint(checkpoint)` ([#11887](https://github.com/Lightning-AI/lightning/pull/11887))
- Deprecated `Trainer.gpus` in favor of `Trainer.device_ids` or `Trainer.num_devices` ([#12436](https://github.com/Lightning-AI/lightning/pull/12436))
- Deprecated `Trainer.tpu_cores` in favor of `Trainer.num_devices` ([#12437](https://github.com/Lightning-AI/lightning/pull/12437))

### Removed

- Removed deprecated parameter `method` in `pytorch_lightning.utilities.model_helpers.is_overridden` ([#10507](https://github.com/Lightning-AI/lightning/pull/10507))
- Remove deprecated method `ClusterEnvironment.creates_children` ([#10339](https://github.com/Lightning-AI/lightning/pull/10339))
- Removed deprecated `TrainerModelHooksMixin.is_function_implemented` and `TrainerModelHooksMixin.has_arg` ([#10322](https://github.com/Lightning-AI/lightning/pull/10322))
- Removed deprecated `pytorch_lightning.utilities.device_dtype_mixin.DeviceDtypeModuleMixin` in favor of `pytorch_lightning.core.mixins.device_dtype_mixin.DeviceDtypeModuleMixin` ([#10442](https://github.com/Lightning-AI/lightning/pull/10442))
- Removed deprecated `LightningModule.loaded_optimizer_states_dict` property ([#10346](https://github.com/Lightning-AI/lightning/pull/10346))
- Removed deprecated `Trainer.fit(train_dataloader=)`, `Trainer.validate(val_dataloaders=)`, and `Trainer.test(test_dataloader=)` ([#10325](https://github.com/Lightning-AI/lightning/pull/10325))
- Removed deprecated `has_prepared_data`, `has_setup_fit`, `has_setup_validate`, `has_setup_test`, `has_setup_predict`, `has_teardown_fit`, `has_teardown_validate`, `has_teardown_test` and `has_teardown_predict` datamodule lifecycle properties  ([#10350](https://github.com/Lightning-AI/lightning/pull/10350))
- Removed deprecated `every_n_val_epochs` parameter of ModelCheckpoint ([#10366](https://github.com/Lightning-AI/lightning/pull/10366))
- Removed deprecated `import pytorch_lightning.profiler.profilers` in favor of `import pytorch_lightning.profiler` ([#10443](https://github.com/Lightning-AI/lightning/pull/10443))
- Removed deprecated property `configure_slurm_dpp` from accelerator connector ([#10370](https://github.com/Lightning-AI/lightning/pull/10370))
- Removed deprecated arguments `num_nodes` and `sync_batchnorm` from `DDPPlugin`, `DDPSpawnPlugin`, `DeepSpeedPlugin` ([#10357](https://github.com/Lightning-AI/lightning/pull/10357))
- Removed deprecated property `is_slurm_managing_tasks` from AcceleratorConnector ([#10353](https://github.com/Lightning-AI/lightning/pull/10353))
- Removed deprecated `LightningModule.log(tbptt_reduce_fx, tbptt_reduce_token, sync_dist_op)` ([#10423](https://github.com/Lightning-AI/lightning/pull/10423))
- Removed deprecated `Plugin.task_idx` ([#10441](https://github.com/Lightning-AI/lightning/pull/10441))
- Removed deprecated method `master_params` from PrecisionPlugin ([#10372](https://github.com/Lightning-AI/lightning/pull/10372))
- Removed the automatic detachment of "extras" returned from `training_step`. For example, `return {'loss': ..., 'foo': foo.detach()}` will now be necessary if `foo` has gradients which you do not want to store ([#10424](https://github.com/Lightning-AI/lightning/pull/10424))
- Removed deprecated passthrough methods and properties from `Accelerator` base class:
  * ([#10403](https://github.com/Lightning-AI/lightning/pull/10403))
  * ([#10448](https://github.com/Lightning-AI/lightning/pull/10448))
- Removed deprecated signature for `transfer_batch_to_device` hook. The new argument `dataloader_idx` is now required ([#10480](https://github.com/Lightning-AI/lightning/pull/10480))
- Removed deprecated `utilities.distributed.rank_zero_{warn/deprecation}` ([#10451](https://github.com/Lightning-AI/lightning/pull/10451))
- Removed deprecated `mode` argument from `ModelSummary` class ([#10449](https://github.com/Lightning-AI/lightning/pull/10449))
- Removed deprecated `Trainer.train_loop` property in favor of `Trainer.fit_loop` ([#10482](https://github.com/Lightning-AI/lightning/pull/10482))
- Removed deprecated `Trainer.train_loop` property in favor of `Trainer.fit_loop` ([#10482](https://github.com/Lightning-AI/lightning/pull/10482))
- Removed deprecated `disable_validation` property from Trainer ([#10450](https://github.com/Lightning-AI/lightning/pull/10450))
- Removed deprecated `CheckpointConnector.hpc_load` property in favor of `CheckpointConnector.restore` ([#10525](https://github.com/Lightning-AI/lightning/pull/10525))
- Removed deprecated `reload_dataloaders_every_epoch` from `Trainer` in favour of `reload_dataloaders_every_n_epochs` ([#10481](https://github.com/Lightning-AI/lightning/pull/10481))
- Removed the `precision_plugin` attribute from `Accelerator` in favor of its equivalent attribute `precision_plugin` in the `TrainingTypePlugin` ([#10570](https://github.com/Lightning-AI/lightning/pull/10570))
- Removed `DeepSpeedPlugin.{precision,amp_type,amp_level}` properties ([#10657](https://github.com/Lightning-AI/lightning/pull/10657))
- Removed patching of `on_before_batch_transfer`, `transfer_batch_to_device` and `on_after_batch_transfer` hooks in `LightningModule` ([#10603](https://github.com/Lightning-AI/lightning/pull/10603))
- Removed argument `return_result` from the `DDPSpawnPlugin.spawn()` method ([#10867](https://github.com/Lightning-AI/lightning/pull/10867))
- Removed the property `TrainingTypePlugin.results` and corresponding properties in subclasses ([#10034](https://github.com/Lightning-AI/lightning/pull/10034))
- Removed the `mp_queue` attribute from `DDPSpawnPlugin` and `TPUSpawnPlugin` ([#10034](https://github.com/Lightning-AI/lightning/pull/10034))
- Removed unnecessary `_move_optimizer_state` method overrides from `TPUSpawnPlugin` and `SingleTPUPlugin` ([#10849](https://github.com/Lightning-AI/lightning/pull/10849))
- Removed `should_rank_save_checkpoint` property from `TrainingTypePlugin` ([#11070](https://github.com/Lightning-AI/lightning/pull/11070))
- Removed `model_sharded_context` method from `Accelerator` ([#10886](https://github.com/Lightning-AI/lightning/pull/10886))
- Removed method `pre_dispatch` from the `PrecisionPlugin` ([#10887](https://github.com/Lightning-AI/lightning/pull/10887))
- Removed method `setup_optimizers_in_pre_dispatch` from the `strategies` and achieve the same logic in `setup` and `pre_dispatch` methods ([#10906](https://github.com/Lightning-AI/lightning/pull/10906))
- Removed methods `pre_dispatch`, `dispatch` and `post_dispatch` from the `Accelerator` ([#10885](https://github.com/Lightning-AI/lightning/pull/10885))
- Removed method `training_step`, `test_step`, `validation_step` and `predict_step` from the `Accelerator` ([#10890](https://github.com/Lightning-AI/lightning/pull/10890))
- Removed `TrainingTypePlugin.start_{training,evaluating,predicting}` hooks and the same in all subclasses ([#10989](https://github.com/Lightning-AI/lightning/pull/10989), [#10896](https://github.com/Lightning-AI/lightning/pull/10896))
- Removed `Accelerator.on_train_start` ([#10999](https://github.com/Lightning-AI/lightning/pull/10999))
- Removed support for Python 3.6 ([#11117](https://github.com/Lightning-AI/lightning/pull/11117))
- Removed `Strategy.init_optimizers` in favor of `Strategy.setup_optimizers` ([#11236](https://github.com/Lightning-AI/lightning/pull/11236))
- Removed `profile("training_step_and_backward")` in `Closure` class since we already profile calls `training_step` and `backward` ([#11222](https://github.com/Lightning-AI/lightning/pull/11222))
- Removed `Strategy.optimizer_zero_grad` ([#11246](https://github.com/Lightning-AI/lightning/pull/11246))
- Removed `Strategy.on_gpu` ([#11537](https://github.com/Lightning-AI/lightning/pull/11537))
- Removed `Strategy.on_tpu` property ([#11536](https://github.com/Lightning-AI/lightning/pull/11536))
- Removed the abstract property `LightningLoggerBase.experiment` ([#11603](https://github.com/Lightning-AI/lightning/pull/11603))
- Removed `FitLoop.current_epoch` getter and setter ([#11562](https://github.com/Lightning-AI/lightning/pull/11562))
- Removed access to `_short_id` in `NeptuneLogger` ([#11517](https://github.com/Lightning-AI/lightning/pull/11517))
- Removed `log_text` and `log_image` from the `LightningLoggerBase` API ([#11857](https://github.com/Lightning-AI/lightning/pull/11857))
- Removed calls to `profile("model_forward")` in favor of profiling `training_step` ([#12032](https://github.com/Lightning-AI/lightning/pull/12032))
- Removed `get_mp_spawn_kwargs` from `DDPSpawnStrategy` and `TPUSpawnStrategy` in favor of configuration in the `_SpawnLauncher` ([#11966](https://github.com/Lightning-AI/lightning/pull/11966))
- Removed `_aggregate_metrics`, `_reduce_agg_metrics`, and `_finalize_agg_metrics` from `LightningLoggerBase` ([#12053](https://github.com/Lightning-AI/lightning/pull/12053))
- Removed the `AcceleratorConnector.device_type` property ([#12081](https://github.com/Lightning-AI/lightning/pull/12081))
- Removed `AcceleratorConnector.num_nodes` ([#12107](https://github.com/Lightning-AI/lightning/pull/12107))
- Removed `AcceleratorConnector.has_ipu` property ([#12111](https://github.com/Lightning-AI/lightning/pull/12111))
- Removed `AcceleratorConnector.use_ipu` property ([#12110](https://github.com/Lightning-AI/lightning/pull/12110))
- Removed `AcceleratorConnector.has_tpu` property ([#12109](https://github.com/Lightning-AI/lightning/pull/12109))
- Removed `AcceleratorConnector.use_dp` property ([#12112](https://github.com/Lightning-AI/lightning/pull/12112))
- Removed `configure_sync_batchnorm` from `ParallelStrategy` and all other strategies that inherit from it ([#11754](https://github.com/Lightning-AI/lightning/pull/11754))
- Removed public attribute `sync_batchnorm` from strategies ([#11754](https://github.com/Lightning-AI/lightning/pull/11754))
- Removed `AcceleratorConnector.root_gpu` property ([#12262](https://github.com/Lightning-AI/lightning/pull/12262))
- Removed `AcceleratorConnector.tpu_id` property ([#12387](https://github.com/Lightning-AI/lightning/pull/12387))
- Removed `AcceleratorConnector.num_gpus` property ([#12384](https://github.com/Lightning-AI/lightning/pull/12384))
- Removed `AcceleratorConnector.num_ipus` property ([#12386](https://github.com/Lightning-AI/lightning/pull/12386))
- Removed `AcceleratorConnector.num_processes` property ([#12388](https://github.com/Lightning-AI/lightning/pull/12388))
- Removed `AcceleratorConnector.parallel_device_ids` property ([#12072](https://github.com/Lightning-AI/lightning/pull/12072))
- Removed `AcceleratorConnector.devices` property ([#12435](https://github.com/Lightning-AI/lightning/pull/12435))
- Removed `AcceleratorConnector.parallel_devices` property ([#12075](https://github.com/Lightning-AI/lightning/pull/12075))
- Removed `AcceleratorConnector.tpu_cores` property ([#12437](https://github.com/Lightning-AI/lightning/pull/12437))

### Fixed

- Fixed an issue where `ModelCheckpoint` could delete last checkpoint from the old directory when `dirpath` has changed during resumed training ([#12225](https://github.com/Lightning-AI/lightning/pull/12225))
- Fixed an issue where `ModelCheckpoint` could delete older checkpoints when `dirpath` has changed during resumed training ([#12045](https://github.com/Lightning-AI/lightning/pull/12045))
- Fixed an issue where `HorovodStrategy.teardown()` did not complete gracefully if an exception was thrown during callback setup [#11752](https://github.com/Lightning-AI/lightning/pull/11752)
- Fixed security vulnerabilities CVE-2020-1747 and CVE-2020-14343 caused by the `PyYAML` dependency ([#11099](https://github.com/Lightning-AI/lightning/pull/11099))
- Fixed security vulnerability "CWE-94: Improper Control of Generation of Code (Code Injection)" ([#12212](https://github.com/Lightning-AI/lightning/pull/12212))
- Fixed logging on `{test,validation}_epoch_end` with multiple dataloaders ([#11132](https://github.com/Lightning-AI/lightning/pull/11132))
- Reset the validation progress tracking state after sanity checking ([#11218](https://github.com/Lightning-AI/lightning/pull/11218))
- Fixed double evaluation bug with fault-tolerance enabled where the second call was completely skipped ([#11119](https://github.com/Lightning-AI/lightning/pull/11119))
- Fixed an issue with the `TPUSpawnPlugin` handling the `XLA_USE_BF16` environment variable incorrectly ([#10990](https://github.com/Lightning-AI/lightning/pull/10990))
- Fixed wrong typehint for `Trainer.lightning_optimizers` ([#11155](https://github.com/Lightning-AI/lightning/pull/11155))
- Fixed the lr-scheduler state not being dumped to checkpoint when using the deepspeed strategy ([#11307](https://github.com/Lightning-AI/lightning/pull/11307))
- Fixed bug that forced overriding `configure_optimizers` with the CLI ([#11672](https://github.com/Lightning-AI/lightning/pull/11672))
- Fixed type promotion when tensors of higher category than float are logged ([#11401](https://github.com/Lightning-AI/lightning/pull/11401))
- Fixed `SimpleProfiler` summary ([#11414](https://github.com/Lightning-AI/lightning/pull/11414))
- No longer set a `DistributedSampler` to the `poptorch.DataLoader` when IPUs are used ([#12114](https://github.com/Lightning-AI/lightning/pull/12114))
- Fixed bug where progress bar was not being disabled when not in rank zero during predict ([#11377](https://github.com/Lightning-AI/lightning/pull/11377))
- Fixed the mid-epoch warning call while resuming training ([#11556](https://github.com/Lightning-AI/lightning/pull/11556))
- Fixed `LightningModule.{un,}toggle_model` when only 1 optimizer is used ([#12088](https://github.com/Lightning-AI/lightning/pull/12088))
- Fixed an issue in `RichProgressbar` to display the metrics logged only on main progress bar ([#11690](https://github.com/Lightning-AI/lightning/pull/11690))
- Fixed `RichProgressBar` progress when refresh rate does not evenly divide the total counter ([#11668](https://github.com/Lightning-AI/lightning/pull/11668))
- Fixed `RichProgressBar` progress validation bar total when using multiple validation runs within a single training epoch ([#11668](https://github.com/Lightning-AI/lightning/pull/11668))
- Configure native Deepspeed schedulers with interval='step' ([#11788](https://github.com/Lightning-AI/lightning/pull/11788)), ([#12031](https://github.com/Lightning-AI/lightning/pull/12031))
- Update `RichProgressBarTheme` styles after detecting light theme on colab ([#10993](https://github.com/Lightning-AI/lightning/pull/10993))
- Fixed passing `_ddp_params_and_buffers_to_ignore` ([#11949](https://github.com/Lightning-AI/lightning/pull/11949))
- Fixed an `AttributeError` when calling `save_hyperparameters` and no parameters need saving ([#11827](https://github.com/Lightning-AI/lightning/pull/11827))
- Fixed environment variable priority for global rank determination ([#11406](https://github.com/Lightning-AI/lightning/pull/11406))
- Fixed an issue that caused the Trainer to produce identical results on subsequent runs without explicit re-seeding ([#11870](https://github.com/Lightning-AI/lightning/pull/11870))
- Fixed an issue that caused the Tuner to affect the random state ([#11870](https://github.com/Lightning-AI/lightning/pull/11870))
- Fixed to avoid common hook warning if no hook is overridden ([#12131](https://github.com/Lightning-AI/lightning/pull/12131))
- Fixed deepspeed keeping old sub-folders in same ckpt path ([#12194](https://github.com/Lightning-AI/lightning/pull/12194))
- Fixed returning logged metrics instead of callback metrics during evaluation ([#12224](https://github.com/Lightning-AI/lightning/pull/12224))
- Fixed the case where `logger=None` is passed to the Trainer ([#12249](https://github.com/Lightning-AI/lightning/pull/12249))
- Fixed bug where the global step tracked by `ModelCheckpoint` was still set even if no checkpoint was saved ([#12418](https://github.com/Lightning-AI/lightning/pull/12418))
- Fixed bug where `ModelCheckpoint` was overriding the `epoch` and `step` logged values ([#12418](https://github.com/Lightning-AI/lightning/pull/12418))
- Fixed bug where monitoring the default `epoch` and `step` values with `ModelCheckpoint` would fail ([#12418](https://github.com/Lightning-AI/lightning/pull/12418))
- Fixed initializing optimizers unnecessarily in `DDPFullyShardedStrategy` ([#12267](https://github.com/Lightning-AI/lightning/pull/12267))
- Fixed check for horovod module ([#12377](https://github.com/Lightning-AI/lightning/pull/12377))
- Fixed logging to loggers with multiple eval dataloaders ([#12454](https://github.com/Lightning-AI/lightning/pull/12454))
- Fixed an issue with resuming from a checkpoint trained with QAT ([#11346](https://github.com/Lightning-AI/lightning/pull/11346))


## [1.5.10] - 2022-02-08

### Fixed

- Fixed an issue to avoid validation loop run on restart ([#11552](https://github.com/Lightning-AI/lightning/pull/11552))
- The `RichProgressBar` now correctly shows the `on_epoch` logged values on train epoch end ([#11689](https://github.com/Lightning-AI/lightning/pull/11689))
- Fixed an issue to make the `step` argument in `WandbLogger.log_image` work ([#11716](https://github.com/Lightning-AI/lightning/pull/11716))
- Fixed `restore_optimizers` for mapping states ([#11757](https://github.com/Lightning-AI/lightning/pull/11757))
- With `DPStrategy`, the batch is not explicitly moved to the device ([#11780](https://github.com/Lightning-AI/lightning/pull/11780))
- Fixed an issue to avoid val bar disappear after `trainer.validate()` ([#11700](https://github.com/Lightning-AI/lightning/pull/11700))
- Fixed supporting remote filesystems with `Trainer.weights_save_path` for fault-tolerant training ([#11776](https://github.com/Lightning-AI/lightning/pull/11776))
- Fixed check for available modules ([#11526](https://github.com/Lightning-AI/lightning/pull/11526))
- Fixed bug where the path for "last" checkpoints was not getting saved correctly which caused newer runs to not remove the previous "last" checkpoint ([#11481](https://github.com/Lightning-AI/lightning/pull/11481))
- Fixed bug where the path for best checkpoints was not getting saved correctly when no metric was monitored which caused newer runs to not use the best checkpoint ([#11481](https://github.com/Lightning-AI/lightning/pull/11481))


## [1.5.9] - 2022-01-20

### Fixed

- Pinned sphinx-autodoc-typehints with <v1.15 ([#11400](https://github.com/Lightning-AI/lightning/pull/11400))
- Skipped testing with PyTorch 1.7 and Python 3.9 on Ubuntu ([#11217](https://github.com/Lightning-AI/lightning/pull/11217))
- Fixed type promotion when tensors of higher category than float are logged ([#11401](https://github.com/Lightning-AI/lightning/pull/11401))
- Fixed the format of the configuration saved automatically by the CLI's `SaveConfigCallback` ([#11532](https://github.com/Lightning-AI/lightning/pull/11532))

### Changed
- Changed `LSFEnvironment` to use `LSB_DJOB_RANKFILE` environment variable instead of `LSB_HOSTS` for determining node rank and main address ([#10825](https://github.com/Lightning-AI/lightning/pull/10825))
- Disabled sampler replacement when using `IterableDataset` ([#11507](https://github.com/Lightning-AI/lightning/pull/11507))


## [1.5.8] - 2022-01-05

### Fixed

- Fixed `LightningCLI` race condition while saving the config ([#11199](https://github.com/Lightning-AI/lightning/pull/11199))
- Fixed the default value used with `log(reduce_fx=min|max)` ([#11310](https://github.com/Lightning-AI/lightning/pull/11310))
- Fixed data fetcher selection ([#11294](https://github.com/Lightning-AI/lightning/pull/11294))
- Fixed a race condition that could result in incorrect (zero) values being observed in prediction writer callbacks ([#11288](https://github.com/Lightning-AI/lightning/pull/11288))
- Fixed dataloaders not getting reloaded the correct amount of times when setting `reload_dataloaders_every_n_epochs` and `check_val_every_n_epoch` ([#10948](https://github.com/Lightning-AI/lightning/pull/10948))
- Fixed deepspeed strategy not restoring the lr-scheduler states when lr-scheduler(s) are configured through `LightningModule.configure_optimizer` ([#11322](https://github.com/Lightning-AI/lightning/pull/11322))


## [1.5.7] - 2021-12-21

### Fixed

- Fixed `NeptuneLogger` when using DDP ([#11030](https://github.com/Lightning-AI/lightning/pull/11030))
- Fixed a bug to disable logging hyperparameters in logger if there are no hparams ([#11105](https://github.com/Lightning-AI/lightning/pull/11105))
- Avoid the deprecated `onnx.export(example_outputs=...)` in torch 1.10 ([#11116](https://github.com/Lightning-AI/lightning/pull/11116))
- Fixed an issue when torch-scripting a `LightningModule` after training with `Trainer(sync_batchnorm=True)` ([#11078](https://github.com/Lightning-AI/lightning/pull/11078))
- Fixed an `AttributeError` occurring when using a `CombinedLoader` (multiple dataloaders) for prediction ([#11111](https://github.com/Lightning-AI/lightning/pull/11111))
- Fixed bug where `Trainer(track_grad_norm=..., logger=False)` would fail ([#11114](https://github.com/Lightning-AI/lightning/pull/11114))
- Fixed an incorrect warning being produced by the model summary when using `bf16` precision on CPU ([#11161](https://github.com/Lightning-AI/lightning/pull/11161))

### Changed

- DeepSpeed does not require lightning module zero 3 partitioning ([#10655](https://github.com/Lightning-AI/lightning/pull/10655))
- The `ModelCheckpoint` callback now saves and restores attributes `best_k_models`, `kth_best_model_path`, `kth_value`, and `last_model_path` ([#10995](https://github.com/Lightning-AI/lightning/pull/10995))


## [1.5.6] - 2021-12-15

### Fixed

- Fixed a bug where the DeepSpeedPlugin arguments `cpu_checkpointing` and `contiguous_memory_optimization` were not being forwarded to deepspeed correctly ([#10874](https://github.com/Lightning-AI/lightning/pull/10874))
- Fixed an issue with `NeptuneLogger` causing checkpoints to be uploaded with a duplicated file extension ([#11015](https://github.com/Lightning-AI/lightning/pull/11015))
- Fixed support for logging within callbacks returned from `LightningModule` ([#10991](https://github.com/Lightning-AI/lightning/pull/10991))
- Fixed running sanity check with `RichProgressBar` ([#10913](https://github.com/Lightning-AI/lightning/pull/10913))
- Fixed support for `CombinedLoader` while checking for warning raised with eval dataloaders ([#10994](https://github.com/Lightning-AI/lightning/pull/10994))
- The TQDM progress bar now correctly shows the `on_epoch` logged values on train epoch end ([#11069](https://github.com/Lightning-AI/lightning/pull/11069))
- Fixed bug where the TQDM updated the training progress bar during `trainer.validate` ([#11069](https://github.com/Lightning-AI/lightning/pull/11069))


## [1.5.5] - 2021-12-07

### Fixed

- Disabled batch_size extraction for torchmetric instances because they accumulate the metrics internally ([#10815](https://github.com/Lightning-AI/lightning/pull/10815))
- Fixed an issue with `SignalConnector` not restoring the default signal handlers on teardown when running on SLURM or with fault-tolerant training enabled ([#10611](https://github.com/Lightning-AI/lightning/pull/10611))
- Fixed `SignalConnector._has_already_handler` check for callable type ([#10483](https://github.com/Lightning-AI/lightning/pull/10483))
- Fixed an issue to return the results for each dataloader separately instead of duplicating them for each ([#10810](https://github.com/Lightning-AI/lightning/pull/10810))
- Improved exception message if `rich` version is less than `10.2.2` ([#10839](https://github.com/Lightning-AI/lightning/pull/10839))
- Fixed uploading best model checkpoint in NeptuneLogger ([#10369](https://github.com/Lightning-AI/lightning/pull/10369))
- Fixed early schedule reset logic in PyTorch profiler that was causing data leak ([#10837](https://github.com/Lightning-AI/lightning/pull/10837))
- Fixed a bug that caused incorrect batch indices to be passed to the `BasePredictionWriter` hooks when using a dataloader with `num_workers > 0` ([#10870](https://github.com/Lightning-AI/lightning/pull/10870))
- Fixed an issue with item assignment on the logger on rank > 0 for those who support it ([#10917](https://github.com/Lightning-AI/lightning/pull/10917))
- Fixed importing `torch_xla.debug` for `torch-xla<1.8` ([#10836](https://github.com/Lightning-AI/lightning/pull/10836))
- Fixed an issue with `DDPSpawnPlugin` and related plugins leaving a temporary checkpoint behind ([#10934](https://github.com/Lightning-AI/lightning/pull/10934))
- Fixed a `TypeError` occurring in the `SingalConnector.teardown()` method ([#10961](https://github.com/Lightning-AI/lightning/pull/10961))


## [1.5.4] - 2021-11-30

### Fixed

- Fixed support for `--key.help=class` with the `LightningCLI` ([#10767](https://github.com/Lightning-AI/lightning/pull/10767))
- Fixed `_compare_version` for python packages ([#10762](https://github.com/Lightning-AI/lightning/pull/10762))
- Fixed TensorBoardLogger `SummaryWriter` not close before spawning the processes ([#10777](https://github.com/Lightning-AI/lightning/pull/10777))
- Fixed a consolidation error in Lite when attempting to save the state dict of a sharded optimizer ([#10746](https://github.com/Lightning-AI/lightning/pull/10746))
- Fixed the default logging level for batch hooks associated with training from `on_step=False, on_epoch=True` to `on_step=True, on_epoch=False` ([#10756](https://github.com/Lightning-AI/lightning/pull/10756))

### Removed

- Removed PyTorch 1.6 support ([#10367](https://github.com/Lightning-AI/lightning/pull/10367), [#10738](https://github.com/Lightning-AI/lightning/pull/10738))


## [1.5.3] - 2021-11-24

### Fixed

- Fixed `ShardedTensor` state dict hook registration to check if torch distributed is available ([#10621](https://github.com/Lightning-AI/lightning/pull/10621))
- Fixed an issue with `self.log` not respecting a tensor's `dtype` when applying computations ([#10076](https://github.com/Lightning-AI/lightning/pull/10076))
- Fixed LigtningLite `_wrap_init` popping unexisting keys from DataLoader signature parameters ([#10613](https://github.com/Lightning-AI/lightning/pull/10613))
- Fixed signals being registered within threads ([#10610](https://github.com/Lightning-AI/lightning/pull/10610))
- Fixed an issue that caused Lightning to extract the batch size even though it was set by the user in `LightningModule.log` ([#10408](https://github.com/Lightning-AI/lightning/pull/10408))
- Fixed `Trainer(move_metrics_to_cpu=True)` not moving the evaluation logged results to CPU ([#10631](https://github.com/Lightning-AI/lightning/pull/10631))
- Fixed the `{validation,test}_step` outputs getting moved to CPU with `Trainer(move_metrics_to_cpu=True)` ([#10631](https://github.com/Lightning-AI/lightning/pull/10631))
- Fixed an issue with collecting logged test results with multiple dataloaders ([#10522](https://github.com/Lightning-AI/lightning/pull/10522))


## [1.5.2] - 2021-11-16

### Fixed

- Fixed `CombinedLoader` and `max_size_cycle` didn't receive a `DistributedSampler` ([#10374](https://github.com/Lightning-AI/lightning/pull/10374))
- Fixed an issue where class or init-only variables of dataclasses were passed to the dataclass constructor in `utilities.apply_to_collection` ([#9702](https://github.com/Lightning-AI/lightning/pull/9702))
- Fixed `isinstance` not working with `init_meta_context`, materialized model not being moved to the device ([#10493](https://github.com/Lightning-AI/lightning/pull/10493))
- Fixed an issue that prevented the Trainer to shutdown workers when execution is interrupted due to failure([#10463](https://github.com/Lightning-AI/lightning/pull/10463))
- Squeeze the early stopping monitor to remove empty tensor dimensions ([#10461](https://github.com/Lightning-AI/lightning/pull/10461))
- Fixed sampler replacement logic with `overfit_batches` to only replace the sample when `SequentialSampler` is not used ([#10486](https://github.com/Lightning-AI/lightning/pull/10486))
- Fixed scripting causing false positive deprecation warnings ([#10470](https://github.com/Lightning-AI/lightning/pull/10470), [#10555](https://github.com/Lightning-AI/lightning/pull/10555))
- Do not fail if batch size could not be inferred for logging when using DeepSpeed ([#10438](https://github.com/Lightning-AI/lightning/pull/10438))
- Fixed propagation of device and dtype information to submodules of LightningLite when they inherit from `DeviceDtypeModuleMixin` ([#10559](https://github.com/Lightning-AI/lightning/pull/10559))


## [1.5.1] - 2021-11-09

### Fixed

- Fixed `apply_to_collection(defaultdict)` ([#10316](https://github.com/Lightning-AI/lightning/pull/10316))
- Fixed failure when `DataLoader(batch_size=None)` is passed ([#10345](https://github.com/Lightning-AI/lightning/pull/10345))
- Fixed interception of `__init__` arguments for sub-classed DataLoader re-instantiation in Lite ([#10334](https://github.com/Lightning-AI/lightning/pull/10334))
- Fixed issue with pickling `CSVLogger` after a call to `CSVLogger.save` ([#10388](https://github.com/Lightning-AI/lightning/pull/10388))
- Fixed an import error being caused by `PostLocalSGD` when `torch.distributed` not available ([#10359](https://github.com/Lightning-AI/lightning/pull/10359))
- Fixed the logging with `on_step=True` in epoch-level hooks causing unintended side-effects. Logging with `on_step=True` in epoch-level hooks will now correctly raise an error ([#10409](https://github.com/Lightning-AI/lightning/pull/10409))
- Fixed deadlocks for distributed training with `RichProgressBar` ([#10428](https://github.com/Lightning-AI/lightning/pull/10428))
- Fixed an issue where the model wrapper in Lite converted non-floating point tensors to float ([#10429](https://github.com/Lightning-AI/lightning/pull/10429))
- Fixed an issue with inferring the dataset type in fault-tolerant training ([#10432](https://github.com/Lightning-AI/lightning/pull/10432))
- Fixed dataloader workers with `persistent_workers` being deleted on every iteration ([#10434](https://github.com/Lightning-AI/lightning/pull/10434))


## [1.5.0] - 2021-11-02

### Added

- Added support for monitoring the learning rate without schedulers in `LearningRateMonitor` ([#9786](https://github.com/Lightning-AI/lightning/pull/9786))
- Added registration of `ShardedTensor` state dict hooks in `LightningModule.__init__` if the PyTorch version supports `ShardedTensor` ([#8944](https://github.com/Lightning-AI/lightning/pull/8944))
- Added error handling including calling of `on_keyboard_interrupt()` and `on_exception()` for all entrypoints (fit, validate, test, predict) ([#8819](https://github.com/Lightning-AI/lightning/pull/8819))
- Added a flavor of `training_step` that takes `dataloader_iter` as an argument ([#8807](https://github.com/Lightning-AI/lightning/pull/8807))
- Added a `state_key` property to the `Callback` base class ([#6886](https://github.com/Lightning-AI/lightning/pull/6886))
- Added progress tracking to loops:
    * Integrated `TrainingEpochLoop.total_batch_idx` ([#8598](https://github.com/Lightning-AI/lightning/pull/8598))
    * Added `BatchProgress` and integrated `TrainingEpochLoop.is_last_batch` ([#9657](https://github.com/Lightning-AI/lightning/pull/9657))
    * Avoid optional `Tracker` attributes ([#9320](https://github.com/Lightning-AI/lightning/pull/9320))
    * Reset `current` progress counters when restarting an epoch loop that had already finished ([#9371](https://github.com/Lightning-AI/lightning/pull/9371))
    * Call `reset_on_restart` in the loop's `reset` hook instead of when loading a checkpoint ([#9561](https://github.com/Lightning-AI/lightning/pull/9561))
    * Use `completed` over `processed` in `reset_on_restart` ([#9656](https://github.com/Lightning-AI/lightning/pull/9656))
    * Renamed `reset_on_epoch` to `reset_on_run` ([#9658](https://github.com/Lightning-AI/lightning/pull/9658))
- Added `batch_size` and `rank_zero_only` arguments for `log_dict` to match `log` ([#8628](https://github.com/Lightning-AI/lightning/pull/8628))
- Added a check for unique GPU ids ([#8666](https://github.com/Lightning-AI/lightning/pull/8666))
- Added `ResultCollection` state_dict to the Loop `state_dict` and added support for distributed reload ([#8641](https://github.com/Lightning-AI/lightning/pull/8641))
- Added DeepSpeed collate checkpoint utility function ([#8701](https://github.com/Lightning-AI/lightning/pull/8701))
- Added a `handles_accumulate_grad_batches` property to the training type plugins ([#8856](https://github.com/Lightning-AI/lightning/pull/8856))
- Added a warning to `WandbLogger` when reusing a wandb run ([#8714](https://github.com/Lightning-AI/lightning/pull/8714))
- Added `log_graph` argument for `watch` method of `WandbLogger` ([#8662](https://github.com/Lightning-AI/lightning/pull/8662))
- `LightningCLI` additions:
  * Added `LightningCLI(run=False|True)` to choose whether to run a `Trainer` subcommand ([#8751](https://github.com/Lightning-AI/lightning/pull/8751))
  * Added support to call any trainer function from the `LightningCLI` via subcommands ([#7508](https://github.com/Lightning-AI/lightning/pull/7508))
  * Allow easy trainer re-instantiation ([#7508](https://github.com/Lightning-AI/lightning/pull/9241))
  * Automatically register all optimizers and learning rate schedulers ([#9565](https://github.com/Lightning-AI/lightning/pull/9565))
  * Allow registering custom optimizers and learning rate schedulers without subclassing the CLI ([#9565](https://github.com/Lightning-AI/lightning/pull/9565))
  * Support shorthand notation to instantiate optimizers and learning rate schedulers ([#9565](https://github.com/Lightning-AI/lightning/pull/9565))
  * Support passing lists of callbacks via command line ([#8815](https://github.com/Lightning-AI/lightning/pull/8815))
  * Support shorthand notation to instantiate models ([#9588](https://github.com/Lightning-AI/lightning/pull/9588))
  * Support shorthand notation to instantiate datamodules ([#10011](https://github.com/Lightning-AI/lightning/pull/10011))
  * Added `multifile` option to `LightningCLI` to enable/disable config saving to preserve multiple files structure ([#9073](https://github.com/Lightning-AI/lightning/pull/9073))
- Fault-tolerant training:
    * Added `FastForwardSampler` and `CaptureIterableDataset` injection to data loading utilities ([#8366](https://github.com/Lightning-AI/lightning/pull/8366))
    * Added `DataFetcher` to control fetching flow ([#8890](https://github.com/Lightning-AI/lightning/pull/8890))
    * Added `SharedCycleIteratorState` to prevent infinite loop ([#8889](https://github.com/Lightning-AI/lightning/pull/8889))
    * Added `CaptureMapDataset` for state management in map-style datasets ([#8891](https://github.com/Lightning-AI/lightning/pull/8891))
    * Added Fault Tolerant Training to `DataFetcher` ([#8891](https://github.com/Lightning-AI/lightning/pull/8891))
    * Replaced old prefetch iterator with new `DataFetcher` in training loop ([#8953](https://github.com/Lightning-AI/lightning/pull/8953))
    * Added partial support for global random state fault-tolerance in map-style datasets ([#8950](https://github.com/Lightning-AI/lightning/pull/8950))
    * Converted state to tuple explicitly when setting Python random state ([#9401](https://github.com/Lightning-AI/lightning/pull/9401))
    * Added support for restarting an optimizer loop (multiple optimizers) ([#9537](https://github.com/Lightning-AI/lightning/pull/9537))
    * Added support for restarting within Evaluation Loop ([#9563](https://github.com/Lightning-AI/lightning/pull/9563))
    * Added mechanism to detect that a signal has been sent so the Trainer can gracefully exit ([#9566](https://github.com/Lightning-AI/lightning/pull/9566))
    * Added support for skipping ahead to validation during the auto-restart of fitting ([#9681](https://github.com/Lightning-AI/lightning/pull/9681))
    * Added support for auto-restart if a fault-tolerant checkpoint is available ([#9722](https://github.com/Lightning-AI/lightning/pull/9722))
- Checkpoint saving and loading extensibility:
  * Added `CheckpointIO` plugin to expose checkpoint IO from training type plugin ([#8743](https://github.com/Lightning-AI/lightning/pull/8743))
  * Refactored `CheckpointConnector` to offload validation logic to the `CheckpointIO` plugin ([#9045](https://github.com/Lightning-AI/lightning/pull/9045))
  * Added `remove_checkpoint` to `CheckpointIO` plugin by moving the responsibility out of the `ModelCheckpoint` callback ([#9373](https://github.com/Lightning-AI/lightning/pull/9373))
  * Added `XLACheckpointIO` plugin ([#9972](https://github.com/Lightning-AI/lightning/pull/9972))
- Loop customization:
    * Added `Closure` and `AbstractClosure` classes ([#8642](https://github.com/Lightning-AI/lightning/pull/8642))
    * Refactored `TrainingBatchLoop` and extracted `OptimizerLoop`, splitting off automatic optimization into its own loop ([#9191](https://github.com/Lightning-AI/lightning/pull/9191))
    * Removed `TrainingBatchLoop.backward()`; manual optimization now calls directly into `Accelerator.backward()` and automatic optimization handles backward in new `OptimizerLoop` ([#9265](https://github.com/Lightning-AI/lightning/pull/9265))
    * Extracted `ManualOptimization` logic from `TrainingBatchLoop` into its own separate loop class ([#9266](https://github.com/Lightning-AI/lightning/pull/9266))
    * Added `OutputResult` and `ManualResult` classes ([#9437](https://github.com/Lightning-AI/lightning/pull/9437), [#9424](https://github.com/Lightning-AI/lightning/pull/9424))
    * Marked `OptimizerLoop.backward` as protected ([#9514](https://github.com/Lightning-AI/lightning/pull/9514))
    * Marked `FitLoop.should_accumulate` as protected ([#9515](https://github.com/Lightning-AI/lightning/pull/9515))
    * Marked several methods in `PredictionLoop` as protected: `on_predict_start`, `on_predict_epoch_end`, `on_predict_end`, `on_predict_model_eval` ([#9516](https://github.com/Lightning-AI/lightning/pull/9516))
    * Marked several methods in `EvaluationLoop` as protected: `get_max_batches`, `on_evaluation_model_eval`, `on_evaluation_model_train`, `on_evaluation_start`, `on_evaluation_epoch_start`, `on_evaluation_epoch_end`, `on_evaluation_end`, `reload_evaluation_dataloaders` ([#9516](https://github.com/Lightning-AI/lightning/pull/9516))
    * Marked several methods in `EvaluationEpochLoop` as protected: `on_evaluation_batch_start`, `evaluation_step`, `evaluation_step_end` ([#9516](https://github.com/Lightning-AI/lightning/pull/9516))
    * Added `yielding_training_step` example ([#9983](https://github.com/Lightning-AI/lightning/pull/9983))
- Added support for saving and loading state of multiple callbacks of the same type ([#7187](https://github.com/Lightning-AI/lightning/pull/7187))
- Added DeepSpeed Stage 1 support ([#8974](https://github.com/Lightning-AI/lightning/pull/8974))
- Added `Python dataclass` support for `LightningDataModule` ([#8272](https://github.com/Lightning-AI/lightning/pull/8272))
- Added sanitization of tensors when they get logged as hyperparameters in `TensorBoardLogger` ([#9031](https://github.com/Lightning-AI/lightning/pull/9031))
- Added `InterBatchParallelDataFetcher` ([#9020](https://github.com/Lightning-AI/lightning/pull/9020))
- Added `DataLoaderIterDataFetcher` ([#9020](https://github.com/Lightning-AI/lightning/pull/9020))
- Added `DataFetcher` within `Fit / Evaluation` Loop  ([#9047](https://github.com/Lightning-AI/lightning/pull/9047))
- Added a friendly error message when DDP attempts to spawn new distributed processes with rank > 0 ([#9005](https://github.com/Lightning-AI/lightning/pull/9005))
- Added Rich integration:
    * Added Rich progress bar ([#8929](https://github.com/Lightning-AI/lightning/pull/8929), [#9559](https://github.com/Lightning-AI/lightning/pull/9559))
    * Added Support for iterable datasets ([#9734](https://github.com/Lightning-AI/lightning/pull/9734))
    * Added `RichModelSummary` callback ([#9546](https://github.com/Lightning-AI/lightning/pull/9546))
    * Added `configure_columns` method to `RichProgressBar` ([#10288](https://github.com/Lightning-AI/lightning/pull/10288))
    * Added `leave` argument to `RichProgressBar` ([#10301](https://github.com/Lightning-AI/lightning/pull/10301))
- Added input validation logic for precision ([#9080](https://github.com/Lightning-AI/lightning/pull/9080))
- Added support for CPU AMP autocast ([#9084](https://github.com/Lightning-AI/lightning/pull/9084))
- Added `on_exception` callback hook ([#9183](https://github.com/Lightning-AI/lightning/pull/9183))
- Added a warning to DeepSpeed when inferring batch size ([#9221](https://github.com/Lightning-AI/lightning/pull/9221))
- Added `ModelSummary` callback ([#9344](https://github.com/Lightning-AI/lightning/pull/9344))
- Added `log_images`, `log_text` and `log_table` to `WandbLogger` ([#9545](https://github.com/Lightning-AI/lightning/pull/9545))
- Added `PL_RECONCILE_PROCESS` environment variable to enable process reconciliation regardless of cluster environment settings ([#9389](https://github.com/Lightning-AI/lightning/pull/9389))
- Added `get_device_stats` to the Accelerator interface and added its implementation for GPU and TPU ([#9586](https://github.com/Lightning-AI/lightning/pull/9586))
- Added a warning when an unknown key is encountered in the optimizer configuration, and when `OneCycleLR` is used with `"interval": "epoch"` ([#9666](https://github.com/Lightning-AI/lightning/pull/9666))
- Added `DeviceStatsMonitor` callback ([#9712](https://github.com/Lightning-AI/lightning/pull/9712))
- Added `enable_progress_bar` to the Trainer constructor ([#9664](https://github.com/Lightning-AI/lightning/pull/9664))
- Added `pl_legacy_patch` load utility for loading old checkpoints that have pickled legacy Lightning attributes ([#9166](https://github.com/Lightning-AI/lightning/pull/9166))
- Added support for `torch.use_deterministic_algorithms` ([#9121](https://github.com/Lightning-AI/lightning/pull/9121))
- Added automatic parameters tying for TPUs ([#9525](https://github.com/Lightning-AI/lightning/pull/9525))
- Added support for `torch.autograd.set_detect_anomaly` through `Trainer` constructor argument `detect_anomaly` ([#9848](https://github.com/Lightning-AI/lightning/pull/9848))
- Added `enable_model_summary` flag to Trainer ([#9699](https://github.com/Lightning-AI/lightning/pull/9699))
- Added `strategy` argument to Trainer ([#8597](https://github.com/Lightning-AI/lightning/pull/8597))
- Added `init_meta_context`, `materialize_module` utilities ([#9920](https://github.com/Lightning-AI/lightning/pull/9920))
- Added `TPUPrecisionPlugin` ([#10020](https://github.com/Lightning-AI/lightning/pull/#10020))
- Added `torch.bfloat16` support:
  * Added bfloat16 support for Lightning Trainer ([#9049](https://github.com/Lightning-AI/lightning/pull/9049))
  * Renamed `TPUHalfPrecisionPlugin` to `TPUBf16PrecisionPlugin` ([#10026](https://github.com/Lightning-AI/lightning/pull/10026))
  * Default to `precision=bf16` on CPU when `precision=16` is passed ([#10033](https://github.com/Lightning-AI/lightning/pull/10033))
  * Added support for `torch.autocast` ([#10053](https://github.com/Lightning-AI/lightning/pull/10053))
- Added `kfold` example for loop customization ([#9965](https://github.com/Lightning-AI/lightning/pull/9965))
- LightningLite:
    * Added `PrecisionPlugin.forward_context`, making it the default implementation for all `{train,val,test,predict}_step_context()` methods ([#9988](https://github.com/Lightning-AI/lightning/pull/9988))
    * Added `DDPSpawnPlugin.spawn()` for spawning new processes of a given function ([#10018](https://github.com/Lightning-AI/lightning/pull/10018), [#10022](https://github.com/Lightning-AI/lightning/pull/10022))
    * Added `TrainingTypePlugin.{_setup_model, _setup_optimizer}` methods ([#9994](https://github.com/Lightning-AI/lightning/pull/9994), [#10064](https://github.com/Lightning-AI/lightning/pull/10064))
    * Implemented `DataParallelPlugin._setup_model` ([#10010](https://github.com/Lightning-AI/lightning/pull/10010))
    * Implemented `DeepSpeedPlugin._setup_model_and_optimizers` ([#10009](https://github.com/Lightning-AI/lightning/pull/10009), [#10064](https://github.com/Lightning-AI/lightning/pull/10064))
    * Implemented `{DDPShardedPlugin,DDPShardedSpawnPlugin}._setup_model_and_optimizers` ([#10028](https://github.com/Lightning-AI/lightning/pull/10028), [#10064](https://github.com/Lightning-AI/lightning/pull/10064))
    * Added optional `model` argument to the `optimizer_step` methods in accelerators and plugins ([#10023](https://github.com/Lightning-AI/lightning/pull/10023))
    * Updated precision attributes in `DeepSpeedPlugin` ([#10164](https://github.com/Lightning-AI/lightning/pull/10164))
    * Added the ability to return a result from rank 0 in `DDPSpawnPlugin.spawn` ([#10162](https://github.com/Lightning-AI/lightning/pull/10162))
    * Added `pytorch_lightning.lite` package ([#10175](https://github.com/Lightning-AI/lightning/pull/10175))
    * Added `LightningLite` documentation ([#10043](https://github.com/Lightning-AI/lightning/pull/10043))
    * Added `LightningLite` examples ([#9987](https://github.com/Lightning-AI/lightning/pull/9987))
    * Make the `_LiteDataLoader` an iterator and add supports for custom dataloader ([#10279](https://github.com/Lightning-AI/lightning/pull/10279))
- Added `use_omegaconf` argument to `save_hparams_to_yaml` plugin ([#9170](https://github.com/Lightning-AI/lightning/pull/9170))
- Added `ckpt_path` argument for `Trainer.fit()` ([#10061](https://github.com/Lightning-AI/lightning/pull/10061))
- Added `auto_device_count` method to `Accelerators` ([#10222](https://github.com/Lightning-AI/lightning/pull/10222))
- Added support for `devices="auto"` ([#10264](https://github.com/Lightning-AI/lightning/pull/10264))
- Added a `filename` argument in `ModelCheckpoint.format_checkpoint_name` ([#9818](https://github.com/Lightning-AI/lightning/pull/9818))
- Added support for empty `gpus` list to run on CPU ([#10246](https://github.com/Lightning-AI/lightning/pull/10246))
- Added a warning if multiple batch sizes are found from ambiguous batch ([#10247](https://github.com/Lightning-AI/lightning/pull/10247))

### Changed

- Trainer now raises a `MisconfigurationException` when its methods are called with `ckpt_path="best"` but a checkpoint callback isn't configured ([#9841](https://github.com/Lightning-AI/lightning/pull/9841))
- Setting `Trainer(accelerator="ddp_cpu")` now does not spawn a subprocess if `num_processes` is kept `1` along with `num_nodes > 1` ([#9603](https://github.com/Lightning-AI/lightning/pull/9603))
- Module imports are now catching `ModuleNotFoundError` instead of `ImportError` ([#9867](https://github.com/Lightning-AI/lightning/pull/9867))
- `pytorch_lightning.loggers.neptune.NeptuneLogger` is now consistent with the new [neptune-client](https://github.com/neptune-ai/neptune-client) API; the old [neptune-client](https://github.com/neptune-ai/neptune-client) API is supported by `NeptuneClient` from the [neptune-contrib](https://github.com/neptune-ai/neptune-contrib) repo ([#6867](https://github.com/Lightning-AI/lightning/pull/6867))
- Parsing of `enums` type hyperparameters to be saved in the `haprams.yaml` file by TensorBoard and CSV loggers has been fixed and made in line with how OmegaConf parses it ([#9170](https://github.com/Lightning-AI/lightning/pull/9170))
- Parsing of the `gpus` Trainer argument has changed: `gpus="n"` (str) no longer selects the GPU index n and instead selects the first n devices ([#8770](https://github.com/Lightning-AI/lightning/pull/8770))
- `iteration_count` and other index attributes in the loops has been replaced with progress dataclasses ([#8477](https://github.com/Lightning-AI/lightning/pull/8477))
- The `trainer.lightning_module` reference is now properly set at the very beginning of a run ([#8536](https://github.com/Lightning-AI/lightning/pull/8536))
- The model weights now get loaded in all cases when the checkpoint path gets provided in validate/test/predict, regardless of whether the model instance is provided or not ([#8352](https://github.com/Lightning-AI/lightning/pull/8352))
- The `Trainer` functions `reset_{train,val,test,predict}_dataloader`, `reset_train_val_dataloaders`, and `request_dataloader` `model` argument is now optional ([#8536](https://github.com/Lightning-AI/lightning/pull/8536))
- Saved checkpoints will no longer use the type of a `Callback` as the key to avoid issues with unpickling ([#6886](https://github.com/Lightning-AI/lightning/pull/6886))
- Improved string conversion for `ResultCollection` ([#8622](https://github.com/Lightning-AI/lightning/pull/8622))
- `LightningCLI` changes:
    * `LightningCLI.init_parser` now returns the parser instance ([#8721](https://github.com/Lightning-AI/lightning/pull/8721))
    * `LightningCLI.add_core_arguments_to_parser`, `LightningCLI.parse_arguments` now take a `parser` argument ([#8721](https://github.com/Lightning-AI/lightning/pull/8721))
    * `LightningCLI.instantiate_trainer` now takes a config and a list of callbacks ([#8721](https://github.com/Lightning-AI/lightning/pull/8721))
    * Split `LightningCLI.add_core_arguments_to_parser` into `LightningCLI.add_default_arguments_to_parser` + `LightningCLI.add_core_arguments_to_parser` ([#8721](https://github.com/Lightning-AI/lightning/pull/8721))
- The accelerator and training type plugin `setup` hooks no longer have a `model` argument ([#8536](https://github.com/Lightning-AI/lightning/pull/8536))
- The accelerator and training type plugin `update_global_step` hook has been removed ([#8856](https://github.com/Lightning-AI/lightning/pull/8856))
- The coverage of `self.log`-ing in any `LightningModule` or `Callback` hook has been improved ([#8498](https://github.com/Lightning-AI/lightning/pull/8498))
- `self.log`-ing without a `Trainer` reference now raises a warning instead of an exception ([#9733](https://github.com/Lightning-AI/lightning/pull/9733))
- Removed restrictions in the Trainer that loggers can only log from rank 0; the existing logger behavior has not changed ([#8608](https://github.com/Lightning-AI/lightning/pull/8608))
- `Trainer.request_dataloader` now takes a `RunningStage` enum instance ([#8858](https://github.com/Lightning-AI/lightning/pull/8858))
- Changed `rank_zero_warn` to `NotImplementedError` in the `{train, val, test, predict}_dataloader` hooks that `Lightning(Data)Module` uses ([#9161](https://github.com/Lightning-AI/lightning/pull/9161))
- Moved `block_ddp_sync_behaviour` out of `TrainingBatchLoop` to loop utilities ([#9192](https://github.com/Lightning-AI/lightning/pull/9192))
- Executing the `optimizer_closure` is now required when overriding the `optimizer_step` hook ([#9360](https://github.com/Lightning-AI/lightning/pull/9360))
- Changed logging of `LightningModule` and `LightningDataModule` hyperparameters to raise an exception only if there are colliding keys with different values ([#9496](https://github.com/Lightning-AI/lightning/pull/9496))
- `seed_everything` now fails when an invalid seed value is passed instead of selecting a random seed ([#8787](https://github.com/Lightning-AI/lightning/pull/8787))
- The Trainer now calls `TrainingTypePlugin` collective APIs directly instead of going through the Accelerator reference ([#9677](https://github.com/Lightning-AI/lightning/pull/9677), [#9901](https://github.com/Lightning-AI/lightning/pull/9901))
- The tuner now uses a unique filename to save a temporary checkpoint ([#9682](https://github.com/Lightning-AI/lightning/pull/9682))
- Changed `HorovodPlugin.all_gather` to return a `torch.Tensor` instead of a list ([#9696](https://github.com/Lightning-AI/lightning/pull/9696))
- Changed Trainer connectors to be protected attributes:
    * Configuration Validator ([#9779](https://github.com/Lightning-AI/lightning/pull/9779))
- The `current_epoch` and `global_step` attributes now get restored irrespective of the Trainer task ([#9413](https://github.com/Lightning-AI/lightning/pull/9413))
- Trainer now raises an exception when requesting `amp_level` with native `amp_backend` ([#9755](https://github.com/Lightning-AI/lightning/pull/9755))
- Update the logic to check for accumulation steps with deepspeed ([#9826](https://github.com/Lightning-AI/lightning/pull/9826))
- `pytorch_lightning.utilities.grads.grad_norm` now raises an exception if parameter `norm_type <= 0` ([#9765](https://github.com/Lightning-AI/lightning/pull/9765))
- Updated error message for interactive incompatible plugins ([#9896](https://github.com/Lightning-AI/lightning/pull/9896))
- Moved the `optimizer_step` and `clip_gradients` hook from the `Accelerator` and `TrainingTypePlugin` into the `PrecisionPlugin` ([#10143](https://github.com/Lightning-AI/lightning/pull/10143), [#10029](https://github.com/Lightning-AI/lightning/pull/10029))
- `NativeMixedPrecisionPlugin` and its subclasses now take an optional `GradScaler` instance ([#10055](https://github.com/Lightning-AI/lightning/pull/10055))
- Trainer is now raising a `MisconfigurationException` instead of a warning if `Trainer.{validate/test}` is missing required methods ([#10016](https://github.com/Lightning-AI/lightning/pull/10016))
- Changed default value of the `max_steps` Trainer argument from `None` to -1 ([#9460](https://github.com/Lightning-AI/lightning/pull/9460))
- LightningModule now raises an error when calling `log(on_step=False, on_epoch=False)` ([#10227](https://github.com/Lightning-AI/lightning/pull/10227))
- Quantization aware training observers are now disabled by default during validating/testing/predicting stages ([#8540](https://github.com/Lightning-AI/lightning/pull/8540))
- Raised `MisconfigurationException` when total length of `dataloader` across ranks is zero, and give warning when total length is non-zero, but only local rank length is zero. ([#9827](https://github.com/Lightning-AI/lightning/pull/9827))
- Changed the model size calculation using `ByteCounter` ([#10123](https://github.com/Lightning-AI/lightning/pull/10123))
- Enabled `on_load_checkpoint` for `LightningDataModule` for all `trainer_fn` ([#10238](https://github.com/Lightning-AI/lightning/pull/10238))
- Allowed separate config files for parameters with class type when LightningCLI is in `subclass_mode=False` ([#10286](https://github.com/Lightning-AI/lightning/pull/10286))

### Deprecated

- Deprecated Trainer argument `terminate_on_nan` in favor of `detect_anomaly`([#9175](https://github.com/Lightning-AI/lightning/pull/9175))
- Deprecated `Trainer.terminate_on_nan` public attribute access ([#9849](https://github.com/Lightning-AI/lightning/pull/9849))
- Deprecated `LightningModule.summarize()` in favor of `pytorch_lightning.utilities.model_summary.summarize()` ([#8513](https://github.com/Lightning-AI/lightning/pull/8513))
- Deprecated `LightningModule.model_size` ([#8343](https://github.com/Lightning-AI/lightning/pull/8343))
- Deprecated `DataModule` properties: `train_transforms`, `val_transforms`, `test_transforms`, `size`, `dims` ([#8851](https://github.com/Lightning-AI/lightning/pull/8851))
- Deprecated `add_to_queue`, `get_from_queue` from `LightningModule` in favor of corresponding methods in the `DDPSpawnPlugin` ([#9118](https://github.com/Lightning-AI/lightning/pull/9118))
- Deprecated `LightningModule.get_progress_bar_dict` and `Trainer.progress_bar_dict` in favor of `pytorch_lightning.callbacks.progress.base.get_standard_metrics` and `ProgressBarBase.get_metrics` ([#8985](https://github.com/Lightning-AI/lightning/pull/8985))
- Deprecated `prepare_data_per_node` flag on Trainer and set it as a property of `DataHooks`, accessible in the `LightningModule` and `LightningDataModule` ([#8958](https://github.com/Lightning-AI/lightning/pull/8958))
- Deprecated the `TestTubeLogger` ([#9065](https://github.com/Lightning-AI/lightning/pull/9065))
- Deprecated `on_{train/val/test/predict}_dataloader()` from `LightningModule` and `LightningDataModule` ([#9098](https://github.com/Lightning-AI/lightning/pull/9098))
- Deprecated `on_keyboard_interrupt` callback hook in favor of new `on_exception` hook ([#9260](https://github.com/Lightning-AI/lightning/pull/9260))
- Deprecated passing `process_position` to the `Trainer` constructor in favor of adding the `ProgressBar` callback with `process_position` directly to the list of callbacks ([#9222](https://github.com/Lightning-AI/lightning/pull/9222))
- Deprecated passing `flush_logs_every_n_steps` as a Trainer argument, instead pass it to the logger init if supported ([#9366](https://github.com/Lightning-AI/lightning/pull/9366))
- Deprecated `LightningLoggerBase.close`, `LoggerCollection.close` in favor of `LightningLoggerBase.finalize`, `LoggerCollection.finalize` ([#9422](https://github.com/Lightning-AI/lightning/pull/9422))
- Deprecated passing `progress_bar_refresh_rate` to the `Trainer` constructor in favor of adding the `ProgressBar` callback with `refresh_rate` directly to the list of callbacks, or passing `enable_progress_bar=False` to disable the progress bar ([#9616](https://github.com/Lightning-AI/lightning/pull/9616))
- Deprecated `LightningDistributed` and moved the broadcast logic to `DDPPlugin` and `DDPSpawnPlugin` directly ([#9691](https://github.com/Lightning-AI/lightning/pull/9691))
- Deprecated passing `stochastic_weight_avg` to the `Trainer` constructor in favor of adding the `StochasticWeightAveraging` callback directly to the list of callbacks ([#8989](https://github.com/Lightning-AI/lightning/pull/8989))
- Deprecated Accelerator collective API `barrier`, `broadcast`, and `all_gather` in favor of calling the `TrainingTypePlugin` collective API directly ([#9677](https://github.com/Lightning-AI/lightning/pull/9677))
- Deprecated `checkpoint_callback` from the `Trainer` constructor in favor of `enable_checkpointing` ([#9754](https://github.com/Lightning-AI/lightning/pull/9754))
- Deprecated the `LightningModule.on_post_move_to_device` method ([#9525](https://github.com/Lightning-AI/lightning/pull/9525))
- Deprecated `pytorch_lightning.core.decorators.parameter_validation` in favor of `pytorch_lightning.utilities.parameter_tying.set_shared_parameters` ([#9525](https://github.com/Lightning-AI/lightning/pull/9525))
- Deprecated passing `weights_summary` to the `Trainer` constructor in favor of adding the `ModelSummary` callback with `max_depth` directly to the list of callbacks ([#9699](https://github.com/Lightning-AI/lightning/pull/9699))
- Deprecated `log_gpu_memory`, `gpu_metrics`, and util funcs in favor of `DeviceStatsMonitor` callback ([#9921](https://github.com/Lightning-AI/lightning/pull/9921))
- Deprecated `GPUStatsMonitor` and `XLAStatsMonitor` in favor of `DeviceStatsMonitor` callback ([#9924](https://github.com/Lightning-AI/lightning/pull/9924))
- Deprecated setting `Trainer(max_steps=None)`; To turn off the limit, set `Trainer(max_steps=-1)` (default) ([#9460](https://github.com/Lightning-AI/lightning/pull/9460))
- Deprecated access to the `AcceleratorConnector.is_slurm_managing_tasks` attribute and marked it as protected ([#10101](https://github.com/Lightning-AI/lightning/pull/10101))
- Deprecated access to the `AcceleratorConnector.configure_slurm_ddp` method and marked it as protected ([#10101](https://github.com/Lightning-AI/lightning/pull/10101))
- Deprecated passing `resume_from_checkpoint` to the `Trainer` constructor in favor of `trainer.fit(ckpt_path=)` ([#10061](https://github.com/Lightning-AI/lightning/pull/10061))
- Deprecated `ClusterEnvironment.creates_children()` in favor of `ClusterEnvironment.creates_processes_externally` (property) ([#10106](https://github.com/Lightning-AI/lightning/pull/10106))
- Deprecated `PrecisionPlugin.master_params()` in favor of `PrecisionPlugin.main_params()` ([#10105](https://github.com/Lightning-AI/lightning/pull/10105))
- Deprecated `lr_sch_names` from `LearningRateMonitor` ([#10066](https://github.com/Lightning-AI/lightning/pull/10066))
- Deprecated `ProgressBar` callback in favor of `TQDMProgressBar` ([#10134](https://github.com/Lightning-AI/lightning/pull/10134))

### Removed

- Removed deprecated `metrics` ([#8586](https://github.com/Lightning-AI/lightning/pull/8586/))
- Removed the deprecated `outputs` argument in both the `LightningModule.on_train_epoch_end` and `Callback.on_train_epoch_end` hooks ([#8587](https://github.com/Lightning-AI/lightning/pull/8587))
- Removed the deprecated `TrainerLoggingMixin` class ([#8609](https://github.com/Lightning-AI/lightning/pull/8609))
- Removed the deprecated `TrainerTrainingTricksMixin` class ([#8679](https://github.com/Lightning-AI/lightning/pull/8679))
- Removed the deprecated `optimizer_idx` from `training_step` as an accepted argument in manual optimization ([#8576](https://github.com/Lightning-AI/lightning/pull/8576))
- Removed support for the deprecated `on_save_checkpoint` signature. The hook now takes a `checkpoint` positional parameter ([#8697](https://github.com/Lightning-AI/lightning/pull/8697))
- Removed support for the deprecated `on_load_checkpoint` signature. The hook now takes a `pl_module` positional parameter ([#8697](https://github.com/Lightning-AI/lightning/pull/8697))
- Removed the deprecated `save_function` property in `ModelCheckpoint` ([#8680](https://github.com/Lightning-AI/lightning/pull/8680))
- Removed the deprecated `model` argument from `ModelCheckpoint.save_checkpoint` ([#8688](https://github.com/Lightning-AI/lightning/pull/8688))
- Removed the deprecated `sync_step` argument from `WandbLogger` ([#8763](https://github.com/Lightning-AI/lightning/pull/8763))
- Removed the deprecated `Trainer.truncated_bptt_steps` in favor of `LightningModule.truncated_bptt_steps` ([#8826](https://github.com/Lightning-AI/lightning/pull/8826))
- Removed `LightningModule.write_predictions` and `LightningModule.write_predictions_dict` ([#8850](https://github.com/Lightning-AI/lightning/pull/8850))
- Removed `on_reset_*_dataloader` hooks in TrainingType Plugins and Accelerators ([#8858](https://github.com/Lightning-AI/lightning/pull/8858))
- Removed deprecated `GradInformation` module in favor of `pytorch_lightning.utilities.grads` ([#8831](https://github.com/Lightning-AI/lightning/pull/8831/))
- Removed `TrainingTypePlugin.on_save` and `Accelerator.on_save` ([#9023](https://github.com/Lightning-AI/lightning/pull/9023))
- Removed `{Accelerator,TrainingTypePlugin,PrecisionPlugin}.post_optimizer_step` ([#9746](https://github.com/Lightning-AI/lightning/pull/9746))
- Removed deprecated `connect_precision_plugin` and `connect_training_type_plugin` from `Accelerator` ([#9019](https://github.com/Lightning-AI/lightning/pull/9019))
- Removed `on_train_epoch_end` from `Accelerator` ([#9035](https://github.com/Lightning-AI/lightning/pull/9035))
- Removed `InterBatchProcessor` in favor of `DataLoaderIterDataFetcher` ([#9052](https://github.com/Lightning-AI/lightning/pull/9052))
- Removed `Plugin` in `base_plugin.py` in favor of accessing `TrainingTypePlugin` and `PrecisionPlugin` directly instead ([#9066](https://github.com/Lightning-AI/lightning/pull/9066))
- Removed `teardown` from `ParallelPlugin` ([#8943](https://github.com/Lightning-AI/lightning/pull/8943))
- Removed deprecated `profiled_functions` argument from `PyTorchProfiler` ([#9178](https://github.com/Lightning-AI/lightning/pull/9178))
- Removed deprecated `pytorch_lighting.utilities.argparse_utils` module ([#9166](https://github.com/Lightning-AI/lightning/pull/9166))
- Removed deprecated property `Trainer.running_sanity_check` in favor of `Trainer.sanity_checking` ([#9209](https://github.com/Lightning-AI/lightning/pull/9209))
- Removed deprecated `BaseProfiler.output_filename` arg from it and its descendants in favor of `dirpath` and `filename` ([#9214](https://github.com/Lightning-AI/lightning/pull/9214))
- Removed deprecated property `ModelCheckpoint.period` in favor of `ModelCheckpoint.every_n_epochs` ([#9213](https://github.com/Lightning-AI/lightning/pull/9213))
- Removed deprecated `auto_move_data` decorator ([#9231](https://github.com/Lightning-AI/lightning/pull/9231))
- Removed deprecated property `LightningModule.datamodule` in favor of `Trainer.datamodule` ([#9233](https://github.com/Lightning-AI/lightning/pull/9233))
- Removed deprecated properties `DeepSpeedPlugin.cpu_offload*` in favor of `offload_optimizer`, `offload_parameters` and `pin_memory` ([#9244](https://github.com/Lightning-AI/lightning/pull/9244))
- Removed deprecated property `AcceleratorConnector.is_using_torchelastic` in favor of `TorchElasticEnvironment.is_using_torchelastic()` ([#9729](https://github.com/Lightning-AI/lightning/pull/9729))
- Removed `pytorch_lightning.utilities.debugging.InternalDebugger` ([#9680](https://github.com/Lightning-AI/lightning/pull/9680))
- Removed `call_configure_sharded_model_hook` property from `Accelerator` and `TrainingTypePlugin` ([#9612](https://github.com/Lightning-AI/lightning/pull/9612))
- Removed `TrainerProperties` mixin and moved property definitions directly into `Trainer` ([#9495](https://github.com/Lightning-AI/lightning/pull/9495))
- Removed a redundant warning with `ModelCheckpoint(monitor=None)` callback ([#9875](https://github.com/Lightning-AI/lightning/pull/9875))
- Remove `epoch` from `trainer.logged_metrics` ([#9904](https://github.com/Lightning-AI/lightning/pull/9904))
- Remove deprecated `distributed_backend` from `Trainer` ([#10017](https://github.com/Lightning-AI/lightning/pull/10017))
- Removed `process_idx` from the `{DDPSpawnPlugin,TPUSpawnPlugin}.new_process` methods ([#10022](https://github.com/Lightning-AI/lightning/pull/10022))
- Removed automatic patching of `{train,val,test,predict}_dataloader()` on the `LightningModule` ([#9764](https://github.com/Lightning-AI/lightning/pull/9764))
- Removed `pytorch_lightning.trainer.connectors.OptimizerConnector` ([#10120](https://github.com/Lightning-AI/lightning/pull/10120))

### Fixed

- Fixed ImageNet evaluation in example ([#10179](https://github.com/Lightning-AI/lightning/pull/10179))
- Fixed an issue with logger outputs not being finalized correctly after prediction runs ([#8685](https://github.com/Lightning-AI/lightning/pull/8685))
- Fixed `move_metrics_to_cpu` moving the loss to CPU while training on device ([#9308](https://github.com/Lightning-AI/lightning/pull/9308))
- Fixed incorrect main progress bar indicator when resuming training mid-epoch ([#9310](https://github.com/Lightning-AI/lightning/pull/9310))
- Fixed an issue with freeing memory of datafetchers during teardown ([#9387](https://github.com/Lightning-AI/lightning/pull/9387))
- Fixed a bug where the training step output needed to be `deepcopy`-ed ([#9349](https://github.com/Lightning-AI/lightning/pull/9349))
- Fixed an issue with freeing memory allocated by the data iterators in `Loop.on_run_end` ([#9386](https://github.com/Lightning-AI/lightning/pull/9386), [#9915](https://github.com/Lightning-AI/lightning/pull/9915))
- Fixed `BasePredictionWriter` not returning the batch indices in a non-distributed setting ([#9432](https://github.com/Lightning-AI/lightning/pull/9432))
- Fixed an error when running in XLA environments with no TPU attached ([#9572](https://github.com/Lightning-AI/lightning/pull/9572))
- Fixed check on torchmetrics logged whose `compute()` output is a multielement tensor ([#9582](https://github.com/Lightning-AI/lightning/pull/9582))
- Fixed gradient accumulation for `DDPShardedPlugin` ([#9122](https://github.com/Lightning-AI/lightning/pull/9122))
- Fixed missing DeepSpeed distributed call ([#9540](https://github.com/Lightning-AI/lightning/pull/9540))
- Fixed an issue with wrapped LightningModule during evaluation; The LightningModule no longer gets wrapped with data-parallel modules when not fitting in `DDPPlugin`, `DDPSpawnPlugin`, `DDPShardedPlugin`, `DDPSpawnShardedPlugin` ([#9096](https://github.com/Lightning-AI/lightning/pull/9096))
- Fixed `trainer.accumulate_grad_batches` to be an int on init. The default value for it is now `None` inside Trainer ([#9652](https://github.com/Lightning-AI/lightning/pull/9652))
- Fixed `broadcast` in `DDPPlugin` and `DDPSpawnPlugin` to respect the `src` input ([#9691](https://github.com/Lightning-AI/lightning/pull/9691))
- Fixed `self.log(on_epoch=True, reduce_fx=sum))` for the `on_batch_start` and `on_train_batch_start` hooks ([#9791](https://github.com/Lightning-AI/lightning/pull/9791))
- Fixed `self.log(on_epoch=True)` for the `on_batch_start` and `on_train_batch_start` hooks ([#9780](https://github.com/Lightning-AI/lightning/pull/9780))
- Fixed restoring training state during `Trainer.fit` only ([#9413](https://github.com/Lightning-AI/lightning/pull/9413))
- Fixed DeepSpeed and Lightning both calling the scheduler ([#9788](https://github.com/Lightning-AI/lightning/pull/9788))
- Fixed missing arguments when saving hyperparameters from the parent class but not from the child class ([#9800](https://github.com/Lightning-AI/lightning/pull/9800))
- Fixed DeepSpeed GPU device IDs ([#9847](https://github.com/Lightning-AI/lightning/pull/9847))
- Reset `val_dataloader` in `tuner/batch_size_scaling` ([#9857](https://github.com/Lightning-AI/lightning/pull/9857))
- Fixed use of `LightningCLI` in computer_vision_fine_tuning.py example ([#9934](https://github.com/Lightning-AI/lightning/pull/9934))
- Fixed issue with non-init dataclass fields in `apply_to_collection` ([#9963](https://github.com/Lightning-AI/lightning/pull/9963))
- Reset `val_dataloader` in `tuner/batch_size_scaling` for binsearch ([#9975](https://github.com/Lightning-AI/lightning/pull/9975))
- Fixed logic to check for spawn in dataloader `TrainerDataLoadingMixin._worker_check` ([#9902](https://github.com/Lightning-AI/lightning/pull/9902))
- Fixed `train_dataloader` getting loaded twice when resuming from a checkpoint during `Trainer.fit()` ([#9671](https://github.com/Lightning-AI/lightning/pull/9671))
- Fixed `LearningRateMonitor` logging with multiple param groups optimizer with no scheduler ([#10044](https://github.com/Lightning-AI/lightning/pull/10044))
- Fixed undesired side effects being caused by `Trainer` patching dataloader methods on the `LightningModule` ([#9764](https://github.com/Lightning-AI/lightning/pull/9764))
- Fixed gradients not being unscaled when clipping or logging the gradient norm ([#9287](https://github.com/Lightning-AI/lightning/pull/9287))
- Fixed `on_before_optimizer_step` getting called before the optimizer closure (including backward) has run ([#10167](https://github.com/Lightning-AI/lightning/pull/10167))
- Fixed monitor value in `ModelCheckpoint` getting moved to the wrong device in a special case where it becomes NaN ([#10118](https://github.com/Lightning-AI/lightning/pull/10118))
- Fixed creation of `dirpath` in `BaseProfiler` if it doesn't exist ([#10073](https://github.com/Lightning-AI/lightning/pull/10073))
- Fixed incorrect handling of sigterm ([#10189](https://github.com/Lightning-AI/lightning/pull/10189))
- Fixed bug where `log(on_step=True, on_epoch=True, sync_dist=True)` wouldn't reduce the value on step ([#10227](https://github.com/Lightning-AI/lightning/pull/10227))
- Fixed an issue with `pl.utilities.seed.reset_seed` converting the `PL_SEED_WORKERS` environment variable to `bool` ([#10099](https://github.com/Lightning-AI/lightning/pull/10099))
- Fixed iterating over a logger collection when `fast_dev_run > 0` ([#10232](https://github.com/Lightning-AI/lightning/pull/10232))
- Fixed `batch_size` in `ResultCollection` not being reset to 1 on epoch end ([#10242](https://github.com/Lightning-AI/lightning/pull/10242))
- Fixed `distrib_type` not being set when training plugin instances are being passed to the Trainer ([#10251](https://github.com/Lightning-AI/lightning/pull/10251))


## [1.4.9] - 2021-09-30

- Fixed `lr_find` to generate same results on multiple calls ([#9704](https://github.com/Lightning-AI/lightning/pull/9704))
- Fixed `reset` metrics on validation epoch end ([#9717](https://github.com/Lightning-AI/lightning/pull/9717))
- Fixed input validation for `gradient_clip_val`, `gradient_clip_algorithm`, `track_grad_norm` and `terminate_on_nan` Trainer arguments ([#9595](https://github.com/Lightning-AI/lightning/pull/9595))
- Reset metrics before each task starts ([#9410](https://github.com/Lightning-AI/lightning/pull/9410))


## [1.4.8] - 2021-09-22

- Fixed error reporting in DDP process reconciliation when processes are launched by an external agent ([#9389](https://github.com/Lightning-AI/lightning/pull/9389))
- Added PL_RECONCILE_PROCESS environment variable to enable process reconciliation regardless of cluster environment settings ([#9389](https://github.com/Lightning-AI/lightning/pull/9389))
- Fixed `add_argparse_args` raising `TypeError` when args are typed as `typing.Generic` in Python 3.6 ([#9554](https://github.com/Lightning-AI/lightning/pull/9554))
- Fixed back-compatibility for saving hyperparameters from a single container and inferring its argument name by reverting [#9125](https://github.com/Lightning-AI/lightning/pull/9125) ([#9642](https://github.com/Lightning-AI/lightning/pull/9642))


## [1.4.7] - 2021-09-14

- Fixed logging of nan parameters ([#9364](https://github.com/Lightning-AI/lightning/pull/9364))
- Fixed `replace_sampler` missing the batch size under specific conditions ([#9367](https://github.com/Lightning-AI/lightning/pull/9367))
- Pass init args to ShardedDataParallel ([#9483](https://github.com/Lightning-AI/lightning/pull/9483))
- Fixed collision of user argument when using ShardedDDP ([#9512](https://github.com/Lightning-AI/lightning/pull/9512))
- Fixed DeepSpeed crash for RNNs ([#9489](https://github.com/Lightning-AI/lightning/pull/9489))


## [1.4.6] - 2021-09-07

- Fixed an issues with export to ONNX format when a model has multiple inputs ([#8800](https://github.com/Lightning-AI/lightning/pull/8800))
- Removed deprecation warnings being called for `on_{task}_dataloader` ([#9279](https://github.com/Lightning-AI/lightning/pull/9279))
- Fixed save/load/resume from checkpoint for DeepSpeed Plugin (
    [#8397](https://github.com/Lightning-AI/lightning/pull/8397),
    [#8644](https://github.com/Lightning-AI/lightning/pull/8644),
    [#8627](https://github.com/Lightning-AI/lightning/pull/8627))
- Fixed `EarlyStopping` running on train epoch end when `check_val_every_n_epoch>1` is set ([#9156](https://github.com/Lightning-AI/lightning/pull/9156))
- Fixed an issue with logger outputs not being finalized correctly after prediction runs ([#8333](https://github.com/Lightning-AI/lightning/pull/8333))
- Fixed the Apex and DeepSpeed plugin closure running after the `on_before_optimizer_step` hook ([#9288](https://github.com/Lightning-AI/lightning/pull/9288))
- Fixed the Native AMP plugin closure not running with manual optimization ([#9288](https://github.com/Lightning-AI/lightning/pull/9288))
- Fixed bug where data-loading functions where not getting the correct running stage passed ([#8858](https://github.com/Lightning-AI/lightning/pull/8858))
- Fixed intra-epoch evaluation outputs staying in memory when the respective `*_epoch_end` hook wasn't overridden ([#9261](https://github.com/Lightning-AI/lightning/pull/9261))
- Fixed error handling in DDP process reconciliation when `_sync_dir` was not initialized ([#9267](https://github.com/Lightning-AI/lightning/pull/9267))
- Fixed PyTorch Profiler not enabled for manual optimization ([#9316](https://github.com/Lightning-AI/lightning/pull/9316))
- Fixed inspection of other args when a container is specified in `save_hyperparameters` ([#9125](https://github.com/Lightning-AI/lightning/pull/9125))
- Fixed signature of `Timer.on_train_epoch_end` and `StochasticWeightAveraging.on_train_epoch_end` to prevent unwanted deprecation warnings ([#9347](https://github.com/Lightning-AI/lightning/pull/9347))


## [1.4.5] - 2021-08-31

- Fixed reduction using `self.log(sync_dict=True, reduce_fx={mean,max})` ([#9142](https://github.com/Lightning-AI/lightning/pull/9142))
- Fixed not setting a default value for `max_epochs` if `max_time` was specified on the `Trainer` constructor ([#9072](https://github.com/Lightning-AI/lightning/pull/9072))
- Fixed the CometLogger, no longer modifies the metrics in place. Instead creates a copy of metrics before performing any operations ([#9150](https://github.com/Lightning-AI/lightning/pull/9150))
- Fixed `DDP` "CUDA error: initialization error" due to a `copy` instead of `deepcopy` on `ResultCollection` ([#9239](https://github.com/Lightning-AI/lightning/pull/9239))


## [1.4.4] - 2021-08-24

- Fixed a bug in the binary search mode of auto batch size scaling where exception was raised if the first trainer run resulted in OOM ([#8954](https://github.com/Lightning-AI/lightning/pull/8954))
- Fixed a bug causing logging with `log_gpu_memory='min_max'` not working ([#9013](https://github.com/Lightning-AI/lightning/pull/9013))


## [1.4.3] - 2021-08-17

- Fixed plateau scheduler stepping on incomplete epoch ([#8861](https://github.com/Lightning-AI/lightning/pull/8861))
- Fixed infinite loop with `CycleIterator` and multiple loaders ([#8889](https://github.com/Lightning-AI/lightning/pull/8889))
- Fixed `StochasticWeightAveraging` with a list of learning rates not applying them to each param group ([#8747](https://github.com/Lightning-AI/lightning/pull/8747))
- Restore original loaders if replaced by entrypoint ([#8885](https://github.com/Lightning-AI/lightning/pull/8885))
- Fixed lost reference to `_Metadata` object in `ResultMetricCollection` ([#8932](https://github.com/Lightning-AI/lightning/pull/8932))
- Ensure the existence of `DDPPlugin._sync_dir` in `reconciliate_processes` ([#8939](https://github.com/Lightning-AI/lightning/pull/8939))


## [1.4.2] - 2021-08-10

- Fixed recursive call for `apply_to_collection(include_none=False)` ([#8719](https://github.com/Lightning-AI/lightning/pull/8719))
- Fixed truncated backprop through time enablement when set as a property on the LightningModule and not the Trainer ([#8804](https://github.com/Lightning-AI/lightning/pull/8804/))
- Fixed comments and exception message for metrics_to_scalars ([#8782](https://github.com/Lightning-AI/lightning/pull/8782/))
- Fixed typo error in LightningLoggerBase.after_save_checkpoint docstring ([#8737](https://github.com/Lightning-AI/lightning/pull/8737/))


## [1.4.1] - 2021-08-03

- Fixed `trainer.fit_loop.split_idx` always returning `None` ([#8601](https://github.com/Lightning-AI/lightning/pull/8601))
- Fixed references for `ResultCollection.extra` ([#8622](https://github.com/Lightning-AI/lightning/pull/8622))
- Fixed reference issues during epoch end result collection ([#8621](https://github.com/Lightning-AI/lightning/pull/8621))
- Fixed horovod auto-detection when horovod is not installed and the launcher is `mpirun` ([#8610](https://github.com/Lightning-AI/lightning/pull/8610))
- Fixed an issue with `training_step` outputs not getting collected correctly for `training_epoch_end` ([#8613](https://github.com/Lightning-AI/lightning/pull/8613))
- Fixed distributed types support for CPUs ([#8667](https://github.com/Lightning-AI/lightning/pull/8667))
- Fixed a deadlock issue with DDP and torchelastic ([#8655](https://github.com/Lightning-AI/lightning/pull/8655))
- Fixed `accelerator=ddp` choice for CPU ([#8645](https://github.com/Lightning-AI/lightning/pull/8645))


## [1.4.0] - 2021-07-27

### Added

- Added `extract_batch_size` utility and corresponding tests to extract batch dimension from multiple batch types ([#8357](https://github.com/Lightning-AI/lightning/pull/8357/))
- Added support for named parameter groups in `LearningRateMonitor` ([#7987](https://github.com/Lightning-AI/lightning/pull/7987))
- Added `dataclass` support for `pytorch_lightning.utilities.apply_to_collection` ([#7935](https://github.com/Lightning-AI/lightning/pull/7935))
- Added support to `LightningModule.to_torchscript` for saving to custom filesystems with `fsspec` ([#7617](https://github.com/Lightning-AI/lightning/pull/7617))
- Added `KubeflowEnvironment` for use with the `PyTorchJob` operator in Kubeflow
- Added LightningCLI support for config files on object stores ([#7521](https://github.com/Lightning-AI/lightning/pull/7521))
- Added `ModelPruning(prune_on_train_epoch_end=True|False)` to choose when to apply pruning ([#7704](https://github.com/Lightning-AI/lightning/pull/7704))
- Added support for checkpointing based on a provided time interval during training ([#7515](https://github.com/Lightning-AI/lightning/pull/7515))
- Progress tracking
  * Added dataclasses for progress tracking ([#6603](https://github.com/Lightning-AI/lightning/pull/6603),
    [#7574](https://github.com/Lightning-AI/lightning/pull/7574),
    [#8140](https://github.com/Lightning-AI/lightning/pull/8140),
    [#8362](https://github.com/Lightning-AI/lightning/pull/8362))
  * Add `{,load_}state_dict` to the progress tracking dataclasses ([#8140](https://github.com/Lightning-AI/lightning/pull/8140))
  * Connect the progress tracking dataclasses to the loops ([#8244](https://github.com/Lightning-AI/lightning/pull/8244),
    [#8362](https://github.com/Lightning-AI/lightning/pull/8362))
  * Do not reset the progress tracking dataclasses total counters ([#8475](https://github.com/Lightning-AI/lightning/pull/8475))
- Added support for passing a `LightningDataModule` positionally as the second argument to `trainer.{validate,test,predict}` ([#7431](https://github.com/Lightning-AI/lightning/pull/7431))
- Added argument `trainer.predict(ckpt_path)` ([#7430](https://github.com/Lightning-AI/lightning/pull/7430))
- Added `clip_grad_by_value` support for TPUs ([#7025](https://github.com/Lightning-AI/lightning/pull/7025))
- Added support for passing any class to `is_overridden` ([#7918](https://github.com/Lightning-AI/lightning/pull/7918))
- Added `sub_dir` parameter to `TensorBoardLogger` ([#6195](https://github.com/Lightning-AI/lightning/pull/6195))
- Added correct `dataloader_idx` to batch transfer hooks ([#6241](https://github.com/Lightning-AI/lightning/pull/6241))
- Added `include_none=bool` argument to `apply_to_collection` ([#7769](https://github.com/Lightning-AI/lightning/pull/7769))
- Added `apply_to_collections` to apply a function to two zipped collections ([#7769](https://github.com/Lightning-AI/lightning/pull/7769))
- Added `ddp_fully_sharded` support ([#7487](https://github.com/Lightning-AI/lightning/pull/7487))
- Added `should_rank_save_checkpoint` property to Training Plugins ([#7684](https://github.com/Lightning-AI/lightning/pull/7684))
- Added `log_grad_norm` hook to `LightningModule` to customize the logging of gradient norms ([#7873](https://github.com/Lightning-AI/lightning/pull/7873))
- Added `save_config_filename` init argument to `LightningCLI` to ease resolving name conflicts ([#7741](https://github.com/Lightning-AI/lightning/pull/7741))
- Added `save_config_overwrite` init argument to `LightningCLI` to ease overwriting existing config files ([#8059](https://github.com/Lightning-AI/lightning/pull/8059))
- Added reset dataloader hooks to Training Plugins and Accelerators ([#7861](https://github.com/Lightning-AI/lightning/pull/7861))
- Added trainer stage hooks for Training Plugins and Accelerators ([#7864](https://github.com/Lightning-AI/lightning/pull/7864))
- Added the `on_before_optimizer_step` hook ([#8048](https://github.com/Lightning-AI/lightning/pull/8048))
- Added IPU Accelerator ([#7867](https://github.com/Lightning-AI/lightning/pull/7867))
- Fault-tolerant training
    * Added `{,load_}state_dict` to `ResultCollection` ([#7948](https://github.com/Lightning-AI/lightning/pull/7948))
    * Added `{,load_}state_dict` to `Loops` ([#8197](https://github.com/Lightning-AI/lightning/pull/8197))
    * Added `FastForwardSampler` and `CaptureIterableDataset` ([#8307](https://github.com/Lightning-AI/lightning/pull/8307))
    * Set `Loop.restarting=False` at the end of the first iteration ([#8362](https://github.com/Lightning-AI/lightning/pull/8362))
    * Save the loops state with the checkpoint (opt-in) ([#8362](https://github.com/Lightning-AI/lightning/pull/8362))
    * Save a checkpoint to restore the state on exception (opt-in) ([#8362](https://github.com/Lightning-AI/lightning/pull/8362))
    * Added `state_dict` and `load_state_dict` utilities for `CombinedLoader` + utilities for dataloader ([#8364](https://github.com/Lightning-AI/lightning/pull/8364))
- Added `rank_zero_only` to `LightningModule.log` function ([#7966](https://github.com/Lightning-AI/lightning/pull/7966))
- Added `metric_attribute` to `LightningModule.log` function ([#7966](https://github.com/Lightning-AI/lightning/pull/7966))
- Added a warning if `Trainer(log_every_n_steps)` is a value too high for the training dataloader ([#7734](https://github.com/Lightning-AI/lightning/pull/7734))
- Added LightningCLI support for argument links applied on instantiation ([#7895](https://github.com/Lightning-AI/lightning/pull/7895))
- Added LightningCLI support for configurable callbacks that should always be present ([#7964](https://github.com/Lightning-AI/lightning/pull/7964))
- Added DeepSpeed Infinity Support, and updated to DeepSpeed 0.4.0 ([#7234](https://github.com/Lightning-AI/lightning/pull/7234))
- Added support for `torch.nn.UninitializedParameter` in `ModelSummary` ([#7642](https://github.com/Lightning-AI/lightning/pull/7642))
- Added support `LightningModule.save_hyperparameters` when `LightningModule` is a dataclass ([#7992](https://github.com/Lightning-AI/lightning/pull/7992))
- Added support for overriding `optimizer_zero_grad` and `optimizer_step` when using accumulate_grad_batches ([#7980](https://github.com/Lightning-AI/lightning/pull/7980))
- Added `logger` boolean flag to `save_hyperparameters` ([#7960](https://github.com/Lightning-AI/lightning/pull/7960))
- Added support for calling scripts using the module syntax (`python -m package.script`) ([#8073](https://github.com/Lightning-AI/lightning/pull/8073))
- Added support for optimizers and learning rate schedulers to `LightningCLI` ([#8093](https://github.com/Lightning-AI/lightning/pull/8093))
- Added XLA Profiler ([#8014](https://github.com/Lightning-AI/lightning/pull/8014))
- Added `PrecisionPlugin.{pre,post}_backward` ([#8328](https://github.com/Lightning-AI/lightning/pull/8328))
- Added `on_load_checkpoint` and `on_save_checkpoint` hooks to the `PrecisionPlugin` base class ([#7831](https://github.com/Lightning-AI/lightning/pull/7831))
- Added `max_depth` parameter in `ModelSummary` ([#8062](https://github.com/Lightning-AI/lightning/pull/8062))
- Added `XLAStatsMonitor` callback ([#8235](https://github.com/Lightning-AI/lightning/pull/8235))
- Added `restore` function and `restarting` attribute to base `Loop` ([#8247](https://github.com/Lightning-AI/lightning/pull/8247))
- Added support for `save_hyperparameters` in `LightningDataModule` ([#3792](https://github.com/Lightning-AI/lightning/pull/3792))
- Added the `ModelCheckpoint(save_on_train_epoch_end)` to choose when to run the saving logic ([#8389](https://github.com/Lightning-AI/lightning/pull/8389))
- Added `LSFEnvironment` for distributed training with the LSF resource manager `jsrun` ([#5102](https://github.com/Lightning-AI/lightning/pull/5102))
- Added support for `accelerator='cpu'|'gpu'|'tpu'|'ipu'|'auto'` ([#7808](https://github.com/Lightning-AI/lightning/pull/7808))
- Added `tpu_spawn_debug` to plugin registry ([#7933](https://github.com/Lightning-AI/lightning/pull/7933))
- Enabled traditional/manual launching of DDP processes through `LOCAL_RANK` and `NODE_RANK` environment variable assignments ([#7480](https://github.com/Lightning-AI/lightning/pull/7480))
- Added `quantize_on_fit_end` argument to `QuantizationAwareTraining` ([#8464](https://github.com/Lightning-AI/lightning/pull/8464))
- Added experimental support for loop specialization ([#8226](https://github.com/Lightning-AI/lightning/pull/8226))
- Added support for `devices` flag to Trainer ([#8440](https://github.com/Lightning-AI/lightning/pull/8440))
- Added private `prevent_trainer_and_dataloaders_deepcopy` context manager on the `LightningModule` ([#8472](https://github.com/Lightning-AI/lightning/pull/8472))
- Added support for providing callables to the Lightning CLI instead of types ([#8400](https://github.com/Lightning-AI/lightning/pull/8400))

### Changed

- Decoupled device parsing logic from Accelerator connector to Trainer ([#8180](https://github.com/Lightning-AI/lightning/pull/8180))
- Changed the `Trainer`'s `checkpoint_callback` argument to allow only boolean values ([#7539](https://github.com/Lightning-AI/lightning/pull/7539))
- Log epoch metrics before the `on_evaluation_end` hook ([#7272](https://github.com/Lightning-AI/lightning/pull/7272))
- Explicitly disallow calling `self.log(on_epoch=False)` during epoch-only or single-call hooks ([#7874](https://github.com/Lightning-AI/lightning/pull/7874))
- Changed these `Trainer` methods to be protected: `call_setup_hook`, `call_configure_sharded_model`, `pre_dispatch`, `dispatch`, `post_dispatch`, `call_teardown_hook`, `run_train`, `run_sanity_check`, `run_evaluate`, `run_evaluation`, `run_predict`, `track_output_for_epoch_end`
- Changed `metrics_to_scalars` to work with any collection or value ([#7888](https://github.com/Lightning-AI/lightning/pull/7888))
- Changed `clip_grad_norm` to use `torch.nn.utils.clip_grad_norm_` ([#7025](https://github.com/Lightning-AI/lightning/pull/7025))
- Validation is now always run inside the training epoch scope ([#7357](https://github.com/Lightning-AI/lightning/pull/7357))
- `ModelCheckpoint` now runs at the end of the training epoch by default ([#8389](https://github.com/Lightning-AI/lightning/pull/8389))
- `EarlyStopping` now runs at the end of the training epoch by default ([#8286](https://github.com/Lightning-AI/lightning/pull/8286))
- Refactored Loops
    * Moved attributes `global_step`, `current_epoch`, `max/min_steps`, `max/min_epochs`, `batch_idx`, and `total_batch_idx` to TrainLoop ([#7437](https://github.com/Lightning-AI/lightning/pull/7437))
    * Refactored result handling in training loop ([#7506](https://github.com/Lightning-AI/lightning/pull/7506))
    * Moved attributes `hiddens` and `split_idx` to TrainLoop ([#7507](https://github.com/Lightning-AI/lightning/pull/7507))
    * Refactored the logic around manual and automatic optimization inside the optimizer loop ([#7526](https://github.com/Lightning-AI/lightning/pull/7526))
    * Simplified "should run validation" logic ([#7682](https://github.com/Lightning-AI/lightning/pull/7682))
    * Simplified logic for updating the learning rate for schedulers ([#7682](https://github.com/Lightning-AI/lightning/pull/7682))
    * Removed the `on_epoch` guard from the "should stop" validation check ([#7701](https://github.com/Lightning-AI/lightning/pull/7701))
    * Refactored internal loop interface; added new classes `FitLoop`, `TrainingEpochLoop`, `TrainingBatchLoop` ([#7871](https://github.com/Lightning-AI/lightning/pull/7871), [#8077](https://github.com/Lightning-AI/lightning/pull/8077))
    * Removed `pytorch_lightning/trainer/training_loop.py` ([#7985](https://github.com/Lightning-AI/lightning/pull/7985))
    * Refactored evaluation loop interface; added new classes `DataLoaderLoop`, `EvaluationLoop`, `EvaluationEpochLoop` ([#7990](https://github.com/Lightning-AI/lightning/pull/7990), [#8077](https://github.com/Lightning-AI/lightning/pull/8077))
    * Removed `pytorch_lightning/trainer/evaluation_loop.py` ([#8056](https://github.com/Lightning-AI/lightning/pull/8056))
    * Restricted public access to several internal functions ([#8024](https://github.com/Lightning-AI/lightning/pull/8024))
    * Refactored trainer `_run_*` functions and separate evaluation loops ([#8065](https://github.com/Lightning-AI/lightning/pull/8065))
    * Refactored prediction loop interface; added new classes `PredictionLoop`, `PredictionEpochLoop` ([#7700](https://github.com/Lightning-AI/lightning/pull/7700), [#8077](https://github.com/Lightning-AI/lightning/pull/8077))
    * Removed `pytorch_lightning/trainer/predict_loop.py` ([#8094](https://github.com/Lightning-AI/lightning/pull/8094))
    * Moved result teardown to the loops ([#8245](https://github.com/Lightning-AI/lightning/pull/8245))
    * Improve `Loop` API to better handle children `state_dict` and `progress` ([#8334](https://github.com/Lightning-AI/lightning/pull/8334))
- Refactored logging
    * Renamed and moved `core/step_result.py` to `trainer/connectors/logger_connector/result.py` ([#7736](https://github.com/Lightning-AI/lightning/pull/7736))
    * Dramatically simplify the `LoggerConnector` ([#7882](https://github.com/Lightning-AI/lightning/pull/7882))
    * `trainer.{logged,progress_bar,callback}_metrics` are now updated on-demand ([#7882](https://github.com/Lightning-AI/lightning/pull/7882))
    * Completely overhaul the `Result` object in favor of `ResultMetric` ([#7882](https://github.com/Lightning-AI/lightning/pull/7882))
    * Improve epoch-level reduction time and overall memory usage ([#7882](https://github.com/Lightning-AI/lightning/pull/7882))
    * Allow passing `self.log(batch_size=...)` ([#7891](https://github.com/Lightning-AI/lightning/pull/7891))
    * Each of the training loops now keeps its own results collection ([#7891](https://github.com/Lightning-AI/lightning/pull/7891))
    * Remove `EpochResultStore` and `HookResultStore` in favor of `ResultCollection` ([#7909](https://github.com/Lightning-AI/lightning/pull/7909))
    * Remove `MetricsHolder` ([#7909](https://github.com/Lightning-AI/lightning/pull/7909))
- Moved `ignore_scalar_return_in_dp` warning suppression to the DataParallelPlugin class ([#7421](https://github.com/Lightning-AI/lightning/pull/7421/))
- Changed the behaviour when logging evaluation step metrics to no longer append `/epoch_*` to the metric name ([#7351](https://github.com/Lightning-AI/lightning/pull/7351))
- Raised `ValueError` when a `None` value is `self.log`-ed ([#7771](https://github.com/Lightning-AI/lightning/pull/7771))
- Changed `resolve_training_type_plugins` to allow setting `num_nodes` and `sync_batchnorm` from `Trainer` setting ([#7026](https://github.com/Lightning-AI/lightning/pull/7026))
- Default `seed_everything(workers=True)` in the `LightningCLI` ([#7504](https://github.com/Lightning-AI/lightning/pull/7504))
- Changed `model.state_dict()` in `CheckpointConnector` to allow `training_type_plugin` to customize the model's `state_dict()` ([#7474](https://github.com/Lightning-AI/lightning/pull/7474))
- `MLflowLogger` now uses the env variable `MLFLOW_TRACKING_URI` as default tracking URI ([#7457](https://github.com/Lightning-AI/lightning/pull/7457))
- Changed `Trainer` arg and functionality from `reload_dataloaders_every_epoch` to `reload_dataloaders_every_n_epochs` ([#5043](https://github.com/Lightning-AI/lightning/pull/5043))
- Changed `WandbLogger(log_model={True/'all'})` to log models as artifacts ([#6231](https://github.com/Lightning-AI/lightning/pull/6231))
- MLFlowLogger now accepts `run_name` as an constructor argument ([#7622](https://github.com/Lightning-AI/lightning/pull/7622))
- Changed `teardown()` in `Accelerator` to allow `training_type_plugin` to customize `teardown` logic ([#7579](https://github.com/Lightning-AI/lightning/pull/7579))
- `Trainer.fit` now raises an error when using manual optimization with unsupported features such as `gradient_clip_val` or `accumulate_grad_batches` ([#7788](https://github.com/Lightning-AI/lightning/pull/7788))
- Accelerator hooks are called regardless if `LightningModule` overrides the same hooks ([#7826](https://github.com/Lightning-AI/lightning/pull/7826))
- Moved profilers to their own file ([#7822](https://github.com/Lightning-AI/lightning/pull/7822))
- The `on_after_backward` hook is now called on accumulating iterations. Use the `on_before_optimizer_step` hook to mimic the old behaviour ([#8328](https://github.com/Lightning-AI/lightning/pull/8328))
- The mixed precision loss is no longer unscaled before the `on_after_backward` hook. Use the `on_before_optimizer_step` hook to mimic the old behaviour  ([#8328](https://github.com/Lightning-AI/lightning/pull/8328))
- The `TrainingTypePlugin.{pre,post}_backward` hooks no longer take the `optimizer, opt_idx, should_accumulate` arguments ([#8328](https://github.com/Lightning-AI/lightning/pull/8328))
- The `PrecisionPlugin.backward` hooks no longer returns a value ([#8328](https://github.com/Lightning-AI/lightning/pull/8328))
- The `PrecisionPlugin.backward` hooks no longer takes a `should_accumulate` argument ([#8328](https://github.com/Lightning-AI/lightning/pull/8328))
- Added the `on_before_backward` hook ([#7865](https://github.com/Lightning-AI/lightning/pull/7865))
- `LightningCLI` now aborts with a clearer message if config already exists and disables save config during `fast_dev_run`([#7963](https://github.com/Lightning-AI/lightning/pull/7963))
- Saved the `LightningCLI` config on `setup` and only on the main process ([#8017](https://github.com/Lightning-AI/lightning/pull/8017))
- Dropped the `LightningCLI` `ArgumentParser` when pickling ([#8017](https://github.com/Lightning-AI/lightning/pull/8017))
- Skip `broadcast` if distributed not initialized for the spawn plugins ([#8017](https://github.com/Lightning-AI/lightning/pull/8017))
- `Trainer(resume_from_checkpoint=...)` now restores the model directly after `LightningModule.setup()`, which is before `LightningModule.configure_sharded_model()` ([#7652](https://github.com/Lightning-AI/lightning/pull/7652))
- Moved `torch.cuda.set_device()` to enable collective calls earlier in setup ([#8312](https://github.com/Lightning-AI/lightning/pull/8312))
- Used XLA utility API to move data to CPU (Single TPU core) ([#8078](https://github.com/Lightning-AI/lightning/pull/8078))
- Improved error messages in `replace_sampler` when the `DataLoader` attributes are not included in the signature or the signature is missing optional arguments ([#8519](https://github.com/Lightning-AI/lightning/pull/8519))
- Moved `DeviceDtypeModuleMixin` and `HyperparametersMixin` mixin to `core` ([#8396](https://github.com/Lightning-AI/lightning/pull/8396))
- Return the `default_root_dir` as the `log_dir` when the logger is a `LoggerCollection` ([#8187](https://github.com/Lightning-AI/lightning/pull/8187))

### Deprecated

- Deprecated `LightningModule.loaded_optimizer_states_dict` ([#8229](https://github.com/Lightning-AI/lightning/pull/8229))
- Standardized the dataloaders arguments of `trainer.{fit,valdiate,test,tune}` ([#7431](https://github.com/Lightning-AI/lightning/pull/7431))
- Deprecated `DataModule` properties: `has_prepared_data`, `has_setup_fit`, `has_setup_validate`, `has_setup_test`, `has_setup_predict`, `has_teardown_fit`, `has_teardown_validate`, `has_teardown_test`, `has_teardown_predict` ([#7657](https://github.com/Lightning-AI/lightning/pull/7657/))
- Deprecated `TrainerModelHooksMixin` in favor of `pytorch_lightning.utilities.signature_utils` ([#7422](https://github.com/Lightning-AI/lightning/pull/7422))
- Deprecated `num_nodes` and `sync_batchnorm` arguments in `DDPPlugin` and `DDPSpawnPlugin` ([#7026](https://github.com/Lightning-AI/lightning/pull/7026))
- Deprecated `self.log(sync_dist_op)` in favor of `self.log(reduce_fx)`. ([#7891](https://github.com/Lightning-AI/lightning/pull/7891))
- Deprecated `is_overridden(model=...)` in favor of `is_overridden(instance=...)` ([#7918](https://github.com/Lightning-AI/lightning/pull/7918))
- Deprecated automatically detaching returned extras with grads ([#7994](https://github.com/Lightning-AI/lightning/pull/7994))
- Deprecated default value of `monitor` argument in EarlyStopping callback to enforce `monitor` as a required argument ([#7907](https://github.com/Lightning-AI/lightning/pull/7907))
- Deprecated importing `rank_zero_{warn,deprecation}` directly from `pytorch_lightning.utilities.distributed` ([#8085](https://github.com/Lightning-AI/lightning/pull/8085))
- Deprecated the use of `CheckpointConnector.hpc_load()` in favor of `CheckpointConnector.restore()` ([#7652](https://github.com/Lightning-AI/lightning/pull/7652))
- Deprecated `ModelCheckpoint(every_n_val_epochs)` in favor of `ModelCheckpoint(every_n_epochs)` ([#8383](https://github.com/Lightning-AI/lightning/pull/8383))
- Deprecated `DDPPlugin.task_idx` in favor of `DDPPlugin.local_rank` ([#8203](https://github.com/Lightning-AI/lightning/pull/8203))
- Deprecated the `Trainer.train_loop` property in favor of `Trainer.fit_loop` ([#8025](https://github.com/Lightning-AI/lightning/pull/8025))
- Deprecated the `Trainer.disable_validation` property in favor of `not Trainer.enable_validation` ([#8291](https://github.com/Lightning-AI/lightning/pull/8291))
- Deprecated `mode` parameter in `ModelSummary` in favor of `max_depth` ([#8062](https://github.com/Lightning-AI/lightning/pull/8062))
- Deprecated `reload_dataloaders_every_epoch` argument of `Trainer` in favor of `reload_dataloaders_every_n_epochs` ([#5043](https://github.com/Lightning-AI/lightning/pull/5043))
- Deprecated `distributed_backend` argument for `Trainer` ([#8575](https://github.com/Lightning-AI/lightning/pull/8575))

### Removed

- Dropped official support/testing for PyTorch <1.6 ([#8288](https://github.com/Lightning-AI/lightning/pull/8288))
- Removed `ProfilerConnector` ([#7654](https://github.com/Lightning-AI/lightning/pull/7654))
- Pruned deprecated classif. metrics from `pytorch_lightning.metrics.functional.classification` ([#7499](https://github.com/Lightning-AI/lightning/pull/7499))
- Removed deprecated data parallel classes `LightningDataParallel` and `LightningDistributedDataParallel` from `pytorch_lightning.overrides.data_parallel` ([#7510](https://github.com/Lightning-AI/lightning/pull/7510))
- Removed deprecated trainer attributes - `get_model` and `accelerator_backend` ([#7502](https://github.com/Lightning-AI/lightning/pull/7502))
- Removed support for automatically monitoring the `val_loss` key with `ModelCheckpoint`. Pass your `monitor` of choice to the `ModelCheckpoint` instance instead ([#8293](https://github.com/Lightning-AI/lightning/pull/8293))
- Removed support for `self.log(tbptt_reduce_fx)` and `self.log(tbptt_pad_token)`. Please, open a discussion explaining your use-case if you relied on these. ([#7644](https://github.com/Lightning-AI/lightning/pull/7644))
- Removed deprecated utils modules `model_utils`, `warning_utils`, `xla_device_utils` and partially `argparse_utils` ([#7503](https://github.com/Lightning-AI/lightning/pull/7503))
- Removed `RPCPlugin` and `RPCSequentialPlugin`. If you were successfully using these plugins, please open a GitHub discussion about your use case ([#8101](https://github.com/Lightning-AI/lightning/pull/8101))
- Removed deprecated trainer attributes - `on_cpu`, `on_tpu`, `use_tpu`, `on_gpu`, `use_dp`, `use_ddp`, `use_ddp2`, `use_horovod`, `use_single_gpu` ([#7501](https://github.com/Lightning-AI/lightning/pull/7501))
- Removed deprecated `optimizer` argument in `LightningModule.manual_backward()`; Toggling optimizers in manual optimization should be done using `LightningModule.{un}toggle_optimizer()` ([#8287](https://github.com/Lightning-AI/lightning/pull/8287))
- Removed DeepSpeed FP16 Exception as FP32 is now supported ([#8462](https://github.com/Lightning-AI/lightning/pull/8462))
- Removed environment variable `PL_EXP_VERSION` from DDP subprocesses ([7403](https://github.com/Lightning-AI/lightning/pull/7403))

### Fixed

- Fixed the `GPUStatsMonitor` callbacks to use the correct GPU IDs if `CUDA_VISIBLE_DEVICES` set ([#8260](https://github.com/Lightning-AI/lightning/pull/8260))
- Fixed `lr_scheduler` checkpointed state by calling `update_lr_schedulers` before saving checkpoints ([#7877](https://github.com/Lightning-AI/lightning/pull/7877))
- Fixed ambiguous warning when both overfit and train dataloader shuffling are enabled ([#7685](https://github.com/Lightning-AI/lightning/pull/7685))
- Fixed dev debugger memory growing due to tracking events even when disabled ([#7875](https://github.com/Lightning-AI/lightning/pull/7875))
- Fixed `None` loss keys getting added in `training_epoch_end` when using manual optimization and not returning a loss ([#7772](https://github.com/Lightning-AI/lightning/pull/7772))
- Fixed a bug where `precision=64` with `accelerator='ddp_spawn'` would throw a pickle error ([#6924](https://github.com/Lightning-AI/lightning/pull/6924))
- Do not override the existing `epoch` value in `logged_metrics` when already logged by the user ([#7982](https://github.com/Lightning-AI/lightning/pull/7982))
- Support for manual optimization with DeepSpeed ([#7970](https://github.com/Lightning-AI/lightning/pull/7970))
- Fixed `dataloader_idx` argument value when predicting with only one `DataLoader` ([#7941](https://github.com/Lightning-AI/lightning/pull/7941))
- Fixed passing the `stage` argument of `Callback.{setup,teardown}` as a keyword ([#7973](https://github.com/Lightning-AI/lightning/pull/7973))
- Fixed metrics generated during `validation sanity checking` are cleaned on end ([#8171](https://github.com/Lightning-AI/lightning/pull/8171))
- Fixed `log_gpu_memory` metrics not being added to `logging` when nothing else is logged ([#8174](https://github.com/Lightning-AI/lightning/pull/8174))
- Fixed a bug where calling `log` with a `Metric` instance would raise an error if it was a nested attribute of the model ([#8181](https://github.com/Lightning-AI/lightning/pull/8181))
- Fixed a bug where using `precision=64` would cause buffers with complex dtype to be cast to real ([#8208](https://github.com/Lightning-AI/lightning/pull/8208))
- Fixed `is_overridden` returning true for wrapped functions with no changes ([#8296](https://github.com/Lightning-AI/lightning/pull/8296))
- Fixed a bug where `truncated_bptt_steps` would throw an AttributeError when the target RNN has multiple hidden states ([#8145](https://github.com/Lightning-AI/lightning/pull/8145))
- Fixed `self.optimizers()` not returning a single optimizer if it had been wrapped ([#8326](https://github.com/Lightning-AI/lightning/pull/8326))
- Fixed the `on_after_backward` hook not getting called when using manual optimization and no plugins ([#8328](https://github.com/Lightning-AI/lightning/pull/8328))
- Fixed the `LightningModule.backward` hook only getting called with the `apex` plugin when using manual optimization ([#8328](https://github.com/Lightning-AI/lightning/pull/8328))
- Fixed moving batch to device before sending it to the `on_*_batch_start`/`on_*_batch_end` callbacks and model hooks ([#7378](https://github.com/Lightning-AI/lightning/pull/7378))
- Fixed passing a custom `DDPPlugin` when choosing `accelerator="ddp_cpu"` for the accelerator ([#6208](https://github.com/Lightning-AI/lightning/pull/6208))
- Fixed missing call to `LightningModule.untoggle_optimizer` in training loop when running gradient accumulation with multiple optimizers ([#8284](https://github.com/Lightning-AI/lightning/pull/8284))
- Fixed hash of LightningEnum to work with value instead of name ([#8421](https://github.com/Lightning-AI/lightning/pull/8421)).
- Fixed a bug where an extra checkpoint was saved at the end of training if the `val_check_interval` did not align with the number of training batches ([#7724](https://github.com/Lightning-AI/lightning/pull/7724))
- Fixed hash of LightningEnum to work with value instead of name([#8421](https://github.com/Lightning-AI/lightning/pull/8421)).
- Fixed `move_data_to_device` to return the batch if the object `to` function didn't return `self` ([#8433](https://github.com/Lightning-AI/lightning/pull/8433))
- Fixed progress bar updates for Pod Training ([#8258](https://github.com/Lightning-AI/lightning/pull/8258))
- Fixed clearing dataloader references before attaching new dataloaders in consecutive `Trainer.{fit,validate,test,predict}´ runs ([#8442](https://github.com/Lightning-AI/lightning/pull/8442))
- Fixed memory leaks on GPU by moving `optimizer_states`, `ResultCollection.extra`, `ResultMetric` attributes, and `LoggerConnector` metrics to `cpu`. Also, delete the DDP wrapper on `teardown` ([#8490](https://github.com/Lightning-AI/lightning/pull/8490))
- Fixed `SWA` callback using LightningModule `prevent_trainer_and_dataloaders_deepcopy` to avoid OOM ([#8472](https://github.com/Lightning-AI/lightning/pull/8472))
- Fixed `ModelPruning` callback `on_save_checkpoint` to avoid making a `deepcopy` potentially leading to OOM ([#8472](https://github.com/Lightning-AI/lightning/pull/8472))
- Fixed the sampler replacement logic for `DataLoader`s which do not define all `DataLoader` attributes as `__init__` parameters ([#8519](https://github.com/Lightning-AI/lightning/pull/8519))
- Fixed DeepSpeed Windows support ([#8488](https://github.com/Lightning-AI/lightning/pull/8488))
- Fixed DeepSpeed not properly setting the trainer `lr_schedulers` attribute ([#8527](https://github.com/Lightning-AI/lightning/pull/8527))
- Fixed experiment version and log-dir divergence in DDP when using multiple `Trainer` instances in sequence ([7403](https://github.com/Lightning-AI/lightning/pull/7403))
- Enabled manual optimization for TPUs ([#8458](https://github.com/Lightning-AI/lightning/pull/8458))
- Fixed `accumulate_grad_batches` not been recomputed during model reload ([#5334](https://github.com/Lightning-AI/lightning/pull/5334))
- Fixed a `TypeError` when wrapping optimizers in the `HorovodPlugin` and running `Trainer.test` ([#7840](https://github.com/Lightning-AI/lightning/pull/7840))
- Fixed `BackboneFinetuning` restoration ([#8501](https://github.com/Lightning-AI/lightning/pull/8501))
- Fixed `lr_scheduler` with metric (e.g. `torch.optim.lr_scheduler.ReduceLROnPlateau`) when using `automatic_optimization = False` ([#7643](https://github.com/Lightning-AI/lightning/pull/7643))
- Fixed `DeepSpeed` breaking with no schedulers ([#8580](https://github.com/Lightning-AI/lightning/pull/8580))


## [1.3.8] - 2021-07-01

### Fixed

- Fixed a sync deadlock when checkpointing a `LightningModule` that uses a torchmetrics 0.4 `Metric` ([#8218](https://github.com/Lightning-AI/lightning/pull/8218))
- Fixed compatibility TorchMetrics v0.4 ([#8206](https://github.com/Lightning-AI/lightning/pull/8206))
- Added torchelastic check when sanitizing GPUs ([#8095](https://github.com/Lightning-AI/lightning/pull/8095))
- Fixed a DDP info message that was never shown ([#8111](https://github.com/Lightning-AI/lightning/pull/8111))
- Fixed metrics deprecation message at module import level ([#8163](https://github.com/Lightning-AI/lightning/pull/8163))
- Fixed a bug where an infinite recursion would be triggered when using the `BaseFinetuning` callback on a model that contains a `ModuleDict` ([#8170](https://github.com/Lightning-AI/lightning/pull/8170))
- Added a mechanism to detect `deadlock` for `DDP` when only 1 process trigger an `Exception`. The mechanism will `kill the processes` when it happens ([#8167](https://github.com/Lightning-AI/lightning/pull/8167))
- Fixed NCCL error when selecting non-consecutive device ids ([#8165](https://github.com/Lightning-AI/lightning/pull/8165))
- Fixed SWA to also work with `IterableDataset` ([#8172](https://github.com/Lightning-AI/lightning/pull/8172))


## [1.3.7] - 2021-06-22

### Fixed

- Fixed a bug where skipping an optimizer while using amp causes amp to trigger an assertion error ([#7975](https://github.com/Lightning-AI/lightning/pull/7975))
- Fixed deprecation messages not showing due to incorrect stacklevel ([#8002](https://github.com/Lightning-AI/lightning/pull/8002), [#8005](https://github.com/Lightning-AI/lightning/pull/8005))
- Fixed setting a `DistributedSampler` when using a distributed plugin in a custom accelerator ([#7814](https://github.com/Lightning-AI/lightning/pull/7814))
- Improved `PyTorchProfiler` chrome traces names ([#8009](https://github.com/Lightning-AI/lightning/pull/8009))
- Fixed moving the best score to device in `EarlyStopping` callback for TPU devices ([#7959](https://github.com/Lightning-AI/lightning/pull/7959))
- Fixes access to `callback_metrics` in ddp_spawn ([#7916](https://github.com/Lightning-AI/lightning/pull/7916))


## [1.3.6] - 2021-06-15

### Fixed

- Fixed logs overwriting issue for remote filesystems ([#7889](https://github.com/Lightning-AI/lightning/pull/7889))
- Fixed `DataModule.prepare_data` could only be called on the global rank 0 process ([#7945](https://github.com/Lightning-AI/lightning/pull/7945))
- Fixed setting `worker_init_fn` to seed dataloaders correctly when using DDP ([#7942](https://github.com/Lightning-AI/lightning/pull/7942))
- Fixed `BaseFinetuning` callback to properly handle parent modules w/ parameters ([#7931](https://github.com/Lightning-AI/lightning/pull/7931))


## [1.3.5] - 2021-06-08

### Added

- Added warning to Training Step output ([#7779](https://github.com/Lightning-AI/lightning/pull/7779))

### Fixed

- Fixed `LearningRateMonitor` and `BackboneFinetuning` ([#7835](https://github.com/Lightning-AI/lightning/pull/7835))
- Minor improvements to `apply_to_collection` and type signature of `log_dict` ([#7851](https://github.com/Lightning-AI/lightning/pull/7851))
- Fixed docker versions ([#7834](https://github.com/Lightning-AI/lightning/pull/7834))
- Fixed sharded training check for fp16 precision ([#7825](https://github.com/Lightning-AI/lightning/pull/7825))
- Fixed support for torch Module type hints in LightningCLI ([#7807](https://github.com/Lightning-AI/lightning/pull/7807))

### Changed

- Move `training_output` validation to after `train_step_end` ([#7868](https://github.com/Lightning-AI/lightning/pull/7868))


## [1.3.4] - 2021-06-01

### Fixed

- Fixed info message when max training time reached ([#7780](https://github.com/Lightning-AI/lightning/pull/7780))
- Fixed missing `__len__` method to `IndexBatchSamplerWrapper` ([#7681](https://github.com/Lightning-AI/lightning/pull/7681))


## [1.3.3] - 2021-05-27

### Changed

- Changed calling of `untoggle_optimizer(opt_idx)` out of the closure function ([#7563](https://github.com/Lightning-AI/lightning/pull/7563))

### Fixed

- Fixed `ProgressBar` pickling after calling `trainer.predict` ([#7608](https://github.com/Lightning-AI/lightning/pull/7608))
- Fixed broadcasting in multi-node, multi-gpu DDP using torch 1.7 ([#7592](https://github.com/Lightning-AI/lightning/pull/7592))
- Fixed dataloaders are not reset when tuning the model ([#7566](https://github.com/Lightning-AI/lightning/pull/7566))
- Fixed print errors in `ProgressBar` when `trainer.fit` is not called ([#7674](https://github.com/Lightning-AI/lightning/pull/7674))
- Fixed global step update when the epoch is skipped ([#7677](https://github.com/Lightning-AI/lightning/pull/7677))
- Fixed training loop total batch counter when accumulate grad batches was enabled ([#7692](https://github.com/Lightning-AI/lightning/pull/7692))


## [1.3.2] - 2021-05-18

### Changed

- `DataModule`s now avoid duplicate `{setup,teardown,prepare_data}` calls for the same stage ([#7238](https://github.com/Lightning-AI/lightning/pull/7238))

### Fixed

- Fixed parsing of multiple training dataloaders ([#7433](https://github.com/Lightning-AI/lightning/pull/7433))
- Fixed recursive passing of `wrong_type` keyword argument in `pytorch_lightning.utilities.apply_to_collection` ([#7433](https://github.com/Lightning-AI/lightning/pull/7433))
- Fixed setting correct `DistribType` for `ddp_cpu` (spawn) backend ([#7492](https://github.com/Lightning-AI/lightning/pull/7492))
- Fixed incorrect number of calls to LR scheduler when `check_val_every_n_epoch > 1` ([#7032](https://github.com/Lightning-AI/lightning/pull/7032))


## [1.3.1] - 2021-05-11

### Fixed

- Fixed DeepSpeed with IterableDatasets ([#7362](https://github.com/Lightning-AI/lightning/pull/7362))
- Fixed `Trainer.current_epoch` not getting restored after tuning ([#7434](https://github.com/Lightning-AI/lightning/pull/7434))
- Fixed local rank displayed in console log ([#7395](https://github.com/Lightning-AI/lightning/pull/7395))


## [1.3.0] - 2021-05-06

### Added

- Added support for the `EarlyStopping` callback to run at the end of the training epoch ([#6944](https://github.com/Lightning-AI/lightning/pull/6944))
- Added synchronization points before and after `setup` hooks are run ([#7202](https://github.com/Lightning-AI/lightning/pull/7202))
- Added a `teardown` hook to `ClusterEnvironment` ([#6942](https://github.com/Lightning-AI/lightning/pull/6942))
- Added utils for metrics to scalar conversions ([#7180](https://github.com/Lightning-AI/lightning/pull/7180))
- Added utils for NaN/Inf detection for gradients and parameters ([#6834](https://github.com/Lightning-AI/lightning/pull/6834))
- Added more explicit exception message when trying to execute `trainer.test()` or `trainer.validate()` with `fast_dev_run=True` ([#6667](https://github.com/Lightning-AI/lightning/pull/6667))
- Added `LightningCLI` class to provide simple reproducibility with minimum boilerplate training CLI (
    [#4492](https://github.com/Lightning-AI/lightning/pull/4492),
    [#6862](https://github.com/Lightning-AI/lightning/pull/6862),
    [#7156](https://github.com/Lightning-AI/lightning/pull/7156),
    [#7299](https://github.com/Lightning-AI/lightning/pull/7299))
- Added `gradient_clip_algorithm` argument to Trainer for gradient clipping by value ([#6123](https://github.com/Lightning-AI/lightning/pull/6123)).
- Added a way to print to terminal without breaking up the progress bar ([#5470](https://github.com/Lightning-AI/lightning/pull/5470))
- Added support to checkpoint after training steps in `ModelCheckpoint` callback ([#6146](https://github.com/Lightning-AI/lightning/pull/6146))
- Added `TrainerStatus.{INITIALIZING,RUNNING,FINISHED,INTERRUPTED}` ([#7173](https://github.com/Lightning-AI/lightning/pull/7173))
- Added `Trainer.validate()` method to perform one evaluation epoch over the validation set ([#4948](https://github.com/Lightning-AI/lightning/pull/4948))
- Added `LightningEnvironment` for Lightning-specific DDP ([#5915](https://github.com/Lightning-AI/lightning/pull/5915))
- Added `teardown()` hook to LightningDataModule ([#4673](https://github.com/Lightning-AI/lightning/pull/4673))
- Added `auto_insert_metric_name` parameter to `ModelCheckpoint` ([#6277](https://github.com/Lightning-AI/lightning/pull/6277))
- Added arg to `self.log` that enables users to give custom names when dealing with multiple dataloaders ([#6274](https://github.com/Lightning-AI/lightning/pull/6274))
- Added `teardown` method to `BaseProfiler` to enable subclasses defining post-profiling steps outside of `__del__` ([#6370](https://github.com/Lightning-AI/lightning/pull/6370))
- Added `setup` method to `BaseProfiler` to enable subclasses defining pre-profiling steps for every process ([#6633](https://github.com/Lightning-AI/lightning/pull/6633))
- Added no return warning to predict ([#6139](https://github.com/Lightning-AI/lightning/pull/6139))
- Added `Trainer.predict` config validation ([#6543](https://github.com/Lightning-AI/lightning/pull/6543))
- Added `AbstractProfiler` interface ([#6621](https://github.com/Lightning-AI/lightning/pull/6621))
- Added support for including module names for forward in the autograd trace of `PyTorchProfiler` ([#6349](https://github.com/Lightning-AI/lightning/pull/6349))
- Added support for the PyTorch 1.8.1 autograd profiler ([#6618](https://github.com/Lightning-AI/lightning/pull/6618))
- Added `outputs` parameter to callback's `on_validation_epoch_end` & `on_test_epoch_end` hooks ([#6120](https://github.com/Lightning-AI/lightning/pull/6120))
- Added `configure_sharded_model` hook ([#6679](https://github.com/Lightning-AI/lightning/pull/6679))
- Added support for `precision=64`, enabling training with double precision ([#6595](https://github.com/Lightning-AI/lightning/pull/6595))
- Added support for DDP communication hooks ([#6736](https://github.com/Lightning-AI/lightning/pull/6736))
- Added `artifact_location` argument to `MLFlowLogger` which will be passed to the `MlflowClient.create_experiment` call ([#6677](https://github.com/Lightning-AI/lightning/pull/6677))
- Added `model` parameter to precision plugins' `clip_gradients` signature (
    [#6764](https://github.com/Lightning-AI/lightning/pull/6764),
    [#7231](https://github.com/Lightning-AI/lightning/pull/7231))
- Added `is_last_batch` attribute to `Trainer` ([#6825](https://github.com/Lightning-AI/lightning/pull/6825))
- Added `LightningModule.lr_schedulers()` for manual optimization  ([#6567](https://github.com/Lightning-AI/lightning/pull/6567))
- Added `MpModelWrapper` in TPU Spawn ([#7045](https://github.com/Lightning-AI/lightning/pull/7045))
- Added `max_time` Trainer argument to limit training time ([#6823](https://github.com/Lightning-AI/lightning/pull/6823))
- Added `on_predict_{batch,epoch}_{start,end}` hooks ([#7141](https://github.com/Lightning-AI/lightning/pull/7141))
- Added new `EarlyStopping` parameters `stopping_threshold` and `divergence_threshold` ([#6868](https://github.com/Lightning-AI/lightning/pull/6868))
- Added `debug` flag to TPU Training Plugins (PT_XLA_DEBUG) ([#7219](https://github.com/Lightning-AI/lightning/pull/7219))
- Added new `UnrepeatedDistributedSampler` and `IndexBatchSamplerWrapper` for tracking distributed predictions ([#7215](https://github.com/Lightning-AI/lightning/pull/7215))
- Added `trainer.predict(return_predictions=None|False|True)` ([#7215](https://github.com/Lightning-AI/lightning/pull/7215))
- Added `BasePredictionWriter` callback to implement prediction saving ([#7127](https://github.com/Lightning-AI/lightning/pull/7127))
- Added `trainer.tune(scale_batch_size_kwargs, lr_find_kwargs)` arguments to configure the tuning algorithms ([#7258](https://github.com/Lightning-AI/lightning/pull/7258))
- Added `tpu_distributed` check for TPU Spawn barrier ([#7241](https://github.com/Lightning-AI/lightning/pull/7241))
- Added device updates to TPU Spawn for Pod training ([#7243](https://github.com/Lightning-AI/lightning/pull/7243))
- Added warning when missing `Callback` and using `resume_from_checkpoint` ([#7254](https://github.com/Lightning-AI/lightning/pull/7254))
- DeepSpeed single file saving ([#6900](https://github.com/Lightning-AI/lightning/pull/6900))
- Added Training type Plugins Registry (
    [#6982](https://github.com/Lightning-AI/lightning/pull/6982),
    [#7063](https://github.com/Lightning-AI/lightning/pull/7063),
    [#7214](https://github.com/Lightning-AI/lightning/pull/7214),
    [#7224](https://github.com/Lightning-AI/lightning/pull/7224)
)
- Add `ignore` param to `save_hyperparameters` ([#6056](https://github.com/Lightning-AI/lightning/pull/6056))

### Changed

- Changed `LightningModule.truncated_bptt_steps` to be property ([#7323](https://github.com/Lightning-AI/lightning/pull/7323))
- Changed `EarlyStopping` callback from by default running `EarlyStopping.on_validation_end` if only training is run. Set `check_on_train_epoch_end` to run the callback at the end of the train epoch instead of at the end of the validation epoch ([#7069](https://github.com/Lightning-AI/lightning/pull/7069))
- Renamed `pytorch_lightning.callbacks.swa` to `pytorch_lightning.callbacks.stochastic_weight_avg` ([#6259](https://github.com/Lightning-AI/lightning/pull/6259))
- Refactor `RunningStage` and `TrainerState` usage (
    [#4945](https://github.com/Lightning-AI/lightning/pull/4945),
    [#7173](https://github.com/Lightning-AI/lightning/pull/7173))
    * Added `RunningStage.SANITY_CHECKING`
    * Added `TrainerFn.{FITTING,VALIDATING,TESTING,PREDICTING,TUNING}`
    * Changed `trainer.evaluating` to return `True` if validating or testing
- Changed `setup()` and `teardown()` stage argument to take any of `{fit,validate,test,predict}` ([#6386](https://github.com/Lightning-AI/lightning/pull/6386))
- Changed profilers to save separate report files per state and rank ([#6621](https://github.com/Lightning-AI/lightning/pull/6621))
- The trainer no longer tries to save a checkpoint on exception or run callback's `on_train_end` functions ([#6864](https://github.com/Lightning-AI/lightning/pull/6864))
- Changed `PyTorchProfiler` to use `torch.autograd.profiler.record_function` to record functions ([#6349](https://github.com/Lightning-AI/lightning/pull/6349))
- Disabled `lr_scheduler.step()` in manual optimization  ([#6825](https://github.com/Lightning-AI/lightning/pull/6825))
- Changed warnings and recommendations for dataloaders in `ddp_spawn` ([#6762](https://github.com/Lightning-AI/lightning/pull/6762))
- `pl.seed_everything` will now also set the seed on the `DistributedSampler` ([#7024](https://github.com/Lightning-AI/lightning/pull/7024))
- Changed default setting for communication of multi-node training using `DDPShardedPlugin` ([#6937](https://github.com/Lightning-AI/lightning/pull/6937))
- `trainer.tune()` now returns the tuning result ([#7258](https://github.com/Lightning-AI/lightning/pull/7258))
- `LightningModule.from_datasets()` now accepts `IterableDataset` instances as training datasets. ([#7503](https://github.com/Lightning-AI/lightning/pull/7503))
- Changed `resume_from_checkpoint` warning to an error when the checkpoint file does not exist ([#7075](https://github.com/Lightning-AI/lightning/pull/7075))
- Automatically set `sync_batchnorm` for `training_type_plugin` ([#6536](https://github.com/Lightning-AI/lightning/pull/6536))
- Allowed training type plugin to delay optimizer creation ([#6331](https://github.com/Lightning-AI/lightning/pull/6331))
- Removed ModelSummary validation from train loop on_trainer_init ([#6610](https://github.com/Lightning-AI/lightning/pull/6610))
- Moved `save_function` to accelerator ([#6689](https://github.com/Lightning-AI/lightning/pull/6689))
- Updated DeepSpeed ZeRO ([#6546](https://github.com/Lightning-AI/lightning/pull/6546),
    [#6752](https://github.com/Lightning-AI/lightning/pull/6752),
    [#6142](https://github.com/Lightning-AI/lightning/pull/6142),
    [#6321](https://github.com/Lightning-AI/lightning/pull/6321))
- Improved verbose logging for `EarlyStopping` callback ([#6811](https://github.com/Lightning-AI/lightning/pull/6811))
- Run ddp_spawn dataloader checks on Windows ([#6930](https://github.com/Lightning-AI/lightning/pull/6930))
- Updated mlflow with using `resolve_tags` ([#6746](https://github.com/Lightning-AI/lightning/pull/6746))
- Moved `save_hyperparameters` to its own function ([#7119](https://github.com/Lightning-AI/lightning/pull/7119))
- Replaced `_DataModuleWrapper` with `__new__` ([#7289](https://github.com/Lightning-AI/lightning/pull/7289))
- Reset `current_fx` properties on lightning module in teardown ([#7247](https://github.com/Lightning-AI/lightning/pull/7247))
- Auto-set `DataLoader.worker_init_fn` with `seed_everything` ([#6960](https://github.com/Lightning-AI/lightning/pull/6960))
- Remove `model.trainer` call inside of dataloading mixin ([#7317](https://github.com/Lightning-AI/lightning/pull/7317))
- Split profilers module ([#6261](https://github.com/Lightning-AI/lightning/pull/6261))
- Ensure accelerator is valid if running interactively ([#5970](https://github.com/Lightning-AI/lightning/pull/5970))
- Disabled batch transfer in DP mode ([#6098](https://github.com/Lightning-AI/lightning/pull/6098))

### Deprecated

- Deprecated `outputs` in both `LightningModule.on_train_epoch_end` and `Callback.on_train_epoch_end` hooks ([#7339](https://github.com/Lightning-AI/lightning/pull/7339))
- Deprecated `Trainer.truncated_bptt_steps` in favor of `LightningModule.truncated_bptt_steps` ([#7323](https://github.com/Lightning-AI/lightning/pull/7323))
- Deprecated `outputs` in both `LightningModule.on_train_epoch_end` and `Callback.on_train_epoch_end` hooks ([#7339](https://github.com/Lightning-AI/lightning/pull/7339))
- Deprecated `LightningModule.grad_norm` in favor of `pytorch_lightning.utilities.grads.grad_norm` ([#7292](https://github.com/Lightning-AI/lightning/pull/7292))
- Deprecated the `save_function` property from the `ModelCheckpoint` callback ([#7201](https://github.com/Lightning-AI/lightning/pull/7201))
- Deprecated `LightningModule.write_predictions` and `LightningModule.write_predictions_dict` ([#7066](https://github.com/Lightning-AI/lightning/pull/7066))
- Deprecated `TrainerLoggingMixin` in favor of a separate utilities module for metric handling ([#7180](https://github.com/Lightning-AI/lightning/pull/7180))
- Deprecated `TrainerTrainingTricksMixin` in favor of a separate utilities module for NaN/Inf detection for gradients and parameters ([#6834](https://github.com/Lightning-AI/lightning/pull/6834))
- `period` has been deprecated in favor of `every_n_val_epochs` in the `ModelCheckpoint` callback ([#6146](https://github.com/Lightning-AI/lightning/pull/6146))
- Deprecated `trainer.running_sanity_check` in favor of `trainer.sanity_checking` ([#4945](https://github.com/Lightning-AI/lightning/pull/4945))
- Deprecated `Profiler(output_filename)` in favor of `dirpath` and `filename` ([#6621](https://github.com/Lightning-AI/lightning/pull/6621))
- Deprecated `PyTorchProfiler(profiled_functions)` in favor of `record_functions` ([#6349](https://github.com/Lightning-AI/lightning/pull/6349))
- Deprecated `@auto_move_data` in favor of `trainer.predict` ([#6993](https://github.com/Lightning-AI/lightning/pull/6993))
- Deprecated `Callback.on_load_checkpoint(checkpoint)` in favor of `Callback.on_load_checkpoint(trainer, pl_module, checkpoint)` ([#7253](https://github.com/Lightning-AI/lightning/pull/7253))
- Deprecated metrics in favor of `torchmetrics` (
    [#6505](https://github.com/Lightning-AI/lightning/pull/6505),
    [#6530](https://github.com/Lightning-AI/lightning/pull/6530),
    [#6540](https://github.com/Lightning-AI/lightning/pull/6540),
    [#6547](https://github.com/Lightning-AI/lightning/pull/6547),
    [#6515](https://github.com/Lightning-AI/lightning/pull/6515),
    [#6572](https://github.com/Lightning-AI/lightning/pull/6572),
    [#6573](https://github.com/Lightning-AI/lightning/pull/6573),
    [#6584](https://github.com/Lightning-AI/lightning/pull/6584),
    [#6636](https://github.com/Lightning-AI/lightning/pull/6636),
    [#6637](https://github.com/Lightning-AI/lightning/pull/6637),
    [#6649](https://github.com/Lightning-AI/lightning/pull/6649),
    [#6659](https://github.com/Lightning-AI/lightning/pull/6659),
    [#7131](https://github.com/Lightning-AI/lightning/pull/7131),
)
- Deprecated the `LightningModule.datamodule` getter and setter methods; access them through `Trainer.datamodule` instead ([#7168](https://github.com/Lightning-AI/lightning/pull/7168))
- Deprecated the use of `Trainer(gpus="i")` (string) for selecting the i-th GPU; from v1.5 this will set the number of GPUs instead of the index ([#6388](https://github.com/Lightning-AI/lightning/pull/6388))

### Removed

- Removed the `exp_save_path` property from the `LightningModule` ([#7266](https://github.com/Lightning-AI/lightning/pull/7266))
- Removed training loop explicitly calling `EarlyStopping.on_validation_end` if no validation is run ([#7069](https://github.com/Lightning-AI/lightning/pull/7069))
- Removed `automatic_optimization` as a property from the training loop in favor of `LightningModule.automatic_optimization` ([#7130](https://github.com/Lightning-AI/lightning/pull/7130))
- Removed evaluation loop legacy returns for `*_epoch_end` hooks ([#6973](https://github.com/Lightning-AI/lightning/pull/6973))
- Removed support for passing a bool value to `profiler` argument of Trainer ([#6164](https://github.com/Lightning-AI/lightning/pull/6164))
- Removed no return warning from val/test step ([#6139](https://github.com/Lightning-AI/lightning/pull/6139))
- Removed passing a `ModelCheckpoint` instance to `Trainer(checkpoint_callback)` ([#6166](https://github.com/Lightning-AI/lightning/pull/6166))
- Removed deprecated Trainer argument `enable_pl_optimizer` and `automatic_optimization` ([#6163](https://github.com/Lightning-AI/lightning/pull/6163))
- Removed deprecated metrics ([#6161](https://github.com/Lightning-AI/lightning/pull/6161))
    * from `pytorch_lightning.metrics.functional.classification` removed `to_onehot`, `to_categorical`, `get_num_classes`, `roc`, `multiclass_roc`, `average_precision`, `precision_recall_curve`, `multiclass_precision_recall_curve`
    * from `pytorch_lightning.metrics.functional.reduction` removed `reduce`, `class_reduce`
- Removed deprecated `ModelCheckpoint` arguments `prefix`, `mode="auto"` ([#6162](https://github.com/Lightning-AI/lightning/pull/6162))
- Removed `mode='auto'` from `EarlyStopping` ([#6167](https://github.com/Lightning-AI/lightning/pull/6167))
- Removed `epoch` and `step` arguments from `ModelCheckpoint.format_checkpoint_name()`, these are now included in the `metrics` argument ([#7344](https://github.com/Lightning-AI/lightning/pull/7344))
- Removed legacy references for magic keys in the `Result` object ([#6016](https://github.com/Lightning-AI/lightning/pull/6016))
- Removed deprecated `LightningModule` `hparams` setter ([#6207](https://github.com/Lightning-AI/lightning/pull/6207))
- Removed legacy code to log or include metrics in the progress bar by returning them in a dict with the `"log"/"progress_bar"` magic keys. Use `self.log` instead ([#6734](https://github.com/Lightning-AI/lightning/pull/6734))
- Removed `trainer.fit()` return value of `1`. It has no return now ([#7237](https://github.com/Lightning-AI/lightning/pull/7237))
- Removed `logger_connector` legacy code ([#6733](https://github.com/Lightning-AI/lightning/pull/6733))
- Removed unused mixin attributes ([#6487](https://github.com/Lightning-AI/lightning/pull/6487))

### Fixed

- Fixed NaN errors in progress bars when training with iterable datasets with no length defined ([#7306](https://github.com/Lightning-AI/lightning/pull/7306))
- Fixed attaching train and validation dataloaders when `reload_dataloaders_every_epoch=True` and `num_sanity_val_steps=0` ([#7207](https://github.com/Lightning-AI/lightning/pull/7207))
- Added a barrier in the accelerator `teardown` to synchronize processes before execution finishes ([#6814](https://github.com/Lightning-AI/lightning/pull/6814))
- Fixed multi-node DDP sub-process launch by using `local_rank` instead of `global_rank` for main process assertion ([#7061](https://github.com/Lightning-AI/lightning/pull/7061))
- Fixed incorrect removal of `WORLD_SIZE` environment variable in DDP training when launching with torch distributed/torchelastic ([#6942](https://github.com/Lightning-AI/lightning/pull/6942))
- Made the `Plugin.reduce` method more consistent across all Plugins to reflect a mean-reduction by default ([#6011](https://github.com/Lightning-AI/lightning/pull/6011))
- Move lightning module to correct device type when using LightningDistributedWrapper ([#6070](https://github.com/Lightning-AI/lightning/pull/6070))
- Do not print top-k verbose log with `ModelCheckpoint(monitor=None)` ([#6109](https://github.com/Lightning-AI/lightning/pull/6109))
- Fixed `ModelCheckpoint(save_top_k=0, save_last=True)` not saving the `last` checkpoint ([#6136](https://github.com/Lightning-AI/lightning/pull/6136))
- Fixed `.teardown(stage='fit')` and `.on_fit_{start,end}()` getting called during `trainer.test` ([#6386](https://github.com/Lightning-AI/lightning/pull/6386))
- Fixed LightningModule `all_gather` on cpu tensors ([#6416](https://github.com/Lightning-AI/lightning/pull/6416))
- Fixed torch distributed not available in setup hook for DDP ([#6506](https://github.com/Lightning-AI/lightning/pull/6506))
- Fixed `trainer.tuner.{lr_find,scale_batch_size}` not setting the `Trainer` state properly ([#7258](https://github.com/Lightning-AI/lightning/pull/7258))
- Fixed bug where the learning rate schedulers did not follow the optimizer frequencies ([#4868](https://github.com/Lightning-AI/lightning/pull/4868))
- Fixed pickle error checker to now check for `pickle.PickleError` to catch all pickle errors ([#6917](https://github.com/Lightning-AI/lightning/pull/6917))
- Fixed a bug where the outputs object passed to `LightningModule.training_epoch_end` was different from the object passed to the `on_train_end_epoch` hook ([#6969](https://github.com/Lightning-AI/lightning/pull/6969))
- Fixed a bug where the outputs passed to `train_batch_end` would be lists even when using a single optimizer and no truncated backprop through time steps ([#6969](https://github.com/Lightning-AI/lightning/pull/6969))
- Fixed bug for trainer error handling which would cause hang for distributed training ([#6864](https://github.com/Lightning-AI/lightning/pull/6864))
- Fixed `self.device` not returning the correct device in replicas of data-parallel ([#6414](https://github.com/Lightning-AI/lightning/pull/6414))
- Fixed `lr_find` trying beyond `num_training` steps and suggesting a too high learning rate ([#7076](https://github.com/Lightning-AI/lightning/pull/7076))
- Fixed logger creating incorrect version folder in DDP with repeated `Trainer.fit` calls ([#7077](https://github.com/Lightning-AI/lightning/pull/7077))
- Fixed metric objects passed directly to `self.log` not being reset correctly ([#7055](https://github.com/Lightning-AI/lightning/pull/7055))
- Fixed `CombinedLoader` in distributed settings for validation / testing ([#7102](https://github.com/Lightning-AI/lightning/pull/7102))
- Fixed the save_dir in `WandbLogger` when the run was initiated externally ([#7106](https://github.com/Lightning-AI/lightning/pull/7106))
- Fixed `num_sanity_val_steps` affecting reproducibility of training data shuffling ([#7014](https://github.com/Lightning-AI/lightning/pull/7014))
- Fixed resetting device after `fitting/evaluating/predicting` ([#7188](https://github.com/Lightning-AI/lightning/pull/7188))
- Fixed bug where `trainer.tuner.scale_batch_size(max_trials=0)` would not return the correct batch size result ([#7262](https://github.com/Lightning-AI/lightning/pull/7262))
- Fixed metrics not being properly logged with `precision=16` and `manual_optimization` ([#7228](https://github.com/Lightning-AI/lightning/pull/7228))
- Fixed `BaseFinetuning` properly reloading `optimizer_states` when using `resume_from_checkpoint` ([#6891](https://github.com/Lightning-AI/lightning/pull/6891))
- Fixed `parameters_to_ignore` not properly set to DDPWrapper ([#7239](https://github.com/Lightning-AI/lightning/pull/7239))
- Fixed parsing of `fast_dev_run=True` with the built-in `ArgumentParser` ([#7240](https://github.com/Lightning-AI/lightning/pull/7240))
- Fixed handling an `IterableDataset` that fails to produce a batch at the beginning of an epoch ([#7294](https://github.com/Lightning-AI/lightning/pull/7294))
- Fixed `LightningModule.save_hyperparameters()` when attempting to save an empty container ([#7268](https://github.com/Lightning-AI/lightning/pull/7268))
- Fixed `apex` not properly instantiated when running with `ddp` ([#7274](https://github.com/Lightning-AI/lightning/pull/7274))
- Fixed optimizer `state` not moved to `GPU` ([#7277](https://github.com/Lightning-AI/lightning/pull/7277))
- Fixed custom init args for `WandbLogger` ([#6989](https://github.com/Lightning-AI/lightning/pull/6989))
- Fixed a bug where an error would be raised if the train dataloader sometimes produced None for a batch ([#7342](https://github.com/Lightning-AI/lightning/pull/7342))
- Fixed examples (
    [#6600](https://github.com/Lightning-AI/lightning/pull/6600),
    [#6638](https://github.com/Lightning-AI/lightning/pull/6638),
    [#7096](https://github.com/Lightning-AI/lightning/pull/7096),
    [#7246](https://github.com/Lightning-AI/lightning/pull/7246),
    [#6357](https://github.com/Lightning-AI/lightning/pull/6357),
    [#6476](https://github.com/Lightning-AI/lightning/pull/6476),
    [#6294](https://github.com/Lightning-AI/lightning/pull/6294),
    [#6373](https://github.com/Lightning-AI/lightning/pull/6373),
    [#6088](https://github.com/Lightning-AI/lightning/pull/6088),
    [#7398](https://github.com/Lightning-AI/lightning/pull/7398)
)
- Resolved schedule step bug for PyTorch Profiler ([#6674](https://github.com/Lightning-AI/lightning/pull/6674),
    [#6681](https://github.com/Lightning-AI/lightning/pull/6681))
- Updated logic for checking TPUs availability ([#6767](https://github.com/Lightning-AI/lightning/pull/6767))
- Resolve TPU miss rendezvous ([#6781](https://github.com/Lightning-AI/lightning/pull/6781))
- Fixed auto-scaling mode when calling tune method on trainer ([#7321](https://github.com/Lightning-AI/lightning/pull/7321))
- Fixed finetuning complex models correctly unfreezes ([#6880](https://github.com/Lightning-AI/lightning/pull/6880))
- Ensure we set the eval/train flag correctly on accelerator model ([#6877](https://github.com/Lightning-AI/lightning/pull/6877))
- Set better defaults for `rank_zero_only.rank` when training is launched with SLURM and torchelastic ([#6802](https://github.com/Lightning-AI/lightning/pull/6802))
- Fixed matching the number of outputs of backward with forward for AllGatherGrad ([#6625](https://github.com/Lightning-AI/lightning/pull/6625))
- Fixed the `gradient_clip_algorithm` has no effect ([#6928](https://github.com/Lightning-AI/lightning/pull/6928))
- Fixed CUDA OOM detection and handling ([#6934](https://github.com/Lightning-AI/lightning/pull/6934))
- Fixed `unfreeze_and_add_param_group` expects `modules` rather than `module` ([#6822](https://github.com/Lightning-AI/lightning/pull/6822))
- Fixed DPP + SyncBN when move on device ([#6838](https://github.com/Lightning-AI/lightning/pull/6838))
- Fixed missing arguments in `lr_find` call ([#6784](https://github.com/Lightning-AI/lightning/pull/6784))
- Fixed `set_default_tensor_type` to `torch.DoubleTensor` with precision=64 ([#7108](https://github.com/Lightning-AI/lightning/pull/7108))
- Fixed `NeptuneLogger.log_text(step=None)` ([#7194](https://github.com/Lightning-AI/lightning/pull/7194))
- Fixed importing torchtext batch ([#6365](https://github.com/Lightning-AI/lightning/pull/6365),
    [#6323](https://github.com/Lightning-AI/lightning/pull/6323),
    [#6211](https://github.com/Lightning-AI/lightning/pull/6211))


## [1.2.9] - 2021-04-20

### Fixed

- Fixed the order to call for world ranks & the `root_device` property in `TPUSpawnPlugin` ([#7074](https://github.com/Lightning-AI/lightning/pull/7074))
- Fixed multi-gpu join for Horovod ([#6954](https://github.com/Lightning-AI/lightning/pull/6954))
- Fixed parsing for pre-release package versions ([#6999](https://github.com/Lightning-AI/lightning/pull/6999))


## [1.2.8] - 2021-04-14

### Added

- Added TPUSpawn + IterableDataset error message ([#6875](https://github.com/Lightning-AI/lightning/pull/6875))

### Fixed

- Fixed process rank not being available right away after `Trainer` instantiation ([#6941](https://github.com/Lightning-AI/lightning/pull/6941))
- Fixed `sync_dist` for tpus ([#6950](https://github.com/Lightning-AI/lightning/pull/6950))
- Fixed `AttributeError` for `require_backward_grad_sync` when running manual optimization with sharded plugin ([#6915](https://github.com/Lightning-AI/lightning/pull/6915))
- Fixed `--gpus` default for parser returned by `Trainer.add_argparse_args` ([#6898](https://github.com/Lightning-AI/lightning/pull/6898))
- Fixed TPU Spawn all gather ([#6896](https://github.com/Lightning-AI/lightning/pull/6896))
- Fixed `EarlyStopping` logic when `min_epochs` or `min_steps` requirement is not met ([#6705](https://github.com/Lightning-AI/lightning/pull/6705))
- Fixed csv extension check ([#6436](https://github.com/Lightning-AI/lightning/pull/6436))
- Fixed checkpoint issue when using Horovod distributed backend ([#6958](https://github.com/Lightning-AI/lightning/pull/6958))
- Fixed tensorboard exception raising ([#6901](https://github.com/Lightning-AI/lightning/pull/6901))
- Fixed setting the eval/train flag correctly on accelerator model ([#6983](https://github.com/Lightning-AI/lightning/pull/6983))
- Fixed DDP_SPAWN compatibility with bug_report_model.py ([#6892](https://github.com/Lightning-AI/lightning/pull/6892))
- Fixed bug where `BaseFinetuning.flatten_modules()` was duplicating leaf node parameters ([#6879](https://github.com/Lightning-AI/lightning/pull/6879))
- Set better defaults for `rank_zero_only.rank` when training is launched with SLURM and torchelastic:
    * Support SLURM and torchelastic global rank environment variables ([#5715](https://github.com/Lightning-AI/lightning/pull/5715))
    * Remove hardcoding of local rank in accelerator connector ([#6878](https://github.com/Lightning-AI/lightning/pull/6878))


## [1.2.7] - 2021-04-06

### Fixed

- Fixed resolve a bug with omegaconf and xm.save ([#6741](https://github.com/Lightning-AI/lightning/pull/6741))
- Fixed an issue with IterableDataset when __len__ is not defined ([#6828](https://github.com/Lightning-AI/lightning/pull/6828))
- Sanitize None params during pruning ([#6836](https://github.com/Lightning-AI/lightning/pull/6836))
- Enforce an epoch scheduler interval when using SWA ([#6588](https://github.com/Lightning-AI/lightning/pull/6588))
- Fixed TPU Colab hang issue, post training ([#6816](https://github.com/Lightning-AI/lightning/pull/6816))
- Fixed a bug where `TensorBoardLogger` would give a warning and not log correctly to a symbolic link `save_dir` ([#6730](https://github.com/Lightning-AI/lightning/pull/6730))
- Fixed bug where `predict` could not be used when `progress_bar_refresh_rate=0` ([#6884](https://github.com/Lightning-AI/lightning/pull/6884))


## [1.2.6] - 2021-03-30

### Changed

- Changed the behavior of `on_epoch_start` to run at the beginning of validation & test epoch ([#6498](https://github.com/Lightning-AI/lightning/pull/6498))

### Removed

- Removed legacy code to include `step` dictionary returns in `callback_metrics`. Use `self.log_dict` instead. ([#6682](https://github.com/Lightning-AI/lightning/pull/6682))

### Fixed

- Fixed `DummyLogger.log_hyperparams` raising a `TypeError` when running with `fast_dev_run=True` ([#6398](https://github.com/Lightning-AI/lightning/pull/6398))
- Fixed error on TPUs when there was no `ModelCheckpoint` ([#6654](https://github.com/Lightning-AI/lightning/pull/6654))
- Fixed `trainer.test` freeze on TPUs ([#6654](https://github.com/Lightning-AI/lightning/pull/6654))
- Fixed a bug where gradients were disabled after calling `Trainer.predict` ([#6657](https://github.com/Lightning-AI/lightning/pull/6657))
- Fixed bug where no TPUs were detected in a TPU pod env ([#6719](https://github.com/Lightning-AI/lightning/pull/6719))


## [1.2.5] - 2021-03-23

### Changed

- Update Gradient Clipping for the TPU Accelerator ([#6576](https://github.com/Lightning-AI/lightning/pull/6576))
- Refactored setup for typing friendly ([#6590](https://github.com/Lightning-AI/lightning/pull/6590))

### Fixed

- Fixed a bug where `all_gather` would not work correctly with `tpu_cores=8` ([#6587](https://github.com/Lightning-AI/lightning/pull/6587))
- Fixed comparing required versions ([#6434](https://github.com/Lightning-AI/lightning/pull/6434))
- Fixed duplicate logs appearing in console when using the python logging module ([#6275](https://github.com/Lightning-AI/lightning/pull/6275))
- Added Autocast in validation, test and predict modes for Native AMP ([#6565](https://github.com/Lightning-AI/lightning/pull/6565))


## [1.2.4] - 2021-03-16

### Changed

- Changed the default of `find_unused_parameters` back to `True` in DDP and DDP Spawn ([#6438](https://github.com/Lightning-AI/lightning/pull/6438))

### Fixed

- Expose DeepSpeed loss parameters to allow users to fix loss instability ([#6115](https://github.com/Lightning-AI/lightning/pull/6115))
- Fixed DP reduction with collection ([#6324](https://github.com/Lightning-AI/lightning/pull/6324))
- Fixed an issue where the tuner would not tune the learning rate if also tuning the batch size ([#4688](https://github.com/Lightning-AI/lightning/pull/4688))
- Fixed broadcast to use PyTorch `broadcast_object_list` and add `reduce_decision` ([#6410](https://github.com/Lightning-AI/lightning/pull/6410))
- Fixed logger creating directory structure too early in DDP ([#6380](https://github.com/Lightning-AI/lightning/pull/6380))
- Fixed DeepSpeed additional memory use on rank 0 when default device not set early enough ([#6460](https://github.com/Lightning-AI/lightning/pull/6460))
- Fixed an issue with `Tuner.scale_batch_size` not finding the batch size attribute in the datamodule ([#5968](https://github.com/Lightning-AI/lightning/pull/5968))
- Fixed an exception in the layer summary when the model contains torch.jit scripted submodules ([#6511](https://github.com/Lightning-AI/lightning/pull/6511))
- Fixed when Train loop config was run during `Trainer.predict` ([#6541](https://github.com/Lightning-AI/lightning/pull/6541))


## [1.2.3] - 2021-03-09

### Fixed

- Fixed `ModelPruning(make_pruning_permanent=True)` pruning buffers getting removed when saved during training ([#6073](https://github.com/Lightning-AI/lightning/pull/6073))
- Fixed when `_stable_1d_sort` to work when `n >= N` ([#6177](https://github.com/Lightning-AI/lightning/pull/6177))
- Fixed `AttributeError` when `logger=None` on TPU ([#6221](https://github.com/Lightning-AI/lightning/pull/6221))
- Fixed PyTorch Profiler with `emit_nvtx` ([#6260](https://github.com/Lightning-AI/lightning/pull/6260))
- Fixed `trainer.test` from `best_path` hangs after calling `trainer.fit`  ([#6272](https://github.com/Lightning-AI/lightning/pull/6272))
- Fixed `SingleTPU` calling `all_gather` ([#6296](https://github.com/Lightning-AI/lightning/pull/6296))
- Ensure we check DeepSpeed/Sharded in multi-node DDP ([#6297](https://github.com/Lightning-AI/lightning/pull/6297)
- Check `LightningOptimizer` doesn't delete optimizer hooks ([#6305](https://github.com/Lightning-AI/lightning/pull/6305)
- Resolve memory leak for evaluation ([#6326](https://github.com/Lightning-AI/lightning/pull/6326)
- Ensure that clip gradients is only called if the value is greater than 0 ([#6330](https://github.com/Lightning-AI/lightning/pull/6330)
- Fixed `Trainer` not resetting `lightning_optimizers` when calling `Trainer.fit()` multiple times ([#6372](https://github.com/Lightning-AI/lightning/pull/6372))


## [1.2.2] - 2021-03-02

### Added

- Added `checkpoint` parameter to callback's `on_save_checkpoint` hook ([#6072](https://github.com/Lightning-AI/lightning/pull/6072))

### Changed

- Changed the order of `backward`, `step`, `zero_grad` to `zero_grad`, `backward`, `step` ([#6147](https://github.com/Lightning-AI/lightning/pull/6147))
- Changed default for DeepSpeed CPU Offload to False, due to prohibitively slow speeds at smaller scale ([#6262](https://github.com/Lightning-AI/lightning/pull/6262))

### Fixed

- Fixed epoch level schedulers not being called when `val_check_interval < 1.0` ([#6075](https://github.com/Lightning-AI/lightning/pull/6075))
- Fixed multiple early stopping callbacks ([#6197](https://github.com/Lightning-AI/lightning/pull/6197))
- Fixed incorrect usage of `detach()`, `cpu()`, `to()` ([#6216](https://github.com/Lightning-AI/lightning/pull/6216))
- Fixed LBFGS optimizer support which didn't converge in automatic optimization ([#6147](https://github.com/Lightning-AI/lightning/pull/6147))
- Prevent `WandbLogger` from dropping values ([#5931](https://github.com/Lightning-AI/lightning/pull/5931))
- Fixed error thrown when using valid distributed mode in multi node ([#6297](https://github.com/Lightning-AI/lightning/pull/6297)


## [1.2.1] - 2021-02-23

### Fixed

- Fixed incorrect yield logic for the amp autocast context manager ([#6080](https://github.com/Lightning-AI/lightning/pull/6080))
- Fixed priority of plugin/accelerator when setting distributed mode ([#6089](https://github.com/Lightning-AI/lightning/pull/6089))
- Fixed error message for AMP + CPU incompatibility ([#6107](https://github.com/Lightning-AI/lightning/pull/6107))
- Disabled batch transfer in DP mode ([#6093](https://github.com/Lightning-AI/lightning/pull/6093))


## [1.2.0] - 2021-02-18

### Added

- Added `DataType`, `AverageMethod` and `MDMCAverageMethod` enum in metrics ([#5657](https://github.com/Lightning-AI/lightning/pull/5689))
- Added support for summarized model total params size in megabytes ([#5590](https://github.com/Lightning-AI/lightning/pull/5590))
- Added support for multiple train loaders ([#1959](https://github.com/Lightning-AI/lightning/pull/1959))
- Added `Accuracy` metric now generalizes to Top-k accuracy for (multi-dimensional) multi-class inputs using the `top_k` parameter ([#4838](https://github.com/Lightning-AI/lightning/pull/4838))
- Added `Accuracy` metric now enables the computation of subset accuracy for multi-label or multi-dimensional multi-class inputs with the `subset_accuracy` parameter ([#4838](https://github.com/Lightning-AI/lightning/pull/4838))
- Added `HammingDistance` metric to compute the hamming distance (loss) ([#4838](https://github.com/Lightning-AI/lightning/pull/4838))
- Added `max_fpr` parameter to `auroc` metric for computing partial auroc metric ([#3790](https://github.com/Lightning-AI/lightning/pull/3790))
- Added `StatScores` metric to compute the number of true positives, false positives, true negatives and false negatives ([#4839](https://github.com/Lightning-AI/lightning/pull/4839))
- Added `R2Score` metric ([#5241](https://github.com/Lightning-AI/lightning/pull/5241))
- Added `LambdaCallback` ([#5347](https://github.com/Lightning-AI/lightning/pull/5347))
- Added `BackboneLambdaFinetuningCallback` ([#5377](https://github.com/Lightning-AI/lightning/pull/5377))
- Accelerator `all_gather` supports collection ([#5221](https://github.com/Lightning-AI/lightning/pull/5221))
- Added `image_gradients` functional metric to compute the image gradients of a given input image. ([#5056](https://github.com/Lightning-AI/lightning/pull/5056))
- Added `MetricCollection` ([#4318](https://github.com/Lightning-AI/lightning/pull/4318))
- Added `.clone()` method to metrics ([#4318](https://github.com/Lightning-AI/lightning/pull/4318))
- Added `IoU` class interface ([#4704](https://github.com/Lightning-AI/lightning/pull/4704))
- Support to tie weights after moving model to TPU via `on_post_move_to_device` hook
- Added missing val/test hooks in `LightningModule` ([#5467](https://github.com/Lightning-AI/lightning/pull/5467))
- The `Recall` and `Precision` metrics (and their functional counterparts `recall` and `precision`) can now be generalized to Recall@K and Precision@K with the use of `top_k` parameter ([#4842](https://github.com/Lightning-AI/lightning/pull/4842))
- Added `ModelPruning` Callback ([#5618](https://github.com/Lightning-AI/lightning/pull/5618),
    [#5825](https://github.com/Lightning-AI/lightning/pull/5825),
    [#6045](https://github.com/Lightning-AI/lightning/pull/6045))
- Added `PyTorchProfiler` ([#5560](https://github.com/Lightning-AI/lightning/pull/5560))
- Added compositional metrics ([#5464](https://github.com/Lightning-AI/lightning/pull/5464))
- Added Trainer method `predict(...)` for high performance predictions ([#5579](https://github.com/Lightning-AI/lightning/pull/5579))
- Added `on_before_batch_transfer` and `on_after_batch_transfer` data hooks ([#3671](https://github.com/Lightning-AI/lightning/pull/3671))
- Added AUC/AUROC class interface ([#5479](https://github.com/Lightning-AI/lightning/pull/5479))
- Added `PredictLoop` object ([#5752](https://github.com/Lightning-AI/lightning/pull/5752))
- Added `QuantizationAwareTraining` callback ([#5706](https://github.com/Lightning-AI/lightning/pull/5706),
    [#6040](https://github.com/Lightning-AI/lightning/pull/6040))
- Added `LightningModule.configure_callbacks` to enable the definition of model-specific callbacks ([#5621](https://github.com/Lightning-AI/lightning/pull/5621))
- Added `dim` to `PSNR` metric for mean-squared-error reduction ([#5957](https://github.com/Lightning-AI/lightning/pull/5957))
- Added promxial policy optimization template to pl_examples ([#5394](https://github.com/Lightning-AI/lightning/pull/5394))
- Added `log_graph` to `CometLogger` ([#5295](https://github.com/Lightning-AI/lightning/pull/5295))
- Added possibility for nested loaders ([#5404](https://github.com/Lightning-AI/lightning/pull/5404))
- Added `sync_step` to Wandb logger ([#5351](https://github.com/Lightning-AI/lightning/pull/5351))
- Added `StochasticWeightAveraging` callback ([#5640](https://github.com/Lightning-AI/lightning/pull/5640))
- Added `LightningDataModule.from_datasets(...)` ([#5133](https://github.com/Lightning-AI/lightning/pull/5133))
- Added `PL_TORCH_DISTRIBUTED_BACKEND` env variable to select backend ([#5981](https://github.com/Lightning-AI/lightning/pull/5981))
- Added `Trainer` flag to activate Stochastic Weight Averaging (SWA) `Trainer(stochastic_weight_avg=True)` ([#6038](https://github.com/Lightning-AI/lightning/pull/6038))
- Added DeepSpeed integration ([#5954](https://github.com/Lightning-AI/lightning/pull/5954),
    [#6042](https://github.com/Lightning-AI/lightning/pull/6042))

### Changed

- Changed `stat_scores` metric now calculates stat scores over all classes and gains new parameters, in line with the new `StatScores` metric ([#4839](https://github.com/Lightning-AI/lightning/pull/4839))
- Changed `computer_vision_fine_tunning` example to use `BackboneLambdaFinetuningCallback` ([#5377](https://github.com/Lightning-AI/lightning/pull/5377))
- Changed `automatic casting` for LoggerConnector `metrics` ([#5218](https://github.com/Lightning-AI/lightning/pull/5218))
- Changed `iou` [func] to allow float input ([#4704](https://github.com/Lightning-AI/lightning/pull/4704))
- Metric `compute()` method will no longer automatically call `reset()` ([#5409](https://github.com/Lightning-AI/lightning/pull/5409))
- Set PyTorch 1.4 as min requirements, also for testing and examples `torchvision>=0.5` and `torchtext>=0.5` ([#5418](https://github.com/Lightning-AI/lightning/pull/5418))
- Changed `callbacks` argument in `Trainer` to allow `Callback` input ([#5446](https://github.com/Lightning-AI/lightning/pull/5446))
- Changed the default of `find_unused_parameters` to `False` in DDP ([#5185](https://github.com/Lightning-AI/lightning/pull/5185))
- Changed `ModelCheckpoint` version suffixes to start at 1 ([#5008](https://github.com/Lightning-AI/lightning/pull/5008))
- Progress bar metrics tensors are now converted to float ([#5692](https://github.com/Lightning-AI/lightning/pull/5692))
- Changed the default value for the `progress_bar_refresh_rate` Trainer argument in Google COLAB notebooks to 20 ([#5516](https://github.com/Lightning-AI/lightning/pull/5516))
- Extended support for purely iteration-based training ([#5726](https://github.com/Lightning-AI/lightning/pull/5726))
- Made `LightningModule.global_rank`, `LightningModule.local_rank` and `LightningModule.logger` read-only properties ([#5730](https://github.com/Lightning-AI/lightning/pull/5730))
- Forced `ModelCheckpoint` callbacks to run after all others to guarantee all states are saved to the checkpoint ([#5731](https://github.com/Lightning-AI/lightning/pull/5731))
- Refactored Accelerators and Plugins:
    * Added base classes for plugins ([#5715](https://github.com/Lightning-AI/lightning/pull/5715))
    * Added parallel plugins for DP, DDP, DDPSpawn, DDP2 and Horovod ([#5714](https://github.com/Lightning-AI/lightning/pull/5714))
    * Precision Plugins ([#5718](https://github.com/Lightning-AI/lightning/pull/5718))
    * Added new Accelerators for CPU, GPU and TPU ([#5719](https://github.com/Lightning-AI/lightning/pull/5719))
    * Added RPC and Sharded plugins ([#5732](https://github.com/Lightning-AI/lightning/pull/5732))
    * Added missing `LightningModule`-wrapper logic to new plugins and accelerator ([#5734](https://github.com/Lightning-AI/lightning/pull/5734))
    * Moved device-specific teardown logic from training loop to accelerator ([#5973](https://github.com/Lightning-AI/lightning/pull/5973))
    * Moved accelerator_connector.py to the connectors subfolder ([#6033](https://github.com/Lightning-AI/lightning/pull/6033))
    * Trainer only references accelerator ([#6039](https://github.com/Lightning-AI/lightning/pull/6039))
    * Made parallel devices optional across all plugins ([#6051](https://github.com/Lightning-AI/lightning/pull/6051))
    * Cleaning ([#5948](https://github.com/Lightning-AI/lightning/pull/5948),
        [#5949](https://github.com/Lightning-AI/lightning/pull/5949),
        [#5950](https://github.com/Lightning-AI/lightning/pull/5950))
- Enabled `self.log` in callbacks ([#5094](https://github.com/Lightning-AI/lightning/pull/5094))
- Renamed xxx_AVAILABLE as protected ([#5082](https://github.com/Lightning-AI/lightning/pull/5082))
- Unified module names in Utils ([#5199](https://github.com/Lightning-AI/lightning/pull/5199))
- Separated utils: imports & enums ([#5256](https://github.com/Lightning-AI/lightning/pull/5256)
    [#5874](https://github.com/Lightning-AI/lightning/pull/5874))
- Refactor: clean trainer device & distributed getters ([#5300](https://github.com/Lightning-AI/lightning/pull/5300))
- Simplified training phase as LightningEnum ([#5419](https://github.com/Lightning-AI/lightning/pull/5419))
- Updated metrics to use LightningEnum ([#5689](https://github.com/Lightning-AI/lightning/pull/5689))
- Changed the seq of `on_train_batch_end`, `on_batch_end` & `on_train_epoch_end`, `on_epoch_end hooks` ([#5688](https://github.com/Lightning-AI/lightning/pull/5688))
- Refactored `setup_training` and remove `test_mode` ([#5388](https://github.com/Lightning-AI/lightning/pull/5388))
- Disabled training with zero `num_training_batches` when insufficient `limit_train_batches` ([#5703](https://github.com/Lightning-AI/lightning/pull/5703))
- Refactored `EpochResultStore` ([#5522](https://github.com/Lightning-AI/lightning/pull/5522))
- Update `lr_finder` to check for attribute if not running `fast_dev_run` ([#5990](https://github.com/Lightning-AI/lightning/pull/5990))
- LightningOptimizer manual optimizer is more flexible and expose `toggle_model` ([#5771](https://github.com/Lightning-AI/lightning/pull/5771))
- `MlflowLogger` limit parameter value length to 250 char ([#5893](https://github.com/Lightning-AI/lightning/pull/5893))
- Re-introduced fix for Hydra directory sync with multiple process ([#5993](https://github.com/Lightning-AI/lightning/pull/5993))

### Deprecated

- Function `stat_scores_multiple_classes` is deprecated in favor of `stat_scores` ([#4839](https://github.com/Lightning-AI/lightning/pull/4839))
- Moved accelerators and plugins to its `legacy` pkg ([#5645](https://github.com/Lightning-AI/lightning/pull/5645))
- Deprecated `LightningDistributedDataParallel` in favor of new wrapper module `LightningDistributedModule` ([#5185](https://github.com/Lightning-AI/lightning/pull/5185))
- Deprecated `LightningDataParallel` in favor of new wrapper module `LightningParallelModule` ([#5670](https://github.com/Lightning-AI/lightning/pull/5670))
- Renamed utils modules ([#5199](https://github.com/Lightning-AI/lightning/pull/5199))
    * `argparse_utils` >> `argparse`
    * `model_utils` >> `model_helpers`
    * `warning_utils` >> `warnings`
    * `xla_device_utils` >> `xla_device`
- Deprecated using `'val_loss'` to set the `ModelCheckpoint` monitor ([#6012](https://github.com/Lightning-AI/lightning/pull/6012))
- Deprecated `.get_model()` with explicit `.lightning_module` property ([#6035](https://github.com/Lightning-AI/lightning/pull/6035))
- Deprecated Trainer attribute `accelerator_backend` in favor of `accelerator` ([#6034](https://github.com/Lightning-AI/lightning/pull/6034))

### Removed

- Removed deprecated checkpoint argument `filepath` ([#5321](https://github.com/Lightning-AI/lightning/pull/5321))
- Removed deprecated `Fbeta`, `f1_score` and `fbeta_score` metrics ([#5322](https://github.com/Lightning-AI/lightning/pull/5322))
- Removed deprecated `TrainResult` ([#5323](https://github.com/Lightning-AI/lightning/pull/5323))
- Removed deprecated `EvalResult` ([#5633](https://github.com/Lightning-AI/lightning/pull/5633))
- Removed `LoggerStages` ([#5673](https://github.com/Lightning-AI/lightning/pull/5673))

### Fixed

- Fixed distributed setting and `ddp_cpu` only with `num_processes>1` ([#5297](https://github.com/Lightning-AI/lightning/pull/5297))
- Fixed `num_workers` for Windows example ([#5375](https://github.com/Lightning-AI/lightning/pull/5375))
- Fixed loading yaml ([#5619](https://github.com/Lightning-AI/lightning/pull/5619))
- Fixed support custom DataLoader with DDP if they can be re-instantiated ([#5745](https://github.com/Lightning-AI/lightning/pull/5745))
- Fixed repeated `.fit()` calls ignore max_steps iteration bound ([#5936](https://github.com/Lightning-AI/lightning/pull/5936))
- Fixed throwing `MisconfigurationError` on unknown mode ([#5255](https://github.com/Lightning-AI/lightning/pull/5255))
- Resolve bug with Finetuning ([#5744](https://github.com/Lightning-AI/lightning/pull/5744))
- Fixed `ModelCheckpoint` race condition in file existence check ([#5155](https://github.com/Lightning-AI/lightning/pull/5155))
- Fixed some compatibility with PyTorch 1.8 ([#5864](https://github.com/Lightning-AI/lightning/pull/5864))
- Fixed forward cache ([#5895](https://github.com/Lightning-AI/lightning/pull/5895))
- Fixed recursive detach of tensors to CPU ([#6007](https://github.com/Lightning-AI/lightning/pull/6007))
- Fixed passing wrong strings for scheduler interval doesn't throw an error ([#5923](https://github.com/Lightning-AI/lightning/pull/5923))
- Fixed wrong `requires_grad` state after `return None` with multiple optimizers ([#5738](https://github.com/Lightning-AI/lightning/pull/5638))
- Fixed add `on_epoch_end` hook at the end of `validation`, `test` epoch ([#5986](https://github.com/Lightning-AI/lightning/pull/5986))
- Fixed missing `process_dataloader` call for `TPUSpawn` when in distributed mode ([#6015](https://github.com/Lightning-AI/lightning/pull/6015))
- Fixed progress bar flickering by appending 0 to floats/strings ([#6009](https://github.com/Lightning-AI/lightning/pull/6009))
- Fixed synchronization issues with TPU training ([#6027](https://github.com/Lightning-AI/lightning/pull/6027))
- Fixed `hparams.yaml` saved twice when using `TensorBoardLogger` ([#5953](https://github.com/Lightning-AI/lightning/pull/5953))
- Fixed basic examples ([#5912](https://github.com/Lightning-AI/lightning/pull/5912),
    [#5985](https://github.com/Lightning-AI/lightning/pull/5985))
- Fixed `fairscale` compatible with PT 1.8 ([#5996](https://github.com/Lightning-AI/lightning/pull/5996))
- Ensured `process_dataloader` is called when `tpu_cores > 1` to use Parallel DataLoader ([#6015](https://github.com/Lightning-AI/lightning/pull/6015))
- Attempted SLURM auto resume call when non-shell call fails ([#6002](https://github.com/Lightning-AI/lightning/pull/6002))
- Fixed wrapping optimizers upon assignment ([#6006](https://github.com/Lightning-AI/lightning/pull/6006))
- Fixed allowing hashing of metrics with lists in their state ([#5939](https://github.com/Lightning-AI/lightning/pull/5939))


## [1.1.8] - 2021-02-08

### Fixed

- Separate epoch validation from step validation ([#5208](https://github.com/Lightning-AI/lightning/pull/5208))
- Fixed `toggle_optimizers` not handling all optimizer parameters ([#5775](https://github.com/Lightning-AI/lightning/pull/5775))


## [1.1.7] - 2021-02-03

### Fixed

- Fixed `TensorBoardLogger` not closing `SummaryWriter` on `finalize` ([#5696](https://github.com/Lightning-AI/lightning/pull/5696))
- Fixed filtering of pytorch  "unsqueeze" warning when using DP ([#5622](https://github.com/Lightning-AI/lightning/pull/5622))
- Fixed `num_classes` argument in F1 metric ([#5663](https://github.com/Lightning-AI/lightning/pull/5663))
- Fixed `log_dir` property ([#5537](https://github.com/Lightning-AI/lightning/pull/5537))
- Fixed a race condition in `ModelCheckpoint` when checking if a checkpoint file exists ([#5144](https://github.com/Lightning-AI/lightning/pull/5144))
- Remove unnecessary intermediate layers in Dockerfiles ([#5697](https://github.com/Lightning-AI/lightning/pull/5697))
- Fixed auto learning rate ordering ([#5638](https://github.com/Lightning-AI/lightning/pull/5638))


## [1.1.6] - 2021-01-26

### Changed

- Increased TPU check timeout from 20s to 100s ([#5598](https://github.com/Lightning-AI/lightning/pull/5598))
- Ignored `step` param in Neptune logger's log_metric method ([#5510](https://github.com/Lightning-AI/lightning/pull/5510))
- Pass batch outputs to `on_train_batch_end` instead of `epoch_end` outputs ([#4369](https://github.com/Lightning-AI/lightning/pull/4369))

### Fixed

- Fixed `toggle_optimizer` to reset `requires_grad` state  ([#5574](https://github.com/Lightning-AI/lightning/pull/5574))
- Fixed FileNotFoundError for best checkpoint when using DDP with Hydra ([#5629](https://github.com/Lightning-AI/lightning/pull/5629))
- Fixed an error when logging a progress bar metric with a reserved name ([#5620](https://github.com/Lightning-AI/lightning/pull/5620))
- Fixed `Metric`'s `state_dict` not included when child modules ([#5614](https://github.com/Lightning-AI/lightning/pull/5614))
- Fixed Neptune logger creating multiple experiments when GPUs > 1 ([#3256](https://github.com/Lightning-AI/lightning/pull/3256))
- Fixed duplicate logs appearing in console when using the python logging module ([#5509](https://github.com/Lightning-AI/lightning/pull/5509))
- Fixed tensor printing in `trainer.test()` ([#5138](https://github.com/Lightning-AI/lightning/pull/5138))
- Fixed not using dataloader when `hparams` present ([#4559](https://github.com/Lightning-AI/lightning/pull/4559))


## [1.1.5] - 2021-01-19

### Fixed

- Fixed a visual bug in the progress bar display initialization ([#4579](https://github.com/Lightning-AI/lightning/pull/4579))
- Fixed logging `on_train_batch_end` in a callback with multiple optimizers ([#5521](https://github.com/Lightning-AI/lightning/pull/5521))
- Fixed `reinit_scheduler_properties` with correct optimizer ([#5519](https://github.com/Lightning-AI/lightning/pull/5519))
- Fixed `val_check_interval` with `fast_dev_run` ([#5540](https://github.com/Lightning-AI/lightning/pull/5540))


## [1.1.4] - 2021-01-12

### Added

- Add automatic optimization property setter to lightning module ([#5169](https://github.com/Lightning-AI/lightning/pull/5169))

### Changed

- Changed deprecated `enable_pl_optimizer=True` ([#5244](https://github.com/Lightning-AI/lightning/pull/5244))

### Fixed

- Fixed `transfer_batch_to_device` for DDP with `len(devices_ids) == 1` ([#5195](https://github.com/Lightning-AI/lightning/pull/5195))
- Logging only on `not should_accumulate()` during training ([#5417](https://github.com/Lightning-AI/lightning/pull/5417))
- Resolve interpolation bug with Hydra ([#5406](https://github.com/Lightning-AI/lightning/pull/5406))
- Check environ before selecting a seed to prevent warning message ([#4743](https://github.com/Lightning-AI/lightning/pull/4743))
- Fixed signature mismatch in `model_to_device` of `DDPCPUHPCAccelerator` ([#5505](https://github.com/Lightning-AI/lightning/pull/5505))

## [1.1.3] - 2021-01-05

### Added

- Added a check for optimizer attached to `lr_scheduler` ([#5338](https://github.com/Lightning-AI/lightning/pull/5338))
- Added support for passing non-existing filepaths to `resume_from_checkpoint` ([#4402](https://github.com/Lightning-AI/lightning/pull/4402))

### Changed

- Skip restore from `resume_from_checkpoint` while `testing` ([#5161](https://github.com/Lightning-AI/lightning/pull/5161))
- Allowed `log_momentum` for adaptive optimizers in `LearningRateMonitor` ([#5333](https://github.com/Lightning-AI/lightning/pull/5333))
- Disabled checkpointing, earlystopping and logging with `fast_dev_run` ([#5277](https://github.com/Lightning-AI/lightning/pull/5277))
- Distributed group defaults to `WORLD` if `None` ([#5125](https://github.com/Lightning-AI/lightning/pull/5125))

### Fixed

- Fixed `trainer.test` returning non-test metrics ([#5214](https://github.com/Lightning-AI/lightning/pull/5214))
- Fixed metric state reset ([#5273](https://github.com/Lightning-AI/lightning/pull/5273))
- Fixed `--num-nodes` on `DDPSequentialPlugin` ([#5327](https://github.com/Lightning-AI/lightning/pull/5327))
- Fixed invalid value for `weights_summary` ([#5296](https://github.com/Lightning-AI/lightning/pull/5296))
- Fixed `Trainer.test` not using the latest `best_model_path` ([#5161](https://github.com/Lightning-AI/lightning/pull/5161))
- Fixed existence check for hparams not using underlying filesystem ([#5250](https://github.com/Lightning-AI/lightning/pull/5250))
- Fixed `LightningOptimizer` AMP bug ([#5191](https://github.com/Lightning-AI/lightning/pull/5191))
- Fixed casted key to string in `_flatten_dict` ([#5354](https://github.com/Lightning-AI/lightning/pull/5354))


## [1.1.2] - 2020-12-23

### Added

- Support number for logging with `sync_dist=True` ([#5080](https://github.com/Lightning-AI/lightning/pull/5080))
- Added offset logging step when resuming for Wandb logger ([#5050](https://github.com/Lightning-AI/lightning/pull/5050))

### Removed

- `enable_pl_optimizer=False` by default to temporarily fix AMP issues ([#5163](https://github.com/Lightning-AI/lightning/pull/5163))

### Fixed

- Metric reduction with Logging ([#5150](https://github.com/Lightning-AI/lightning/pull/5150))
- Remove nan loss in manual optimization ([#5121](https://github.com/Lightning-AI/lightning/pull/5121))
- Un-balanced logging properly supported ([#5119](https://github.com/Lightning-AI/lightning/pull/5119))
- Fix hanging in DDP HPC accelerators ([#5157](https://github.com/Lightning-AI/lightning/pull/5157))
- Fix reset `TensorRunningAccum` ([#5106](https://github.com/Lightning-AI/lightning/pull/5106))
- Updated `DALIClassificationLoader` to not use deprecated arguments ([#4925](https://github.com/Lightning-AI/lightning/pull/4925))
- Corrected call to `torch.no_grad` ([#5124](https://github.com/Lightning-AI/lightning/pull/5124))


## [1.1.1] - 2020-12-15

### Added

- Add a notebook example to reach a quick baseline of ~94% accuracy on CIFAR10 using Resnet in Lightning ([#4818](https://github.com/Lightning-AI/lightning/pull/4818))

### Changed

- Simplify accelerator steps ([#5015](https://github.com/Lightning-AI/lightning/pull/5015))
- Refactor load in checkpoint connector ([#4593](https://github.com/Lightning-AI/lightning/pull/4593))
- Fixed the saved filename in `ModelCheckpoint` when it already exists ([#4861](https://github.com/Lightning-AI/lightning/pull/4861))

### Removed

- Drop duplicate metrics ([#5014](https://github.com/Lightning-AI/lightning/pull/5014))
- Remove beta arg from F1 class and functional ([#5076](https://github.com/Lightning-AI/lightning/pull/5076))

### Fixed

- Fixed trainer by default `None` in `DDPAccelerator` ([#4915](https://github.com/Lightning-AI/lightning/pull/4915))
- Fixed `LightningOptimizer` to expose optimizer attributes ([#5095](https://github.com/Lightning-AI/lightning/pull/5095))
- Do not warn when the `name` key is used in the `lr_scheduler` dict ([#5057](https://github.com/Lightning-AI/lightning/pull/5057))
- Check if optimizer supports closure ([#4981](https://github.com/Lightning-AI/lightning/pull/4981))
- Add deprecated metric utility functions back to functional (
    [#5067](https://github.com/Lightning-AI/lightning/pull/5067),
    [#5068](https://github.com/Lightning-AI/lightning/pull/5068))
- Allow any input in `to_onnx` and `to_torchscript` ([#4378](https://github.com/Lightning-AI/lightning/pull/4378))
- Fixed `DDPHPCAccelerator` hangs in DDP construction by calling `init_device` ([#5157](https://github.com/Lightning-AI/lightning/pull/5157))


## [1.1.0] - 2020-12-09

### Added

- Added "monitor" key to saved `ModelCheckpoints` ([#4383](https://github.com/Lightning-AI/lightning/pull/4383))
- Added `ConfusionMatrix` class interface ([#4348](https://github.com/Lightning-AI/lightning/pull/4348))
- Added multiclass AUROC metric ([#4236](https://github.com/Lightning-AI/lightning/pull/4236))
- Added global step indexing to the checkpoint name for a better sub-epoch checkpointing experience ([#3807](https://github.com/Lightning-AI/lightning/pull/3807))
- Added optimizer hooks in callbacks ([#4379](https://github.com/Lightning-AI/lightning/pull/4379))
- Added option to log momentum ([#4384](https://github.com/Lightning-AI/lightning/pull/4384))
- Added `current_score` to `ModelCheckpoint.on_save_checkpoint` ([#4721](https://github.com/Lightning-AI/lightning/pull/4721))
- Added logging using `self.log` in train and evaluation for epoch end hooks (
    [#4552](https://github.com/Lightning-AI/lightning/pull/4552),
    [#4495](https://github.com/Lightning-AI/lightning/pull/4495),
    [#4439](https://github.com/Lightning-AI/lightning/pull/4439),
    [#4684](https://github.com/Lightning-AI/lightning/pull/4684),
    [#4913](https://github.com/Lightning-AI/lightning/pull/4913))
- Added ability for DDP plugin to modify optimizer state saving ([#4675](https://github.com/Lightning-AI/lightning/pull/4675))
- Added `prefix` argument in loggers ([#4557](https://github.com/Lightning-AI/lightning/pull/4557))
- Added printing of total num of params, trainable and non-trainable params in ModelSummary ([#4521](https://github.com/Lightning-AI/lightning/pull/4521))
- Added `PrecisionRecallCurve, ROC, AveragePrecision` class metric ([#4549](https://github.com/Lightning-AI/lightning/pull/4549))
- Added custom `Apex` and `NativeAMP` as `Precision plugins` ([#4355](https://github.com/Lightning-AI/lightning/pull/4355))
- Added `DALI MNIST` example ([#3721](https://github.com/Lightning-AI/lightning/pull/3721))
- Added `sharded plugin` for DDP for multi-gpu training memory optimizations (
    [#4639](https://github.com/Lightning-AI/lightning/pull/4639),
    [#4686](https://github.com/Lightning-AI/lightning/pull/4686),
    [#4737](https://github.com/Lightning-AI/lightning/pull/4737),
    [#4773](https://github.com/Lightning-AI/lightning/pull/4773))
- Added `experiment_id` to the NeptuneLogger ([#3462](https://github.com/Lightning-AI/lightning/pull/3462))
- Added `PyTorch Geometric` integration example with Lightning ([#4568](https://github.com/Lightning-AI/lightning/pull/4568))
- Added `all_gather` method to `LightningModule` which allows gradient based tensor synchronizations for use-cases such as negative sampling. ([#5012](https://github.com/Lightning-AI/lightning/pull/5012))
- Enabled `self.log` in most functions ([#4969](https://github.com/Lightning-AI/lightning/pull/4969))
- Added changeable extension variable for `ModelCheckpoint` ([#4977](https://github.com/Lightning-AI/lightning/pull/4977))


### Changed

- Tuner algorithms will be skipped if `fast_dev_run=True` ([#3903](https://github.com/Lightning-AI/lightning/pull/3903))
- `WandbLogger` does not force wandb `reinit` arg to True anymore and creates a run only when needed ([#4648](https://github.com/Lightning-AI/lightning/pull/4648))
- Changed `automatic_optimization` to be a model attribute ([#4602](https://github.com/Lightning-AI/lightning/pull/4602))
- Changed `Simple Profiler` report to order by percentage time spent + num calls ([#4880](https://github.com/Lightning-AI/lightning/pull/4880))
- Simplify optimization Logic ([#4984](https://github.com/Lightning-AI/lightning/pull/4984))
- Classification metrics overhaul ([#4837](https://github.com/Lightning-AI/lightning/pull/4837))
- Updated `fast_dev_run` to accept integer representing num_batches ([#4629](https://github.com/Lightning-AI/lightning/pull/4629))
- Refactored optimizer ([#4658](https://github.com/Lightning-AI/lightning/pull/4658))


### Deprecated

- Deprecated `prefix` argument in `ModelCheckpoint` ([#4765](https://github.com/Lightning-AI/lightning/pull/4765))
- Deprecated the old way of assigning hyper-parameters through `self.hparams = ...` ([#4813](https://github.com/Lightning-AI/lightning/pull/4813))
- Deprecated `mode='auto'` from `ModelCheckpoint` and `EarlyStopping` ([#4695](https://github.com/Lightning-AI/lightning/pull/4695))

### Removed

- Removed `reorder` parameter of the `auc` metric ([#5004](https://github.com/Lightning-AI/lightning/pull/5004))
- Removed `multiclass_roc` and `multiclass_precision_recall_curve`, use `roc` and `precision_recall_curve` instead ([#4549](https://github.com/Lightning-AI/lightning/pull/4549))

### Fixed

- Added feature to move tensors to CPU before saving ([#4309](https://github.com/Lightning-AI/lightning/pull/4309))
- Fixed `LoggerConnector` to have logged metrics on root device in DP ([#4138](https://github.com/Lightning-AI/lightning/pull/4138))
- Auto convert tensors to contiguous format when `gather_all` ([#4907](https://github.com/Lightning-AI/lightning/pull/4907))
- Fixed `PYTHONPATH` for ddp test model ([#4528](https://github.com/Lightning-AI/lightning/pull/4528))
- Fixed allowing logger to support indexing ([#4595](https://github.com/Lightning-AI/lightning/pull/4595))
- Fixed DDP and manual_optimization ([#4976](https://github.com/Lightning-AI/lightning/pull/4976))


## [1.0.8] - 2020-11-24

### Added

- Added casting to python types for numpy scalars when logging `hparams` ([#4647](https://github.com/Lightning-AI/lightning/pull/4647))
- Added warning when progress bar refresh rate is less than 20 on Google Colab to prevent crashing ([#4654](https://github.com/Lightning-AI/lightning/pull/4654))
- Added `F1` class metric ([#4656](https://github.com/Lightning-AI/lightning/pull/4656))

### Changed

- Consistently use `step=trainer.global_step` in `LearningRateMonitor` independently of `logging_interval` ([#4376](https://github.com/Lightning-AI/lightning/pull/4376))
- Metric states are no longer as default added to `state_dict` ([#4685](https://github.com/Lightning-AI/lightning/pull/4685))
- Renamed class metric `Fbeta` >> `FBeta` ([#4656](https://github.com/Lightning-AI/lightning/pull/4656))
- Model summary: add 1 decimal place ([#4745](https://github.com/Lightning-AI/lightning/pull/4745))
- Do not override `PYTHONWARNINGS` ([#4700](https://github.com/Lightning-AI/lightning/pull/4700))
- Changed `init_ddp_connection` moved from `DDP` to `DDPPlugin` ([#4407](https://github.com/Lightning-AI/lightning/pull/4407))


### Fixed

- Fixed checkpoint `hparams` dict casting when `omegaconf` is available ([#4770](https://github.com/Lightning-AI/lightning/pull/4770))
- Fixed incomplete progress bars when total batches not divisible by refresh rate ([#4577](https://github.com/Lightning-AI/lightning/pull/4577))
- Updated SSIM metric ([#4566](https://github.com/Lightning-AI/lightning/pull/4566))
- Fixed batch_arg_name - add `batch_arg_name` to all calls to `_adjust_batch_size`bug ([#4812](https://github.com/Lightning-AI/lightning/pull/4812))
- Fixed `torchtext` data to GPU ([#4785](https://github.com/Lightning-AI/lightning/pull/4785))
- Fixed a crash bug in MLFlow logger ([#4716](https://github.com/Lightning-AI/lightning/pull/4716))

## [1.0.7] - 2020-11-17

### Added

- Added lambda closure to `manual_optimizer_step` ([#4618](https://github.com/Lightning-AI/lightning/pull/4618))

### Changed

- Change Metrics `persistent` default mode to `False` ([#4685](https://github.com/Lightning-AI/lightning/pull/4685))
- LoggerConnector log_metrics will use `total_batch_idx` instead of `global_step` when logging on `training step` ([#4738](https://github.com/Lightning-AI/lightning/pull/4738))


### Fixed

- Prevent crash if `sync_dist=True` on CPU ([#4626](https://github.com/Lightning-AI/lightning/pull/4626))
- Fixed average pbar Metrics ([#4534](https://github.com/Lightning-AI/lightning/pull/4534))
- Fixed `setup` callback hook to correctly pass the LightningModule through ([#4608](https://github.com/Lightning-AI/lightning/pull/4608))
- Allowing decorate model init with saving `hparams` inside ([#4662](https://github.com/Lightning-AI/lightning/pull/4662))
- Fixed `split_idx` set by `LoggerConnector` in `on_trainer_init` to `Trainer`  ([#4697](https://github.com/Lightning-AI/lightning/pull/4697))


## [1.0.6] - 2020-11-11

### Added

- Added metrics aggregation in Horovod and fixed early stopping ([#3775](https://github.com/Lightning-AI/lightning/pull/3775))
- Added `manual_optimizer_step` which work with `AMP Native` and `accumulated_grad_batches` ([#4485](https://github.com/Lightning-AI/lightning/pull/4485))
- Added `persistent(mode)` method to metrics, to enable and disable metric states being added to `state_dict` ([#4482](https://github.com/Lightning-AI/lightning/pull/4482))
- Added congratulations at the end of our notebooks ([#4555](https://github.com/Lightning-AI/lightning/pull/4555))
- Added parameters `move_metrics_to_cpu` in Trainer to disable gpu leak ([#4592](https://github.com/Lightning-AI/lightning/pull/4592))


### Changed

- Changed `fsspec` to tuner ([#4458](https://github.com/Lightning-AI/lightning/pull/4458))
- Unify SLURM/TorchElastic under backend plugin ([#4578](https://github.com/Lightning-AI/lightning/pull/4578),
        [#4580](https://github.com/Lightning-AI/lightning/pull/4580),
        [#4581](https://github.com/Lightning-AI/lightning/pull/4581),
        [#4582](https://github.com/Lightning-AI/lightning/pull/4582),
        [#4583](https://github.com/Lightning-AI/lightning/pull/4583))

### Fixed

- Fixed feature-lack in `hpc_load` ([#4526](https://github.com/Lightning-AI/lightning/pull/4526))
- Fixed metrics states being overridden in DDP mode ([#4482](https://github.com/Lightning-AI/lightning/pull/4482))
- Fixed `lightning_getattr`, `lightning_hasattr` not finding the correct attributes in datamodule ([#4347](https://github.com/Lightning-AI/lightning/pull/4347))
- Fixed automatic optimization AMP by `manual_optimization_step` ([#4485](https://github.com/Lightning-AI/lightning/pull/4485))
- Replace `MisconfigurationException` with warning in `ModelCheckpoint` Callback ([#4560](https://github.com/Lightning-AI/lightning/pull/4560))
- Fixed logged keys in mlflow logger ([#4412](https://github.com/Lightning-AI/lightning/pull/4412))
- Fixed `is_picklable` by catching `AttributeError` ([#4508](https://github.com/Lightning-AI/lightning/pull/4508))
- Fixed multi test dataloaders dict `AttributeError` error ([#4480](https://github.com/Lightning-AI/lightning/pull/4480))
- Fixed show progress bar only for `progress_rank 0` on `DDP_SLURM` ([#4437](https://github.com/Lightning-AI/lightning/pull/4437))

## [1.0.5] - 2020-11-03

### Added

- Added PyTorch 1.7 Stable support ([#3821](https://github.com/Lightning-AI/lightning/pull/3821))
- Added timeout for `tpu_device_exists` to ensure process does not hang indefinitely ([#4340](https://github.com/Lightning-AI/lightning/pull/4340))

### Changed

- W&B log in sync with `Trainer` step ([#4405](https://github.com/Lightning-AI/lightning/pull/4405))
- Hook `on_after_backward` is called only when `optimizer_step` is being called ([#4439](https://github.com/Lightning-AI/lightning/pull/4439))
- Moved `track_and_norm_grad` into `training loop` and called only when `optimizer_step` is being called ([#4439](https://github.com/Lightning-AI/lightning/pull/4439))
- Changed type checker with explicit cast of `ref_model` object ([#4457](https://github.com/Lightning-AI/lightning/pull/4457))
- Changed `distributed_backend` -> `accelerator` ([#4429](https://github.com/Lightning-AI/lightning/pull/4429))

### Deprecated

- Deprecated passing `ModelCheckpoint` instance to `checkpoint_callback` Trainer argument ([#4336](https://github.com/Lightning-AI/lightning/pull/4336))

### Fixed

- Disable saving checkpoints if not trained ([#4372](https://github.com/Lightning-AI/lightning/pull/4372))
- Fixed error using `auto_select_gpus=True` with `gpus=-1` ([#4209](https://github.com/Lightning-AI/lightning/pull/4209))
- Disabled training when `limit_train_batches=0` ([#4371](https://github.com/Lightning-AI/lightning/pull/4371))
- Fixed that metrics do not store computational graph for all seen data ([#4313](https://github.com/Lightning-AI/lightning/pull/4313))
- Fixed AMP unscale for `on_after_backward` ([#4439](https://github.com/Lightning-AI/lightning/pull/4439))
- Fixed TorchScript export when module includes Metrics ([#4428](https://github.com/Lightning-AI/lightning/pull/4428))
- Fixed TorchScript trace method's data to device and docstring ([#4360](https://github.com/Lightning-AI/lightning/pull/4360))
- Fixed CSV logger warning ([#4419](https://github.com/Lightning-AI/lightning/pull/4419))
- Fixed skip DDP parameter sync ([#4301](https://github.com/Lightning-AI/lightning/pull/4301))
- Fixed `WandbLogger` _sanitize_callable function ([#4422](https://github.com/Lightning-AI/lightning/pull/4422))
- Fixed `AMP Native` `_unscale` gradient ([#4441](https://github.com/Lightning-AI/lightning/pull/4441))


## [1.0.4] - 2020-10-27

### Added

- Added `dirpath` and `filename` parameter in `ModelCheckpoint` ([#4213](https://github.com/Lightning-AI/lightning/pull/4213))
- Added plugins docs and DDPPlugin to customize ddp across all accelerators ([#4258](https://github.com/Lightning-AI/lightning/pull/4285))
- Added `strict` option to the scheduler dictionary ([#3586](https://github.com/Lightning-AI/lightning/pull/3586))
- Added `fsspec` support for profilers ([#4162](https://github.com/Lightning-AI/lightning/pull/4162))
- Added autogenerated helptext to `Trainer.add_argparse_args` ([#4344](https://github.com/Lightning-AI/lightning/pull/4344))
- Added support for string values in `Trainer`'s `profiler` parameter ([#3656](https://github.com/Lightning-AI/lightning/pull/3656))
- Added `optimizer_closure` to `optimizer.step` when supported ([#4190](https://github.com/Lightning-AI/lightning/pull/4190))
- Added unification of regression metrics ([#4166](https://github.com/Lightning-AI/lightning/pull/4166))
- Added checkpoint load from Bytes ([#4314](https://github.com/Lightning-AI/lightning/pull/4314))

### Changed

- Improved error messages for invalid `configure_optimizers` returns ([#3587](https://github.com/Lightning-AI/lightning/pull/3587))
- Allow changing the logged step value in `validation_step` ([#4130](https://github.com/Lightning-AI/lightning/pull/4130))
- Allow setting `replace_sampler_ddp=True` with a distributed sampler already added ([#4273](https://github.com/Lightning-AI/lightning/pull/4273))
- Fixed sanitized parameters for `WandbLogger.log_hyperparams` ([#4320](https://github.com/Lightning-AI/lightning/pull/4320))

### Deprecated

- Deprecated `filepath` in `ModelCheckpoint` ([#4213](https://github.com/Lightning-AI/lightning/pull/4213))
- Deprecated `reorder` parameter of the `auc` metric ([#4237](https://github.com/Lightning-AI/lightning/pull/4237))
- Deprecated bool values in `Trainer`'s `profiler` parameter ([#3656](https://github.com/Lightning-AI/lightning/pull/3656))

### Fixed

- Fixed setting device ids in DDP ([#4297](https://github.com/Lightning-AI/lightning/pull/4297))
- Fixed synchronization of best model path in `ddp_accelerator` ([#4323](https://github.com/Lightning-AI/lightning/pull/4323))
- Fixed `WandbLogger` not uploading checkpoint artifacts at the end of training ([#4341](https://github.com/Lightning-AI/lightning/pull/4341))
- Fixed `FBeta` computation ([#4183](https://github.com/Lightning-AI/lightning/pull/4183))
- Fixed `accumulation across batches` has completed `before breaking training loop` ([#4278](https://github.com/Lightning-AI/lightning/pull/4278))
- Fixed `ModelCheckpoint` don't increase current_epoch and global_step when not training ([#4291](https://github.com/Lightning-AI/lightning/pull/4291))
- Fixed `COMET_EXPERIMENT_KEY` environment variable usage in comet logger ([#4230](https://github.com/Lightning-AI/lightning/pull/4230))

## [1.0.3] - 2020-10-20

### Added

- Added persistent flag to `Metric.add_state` ([#4195](https://github.com/Lightning-AI/lightning/pull/4195))

### Changed

- Used `checkpoint_connector.hpc_save` in SLURM ([#4217](https://github.com/Lightning-AI/lightning/pull/4217))
- Moved base req. to root ([#4219](https://github.com/Lightning-AI/lightning/pull/4219))

### Fixed

- Fixed `hparams` assign in init ([#4189](https://github.com/Lightning-AI/lightning/pull/4189))
- Fixed overwrite check for model hooks ([#4010](https://github.com/Lightning-AI/lightning/pull/4010))


## [1.0.2] - 2020-10-15

### Added

- Added trace functionality to the function `to_torchscript` ([#4142](https://github.com/Lightning-AI/lightning/pull/4142))

### Changed

- Called `on_load_checkpoint` before loading `state_dict` ([#4057](https://github.com/Lightning-AI/lightning/pull/4057))

### Removed

- Removed duplicate metric vs step log for train loop ([#4173](https://github.com/Lightning-AI/lightning/pull/4173))

### Fixed

- Fixed the `self.log` problem in `validation_step()` ([#4169](https://github.com/Lightning-AI/lightning/pull/4169))
- Fixed `hparams` saving - save the state when `save_hyperparameters()` is called [in `__init__`] ([#4163](https://github.com/Lightning-AI/lightning/pull/4163))
- Fixed runtime failure while exporting `hparams` to yaml ([#4158](https://github.com/Lightning-AI/lightning/pull/4158))


## [1.0.1] - 2020-10-14

### Added

- Added getstate/setstate method for torch.save serialization ([#4127](https://github.com/Lightning-AI/lightning/pull/4127))


## [1.0.0] - 2020-10-13

### Added

- Added Explained Variance Metric + metric fix ([#4013](https://github.com/Lightning-AI/lightning/pull/4013))
- Added Metric <-> Lightning Module integration tests ([#4008](https://github.com/Lightning-AI/lightning/pull/4008))
- Added parsing OS env vars in `Trainer` ([#4022](https://github.com/Lightning-AI/lightning/pull/4022))
- Added classification metrics ([#4043](https://github.com/Lightning-AI/lightning/pull/4043))
- Updated explained variance metric ([#4024](https://github.com/Lightning-AI/lightning/pull/4024))
- Enabled plugins ([#4041](https://github.com/Lightning-AI/lightning/pull/4041))
- Enabled custom clusters ([#4048](https://github.com/Lightning-AI/lightning/pull/4048))
- Enabled passing in custom accelerators ([#4050](https://github.com/Lightning-AI/lightning/pull/4050))
- Added `LightningModule.toggle_optimizer` ([#4058](https://github.com/Lightning-AI/lightning/pull/4058))
- Added `LightningModule.manual_backward` ([#4063](https://github.com/Lightning-AI/lightning/pull/4063))
- Added `output` argument to `*_batch_end` hooks ([#3965](https://github.com/Lightning-AI/lightning/pull/3965),
    [#3966](https://github.com/Lightning-AI/lightning/pull/3966))
- Added `output` argument to `*_epoch_end` hooks ([#3967](https://github.com/Lightning-AI/lightning/pull/3967))

### Changed

- Integrated metrics API with self.log ([#3961](https://github.com/Lightning-AI/lightning/pull/3961))
- Decoupled Apex ([#4052](https://github.com/Lightning-AI/lightning/pull/4052),
        [#4054](https://github.com/Lightning-AI/lightning/pull/4054),
        [#4055](https://github.com/Lightning-AI/lightning/pull/4055),
        [#4056](https://github.com/Lightning-AI/lightning/pull/4056),
        [#4058](https://github.com/Lightning-AI/lightning/pull/4058),
        [#4060](https://github.com/Lightning-AI/lightning/pull/4060),
        [#4061](https://github.com/Lightning-AI/lightning/pull/4061),
        [#4062](https://github.com/Lightning-AI/lightning/pull/4062),
        [#4063](https://github.com/Lightning-AI/lightning/pull/4063),
        [#4064](https://github.com/Lightning-AI/lightning/pull/4064),
        [#4065](https://github.com/Lightning-AI/lightning/pull/4065))
- Renamed all backends to `Accelerator` ([#4066](https://github.com/Lightning-AI/lightning/pull/4066))
- Enabled manual returns ([#4089](https://github.com/Lightning-AI/lightning/pull/4089))

### Removed

- Removed support for EvalResult and TrainResult ([#3968](https://github.com/Lightning-AI/lightning/pull/3968))
- Removed deprecated trainer flags: `overfit_pct`, `log_save_interval`, `row_log_interval` ([#3969](https://github.com/Lightning-AI/lightning/pull/3969))
- Removed deprecated early_stop_callback ([#3982](https://github.com/Lightning-AI/lightning/pull/3982))
- Removed deprecated model hooks ([#3980](https://github.com/Lightning-AI/lightning/pull/3980))
- Removed deprecated callbacks ([#3979](https://github.com/Lightning-AI/lightning/pull/3979))
- Removed `trainer` argument in `LightningModule.backward` [#4056](https://github.com/Lightning-AI/lightning/pull/4056))

### Fixed

- Fixed `current_epoch` property update to reflect true epoch number inside `LightningDataModule`, when `reload_dataloaders_every_epoch=True`. ([#3974](https://github.com/Lightning-AI/lightning/pull/3974))
- Fixed to print scaler value in progress bar ([#4053](https://github.com/Lightning-AI/lightning/pull/4053))
- Fixed mismatch between docstring and code regarding when `on_load_checkpoint` hook is called ([#3996](https://github.com/Lightning-AI/lightning/pull/3996))


## [0.10.0] - 2020-10-07

### Added

- Added new Metrics API. ([#3868](https://github.com/Lightning-AI/lightning/pull/3868), [#3921](https://github.com/Lightning-AI/lightning/pull/3921))
- Enable PyTorch 1.7 compatibility ([#3541](https://github.com/Lightning-AI/lightning/pull/3541))
- Added `LightningModule.to_torchscript` to support exporting as `ScriptModule` ([#3258](https://github.com/Lightning-AI/lightning/pull/3258))
- Added warning when dropping unpicklable `hparams` ([#2874](https://github.com/Lightning-AI/lightning/pull/2874))
- Added EMB similarity ([#3349](https://github.com/Lightning-AI/lightning/pull/3349))
- Added `ModelCheckpoint.to_yaml` method ([#3048](https://github.com/Lightning-AI/lightning/pull/3048))
- Allow `ModelCheckpoint` monitor to be `None`, meaning it will always save ([#3630](https://github.com/Lightning-AI/lightning/pull/3630))
- Disabled optimizers setup during testing ([#3059](https://github.com/Lightning-AI/lightning/pull/3059))
- Added support for datamodules to save and load checkpoints when training ([#3563](https://github.com/Lightning-AI/lightning/pull/3563))
- Added support for datamodule in learning rate finder ([#3425](https://github.com/Lightning-AI/lightning/pull/3425))
- Added gradient clip test for native AMP ([#3754](https://github.com/Lightning-AI/lightning/pull/3754))
- Added dist lib to enable syncing anything across devices ([#3762](https://github.com/Lightning-AI/lightning/pull/3762))
- Added `broadcast` to `TPUBackend` ([#3814](https://github.com/Lightning-AI/lightning/pull/3814))
- Added `XLADeviceUtils` class to check XLA device type ([#3274](https://github.com/Lightning-AI/lightning/pull/3274))

### Changed

- Refactored accelerator backends:
   * moved TPU `xxx_step` to backend ([#3118](https://github.com/Lightning-AI/lightning/pull/3118))
   * refactored DDP backend `forward` ([#3119](https://github.com/Lightning-AI/lightning/pull/3119))
   * refactored GPU backend `__step` ([#3120](https://github.com/Lightning-AI/lightning/pull/3120))
   * refactored Horovod backend ([#3121](https://github.com/Lightning-AI/lightning/pull/3121),
        [#3122](https://github.com/Lightning-AI/lightning/pull/3122))
   * remove obscure forward call in eval + CPU backend `___step` ([#3123](https://github.com/Lightning-AI/lightning/pull/3123))
   * reduced all simplified forward ([#3126](https://github.com/Lightning-AI/lightning/pull/3126))
   * added hook base method ([#3127](https://github.com/Lightning-AI/lightning/pull/3127))
   * refactor eval loop to use hooks - use `test_mode` for if so we can split later ([#3129](https://github.com/Lightning-AI/lightning/pull/3129))
   * moved `___step_end` hooks ([#3130](https://github.com/Lightning-AI/lightning/pull/3130))
   * training forward refactor ([#3134](https://github.com/Lightning-AI/lightning/pull/3134))
   * training AMP scaling refactor ([#3135](https://github.com/Lightning-AI/lightning/pull/3135))
   * eval step scaling factor ([#3136](https://github.com/Lightning-AI/lightning/pull/3136))
   * add eval loop object to streamline eval loop ([#3138](https://github.com/Lightning-AI/lightning/pull/3138))
   * refactored dataloader process hook ([#3139](https://github.com/Lightning-AI/lightning/pull/3139))
   * refactored inner eval loop ([#3141](https://github.com/Lightning-AI/lightning/pull/3141))
   * final inner eval loop hooks ([#3154](https://github.com/Lightning-AI/lightning/pull/3154))
   * clean up hooks in `run_evaluation` ([#3156](https://github.com/Lightning-AI/lightning/pull/3156))
   * clean up data reset ([#3161](https://github.com/Lightning-AI/lightning/pull/3161))
   * expand eval loop out ([#3165](https://github.com/Lightning-AI/lightning/pull/3165))
   * moved hooks around in eval loop ([#3195](https://github.com/Lightning-AI/lightning/pull/3195))
   * remove `_evaluate` fx ([#3197](https://github.com/Lightning-AI/lightning/pull/3197))
   * `Trainer.fit` hook clean up ([#3198](https://github.com/Lightning-AI/lightning/pull/3198))
   * DDPs train hooks ([#3203](https://github.com/Lightning-AI/lightning/pull/3203))
   * refactor DDP backend ([#3204](https://github.com/Lightning-AI/lightning/pull/3204),
        [#3207](https://github.com/Lightning-AI/lightning/pull/3207),
        [#3208](https://github.com/Lightning-AI/lightning/pull/3208),
        [#3209](https://github.com/Lightning-AI/lightning/pull/3209),
        [#3210](https://github.com/Lightning-AI/lightning/pull/3210))
   * reduced accelerator selection ([#3211](https://github.com/Lightning-AI/lightning/pull/3211))
   * group prepare data hook ([#3212](https://github.com/Lightning-AI/lightning/pull/3212))
   * added data connector ([#3285](https://github.com/Lightning-AI/lightning/pull/3285))
   * modular is_overridden ([#3290](https://github.com/Lightning-AI/lightning/pull/3290))
   * adding `Trainer.tune()` ([#3293](https://github.com/Lightning-AI/lightning/pull/3293))
   * move `run_pretrain_routine` -> `setup_training` ([#3294](https://github.com/Lightning-AI/lightning/pull/3294))
   * move train outside of setup training ([#3297](https://github.com/Lightning-AI/lightning/pull/3297))
   * move `prepare_data` to data connector ([#3307](https://github.com/Lightning-AI/lightning/pull/3307))
   * moved accelerator router ([#3309](https://github.com/Lightning-AI/lightning/pull/3309))
   * train loop refactor - moving train loop to own object ([#3310](https://github.com/Lightning-AI/lightning/pull/3310),
        [#3312](https://github.com/Lightning-AI/lightning/pull/3312),
        [#3313](https://github.com/Lightning-AI/lightning/pull/3313),
        [#3314](https://github.com/Lightning-AI/lightning/pull/3314))
   * duplicate data interface definition up into DataHooks class ([#3344](https://github.com/Lightning-AI/lightning/pull/3344))
   * inner train loop ([#3359](https://github.com/Lightning-AI/lightning/pull/3359),
        [#3361](https://github.com/Lightning-AI/lightning/pull/3361),
        [#3362](https://github.com/Lightning-AI/lightning/pull/3362),
        [#3363](https://github.com/Lightning-AI/lightning/pull/3363),
        [#3365](https://github.com/Lightning-AI/lightning/pull/3365),
        [#3366](https://github.com/Lightning-AI/lightning/pull/3366),
        [#3367](https://github.com/Lightning-AI/lightning/pull/3367),
        [#3368](https://github.com/Lightning-AI/lightning/pull/3368),
        [#3369](https://github.com/Lightning-AI/lightning/pull/3369),
        [#3370](https://github.com/Lightning-AI/lightning/pull/3370),
        [#3371](https://github.com/Lightning-AI/lightning/pull/3371),
        [#3372](https://github.com/Lightning-AI/lightning/pull/3372),
        [#3373](https://github.com/Lightning-AI/lightning/pull/3373),
        [#3374](https://github.com/Lightning-AI/lightning/pull/3374),
        [#3375](https://github.com/Lightning-AI/lightning/pull/3375),
        [#3376](https://github.com/Lightning-AI/lightning/pull/3376),
        [#3385](https://github.com/Lightning-AI/lightning/pull/3385),
        [#3388](https://github.com/Lightning-AI/lightning/pull/3388),
        [#3397](https://github.com/Lightning-AI/lightning/pull/3397))
   * all logging related calls in a connector ([#3395](https://github.com/Lightning-AI/lightning/pull/3395))
   * device parser ([#3400](https://github.com/Lightning-AI/lightning/pull/3400),
        [#3405](https://github.com/Lightning-AI/lightning/pull/3405))
   * added model connector ([#3407](https://github.com/Lightning-AI/lightning/pull/3407))
   * moved eval loop logging to loggers ([#3408](https://github.com/Lightning-AI/lightning/pull/3408))
   * moved eval loop (#3412[#3408](https://github.com/Lightning-AI/lightning/pull/3408))
   * trainer/separate argparse ([#3421](https://github.com/Lightning-AI/lightning/pull/3421),
        [#3428](https://github.com/Lightning-AI/lightning/pull/3428),
        [#3432](https://github.com/Lightning-AI/lightning/pull/3432))
   * move `lr_finder` ([#3434](https://github.com/Lightning-AI/lightning/pull/3434))
   * organize args (#[#3435](https://github.com/Lightning-AI/lightning/pull/3435),
        [#3442](https://github.com/Lightning-AI/lightning/pull/3442),
        [#3447](https://github.com/Lightning-AI/lightning/pull/3447),
        [#3448](https://github.com/Lightning-AI/lightning/pull/3448),
        [#3449](https://github.com/Lightning-AI/lightning/pull/3449),
        [#3456](https://github.com/Lightning-AI/lightning/pull/3456))
   * move specific accelerator code ([#3457](https://github.com/Lightning-AI/lightning/pull/3457))
   * group connectors ([#3472](https://github.com/Lightning-AI/lightning/pull/3472))
   * accelerator connector methods x/n ([#3469](https://github.com/Lightning-AI/lightning/pull/3469),
        [#3470](https://github.com/Lightning-AI/lightning/pull/3470),
        [#3474](https://github.com/Lightning-AI/lightning/pull/3474))
   * merge backends x/n ([#3476](https://github.com/Lightning-AI/lightning/pull/3476),
        [#3477](https://github.com/Lightning-AI/lightning/pull/3477),
        [#3478](https://github.com/Lightning-AI/lightning/pull/3478),
        [#3480](https://github.com/Lightning-AI/lightning/pull/3480),
        [#3482](https://github.com/Lightning-AI/lightning/pull/3482))
   * apex plugin ([#3502](https://github.com/Lightning-AI/lightning/pull/3502))
   * precision plugins ([#3504](https://github.com/Lightning-AI/lightning/pull/3504))
   * Result - make monitor default to `checkpoint_on` to simplify ([#3571](https://github.com/Lightning-AI/lightning/pull/3571))
   * reference to the Trainer on the `LightningDataModule` ([#3684](https://github.com/Lightning-AI/lightning/pull/3684))
   * add `.log` to lightning module ([#3686](https://github.com/Lightning-AI/lightning/pull/3686),
        [#3699](https://github.com/Lightning-AI/lightning/pull/3699),
        [#3701](https://github.com/Lightning-AI/lightning/pull/3701),
        [#3704](https://github.com/Lightning-AI/lightning/pull/3704),
        [#3715](https://github.com/Lightning-AI/lightning/pull/3715))
   * enable tracking original metric when step and epoch are both true ([#3685](https://github.com/Lightning-AI/lightning/pull/3685))
   * deprecated results obj, added support for simpler comms ([#3681](https://github.com/Lightning-AI/lightning/pull/3681))
   * move backends back to individual files ([#3712](https://github.com/Lightning-AI/lightning/pull/3712))
   * fixes logging for eval steps ([#3763](https://github.com/Lightning-AI/lightning/pull/3763))
   * decoupled DDP, DDP spawn ([#3733](https://github.com/Lightning-AI/lightning/pull/3733),
        [#3766](https://github.com/Lightning-AI/lightning/pull/3766),
        [#3767](https://github.com/Lightning-AI/lightning/pull/3767),
        [#3774](https://github.com/Lightning-AI/lightning/pull/3774),
        [#3802](https://github.com/Lightning-AI/lightning/pull/3802),
        [#3806](https://github.com/Lightning-AI/lightning/pull/3806),
        [#3817](https://github.com/Lightning-AI/lightning/pull/3817),
        [#3819](https://github.com/Lightning-AI/lightning/pull/3819),
        [#3927](https://github.com/Lightning-AI/lightning/pull/3927))
   * remove weight loading hack for ddp_cpu ([#3808](https://github.com/Lightning-AI/lightning/pull/3808))
   * separate `torchelastic` from DDP ([#3810](https://github.com/Lightning-AI/lightning/pull/3810))
   * separate SLURM from DDP ([#3809](https://github.com/Lightning-AI/lightning/pull/3809))
   * decoupled DDP2 ([#3816](https://github.com/Lightning-AI/lightning/pull/3816))
   * bug fix with logging val epoch end + monitor ([#3812](https://github.com/Lightning-AI/lightning/pull/3812))
   * callback system and init DDP ([#3836](https://github.com/Lightning-AI/lightning/pull/3836))
   * adding compute environments ([#3837](https://github.com/Lightning-AI/lightning/pull/3837), [#3842](https://github.com/Lightning-AI/lightning/pull/3842))
   * epoch can now log independently ([#3843](https://github.com/Lightning-AI/lightning/pull/3843))
   * test selecting the correct backend. temp backends while slurm and TorchElastic are decoupled ([#3848](https://github.com/Lightning-AI/lightning/pull/3848))
   * fixed `init_slurm_connection` causing hostname errors ([#3856](https://github.com/Lightning-AI/lightning/pull/3856))
   * moves init apex from LM to apex connector ([#3923](https://github.com/Lightning-AI/lightning/pull/3923))
   * moves sync bn to each backend ([#3925](https://github.com/Lightning-AI/lightning/pull/3925))
   * moves configure ddp to each backend ([#3924](https://github.com/Lightning-AI/lightning/pull/3924))
- Deprecation warning ([#3844](https://github.com/Lightning-AI/lightning/pull/3844))
- Changed `LearningRateLogger` to `LearningRateMonitor` ([#3251](https://github.com/Lightning-AI/lightning/pull/3251))
- Used `fsspec` instead of `gfile` for all IO ([#3320](https://github.com/Lightning-AI/lightning/pull/3320))
    * Swapped `torch.load` for `fsspec` load in DDP spawn backend ([#3787](https://github.com/Lightning-AI/lightning/pull/3787))
    * Swapped `torch.load` for `fsspec` load in cloud_io loading ([#3692](https://github.com/Lightning-AI/lightning/pull/3692))
    * Added support for `to_disk()` to use remote filepaths with `fsspec` ([#3930](https://github.com/Lightning-AI/lightning/pull/3930))
    * Updated model_checkpoint's to_yaml to use `fsspec` open ([#3801](https://github.com/Lightning-AI/lightning/pull/3801))
    * Fixed `fsspec` is inconsistent when doing `fs.ls` ([#3805](https://github.com/Lightning-AI/lightning/pull/3805))
- Refactor `GPUStatsMonitor` to improve training speed ([#3257](https://github.com/Lightning-AI/lightning/pull/3257))
- Changed IoU score behavior for classes absent in target and pred ([#3098](https://github.com/Lightning-AI/lightning/pull/3098))
- Changed IoU `remove_bg` bool to `ignore_index` optional int ([#3098](https://github.com/Lightning-AI/lightning/pull/3098))
- Changed defaults of `save_top_k` and `save_last` to `None` in ModelCheckpoint ([#3680](https://github.com/Lightning-AI/lightning/pull/3680))
- `row_log_interval` and `log_save_interval` are now based on training loop's `global_step` instead of epoch-internal batch index ([#3667](https://github.com/Lightning-AI/lightning/pull/3667))
- Silenced some warnings. verified ddp refactors ([#3483](https://github.com/Lightning-AI/lightning/pull/3483))
- Cleaning up stale logger tests ([#3490](https://github.com/Lightning-AI/lightning/pull/3490))
- Allow `ModelCheckpoint` monitor to be `None` ([#3633](https://github.com/Lightning-AI/lightning/pull/3633))
- Enable `None` model checkpoint default ([#3669](https://github.com/Lightning-AI/lightning/pull/3669))
- Skipped `best_model_path` if `checkpoint_callback` is `None` ([#2962](https://github.com/Lightning-AI/lightning/pull/2962))
- Used `raise .. from ..` to explicitly chain exceptions ([#3750](https://github.com/Lightning-AI/lightning/pull/3750))
-  Mocking loggers ([#3596](https://github.com/Lightning-AI/lightning/pull/3596),
    [#3617](https://github.com/Lightning-AI/lightning/pull/3617),
    [#3851](https://github.com/Lightning-AI/lightning/pull/3851),
    [#3859](https://github.com/Lightning-AI/lightning/pull/3859),
    [#3884](https://github.com/Lightning-AI/lightning/pull/3884),
    [#3853](https://github.com/Lightning-AI/lightning/pull/3853),
    [#3910](https://github.com/Lightning-AI/lightning/pull/3910),
    [#3889](https://github.com/Lightning-AI/lightning/pull/3889),
    [#3926](https://github.com/Lightning-AI/lightning/pull/3926))
- Write predictions in LightningModule instead of EvalResult [#3882](https://github.com/Lightning-AI/lightning/pull/3882)

### Deprecated

- Deprecated `TrainResult` and `EvalResult`, use `self.log` and `self.write` from the `LightningModule` to log metrics and write predictions. `training_step` can now only return a scalar (for the loss) or a dictionary with anything you want. ([#3681](https://github.com/Lightning-AI/lightning/pull/3681))
- Deprecate `early_stop_callback` Trainer argument ([#3845](https://github.com/Lightning-AI/lightning/pull/3845))
- Rename Trainer arguments `row_log_interval` >> `log_every_n_steps` and `log_save_interval` >> `flush_logs_every_n_steps` ([#3748](https://github.com/Lightning-AI/lightning/pull/3748))

### Removed

- Removed experimental Metric API ([#3943](https://github.com/Lightning-AI/lightning/pull/3943),
        [#3949](https://github.com/Lightning-AI/lightning/pull/3949),
        [#3946](https://github.com/Lightning-AI/lightning/pull/3946)), listed changes before final removal:
    * Added `EmbeddingSimilarity` metric ([#3349](https://github.com/Lightning-AI/lightning/pull/3349), [#3358](https://github.com/Lightning-AI/lightning/pull/3358))
    * Added hooks to metric module interface ([#2528](https://github.com/Lightning-AI/lightning/pull/2528))
    * Added error when AUROC metric is used for multiclass problems ([#3350](https://github.com/Lightning-AI/lightning/pull/3350))
    * Fixed `ModelCheckpoint` with `save_top_k=-1` option not tracking the best models when a monitor metric is available ([#3735](https://github.com/Lightning-AI/lightning/pull/3735))
    * Fixed counter-intuitive error being thrown in `Accuracy` metric for zero target tensor ([#3764](https://github.com/Lightning-AI/lightning/pull/3764))
    * Fixed aggregation of metrics ([#3517](https://github.com/Lightning-AI/lightning/pull/3517))
    * Fixed Metric aggregation ([#3321](https://github.com/Lightning-AI/lightning/pull/3321))
    * Fixed RMSLE metric ([#3188](https://github.com/Lightning-AI/lightning/pull/3188))
    * Renamed `reduction` to `class_reduction` in classification metrics ([#3322](https://github.com/Lightning-AI/lightning/pull/3322))
    * Changed `class_reduction` similar to sklearn for classification metrics ([#3322](https://github.com/Lightning-AI/lightning/pull/3322))
    * Renaming of precision recall metric ([#3308](https://github.com/Lightning-AI/lightning/pull/3308))

### Fixed

- Fixed `on_train_batch_start` hook to end epoch early ([#3700](https://github.com/Lightning-AI/lightning/pull/3700))
- Fixed `num_sanity_val_steps` is clipped to `limit_val_batches` ([#2917](https://github.com/Lightning-AI/lightning/pull/2917))
- Fixed ONNX model save on GPU ([#3145](https://github.com/Lightning-AI/lightning/pull/3145))
- Fixed `GpuUsageLogger` to work on different platforms ([#3008](https://github.com/Lightning-AI/lightning/pull/3008))
- Fixed auto-scale batch size not dumping `auto_lr_find` parameter ([#3151](https://github.com/Lightning-AI/lightning/pull/3151))
- Fixed `batch_outputs` with optimizer frequencies ([#3229](https://github.com/Lightning-AI/lightning/pull/3229))
- Fixed setting batch size in `LightningModule.datamodule` when using `auto_scale_batch_size` ([#3266](https://github.com/Lightning-AI/lightning/pull/3266))
- Fixed Horovod distributed backend compatibility with native AMP ([#3404](https://github.com/Lightning-AI/lightning/pull/3404))
- Fixed batch size auto scaling exceeding the size of the dataset ([#3271](https://github.com/Lightning-AI/lightning/pull/3271))
- Fixed getting `experiment_id` from MLFlow only once instead of each training loop ([#3394](https://github.com/Lightning-AI/lightning/pull/3394))
- Fixed `overfit_batches` which now correctly disables shuffling for the training loader. ([#3501](https://github.com/Lightning-AI/lightning/pull/3501))
- Fixed gradient norm tracking for `row_log_interval > 1` ([#3489](https://github.com/Lightning-AI/lightning/pull/3489))
- Fixed `ModelCheckpoint` name formatting ([#3164](https://github.com/Lightning-AI/lightning/pull/3163))
- Fixed example implementation of AutoEncoder ([#3190](https://github.com/Lightning-AI/lightning/pull/3190))
- Fixed invalid paths when remote logging with TensorBoard ([#3236](https://github.com/Lightning-AI/lightning/pull/3236))
- Fixed change `t()` to `transpose()` as XLA devices do not support `.t()` on 1-dim tensor ([#3252](https://github.com/Lightning-AI/lightning/pull/3252))
- Fixed (weights only) checkpoints loading without PL ([#3287](https://github.com/Lightning-AI/lightning/pull/3287))
- Fixed `gather_all_tensors` cross GPUs in DDP ([#3319](https://github.com/Lightning-AI/lightning/pull/3319))
- Fixed CometML save dir ([#3419](https://github.com/Lightning-AI/lightning/pull/3419))
- Fixed forward key metrics ([#3467](https://github.com/Lightning-AI/lightning/pull/3467))
- Fixed normalize mode at confusion matrix (replace NaNs with zeros) ([#3465](https://github.com/Lightning-AI/lightning/pull/3465))
- Fixed global step increment in training loop when `training_epoch_end` hook is used ([#3673](https://github.com/Lightning-AI/lightning/pull/3673))
- Fixed dataloader shuffling not getting turned off with `overfit_batches > 0` and `distributed_backend = "ddp"` ([#3534](https://github.com/Lightning-AI/lightning/pull/3534))
- Fixed determinism in `DDPSpawnBackend` when using `seed_everything` in main process ([#3335](https://github.com/Lightning-AI/lightning/pull/3335))
- Fixed `ModelCheckpoint` `period` to actually save every `period` epochs ([#3630](https://github.com/Lightning-AI/lightning/pull/3630))
- Fixed `val_progress_bar` total with `num_sanity_val_steps` ([#3751](https://github.com/Lightning-AI/lightning/pull/3751))
- Fixed Tuner dump: add `current_epoch` to dumped_params ([#3261](https://github.com/Lightning-AI/lightning/pull/3261))
- Fixed `current_epoch` and `global_step` properties mismatch between `Trainer` and `LightningModule` ([#3785](https://github.com/Lightning-AI/lightning/pull/3785))
- Fixed learning rate scheduler for optimizers with internal state ([#3897](https://github.com/Lightning-AI/lightning/pull/3897))
- Fixed `tbptt_reduce_fx` when non-floating tensors are logged ([#3796](https://github.com/Lightning-AI/lightning/pull/3796))
- Fixed model checkpoint frequency ([#3852](https://github.com/Lightning-AI/lightning/pull/3852))
- Fixed logging non-tensor scalar with result breaks subsequent epoch aggregation ([#3855](https://github.com/Lightning-AI/lightning/pull/3855))
- Fixed `TrainerEvaluationLoopMixin` activates `model.train()` at the end ([#3858](https://github.com/Lightning-AI/lightning/pull/3858))
- Fixed `overfit_batches` when using with multiple val/test_dataloaders ([#3857](https://github.com/Lightning-AI/lightning/pull/3857))
- Fixed enables `training_step` to return `None` ([#3862](https://github.com/Lightning-AI/lightning/pull/3862))
- Fixed init nan for checkpointing ([#3863](https://github.com/Lightning-AI/lightning/pull/3863))
- Fixed for `load_from_checkpoint` ([#2776](https://github.com/Lightning-AI/lightning/pull/2776))
- Fixes incorrect `batch_sizes` when Dataloader returns a dict with multiple tensors ([#3668](https://github.com/Lightning-AI/lightning/pull/3668))
- Fixed unexpected signature for `validation_step` ([#3947](https://github.com/Lightning-AI/lightning/pull/3947))

## [0.9.0] - 2020-08-20

### Added

- Added SyncBN for DDP ([#2801](https://github.com/Lightning-AI/lightning/pull/2801),
     [#2838](https://github.com/Lightning-AI/lightning/pull/2838))
- Added basic `CSVLogger` ([#2721](https://github.com/Lightning-AI/lightning/pull/2721))
- Added SSIM metrics ([#2671](https://github.com/Lightning-AI/lightning/pull/2671))
- Added BLEU metrics ([#2535](https://github.com/Lightning-AI/lightning/pull/2535))
- Added support to export a model to ONNX format ([#2596](https://github.com/Lightning-AI/lightning/pull/2596))
- Added support for `Trainer(num_sanity_val_steps=-1)` to check all validation data before training ([#2246](https://github.com/Lightning-AI/lightning/pull/2246))
- Added struct. output:
  * tests for val loop flow ([#2605](https://github.com/Lightning-AI/lightning/pull/2605))
  * `EvalResult` support for train and val. loop ([#2615](https://github.com/Lightning-AI/lightning/pull/2615),
       [#2651](https://github.com/Lightning-AI/lightning/pull/2651))
  * weighted average in results obj ([#2930](https://github.com/Lightning-AI/lightning/pull/2930))
  * fix result obj DP auto reduce ([#3013](https://github.com/Lightning-AI/lightning/pull/3013))
- Added class `LightningDataModule` ([#2668](https://github.com/Lightning-AI/lightning/pull/2668))
- Added support for PyTorch 1.6 ([#2745](https://github.com/Lightning-AI/lightning/pull/2745))
- Added call DataModule hooks implicitly in trainer ([#2755](https://github.com/Lightning-AI/lightning/pull/2755))
- Added support for Mean in DDP Sync ([#2568](https://github.com/Lightning-AI/lightning/pull/2568))
- Added remaining `sklearn` metrics: `AveragePrecision`, `BalancedAccuracy`, `CohenKappaScore`, `DCG`, `Hamming`, `Hinge`, `Jaccard`, `MeanAbsoluteError`, `MeanSquaredError`, `MeanSquaredLogError`, `MedianAbsoluteError`, `R2Score`, `MeanPoissonDeviance`, `MeanGammaDeviance`, `MeanTweedieDeviance`, `ExplainedVariance` ([#2562](https://github.com/Lightning-AI/lightning/pull/2562))
- Added support for `limit_{mode}_batches (int)` to work with infinite dataloader (IterableDataset) ([#2840](https://github.com/Lightning-AI/lightning/pull/2840))
- Added support returning python scalars in DP ([#1935](https://github.com/Lightning-AI/lightning/pull/1935))
- Added support to Tensorboard logger for OmegaConf `hparams` ([#2846](https://github.com/Lightning-AI/lightning/pull/2846))
- Added tracking of basic states in `Trainer` ([#2541](https://github.com/Lightning-AI/lightning/pull/2541))
- Tracks all outputs including TBPTT and multiple optimizers ([#2890](https://github.com/Lightning-AI/lightning/pull/2890))
- Added GPU Usage Logger ([#2932](https://github.com/Lightning-AI/lightning/pull/2932))
- Added `strict=False` for `load_from_checkpoint` ([#2819](https://github.com/Lightning-AI/lightning/pull/2819))
- Added saving test predictions on multiple GPUs ([#2926](https://github.com/Lightning-AI/lightning/pull/2926))
- Auto log the computational graph for loggers that support this ([#3003](https://github.com/Lightning-AI/lightning/pull/3003))
- Added warning when changing monitor and using results obj ([#3014](https://github.com/Lightning-AI/lightning/pull/3014))
- Added a hook `transfer_batch_to_device` to the `LightningDataModule` ([#3038](https://github.com/Lightning-AI/lightning/pull/3038))

### Changed

- Truncated long version numbers in progress bar ([#2594](https://github.com/Lightning-AI/lightning/pull/2594))
- Enabling val/test loop disabling ([#2692](https://github.com/Lightning-AI/lightning/pull/2692))
- Refactored into `accelerator` module:
    * GPU training ([#2704](https://github.com/Lightning-AI/lightning/pull/2704))
    * TPU training ([#2708](https://github.com/Lightning-AI/lightning/pull/2708))
    * DDP(2) backend ([#2796](https://github.com/Lightning-AI/lightning/pull/2796))
    * Retrieve last logged val from result by key ([#3049](https://github.com/Lightning-AI/lightning/pull/3049))
- Using `.comet.config` file for `CometLogger` ([#1913](https://github.com/Lightning-AI/lightning/pull/1913))
- Updated hooks arguments - breaking for `setup` and `teardown` ([#2850](https://github.com/Lightning-AI/lightning/pull/2850))
- Using `gfile` to support remote directories ([#2164](https://github.com/Lightning-AI/lightning/pull/2164))
- Moved optimizer creation after device placement for DDP backends ([#2904](https://github.com/Lightning-AI/lighting/pull/2904))
- Support `**DictConfig` for `hparam` serialization ([#2519](https://github.com/Lightning-AI/lightning/pull/2519))
- Removed callback metrics from test results obj ([#2994](https://github.com/Lightning-AI/lightning/pull/2994))
- Re-enabled naming metrics in ckpt name ([#3060](https://github.com/Lightning-AI/lightning/pull/3060))
- Changed progress bar epoch counting to start from 0 ([#3061](https://github.com/Lightning-AI/lightning/pull/3061))

### Deprecated

- Deprecated Trainer attribute `ckpt_path`, which will now be set by `weights_save_path` ([#2681](https://github.com/Lightning-AI/lightning/pull/2681))

### Removed

- Removed deprecated: ([#2760](https://github.com/Lightning-AI/lightning/pull/2760))
    * core decorator `data_loader`
    * Module hook `on_sanity_check_start` and loading `load_from_metrics`
    * package `pytorch_lightning.logging`
    * Trainer arguments: `show_progress_bar`, `num_tpu_cores`, `use_amp`, `print_nan_grads`
    * LR Finder argument `num_accumulation_steps`

### Fixed

- Fixed `accumulate_grad_batches` for last batch ([#2853](https://github.com/Lightning-AI/lightning/pull/2853))
- Fixed setup call while testing ([#2624](https://github.com/Lightning-AI/lightning/pull/2624))
- Fixed local rank zero casting ([#2640](https://github.com/Lightning-AI/lightning/pull/2640))
- Fixed single scalar return from training ([#2587](https://github.com/Lightning-AI/lightning/pull/2587))
- Fixed Horovod backend to scale LR schedlers with the optimizer ([#2626](https://github.com/Lightning-AI/lightning/pull/2626))
- Fixed `dtype` and `device` properties not getting updated in submodules ([#2657](https://github.com/Lightning-AI/lightning/pull/2657))
- Fixed `fast_dev_run` to run for all dataloaders ([#2581](https://github.com/Lightning-AI/lightning/pull/2581))
- Fixed `save_dir` in loggers getting ignored by default value of `weights_save_path` when user did not specify `weights_save_path` ([#2681](https://github.com/Lightning-AI/lightning/pull/2681))
- Fixed `weights_save_path` getting ignored when `logger=False` is passed to Trainer ([#2681](https://github.com/Lightning-AI/lightning/pull/2681))
- Fixed TPU multi-core and Float16 ([#2632](https://github.com/Lightning-AI/lightning/pull/2632))
- Fixed test metrics not being logged with `LoggerCollection` ([#2723](https://github.com/Lightning-AI/lightning/pull/2723))
- Fixed data transfer to device when using `torchtext.data.Field` and `include_lengths is True` ([#2689](https://github.com/Lightning-AI/lightning/pull/2689))
- Fixed shuffle argument for distributed sampler ([#2789](https://github.com/Lightning-AI/lightning/pull/2789))
- Fixed logging interval ([#2694](https://github.com/Lightning-AI/lightning/pull/2694))
- Fixed loss value in the progress bar is wrong when `accumulate_grad_batches > 1` ([#2738](https://github.com/Lightning-AI/lightning/pull/2738))
- Fixed correct CWD for ddp sub-processes when using Hydra ([#2719](https://github.com/Lightning-AI/lightning/pull/2719))
- Fixed selecting GPUs using `CUDA_VISIBLE_DEVICES` ([#2739](https://github.com/Lightning-AI/lightning/pull/2739))
- Fixed false `num_classes` warning in metrics ([#2781](https://github.com/Lightning-AI/lightning/pull/2781))
- Fixed shell injection vulnerability in subprocess call ([#2786](https://github.com/Lightning-AI/lightning/pull/2786))
- Fixed LR finder and `hparams` compatibility ([#2821](https://github.com/Lightning-AI/lightning/pull/2821))
- Fixed `ModelCheckpoint` not saving the latest information when `save_last=True` ([#2881](https://github.com/Lightning-AI/lightning/pull/2881))
- Fixed ImageNet example: learning rate scheduler, number of workers and batch size when using DDP ([#2889](https://github.com/Lightning-AI/lightning/pull/2889))
- Fixed apex gradient clipping ([#2829](https://github.com/Lightning-AI/lightning/pull/2829))
- Fixed save apex scaler states ([#2828](https://github.com/Lightning-AI/lightning/pull/2828))
- Fixed a model loading issue with inheritance and variable positional arguments ([#2911](https://github.com/Lightning-AI/lightning/pull/2911))
- Fixed passing `non_blocking=True` when transferring a batch object that does not support it ([#2910](https://github.com/Lightning-AI/lightning/pull/2910))
- Fixed checkpointing to remote file paths ([#2925](https://github.com/Lightning-AI/lightning/pull/2925))
- Fixed adding val step argument to metrics ([#2986](https://github.com/Lightning-AI/lightning/pull/2986))
- Fixed an issue that caused `Trainer.test()` to stall in ddp mode ([#2997](https://github.com/Lightning-AI/lightning/pull/2997))
- Fixed gathering of results with tensors of varying shape ([#3020](https://github.com/Lightning-AI/lightning/pull/3020))
- Fixed batch size auto-scaling feature to set the new value on the correct model attribute ([#3043](https://github.com/Lightning-AI/lightning/pull/3043))
- Fixed automatic batch scaling not working with half precision ([#3045](https://github.com/Lightning-AI/lightning/pull/3045))
- Fixed setting device to root gpu ([#3042](https://github.com/Lightning-AI/lightning/pull/3042))

## [0.8.5] - 2020-07-09

### Added

- Added a PSNR metric: peak signal-to-noise ratio ([#2483](https://github.com/Lightning-AI/lightning/pull/2483))
- Added functional regression metrics ([#2492](https://github.com/Lightning-AI/lightning/pull/2492))

### Removed

- Removed auto val reduce ([#2462](https://github.com/Lightning-AI/lightning/pull/2462))

### Fixed

- Flattening Wandb Hyperparameters ([#2459](https://github.com/Lightning-AI/lightning/pull/2459))
- Fixed using the same DDP python interpreter and actually running ([#2482](https://github.com/Lightning-AI/lightning/pull/2482))
- Fixed model summary input type conversion for models that have input dtype different from model parameters ([#2510](https://github.com/Lightning-AI/lightning/pull/2510))
- Made `TensorBoardLogger` and `CometLogger` pickleable ([#2518](https://github.com/Lightning-AI/lightning/pull/2518))
- Fixed a problem with `MLflowLogger` creating multiple run folders ([#2502](https://github.com/Lightning-AI/lightning/pull/2502))
- Fixed global_step increment ([#2455](https://github.com/Lightning-AI/lightning/pull/2455))
- Fixed TPU hanging example ([#2488](https://github.com/Lightning-AI/lightning/pull/2488))
- Fixed `argparse` default value bug ([#2526](https://github.com/Lightning-AI/lightning/pull/2526))
- Fixed Dice and IoU to avoid NaN by adding small eps ([#2545](https://github.com/Lightning-AI/lightning/pull/2545))
- Fixed accumulate gradients schedule at epoch 0 (continued) ([#2513](https://github.com/Lightning-AI/lightning/pull/2513))
- Fixed Trainer `.fit()` returning last not best weights in "ddp_spawn" ([#2565](https://github.com/Lightning-AI/lightning/pull/2565))
- Fixed passing (do not pass) TPU weights back on test ([#2566](https://github.com/Lightning-AI/lightning/pull/2566))
- Fixed DDP tests and `.test()` ([#2512](https://github.com/Lightning-AI/lightning/pull/2512),
     [#2570](https://github.com/Lightning-AI/lightning/pull/2570))

## [0.8.4] - 2020-07-01

### Added

- Added reduce ddp results on eval ([#2434](https://github.com/Lightning-AI/lightning/pull/2434))
- Added a warning when an `IterableDataset` has `__len__` defined ([#2437](https://github.com/Lightning-AI/lightning/pull/2437))

### Changed

- Enabled no returns from eval ([#2446](https://github.com/Lightning-AI/lightning/pull/2446))

### Fixed

- Fixes train outputs ([#2428](https://github.com/Lightning-AI/lightning/pull/2428))
- Fixes Conda dependencies ([#2412](https://github.com/Lightning-AI/lightning/pull/2412))
- Fixed Apex scaling with decoupled backward ([#2433](https://github.com/Lightning-AI/lightning/pull/2433))
- Fixed crashing or wrong displaying progressbar because of missing ipywidgets ([#2417](https://github.com/Lightning-AI/lightning/pull/2417))
- Fixed TPU saving dir ([fc26078e](https://github.com/Lightning-AI/lightning/commit/fc26078e395f8a001f4c6dd7b3fe7ca202f914a3), [04e68f02](https://github.com/Lightning-AI/lightning/commit/04e68f022fc03dd5f1555ee86dea997d42a448ad))
- Fixed logging on rank 0 only ([#2425](https://github.com/Lightning-AI/lightning/pull/2425))


## [0.8.3] - 2020-06-29

### Fixed

- Fixed AMP wrong call ([593837e](https://github.com/Lightning-AI/lightning/commit/593837e1da24ff6c942b24ed803fc1496a304609))
- Fixed batch typo ([92d1e75](https://github.com/Lightning-AI/lightning/commit/92d1e75b2638a493d9d21ed5fe00a22093888285))

## [0.8.2] - 2020-06-28

### Added

- Added TorchText support for moving data to GPU ([#2379](https://github.com/Lightning-AI/lightning/pull/2379))

### Changed

- Changed epoch indexing from 0 instead of 1 ([#2289](https://github.com/Lightning-AI/lightning/pull/2289))
- Refactor Model `backward` ([#2276](https://github.com/Lightning-AI/lightning/pull/2276))
- Refactored `training_batch` + tests to verify correctness ([#2327](https://github.com/Lightning-AI/lightning/pull/2327),
     [#2328](https://github.com/Lightning-AI/lightning/pull/2328))
- Refactored training loop ([#2336](https://github.com/Lightning-AI/lightning/pull/2336))
- Made optimization steps for hooks ([#2363](https://github.com/Lightning-AI/lightning/pull/2363))
- Changed default apex level to 'O2' ([#2362](https://github.com/Lightning-AI/lightning/pull/2362))

### Removed

- Moved `TrainsLogger` to Bolts ([#2384](https://github.com/Lightning-AI/lightning/pull/2384))

### Fixed

- Fixed parsing TPU arguments and TPU tests ([#2094](https://github.com/Lightning-AI/lightning/pull/2094))
- Fixed number batches in case of multiple dataloaders and `limit_{*}_batches` ([#1920](https://github.com/Lightning-AI/lightning/pull/1920),
     [#2226](https://github.com/Lightning-AI/lightning/pull/2226))
- Fixed an issue with forward hooks not being removed after model summary ([#2298](https://github.com/Lightning-AI/lightning/pull/2298))
- Fix for `load_from_checkpoint()` not working with absolute path on Windows ([#2294](https://github.com/Lightning-AI/lightning/pull/2294))
- Fixed an issue how _has_len handles `NotImplementedError` e.g. raised by `torchtext.data.Iterator` ([#2293](https://github.com/Lightning-AI/lightning/pull/2293)), ([#2307](https://github.com/Lightning-AI/lightning/pull/2307))
- Fixed `average_precision` metric ([#2319](https://github.com/Lightning-AI/lightning/pull/2319))
- Fixed ROC metric for CUDA tensors ([#2304](https://github.com/Lightning-AI/lightning/pull/2304))
- Fixed lost compatibility with custom datatypes implementing `.to` ([#2335](https://github.com/Lightning-AI/lightning/pull/2335))
- Fixed loading model with kwargs ([#2387](https://github.com/Lightning-AI/lightning/pull/2387))
- Fixed sum(0) for `trainer.num_val_batches` ([#2268](https://github.com/Lightning-AI/lightning/pull/2268))
- Fixed checking if the parameters are a `DictConfig` Object ([#2216](https://github.com/Lightning-AI/lightning/pull/2216))
- Fixed SLURM weights saving ([#2341](https://github.com/Lightning-AI/lightning/pull/2341))
- Fixed swaps LR scheduler order ([#2356](https://github.com/Lightning-AI/lightning/pull/2356))
- Fixed adding tensorboard `hparams` logging test ([#2342](https://github.com/Lightning-AI/lightning/pull/2342))
- Fixed use model ref for tear down ([#2360](https://github.com/Lightning-AI/lightning/pull/2360))
- Fixed logger crash on DDP ([#2388](https://github.com/Lightning-AI/lightning/pull/2388))
- Fixed several issues with early stopping and checkpoint callbacks ([#1504](https://github.com/Lightning-AI/lightning/pull/1504),
     [#2391](https://github.com/Lightning-AI/lightning/pull/2391))
- Fixed loading past checkpoints from v0.7.x ([#2405](https://github.com/Lightning-AI/lightning/pull/2405))
- Fixed loading model without arguments ([#2403](https://github.com/Lightning-AI/lightning/pull/2403))
- Fixed Windows compatibility issue ([#2358](https://github.com/Lightning-AI/lightning/pull/2358))

## [0.8.1] - 2020-06-19

### Fixed

- Fixed the `load_from_checkpoint` path detected as URL bug ([#2244](https://github.com/Lightning-AI/lightning/pull/2244))
- Fixed hooks - added barrier ([#2245](https://github.com/Lightning-AI/lightning/pull/2245),
     [#2257](https://github.com/Lightning-AI/lightning/pull/2257),
     [#2260](https://github.com/Lightning-AI/lightning/pull/220))
- Fixed `hparams` - remove frame inspection on `self.hparams` ([#2253](https://github.com/Lightning-AI/lightning/pull/2253))
- Fixed setup and on fit calls ([#2252](https://github.com/Lightning-AI/lightning/pull/2252))
- Fixed GPU template ([#2255](https://github.com/Lightning-AI/lightning/pull/2255))

## [0.8.0] - 2020-06-18

### Added

- Added `overfit_batches`, `limit_{val|test}_batches` flags (overfit now uses training set for all three) ([#2213](https://github.com/Lightning-AI/lightning/pull/2213))
- Added metrics
  * Base classes ([#1326](https://github.com/Lightning-AI/lightning/pull/1326),
       [#1877](https://github.com/Lightning-AI/lightning/pull/1877))
  * Sklearn metrics classes ([#1327](https://github.com/Lightning-AI/lightning/pull/1327))
  * Native torch metrics ([#1488](https://github.com/Lightning-AI/lightning/pull/1488),
       [#2062](https://github.com/Lightning-AI/lightning/pull/2062))
  * docs for all Metrics ([#2184](https://github.com/Lightning-AI/lightning/pull/2184),
       [#2209](https://github.com/Lightning-AI/lightning/pull/2209))
  * Regression metrics ([#2221](https://github.com/Lightning-AI/lightning/pull/2221))
- Allow dataloaders without sampler field present ([#1907](https://github.com/Lightning-AI/lightning/pull/1907))
- Added option `save_last` to save the model at the end of every epoch in `ModelCheckpoint` ([#1908](https://github.com/Lightning-AI/lightning/pull/1908))
- Early stopping checks `on_validation_end` ([#1458](https://github.com/Lightning-AI/lightning/pull/1458))
- Speed up single-core TPU training by loading data using `ParallelLoader` ([#2033](https://github.com/Lightning-AI/lightning/pull/2033))
- Added a model hook `transfer_batch_to_device` that enables moving custom data structures to the target device ([#1756](https://github.com/Lightning-AI/lightning/pull/1756))
- Added [black](https://black.readthedocs.io/en/stable/) formatter for the code with code-checker on pull ([#1610](https://github.com/Lightning-AI/lightning/pull/1610))
- Added back the slow spawn ddp implementation as `ddp_spawn` ([#2115](https://github.com/Lightning-AI/lightning/pull/2115))
- Added loading checkpoints from URLs ([#1667](https://github.com/Lightning-AI/lightning/pull/1667))
- Added a callback method `on_keyboard_interrupt` for handling KeyboardInterrupt events during training ([#2134](https://github.com/Lightning-AI/lightning/pull/2134))
- Added a decorator `auto_move_data` that moves data to the correct device when using the LightningModule for inference ([#1905](https://github.com/Lightning-AI/lightning/pull/1905))
- Added `ckpt_path` option to `LightningModule.test(...)` to load particular checkpoint ([#2190](https://github.com/Lightning-AI/lightning/pull/2190))
- Added `setup` and `teardown` hooks for model ([#2229](https://github.com/Lightning-AI/lightning/pull/2229))

### Changed

- Allow user to select individual TPU core to train on ([#1729](https://github.com/Lightning-AI/lightning/pull/1729))
- Removed non-finite values from loss in `LRFinder` ([#1862](https://github.com/Lightning-AI/lightning/pull/1862))
- Allow passing model hyperparameters as complete kwarg list ([#1896](https://github.com/Lightning-AI/lightning/pull/1896))
- Renamed `ModelCheckpoint`'s attributes `best` to `best_model_score` and `kth_best_model` to `kth_best_model_path` ([#1799](https://github.com/Lightning-AI/lightning/pull/1799))
- Re-Enable Logger's `ImportError`s ([#1938](https://github.com/Lightning-AI/lightning/pull/1938))
- Changed the default value of the Trainer argument `weights_summary` from `full` to `top` ([#2029](https://github.com/Lightning-AI/lightning/pull/2029))
- Raise an error when lightning replaces an existing sampler ([#2020](https://github.com/Lightning-AI/lightning/pull/2020))
- Enabled `prepare_data` from correct processes - clarify local vs global rank ([#2166](https://github.com/Lightning-AI/lightning/pull/2166))
- Remove explicit flush from tensorboard logger ([#2126](https://github.com/Lightning-AI/lightning/pull/2126))
- Changed epoch indexing from 1 instead of 0 ([#2206](https://github.com/Lightning-AI/lightning/pull/2206))

### Deprecated

- Deprecated flags: ([#2213](https://github.com/Lightning-AI/lightning/pull/2213))
  * `overfit_pct` in favour of `overfit_batches`
  * `val_percent_check` in favour of `limit_val_batches`
  * `test_percent_check` in favour of `limit_test_batches`
- Deprecated `ModelCheckpoint`'s attributes `best` and `kth_best_model` ([#1799](https://github.com/Lightning-AI/lightning/pull/1799))
- Dropped official support/testing for older PyTorch versions <1.3 ([#1917](https://github.com/Lightning-AI/lightning/pull/1917))
- Deprecated Trainer `proc_rank` in favour of `global_rank` ([#2166](https://github.com/Lightning-AI/lightning/pull/2166),
     [#2269](https://github.com/Lightning-AI/lightning/pull/2269))

### Removed

- Removed unintended Trainer argument `progress_bar_callback`, the callback should be passed in by `Trainer(callbacks=[...])` instead ([#1855](https://github.com/Lightning-AI/lightning/pull/1855))
- Removed obsolete `self._device` in Trainer ([#1849](https://github.com/Lightning-AI/lightning/pull/1849))
- Removed deprecated API ([#2073](https://github.com/Lightning-AI/lightning/pull/2073))
   * Packages: `pytorch_lightning.pt_overrides`, `pytorch_lightning.root_module`
   * Modules: `pytorch_lightning.logging.comet_logger`, `pytorch_lightning.logging.mlflow_logger`, `pytorch_lightning.logging.test_tube_logger`, `pytorch_lightning.overrides.override_data_parallel`, `pytorch_lightning.core.model_saving`, `pytorch_lightning.core.root_module`
   * Trainer arguments: `add_row_log_interval`, `default_save_path`, `gradient_clip`, `nb_gpu_nodes`, `max_nb_epochs`, `min_nb_epochs`, `nb_sanity_val_steps`
   * Trainer attributes: `nb_gpu_nodes`, `num_gpu_nodes`, `gradient_clip`, `max_nb_epochs`, `min_nb_epochs`, `nb_sanity_val_steps`, `default_save_path`, `tng_tqdm_dic`

### Fixed

- Run graceful training teardown on interpreter exit ([#1631](https://github.com/Lightning-AI/lightning/pull/1631))
- Fixed user warning when apex was used together with learning rate schedulers ([#1873](https://github.com/Lightning-AI/lightning/pull/1873))
- Fixed multiple calls of `EarlyStopping` callback ([#1863](https://github.com/Lightning-AI/lightning/pull/1863))
- Fixed an issue with `Trainer.from_argparse_args` when passing in unknown Trainer args ([#1932](https://github.com/Lightning-AI/lightning/pull/1932))
- Fixed bug related to logger not being reset correctly for model after tuner algorithms ([#1933](https://github.com/Lightning-AI/lightning/pull/1933))
- Fixed root node resolution for SLURM cluster with dash in host name ([#1954](https://github.com/Lightning-AI/lightning/pull/1954))
- Fixed `LearningRateLogger` in multi-scheduler setting ([#1944](https://github.com/Lightning-AI/lightning/pull/1944))
- Fixed test configuration check and testing ([#1804](https://github.com/Lightning-AI/lightning/pull/1804))
- Fixed an issue with Trainer constructor silently ignoring unknown/misspelled arguments ([#1820](https://github.com/Lightning-AI/lightning/pull/1820))
- Fixed `save_weights_only` in ModelCheckpoint ([#1780](https://github.com/Lightning-AI/lightning/pull/1780))
- Allow use of same `WandbLogger` instance for multiple training loops ([#2055](https://github.com/Lightning-AI/lightning/pull/2055))
- Fixed an issue with `_auto_collect_arguments` collecting local variables that are not constructor arguments and not working for signatures that have the instance not named `self` ([#2048](https://github.com/Lightning-AI/lightning/pull/2048))
- Fixed mistake in parameters' grad norm tracking ([#2012](https://github.com/Lightning-AI/lightning/pull/2012))
- Fixed CPU and hanging GPU crash ([#2118](https://github.com/Lightning-AI/lightning/pull/2118))
- Fixed an issue with the model summary and `example_input_array` depending on a specific ordering of the submodules in a LightningModule ([#1773](https://github.com/Lightning-AI/lightning/pull/1773))
- Fixed Tpu logging ([#2230](https://github.com/Lightning-AI/lightning/pull/2230))
- Fixed Pid port + duplicate `rank_zero` logging ([#2140](https://github.com/Lightning-AI/lightning/pull/2140),
     [#2231](https://github.com/Lightning-AI/lightning/pull/2231))

## [0.7.6] - 2020-05-16

### Added

- Added callback for logging learning rates ([#1498](https://github.com/Lightning-AI/lightning/pull/1498))
- Added transfer learning example (for a binary classification task in computer vision) ([#1564](https://github.com/Lightning-AI/lightning/pull/1564))
- Added type hints in `Trainer.fit()` and `Trainer.test()` to reflect that also a list of dataloaders can be passed in ([#1723](https://github.com/Lightning-AI/lightning/pull/1723)).
- Added auto scaling of batch size ([#1638](https://github.com/Lightning-AI/lightning/pull/1638))
- The progress bar metrics now also get updated in `training_epoch_end` ([#1724](https://github.com/Lightning-AI/lightning/pull/1724))
- Enable `NeptuneLogger` to work with `distributed_backend=ddp` ([#1753](https://github.com/Lightning-AI/lightning/pull/1753))
- Added option to provide seed to random generators to ensure reproducibility ([#1572](https://github.com/Lightning-AI/lightning/pull/1572))
- Added override for hparams in `load_from_ckpt` ([#1797](https://github.com/Lightning-AI/lightning/pull/1797))
- Added support multi-node distributed execution under `torchelastic` ([#1811](https://github.com/Lightning-AI/lightning/pull/1811),
     [#1818](https://github.com/Lightning-AI/lightning/pull/1818))
- Added using `store_true` for bool args ([#1822](https://github.com/Lightning-AI/lightning/pull/1822),
     [#1842](https://github.com/Lightning-AI/lightning/pull/1842))
- Added dummy logger for internally disabling logging for some features ([#1836](https://github.com/Lightning-AI/lightning/pull/1836))

### Changed

- Enable `non-blocking` for device transfers to GPU ([#1843](https://github.com/Lightning-AI/lightning/pull/1843))
- Replace mata_tags.csv with hparams.yaml ([#1271](https://github.com/Lightning-AI/lightning/pull/1271))
- Reduction when `batch_size < num_gpus` ([#1609](https://github.com/Lightning-AI/lightning/pull/1609))
- Updated LightningTemplateModel to look more like Colab example ([#1577](https://github.com/Lightning-AI/lightning/pull/1577))
- Don't convert `namedtuple` to `tuple` when transferring the batch to target device ([#1589](https://github.com/Lightning-AI/lightning/pull/1589))
- Allow passing hparams as keyword argument to LightningModule when loading from checkpoint ([#1639](https://github.com/Lightning-AI/lightning/pull/1639))
- Args should come after the last positional argument ([#1807](https://github.com/Lightning-AI/lightning/pull/1807))
- Made ddp the default if no backend specified with multiple GPUs ([#1789](https://github.com/Lightning-AI/lightning/pull/1789))

### Deprecated

- Deprecated `tags_csv` in favor of `hparams_file` ([#1271](https://github.com/Lightning-AI/lightning/pull/1271))

### Fixed

- Fixed broken link in PR template ([#1675](https://github.com/Lightning-AI/lightning/pull/1675))
- Fixed ModelCheckpoint not None checking filepath ([#1654](https://github.com/Lightning-AI/lightning/pull/1654))
- Trainer now calls `on_load_checkpoint()` when resuming from a checkpoint ([#1666](https://github.com/Lightning-AI/lightning/pull/1666))
- Fixed sampler logic for ddp with iterable dataset ([#1734](https://github.com/Lightning-AI/lightning/pull/1734))
- Fixed `_reset_eval_dataloader()` for IterableDataset ([#1560](https://github.com/Lightning-AI/lightning/pull/1560))
- Fixed Horovod distributed backend to set the `root_gpu` property ([#1669](https://github.com/Lightning-AI/lightning/pull/1669))
- Fixed wandb logger `global_step` affects other loggers ([#1492](https://github.com/Lightning-AI/lightning/pull/1492))
- Fixed disabling progress bar on non-zero ranks using Horovod backend ([#1709](https://github.com/Lightning-AI/lightning/pull/1709))
- Fixed bugs that prevent lr finder to be used together with early stopping and validation dataloaders ([#1676](https://github.com/Lightning-AI/lightning/pull/1676))
- Fixed a bug in Trainer that prepended the checkpoint path with `version_` when it shouldn't ([#1748](https://github.com/Lightning-AI/lightning/pull/1748))
- Fixed lr key name in case of param groups in LearningRateLogger ([#1719](https://github.com/Lightning-AI/lightning/pull/1719))
- Fixed accumulation parameter and suggestion method for learning rate finder ([#1801](https://github.com/Lightning-AI/lightning/pull/1801))
- Fixed num processes wasn't being set properly and auto sampler was ddp failing ([#1819](https://github.com/Lightning-AI/lightning/pull/1819))
- Fixed bugs in semantic segmentation example ([#1824](https://github.com/Lightning-AI/lightning/pull/1824))
- Fixed saving native AMP scaler state ([#1777](https://github.com/Lightning-AI/lightning/pull/1777))
- Fixed native amp + ddp ([#1788](https://github.com/Lightning-AI/lightning/pull/1788))
- Fixed `hparam` logging with metrics ([#1647](https://github.com/Lightning-AI/lightning/pull/1647))

## [0.7.5] - 2020-04-27

### Changed

- Allow logging of metrics together with `hparams` ([#1630](https://github.com/Lightning-AI/lightning/pull/1630))

### Removed

- Removed Warning from trainer loop ([#1634](https://github.com/Lightning-AI/lightning/pull/1634))

### Fixed

- Fixed ModelCheckpoint not being fixable ([#1632](https://github.com/Lightning-AI/lightning/pull/1632))
- Fixed CPU DDP breaking change and DDP change ([#1635](https://github.com/Lightning-AI/lightning/pull/1635))
- Tested pickling ([#1636](https://github.com/Lightning-AI/lightning/pull/1636))


## [0.7.4] - 2020-04-26

### Added

- Added flag `replace_sampler_ddp` to manually disable sampler replacement in DDP  ([#1513](https://github.com/Lightning-AI/lightning/pull/1513))
- Added `auto_select_gpus` flag to trainer that enables automatic selection of available GPUs on exclusive mode systems.
- Added learning rate finder ([#1347](https://github.com/Lightning-AI/lightning/pull/1347))
- Added support for DDP mode in clusters without SLURM ([#1387](https://github.com/Lightning-AI/lightning/pull/1387))
- Added `test_dataloaders` parameter to `Trainer.test()` ([#1434](https://github.com/Lightning-AI/lightning/pull/1434))
- Added `terminate_on_nan` flag to trainer that performs a NaN check with each training iteration when set to `True` ([#1475](https://github.com/Lightning-AI/lightning/pull/1475))
- Added speed parity tests (max 1 sec difference per epoch)([#1482](https://github.com/Lightning-AI/lightning/pull/1482))
- Added `ddp_cpu` backend for testing ddp without GPUs ([#1158](https://github.com/Lightning-AI/lightning/pull/1158))
- Added [Horovod](http://horovod.ai) support as a distributed backend `Trainer(distributed_backend='horovod')` ([#1529](https://github.com/Lightning-AI/lightning/pull/1529))
- Added support for 8 core distributed training on Kaggle TPU's ([#1568](https://github.com/Lightning-AI/lightning/pull/1568))
- Added support for native AMP ([#1561](https://github.com/Lightning-AI/lightning/pull/1561),
    [#1580](https://github.com/Lightning-AI/lightning/pull/1580))

### Changed

- Changed the default behaviour to no longer include a NaN check with each training iteration ([#1475](https://github.com/Lightning-AI/lightning/pull/1475))
- Decoupled the progress bar from trainer` it is a callback now and can be customized or even be replaced entirely ([#1450](https://github.com/Lightning-AI/lightning/pull/1450)).
- Changed lr schedule step interval behavior to update every backwards pass instead of every forwards pass ([#1477](https://github.com/Lightning-AI/lightning/pull/1477))
- Defines shared proc. rank, remove rank from instances (e.g. loggers) ([#1408](https://github.com/Lightning-AI/lightning/pull/1408))
- Updated semantic segmentation example with custom U-Net and logging ([#1371](https://github.com/Lightning-AI/lightning/pull/1371))
- Disabled val and test shuffling ([#1600](https://github.com/Lightning-AI/lightning/pull/1600))

### Deprecated

- Deprecated `training_tqdm_dict` in favor of `progress_bar_dict` ([#1450](https://github.com/Lightning-AI/lightning/pull/1450)).

### Removed

- Removed `test_dataloaders` parameter from `Trainer.fit()` ([#1434](https://github.com/Lightning-AI/lightning/pull/1434))

### Fixed

- Added the possibility to pass nested metrics dictionaries to loggers ([#1582](https://github.com/Lightning-AI/lightning/pull/1582))
- Fixed memory leak from opt return ([#1528](https://github.com/Lightning-AI/lightning/pull/1528))
- Fixed saving checkpoint before deleting old ones ([#1453](https://github.com/Lightning-AI/lightning/pull/1453))
- Fixed loggers - flushing last logged metrics even before continue, e.g. `trainer.test()` results ([#1459](https://github.com/Lightning-AI/lightning/pull/1459))
- Fixed optimizer configuration when `configure_optimizers` returns dict without `lr_scheduler` ([#1443](https://github.com/Lightning-AI/lightning/pull/1443))
- Fixed `LightningModule` - mixing hparams and arguments in `LightningModule.__init__()` crashes load_from_checkpoint() ([#1505](https://github.com/Lightning-AI/lightning/pull/1505))
- Added a missing call to the `on_before_zero_grad` model hook ([#1493](https://github.com/Lightning-AI/lightning/pull/1493)).
- Allow use of sweeps with `WandbLogger` ([#1512](https://github.com/Lightning-AI/lightning/pull/1512))
- Fixed a bug that caused the `callbacks` Trainer argument to reference a global variable ([#1534](https://github.com/Lightning-AI/lightning/pull/1534)).
- Fixed a bug that set all boolean CLI arguments from `Trainer.add_argparse_args` always to True ([#1571](https://github.com/Lightning-AI/lightning/pull/1571))
- Fixed do not copy the batch when training on a single GPU ([#1576](https://github.com/Lightning-AI/lightning/pull/1576),
    [#1579](https://github.com/Lightning-AI/lightning/pull/1579))
- Fixed soft checkpoint removing on DDP ([#1408](https://github.com/Lightning-AI/lightning/pull/1408))
- Fixed automatic parser bug ([#1585](https://github.com/Lightning-AI/lightning/pull/1585))
- Fixed bool conversion from string ([#1606](https://github.com/Lightning-AI/lightning/pull/1606))

## [0.7.3] - 2020-04-09

### Added

- Added `rank_zero_warn` for warning only in rank 0 ([#1428](https://github.com/Lightning-AI/lightning/pull/1428))

### Fixed

- Fixed default `DistributedSampler` for DDP training ([#1425](https://github.com/Lightning-AI/lightning/pull/1425))
- Fixed workers warning not on windows ([#1430](https://github.com/Lightning-AI/lightning/pull/1430))
- Fixed returning tuple from `run_training_batch` ([#1431](https://github.com/Lightning-AI/lightning/pull/1431))
- Fixed gradient clipping ([#1438](https://github.com/Lightning-AI/lightning/pull/1438))
- Fixed pretty print ([#1441](https://github.com/Lightning-AI/lightning/pull/1441))


## [0.7.2] - 2020-04-07

### Added

- Added same step loggers' metrics aggregation ([#1278](https://github.com/Lightning-AI/lightning/pull/1278))
- Added parity test between a vanilla MNIST model and lightning model ([#1284](https://github.com/Lightning-AI/lightning/pull/1284))
- Added parity test between a vanilla RNN model and lightning model ([#1351](https://github.com/Lightning-AI/lightning/pull/1351))
- Added Reinforcement Learning - Deep Q-network (DQN) lightning example ([#1232](https://github.com/Lightning-AI/lightning/pull/1232))
- Added support for hierarchical `dict` ([#1152](https://github.com/Lightning-AI/lightning/pull/1152))
- Added `TrainsLogger` class ([#1122](https://github.com/Lightning-AI/lightning/pull/1122))
- Added type hints to `pytorch_lightning.core` ([#946](https://github.com/Lightning-AI/lightning/pull/946))
- Added support for `IterableDataset` in validation and testing ([#1104](https://github.com/Lightning-AI/lightning/pull/1104))
- Added support for non-primitive types in `hparams` for `TensorboardLogger` ([#1130](https://github.com/Lightning-AI/lightning/pull/1130))
- Added a check that stops the training when loss or weights contain `NaN` or `inf` values. ([#1097](https://github.com/Lightning-AI/lightning/pull/1097))
- Added support for `IterableDataset` when `val_check_interval=1.0` (default), this will trigger validation at the end of each epoch. ([#1283](https://github.com/Lightning-AI/lightning/pull/1283))
- Added `summary` method to Profilers. ([#1259](https://github.com/Lightning-AI/lightning/pull/1259))
- Added informative errors if user defined dataloader has zero length ([#1280](https://github.com/Lightning-AI/lightning/pull/1280))
- Added testing for python 3.8 ([#915](https://github.com/Lightning-AI/lightning/pull/915))
- Added model configuration checking ([#1199](https://github.com/Lightning-AI/lightning/pull/1199))
- Added support for optimizer frequencies through `LightningModule.configure_optimizers()` ([#1269](https://github.com/Lightning-AI/lightning/pull/1269))
- Added option to run without an optimizer by returning `None` from `configure_optimizers`. ([#1279](https://github.com/Lightning-AI/lightning/pull/1279))
- Added a warning when the number of data loader workers is small. ([#1378](https://github.com/Lightning-AI/lightning/pull/1378))

### Changed

- Changed (renamed and refatored) `TensorRunningMean` -> `TensorRunningAccum`: running accumulations were generalized. ([#1278](https://github.com/Lightning-AI/lightning/pull/1278))
- Changed `progress_bar_refresh_rate` trainer flag to disable progress bar when set to 0. ([#1108](https://github.com/Lightning-AI/lightning/pull/1108))
- Enhanced `load_from_checkpoint` to also forward params to the model ([#1307](https://github.com/Lightning-AI/lightning/pull/1307))
- Updated references to `self.forward()` to instead use the `__call__` interface. ([#1211](https://github.com/Lightning-AI/lightning/pull/1211))
- Changed default behaviour of `configure_optimizers` to use no optimizer rather than Adam. ([#1279](https://github.com/Lightning-AI/lightning/pull/1279))
- Allow to upload models on W&B ([#1339](https://github.com/Lightning-AI/lightning/pull/1339))
- On DP and DDP2 unsqueeze is automated now ([#1319](https://github.com/Lightning-AI/lightning/pull/1319))
- Did not always create a DataLoader during reinstantiation, but the same type as before (if subclass of DataLoader) ([#1346](https://github.com/Lightning-AI/lightning/pull/1346))
- Did not interfere with a default sampler ([#1318](https://github.com/Lightning-AI/lightning/pull/1318))
- Remove default Adam optimizer ([#1317](https://github.com/Lightning-AI/lightning/pull/1317))
- Give warnings for unimplemented required lightning methods ([#1317](https://github.com/Lightning-AI/lightning/pull/1317))
- Made `evaluate` method private >> `Trainer._evaluate(...)`. ([#1260](https://github.com/Lightning-AI/lightning/pull/1260))
- Simplify the PL examples structure (shallower and more readable) ([#1247](https://github.com/Lightning-AI/lightning/pull/1247))
- Changed min max gpu memory to be on their own plots ([#1358](https://github.com/Lightning-AI/lightning/pull/1358))
- Remove `.item` which causes sync issues ([#1254](https://github.com/Lightning-AI/lightning/pull/1254))
- Changed smoothing in TQDM to decrease variability of time remaining between training / eval ([#1194](https://github.com/Lightning-AI/lightning/pull/1194))
- Change default logger to dedicated one ([#1064](https://github.com/Lightning-AI/lightning/pull/1064))

### Deprecated

- Deprecated Trainer argument `print_nan_grads` ([#1097](https://github.com/Lightning-AI/lightning/pull/1097))
- Deprecated Trainer argument `show_progress_bar` ([#1108](https://github.com/Lightning-AI/lightning/pull/1108))

### Removed

- Removed test for no test dataloader in .fit ([#1495](https://github.com/Lightning-AI/lightning/pull/1495))
- Removed duplicated module `pytorch_lightning.utilities.arg_parse` for loading CLI arguments ([#1167](https://github.com/Lightning-AI/lightning/pull/1167))
- Removed wandb logger's `finalize` method ([#1193](https://github.com/Lightning-AI/lightning/pull/1193))
- Dropped `torchvision` dependency in tests and added own MNIST dataset class instead ([#986](https://github.com/Lightning-AI/lightning/pull/986))

### Fixed

- Fixed `model_checkpoint` when saving all models ([#1359](https://github.com/Lightning-AI/lightning/pull/1359))
- `Trainer.add_argparse_args` classmethod fixed. Now it adds a type for the arguments ([#1147](https://github.com/Lightning-AI/lightning/pull/1147))
- Fixed bug related to type checking of `ReduceLROnPlateau` lr schedulers([#1126](https://github.com/Lightning-AI/lightning/pull/1126))
- Fixed a bug to ensure lightning checkpoints to be backward compatible ([#1132](https://github.com/Lightning-AI/lightning/pull/1132))
- Fixed a bug that created an extra dataloader with active `reload_dataloaders_every_epoch` ([#1196](https://github.com/Lightning-AI/lightning/pull/1196))
- Fixed all warnings and errors in the docs build process ([#1191](https://github.com/Lightning-AI/lightning/pull/1191))
- Fixed an issue where `val_percent_check=0` would not disable validation ([#1251](https://github.com/Lightning-AI/lightning/pull/1251))
- Fixed average of incomplete `TensorRunningMean` ([#1309](https://github.com/Lightning-AI/lightning/pull/1309))
- Fixed `WandbLogger.watch` with `wandb.init()` ([#1311](https://github.com/Lightning-AI/lightning/pull/1311))
- Fixed an issue with early stopping that would prevent it from monitoring training metrics when validation is disabled / not implemented ([#1235](https://github.com/Lightning-AI/lightning/pull/1235)).
- Fixed a bug that would cause `trainer.test()` to run on the validation set when overloading `validation_epoch_end` and `test_end` ([#1353](https://github.com/Lightning-AI/lightning/pull/1353))
- Fixed `WandbLogger.watch` - use of the watch method without importing `wandb` ([#1311](https://github.com/Lightning-AI/lightning/pull/1311))
- Fixed `WandbLogger` to be used with 'ddp' - allow reinits in sub-processes ([#1149](https://github.com/Lightning-AI/lightning/pull/1149),
     [#1360](https://github.com/Lightning-AI/lightning/pull/1360))
- Made `training_epoch_end` behave like `validation_epoch_end` ([#1357](https://github.com/Lightning-AI/lightning/pull/1357))
- Fixed `fast_dev_run` running validation twice ([#1365](https://github.com/Lightning-AI/lightning/pull/1365))
- Fixed pickle error from quick patch `__code__` ([#1352](https://github.com/Lightning-AI/lightning/pull/1352))
- Fixed memory leak on GPU0 ([#1094](https://github.com/Lightning-AI/lightning/pull/1094),
     [#1349](https://github.com/Lightning-AI/lightning/pull/1349))
- Fixed checkpointing interval ([#1272](https://github.com/Lightning-AI/lightning/pull/1272))
- Fixed validation and training loops run the partial dataset ([#1192](https://github.com/Lightning-AI/lightning/pull/1192))
- Fixed running `on_validation_end` only on main process in DDP ([#1125](https://github.com/Lightning-AI/lightning/pull/1125))
- Fixed `load_spawn_weights` only in proc rank 0 ([#1385](https://github.com/Lightning-AI/lightning/pull/1385))
- Fixes using deprecated `use_amp` attribute ([#1145](https://github.com/Lightning-AI/lightning/pull/1145))
- Fixed Tensorboard logger error: lightning_logs directory not exists in multi-node DDP on nodes with rank != 0 ([#1377](https://github.com/Lightning-AI/lightning/pull/1377))
- Fixed `Unimplemented backend XLA` error on TPU ([#1387](https://github.com/Lightning-AI/lightning/pull/1387))

## [0.7.1] - 2020-03-07

### Fixed

- Fixes `print` issues and `data_loader` ([#1080](https://github.com/Lightning-AI/lightning/pull/1080))

## [0.7.0] - 2020-03-06

### Added

- Added automatic sampler setup. Depending on DDP or TPU, lightning configures the sampler correctly (user needs to do nothing) ([#926](https://github.com/Lightning-AI/lightning/pull/926))
- Added `reload_dataloaders_every_epoch=False` flag for trainer. Some users require reloading data every epoch ([#926](https://github.com/Lightning-AI/lightning/pull/926))
- Added `progress_bar_refresh_rate=50` flag for trainer. Throttle refresh rate on notebooks ([#926](https://github.com/Lightning-AI/lightning/pull/926))
- Updated governance docs
- Added a check to ensure that the metric used for early stopping exists before training commences ([#542](https://github.com/Lightning-AI/lightning/pull/542))
- Added `optimizer_idx` argument to `backward` hook ([#733](https://github.com/Lightning-AI/lightning/pull/733))
- Added `entity` argument to `WandbLogger` to be passed to `wandb.init` ([#783](https://github.com/Lightning-AI/lightning/pull/783))
- Added a tool for profiling training runs ([#782](https://github.com/Lightning-AI/lightning/pull/782))
- Improved flexibility for naming of TensorBoard logs, can now set `version` to a `str` to just save to that directory, and use `name=''` to prevent experiment-name directory ([#804](https://github.com/Lightning-AI/lightning/pull/804))
- Added option to specify `step` key when logging metrics ([#808](https://github.com/Lightning-AI/lightning/pull/808))
- Added `train_dataloader`, `val_dataloader` and `test_dataloader` arguments to `Trainer.fit()`, for alternative data parsing ([#759](https://github.com/Lightning-AI/lightning/pull/759))
- Added Tensor Processing Unit (TPU) support ([#868](https://github.com/Lightning-AI/lightning/pull/868))
- Added semantic segmentation example ([#751](https://github.com/Lightning-AI/lightning/pull/751),[#876](https://github.com/Lightning-AI/lightning/pull/876),
     [#881](https://github.com/Lightning-AI/lightning/pull/881))
- Split callbacks in multiple files ([#849](https://github.com/Lightning-AI/lightning/pull/849))
- Support for user defined callbacks ([#889](https://github.com/Lightning-AI/lightning/pull/889) and [#950](https://github.com/Lightning-AI/lightning/pull/950))
- Added support for multiple loggers to be passed to `Trainer` as an iterable (e.g. list, tuple, etc.) ([#903](https://github.com/Lightning-AI/lightning/pull/903))
- Added support for step-based learning rate scheduling ([#941](https://github.com/Lightning-AI/lightning/pull/941))
- Added support for logging `hparams` as dict ([#1029](https://github.com/Lightning-AI/lightning/pull/1029))
- Checkpoint and early stopping now work without val. step ([#1041](https://github.com/Lightning-AI/lightning/pull/1041))
- Support graceful training cleanup after Keyboard Interrupt ([#856](https://github.com/Lightning-AI/lightning/pull/856),
     [#1019](https://github.com/Lightning-AI/lightning/pull/1019))
- Added type hints for function arguments ([#912](https://github.com/Lightning-AI/lightning/pull/912), )
- Added default `argparser` for `Trainer` ([#952](https://github.com/Lightning-AI/lightning/pull/1023),
     [#1023](https://github.com/Lightning-AI/lightning/pull/1023))
- Added TPU gradient clipping ([#963](https://github.com/Lightning-AI/lightning/pull/963))
- Added max/min number of steps in `Trainer` ([#728](https://github.com/Lightning-AI/lightning/pull/728))

### Changed

- Improved `NeptuneLogger` by adding `close_after_fit` argument to allow logging after training([#908](https://github.com/Lightning-AI/lightning/pull/1084))
- Changed default TQDM to use `tqdm.auto` for prettier outputs in IPython notebooks ([#752](https://github.com/Lightning-AI/lightning/pull/752))
- Changed `pytorch_lightning.logging` to `pytorch_lightning.loggers` ([#767](https://github.com/Lightning-AI/lightning/pull/767))
- Moved the default `tqdm_dict` definition from Trainer to `LightningModule`, so it can be overridden by the user ([#749](https://github.com/Lightning-AI/lightning/pull/749))
- Moved functionality of `LightningModule.load_from_metrics` into `LightningModule.load_from_checkpoint` ([#995](https://github.com/Lightning-AI/lightning/pull/995))
- Changed Checkpoint path parameter from `filepath` to `dirpath` ([#1016](https://github.com/Lightning-AI/lightning/pull/1016))
- Freezed models `hparams` as `Namespace` property ([#1029](https://github.com/Lightning-AI/lightning/pull/1029))
- Dropped `logging` config in package init ([#1015](https://github.com/Lightning-AI/lightning/pull/1015))
- Renames model steps ([#1051](https://github.com/Lightning-AI/lightning/pull/1051))
  - `training_end` >> `training_epoch_end`
  - `validation_end` >> `validation_epoch_end`
  - `test_end` >> `test_epoch_end`
- Refactor dataloading, supports infinite dataloader ([#955](https://github.com/Lightning-AI/lightning/pull/955))
- Create single file in `TensorBoardLogger` ([#777](https://github.com/Lightning-AI/lightning/pull/777))

### Deprecated

- Deprecated `pytorch_lightning.logging` ([#767](https://github.com/Lightning-AI/lightning/pull/767))
- Deprecated `LightningModule.load_from_metrics` in favour of `LightningModule.load_from_checkpoint` ([#995](https://github.com/Lightning-AI/lightning/pull/995),
     [#1079](https://github.com/Lightning-AI/lightning/pull/1079))
- Deprecated `@data_loader` decorator ([#926](https://github.com/Lightning-AI/lightning/pull/926))
- Deprecated model steps `training_end`, `validation_end` and `test_end` ([#1051](https://github.com/Lightning-AI/lightning/pull/1051),
     [#1056](https://github.com/Lightning-AI/lightning/pull/1056))

### Removed

- Removed dependency on `pandas` ([#736](https://github.com/Lightning-AI/lightning/pull/736))
- Removed dependency on `torchvision` ([#797](https://github.com/Lightning-AI/lightning/pull/797))
- Removed dependency on `scikit-learn` ([#801](https://github.com/Lightning-AI/lightning/pull/801))

### Fixed

- Fixed a bug where early stopping `on_end_epoch` would be called inconsistently when `check_val_every_n_epoch == 0` ([#743](https://github.com/Lightning-AI/lightning/pull/743))
- Fixed a bug where the model checkpointer didn't write to the same directory as the logger ([#771](https://github.com/Lightning-AI/lightning/pull/771))
- Fixed a bug where the `TensorBoardLogger` class would create an additional empty log file during fitting ([#777](https://github.com/Lightning-AI/lightning/pull/777))
- Fixed a bug where `global_step` was advanced incorrectly when using `accumulate_grad_batches > 1` ([#832](https://github.com/Lightning-AI/lightning/pull/832))
- Fixed a bug when calling `self.logger.experiment` with multiple loggers ([#1009](https://github.com/Lightning-AI/lightning/pull/1009))
- Fixed a bug when calling `logger.append_tags` on a `NeptuneLogger` with a single tag ([#1009](https://github.com/Lightning-AI/lightning/pull/1009))
- Fixed sending back data from `.spawn` by saving and loading the trained model in/out of the process ([#1017](https://github.com/Lightning-AI/lightning/pull/1017)
- Fixed port collision on DDP ([#1010](https://github.com/Lightning-AI/lightning/pull/1010))
- Fixed/tested pass overrides ([#918](https://github.com/Lightning-AI/lightning/pull/918))
- Fixed comet logger to log after train ([#892](https://github.com/Lightning-AI/lightning/pull/892))
- Remove deprecated args to learning rate step function ([#890](https://github.com/Lightning-AI/lightning/pull/890))

## [0.6.0] - 2020-01-21

### Added

- Added support for resuming from a specific checkpoint via `resume_from_checkpoint` argument ([#516](https://github.com/Lightning-AI/lightning/pull/516))
- Added support for `ReduceLROnPlateau` scheduler ([#320](https://github.com/Lightning-AI/lightning/pull/320))
- Added support for Apex mode `O2` in conjunction with Data Parallel ([#493](https://github.com/Lightning-AI/lightning/pull/493))
- Added option (`save_top_k`) to save the top k models in the `ModelCheckpoint` class ([#128](https://github.com/Lightning-AI/lightning/pull/128))
- Added `on_train_start` and `on_train_end` hooks to `ModelHooks` ([#598](https://github.com/Lightning-AI/lightning/pull/598))
- Added `TensorBoardLogger` ([#607](https://github.com/Lightning-AI/lightning/pull/607))
- Added support for weight summary of model with multiple inputs ([#543](https://github.com/Lightning-AI/lightning/pull/543))
- Added `map_location` argument to `load_from_metrics` and `load_from_checkpoint` ([#625](https://github.com/Lightning-AI/lightning/pull/625))
- Added option to disable validation by setting `val_percent_check=0` ([#649](https://github.com/Lightning-AI/lightning/pull/649))
- Added `NeptuneLogger` class ([#648](https://github.com/Lightning-AI/lightning/pull/648))
- Added `WandbLogger` class ([#627](https://github.com/Lightning-AI/lightning/pull/627))

### Changed

- Changed the default progress bar to print to stdout instead of stderr ([#531](https://github.com/Lightning-AI/lightning/pull/531))
- Renamed `step_idx` to `step`, `epoch_idx` to `epoch`, `max_num_epochs` to `max_epochs` and `min_num_epochs` to `min_epochs` ([#589](https://github.com/Lightning-AI/lightning/pull/589))
- Renamed `total_batch_nb` to `total_batches`, `nb_val_batches` to `num_val_batches`, `nb_training_batches` to `num_training_batches`, `max_nb_epochs` to `max_epochs`, `min_nb_epochs` to `min_epochs`, `nb_test_batches` to `num_test_batches`, and `nb_val_batches` to `num_val_batches` ([#567](https://github.com/Lightning-AI/lightning/pull/567))
- Changed gradient logging to use parameter names instead of indexes ([#660](https://github.com/Lightning-AI/lightning/pull/660))
- Changed the default logger to `TensorBoardLogger` ([#609](https://github.com/Lightning-AI/lightning/pull/609))
- Changed the directory for tensorboard logging to be the same as model checkpointing ([#706](https://github.com/Lightning-AI/lightning/pull/706))

### Deprecated

- Deprecated `max_nb_epochs` and `min_nb_epochs` ([#567](https://github.com/Lightning-AI/lightning/pull/567))
- Deprecated the `on_sanity_check_start` hook in `ModelHooks` ([#598](https://github.com/Lightning-AI/lightning/pull/598))

### Removed

- Removed the `save_best_only` argument from `ModelCheckpoint`, use `save_top_k=1` instead ([#128](https://github.com/Lightning-AI/lightning/pull/128))

### Fixed

- Fixed a bug which occurred when using Adagrad with cuda ([#554](https://github.com/Lightning-AI/lightning/pull/554))
- Fixed a bug where training would be on the GPU despite setting `gpus=0` or `gpus=[]` ([#561](https://github.com/Lightning-AI/lightning/pull/561))
- Fixed an error with `print_nan_gradients` when some parameters do not require gradient ([#579](https://github.com/Lightning-AI/lightning/pull/579))
- Fixed a bug where the progress bar would show an incorrect number of total steps during the validation sanity check when using multiple validation data loaders ([#597](https://github.com/Lightning-AI/lightning/pull/597))
- Fixed support for PyTorch 1.1.0 ([#552](https://github.com/Lightning-AI/lightning/pull/552))
- Fixed an issue with early stopping when using a `val_check_interval < 1.0` in `Trainer` ([#492](https://github.com/Lightning-AI/lightning/pull/492))
- Fixed bugs relating to the `CometLogger` object that would cause it to not work properly ([#481](https://github.com/Lightning-AI/lightning/pull/481))
- Fixed a bug that would occur when returning `-1` from `on_batch_start` following an early exit or when the batch was `None` ([#509](https://github.com/Lightning-AI/lightning/pull/509))
- Fixed a potential race condition with several processes trying to create checkpoint directories ([#530](https://github.com/Lightning-AI/lightning/pull/530))
- Fixed a bug where batch 'segments' would remain on the GPU when using `truncated_bptt > 1` ([#532](https://github.com/Lightning-AI/lightning/pull/532))
- Fixed a bug when using `IterableDataset` ([#547](https://github.com/Lightning-AI/lightning/pull/547))
- Fixed a bug where `.item` was called on non-tensor objects ([#602](https://github.com/Lightning-AI/lightning/pull/602))
- Fixed a bug where `Trainer.train` would crash on an uninitialized variable if the trainer was run after resuming from a checkpoint that was already at `max_epochs` ([#608](https://github.com/Lightning-AI/lightning/pull/608))
- Fixed a bug where early stopping would begin two epochs early ([#617](https://github.com/Lightning-AI/lightning/pull/617))
- Fixed a bug where `num_training_batches` and `num_test_batches` would sometimes be rounded down to zero ([#649](https://github.com/Lightning-AI/lightning/pull/649))
- Fixed a bug where an additional batch would be processed when manually setting `num_training_batches` ([#653](https://github.com/Lightning-AI/lightning/pull/653))
- Fixed a bug when batches did not have a `.copy` method ([#701](https://github.com/Lightning-AI/lightning/pull/701))
- Fixed a bug when using `log_gpu_memory=True` in Python 3.6 ([#715](https://github.com/Lightning-AI/lightning/pull/715))
- Fixed a bug where checkpoint writing could exit before completion, giving incomplete checkpoints ([#689](https://github.com/Lightning-AI/lightning/pull/689))
- Fixed a bug where `on_train_end` was not called when ealy stopping ([#723](https://github.com/Lightning-AI/lightning/pull/723))

## [0.5.3] - 2019-11-06

### Added

- Added option to disable default logger, checkpointer, and early stopping by passing `logger=False`, `checkpoint_callback=False` and `early_stop_callback=False` respectively
- Added `CometLogger` for use with Comet.ml
- Added `val_check_interval` argument to `Trainer` allowing validition to be performed at every given number of batches
- Added functionality to save and load hyperparameters using the standard checkpoint mechanism
- Added call to `torch.cuda.empty_cache` before training starts
- Added option for user to override the call t `backward`
- Added support for truncated backprop through time via the `truncated_bptt_steps` argument in `Trainer`
- Added option to operate on all outputs from `training_step` in DDP2
- Added a hook for modifying DDP init
- Added a hook for modifying Apex

### Changed

- Changed experiment version to be padded with zeros (e.g. `/dir/version_9` becomes `/dir/version_0009`)
- Changed callback metrics to include any metrics given in logs or progress bar
- Changed the default for `save_best_only` in `ModelCheckpoint` to `True`
- Added `tng_data_loader` for backwards compatibility
- Renamed `MLFlowLogger.client` to `MLFlowLogger.experiment` for consistency
- Moved `global_step` increment to happen after the batch has been processed
- Changed weights restore to first attempt HPC weights before restoring normally, preventing both weights being restored and running out of memory
- Changed progress bar functionality to add multiple progress bars for train/val/test
- Changed calls to `print` to use `logging` instead

### Deprecated

- Deprecated `tng_dataloader`

### Fixed

- Fixed an issue where the number of batches was off by one during training
- Fixed a bug that occurred when setting a ckeckpoint callback and `early_stop_callback=False`
- Fixed an error when importing CometLogger
- Fixed a bug where the `gpus` argument had some unexpected behaviour
- Fixed a bug where the computed total number of batches was sometimes incorrect
- Fixed a bug where the progress bar would sometimes not show the total number of batches in test mode
- Fixed a bug when using the `log_gpu_memory='min_max'` option in `Trainer`
- Fixed a bug where checkpointing would sometimes erase the current directory

## [0.5.2] - 2019-10-10

### Added

- Added `weights_summary` argument to `Trainer` to be set to `full` (full summary), `top` (just top level modules) or other
- Added `tags` argument to `MLFlowLogger`

### Changed

- Changed default for `amp_level` to `O1`

### Removed

- Removed the `print_weights_summary` argument from `Trainer`

### Fixed

- Fixed a bug where logs were not written properly
- Fixed a bug where `logger.finalize` wasn't called after training is complete
- Fixed callback metric errors in DDP
- Fixed a bug where `TestTubeLogger` didn't log to the correct directory

## [0.5.1] - 2019-10-05

### Added

- Added the `LightningLoggerBase` class for experiment loggers
- Added `MLFlowLogger` for logging with `mlflow`
- Added `TestTubeLogger` for logging with `test_tube`
- Added a different implementation of DDP (`distributed_backed='ddp2'`) where every node has one model using all GPUs
- Added support for optimisers which require a closure (e.g. LBFGS)
- Added automatic `MASTER_PORT` default for DDP when not set manually
- Added new GPU memory logging options `'min_max'` (log only the min/max utilization) and `'all'` (log all the GPU memory)

### Changed

- Changed schedulers to always be called with the current epoch
- Changed `test_tube` to an optional dependency
- Changed data loaders to internally use a getter instead of a python property
- Disabled auto GPU loading when restoring weights to prevent out of memory errors
- Changed logging, early stopping and checkpointing to occur by default

### Fixed

- Fixed a bug with samplers that do not specify `set_epoch`
- Fixed a bug when using the `MLFlowLogger` with unsupported data types, this will now raise a warning
- Fixed a bug where gradient norms were always zero using `track_grad_norm`
- Fixed a bug which causes a crash when logging memory

## [0.5.0] - 2019-09-26

### Changed

- Changed `data_batch` argument to `batch` throughout
- Changed `batch_i` argument to `batch_idx` throughout
- Changed `tng_dataloader` method to `train_dataloader`
- Changed `on_tng_metrics` method to `on_training_metrics`
- Changed `gradient_clip` argument to `gradient_clip_val`
- Changed `add_log_row_interval` to `row_log_interval`

### Fixed

- Fixed a bug with tensorboard logging in multi-gpu setup

## [0.4.9] - 2019-09-16

### Added

- Added the flag `log_gpu_memory` to `Trainer` to deactivate logging of GPU memory utilization
- Added SLURM resubmit functionality (port from test-tube)
- Added optional weight_save_path to trainer to remove the need for a checkpoint_callback when using cluster training
- Added option to use single gpu per node with `DistributedDataParallel`

### Changed

- Changed functionality of `validation_end` and `test_end` with multiple dataloaders to be given all of the dataloaders at once rather than in separate calls
- Changed print_nan_grads to only print the parameter value and gradients when they contain NaN
- Changed gpu API to take integers as well (e.g. `gpus=2` instead of `gpus=[0, 1]`)
- All models now loaded on to CPU to avoid device and out of memory issues in PyTorch

### Fixed

- Fixed a bug where data types that implement `.to` but not `.cuda` would not be properly moved onto the GPU
- Fixed a bug where data would not be re-shuffled every epoch when using a `DistributedSampler`

## [0.4.8] - 2019-08-31

### Added

- Added `test_step` and `test_end` methods, used when `Trainer.test` is called
- Added `GradientAccumulationScheduler` callback which can be used to schedule changes to the number of accumulation batches
- Added option to skip the validation sanity check by setting `nb_sanity_val_steps = 0`

### Fixed

- Fixed a bug when setting `nb_sanity_val_steps = 0`

## [0.4.7] - 2019-08-24

### Changed

- Changed the default `val_check_interval` to `1.0`
- Changed defaults for `nb_val_batches`, `nb_tng_batches` and `nb_test_batches` to 0

### Fixed

- Fixed a bug where the full validation set as used despite setting `val_percent_check`
- Fixed a bug where an `Exception` was thrown when using a data set containing a single batch
- Fixed a bug where an `Exception` was thrown if no `val_dataloader` was given
- Fixed a bug where tuples were not properly transferred to the GPU
- Fixed a bug where data of a non standard type was not properly handled by the trainer
- Fixed a bug when loading data as a tuple
- Fixed a bug where `AttributeError` could be suppressed by the `Trainer`

## [0.4.6] - 2019-08-15

### Added

- Added support for data to be given as a `dict` or `list` with a single gpu
- Added support for `configure_optimizers` to return a single optimizer, two list (optimizers and schedulers), or a single list

### Fixed

- Fixed a bug where returning just an optimizer list (i.e. without schedulers) from `configure_optimizers` would throw an `Exception`

## [0.4.5] - 2019-08-13

### Added

- Added `optimizer_step` method that can be overridden to change the standard optimizer behaviour

## [0.4.4] - 2019-08-12

### Added

- Added supoort for multiple validation dataloaders
- Added support for latest test-tube logger (optimised for `torch==1.2.0`)

### Changed

- `validation_step` and `val_dataloader` are now optional
- `lr_scheduler` is now activated after epoch

### Fixed

- Fixed a bug where a warning would show when using `lr_scheduler` in `torch>1.1.0`
- Fixed a bug where an `Exception` would be thrown if using `torch.DistributedDataParallel` without using a `DistributedSampler`, this now throws a `Warning` instead

## [0.4.3] - 2019-08-10

### Fixed

- Fixed a bug where accumulate gradients would scale the loss incorrectly

## [0.4.2] - 2019-08-08

### Changed

- Changed install requirement to `torch==1.2.0`

## [0.4.1] - 2019-08-08

### Changed

- Changed install requirement to `torch==1.1.0`

## [0.4.0] - 2019-08-08

### Added

- Added 16-bit support for a single GPU
- Added support for training continuation (preserves epoch, global step etc.)

### Changed

- Changed `training_step` and `validation_step`, outputs will no longer be automatically reduced

### Removed

- Removed need for `Experiment` object in `Trainer`

### Fixed

- Fixed issues with reducing outputs from generative models (such as images and text)

## [0.3.6] - 2019-07-25

### Added

- Added a decorator to do lazy data loading internally

### Fixed

- Fixed a bug where `Experiment` object was not process safe, potentially causing logs to be overwritten

## [0.3.5] - 2019-07-25

## [0.3.4] - 2019-07-22

## [0.3.3] - 2019-07-22

## [0.3.2] - 2019-07-21

## [0.3.1] - 2019-07-21

## [0.2.x] - 2019-07-09

## [0.1.x] - 2019-06-DD<|MERGE_RESOLUTION|>--- conflicted
+++ resolved
@@ -5,12 +5,6 @@
 The format is based on [Keep a Changelog](http://keepachangelog.com/en/1.0.0/).
 
 
-<<<<<<< HEAD
-### Added
-
-- Added `LightningLite.launch()` to programmatically launch processes (e.g. in Jupyter notebook) ([#14992](https://github.com/Lightning-AI/lightning/issues/14992))
-- Added the option to launch Lightning Lite scripts from the CLI, without the need to wrap the code into the `run` method ([#14992](https://github.com/Lightning-AI/lightning/issues/14992))
-=======
 ## [unreleased] - 202Y-MM-DD
 
 
@@ -59,10 +53,6 @@
 -
 
 - Fixed an issue with the `BaseFinetuning` callback not setting the `track_running_stats` attribute for batch normaliztion layers ([#15063](https://github.com/Lightning-AI/lightning/pull/15063))
-
-
-## [1.8.0] - 2022-11-01
->>>>>>> 69cb7194
 
 
 ### Changed
