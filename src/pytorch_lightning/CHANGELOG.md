# Changelog

All notable changes to this project will be documented in this file.

The format is based on [Keep a Changelog](http://keepachangelog.com/en/1.0.0/).

## [1.8.0] - 2022-MM-DD

### Added


- Added prefix to log message in `seed_everything` with rank info ([#13290](https://github.com/Lightning-AI/lightning/issues/13290))


- Added support for auto wrapping for `DDPFullyShardedNativeStrategy` ([#14252](https://github.com/Lightning-AI/lightning/issues/14252))


- Added support for passing extra init-parameters to the `LightningDataModule.from_datasets` ([#14185](https://github.com/Lightning-AI/lightning/issues/14185))


- Added support for saving sharded optimizer state dict outside of `DDPShardedStrategy` ([#14208](https://github.com/PyTorchLightning/pytorch-lightning/pull/14208))



### Changed

- The `Trainer.{fit,validate,test,predict,tune}` methods now raise a useful error message if the input is not a `LightningModule` ([#13892](https://github.com/Lightning-AI/lightning/pull/13892))


- Raised a `MisconfigurationException` if batch transfer hooks are overriden with `IPUAccelerator` ([#13961](https://github.com/Lightning-AI/lightning/pull/13961))


- Replaced the unwrapping logic in strategies with direct access to unwrapped `LightningModule` ([#13738](https://github.com/Lightning-AI/lightning/pull/13738))


- Enabled `on_before_batch_transfer` for `DPStrategy` and `IPUAccelerator` ([#14023](https://github.com/Lightning-AI/lightning/pull/14023))


- When resuming training with Apex enabled, the `Trainer` will now raise an error ([#14341](https://github.com/Lightning-AI/lightning/pull/14341))


- Included `torch.cuda` rng state to the aggregate `_collect_rng_states()` and `_set_rng_states()` ([#14384](https://github.com/Lightning-AI/lightning/pull/14384))


- Changed `trainer.should_stop` to not stop in between an epoch and run until `min_steps/min_epochs` only ([#13890](https://github.com/Lightning-AI/lightning/pull/13890))


- The `pyDeprecate` dependency is no longer installed ([#14472](https://github.com/Lightning-AI/lightning/pull/14472))


- When using multiple loggers, by default checkpoints and profiler output now get saved to the log dir of the first logger in the list ([14325](https://github.com/Lightning-AI/lightning/pull/14325))



### Deprecated

- Deprecated `LightningDeepSpeedModule` ([#14000](https://github.com/Lightning-AI/lightning/pull/14000))


- Deprecated `amp_level` from `Trainer` in favour of passing it explictly via precision plugin ([#13898](https://github.com/Lightning-AI/lightning/pull/13898))


- Deprecated the calls to `pytorch_lightning.utiltiies.meta` functions in favor of built-in https://github.com/pytorch/torchdistx support ([#13868](https://github.com/Lightning-AI/lightning/pull/13868))


- Deprecated the `unwrap_lightning_module` and `unwrap_lightning_module_sharded` utility functions in favor of accessing the unwrapped `LightningModule` on the strategy directly ([#13738](https://github.com/Lightning-AI/lightning/pull/13738))


- Deprecated the `pl_module` argument in `LightningParallelModule`, `LightningDistributedModule`, `LightningShardedDataParallel`, `LightningBaguaModule` and `LightningDeepSpeedModule` wrapper classes ([#13738](https://github.com/Lightning-AI/lightning/pull/13738))


- Deprecated the `on_colab_kaggle` function ([#14247](https://github.com/Lightning-AI/lightning/pull/14247))


### Removed

- Removed the deprecated `Trainer.training_type_plugin` property in favor of `Trainer.strategy` ([#14011](https://github.com/Lightning-AI/lightning/pull/14011))


- Removed all deprecated training type plugins ([#14011](https://github.com/Lightning-AI/lightning/pull/14011))


- Removed the deprecated `DDP2Strategy` ([#14026](https://github.com/Lightning-AI/lightning/pull/14026))


- Removed the deprecated `DistributedType` and `DeviceType` enum classes ([#14045](https://github.com/Lightning-AI/lightning/pull/14045))


- Removed deprecated support for passing the `rank_zero_warn` warning category positionally ([#14470](https://github.com/Lightning-AI/lightning/pull/14470))


- Removed the legacy and unused `Trainer.get_deprecated_arg_names()` ([#14415](https://github.com/Lightning-AI/lightning/pull/14415))


- Removed the deprecated `on_train_batch_end(outputs)` format when multiple optimizers are used and TBPTT is enabled ([#14373](https://github.com/PyTorchLightning/pytorch-lightning/pull/14373))


- Removed the deprecated  `training_epoch_end(outputs)` format when multiple optimizers are used and TBPTT is enabled ([#14373](https://github.com/PyTorchLightning/pytorch-lightning/pull/14373))


- Removed the experimental `pytorch_lightning.utiltiies.meta` functions in favor of built-in https://github.com/pytorch/torchdistx support ([#13868](https://github.com/Lightning-AI/lightning/pull/13868))


- Removed the deprecated the `trainer.lr_schedulers` ([#14408](https://github.com/Lightning-AI/lightning/pull/14408))


- Removed the deprecated `LightningModule.{on_hpc_load,on_hpc_save}` hooks in favor of the general purpose hooks `LightningModule.{on_load_checkpoint,on_save_checkpoint}` ([#14315](https://github.com/Lightning-AI/lightning/pull/14315))


- Removed deprecated support for old torchtext versions ([#14375](https://github.com/Lightning-AI/lightning/pull/14375))


- Remove the deprecated ([#14471](https://github.com/Lightning-AI/lightning/pull/14471))
  * `pytorch_lightning.utilities.distributed.rank_zero_only` in favor of `pytorch_lightning.utilities.rank_zero.rank_zero_only`
  * `pytorch_lightning.utilities.distributed.rank_zero_debug` in favor of `pytorch_lightning.utilities.rank_zero.rank_zero_debug`
  * `pytorch_lightning.utilities.distributed.rank_zero_info` in favor of `pytorch_lightning.utilities.rank_zero.rank_zero_info`
  * `pytorch_lightning.utilities.warnings.rank_zero_warn` in favor of `pytorch_lightning.utilities.rank_zero.rank_zero_warn`
  * `pytorch_lightning.utilities.warnings.rank_zero_deprecation` in favor of `pytorch_lightning.utilities.rank_zero.rank_zero_deprecation`
  * `pytorch_lightning.utilities.warnings.LightningDeprecationWarning` in favor of `pytorch_lightning.utilities.rank_zero.LightningDeprecationWarning`


- Removed deprecated `Trainer.num_processes` attribute in favour of `Trainer.num_devices` ([#14423](https://github.com/Lightning-AI/lightning/pull/14423))


- Removed the deprecated `Trainer.data_parallel_device_ids` hook in favour of `Trainer.device_ids` ([#14422](https://github.com/Lightning-AI/lightning/pull/14422))


- Removed the deprecated class `TrainerCallbackHookMixin` ([#14401](https://github.com/Lightning-AI/lightning/14401))


### Fixed

-


-


<<<<<<< HEAD
=======
- Reset the dataloaders on OOM failure in batch size finder to use the last successful batch size ([#14372](https://github.com/Lightning-AI/lightning/pull/14372))


- Fixed an issue to keep downscaling the batch size in case there hasn't been even a single successful optimal batch size with `mode="power"` ([#14372](https://github.com/Lightning-AI/lightning/pull/14372))


- Fixed an issue to avoid the impact of sanity check on `reload_dataloaders_every_n_epochs` for validation ([#13964](https://github.com/Lightning-AI/lightning/pull/13964))
>>>>>>> 1bcb5c30

## [1.7.4] - 2022-08-31

### Added

- Added an environment variable `PL_DISABLE_FORK` that can be used to disable all forking in the Trainer ([#14319](https://github.com/Lightning-AI/lightning/issues/14319))

### Fixed

- Fixed `LightningDataModule` hparams parsing ([#12806](https://github.com/PyTorchLightning/pytorch-lightning/pull/12806))
- Reset epoch progress with batch size scaler ([#13846](https://github.com/Lightning-AI/lightning/pull/13846))
- Fixed restoring the trainer after using `lr_find()` so that the correct LR schedule is used for the actual training ([#14113](https://github.com/Lightning-AI/lightning/pull/14113))
- Fixed incorrect values after transferring data to an MPS device ([#14368](https://github.com/Lightning-AI/lightning/pull/14368))



## [1.7.3] - 2022-08-25

### Fixed

- Fixed an assertion error when using a `ReduceOnPlateau` scheduler with the Horovod strategy ([#14215](https://github.com/Lightning-AI/lightning/pull/14215))
- Fixed an `AttributeError` when accessing `LightningModule.logger` and the Trainer has multiple loggers ([#14234](https://github.com/Lightning-AI/lightning/pull/14234))
- Added back support for `log`ging in the `configure_gradient_clipping` hook after unintended removal in v1.7.2 ([#14298](https://github.com/Lightning-AI/lightning/issues/14298))
- Fixed wrong num padding for `RichProgressBar` ([#14296](https://github.com/Lightning-AI/lightning/pull/14296))
- Fixed an issue to avoid the impact of sanity check on `reload_dataloaders_every_n_epochs` for validation ([#13964](https://github.com/Lightning-AI/lightning/pull/13964))


## [1.7.2] - 2022-08-17

### Added

- Added `FullyShardedNativeNativeMixedPrecisionPlugin` to handle precision for `DDPFullyShardedNativeStrategy` ([#14092](https://github.com/Lightning-AI/lightning/pull/14092))
- Added profiling to these hooks: `on_before_batch_transfer`, `transfer_batch_to_device`, `on_after_batch_transfer`, `configure_gradient_clipping`, `clip_gradients` ([#14069](https://github.com/Lightning-AI/lightning/pull/14069))

### Changed

- The `WandbLogger.name` property no longer returns the name of the experiment, and instead returns the project's name ([#14145](https://github.com/Lightning-AI/lightning/pull/14145))
- The default project name in `WandbLogger` is now "lightning_logs" ([#14145](https://github.com/Lightning-AI/lightning/pull/14145))
- Updated compatibility for LightningLite to run with the latest DeepSpeed 0.7.0 ([13967](https://github.com/Lightning-AI/lightning/pull/13967))

### Fixed

- Fixed a bug that caused spurious `AttributeError` when multiple `DataLoader` classes are imported ([#14117](https://github.com/Lightning-AI/lightning/pull/14117))
- Fixed epoch-end logging results not being reset after the end of the epoch ([#14061](https://github.com/Lightning-AI/lightning/pull/14061))
- Fixed resuming from a checkpoint when using Stochastic Weight Averaging (SWA) ([#9938](https://github.com/Lightning-AI/lightning/pull/9938))
- Fixed the device placement when `LightningModule.cuda()` gets called without specifying a device index and the current cuda device was not 0 ([#14128](https://github.com/Lightning-AI/lightning/pull/14128))
- Avoided false positive warning about using `sync_dist` when using torchmetrics ([#14143](https://github.com/Lightning-AI/lightning/pull/14143))
- Avoid `metadata.entry_points` deprecation warning on Python 3.10 ([#14052](https://github.com/Lightning-AI/lightning/pull/14052))
- Fixed epoch-end logging results not being reset after the end of the epoch ([#14061](https://github.com/Lightning-AI/lightning/pull/14061))
- Avoid raising the sampler warning if num_replicas=1 ([#14097](https://github.com/Lightning-AI/lightning/pull/14097))
- Fixed saving hyperparameters in a composition where the parent class is not a `LightningModule` or `LightningDataModule` ([#14151](https://github.com/Lightning-AI/lightning/pull/14151))
- Avoided requiring the FairScale package to use precision with the fsdp native strategy ([#14092](https://github.com/Lightning-AI/lightning/pull/14092))
- Fixed an issue in which the default name for a run in `WandbLogger` would be set to the project name instead of a randomly generated string ([#14145](https://github.com/Lightning-AI/lightning/pull/14145))
- Fixed not preserving set attributes on `DataLoader` and `BatchSampler` when instantiated inside `*_dataloader` hooks ([#14212](https://github.com/Lightning-AI/lightning/pull/14212))


## [1.7.1] - 2022-08-09

### Fixed

- Casted only floating point tensors to fp16 with IPUs ([#13983](https://github.com/Lightning-AI/lightning/pull/13983))
- Casted tensors to fp16 before moving them to device with  `DeepSpeedStrategy` ([#14000](https://github.com/Lightning-AI/lightning/pull/14000))
- Fixed the `NeptuneLogger` dependency being unrecognized ([#13988](https://github.com/Lightning-AI/lightning/pull/13988))
- Fixed an issue where users would be warned about unset `max_epochs` even when `fast_dev_run` was set ([#13262](https://github.com/Lightning-AI/lightning/pull/13262))
- Fixed MPS device being unrecognized ([#13992](https://github.com/Lightning-AI/lightning/pull/13992))
- Fixed incorrect `precision="mixed"` being used with `DeepSpeedStrategy` and `IPUStrategy` ([#14041](https://github.com/Lightning-AI/lightning/pull/14041))
- Fixed dtype inference during gradient norm computation ([#14051](https://github.com/Lightning-AI/lightning/pull/14051))
- Fixed a bug that caused `ddp_find_unused_parameters` to be set `False`, whereas the intended default is `True` ([#14095](https://github.com/Lightning-AI/lightning/pull/14095))


## [1.7.0] - 2022-08-02

### Added

-  Added ``ServableModule`` and its associated callback called ``ServableModuleValidator`` to ensure the model can served ([#13614](https://github.com/Lightning-AI/lightning/pull/13614))
-  Converted validation loop config warnings to `PossibleUserWarning` ([#13377](https://github.com/Lightning-AI/lightning/pull/13377))
- Added a flag named `log_rank_zero_only` to `EarlyStopping` to disable logging to non-zero rank processes ([#13233](https://github.com/Lightning-AI/lightning/pull/13233))
- Added support for reloading the last checkpoint saved by passing `ckpt_path="last"` ([#12816](https://github.com/Lightning-AI/lightning/pull/12816))
- Added `LightningDataModule.load_from_checkpoint` to support loading datamodules directly from checkpoint ([#12550](https://github.com/Lightning-AI/lightning/pull/12550))
- Added a friendly error message when attempting to call `Trainer.save_checkpoint()` without a model attached ([#12772](https://github.com/Lightning-AI/lightning/pull/12772))
- Added a friendly error message when attempting to use `DeepSpeedStrategy` on unsupported accelerators ([#12699](https://github.com/Lightning-AI/lightning/pull/12699))
- Enabled `torch.inference_mode` for evaluation and prediction ([#12715](https://github.com/Lightning-AI/lightning/pull/12715))
- Added support for setting `val_check_interval` to a value higher than the amount of training batches when `check_val_every_n_epoch=None` ([#11993](https://github.com/Lightning-AI/lightning/pull/11993))
- Include the `pytorch_lightning` version as a header in the CLI config files ([#12532](https://github.com/Lightning-AI/lightning/pull/12532))
- Added support for `Callback` registration through entry points ([#12739](https://github.com/Lightning-AI/lightning/pull/12739))
- Added support for `Trainer(deterministic="warn")` to warn instead of fail when a non-deterministic operation is encountered ([#12588](https://github.com/Lightning-AI/lightning/pull/12588))
- Added profiling to the loops' dataloader `__next__` calls ([#12124](https://github.com/Lightning-AI/lightning/pull/12124))
- Hivemind Strategy
    * Added `CollaborativeStrategy` ([#12842](https://github.com/Lightning-AI/lightning/pull/12842))
    * Renamed `CollaborativeStrategy` to `HivemindStrategy` ([#13388](https://github.com/Lightning-AI/lightning/pull/13388))
    * Removed unnecessary endpoint logic, renamed `collaborative` to `hivemind` ([#13392](https://github.com/Lightning-AI/lightning/pull/13392))
- Include a version suffix for new "last" checkpoints of later runs in the same directory ([#12902](https://github.com/Lightning-AI/lightning/pull/12902))
- Show a better error message when a Metric that does not return a Tensor is logged ([#13164](https://github.com/Lightning-AI/lightning/pull/13164))
- Added missing `predict_dataset` argument in `LightningDataModule.from_datasets` to create predict dataloaders ([#12942](https://github.com/Lightning-AI/lightning/pull/12942))
- Added class name prefix to metrics logged by `DeviceStatsMonitor` ([#12228](https://github.com/Lightning-AI/lightning/pull/12228))
- Automatically wrap custom samplers under a distributed environment by using `DistributedSamplerWrapper` ([#12959](https://github.com/Lightning-AI/lightning/pull/12959))
- Added profiling of `LightningDataModule` hooks ([#12971](https://github.com/Lightning-AI/lightning/pull/12971))
- Added Native FSDP Strategy ([#12447](https://github.com/Lightning-AI/lightning/pull/12447))
- Added breaking of lazy graph across training, validation, test and predict steps when training with habana accelerators to ensure better performance ([#12938](https://github.com/Lightning-AI/lightning/pull/12938))
- Added `Checkpoint` class to inherit from ([#13024](https://github.com/Lightning-AI/lightning/pull/13024))
- Added CPU metric tracking to `DeviceStatsMonitor` ([#11795](https://github.com/Lightning-AI/lightning/pull/11795))
- Added `teardown()` method to `Accelerator` ([#11935](https://github.com/Lightning-AI/lightning/pull/11935))
- Added support for using custom Trainers that don't include callbacks using the CLI ([#13138](https://github.com/Lightning-AI/lightning/pull/13138))
- Added a `timeout` argument to `DDPStrategy` and `DDPSpawnStrategy`. ([#13244](https://github.com/Lightning-AI/lightning/pull/13244), [#13383](https://github.com/Lightning-AI/lightning/pull/13383))
- Added `XLAEnvironment` cluster environment plugin ([#11330](https://github.com/Lightning-AI/lightning/pull/11330))
- Added logging messages to notify when `FitLoop` stopping conditions are met ([#9749](https://github.com/Lightning-AI/lightning/pull/9749))
- Added support for calling unknown methods with `DummyLogger` ([#13224](https://github.com/Lightning-AI/lightning/pull/13224)
- Added support for recursively setting the `Trainer` reference for ensembles of `LightningModule`s ([#13638](https://github.com/Lightning-AI/lightning/pull/13638)
- Added Apple Silicon Support via `MPSAccelerator` ([#13123](https://github.com/Lightning-AI/lightning/pull/13123))
- Added support for DDP Fork ([#13405](https://github.com/Lightning-AI/lightning/pull/13405))
- Added support for async checkpointing ([#13658](https://github.com/Lightning-AI/lightning/pull/13658))
- Added support for HPU Device stats monitor ([#13819](https://github.com/Lightning-AI/lightning/pull/13819))

### Changed

- `accelerator="gpu"` now automatically selects an available GPU backend (CUDA and MPS currently) ([#13642](https://github.com/Lightning-AI/lightning/pull/13642))
- Enable validation during overfitting ([#12527](https://github.com/Lightning-AI/lightning/pull/12527))
- Added dataclass support to `extract_batch_size` ([#12573](https://github.com/Lightning-AI/lightning/pull/12573))
- Changed checkpoints save path in the case of one logger and user-provided weights_save_path from `weights_save_path/name/version/checkpoints` to `weights_save_path/checkpoints` ([#12372](https://github.com/Lightning-AI/lightning/pull/12372))
- Changed checkpoints save path in the case of multiple loggers and user-provided weights_save_path from `weights_save_path/name1_name2/version1_version2/checkpoints` to `weights_save_path/checkpoints` ([#12372](https://github.com/Lightning-AI/lightning/pull/12372))
- Marked `swa_lrs` argument in `StochasticWeightAveraging` callback as required ([#12556](https://github.com/Lightning-AI/lightning/pull/12556))
- `LightningCLI`'s shorthand notation changed to use jsonargparse native feature ([#12614](https://github.com/Lightning-AI/lightning/pull/12614))
- `LightningCLI` changed to use jsonargparse native support for list append ([#13129](https://github.com/Lightning-AI/lightning/pull/13129))
- Changed `seed_everything_default` argument in the `LightningCLI` to type `Union[bool, int]`. If set to `True` a seed is automatically generated for the parser argument `--seed_everything`. ([#12822](https://github.com/Lightning-AI/lightning/pull/12822), [#13110](https://github.com/Lightning-AI/lightning/pull/13110))
- Make positional arguments required for classes passed into the `add_argparse_args` function. ([#12504](https://github.com/Lightning-AI/lightning/pull/12504))
- Raise an error if there are insufficient training batches when using a float value of `limit_train_batches` ([#12885](https://github.com/Lightning-AI/lightning/pull/12885))
- `DataLoader` instantiated inside a `*_dataloader` hook will not set the passed arguments as attributes anymore ([#12981](https://github.com/Lightning-AI/lightning/pull/12981))
- When a multi-element tensor is logged, an error is now raised instead of silently taking the mean of all elements ([#13164](https://github.com/Lightning-AI/lightning/pull/13164))
- The `WandbLogger` will now use the run name in the logs folder if it is provided, and otherwise the project name  ([#12604](https://github.com/Lightning-AI/lightning/pull/12604))
- Enabled using any Sampler in distributed environment in Lite ([#13646](https://github.com/Lightning-AI/lightning/pull/13646))
- Raised a warning instead of forcing `sync_dist=True` on epoch end ([13364](https://github.com/Lightning-AI/lightning/pull/13364))
- Updated `val_check_interval`(int) to consider total train batches processed instead of `_batches_that_stepped` for validation check during training ([#12832](https://github.com/Lightning-AI/lightning/pull/12832)
- Updated Habana Accelerator's `auto_device_count`, `is_available` & `get_device_name` methods based on the latest torch habana package ([#13423](https://github.com/Lightning-AI/lightning/pull/13423))
- Disallowed using `BatchSampler` when running on multiple IPUs ([#13854](https://github.com/Lightning-AI/lightning/pull/13854))

### Deprecated

- Deprecated `pytorch_lightning.accelerators.gpu.GPUAccelerator` in favor of `pytorch_lightning.accelerators.cuda.CUDAAccelerator` ([#13636](https://github.com/Lightning-AI/lightning/pull/13636))
- Deprecated `pytorch_lightning.loggers.base.LightningLoggerBase` in favor of `pytorch_lightning.loggers.logger.Logger`, and deprecated `pytorch_lightning.loggers.base` in favor of `pytorch_lightning.loggers.logger` ([#120148](https://github.com/Lightning-AI/lightning/pull/12014))
- Deprecated `pytorch_lightning.callbacks.base.Callback` in favor of `pytorch_lightning.callbacks.callback.Callback` ([#13031](https://github.com/Lightning-AI/lightning/pull/13031))
- Deprecated `num_processes`, `gpus`, `tpu_cores,` and `ipus` from the `Trainer` constructor in favor of using the `accelerator` and `devices` arguments ([#11040](https://github.com/Lightning-AI/lightning/pull/11040))
- Deprecated setting `LightningCLI(seed_everything_default=None)` in favor of `False` ([#12804](https://github.com/Lightning-AI/lightning/issues/12804)).
- Deprecated `pytorch_lightning.core.lightning.LightningModule` in favor of `pytorch_lightning.core.module.LightningModule` ([#12740](https://github.com/Lightning-AI/lightning/pull/12740))
- Deprecated `pytorch_lightning.loops.base.Loop` in favor of `pytorch_lightning.loops.loop.Loop` ([#13043](https://github.com/Lightning-AI/lightning/pull/13043))
- Deprecated `Trainer.reset_train_val_dataloaders()` in favor of `Trainer.reset_{train,val}_dataloader` ([#12184](https://github.com/Lightning-AI/lightning/pull/12184))
- Deprecated LightningCLI's registries in favor of importing the respective package ([#13221](https://github.com/Lightning-AI/lightning/pull/13221))
- Deprecated public utilities in `pytorch_lightning.utilities.cli.LightningCLI` in favor of equivalent copies in `pytorch_lightning.cli.LightningCLI` ([#13767](https://github.com/Lightning-AI/lightning/pull/13767))
- Deprecated `pytorch_lightning.profiler` in favor of `pytorch_lightning.profilers` ([#12308](https://github.com/Lightning-AI/lightning/pull/12308))

### Removed

- Removed deprecated `IndexBatchSamplerWrapper.batch_indices` ([#13565](https://github.com/Lightning-AI/lightning/pull/13565))
- Removed the deprecated `LightningModule.add_to_queue` and `LightningModule.get_from_queue` method ([#13600](https://github.com/Lightning-AI/lightning/pull/13600))
- Removed deprecated `pytorch_lightning.core.decorators.parameter_validation` from `decorators` ([#13514](https://github.com/Lightning-AI/lightning/pull/13514))
- Removed the deprecated `Logger.close` method ([#13149](https://github.com/Lightning-AI/lightning/pull/13149))
- Removed the deprecated `weights_summary` argument from the `Trainer` constructor ([#13070](https://github.com/Lightning-AI/lightning/pull/13070))
- Removed the deprecated `flush_logs_every_n_steps` argument from the `Trainer` constructor ([#13074](https://github.com/Lightning-AI/lightning/pull/13074))
- Removed the deprecated `process_position` argument from the `Trainer` constructor ([13071](https://github.com/Lightning-AI/lightning/pull/13071))
- Removed the deprecated `checkpoint_callback` argument from the `Trainer` constructor ([#13027](https://github.com/Lightning-AI/lightning/pull/13027))
- Removed the deprecated `on_{train,val,test,predict}_dataloader` hooks from the `LightningModule` and `LightningDataModule` ([#13033](https://github.com/Lightning-AI/lightning/pull/13033))
- Removed the deprecated `TestTubeLogger` ([#12859](https://github.com/Lightning-AI/lightning/pull/12859))
- Removed the deprecated `pytorch_lightning.core.memory.LayerSummary` and `pytorch_lightning.core.memory.ModelSummary` ([#12593](https://github.com/Lightning-AI/lightning/pull/12593))
- Removed the deprecated `summarize` method from the `LightningModule` ([#12559](https://github.com/Lightning-AI/lightning/pull/12559))
- Removed the deprecated `model_size` property from the `LightningModule` class ([#12641](https://github.com/Lightning-AI/lightning/pull/12641))
- Removed the deprecated `stochastic_weight_avg` argument from the `Trainer` constructor ([#12535](https://github.com/Lightning-AI/lightning/pull/12535))
- Removed the deprecated `progress_bar_refresh_rate` argument from the `Trainer` constructor ([#12514](https://github.com/Lightning-AI/lightning/pull/12514))
- Removed the deprecated `prepare_data_per_node` argument from the `Trainer` constructor ([#12536](https://github.com/Lightning-AI/lightning/pull/12536))
- Removed the deprecated `pytorch_lightning.core.memory.{get_gpu_memory_map,get_memory_profile}` ([#12659](https://github.com/Lightning-AI/lightning/pull/12659))
- Removed the deprecated `terminate_on_nan` argument from the `Trainer` constructor ([#12553](https://github.com/Lightning-AI/lightning/pull/12553))
- Removed the deprecated `XLAStatsMonitor` callback ([#12688](https://github.com/Lightning-AI/lightning/pull/12688))
- Remove deprecated `pytorch_lightning.callbacks.progress.progress` ([#12658](https://github.com/Lightning-AI/lightning/pull/12658))
- Removed the deprecated `dim` and `size` arguments from the `LightningDataModule` constructor([#12780](https://github.com/Lightning-AI/lightning/pull/12780))
- Removed the deprecated `train_transforms` argument from the `LightningDataModule` constructor([#12662](https://github.com/Lightning-AI/lightning/pull/12662))
- Removed the deprecated `log_gpu_memory` argument from the `Trainer` constructor ([#12657](https://github.com/Lightning-AI/lightning/pull/12657))
- Removed the deprecated automatic logging of GPU stats by the logger connector ([#12657](https://github.com/Lightning-AI/lightning/pull/12657))
- Removed deprecated `GPUStatsMonitor` callback ([#12554](https://github.com/Lightning-AI/lightning/pull/12554))
- Removed support for passing strategy names or strategy instances to the accelerator Trainer argument ([#12696](https://github.com/Lightning-AI/lightning/pull/12696))
- Removed support for passing strategy names or strategy instances to the plugins Trainer argument ([#12700](https://github.com/Lightning-AI/lightning/pull/12700))
- Removed the deprecated `val_transforms` argument from the `LightningDataModule` constructor ([#12763](https://github.com/Lightning-AI/lightning/pull/12763))
- Removed the deprecated `test_transforms` argument from the `LightningDataModule` constructor ([#12773](https://github.com/Lightning-AI/lightning/pull/12773))
- Removed deprecated `Trainer(max_steps=None)` ([#13591](https://github.com/Lightning-AI/lightning/pull/13591))
- Removed deprecated `dataloader_idx` argument from `on_train_batch_start/end` hooks `Callback` and `LightningModule` ([#12769](https://github.com/Lightning-AI/lightning/pull/12769), [#12977](https://github.com/Lightning-AI/lightning/pull/12977))
- Removed deprecated `get_progress_bar_dict` property from `LightningModule` ([#12839](https://github.com/Lightning-AI/lightning/pull/12839))
- Removed sanity check for multi-optimizer support with habana backends ([#13217](https://github.com/Lightning-AI/lightning/pull/13217))
- Removed the need to explicitly load habana module ([#13338](https://github.com/Lightning-AI/lightning/pull/13338))
- Removed the deprecated `Strategy.post_dispatch()` hook ([#13461](https://github.com/Lightning-AI/lightning/pull/13461))
- Removed deprecated `pytorch_lightning.callbacks.lr_monitor.LearningRateMonitor.lr_sch_names` ([#13353](https://github.com/Lightning-AI/lightning/pull/13353))
- Removed deprecated `Trainer.slurm_job_id` in favor of `SLURMEnvironment.job_id` ([#13459](https://github.com/Lightning-AI/lightning/pull/13459))
- Removed support for the `DDP2Strategy` ([#12705](https://github.com/Lightning-AI/lightning/pull/12705))
- Removed deprecated `LightningDistributed` ([#13549](https://github.com/Lightning-AI/lightning/pull/13549))
- Removed deprecated ClusterEnvironment properties `master_address` and `master_port` in favor of `main_address` and `main_port` ([#13458](https://github.com/Lightning-AI/lightning/pull/13458))
- Removed deprecated ClusterEnvironment methods `KubeflowEnvironment.is_using_kubelfow()`, `LSFEnvironment.is_using_lsf()` and `TorchElasticEnvironment.is_using_torchelastic()` in favor of the `detect()` method ([#13458](https://github.com/Lightning-AI/lightning/pull/13458))
- Removed deprecated `Callback.on_keyboard_interrupt` ([#13438](https://github.com/Lightning-AI/lightning/pull/13438))
- Removed deprecated `LightningModule.on_post_move_to_device` ([#13548](https://github.com/Lightning-AI/lightning/pull/13548))
- Removed `TPUSpawnStrategy.{tpu_local_core_rank,tpu_global_core_rank}` attributes in favor of `TPUSpawnStrategy.{local_rank,global_rank}` ([#11163](https://github.com/Lightning-AI/lightning/pull/11163))
- Removed `SingleTPUStrategy.{tpu_local_core_rank,tpu_global_core_rank}` attributes in favor of `SingleTPUStrategy.{local_rank,global_rank}`([#11163](https://github.com/Lightning-AI/lightning/pull/11163))

### Fixed

- Improved support for custom `DataLoader`s when instantiated in `*_dataloader` hook ([#12981](https://github.com/Lightning-AI/lightning/pull/12981))
- Allowed custom `BatchSampler`s when instantiated in `*_dataloader` hook [#13640](https://github.com/Lightning-AI/lightning/pull/13640))
- Fixed an issue with unsupported torch.inference_mode() on hpu backends by making it use no_grad ([#13014](https://github.com/Lightning-AI/lightning/pull/13014))
- The model wrapper returned by `LightningLite.setup()` now properly supports pass-through when looking up attributes ([#12597](https://github.com/Lightning-AI/lightning/pull/12597))
- Fixed issue where the CLI fails with certain torch objects ([#13153](https://github.com/Lightning-AI/lightning/pull/13153))
- Fixed ``LightningCLI`` signature parameter resolving for some lightning classes ([#13283](https://github.com/Lightning-AI/lightning/pull/13283))
- Fixed Model Summary when using DeepSpeed Stage 3 ([#13427](https://github.com/Lightning-AI/lightning/pull/13427))
- Fixed `pytorch_lightning.utilities.distributed.gather_all_tensors` to handle tensors of different dimensions ([#12630](https://github.com/Lightning-AI/lightning/pull/12630))
- Fixed the input validation for the accelerator Trainer argument when passed as a string ([#13417](https://github.com/Lightning-AI/lightning/pull/13417))
- Fixed `Trainer.predict(return_predictions=False)` to track prediction's batch_indices ([#13629](https://github.com/Lightning-AI/lightning/pull/13629))
- Fixed and issue that prevented setting a custom `CheckpointIO` plugin with strategies ([#13785](https://github.com/Lightning-AI/lightning/pull/13785))
- Fixed main progress bar counter when `val_check_interval=int` and `check_val_every_n_epoch=None` ([#12832](https://github.com/Lightning-AI/lightning/pull/12832)
- Improved support for custom `ReduceLROnPlateau` scheduler if `reduce_on_plateau` is set by the user in scheduler config ([#13838](https://github.com/Lightning-AI/lightning/pull/13838))
- Used `global_step` while restoring logging step for old checkpoints ([#13645](https://github.com/Lightning-AI/lightning/pull/13645))
- When training with `precision=16` on IPU, the cast has been moved off the IPU onto the host, making the copies from host to IPU cheaper ([#13880](https://github.com/Lightning-AI/lightning/pull/13880))
- Fixed error handling in learning rate finder when not enough data points are available to give a good suggestion ([#13845](https://github.com/Lightning-AI/lightning/pull/13845))
- Fixed an issue that caused the learning rate finder to set the model's learning rate to None when no suggestion was possible ([#13845](https://github.com/Lightning-AI/lightning/pull/13845))
- Fixed an issue causing deterministic algorighms and other globals to get reset in spawned processes ([#13921](https://github.com/Lightning-AI/lightning/pull/13921))
- Fixed default `amp_level` for `DeepSpeedPrecisionPlugin` to `O2` ([#13897](https://github.com/Lightning-AI/lightning/pull/13897))
- Fixed Python 3.10 compatibility for truncated back-propagation through time (TBPTT) ([#13973](https://github.com/Lightning-AI/lightning/pull/13973))
- Fixed `TQDMProgressBar` reset and update to show correct time estimation (2/2) ([#13962](https://github.com/Lightning-AI/lightning/pull/13962))


## [1.6.5] - 2022-07-13

### Fixed

- Fixed `estimated_stepping_batches` requiring distributed comms in `configure_optimizers` for the `DeepSpeedStrategy` ([#13350](https://github.com/Lightning-AI/lightning/pull/13350))
- Fixed bug with Python version check that prevented use with development versions of Python ([#13420](https://github.com/Lightning-AI/lightning/pull/13420))
- The loops now call `.set_epoch()` also on batch samplers if the dataloader has one wrapped in a distributed sampler ([#13396](https://github.com/Lightning-AI/lightning/pull/13396))
- Fixed the restoration of log step during restart ([#13467](https://github.com/Lightning-AI/lightning/pull/13467))


## [1.6.4] - 2022-06-01

### Added

- Added all DDP params to be exposed through hpu parallel strategy ([#13067](https://github.com/Lightning-AI/lightning/pull/13067))

### Changed

- Keep `torch.backends.cudnn.benchmark=False` by default (unlike in v1.6.{0-3}) after speed and memory problems depending on the data used. Please consider tuning `Trainer(benchmark)` manually. ([#13154](https://github.com/Lightning-AI/lightning/pull/13154))
- Prevent modification of `torch.backends.cudnn.benchmark` when `Trainer(benchmark=...)` is not set ([#13154](https://github.com/Lightning-AI/lightning/pull/13154))

### Fixed

- Fixed an issue causing zero-division error for empty dataloaders ([#12885](https://github.com/Lightning-AI/lightning/pull/12885))
- Fixed mismatching default values for the types of some arguments in the DeepSpeed and Fully-Sharded strategies which made the CLI unable to use them ([#12989](https://github.com/Lightning-AI/lightning/pull/12989))
- Avoid redundant callback restore warning while tuning ([#13026](https://github.com/Lightning-AI/lightning/pull/13026))
- Fixed `Trainer(precision=64)` during evaluation which now uses the wrapped precision module ([#12983](https://github.com/Lightning-AI/lightning/pull/12983))
- Fixed an issue to use wrapped `LightningModule` for evaluation during `trainer.fit` for `BaguaStrategy` ([#12983](https://github.com/Lightning-AI/lightning/pull/12983))
- Fixed an issue wrt unnecessary usage of habana mixed precision package for fp32 types ([#13028](https://github.com/Lightning-AI/lightning/pull/13028))
- Fixed the number of references of `LightningModule` so it can be deleted ([#12897](https://github.com/Lightning-AI/lightning/pull/12897))
- Fixed `materialize_module` setting a module's child recursively ([#12870](https://github.com/Lightning-AI/lightning/pull/12870))
- Fixed issue where the CLI could not pass a `Profiler` to the `Trainer` ([#13084](https://github.com/Lightning-AI/lightning/pull/13084))
- Fixed torchelastic detection with non-distributed installations ([#13142](https://github.com/Lightning-AI/lightning/pull/13142))
- Fixed logging's step values when multiple dataloaders are used during evaluation ([#12184](https://github.com/Lightning-AI/lightning/pull/12184))
- Fixed epoch logging on train epoch end ([#13025](https://github.com/Lightning-AI/lightning/pull/13025))
- Fixed `DDPStrategy` and `DDPSpawnStrategy` to initialize optimizers only after moving the module to the device ([#11952](https://github.com/Lightning-AI/lightning/pull/11952))


## [1.6.3] - 2022-05-03

### Fixed

- Use only a single instance of `rich.console.Console` throughout codebase ([#12886](https://github.com/Lightning-AI/lightning/pull/12886))
- Fixed an issue to ensure all the checkpoint states are saved in a common filepath with `DeepspeedStrategy` ([#12887](https://github.com/Lightning-AI/lightning/pull/12887))
- Fixed `trainer.logger` deprecation message ([#12671](https://github.com/Lightning-AI/lightning/pull/12671))
- Fixed an issue where sharded grad scaler is passed in when using BF16 with the `ShardedStrategy` ([#12915](https://github.com/Lightning-AI/lightning/pull/12915))
- Fixed an issue wrt recursive invocation of DDP configuration in hpu parallel plugin ([#12912](https://github.com/Lightning-AI/lightning/pull/12912))
- Fixed printing of ragged dictionaries in `Trainer.validate` and `Trainer.test` ([#12857](https://github.com/Lightning-AI/lightning/pull/12857))
- Fixed threading support for legacy loading of checkpoints ([#12814](https://github.com/Lightning-AI/lightning/pull/12814))
- Fixed pickling of `KFoldLoop` ([#12441](https://github.com/Lightning-AI/lightning/pull/12441))
- Stopped `optimizer_zero_grad` from being called after IPU execution ([#12913](https://github.com/Lightning-AI/lightning/pull/12913))
- Fixed `fuse_modules` to be qat-aware for `torch>=1.11` ([#12891](https://github.com/Lightning-AI/lightning/pull/12891))
- Enforced eval shuffle warning only for default samplers in DataLoader ([#12653](https://github.com/Lightning-AI/lightning/pull/12653))
- Enable mixed precision in `DDPFullyShardedStrategy` when `precision=16` ([#12965](https://github.com/Lightning-AI/lightning/pull/12965))
- Fixed `TQDMProgressBar` reset and update to show correct time estimation (1/2) ([#12889](https://github.com/Lightning-AI/lightning/pull/12889))
- Fixed fit loop restart logic to enable resume using the checkpoint ([#12821](https://github.com/Lightning-AI/lightning/pull/12821))


## [1.6.2] - 2022-04-27

### Fixed

- Fixed `ImportError` when `torch.distributed` is not available. ([#12794](https://github.com/Lightning-AI/lightning/pull/12794))
- When using custom DataLoaders in LightningDataModule, multiple inheritance is resolved properly ([#12716](https://github.com/Lightning-AI/lightning/pull/12716))
- Fixed encoding issues on terminals that do not support unicode characters ([#12828](https://github.com/Lightning-AI/lightning/pull/12828))
- Fixed support for `ModelCheckpoint` monitors with dots ([#12783](https://github.com/Lightning-AI/lightning/pull/12783))


## [1.6.1] - 2022-04-13

### Changed

- Support `strategy` argument being case insensitive ([#12528](https://github.com/Lightning-AI/lightning/pull/12528))

### Fixed

- Run main progress bar updates independent of val progress bar updates in `TQDMProgressBar` ([#12563](https://github.com/Lightning-AI/lightning/pull/12563))
- Avoid calling `average_parameters` multiple times per optimizer step ([#12452](https://github.com/Lightning-AI/lightning/pull/12452))
- Properly pass some Logger's parent's arguments to `super().__init__()` ([#12609](https://github.com/Lightning-AI/lightning/pull/12609))
- Fixed an issue where incorrect type warnings appear when the overridden `LightningLite.run` method accepts user-defined arguments ([#12629](https://github.com/Lightning-AI/lightning/pull/12629))
- Fixed `rank_zero_only` decorator in LSF environments ([#12587](https://github.com/Lightning-AI/lightning/pull/12587))
- Don't raise a warning when `nn.Module` is not saved under hparams ([#12669](https://github.com/Lightning-AI/lightning/pull/12669))
- Raise `MisconfigurationException` when the accelerator is available but the user passes invalid `([]/0/"0")` values to the `devices` flag ([#12708](https://github.com/Lightning-AI/lightning/pull/12708))
- Support `auto_select_gpus` with the accelerator and devices API ([#12608](https://github.com/Lightning-AI/lightning/pull/12608))


## [1.6.0] - 2022-03-29

### Added

- Allow logging to an existing run ID in MLflow with `MLFlowLogger` ([#12290](https://github.com/Lightning-AI/lightning/pull/12290))
- Enable gradient accumulation using Horovod's `backward_passes_per_step` ([#11911](https://github.com/Lightning-AI/lightning/pull/11911))
- Add new `DETAIL` log level to provide useful logs for improving monitoring and debugging of batch jobs ([#11008](https://github.com/Lightning-AI/lightning/pull/11008))
- Added a flag `SLURMEnvironment(auto_requeue=True|False)` to control whether Lightning handles the requeuing ([#10601](https://github.com/Lightning-AI/lightning/pull/10601))
- Fault Tolerant Manual
    * Add `_Stateful` protocol to detect if classes are stateful ([#10646](https://github.com/Lightning-AI/lightning/pull/10646))
    * Add `_FaultTolerantMode` enum used to track different supported fault tolerant modes ([#10645](https://github.com/Lightning-AI/lightning/pull/10645))
    * Add a `_rotate_worker_indices` utility to reload the state according the latest worker ([#10647](https://github.com/Lightning-AI/lightning/pull/10647))
    * Add stateful workers ([#10674](https://github.com/Lightning-AI/lightning/pull/10674))
    * Add an utility to collect the states across processes ([#10639](https://github.com/Lightning-AI/lightning/pull/10639))
    * Add logic to reload the states across data loading components ([#10699](https://github.com/Lightning-AI/lightning/pull/10699))
    * Cleanup some fault tolerant utilities ([#10703](https://github.com/Lightning-AI/lightning/pull/10703))
    * Enable Fault Tolerant Manual Training ([#10707](https://github.com/Lightning-AI/lightning/pull/10707))
    * Broadcast the `_terminate_gracefully` to all processes and add support for DDP ([#10638](https://github.com/Lightning-AI/lightning/pull/10638))
- Added support for re-instantiation of custom (subclasses of) `DataLoaders` returned in the `*_dataloader()` methods, i.e., automatic replacement of samplers now works with custom types of `DataLoader` ([#10680](https://github.com/Lightning-AI/lightning/pull/10680))
- Added a function to validate if fault tolerant training is supported. ([#10465](https://github.com/Lightning-AI/lightning/pull/10465))
- Added a private callback to manage the creation and deletion of fault-tolerance checkpoints ([#11862](https://github.com/Lightning-AI/lightning/pull/11862))
- Show a better error message when a custom `DataLoader` implementation is not well implemented and we need to reconstruct it ([#10719](https://github.com/Lightning-AI/lightning/pull/10719))
- Show a better error message when frozen dataclass is used as a batch ([#10927](https://github.com/Lightning-AI/lightning/pull/10927))
- Save the `Loop`'s state by default in the checkpoint ([#10784](https://github.com/Lightning-AI/lightning/pull/10784))
- Added `Loop.replace` to easily switch one loop for another ([#10324](https://github.com/Lightning-AI/lightning/pull/10324))
- Added support for `--lr_scheduler=ReduceLROnPlateau` to the `LightningCLI` ([#10860](https://github.com/Lightning-AI/lightning/pull/10860))
- Added `LightningCLI.configure_optimizers` to override the `configure_optimizers` return value ([#10860](https://github.com/Lightning-AI/lightning/pull/10860))
- Added `LightningCLI(auto_registry)` flag to register all subclasses of the registerable components automatically ([#12108](https://github.com/Lightning-AI/lightning/pull/12108))
- Added a warning that shows when `max_epochs` in the `Trainer` is not set ([#10700](https://github.com/Lightning-AI/lightning/pull/10700))
- Added support for returning a single Callback from `LightningModule.configure_callbacks` without wrapping it into a list ([#11060](https://github.com/Lightning-AI/lightning/pull/11060))
- Added `console_kwargs` for `RichProgressBar` to initialize inner Console ([#10875](https://github.com/Lightning-AI/lightning/pull/10875))
- Added support for shorthand notation to instantiate loggers with the `LightningCLI` ([#11533](https://github.com/Lightning-AI/lightning/pull/11533))
- Added a `LOGGER_REGISTRY` instance to register custom loggers to the `LightningCLI` ([#11533](https://github.com/Lightning-AI/lightning/pull/11533))
- Added info message when the `Trainer` arguments `limit_*_batches`, `overfit_batches`, or `val_check_interval` are set to `1` or `1.0` ([#11950](https://github.com/Lightning-AI/lightning/pull/11950))
- Added a `PrecisionPlugin.teardown` method ([#10990](https://github.com/Lightning-AI/lightning/pull/10990))
- Added `LightningModule.lr_scheduler_step` ([#10249](https://github.com/Lightning-AI/lightning/pull/10249))
- Added support for no pre-fetching to `DataFetcher` ([#11606](https://github.com/Lightning-AI/lightning/pull/11606))
- Added support for optimizer step progress tracking with manual optimization ([#11848](https://github.com/Lightning-AI/lightning/pull/11848))
- Return the output of the `optimizer.step`. This can be useful for `LightningLite` users, manual optimization users, or users overriding `LightningModule.optimizer_step` ([#11711](https://github.com/Lightning-AI/lightning/pull/11711))
- Teardown the active loop and strategy on exception ([#11620](https://github.com/Lightning-AI/lightning/pull/11620))
- Added a `MisconfigurationException` if user provided `opt_idx` in scheduler config doesn't match with actual optimizer index of its respective optimizer ([#11247](https://github.com/Lightning-AI/lightning/pull/11247))
- Added a `loggers` property to `Trainer` which returns a list of loggers provided by the user ([#11683](https://github.com/Lightning-AI/lightning/pull/11683))
- Added a `loggers` property to `LightningModule` which retrieves the `loggers` property from `Trainer` ([#11683](https://github.com/Lightning-AI/lightning/pull/11683))
- Added support for DDP when using a `CombinedLoader` for the training data ([#11648](https://github.com/Lightning-AI/lightning/pull/11648))
- Added a warning when using `DistributedSampler` during validation/testing ([#11479](https://github.com/Lightning-AI/lightning/pull/11479))
- Added support for `Bagua` training strategy ([#11146](https://github.com/Lightning-AI/lightning/pull/11146))
- Added support for manually returning a `poptorch.DataLoader` in a `*_dataloader` hook ([#12116](https://github.com/Lightning-AI/lightning/pull/12116))
- Added `rank_zero` module to centralize utilities ([#11747](https://github.com/Lightning-AI/lightning/pull/11747))
- Added a `_Stateful` support for `LightningDataModule` ([#11637](https://github.com/Lightning-AI/lightning/pull/11637))
- Added `_Stateful` support for `PrecisionPlugin` ([#11638](https://github.com/Lightning-AI/lightning/pull/11638))
- Added `Accelerator.is_available` to check device availability ([#11797](https://github.com/Lightning-AI/lightning/pull/11797))
- Enabled static type-checking on the signature of `Trainer` ([#11888](https://github.com/Lightning-AI/lightning/pull/11888))
- Added utility functions for moving optimizers to devices ([#11758](https://github.com/Lightning-AI/lightning/pull/11758))
- Added a warning when saving an instance of `nn.Module` with `save_hyperparameters()` ([#12068](https://github.com/Lightning-AI/lightning/pull/12068))
- Added `estimated_stepping_batches` property to `Trainer` ([#11599](https://github.com/Lightning-AI/lightning/pull/11599))
- Added support for pluggable Accelerators ([#12030](https://github.com/Lightning-AI/lightning/pull/12030))
- Added profiling for `on_load_checkpoint`/`on_save_checkpoint` callback and LightningModule hooks ([#12149](https://github.com/Lightning-AI/lightning/pull/12149))
- Added `LayerSync` and `NativeSyncBatchNorm` plugins ([#11754](https://github.com/Lightning-AI/lightning/pull/11754))
- Added optional `storage_options` argument to `Trainer.save_checkpoint()` to pass to custom `CheckpointIO` implementations ([#11891](https://github.com/Lightning-AI/lightning/pull/11891))
- Added support to explicitly specify the process group backend for parallel strategies ([#11745](https://github.com/Lightning-AI/lightning/pull/11745))
- Added `device_ids` and `num_devices` property to `Trainer` ([#12151](https://github.com/Lightning-AI/lightning/pull/12151))
- Added `Callback.state_dict()` and `Callback.load_state_dict()` methods ([#12232](https://github.com/Lightning-AI/lightning/pull/12232))
- Added `AcceleratorRegistry` ([#12180](https://github.com/Lightning-AI/lightning/pull/12180))
- Added support for Habana Accelerator (HPU) ([#11808](https://github.com/Lightning-AI/lightning/pull/11808))
- Added support for dataclasses in `apply_to_collections` ([#11889](https://github.com/Lightning-AI/lightning/pull/11889))

### Changed

- Drop PyTorch 1.7 support ([#12191](https://github.com/Lightning-AI/lightning/pull/12191)), ([#12432](https://github.com/Lightning-AI/lightning/pull/12432))
- Make `benchmark` flag optional and set its value based on the deterministic flag ([#11944](https://github.com/Lightning-AI/lightning/pull/11944))
- Implemented a new native and rich format in `_print_results` method of the `EvaluationLoop` ([#11332](https://github.com/Lightning-AI/lightning/pull/11332))
- Do not print an empty table at the end of the `EvaluationLoop` ([#12427](https://github.com/Lightning-AI/lightning/pull/12427))
- Set the `prog_bar` flag to False in `LightningModule.log_grad_norm` ([#11472](https://github.com/Lightning-AI/lightning/pull/11472))
- Raised exception in `init_dist_connection()` when torch distributed is not available ([#10418](https://github.com/Lightning-AI/lightning/pull/10418))
- The `monitor` argument in the `EarlyStopping` callback is no longer optional ([#10328](https://github.com/Lightning-AI/lightning/pull/10328))
- Do not fail if batch size could not be inferred for logging when using DeepSpeed ([#10438](https://github.com/Lightning-AI/lightning/pull/10438))
- Raised `MisconfigurationException` when `enable_progress_bar=False` and a progress bar instance has been passed in the callback list ([#10520](https://github.com/Lightning-AI/lightning/pull/10520))
- Moved `trainer.connectors.env_vars_connector._defaults_from_env_vars` to `utilities.argsparse._defaults_from_env_vars` ([#10501](https://github.com/Lightning-AI/lightning/pull/10501))
- Changes in `LightningCLI` required for the new major release of jsonargparse v4.0.0 ([#10426](https://github.com/Lightning-AI/lightning/pull/10426))
- Renamed `refresh_rate_per_second` parameter to `refresh_rate` for `RichProgressBar` signature ([#10497](https://github.com/Lightning-AI/lightning/pull/10497))
- Moved ownership of the `PrecisionPlugin` into `TrainingTypePlugin` and updated all references ([#10570](https://github.com/Lightning-AI/lightning/pull/10570))
- Fault Tolerant relies on `signal.SIGTERM` to gracefully exit instead of `signal.SIGUSR1` ([#10605](https://github.com/Lightning-AI/lightning/pull/10605))
- `Loop.restarting=...` now sets the value recursively for all subloops ([#11442](https://github.com/Lightning-AI/lightning/pull/11442))
- Raised an error if the `batch_size` cannot be inferred from the current batch if it contained a string or was a custom batch object ([#10541](https://github.com/Lightning-AI/lightning/pull/10541))
- The validation loop is now disabled when `overfit_batches > 0` is set in the Trainer ([#9709](https://github.com/Lightning-AI/lightning/pull/9709))
- Moved optimizer related logics from `Accelerator` to `TrainingTypePlugin` ([#10596](https://github.com/Lightning-AI/lightning/pull/10596))
- Moved ownership of the lightning optimizers from the `Trainer` to the `Strategy` ([#11444](https://github.com/Lightning-AI/lightning/pull/11444))
- Moved ownership of the data fetchers from the DataConnector to the Loops ([#11621](https://github.com/Lightning-AI/lightning/pull/11621))
- Moved `batch_to_device` method from `Accelerator` to `TrainingTypePlugin` ([#10649](https://github.com/Lightning-AI/lightning/pull/10649))
- The `DDPSpawnPlugin` no longer overrides the `post_dispatch` plugin hook ([#10034](https://github.com/Lightning-AI/lightning/pull/10034))
- Integrate the progress bar implementation with progress tracking ([#11213](https://github.com/Lightning-AI/lightning/pull/11213))
- The `LightningModule.{add_to_queue,get_from_queue}` hooks no longer get a `torch.multiprocessing.SimpleQueue` and instead receive a list based queue ([#10034](https://github.com/Lightning-AI/lightning/pull/10034))
- Changed `training_step`, `validation_step`, `test_step` and `predict_step` method signatures in `Accelerator` and updated input from caller side ([#10908](https://github.com/Lightning-AI/lightning/pull/10908))
- Changed the name of the temporary checkpoint that the `DDPSpawnPlugin` and related plugins save ([#10934](https://github.com/Lightning-AI/lightning/pull/10934))
- `LoggerCollection` returns only unique logger names and versions ([#10976](https://github.com/Lightning-AI/lightning/pull/10976))
- Redesigned process creation for spawn-based plugins (`DDPSpawnPlugin`, `TPUSpawnPlugin`, etc.) ([#10896](https://github.com/Lightning-AI/lightning/pull/10896))
    * All spawn-based plugins now spawn processes immediately upon calling `Trainer.{fit,validate,test,predict}`
    * The hooks/callbacks `prepare_data`, `setup`, `configure_sharded_model` and `teardown` now run under initialized process group for spawn-based plugins just like their non-spawn counterparts
    * Some configuration errors that were previously raised as `MisconfigurationException`s will now be raised as `ProcessRaisedException` (torch>=1.8) or as `Exception` (torch<1.8)
    * Removed the `TrainingTypePlugin.pre_dispatch()` method and merged it with `TrainingTypePlugin.setup()` ([#11137](https://github.com/Lightning-AI/lightning/pull/11137))
- Changed profiler to index and display the names of the hooks with a new pattern [<base class>]<class>.<hook name> ([#11026](https://github.com/Lightning-AI/lightning/pull/11026))
- Changed `batch_to_device` entry in profiling from stage-specific to generic, to match profiling of other hooks ([#11031](https://github.com/Lightning-AI/lightning/pull/11031))
- Changed the info message for finalizing ddp-spawn worker processes to a debug-level message ([#10864](https://github.com/Lightning-AI/lightning/pull/10864))
- Removed duplicated file extension when uploading model checkpoints with `NeptuneLogger` ([#11015](https://github.com/Lightning-AI/lightning/pull/11015))
- Removed `__getstate__` and `__setstate__` of `RichProgressBar` ([#11100](https://github.com/Lightning-AI/lightning/pull/11100))
- The `DDPPlugin` and `DDPSpawnPlugin` and their subclasses now remove the `SyncBatchNorm` wrappers in `teardown()` to enable proper support at inference after fitting ([#11078](https://github.com/Lightning-AI/lightning/pull/11078))
- Moved ownership of the `Accelerator` instance to the `TrainingTypePlugin`; all training-type plugins now take an optional parameter `accelerator` ([#11022](https://github.com/Lightning-AI/lightning/pull/11022))
- Renamed the `TrainingTypePlugin` to `Strategy` ([#11120](https://github.com/Lightning-AI/lightning/pull/11120))
    * Renamed the `ParallelPlugin` to `ParallelStrategy` ([#11123](https://github.com/Lightning-AI/lightning/pull/11123))
    * Renamed the `DataParallelPlugin` to `DataParallelStrategy` ([#11183](https://github.com/Lightning-AI/lightning/pull/11183))
    * Renamed the `DDPPlugin` to `DDPStrategy` ([#11142](https://github.com/Lightning-AI/lightning/pull/11142))
    * Renamed the `DDP2Plugin` to `DDP2Strategy` ([#11185](https://github.com/Lightning-AI/lightning/pull/11185))
    * Renamed the `DDPShardedPlugin` to `DDPShardedStrategy` ([#11186](https://github.com/Lightning-AI/lightning/pull/11186))
    * Renamed the `DDPFullyShardedPlugin` to `DDPFullyShardedStrategy` ([#11143](https://github.com/Lightning-AI/lightning/pull/11143))
    * Renamed the `DDPSpawnPlugin` to `DDPSpawnStrategy` ([#11145](https://github.com/Lightning-AI/lightning/pull/11145))
    * Renamed the `DDPSpawnShardedPlugin` to `DDPSpawnShardedStrategy` ([#11210](https://github.com/Lightning-AI/lightning/pull/11210))
    * Renamed the `DeepSpeedPlugin` to `DeepSpeedStrategy` ([#11194](https://github.com/Lightning-AI/lightning/pull/11194))
    * Renamed the `HorovodPlugin` to `HorovodStrategy` ([#11195](https://github.com/Lightning-AI/lightning/pull/11195))
    * Renamed the `TPUSpawnPlugin` to `TPUSpawnStrategy` ([#11190](https://github.com/Lightning-AI/lightning/pull/11190))
    * Renamed the `IPUPlugin` to `IPUStrategy` ([#11193](https://github.com/Lightning-AI/lightning/pull/11193))
    * Renamed the `SingleDevicePlugin` to `SingleDeviceStrategy` ([#11182](https://github.com/Lightning-AI/lightning/pull/11182))
    * Renamed the `SingleTPUPlugin` to `SingleTPUStrategy` ([#11182](https://github.com/Lightning-AI/lightning/pull/11182))
    * Renamed the `TrainingTypePluginsRegistry` to `StrategyRegistry` ([#11233](https://github.com/Lightning-AI/lightning/pull/11233))
- Marked the `ResultCollection`, `ResultMetric`, and `ResultMetricCollection` classes as protected ([#11130](https://github.com/Lightning-AI/lightning/pull/11130))
- Marked `trainer.checkpoint_connector` as protected ([#11550](https://github.com/Lightning-AI/lightning/pull/11550))
- The epoch start/end hooks are now called by the `FitLoop` instead of the `TrainingEpochLoop` ([#11201](https://github.com/Lightning-AI/lightning/pull/11201))
- DeepSpeed does not require lightning module zero 3 partitioning ([#10655](https://github.com/Lightning-AI/lightning/pull/10655))
- Moved `Strategy` classes to the `strategies` directory ([#11226](https://github.com/Lightning-AI/lightning/pull/11226))
- Renamed `training_type_plugin` file to `strategy` ([#11239](https://github.com/Lightning-AI/lightning/pull/11239))
- Changed `DeviceStatsMonitor` to group metrics based on the logger's `group_separator` ([#11254](https://github.com/Lightning-AI/lightning/pull/11254))
- Raised `UserWarning` if evaluation is triggered with `best` ckpt and trainer is configured with multiple checkpoint callbacks ([#11274](https://github.com/Lightning-AI/lightning/pull/11274))
- `Trainer.logged_metrics` now always contains scalar tensors, even when a Python scalar was logged ([#11270](https://github.com/Lightning-AI/lightning/pull/11270))
- The tuner now uses the checkpoint connector to copy and restore its state ([#11518](https://github.com/Lightning-AI/lightning/pull/11518))
- Changed `MisconfigurationException` to `ModuleNotFoundError` when `rich` isn't available ([#11360](https://github.com/Lightning-AI/lightning/pull/11360))
- The `trainer.current_epoch` value is now increased by 1 during and after `on_train_end` ([#8578](https://github.com/Lightning-AI/lightning/pull/8578))
- The `trainer.global_step` value now accounts for multiple optimizers and TBPTT splits ([#11805](https://github.com/Lightning-AI/lightning/pull/11805))
- The `trainer.global_step` value is now increased right after the `optimizer.step()` call which will impact users who access it during an intra-training validation hook ([#11805](https://github.com/Lightning-AI/lightning/pull/11805))
- The filename of checkpoints created with `ModelCheckpoint(filename='{step}')` is different compared to previous versions. A checkpoint saved after 1 step will be named `step=1.ckpt` instead of `step=0.ckpt` ([#11805](https://github.com/Lightning-AI/lightning/pull/11805))
- Inherit from `ABC` for `Accelerator`: Users need to implement `auto_device_count` ([#11521](https://github.com/Lightning-AI/lightning/pull/11521))
- Changed `parallel_devices` property in `ParallelStrategy` to be lazy initialized ([#11572](https://github.com/Lightning-AI/lightning/pull/11572))
- Updated `TQDMProgressBar` to run a separate progress bar for each eval dataloader ([#11657](https://github.com/Lightning-AI/lightning/pull/11657))
- Sorted `SimpleProfiler(extended=False)` summary based on mean duration for each hook ([#11671](https://github.com/Lightning-AI/lightning/pull/11671))
- Avoid enforcing `shuffle=False` for eval dataloaders ([#11575](https://github.com/Lightning-AI/lightning/pull/11575))
- When using DP (data-parallel), Lightning will no longer automatically reduce all tensors returned in training_step; it will only reduce the loss unless `training_step_end` is overridden ([#11594](https://github.com/Lightning-AI/lightning/pull/11594))
- When using DP (data-parallel), the `training_epoch_end` hook will no longer receive reduced outputs from `training_step` and instead get the full tensor of results from all GPUs ([#11594](https://github.com/Lightning-AI/lightning/pull/11594))
- Changed default logger name to `lightning_logs` for consistency ([#11762](https://github.com/Lightning-AI/lightning/pull/11762))
- Rewrote `accelerator_connector` ([#11448](https://github.com/Lightning-AI/lightning/pull/11448))
- When manual optimization is used with DDP, we no longer force `find_unused_parameters=True` ([#12425](https://github.com/Lightning-AI/lightning/pull/12425))
- Disable loading dataloades if corresponding `limit_batches=0` ([#11576](https://github.com/Lightning-AI/lightning/pull/11576))
- Removed `is_global_zero` check in `training_epoch_loop` before `logger.save`. If you have a custom logger that implements `save` the Trainer will now call `save` on all ranks by default. To change this behavior add `@rank_zero_only` to your `save` implementation ([#12134](https://github.com/Lightning-AI/lightning/pull/12134))
- Disabled tuner with distributed strategies ([#12179](https://github.com/Lightning-AI/lightning/pull/12179))
- Marked `trainer.logger_connector` as protected ([#12195](https://github.com/Lightning-AI/lightning/pull/12195))
- Move `Strategy.process_dataloader` function call from `fit/evaluation/predict_loop.py` to `data_connector.py` ([#12251](https://github.com/Lightning-AI/lightning/pull/12251))
- `ModelCheckpoint(save_last=True, every_n_epochs=N)` now saves a "last" checkpoint every epoch (disregarding `every_n_epochs`) instead of only once at the end of training ([#12418](https://github.com/Lightning-AI/lightning/pull/12418))
- The strategies that support `sync_batchnorm` now only apply it when fitting ([#11919](https://github.com/Lightning-AI/lightning/pull/11919))
- Avoided fallback on CPU if no devices are provided for other accelerators ([#12410](https://github.com/Lightning-AI/lightning/pull/12410))
- Modified `supporters.py` so that in the accumulator element (for loss) is created directly on the device ([#12430](https://github.com/Lightning-AI/lightning/pull/12430))
- Removed `EarlyStopping.on_save_checkpoint` and `EarlyStopping.on_load_checkpoint` in favor of `EarlyStopping.state_dict` and `EarlyStopping.load_state_dict` ([#11887](https://github.com/Lightning-AI/lightning/pull/11887))
- Removed `BaseFinetuning.on_save_checkpoint` and `BaseFinetuning.on_load_checkpoint` in favor of `BaseFinetuning.state_dict` and `BaseFinetuning.load_state_dict` ([#11887](https://github.com/Lightning-AI/lightning/pull/11887))
- Removed `BackboneFinetuning.on_save_checkpoint` and `BackboneFinetuning.on_load_checkpoint` in favor of `BackboneFinetuning.state_dict` and `BackboneFinetuning.load_state_dict` ([#11887](https://github.com/Lightning-AI/lightning/pull/11887))
- Removed `ModelCheckpoint.on_save_checkpoint` and `ModelCheckpoint.on_load_checkpoint` in favor of `ModelCheckpoint.state_dict` and `ModelCheckpoint.load_state_dict` ([#11887](https://github.com/Lightning-AI/lightning/pull/11887))
- Removed `Timer.on_save_checkpoint` and `Timer.on_load_checkpoint` in favor of `Timer.state_dict` and `Timer.load_state_dict` ([#11887](https://github.com/Lightning-AI/lightning/pull/11887))
- Replaced PostLocalSGDOptimizer with a dedicated model averaging component ([#12378](https://github.com/Lightning-AI/lightning/pull/12378))

### Deprecated

- Deprecated `training_type_plugin` property in favor of `strategy` in `Trainer` and updated the references ([#11141](https://github.com/Lightning-AI/lightning/pull/11141))
- Deprecated `Trainer.{validated,tested,predicted}_ckpt_path` and replaced with read-only property `Trainer.ckpt_path` set when checkpoints loaded via `Trainer.{fit,validate,test,predict}` ([#11696](https://github.com/Lightning-AI/lightning/pull/11696))
- Deprecated `ClusterEnvironment.master_{address,port}` in favor of `ClusterEnvironment.main_{address,port}` ([#10103](https://github.com/Lightning-AI/lightning/pull/10103))
- Deprecated `DistributedType` in favor of `_StrategyType` ([#10505](https://github.com/Lightning-AI/lightning/pull/10505))
- Deprecated the `precision_plugin` constructor argument from `Accelerator` ([#10570](https://github.com/Lightning-AI/lightning/pull/10570))
- Deprecated `DeviceType` in favor of `_AcceleratorType` ([#10503](https://github.com/Lightning-AI/lightning/pull/10503))
- Deprecated the property `Trainer.slurm_job_id` in favor of the new `SLURMEnvironment.job_id()` method ([#10622](https://github.com/Lightning-AI/lightning/pull/10622))
- Deprecated the access to the attribute `IndexBatchSamplerWrapper.batch_indices` in favor of `IndexBatchSamplerWrapper.seen_batch_indices` ([#10870](https://github.com/Lightning-AI/lightning/pull/10870))
- Deprecated `on_init_start` and `on_init_end` callback hooks ([#10940](https://github.com/Lightning-AI/lightning/pull/10940))
- Deprecated `Trainer.call_hook` in favor of `Trainer._call_callback_hooks`, `Trainer._call_lightning_module_hook`, `Trainer._call_ttp_hook`, and `Trainer._call_accelerator_hook` ([#10979](https://github.com/Lightning-AI/lightning/pull/10979))
- Deprecated `TrainingTypePlugin.post_dispatch` in favor of `TrainingTypePlugin.teardown` ([#10939](https://github.com/Lightning-AI/lightning/pull/10939))
- Deprecated `ModelIO.on_hpc_{save/load}` in favor of `CheckpointHooks.on_{save/load}_checkpoint` ([#10911](https://github.com/Lightning-AI/lightning/pull/10911))
- Deprecated `Trainer.run_stage` in favor of `Trainer.{fit,validate,test,predict}` ([#11000](https://github.com/Lightning-AI/lightning/pull/11000))
- Deprecated `Trainer.lr_schedulers` in favor of `Trainer.lr_scheduler_configs` which returns a list of dataclasses instead of dictionaries ([#11443](https://github.com/Lightning-AI/lightning/pull/11443))
- Deprecated `Trainer.verbose_evaluate` in favor of `EvaluationLoop(verbose=...)` ([#10931](https://github.com/Lightning-AI/lightning/pull/10931))
- Deprecated `Trainer.should_rank_save_checkpoint` Trainer property ([#11068](https://github.com/Lightning-AI/lightning/pull/11068))
- Deprecated `Trainer.lightning_optimizers` ([#11444](https://github.com/Lightning-AI/lightning/pull/11444))
- Deprecated `TrainerOptimizersMixin` and moved functionality to `core/optimizer.py`([#11155](https://github.com/Lightning-AI/lightning/pull/11155))
- Deprecated the `on_train_batch_end(outputs)` format when multiple optimizers are used and TBPTT is enabled ([#12182](https://github.com/Lightning-AI/lightning/pull/12182))
- Deprecated the `training_epoch_end(outputs)` format when multiple optimizers are used and TBPTT is enabled ([#12182](https://github.com/Lightning-AI/lightning/pull/12182))
- Deprecated `TrainerCallbackHookMixin` ([#11148](https://github.com/Lightning-AI/lightning/pull/11148))
- Deprecated `TrainerDataLoadingMixin` and moved functionality to `Trainer` and `DataConnector` ([#11282](https://github.com/Lightning-AI/lightning/pull/11282))
- Deprecated function `pytorch_lightning.callbacks.device_stats_monitor.prefix_metric_keys` ([#11254](https://github.com/Lightning-AI/lightning/pull/11254))
- Deprecated `Callback.on_epoch_start` hook in favour of `Callback.on_{train/val/test}_epoch_start` ([#11578](https://github.com/Lightning-AI/lightning/pull/11578))
- Deprecated `Callback.on_epoch_end` hook in favour of `Callback.on_{train/val/test}_epoch_end` ([#11578](https://github.com/Lightning-AI/lightning/pull/11578))
- Deprecated `LightningModule.on_epoch_start` hook in favor of `LightningModule.on_{train/val/test}_epoch_start` ([#11578](https://github.com/Lightning-AI/lightning/pull/11578))
- Deprecated `LightningModule.on_epoch_end` hook in favor of `LightningModule.on_{train/val/test}_epoch_end` ([#11578](https://github.com/Lightning-AI/lightning/pull/11578))
- Deprecated `on_before_accelerator_backend_setup` callback hook in favour of `setup` ([#11568](https://github.com/Lightning-AI/lightning/pull/11568))
- Deprecated `on_batch_start` and `on_batch_end` callback hooks in favor of `on_train_batch_start` and `on_train_batch_end` ([#11577](https://github.com/Lightning-AI/lightning/pull/11577))
- Deprecated `on_configure_sharded_model` callback hook in favor of `setup` ([#11627](https://github.com/Lightning-AI/lightning/pull/11627))
- Deprecated `pytorch_lightning.utilities.distributed.rank_zero_only` in favor of `pytorch_lightning.utilities.rank_zero.rank_zero_only` ([#11747](https://github.com/Lightning-AI/lightning/pull/11747))
- Deprecated `pytorch_lightning.utilities.distributed.rank_zero_debug` in favor of `pytorch_lightning.utilities.rank_zero.rank_zero_debug` ([#11747](https://github.com/Lightning-AI/lightning/pull/11747))
- Deprecated `pytorch_lightning.utilities.distributed.rank_zero_info` in favor of `pytorch_lightning.utilities.rank_zero.rank_zero_info` ([#11747](https://github.com/Lightning-AI/lightning/pull/11747))
- Deprecated `pytorch_lightning.utilities.warnings.rank_zero_warn` in favor of `pytorch_lightning.utilities.rank_zero.rank_zero_warn` ([#11747](https://github.com/Lightning-AI/lightning/pull/11747))
- Deprecated `pytorch_lightning.utilities.warnings.rank_zero_deprecation` in favor of `pytorch_lightning.utilities.rank_zero.rank_zero_deprecation` ([#11747](https://github.com/Lightning-AI/lightning/pull/11747))
- Deprecated `pytorch_lightning.utilities.warnings.LightningDeprecationWarning` in favor of `pytorch_lightning.utilities.rank_zero.LightningDeprecationWarning` ([#11747](https://github.com/Lightning-AI/lightning/pull/11747))
- Deprecated `on_pretrain_routine_start` and `on_pretrain_routine_end` callback hooks in favor of `on_fit_start` ([#11794](https://github.com/Lightning-AI/lightning/pull/11794))
- Deprecated `LightningModule.on_pretrain_routine_start` and `LightningModule.on_pretrain_routine_end` hooks in favor of `on_fit_start` ([#12122](https://github.com/Lightning-AI/lightning/pull/12122))
- Deprecated `agg_key_funcs` and `agg_default_func` parameters from `LightningLoggerBase` ([#11871](https://github.com/Lightning-AI/lightning/pull/11871))
- Deprecated `LightningLoggerBase.update_agg_funcs` ([#11871](https://github.com/Lightning-AI/lightning/pull/11871))
- Deprecated `LightningLoggerBase.agg_and_log_metrics` in favor of `LightningLoggerBase.log_metrics` ([#11832](https://github.com/Lightning-AI/lightning/pull/11832))
- Deprecated passing `weights_save_path` to the `Trainer` constructor in favor of adding the `ModelCheckpoint` callback with `dirpath` directly to the list of callbacks ([#12084](https://github.com/Lightning-AI/lightning/pull/12084))
- Deprecated `pytorch_lightning.profiler.AbstractProfiler` in favor of `pytorch_lightning.profiler.Profiler` ([#12106](https://github.com/Lightning-AI/lightning/pull/12106))
- Deprecated `pytorch_lightning.profiler.BaseProfiler` in favor of `pytorch_lightning.profiler.Profiler` ([#12150](https://github.com/Lightning-AI/lightning/pull/12150))
- Deprecated `BaseProfiler.profile_iterable` ([#12102](https://github.com/Lightning-AI/lightning/pull/12102))
- Deprecated `LoggerCollection` in favor of `trainer.loggers` ([#12147](https://github.com/Lightning-AI/lightning/pull/12147))
- Deprecated `PrecisionPlugin.on_{save,load}_checkpoint` in favor of `PrecisionPlugin.{state_dict,load_state_dict}` ([#11978](https://github.com/Lightning-AI/lightning/pull/11978))
- Deprecated `LightningDataModule.on_save/load_checkpoint` in favor of `state_dict/load_state_dict` ([#11893](https://github.com/Lightning-AI/lightning/pull/11893))
- Deprecated `Trainer.use_amp` in favor of `Trainer.amp_backend` ([#12312](https://github.com/Lightning-AI/lightning/pull/12312))
- Deprecated `LightingModule.use_amp` in favor of `Trainer.amp_backend` ([#12315](https://github.com/Lightning-AI/lightning/pull/12315))
- Deprecated specifying the process group backend through the environment variable `PL_TORCH_DISTRIBUTED_BACKEND` ([#11745](https://github.com/Lightning-AI/lightning/pull/11745))
- Deprecated `ParallelPlugin.torch_distributed_backend` in favor of `DDPStrategy.process_group_backend` property ([#11745](https://github.com/Lightning-AI/lightning/pull/11745))
- Deprecated `ModelCheckpoint.save_checkpoint` in favor of `Trainer.save_checkpoint` ([#12456](https://github.com/Lightning-AI/lightning/pull/12456))
- Deprecated `Trainer.devices` in favor of `Trainer.num_devices` and `Trainer.device_ids` ([#12151](https://github.com/Lightning-AI/lightning/pull/12151))
- Deprecated `Trainer.root_gpu` in favor of `Trainer.strategy.root_device.index` when GPU is used ([#12262](https://github.com/Lightning-AI/lightning/pull/12262))
- Deprecated `Trainer.num_gpus` in favor of `Trainer.num_devices` when GPU is used ([#12384](https://github.com/Lightning-AI/lightning/pull/12384))
- Deprecated `Trainer.ipus` in favor of `Trainer.num_devices` when IPU is used ([#12386](https://github.com/Lightning-AI/lightning/pull/12386))
- Deprecated `Trainer.num_processes` in favor of `Trainer.num_devices` ([#12388](https://github.com/Lightning-AI/lightning/pull/12388))
- Deprecated `Trainer.data_parallel_device_ids` in favor of `Trainer.device_ids` ([#12072](https://github.com/Lightning-AI/lightning/pull/12072))
- Deprecated returning state from `Callback.on_save_checkpoint` in favor of returning state in `Callback.state_dict` for checkpointing ([#11887](https://github.com/Lightning-AI/lightning/pull/11887))
- Deprecated passing only the callback state to `Callback.on_load_checkpoint(callback_state)` in favor of passing the callback state to `Callback.load_state_dict` and in 1.8, passing the entire checkpoint dictionary to `Callback.on_load_checkpoint(checkpoint)` ([#11887](https://github.com/Lightning-AI/lightning/pull/11887))
- Deprecated `Trainer.gpus` in favor of `Trainer.device_ids` or `Trainer.num_devices` ([#12436](https://github.com/Lightning-AI/lightning/pull/12436))
- Deprecated `Trainer.tpu_cores` in favor of `Trainer.num_devices` ([#12437](https://github.com/Lightning-AI/lightning/pull/12437))

### Removed

- Removed deprecated parameter `method` in `pytorch_lightning.utilities.model_helpers.is_overridden` ([#10507](https://github.com/Lightning-AI/lightning/pull/10507))
- Remove deprecated method `ClusterEnvironment.creates_children` ([#10339](https://github.com/Lightning-AI/lightning/pull/10339))
- Removed deprecated `TrainerModelHooksMixin.is_function_implemented` and `TrainerModelHooksMixin.has_arg` ([#10322](https://github.com/Lightning-AI/lightning/pull/10322))
- Removed deprecated `pytorch_lightning.utilities.device_dtype_mixin.DeviceDtypeModuleMixin` in favor of `pytorch_lightning.core.mixins.device_dtype_mixin.DeviceDtypeModuleMixin` ([#10442](https://github.com/Lightning-AI/lightning/pull/10442))
- Removed deprecated `LightningModule.loaded_optimizer_states_dict` property ([#10346](https://github.com/Lightning-AI/lightning/pull/10346))
- Removed deprecated `Trainer.fit(train_dataloader=)`, `Trainer.validate(val_dataloaders=)`, and `Trainer.test(test_dataloader=)` ([#10325](https://github.com/Lightning-AI/lightning/pull/10325))
- Removed deprecated `has_prepared_data`, `has_setup_fit`, `has_setup_validate`, `has_setup_test`, `has_setup_predict`, `has_teardown_fit`, `has_teardown_validate`, `has_teardown_test` and `has_teardown_predict` datamodule lifecycle properties  ([#10350](https://github.com/Lightning-AI/lightning/pull/10350))
- Removed deprecated `every_n_val_epochs` parameter of ModelCheckpoint ([#10366](https://github.com/Lightning-AI/lightning/pull/10366))
- Removed deprecated `import pytorch_lightning.profiler.profilers` in favor of `import pytorch_lightning.profiler` ([#10443](https://github.com/Lightning-AI/lightning/pull/10443))
- Removed deprecated property `configure_slurm_dpp` from accelerator connector ([#10370](https://github.com/Lightning-AI/lightning/pull/10370))
- Removed deprecated arguments `num_nodes` and `sync_batchnorm` from `DDPPlugin`, `DDPSpawnPlugin`, `DeepSpeedPlugin` ([#10357](https://github.com/Lightning-AI/lightning/pull/10357))
- Removed deprecated property `is_slurm_managing_tasks` from AcceleratorConnector ([#10353](https://github.com/Lightning-AI/lightning/pull/10353))
- Removed deprecated `LightningModule.log(tbptt_reduce_fx, tbptt_reduce_token, sync_dist_op)` ([#10423](https://github.com/Lightning-AI/lightning/pull/10423))
- Removed deprecated `Plugin.task_idx` ([#10441](https://github.com/Lightning-AI/lightning/pull/10441))
- Removed deprecated method `master_params` from PrecisionPlugin ([#10372](https://github.com/Lightning-AI/lightning/pull/10372))
- Removed the automatic detachment of "extras" returned from `training_step`. For example, `return {'loss': ..., 'foo': foo.detach()}` will now be necessary if `foo` has gradients which you do not want to store ([#10424](https://github.com/Lightning-AI/lightning/pull/10424))
- Removed deprecated passthrough methods and properties from `Accelerator` base class:
  * ([#10403](https://github.com/Lightning-AI/lightning/pull/10403))
  * ([#10448](https://github.com/Lightning-AI/lightning/pull/10448))
- Removed deprecated signature for `transfer_batch_to_device` hook. The new argument `dataloader_idx` is now required ([#10480](https://github.com/Lightning-AI/lightning/pull/10480))
- Removed deprecated `utilities.distributed.rank_zero_{warn/deprecation}` ([#10451](https://github.com/Lightning-AI/lightning/pull/10451))
- Removed deprecated `mode` argument from `ModelSummary` class ([#10449](https://github.com/Lightning-AI/lightning/pull/10449))
- Removed deprecated `Trainer.train_loop` property in favor of `Trainer.fit_loop` ([#10482](https://github.com/Lightning-AI/lightning/pull/10482))
- Removed deprecated `Trainer.train_loop` property in favor of `Trainer.fit_loop` ([#10482](https://github.com/Lightning-AI/lightning/pull/10482))
- Removed deprecated `disable_validation` property from Trainer ([#10450](https://github.com/Lightning-AI/lightning/pull/10450))
- Removed deprecated `CheckpointConnector.hpc_load` property in favor of `CheckpointConnector.restore` ([#10525](https://github.com/Lightning-AI/lightning/pull/10525))
- Removed deprecated `reload_dataloaders_every_epoch` from `Trainer` in favour of `reload_dataloaders_every_n_epochs` ([#10481](https://github.com/Lightning-AI/lightning/pull/10481))
- Removed the `precision_plugin` attribute from `Accelerator` in favor of its equivalent attribute `precision_plugin` in the `TrainingTypePlugin` ([#10570](https://github.com/Lightning-AI/lightning/pull/10570))
- Removed `DeepSpeedPlugin.{precision,amp_type,amp_level}` properties ([#10657](https://github.com/Lightning-AI/lightning/pull/10657))
- Removed patching of `on_before_batch_transfer`, `transfer_batch_to_device` and `on_after_batch_transfer` hooks in `LightningModule` ([#10603](https://github.com/Lightning-AI/lightning/pull/10603))
- Removed argument `return_result` from the `DDPSpawnPlugin.spawn()` method ([#10867](https://github.com/Lightning-AI/lightning/pull/10867))
- Removed the property `TrainingTypePlugin.results` and corresponding properties in subclasses ([#10034](https://github.com/Lightning-AI/lightning/pull/10034))
- Removed the `mp_queue` attribute from `DDPSpawnPlugin` and `TPUSpawnPlugin` ([#10034](https://github.com/Lightning-AI/lightning/pull/10034))
- Removed unnecessary `_move_optimizer_state` method overrides from `TPUSpawnPlugin` and `SingleTPUPlugin` ([#10849](https://github.com/Lightning-AI/lightning/pull/10849))
- Removed `should_rank_save_checkpoint` property from `TrainingTypePlugin` ([#11070](https://github.com/Lightning-AI/lightning/pull/11070))
- Removed `model_sharded_context` method from `Accelerator` ([#10886](https://github.com/Lightning-AI/lightning/pull/10886))
- Removed method `pre_dispatch` from the `PrecisionPlugin` ([#10887](https://github.com/Lightning-AI/lightning/pull/10887))
- Removed method `setup_optimizers_in_pre_dispatch` from the `strategies` and achieve the same logic in `setup` and `pre_dispatch` methods ([#10906](https://github.com/Lightning-AI/lightning/pull/10906))
- Removed methods `pre_dispatch`, `dispatch` and `post_dispatch` from the `Accelerator` ([#10885](https://github.com/Lightning-AI/lightning/pull/10885))
- Removed method `training_step`, `test_step`, `validation_step` and `predict_step` from the `Accelerator` ([#10890](https://github.com/Lightning-AI/lightning/pull/10890))
- Removed `TrainingTypePlugin.start_{training,evaluating,predicting}` hooks and the same in all subclasses ([#10989](https://github.com/Lightning-AI/lightning/pull/10989), [#10896](https://github.com/Lightning-AI/lightning/pull/10896))
- Removed `Accelerator.on_train_start` ([#10999](https://github.com/Lightning-AI/lightning/pull/10999))
- Removed support for Python 3.6 ([#11117](https://github.com/Lightning-AI/lightning/pull/11117))
- Removed `Strategy.init_optimizers` in favor of `Strategy.setup_optimizers` ([#11236](https://github.com/Lightning-AI/lightning/pull/11236))
- Removed `profile("training_step_and_backward")` in `Closure` class since we already profile calls `training_step` and `backward` ([#11222](https://github.com/Lightning-AI/lightning/pull/11222))
- Removed `Strategy.optimizer_zero_grad` ([#11246](https://github.com/Lightning-AI/lightning/pull/11246))
- Removed `Strategy.on_gpu` ([#11537](https://github.com/Lightning-AI/lightning/pull/11537))
- Removed `Strategy.on_tpu` property ([#11536](https://github.com/Lightning-AI/lightning/pull/11536))
- Removed the abstract property `LightningLoggerBase.experiment` ([#11603](https://github.com/Lightning-AI/lightning/pull/11603))
- Removed `FitLoop.current_epoch` getter and setter ([#11562](https://github.com/Lightning-AI/lightning/pull/11562))
- Removed access to `_short_id` in `NeptuneLogger` ([#11517](https://github.com/Lightning-AI/lightning/pull/11517))
- Removed `log_text` and `log_image` from the `LightningLoggerBase` API ([#11857](https://github.com/Lightning-AI/lightning/pull/11857))
- Removed calls to `profile("model_forward")` in favor of profiling `training_step` ([#12032](https://github.com/Lightning-AI/lightning/pull/12032))
- Removed `get_mp_spawn_kwargs` from `DDPSpawnStrategy` and `TPUSpawnStrategy` in favor of configuration in the `_SpawnLauncher` ([#11966](https://github.com/Lightning-AI/lightning/pull/11966))
- Removed `_aggregate_metrics`, `_reduce_agg_metrics`, and `_finalize_agg_metrics` from `LightningLoggerBase` ([#12053](https://github.com/Lightning-AI/lightning/pull/12053))
- Removed the `AcceleratorConnector.device_type` property ([#12081](https://github.com/Lightning-AI/lightning/pull/12081))
- Removed `AcceleratorConnector.num_nodes` ([#12107](https://github.com/Lightning-AI/lightning/pull/12107))
- Removed `AcceleratorConnector.has_ipu` property ([#12111](https://github.com/Lightning-AI/lightning/pull/12111))
- Removed `AcceleratorConnector.use_ipu` property ([#12110](https://github.com/Lightning-AI/lightning/pull/12110))
- Removed `AcceleratorConnector.has_tpu` property ([#12109](https://github.com/Lightning-AI/lightning/pull/12109))
- Removed `AcceleratorConnector.use_dp` property ([#12112](https://github.com/Lightning-AI/lightning/pull/12112))
- Removed `configure_sync_batchnorm` from `ParallelStrategy` and all other strategies that inherit from it ([#11754](https://github.com/Lightning-AI/lightning/pull/11754))
- Removed public attribute `sync_batchnorm` from strategies ([#11754](https://github.com/Lightning-AI/lightning/pull/11754))
- Removed `AcceleratorConnector.root_gpu` property ([#12262](https://github.com/Lightning-AI/lightning/pull/12262))
- Removed `AcceleratorConnector.tpu_id` property ([#12387](https://github.com/Lightning-AI/lightning/pull/12387))
- Removed `AcceleratorConnector.num_gpus` property ([#12384](https://github.com/Lightning-AI/lightning/pull/12384))
- Removed `AcceleratorConnector.num_ipus` property ([#12386](https://github.com/Lightning-AI/lightning/pull/12386))
- Removed `AcceleratorConnector.num_processes` property ([#12388](https://github.com/Lightning-AI/lightning/pull/12388))
- Removed `AcceleratorConnector.parallel_device_ids` property ([#12072](https://github.com/Lightning-AI/lightning/pull/12072))
- Removed `AcceleratorConnector.devices` property ([#12435](https://github.com/Lightning-AI/lightning/pull/12435))
- Removed `AcceleratorConnector.parallel_devices` property ([#12075](https://github.com/Lightning-AI/lightning/pull/12075))
- Removed `AcceleratorConnector.tpu_cores` property ([#12437](https://github.com/Lightning-AI/lightning/pull/12437))

### Fixed

- Fixed an issue where `ModelCheckpoint` could delete last checkpoint from the old directory when `dirpath` has changed during resumed training ([#12225](https://github.com/Lightning-AI/lightning/pull/12225))
- Fixed an issue where `ModelCheckpoint` could delete older checkpoints when `dirpath` has changed during resumed training ([#12045](https://github.com/Lightning-AI/lightning/pull/12045))
- Fixed an issue where `HorovodStrategy.teardown()` did not complete gracefully if an exception was thrown during callback setup [#11752](https://github.com/Lightning-AI/lightning/pull/11752)
- Fixed security vulnerabilities CVE-2020-1747 and CVE-2020-14343 caused by the `PyYAML` dependency ([#11099](https://github.com/Lightning-AI/lightning/pull/11099))
- Fixed security vulnerability "CWE-94: Improper Control of Generation of Code (Code Injection)" ([#12212](https://github.com/Lightning-AI/lightning/pull/12212))
- Fixed logging on `{test,validation}_epoch_end` with multiple dataloaders ([#11132](https://github.com/Lightning-AI/lightning/pull/11132))
- Reset the validation progress tracking state after sanity checking ([#11218](https://github.com/Lightning-AI/lightning/pull/11218))
- Fixed double evaluation bug with fault-tolerance enabled where the second call was completely skipped ([#11119](https://github.com/Lightning-AI/lightning/pull/11119))
- Fixed an issue with the `TPUSpawnPlugin` handling the `XLA_USE_BF16` environment variable incorrectly ([#10990](https://github.com/Lightning-AI/lightning/pull/10990))
- Fixed wrong typehint for `Trainer.lightning_optimizers` ([#11155](https://github.com/Lightning-AI/lightning/pull/11155))
- Fixed the lr-scheduler state not being dumped to checkpoint when using the deepspeed strategy ([#11307](https://github.com/Lightning-AI/lightning/pull/11307))
- Fixed bug that forced overriding `configure_optimizers` with the CLI ([#11672](https://github.com/Lightning-AI/lightning/pull/11672))
- Fixed type promotion when tensors of higher category than float are logged ([#11401](https://github.com/Lightning-AI/lightning/pull/11401))
- Fixed `SimpleProfiler` summary ([#11414](https://github.com/Lightning-AI/lightning/pull/11414))
- No longer set a `DistributedSampler` to the `poptorch.DataLoader` when IPUs are used ([#12114](https://github.com/Lightning-AI/lightning/pull/12114))
- Fixed bug where progress bar was not being disabled when not in rank zero during predict ([#11377](https://github.com/Lightning-AI/lightning/pull/11377))
- Fixed the mid-epoch warning call while resuming training ([#11556](https://github.com/Lightning-AI/lightning/pull/11556))
- Fixed `LightningModule.{un,}toggle_model` when only 1 optimizer is used ([#12088](https://github.com/Lightning-AI/lightning/pull/12088))
- Fixed an issue in `RichProgressbar` to display the metrics logged only on main progress bar ([#11690](https://github.com/Lightning-AI/lightning/pull/11690))
- Fixed `RichProgressBar` progress when refresh rate does not evenly divide the total counter ([#11668](https://github.com/Lightning-AI/lightning/pull/11668))
- Fixed `RichProgressBar` progress validation bar total when using multiple validation runs within a single training epoch ([#11668](https://github.com/Lightning-AI/lightning/pull/11668))
- Configure native Deepspeed schedulers with interval='step' ([#11788](https://github.com/Lightning-AI/lightning/pull/11788)), ([#12031](https://github.com/Lightning-AI/lightning/pull/12031))
- Update `RichProgressBarTheme` styles after detecting light theme on colab ([#10993](https://github.com/Lightning-AI/lightning/pull/10993))
- Fixed passing `_ddp_params_and_buffers_to_ignore` ([#11949](https://github.com/Lightning-AI/lightning/pull/11949))
- Fixed an `AttributeError` when calling `save_hyperparameters` and no parameters need saving ([#11827](https://github.com/Lightning-AI/lightning/pull/11827))
- Fixed environment variable priority for global rank determination ([#11406](https://github.com/Lightning-AI/lightning/pull/11406))
- Fixed an issue that caused the Trainer to produce identical results on subsequent runs without explicit re-seeding ([#11870](https://github.com/Lightning-AI/lightning/pull/11870))
- Fixed an issue that caused the Tuner to affect the random state ([#11870](https://github.com/Lightning-AI/lightning/pull/11870))
- Fixed to avoid common hook warning if no hook is overridden ([#12131](https://github.com/Lightning-AI/lightning/pull/12131))
- Fixed deepspeed keeping old sub-folders in same ckpt path ([#12194](https://github.com/Lightning-AI/lightning/pull/12194))
- Fixed returning logged metrics instead of callback metrics during evaluation ([#12224](https://github.com/Lightning-AI/lightning/pull/12224))
- Fixed the case where `logger=None` is passed to the Trainer ([#12249](https://github.com/Lightning-AI/lightning/pull/12249))
- Fixed bug where the global step tracked by `ModelCheckpoint` was still set even if no checkpoint was saved ([#12418](https://github.com/Lightning-AI/lightning/pull/12418))
- Fixed bug where `ModelCheckpoint` was overriding the `epoch` and `step` logged values ([#12418](https://github.com/Lightning-AI/lightning/pull/12418))
- Fixed bug where monitoring the default `epoch` and `step` values with `ModelCheckpoint` would fail ([#12418](https://github.com/Lightning-AI/lightning/pull/12418))
- Fixed initializing optimizers unnecessarily in `DDPFullyShardedStrategy` ([#12267](https://github.com/Lightning-AI/lightning/pull/12267))
- Fixed check for horovod module ([#12377](https://github.com/Lightning-AI/lightning/pull/12377))
- Fixed logging to loggers with multiple eval dataloaders ([#12454](https://github.com/Lightning-AI/lightning/pull/12454))
- Fixed an issue with resuming from a checkpoint trained with QAT ([#11346](https://github.com/Lightning-AI/lightning/pull/11346))


## [1.5.10] - 2022-02-08

### Fixed

- Fixed an issue to avoid validation loop run on restart ([#11552](https://github.com/Lightning-AI/lightning/pull/11552))
- The `RichProgressBar` now correctly shows the `on_epoch` logged values on train epoch end ([#11689](https://github.com/Lightning-AI/lightning/pull/11689))
- Fixed an issue to make the `step` argument in `WandbLogger.log_image` work ([#11716](https://github.com/Lightning-AI/lightning/pull/11716))
- Fixed `restore_optimizers` for mapping states ([#11757](https://github.com/Lightning-AI/lightning/pull/11757))
- With `DPStrategy`, the batch is not explicitly moved to the device ([#11780](https://github.com/Lightning-AI/lightning/pull/11780))
- Fixed an issue to avoid val bar disappear after `trainer.validate()` ([#11700](https://github.com/Lightning-AI/lightning/pull/11700))
- Fixed supporting remote filesystems with `Trainer.weights_save_path` for fault-tolerant training ([#11776](https://github.com/Lightning-AI/lightning/pull/11776))
- Fixed check for available modules ([#11526](https://github.com/Lightning-AI/lightning/pull/11526))
- Fixed bug where the path for "last" checkpoints was not getting saved correctly which caused newer runs to not remove the previous "last" checkpoint ([#11481](https://github.com/Lightning-AI/lightning/pull/11481))
- Fixed bug where the path for best checkpoints was not getting saved correctly when no metric was monitored which caused newer runs to not use the best checkpoint ([#11481](https://github.com/Lightning-AI/lightning/pull/11481))


## [1.5.9] - 2022-01-20

### Fixed

- Pinned sphinx-autodoc-typehints with <v1.15 ([#11400](https://github.com/Lightning-AI/lightning/pull/11400))
- Skipped testing with PyTorch 1.7 and Python 3.9 on Ubuntu ([#11217](https://github.com/Lightning-AI/lightning/pull/11217))
- Fixed type promotion when tensors of higher category than float are logged ([#11401](https://github.com/Lightning-AI/lightning/pull/11401))
- Fixed the format of the configuration saved automatically by the CLI's `SaveConfigCallback` ([#11532](https://github.com/Lightning-AI/lightning/pull/11532))

### Changed
- Changed `LSFEnvironment` to use `LSB_DJOB_RANKFILE` environment variable instead of `LSB_HOSTS` for determining node rank and main address ([#10825](https://github.com/Lightning-AI/lightning/pull/10825))
- Disabled sampler replacement when using `IterableDataset` ([#11507](https://github.com/Lightning-AI/lightning/pull/11507))


## [1.5.8] - 2022-01-05

### Fixed

- Fixed `LightningCLI` race condition while saving the config ([#11199](https://github.com/Lightning-AI/lightning/pull/11199))
- Fixed the default value used with `log(reduce_fx=min|max)` ([#11310](https://github.com/Lightning-AI/lightning/pull/11310))
- Fixed data fetcher selection ([#11294](https://github.com/Lightning-AI/lightning/pull/11294))
- Fixed a race condition that could result in incorrect (zero) values being observed in prediction writer callbacks ([#11288](https://github.com/Lightning-AI/lightning/pull/11288))
- Fixed dataloaders not getting reloaded the correct amount of times when setting `reload_dataloaders_every_n_epochs` and `check_val_every_n_epoch` ([#10948](https://github.com/Lightning-AI/lightning/pull/10948))
- Fixed deepspeed strategy not restoring the lr-scheduler states when lr-scheduler(s) are configured through `LightningModule.configure_optimizer` ([#11322](https://github.com/Lightning-AI/lightning/pull/11322))


## [1.5.7] - 2021-12-21

### Fixed

- Fixed `NeptuneLogger` when using DDP ([#11030](https://github.com/Lightning-AI/lightning/pull/11030))
- Fixed a bug to disable logging hyperparameters in logger if there are no hparams ([#11105](https://github.com/Lightning-AI/lightning/pull/11105))
- Avoid the deprecated `onnx.export(example_outputs=...)` in torch 1.10 ([#11116](https://github.com/Lightning-AI/lightning/pull/11116))
- Fixed an issue when torch-scripting a `LightningModule` after training with `Trainer(sync_batchnorm=True)` ([#11078](https://github.com/Lightning-AI/lightning/pull/11078))
- Fixed an `AttributeError` occurring when using a `CombinedLoader` (multiple dataloaders) for prediction ([#11111](https://github.com/Lightning-AI/lightning/pull/11111))
- Fixed bug where `Trainer(track_grad_norm=..., logger=False)` would fail ([#11114](https://github.com/Lightning-AI/lightning/pull/11114))
- Fixed an incorrect warning being produced by the model summary when using `bf16` precision on CPU ([#11161](https://github.com/Lightning-AI/lightning/pull/11161))

### Changed

- DeepSpeed does not require lightning module zero 3 partitioning ([#10655](https://github.com/Lightning-AI/lightning/pull/10655))
- The `ModelCheckpoint` callback now saves and restores attributes `best_k_models`, `kth_best_model_path`, `kth_value`, and `last_model_path` ([#10995](https://github.com/Lightning-AI/lightning/pull/10995))


## [1.5.6] - 2021-12-15

### Fixed

- Fixed a bug where the DeepSpeedPlugin arguments `cpu_checkpointing` and `contiguous_memory_optimization` were not being forwarded to deepspeed correctly ([#10874](https://github.com/Lightning-AI/lightning/pull/10874))
- Fixed an issue with `NeptuneLogger` causing checkpoints to be uploaded with a duplicated file extension ([#11015](https://github.com/Lightning-AI/lightning/pull/11015))
- Fixed support for logging within callbacks returned from `LightningModule` ([#10991](https://github.com/Lightning-AI/lightning/pull/10991))
- Fixed running sanity check with `RichProgressBar` ([#10913](https://github.com/Lightning-AI/lightning/pull/10913))
- Fixed support for `CombinedLoader` while checking for warning raised with eval dataloaders ([#10994](https://github.com/Lightning-AI/lightning/pull/10994))
- The TQDM progress bar now correctly shows the `on_epoch` logged values on train epoch end ([#11069](https://github.com/Lightning-AI/lightning/pull/11069))
- Fixed bug where the TQDM updated the training progress bar during `trainer.validate` ([#11069](https://github.com/Lightning-AI/lightning/pull/11069))


## [1.5.5] - 2021-12-07

### Fixed

- Disabled batch_size extraction for torchmetric instances because they accumulate the metrics internally ([#10815](https://github.com/Lightning-AI/lightning/pull/10815))
- Fixed an issue with `SignalConnector` not restoring the default signal handlers on teardown when running on SLURM or with fault-tolerant training enabled ([#10611](https://github.com/Lightning-AI/lightning/pull/10611))
- Fixed `SignalConnector._has_already_handler` check for callable type ([#10483](https://github.com/Lightning-AI/lightning/pull/10483))
- Fixed an issue to return the results for each dataloader separately instead of duplicating them for each ([#10810](https://github.com/Lightning-AI/lightning/pull/10810))
- Improved exception message if `rich` version is less than `10.2.2` ([#10839](https://github.com/Lightning-AI/lightning/pull/10839))
- Fixed uploading best model checkpoint in NeptuneLogger ([#10369](https://github.com/Lightning-AI/lightning/pull/10369))
- Fixed early schedule reset logic in PyTorch profiler that was causing data leak ([#10837](https://github.com/Lightning-AI/lightning/pull/10837))
- Fixed a bug that caused incorrect batch indices to be passed to the `BasePredictionWriter` hooks when using a dataloader with `num_workers > 0` ([#10870](https://github.com/Lightning-AI/lightning/pull/10870))
- Fixed an issue with item assignment on the logger on rank > 0 for those who support it ([#10917](https://github.com/Lightning-AI/lightning/pull/10917))
- Fixed importing `torch_xla.debug` for `torch-xla<1.8` ([#10836](https://github.com/Lightning-AI/lightning/pull/10836))
- Fixed an issue with `DDPSpawnPlugin` and related plugins leaving a temporary checkpoint behind ([#10934](https://github.com/Lightning-AI/lightning/pull/10934))
- Fixed a `TypeError` occurring in the `SingalConnector.teardown()` method ([#10961](https://github.com/Lightning-AI/lightning/pull/10961))


## [1.5.4] - 2021-11-30

### Fixed

- Fixed support for `--key.help=class` with the `LightningCLI` ([#10767](https://github.com/Lightning-AI/lightning/pull/10767))
- Fixed `_compare_version` for python packages ([#10762](https://github.com/Lightning-AI/lightning/pull/10762))
- Fixed TensorBoardLogger `SummaryWriter` not close before spawning the processes ([#10777](https://github.com/Lightning-AI/lightning/pull/10777))
- Fixed a consolidation error in Lite when attempting to save the state dict of a sharded optimizer ([#10746](https://github.com/Lightning-AI/lightning/pull/10746))
- Fixed the default logging level for batch hooks associated with training from `on_step=False, on_epoch=True` to `on_step=True, on_epoch=False` ([#10756](https://github.com/Lightning-AI/lightning/pull/10756))

### Removed

- Removed PyTorch 1.6 support ([#10367](https://github.com/Lightning-AI/lightning/pull/10367), [#10738](https://github.com/Lightning-AI/lightning/pull/10738))


## [1.5.3] - 2021-11-24

### Fixed

- Fixed `ShardedTensor` state dict hook registration to check if torch distributed is available ([#10621](https://github.com/Lightning-AI/lightning/pull/10621))
- Fixed an issue with `self.log` not respecting a tensor's `dtype` when applying computations ([#10076](https://github.com/Lightning-AI/lightning/pull/10076))
- Fixed LigtningLite `_wrap_init` popping unexisting keys from DataLoader signature parameters ([#10613](https://github.com/Lightning-AI/lightning/pull/10613))
- Fixed signals being registered within threads ([#10610](https://github.com/Lightning-AI/lightning/pull/10610))
- Fixed an issue that caused Lightning to extract the batch size even though it was set by the user in `LightningModule.log` ([#10408](https://github.com/Lightning-AI/lightning/pull/10408))
- Fixed `Trainer(move_metrics_to_cpu=True)` not moving the evaluation logged results to CPU ([#10631](https://github.com/Lightning-AI/lightning/pull/10631))
- Fixed the `{validation,test}_step` outputs getting moved to CPU with `Trainer(move_metrics_to_cpu=True)` ([#10631](https://github.com/Lightning-AI/lightning/pull/10631))
- Fixed an issue with collecting logged test results with multiple dataloaders ([#10522](https://github.com/Lightning-AI/lightning/pull/10522))


## [1.5.2] - 2021-11-16

### Fixed

- Fixed `CombinedLoader` and `max_size_cycle` didn't receive a `DistributedSampler` ([#10374](https://github.com/Lightning-AI/lightning/pull/10374))
- Fixed an issue where class or init-only variables of dataclasses were passed to the dataclass constructor in `utilities.apply_to_collection` ([#9702](https://github.com/Lightning-AI/lightning/pull/9702))
- Fixed `isinstance` not working with `init_meta_context`, materialized model not being moved to the device ([#10493](https://github.com/Lightning-AI/lightning/pull/10493))
- Fixed an issue that prevented the Trainer to shutdown workers when execution is interrupted due to failure([#10463](https://github.com/Lightning-AI/lightning/pull/10463))
- Squeeze the early stopping monitor to remove empty tensor dimensions ([#10461](https://github.com/Lightning-AI/lightning/pull/10461))
- Fixed sampler replacement logic with `overfit_batches` to only replace the sample when `SequentialSampler` is not used ([#10486](https://github.com/Lightning-AI/lightning/pull/10486))
- Fixed scripting causing false positive deprecation warnings ([#10470](https://github.com/Lightning-AI/lightning/pull/10470), [#10555](https://github.com/Lightning-AI/lightning/pull/10555))
- Do not fail if batch size could not be inferred for logging when using DeepSpeed ([#10438](https://github.com/Lightning-AI/lightning/pull/10438))
- Fixed propagation of device and dtype information to submodules of LightningLite when they inherit from `DeviceDtypeModuleMixin` ([#10559](https://github.com/Lightning-AI/lightning/pull/10559))


## [1.5.1] - 2021-11-09

### Fixed

- Fixed `apply_to_collection(defaultdict)` ([#10316](https://github.com/Lightning-AI/lightning/pull/10316))
- Fixed failure when `DataLoader(batch_size=None)` is passed ([#10345](https://github.com/Lightning-AI/lightning/pull/10345))
- Fixed interception of `__init__` arguments for sub-classed DataLoader re-instantiation in Lite ([#10334](https://github.com/Lightning-AI/lightning/pull/10334))
- Fixed issue with pickling `CSVLogger` after a call to `CSVLogger.save` ([#10388](https://github.com/Lightning-AI/lightning/pull/10388))
- Fixed an import error being caused by `PostLocalSGD` when `torch.distributed` not available ([#10359](https://github.com/Lightning-AI/lightning/pull/10359))
- Fixed the logging with `on_step=True` in epoch-level hooks causing unintended side-effects. Logging with `on_step=True` in epoch-level hooks will now correctly raise an error ([#10409](https://github.com/Lightning-AI/lightning/pull/10409))
- Fixed deadlocks for distributed training with `RichProgressBar` ([#10428](https://github.com/Lightning-AI/lightning/pull/10428))
- Fixed an issue where the model wrapper in Lite converted non-floating point tensors to float ([#10429](https://github.com/Lightning-AI/lightning/pull/10429))
- Fixed an issue with inferring the dataset type in fault-tolerant training ([#10432](https://github.com/Lightning-AI/lightning/pull/10432))
- Fixed dataloader workers with `persistent_workers` being deleted on every iteration ([#10434](https://github.com/Lightning-AI/lightning/pull/10434))


## [1.5.0] - 2021-11-02

### Added

- Added support for monitoring the learning rate without schedulers in `LearningRateMonitor` ([#9786](https://github.com/Lightning-AI/lightning/pull/9786))
- Added registration of `ShardedTensor` state dict hooks in `LightningModule.__init__` if the PyTorch version supports `ShardedTensor` ([#8944](https://github.com/Lightning-AI/lightning/pull/8944))
- Added error handling including calling of `on_keyboard_interrupt()` and `on_exception()` for all entrypoints (fit, validate, test, predict) ([#8819](https://github.com/Lightning-AI/lightning/pull/8819))
- Added a flavor of `training_step` that takes `dataloader_iter` as an argument ([#8807](https://github.com/Lightning-AI/lightning/pull/8807))
- Added a `state_key` property to the `Callback` base class ([#6886](https://github.com/Lightning-AI/lightning/pull/6886))
- Added progress tracking to loops:
    * Integrated `TrainingEpochLoop.total_batch_idx` ([#8598](https://github.com/Lightning-AI/lightning/pull/8598))
    * Added `BatchProgress` and integrated `TrainingEpochLoop.is_last_batch` ([#9657](https://github.com/Lightning-AI/lightning/pull/9657))
    * Avoid optional `Tracker` attributes ([#9320](https://github.com/Lightning-AI/lightning/pull/9320))
    * Reset `current` progress counters when restarting an epoch loop that had already finished ([#9371](https://github.com/Lightning-AI/lightning/pull/9371))
    * Call `reset_on_restart` in the loop's `reset` hook instead of when loading a checkpoint ([#9561](https://github.com/Lightning-AI/lightning/pull/9561))
    * Use `completed` over `processed` in `reset_on_restart` ([#9656](https://github.com/Lightning-AI/lightning/pull/9656))
    * Renamed `reset_on_epoch` to `reset_on_run` ([#9658](https://github.com/Lightning-AI/lightning/pull/9658))
- Added `batch_size` and `rank_zero_only` arguments for `log_dict` to match `log` ([#8628](https://github.com/Lightning-AI/lightning/pull/8628))
- Added a check for unique GPU ids ([#8666](https://github.com/Lightning-AI/lightning/pull/8666))
- Added `ResultCollection` state_dict to the Loop `state_dict` and added support for distributed reload ([#8641](https://github.com/Lightning-AI/lightning/pull/8641))
- Added DeepSpeed collate checkpoint utility function ([#8701](https://github.com/Lightning-AI/lightning/pull/8701))
- Added a `handles_accumulate_grad_batches` property to the training type plugins ([#8856](https://github.com/Lightning-AI/lightning/pull/8856))
- Added a warning to `WandbLogger` when reusing a wandb run ([#8714](https://github.com/Lightning-AI/lightning/pull/8714))
- Added `log_graph` argument for `watch` method of `WandbLogger` ([#8662](https://github.com/Lightning-AI/lightning/pull/8662))
- `LightningCLI` additions:
  * Added `LightningCLI(run=False|True)` to choose whether to run a `Trainer` subcommand ([#8751](https://github.com/Lightning-AI/lightning/pull/8751))
  * Added support to call any trainer function from the `LightningCLI` via subcommands ([#7508](https://github.com/Lightning-AI/lightning/pull/7508))
  * Allow easy trainer re-instantiation ([#7508](https://github.com/Lightning-AI/lightning/pull/9241))
  * Automatically register all optimizers and learning rate schedulers ([#9565](https://github.com/Lightning-AI/lightning/pull/9565))
  * Allow registering custom optimizers and learning rate schedulers without subclassing the CLI ([#9565](https://github.com/Lightning-AI/lightning/pull/9565))
  * Support shorthand notation to instantiate optimizers and learning rate schedulers ([#9565](https://github.com/Lightning-AI/lightning/pull/9565))
  * Support passing lists of callbacks via command line ([#8815](https://github.com/Lightning-AI/lightning/pull/8815))
  * Support shorthand notation to instantiate models ([#9588](https://github.com/Lightning-AI/lightning/pull/9588))
  * Support shorthand notation to instantiate datamodules ([#10011](https://github.com/Lightning-AI/lightning/pull/10011))
  * Added `multifile` option to `LightningCLI` to enable/disable config saving to preserve multiple files structure ([#9073](https://github.com/Lightning-AI/lightning/pull/9073))
- Fault-tolerant training:
    * Added `FastForwardSampler` and `CaptureIterableDataset` injection to data loading utilities ([#8366](https://github.com/Lightning-AI/lightning/pull/8366))
    * Added `DataFetcher` to control fetching flow ([#8890](https://github.com/Lightning-AI/lightning/pull/8890))
    * Added `SharedCycleIteratorState` to prevent infinite loop ([#8889](https://github.com/Lightning-AI/lightning/pull/8889))
    * Added `CaptureMapDataset` for state management in map-style datasets ([#8891](https://github.com/Lightning-AI/lightning/pull/8891))
    * Added Fault Tolerant Training to `DataFetcher` ([#8891](https://github.com/Lightning-AI/lightning/pull/8891))
    * Replaced old prefetch iterator with new `DataFetcher` in training loop ([#8953](https://github.com/Lightning-AI/lightning/pull/8953))
    * Added partial support for global random state fault-tolerance in map-style datasets ([#8950](https://github.com/Lightning-AI/lightning/pull/8950))
    * Converted state to tuple explicitly when setting Python random state ([#9401](https://github.com/Lightning-AI/lightning/pull/9401))
    * Added support for restarting an optimizer loop (multiple optimizers) ([#9537](https://github.com/Lightning-AI/lightning/pull/9537))
    * Added support for restarting within Evaluation Loop ([#9563](https://github.com/Lightning-AI/lightning/pull/9563))
    * Added mechanism to detect that a signal has been sent so the Trainer can gracefully exit ([#9566](https://github.com/Lightning-AI/lightning/pull/9566))
    * Added support for skipping ahead to validation during the auto-restart of fitting ([#9681](https://github.com/Lightning-AI/lightning/pull/9681))
    * Added support for auto-restart if a fault-tolerant checkpoint is available ([#9722](https://github.com/Lightning-AI/lightning/pull/9722))
- Checkpoint saving and loading extensibility:
  * Added `CheckpointIO` plugin to expose checkpoint IO from training type plugin ([#8743](https://github.com/Lightning-AI/lightning/pull/8743))
  * Refactored `CheckpointConnector` to offload validation logic to the `CheckpointIO` plugin ([#9045](https://github.com/Lightning-AI/lightning/pull/9045))
  * Added `remove_checkpoint` to `CheckpointIO` plugin by moving the responsibility out of the `ModelCheckpoint` callback ([#9373](https://github.com/Lightning-AI/lightning/pull/9373))
  * Added `XLACheckpointIO` plugin ([#9972](https://github.com/Lightning-AI/lightning/pull/9972))
- Loop customization:
    * Added `Closure` and `AbstractClosure` classes ([#8642](https://github.com/Lightning-AI/lightning/pull/8642))
    * Refactored `TrainingBatchLoop` and extracted `OptimizerLoop`, splitting off automatic optimization into its own loop ([#9191](https://github.com/Lightning-AI/lightning/pull/9191))
    * Removed `TrainingBatchLoop.backward()`; manual optimization now calls directly into `Accelerator.backward()` and automatic optimization handles backward in new `OptimizerLoop` ([#9265](https://github.com/Lightning-AI/lightning/pull/9265))
    * Extracted `ManualOptimization` logic from `TrainingBatchLoop` into its own separate loop class ([#9266](https://github.com/Lightning-AI/lightning/pull/9266))
    * Added `OutputResult` and `ManualResult` classes ([#9437](https://github.com/Lightning-AI/lightning/pull/9437), [#9424](https://github.com/Lightning-AI/lightning/pull/9424))
    * Marked `OptimizerLoop.backward` as protected ([#9514](https://github.com/Lightning-AI/lightning/pull/9514))
    * Marked `FitLoop.should_accumulate` as protected ([#9515](https://github.com/Lightning-AI/lightning/pull/9515))
    * Marked several methods in `PredictionLoop` as protected: `on_predict_start`, `on_predict_epoch_end`, `on_predict_end`, `on_predict_model_eval` ([#9516](https://github.com/Lightning-AI/lightning/pull/9516))
    * Marked several methods in `EvaluationLoop` as protected: `get_max_batches`, `on_evaluation_model_eval`, `on_evaluation_model_train`, `on_evaluation_start`, `on_evaluation_epoch_start`, `on_evaluation_epoch_end`, `on_evaluation_end`, `reload_evaluation_dataloaders` ([#9516](https://github.com/Lightning-AI/lightning/pull/9516))
    * Marked several methods in `EvaluationEpochLoop` as protected: `on_evaluation_batch_start`, `evaluation_step`, `evaluation_step_end` ([#9516](https://github.com/Lightning-AI/lightning/pull/9516))
    * Added `yielding_training_step` example ([#9983](https://github.com/Lightning-AI/lightning/pull/9983))
- Added support for saving and loading state of multiple callbacks of the same type ([#7187](https://github.com/Lightning-AI/lightning/pull/7187))
- Added DeepSpeed Stage 1 support ([#8974](https://github.com/Lightning-AI/lightning/pull/8974))
- Added `Python dataclass` support for `LightningDataModule` ([#8272](https://github.com/Lightning-AI/lightning/pull/8272))
- Added sanitization of tensors when they get logged as hyperparameters in `TensorBoardLogger` ([#9031](https://github.com/Lightning-AI/lightning/pull/9031))
- Added `InterBatchParallelDataFetcher` ([#9020](https://github.com/Lightning-AI/lightning/pull/9020))
- Added `DataLoaderIterDataFetcher` ([#9020](https://github.com/Lightning-AI/lightning/pull/9020))
- Added `DataFetcher` within `Fit / Evaluation` Loop  ([#9047](https://github.com/Lightning-AI/lightning/pull/9047))
- Added a friendly error message when DDP attempts to spawn new distributed processes with rank > 0 ([#9005](https://github.com/Lightning-AI/lightning/pull/9005))
- Added Rich integration:
    * Added Rich progress bar ([#8929](https://github.com/Lightning-AI/lightning/pull/8929), [#9559](https://github.com/Lightning-AI/lightning/pull/9559))
    * Added Support for iterable datasets ([#9734](https://github.com/Lightning-AI/lightning/pull/9734))
    * Added `RichModelSummary` callback ([#9546](https://github.com/Lightning-AI/lightning/pull/9546))
    * Added `configure_columns` method to `RichProgressBar` ([#10288](https://github.com/Lightning-AI/lightning/pull/10288))
    * Added `leave` argument to `RichProgressBar` ([#10301](https://github.com/Lightning-AI/lightning/pull/10301))
- Added input validation logic for precision ([#9080](https://github.com/Lightning-AI/lightning/pull/9080))
- Added support for CPU AMP autocast ([#9084](https://github.com/Lightning-AI/lightning/pull/9084))
- Added `on_exception` callback hook ([#9183](https://github.com/Lightning-AI/lightning/pull/9183))
- Added a warning to DeepSpeed when inferring batch size ([#9221](https://github.com/Lightning-AI/lightning/pull/9221))
- Added `ModelSummary` callback ([#9344](https://github.com/Lightning-AI/lightning/pull/9344))
- Added `log_images`, `log_text` and `log_table` to `WandbLogger` ([#9545](https://github.com/Lightning-AI/lightning/pull/9545))
- Added `PL_RECONCILE_PROCESS` environment variable to enable process reconciliation regardless of cluster environment settings ([#9389](https://github.com/Lightning-AI/lightning/pull/9389))
- Added `get_device_stats` to the Accelerator interface and added its implementation for GPU and TPU ([#9586](https://github.com/Lightning-AI/lightning/pull/9586))
- Added a warning when an unknown key is encountered in the optimizer configuration, and when `OneCycleLR` is used with `"interval": "epoch"` ([#9666](https://github.com/Lightning-AI/lightning/pull/9666))
- Added `DeviceStatsMonitor` callback ([#9712](https://github.com/Lightning-AI/lightning/pull/9712))
- Added `enable_progress_bar` to the Trainer constructor ([#9664](https://github.com/Lightning-AI/lightning/pull/9664))
- Added `pl_legacy_patch` load utility for loading old checkpoints that have pickled legacy Lightning attributes ([#9166](https://github.com/Lightning-AI/lightning/pull/9166))
- Added support for `torch.use_deterministic_algorithms` ([#9121](https://github.com/Lightning-AI/lightning/pull/9121))
- Added automatic parameters tying for TPUs ([#9525](https://github.com/Lightning-AI/lightning/pull/9525))
- Added support for `torch.autograd.set_detect_anomaly` through `Trainer` constructor argument `detect_anomaly` ([#9848](https://github.com/Lightning-AI/lightning/pull/9848))
- Added `enable_model_summary` flag to Trainer ([#9699](https://github.com/Lightning-AI/lightning/pull/9699))
- Added `strategy` argument to Trainer ([#8597](https://github.com/Lightning-AI/lightning/pull/8597))
- Added `init_meta_context`, `materialize_module` utilities ([#9920](https://github.com/Lightning-AI/lightning/pull/9920))
- Added `TPUPrecisionPlugin` ([#10020](https://github.com/Lightning-AI/lightning/pull/#10020))
- Added `torch.bfloat16` support:
  * Added bfloat16 support for Lightning Trainer ([#9049](https://github.com/Lightning-AI/lightning/pull/9049))
  * Renamed `TPUHalfPrecisionPlugin` to `TPUBf16PrecisionPlugin` ([#10026](https://github.com/Lightning-AI/lightning/pull/10026))
  * Default to `precision=bf16` on CPU when `precision=16` is passed ([#10033](https://github.com/Lightning-AI/lightning/pull/10033))
  * Added support for `torch.autocast` ([#10053](https://github.com/Lightning-AI/lightning/pull/10053))
- Added `kfold` example for loop customization ([#9965](https://github.com/Lightning-AI/lightning/pull/9965))
- LightningLite:
    * Added `PrecisionPlugin.forward_context`, making it the default implementation for all `{train,val,test,predict}_step_context()` methods ([#9988](https://github.com/Lightning-AI/lightning/pull/9988))
    * Added `DDPSpawnPlugin.spawn()` for spawning new processes of a given function ([#10018](https://github.com/Lightning-AI/lightning/pull/10018), [#10022](https://github.com/Lightning-AI/lightning/pull/10022))
    * Added `TrainingTypePlugin.{_setup_model, _setup_optimizer}` methods ([#9994](https://github.com/Lightning-AI/lightning/pull/9994), [#10064](https://github.com/Lightning-AI/lightning/pull/10064))
    * Implemented `DataParallelPlugin._setup_model` ([#10010](https://github.com/Lightning-AI/lightning/pull/10010))
    * Implemented `DeepSpeedPlugin._setup_model_and_optimizers` ([#10009](https://github.com/Lightning-AI/lightning/pull/10009), [#10064](https://github.com/Lightning-AI/lightning/pull/10064))
    * Implemented `{DDPShardedPlugin,DDPShardedSpawnPlugin}._setup_model_and_optimizers` ([#10028](https://github.com/Lightning-AI/lightning/pull/10028), [#10064](https://github.com/Lightning-AI/lightning/pull/10064))
    * Added optional `model` argument to the `optimizer_step` methods in accelerators and plugins ([#10023](https://github.com/Lightning-AI/lightning/pull/10023))
    * Updated precision attributes in `DeepSpeedPlugin` ([#10164](https://github.com/Lightning-AI/lightning/pull/10164))
    * Added the ability to return a result from rank 0 in `DDPSpawnPlugin.spawn` ([#10162](https://github.com/Lightning-AI/lightning/pull/10162))
    * Added `pytorch_lightning.lite` package ([#10175](https://github.com/Lightning-AI/lightning/pull/10175))
    * Added `LightningLite` documentation ([#10043](https://github.com/Lightning-AI/lightning/pull/10043))
    * Added `LightningLite` examples ([#9987](https://github.com/Lightning-AI/lightning/pull/9987))
    * Make the `_LiteDataLoader` an iterator and add supports for custom dataloader ([#10279](https://github.com/Lightning-AI/lightning/pull/10279))
- Added `use_omegaconf` argument to `save_hparams_to_yaml` plugin ([#9170](https://github.com/Lightning-AI/lightning/pull/9170))
- Added `ckpt_path` argument for `Trainer.fit()` ([#10061](https://github.com/Lightning-AI/lightning/pull/10061))
- Added `auto_device_count` method to `Accelerators` ([#10222](https://github.com/Lightning-AI/lightning/pull/10222))
- Added support for `devices="auto"` ([#10264](https://github.com/Lightning-AI/lightning/pull/10264))
- Added a `filename` argument in `ModelCheckpoint.format_checkpoint_name` ([#9818](https://github.com/Lightning-AI/lightning/pull/9818))
- Added support for empty `gpus` list to run on CPU ([#10246](https://github.com/Lightning-AI/lightning/pull/10246))
- Added a warning if multiple batch sizes are found from ambiguous batch ([#10247](https://github.com/Lightning-AI/lightning/pull/10247))

### Changed

- Trainer now raises a `MisconfigurationException` when its methods are called with `ckpt_path="best"` but a checkpoint callback isn't configured ([#9841](https://github.com/Lightning-AI/lightning/pull/9841))
- Setting `Trainer(accelerator="ddp_cpu")` now does not spawn a subprocess if `num_processes` is kept `1` along with `num_nodes > 1` ([#9603](https://github.com/Lightning-AI/lightning/pull/9603))
- Module imports are now catching `ModuleNotFoundError` instead of `ImportError` ([#9867](https://github.com/Lightning-AI/lightning/pull/9867))
- `pytorch_lightning.loggers.neptune.NeptuneLogger` is now consistent with the new [neptune-client](https://github.com/neptune-ai/neptune-client) API; the old [neptune-client](https://github.com/neptune-ai/neptune-client) API is supported by `NeptuneClient` from the [neptune-contrib](https://github.com/neptune-ai/neptune-contrib) repo ([#6867](https://github.com/Lightning-AI/lightning/pull/6867))
- Parsing of `enums` type hyperparameters to be saved in the `haprams.yaml` file by TensorBoard and CSV loggers has been fixed and made in line with how OmegaConf parses it ([#9170](https://github.com/Lightning-AI/lightning/pull/9170))
- Parsing of the `gpus` Trainer argument has changed: `gpus="n"` (str) no longer selects the GPU index n and instead selects the first n devices ([#8770](https://github.com/Lightning-AI/lightning/pull/8770))
- `iteration_count` and other index attributes in the loops has been replaced with progress dataclasses ([#8477](https://github.com/Lightning-AI/lightning/pull/8477))
- The `trainer.lightning_module` reference is now properly set at the very beginning of a run ([#8536](https://github.com/Lightning-AI/lightning/pull/8536))
- The model weights now get loaded in all cases when the checkpoint path gets provided in validate/test/predict, regardless of whether the model instance is provided or not ([#8352](https://github.com/Lightning-AI/lightning/pull/8352))
- The `Trainer` functions `reset_{train,val,test,predict}_dataloader`, `reset_train_val_dataloaders`, and `request_dataloader` `model` argument is now optional ([#8536](https://github.com/Lightning-AI/lightning/pull/8536))
- Saved checkpoints will no longer use the type of a `Callback` as the key to avoid issues with unpickling ([#6886](https://github.com/Lightning-AI/lightning/pull/6886))
- Improved string conversion for `ResultCollection` ([#8622](https://github.com/Lightning-AI/lightning/pull/8622))
- `LightningCLI` changes:
    * `LightningCLI.init_parser` now returns the parser instance ([#8721](https://github.com/Lightning-AI/lightning/pull/8721))
    * `LightningCLI.add_core_arguments_to_parser`, `LightningCLI.parse_arguments` now take a `parser` argument ([#8721](https://github.com/Lightning-AI/lightning/pull/8721))
    * `LightningCLI.instantiate_trainer` now takes a config and a list of callbacks ([#8721](https://github.com/Lightning-AI/lightning/pull/8721))
    * Split `LightningCLI.add_core_arguments_to_parser` into `LightningCLI.add_default_arguments_to_parser` + `LightningCLI.add_core_arguments_to_parser` ([#8721](https://github.com/Lightning-AI/lightning/pull/8721))
- The accelerator and training type plugin `setup` hooks no longer have a `model` argument ([#8536](https://github.com/Lightning-AI/lightning/pull/8536))
- The accelerator and training type plugin `update_global_step` hook has been removed ([#8856](https://github.com/Lightning-AI/lightning/pull/8856))
- The coverage of `self.log`-ing in any `LightningModule` or `Callback` hook has been improved ([#8498](https://github.com/Lightning-AI/lightning/pull/8498))
- `self.log`-ing without a `Trainer` reference now raises a warning instead of an exception ([#9733](https://github.com/Lightning-AI/lightning/pull/9733))
- Removed restrictions in the Trainer that loggers can only log from rank 0; the existing logger behavior has not changed ([#8608](https://github.com/Lightning-AI/lightning/pull/8608))
- `Trainer.request_dataloader` now takes a `RunningStage` enum instance ([#8858](https://github.com/Lightning-AI/lightning/pull/8858))
- Changed `rank_zero_warn` to `NotImplementedError` in the `{train, val, test, predict}_dataloader` hooks that `Lightning(Data)Module` uses ([#9161](https://github.com/Lightning-AI/lightning/pull/9161))
- Moved `block_ddp_sync_behaviour` out of `TrainingBatchLoop` to loop utilities ([#9192](https://github.com/Lightning-AI/lightning/pull/9192))
- Executing the `optimizer_closure` is now required when overriding the `optimizer_step` hook ([#9360](https://github.com/Lightning-AI/lightning/pull/9360))
- Changed logging of `LightningModule` and `LightningDataModule` hyperparameters to raise an exception only if there are colliding keys with different values ([#9496](https://github.com/Lightning-AI/lightning/pull/9496))
- `seed_everything` now fails when an invalid seed value is passed instead of selecting a random seed ([#8787](https://github.com/Lightning-AI/lightning/pull/8787))
- The Trainer now calls `TrainingTypePlugin` collective APIs directly instead of going through the Accelerator reference ([#9677](https://github.com/Lightning-AI/lightning/pull/9677), [#9901](https://github.com/Lightning-AI/lightning/pull/9901))
- The tuner now uses a unique filename to save a temporary checkpoint ([#9682](https://github.com/Lightning-AI/lightning/pull/9682))
- Changed `HorovodPlugin.all_gather` to return a `torch.Tensor` instead of a list ([#9696](https://github.com/Lightning-AI/lightning/pull/9696))
- Changed Trainer connectors to be protected attributes:
    * Configuration Validator ([#9779](https://github.com/Lightning-AI/lightning/pull/9779))
- The `current_epoch` and `global_step` attributes now get restored irrespective of the Trainer task ([#9413](https://github.com/Lightning-AI/lightning/pull/9413))
- Trainer now raises an exception when requesting `amp_level` with native `amp_backend` ([#9755](https://github.com/Lightning-AI/lightning/pull/9755))
- Update the logic to check for accumulation steps with deepspeed ([#9826](https://github.com/Lightning-AI/lightning/pull/9826))
- `pytorch_lightning.utilities.grads.grad_norm` now raises an exception if parameter `norm_type <= 0` ([#9765](https://github.com/Lightning-AI/lightning/pull/9765))
- Updated error message for interactive incompatible plugins ([#9896](https://github.com/Lightning-AI/lightning/pull/9896))
- Moved the `optimizer_step` and `clip_gradients` hook from the `Accelerator` and `TrainingTypePlugin` into the `PrecisionPlugin` ([#10143](https://github.com/Lightning-AI/lightning/pull/10143), [#10029](https://github.com/Lightning-AI/lightning/pull/10029))
- `NativeMixedPrecisionPlugin` and its subclasses now take an optional `GradScaler` instance ([#10055](https://github.com/Lightning-AI/lightning/pull/10055))
- Trainer is now raising a `MisconfigurationException` instead of a warning if `Trainer.{validate/test}` is missing required methods ([#10016](https://github.com/Lightning-AI/lightning/pull/10016))
- Changed default value of the `max_steps` Trainer argument from `None` to -1 ([#9460](https://github.com/Lightning-AI/lightning/pull/9460))
- LightningModule now raises an error when calling `log(on_step=False, on_epoch=False)` ([#10227](https://github.com/Lightning-AI/lightning/pull/10227))
- Quantization aware training observers are now disabled by default during validating/testing/predicting stages ([#8540](https://github.com/Lightning-AI/lightning/pull/8540))
- Raised `MisconfigurationException` when total length of `dataloader` across ranks is zero, and give warning when total length is non-zero, but only local rank length is zero. ([#9827](https://github.com/Lightning-AI/lightning/pull/9827))
- Changed the model size calculation using `ByteCounter` ([#10123](https://github.com/Lightning-AI/lightning/pull/10123))
- Enabled `on_load_checkpoint` for `LightningDataModule` for all `trainer_fn` ([#10238](https://github.com/Lightning-AI/lightning/pull/10238))
- Allowed separate config files for parameters with class type when LightningCLI is in `subclass_mode=False` ([#10286](https://github.com/Lightning-AI/lightning/pull/10286))

### Deprecated

- Deprecated Trainer argument `terminate_on_nan` in favor of `detect_anomaly`([#9175](https://github.com/Lightning-AI/lightning/pull/9175))
- Deprecated `Trainer.terminate_on_nan` public attribute access ([#9849](https://github.com/Lightning-AI/lightning/pull/9849))
- Deprecated `LightningModule.summarize()` in favor of `pytorch_lightning.utilities.model_summary.summarize()` ([#8513](https://github.com/Lightning-AI/lightning/pull/8513))
- Deprecated `LightningModule.model_size` ([#8343](https://github.com/Lightning-AI/lightning/pull/8343))
- Deprecated `DataModule` properties: `train_transforms`, `val_transforms`, `test_transforms`, `size`, `dims` ([#8851](https://github.com/Lightning-AI/lightning/pull/8851))
- Deprecated `add_to_queue`, `get_from_queue` from `LightningModule` in favor of corresponding methods in the `DDPSpawnPlugin` ([#9118](https://github.com/Lightning-AI/lightning/pull/9118))
- Deprecated `LightningModule.get_progress_bar_dict` and `Trainer.progress_bar_dict` in favor of `pytorch_lightning.callbacks.progress.base.get_standard_metrics` and `ProgressBarBase.get_metrics` ([#8985](https://github.com/Lightning-AI/lightning/pull/8985))
- Deprecated `prepare_data_per_node` flag on Trainer and set it as a property of `DataHooks`, accessible in the `LightningModule` and `LightningDataModule` ([#8958](https://github.com/Lightning-AI/lightning/pull/8958))
- Deprecated the `TestTubeLogger` ([#9065](https://github.com/Lightning-AI/lightning/pull/9065))
- Deprecated `on_{train/val/test/predict}_dataloader()` from `LightningModule` and `LightningDataModule` ([#9098](https://github.com/Lightning-AI/lightning/pull/9098))
- Deprecated `on_keyboard_interrupt` callback hook in favor of new `on_exception` hook ([#9260](https://github.com/Lightning-AI/lightning/pull/9260))
- Deprecated passing `process_position` to the `Trainer` constructor in favor of adding the `ProgressBar` callback with `process_position` directly to the list of callbacks ([#9222](https://github.com/Lightning-AI/lightning/pull/9222))
- Deprecated passing `flush_logs_every_n_steps` as a Trainer argument, instead pass it to the logger init if supported ([#9366](https://github.com/Lightning-AI/lightning/pull/9366))
- Deprecated `LightningLoggerBase.close`, `LoggerCollection.close` in favor of `LightningLoggerBase.finalize`, `LoggerCollection.finalize` ([#9422](https://github.com/Lightning-AI/lightning/pull/9422))
- Deprecated passing `progress_bar_refresh_rate` to the `Trainer` constructor in favor of adding the `ProgressBar` callback with `refresh_rate` directly to the list of callbacks, or passing `enable_progress_bar=False` to disable the progress bar ([#9616](https://github.com/Lightning-AI/lightning/pull/9616))
- Deprecated `LightningDistributed` and moved the broadcast logic to `DDPPlugin` and `DDPSpawnPlugin` directly ([#9691](https://github.com/Lightning-AI/lightning/pull/9691))
- Deprecated passing `stochastic_weight_avg` to the `Trainer` constructor in favor of adding the `StochasticWeightAveraging` callback directly to the list of callbacks ([#8989](https://github.com/Lightning-AI/lightning/pull/8989))
- Deprecated Accelerator collective API `barrier`, `broadcast`, and `all_gather` in favor of calling the `TrainingTypePlugin` collective API directly ([#9677](https://github.com/Lightning-AI/lightning/pull/9677))
- Deprecated `checkpoint_callback` from the `Trainer` constructor in favor of `enable_checkpointing` ([#9754](https://github.com/Lightning-AI/lightning/pull/9754))
- Deprecated the `LightningModule.on_post_move_to_device` method ([#9525](https://github.com/Lightning-AI/lightning/pull/9525))
- Deprecated `pytorch_lightning.core.decorators.parameter_validation` in favor of `pytorch_lightning.utilities.parameter_tying.set_shared_parameters` ([#9525](https://github.com/Lightning-AI/lightning/pull/9525))
- Deprecated passing `weights_summary` to the `Trainer` constructor in favor of adding the `ModelSummary` callback with `max_depth` directly to the list of callbacks ([#9699](https://github.com/Lightning-AI/lightning/pull/9699))
- Deprecated `log_gpu_memory`, `gpu_metrics`, and util funcs in favor of `DeviceStatsMonitor` callback ([#9921](https://github.com/Lightning-AI/lightning/pull/9921))
- Deprecated `GPUStatsMonitor` and `XLAStatsMonitor` in favor of `DeviceStatsMonitor` callback ([#9924](https://github.com/Lightning-AI/lightning/pull/9924))
- Deprecated setting `Trainer(max_steps=None)`; To turn off the limit, set `Trainer(max_steps=-1)` (default) ([#9460](https://github.com/Lightning-AI/lightning/pull/9460))
- Deprecated access to the `AcceleratorConnector.is_slurm_managing_tasks` attribute and marked it as protected ([#10101](https://github.com/Lightning-AI/lightning/pull/10101))
- Deprecated access to the `AcceleratorConnector.configure_slurm_ddp` method and marked it as protected ([#10101](https://github.com/Lightning-AI/lightning/pull/10101))
- Deprecated passing `resume_from_checkpoint` to the `Trainer` constructor in favor of `trainer.fit(ckpt_path=)` ([#10061](https://github.com/Lightning-AI/lightning/pull/10061))
- Deprecated `ClusterEnvironment.creates_children()` in favor of `ClusterEnvironment.creates_processes_externally` (property) ([#10106](https://github.com/Lightning-AI/lightning/pull/10106))
- Deprecated `PrecisionPlugin.master_params()` in favor of `PrecisionPlugin.main_params()` ([#10105](https://github.com/Lightning-AI/lightning/pull/10105))
- Deprecated `lr_sch_names` from `LearningRateMonitor` ([#10066](https://github.com/Lightning-AI/lightning/pull/10066))
- Deprecated `ProgressBar` callback in favor of `TQDMProgressBar` ([#10134](https://github.com/Lightning-AI/lightning/pull/10134))

### Removed

- Removed deprecated `metrics` ([#8586](https://github.com/Lightning-AI/lightning/pull/8586/))
- Removed the deprecated `outputs` argument in both the `LightningModule.on_train_epoch_end` and `Callback.on_train_epoch_end` hooks ([#8587](https://github.com/Lightning-AI/lightning/pull/8587))
- Removed the deprecated `TrainerLoggingMixin` class ([#8609](https://github.com/Lightning-AI/lightning/pull/8609))
- Removed the deprecated `TrainerTrainingTricksMixin` class ([#8679](https://github.com/Lightning-AI/lightning/pull/8679))
- Removed the deprecated `optimizer_idx` from `training_step` as an accepted argument in manual optimization ([#8576](https://github.com/Lightning-AI/lightning/pull/8576))
- Removed support for the deprecated `on_save_checkpoint` signature. The hook now takes a `checkpoint` positional parameter ([#8697](https://github.com/Lightning-AI/lightning/pull/8697))
- Removed support for the deprecated `on_load_checkpoint` signature. The hook now takes a `pl_module` positional parameter ([#8697](https://github.com/Lightning-AI/lightning/pull/8697))
- Removed the deprecated `save_function` property in `ModelCheckpoint` ([#8680](https://github.com/Lightning-AI/lightning/pull/8680))
- Removed the deprecated `model` argument from `ModelCheckpoint.save_checkpoint` ([#8688](https://github.com/Lightning-AI/lightning/pull/8688))
- Removed the deprecated `sync_step` argument from `WandbLogger` ([#8763](https://github.com/Lightning-AI/lightning/pull/8763))
- Removed the deprecated `Trainer.truncated_bptt_steps` in favor of `LightningModule.truncated_bptt_steps` ([#8826](https://github.com/Lightning-AI/lightning/pull/8826))
- Removed `LightningModule.write_predictions` and `LightningModule.write_predictions_dict` ([#8850](https://github.com/Lightning-AI/lightning/pull/8850))
- Removed `on_reset_*_dataloader` hooks in TrainingType Plugins and Accelerators ([#8858](https://github.com/Lightning-AI/lightning/pull/8858))
- Removed deprecated `GradInformation` module in favor of `pytorch_lightning.utilities.grads` ([#8831](https://github.com/Lightning-AI/lightning/pull/8831/))
- Removed `TrainingTypePlugin.on_save` and `Accelerator.on_save` ([#9023](https://github.com/Lightning-AI/lightning/pull/9023))
- Removed `{Accelerator,TrainingTypePlugin,PrecisionPlugin}.post_optimizer_step` ([#9746](https://github.com/Lightning-AI/lightning/pull/9746))
- Removed deprecated `connect_precision_plugin` and `connect_training_type_plugin` from `Accelerator` ([#9019](https://github.com/Lightning-AI/lightning/pull/9019))
- Removed `on_train_epoch_end` from `Accelerator` ([#9035](https://github.com/Lightning-AI/lightning/pull/9035))
- Removed `InterBatchProcessor` in favor of `DataLoaderIterDataFetcher` ([#9052](https://github.com/Lightning-AI/lightning/pull/9052))
- Removed `Plugin` in `base_plugin.py` in favor of accessing `TrainingTypePlugin` and `PrecisionPlugin` directly instead ([#9066](https://github.com/Lightning-AI/lightning/pull/9066))
- Removed `teardown` from `ParallelPlugin` ([#8943](https://github.com/Lightning-AI/lightning/pull/8943))
- Removed deprecated `profiled_functions` argument from `PyTorchProfiler` ([#9178](https://github.com/Lightning-AI/lightning/pull/9178))
- Removed deprecated `pytorch_lighting.utilities.argparse_utils` module ([#9166](https://github.com/Lightning-AI/lightning/pull/9166))
- Removed deprecated property `Trainer.running_sanity_check` in favor of `Trainer.sanity_checking` ([#9209](https://github.com/Lightning-AI/lightning/pull/9209))
- Removed deprecated `BaseProfiler.output_filename` arg from it and its descendants in favor of `dirpath` and `filename` ([#9214](https://github.com/Lightning-AI/lightning/pull/9214))
- Removed deprecated property `ModelCheckpoint.period` in favor of `ModelCheckpoint.every_n_epochs` ([#9213](https://github.com/Lightning-AI/lightning/pull/9213))
- Removed deprecated `auto_move_data` decorator ([#9231](https://github.com/Lightning-AI/lightning/pull/9231))
- Removed deprecated property `LightningModule.datamodule` in favor of `Trainer.datamodule` ([#9233](https://github.com/Lightning-AI/lightning/pull/9233))
- Removed deprecated properties `DeepSpeedPlugin.cpu_offload*` in favor of `offload_optimizer`, `offload_parameters` and `pin_memory` ([#9244](https://github.com/Lightning-AI/lightning/pull/9244))
- Removed deprecated property `AcceleratorConnector.is_using_torchelastic` in favor of `TorchElasticEnvironment.is_using_torchelastic()` ([#9729](https://github.com/Lightning-AI/lightning/pull/9729))
- Removed `pytorch_lightning.utilities.debugging.InternalDebugger` ([#9680](https://github.com/Lightning-AI/lightning/pull/9680))
- Removed `call_configure_sharded_model_hook` property from `Accelerator` and `TrainingTypePlugin` ([#9612](https://github.com/Lightning-AI/lightning/pull/9612))
- Removed `TrainerProperties` mixin and moved property definitions directly into `Trainer` ([#9495](https://github.com/Lightning-AI/lightning/pull/9495))
- Removed a redundant warning with `ModelCheckpoint(monitor=None)` callback ([#9875](https://github.com/Lightning-AI/lightning/pull/9875))
- Remove `epoch` from `trainer.logged_metrics` ([#9904](https://github.com/Lightning-AI/lightning/pull/9904))
- Remove deprecated `distributed_backend` from `Trainer` ([#10017](https://github.com/Lightning-AI/lightning/pull/10017))
- Removed `process_idx` from the `{DDPSpawnPlugin,TPUSpawnPlugin}.new_process` methods ([#10022](https://github.com/Lightning-AI/lightning/pull/10022))
- Removed automatic patching of `{train,val,test,predict}_dataloader()` on the `LightningModule` ([#9764](https://github.com/Lightning-AI/lightning/pull/9764))
- Removed `pytorch_lightning.trainer.connectors.OptimizerConnector` ([#10120](https://github.com/Lightning-AI/lightning/pull/10120))

### Fixed

- Fixed ImageNet evaluation in example ([#10179](https://github.com/Lightning-AI/lightning/pull/10179))
- Fixed an issue with logger outputs not being finalized correctly after prediction runs ([#8685](https://github.com/Lightning-AI/lightning/pull/8685))
- Fixed `move_metrics_to_cpu` moving the loss to CPU while training on device ([#9308](https://github.com/Lightning-AI/lightning/pull/9308))
- Fixed incorrect main progress bar indicator when resuming training mid-epoch ([#9310](https://github.com/Lightning-AI/lightning/pull/9310))
- Fixed an issue with freeing memory of datafetchers during teardown ([#9387](https://github.com/Lightning-AI/lightning/pull/9387))
- Fixed a bug where the training step output needed to be `deepcopy`-ed ([#9349](https://github.com/Lightning-AI/lightning/pull/9349))
- Fixed an issue with freeing memory allocated by the data iterators in `Loop.on_run_end` ([#9386](https://github.com/Lightning-AI/lightning/pull/9386), [#9915](https://github.com/Lightning-AI/lightning/pull/9915))
- Fixed `BasePredictionWriter` not returning the batch indices in a non-distributed setting ([#9432](https://github.com/Lightning-AI/lightning/pull/9432))
- Fixed an error when running in XLA environments with no TPU attached ([#9572](https://github.com/Lightning-AI/lightning/pull/9572))
- Fixed check on torchmetrics logged whose `compute()` output is a multielement tensor ([#9582](https://github.com/Lightning-AI/lightning/pull/9582))
- Fixed gradient accumulation for `DDPShardedPlugin` ([#9122](https://github.com/Lightning-AI/lightning/pull/9122))
- Fixed missing DeepSpeed distributed call ([#9540](https://github.com/Lightning-AI/lightning/pull/9540))
- Fixed an issue with wrapped LightningModule during evaluation; The LightningModule no longer gets wrapped with data-parallel modules when not fitting in `DDPPlugin`, `DDPSpawnPlugin`, `DDPShardedPlugin`, `DDPSpawnShardedPlugin` ([#9096](https://github.com/Lightning-AI/lightning/pull/9096))
- Fixed `trainer.accumulate_grad_batches` to be an int on init. The default value for it is now `None` inside Trainer ([#9652](https://github.com/Lightning-AI/lightning/pull/9652))
- Fixed `broadcast` in `DDPPlugin` and `DDPSpawnPlugin` to respect the `src` input ([#9691](https://github.com/Lightning-AI/lightning/pull/9691))
- Fixed `self.log(on_epoch=True, reduce_fx=sum))` for the `on_batch_start` and `on_train_batch_start` hooks ([#9791](https://github.com/Lightning-AI/lightning/pull/9791))
- Fixed `self.log(on_epoch=True)` for the `on_batch_start` and `on_train_batch_start` hooks ([#9780](https://github.com/Lightning-AI/lightning/pull/9780))
- Fixed restoring training state during `Trainer.fit` only ([#9413](https://github.com/Lightning-AI/lightning/pull/9413))
- Fixed DeepSpeed and Lightning both calling the scheduler ([#9788](https://github.com/Lightning-AI/lightning/pull/9788))
- Fixed missing arguments when saving hyperparameters from the parent class but not from the child class ([#9800](https://github.com/Lightning-AI/lightning/pull/9800))
- Fixed DeepSpeed GPU device IDs ([#9847](https://github.com/Lightning-AI/lightning/pull/9847))
- Reset `val_dataloader` in `tuner/batch_size_scaling` ([#9857](https://github.com/Lightning-AI/lightning/pull/9857))
- Fixed use of `LightningCLI` in computer_vision_fine_tuning.py example ([#9934](https://github.com/Lightning-AI/lightning/pull/9934))
- Fixed issue with non-init dataclass fields in `apply_to_collection` ([#9963](https://github.com/Lightning-AI/lightning/pull/9963))
- Reset `val_dataloader` in `tuner/batch_size_scaling` for binsearch ([#9975](https://github.com/Lightning-AI/lightning/pull/9975))
- Fixed logic to check for spawn in dataloader `TrainerDataLoadingMixin._worker_check` ([#9902](https://github.com/Lightning-AI/lightning/pull/9902))
- Fixed `train_dataloader` getting loaded twice when resuming from a checkpoint during `Trainer.fit()` ([#9671](https://github.com/Lightning-AI/lightning/pull/9671))
- Fixed `LearningRateMonitor` logging with multiple param groups optimizer with no scheduler ([#10044](https://github.com/Lightning-AI/lightning/pull/10044))
- Fixed undesired side effects being caused by `Trainer` patching dataloader methods on the `LightningModule` ([#9764](https://github.com/Lightning-AI/lightning/pull/9764))
- Fixed gradients not being unscaled when clipping or logging the gradient norm ([#9287](https://github.com/Lightning-AI/lightning/pull/9287))
- Fixed `on_before_optimizer_step` getting called before the optimizer closure (including backward) has run ([#10167](https://github.com/Lightning-AI/lightning/pull/10167))
- Fixed monitor value in `ModelCheckpoint` getting moved to the wrong device in a special case where it becomes NaN ([#10118](https://github.com/Lightning-AI/lightning/pull/10118))
- Fixed creation of `dirpath` in `BaseProfiler` if it doesn't exist ([#10073](https://github.com/Lightning-AI/lightning/pull/10073))
- Fixed incorrect handling of sigterm ([#10189](https://github.com/Lightning-AI/lightning/pull/10189))
- Fixed bug where `log(on_step=True, on_epoch=True, sync_dist=True)` wouldn't reduce the value on step ([#10227](https://github.com/Lightning-AI/lightning/pull/10227))
- Fixed an issue with `pl.utilities.seed.reset_seed` converting the `PL_SEED_WORKERS` environment variable to `bool` ([#10099](https://github.com/Lightning-AI/lightning/pull/10099))
- Fixed iterating over a logger collection when `fast_dev_run > 0` ([#10232](https://github.com/Lightning-AI/lightning/pull/10232))
- Fixed `batch_size` in `ResultCollection` not being reset to 1 on epoch end ([#10242](https://github.com/Lightning-AI/lightning/pull/10242))
- Fixed `distrib_type` not being set when training plugin instances are being passed to the Trainer ([#10251](https://github.com/Lightning-AI/lightning/pull/10251))


## [1.4.9] - 2021-09-30

- Fixed `lr_find` to generate same results on multiple calls ([#9704](https://github.com/Lightning-AI/lightning/pull/9704))
- Fixed `reset` metrics on validation epoch end ([#9717](https://github.com/Lightning-AI/lightning/pull/9717))
- Fixed input validation for `gradient_clip_val`, `gradient_clip_algorithm`, `track_grad_norm` and `terminate_on_nan` Trainer arguments ([#9595](https://github.com/Lightning-AI/lightning/pull/9595))
- Reset metrics before each task starts ([#9410](https://github.com/Lightning-AI/lightning/pull/9410))


## [1.4.8] - 2021-09-22

- Fixed error reporting in DDP process reconciliation when processes are launched by an external agent ([#9389](https://github.com/Lightning-AI/lightning/pull/9389))
- Added PL_RECONCILE_PROCESS environment variable to enable process reconciliation regardless of cluster environment settings ([#9389](https://github.com/Lightning-AI/lightning/pull/9389))
- Fixed `add_argparse_args` raising `TypeError` when args are typed as `typing.Generic` in Python 3.6 ([#9554](https://github.com/Lightning-AI/lightning/pull/9554))
- Fixed back-compatibility for saving hyperparameters from a single container and inferring its argument name by reverting [#9125](https://github.com/Lightning-AI/lightning/pull/9125) ([#9642](https://github.com/Lightning-AI/lightning/pull/9642))


## [1.4.7] - 2021-09-14

- Fixed logging of nan parameters ([#9364](https://github.com/Lightning-AI/lightning/pull/9364))
- Fixed `replace_sampler` missing the batch size under specific conditions ([#9367](https://github.com/Lightning-AI/lightning/pull/9367))
- Pass init args to ShardedDataParallel ([#9483](https://github.com/Lightning-AI/lightning/pull/9483))
- Fixed collision of user argument when using ShardedDDP ([#9512](https://github.com/Lightning-AI/lightning/pull/9512))
- Fixed DeepSpeed crash for RNNs ([#9489](https://github.com/Lightning-AI/lightning/pull/9489))


## [1.4.6] - 2021-09-07

- Fixed an issues with export to ONNX format when a model has multiple inputs ([#8800](https://github.com/Lightning-AI/lightning/pull/8800))
- Removed deprecation warnings being called for `on_{task}_dataloader` ([#9279](https://github.com/Lightning-AI/lightning/pull/9279))
- Fixed save/load/resume from checkpoint for DeepSpeed Plugin (
    [#8397](https://github.com/Lightning-AI/lightning/pull/8397),
    [#8644](https://github.com/Lightning-AI/lightning/pull/8644),
    [#8627](https://github.com/Lightning-AI/lightning/pull/8627))
- Fixed `EarlyStopping` running on train epoch end when `check_val_every_n_epoch>1` is set ([#9156](https://github.com/Lightning-AI/lightning/pull/9156))
- Fixed an issue with logger outputs not being finalized correctly after prediction runs ([#8333](https://github.com/Lightning-AI/lightning/pull/8333))
- Fixed the Apex and DeepSpeed plugin closure running after the `on_before_optimizer_step` hook ([#9288](https://github.com/Lightning-AI/lightning/pull/9288))
- Fixed the Native AMP plugin closure not running with manual optimization ([#9288](https://github.com/Lightning-AI/lightning/pull/9288))
- Fixed bug where data-loading functions where not getting the correct running stage passed ([#8858](https://github.com/Lightning-AI/lightning/pull/8858))
- Fixed intra-epoch evaluation outputs staying in memory when the respective `*_epoch_end` hook wasn't overridden ([#9261](https://github.com/Lightning-AI/lightning/pull/9261))
- Fixed error handling in DDP process reconciliation when `_sync_dir` was not initialized ([#9267](https://github.com/Lightning-AI/lightning/pull/9267))
- Fixed PyTorch Profiler not enabled for manual optimization ([#9316](https://github.com/Lightning-AI/lightning/pull/9316))
- Fixed inspection of other args when a container is specified in `save_hyperparameters` ([#9125](https://github.com/Lightning-AI/lightning/pull/9125))
- Fixed signature of `Timer.on_train_epoch_end` and `StochasticWeightAveraging.on_train_epoch_end` to prevent unwanted deprecation warnings ([#9347](https://github.com/Lightning-AI/lightning/pull/9347))


## [1.4.5] - 2021-08-31

- Fixed reduction using `self.log(sync_dict=True, reduce_fx={mean,max})` ([#9142](https://github.com/Lightning-AI/lightning/pull/9142))
- Fixed not setting a default value for `max_epochs` if `max_time` was specified on the `Trainer` constructor ([#9072](https://github.com/Lightning-AI/lightning/pull/9072))
- Fixed the CometLogger, no longer modifies the metrics in place. Instead creates a copy of metrics before performing any operations ([#9150](https://github.com/Lightning-AI/lightning/pull/9150))
- Fixed `DDP` "CUDA error: initialization error" due to a `copy` instead of `deepcopy` on `ResultCollection` ([#9239](https://github.com/Lightning-AI/lightning/pull/9239))


## [1.4.4] - 2021-08-24

- Fixed a bug in the binary search mode of auto batch size scaling where exception was raised if the first trainer run resulted in OOM ([#8954](https://github.com/Lightning-AI/lightning/pull/8954))
- Fixed a bug causing logging with `log_gpu_memory='min_max'` not working ([#9013](https://github.com/Lightning-AI/lightning/pull/9013))


## [1.4.3] - 2021-08-17

- Fixed plateau scheduler stepping on incomplete epoch ([#8861](https://github.com/Lightning-AI/lightning/pull/8861))
- Fixed infinite loop with `CycleIterator` and multiple loaders ([#8889](https://github.com/Lightning-AI/lightning/pull/8889))
- Fixed `StochasticWeightAveraging` with a list of learning rates not applying them to each param group ([#8747](https://github.com/Lightning-AI/lightning/pull/8747))
- Restore original loaders if replaced by entrypoint ([#8885](https://github.com/Lightning-AI/lightning/pull/8885))
- Fixed lost reference to `_Metadata` object in `ResultMetricCollection` ([#8932](https://github.com/Lightning-AI/lightning/pull/8932))
- Ensure the existence of `DDPPlugin._sync_dir` in `reconciliate_processes` ([#8939](https://github.com/Lightning-AI/lightning/pull/8939))


## [1.4.2] - 2021-08-10

- Fixed recursive call for `apply_to_collection(include_none=False)` ([#8719](https://github.com/Lightning-AI/lightning/pull/8719))
- Fixed truncated backprop through time enablement when set as a property on the LightningModule and not the Trainer ([#8804](https://github.com/Lightning-AI/lightning/pull/8804/))
- Fixed comments and exception message for metrics_to_scalars ([#8782](https://github.com/Lightning-AI/lightning/pull/8782/))
- Fixed typo error in LightningLoggerBase.after_save_checkpoint docstring ([#8737](https://github.com/Lightning-AI/lightning/pull/8737/))


## [1.4.1] - 2021-08-03

- Fixed `trainer.fit_loop.split_idx` always returning `None` ([#8601](https://github.com/Lightning-AI/lightning/pull/8601))
- Fixed references for `ResultCollection.extra` ([#8622](https://github.com/Lightning-AI/lightning/pull/8622))
- Fixed reference issues during epoch end result collection ([#8621](https://github.com/Lightning-AI/lightning/pull/8621))
- Fixed horovod auto-detection when horovod is not installed and the launcher is `mpirun` ([#8610](https://github.com/Lightning-AI/lightning/pull/8610))
- Fixed an issue with `training_step` outputs not getting collected correctly for `training_epoch_end` ([#8613](https://github.com/Lightning-AI/lightning/pull/8613))
- Fixed distributed types support for CPUs ([#8667](https://github.com/Lightning-AI/lightning/pull/8667))
- Fixed a deadlock issue with DDP and torchelastic ([#8655](https://github.com/Lightning-AI/lightning/pull/8655))
- Fixed `accelerator=ddp` choice for CPU ([#8645](https://github.com/Lightning-AI/lightning/pull/8645))


## [1.4.0] - 2021-07-27

### Added

- Added `extract_batch_size` utility and corresponding tests to extract batch dimension from multiple batch types ([#8357](https://github.com/Lightning-AI/lightning/pull/8357/))
- Added support for named parameter groups in `LearningRateMonitor` ([#7987](https://github.com/Lightning-AI/lightning/pull/7987))
- Added `dataclass` support for `pytorch_lightning.utilities.apply_to_collection` ([#7935](https://github.com/Lightning-AI/lightning/pull/7935))
- Added support to `LightningModule.to_torchscript` for saving to custom filesystems with `fsspec` ([#7617](https://github.com/Lightning-AI/lightning/pull/7617))
- Added `KubeflowEnvironment` for use with the `PyTorchJob` operator in Kubeflow
- Added LightningCLI support for config files on object stores ([#7521](https://github.com/Lightning-AI/lightning/pull/7521))
- Added `ModelPruning(prune_on_train_epoch_end=True|False)` to choose when to apply pruning ([#7704](https://github.com/Lightning-AI/lightning/pull/7704))
- Added support for checkpointing based on a provided time interval during training ([#7515](https://github.com/Lightning-AI/lightning/pull/7515))
- Progress tracking
  * Added dataclasses for progress tracking ([#6603](https://github.com/Lightning-AI/lightning/pull/6603),
    [#7574](https://github.com/Lightning-AI/lightning/pull/7574),
    [#8140](https://github.com/Lightning-AI/lightning/pull/8140),
    [#8362](https://github.com/Lightning-AI/lightning/pull/8362))
  * Add `{,load_}state_dict` to the progress tracking dataclasses ([#8140](https://github.com/Lightning-AI/lightning/pull/8140))
  * Connect the progress tracking dataclasses to the loops ([#8244](https://github.com/Lightning-AI/lightning/pull/8244),
    [#8362](https://github.com/Lightning-AI/lightning/pull/8362))
  * Do not reset the progress tracking dataclasses total counters ([#8475](https://github.com/Lightning-AI/lightning/pull/8475))
- Added support for passing a `LightningDataModule` positionally as the second argument to `trainer.{validate,test,predict}` ([#7431](https://github.com/Lightning-AI/lightning/pull/7431))
- Added argument `trainer.predict(ckpt_path)` ([#7430](https://github.com/Lightning-AI/lightning/pull/7430))
- Added `clip_grad_by_value` support for TPUs ([#7025](https://github.com/Lightning-AI/lightning/pull/7025))
- Added support for passing any class to `is_overridden` ([#7918](https://github.com/Lightning-AI/lightning/pull/7918))
- Added `sub_dir` parameter to `TensorBoardLogger` ([#6195](https://github.com/Lightning-AI/lightning/pull/6195))
- Added correct `dataloader_idx` to batch transfer hooks ([#6241](https://github.com/Lightning-AI/lightning/pull/6241))
- Added `include_none=bool` argument to `apply_to_collection` ([#7769](https://github.com/Lightning-AI/lightning/pull/7769))
- Added `apply_to_collections` to apply a function to two zipped collections ([#7769](https://github.com/Lightning-AI/lightning/pull/7769))
- Added `ddp_fully_sharded` support ([#7487](https://github.com/Lightning-AI/lightning/pull/7487))
- Added `should_rank_save_checkpoint` property to Training Plugins ([#7684](https://github.com/Lightning-AI/lightning/pull/7684))
- Added `log_grad_norm` hook to `LightningModule` to customize the logging of gradient norms ([#7873](https://github.com/Lightning-AI/lightning/pull/7873))
- Added `save_config_filename` init argument to `LightningCLI` to ease resolving name conflicts ([#7741](https://github.com/Lightning-AI/lightning/pull/7741))
- Added `save_config_overwrite` init argument to `LightningCLI` to ease overwriting existing config files ([#8059](https://github.com/Lightning-AI/lightning/pull/8059))
- Added reset dataloader hooks to Training Plugins and Accelerators ([#7861](https://github.com/Lightning-AI/lightning/pull/7861))
- Added trainer stage hooks for Training Plugins and Accelerators ([#7864](https://github.com/Lightning-AI/lightning/pull/7864))
- Added the `on_before_optimizer_step` hook ([#8048](https://github.com/Lightning-AI/lightning/pull/8048))
- Added IPU Accelerator ([#7867](https://github.com/Lightning-AI/lightning/pull/7867))
- Fault-tolerant training
    * Added `{,load_}state_dict` to `ResultCollection` ([#7948](https://github.com/Lightning-AI/lightning/pull/7948))
    * Added `{,load_}state_dict` to `Loops` ([#8197](https://github.com/Lightning-AI/lightning/pull/8197))
    * Added `FastForwardSampler` and `CaptureIterableDataset` ([#8307](https://github.com/Lightning-AI/lightning/pull/8307))
    * Set `Loop.restarting=False` at the end of the first iteration ([#8362](https://github.com/Lightning-AI/lightning/pull/8362))
    * Save the loops state with the checkpoint (opt-in) ([#8362](https://github.com/Lightning-AI/lightning/pull/8362))
    * Save a checkpoint to restore the state on exception (opt-in) ([#8362](https://github.com/Lightning-AI/lightning/pull/8362))
    * Added `state_dict` and `load_state_dict` utilities for `CombinedLoader` + utilities for dataloader ([#8364](https://github.com/Lightning-AI/lightning/pull/8364))
- Added `rank_zero_only` to `LightningModule.log` function ([#7966](https://github.com/Lightning-AI/lightning/pull/7966))
- Added `metric_attribute` to `LightningModule.log` function ([#7966](https://github.com/Lightning-AI/lightning/pull/7966))
- Added a warning if `Trainer(log_every_n_steps)` is a value too high for the training dataloader ([#7734](https://github.com/Lightning-AI/lightning/pull/7734))
- Added LightningCLI support for argument links applied on instantiation ([#7895](https://github.com/Lightning-AI/lightning/pull/7895))
- Added LightningCLI support for configurable callbacks that should always be present ([#7964](https://github.com/Lightning-AI/lightning/pull/7964))
- Added DeepSpeed Infinity Support, and updated to DeepSpeed 0.4.0 ([#7234](https://github.com/Lightning-AI/lightning/pull/7234))
- Added support for `torch.nn.UninitializedParameter` in `ModelSummary` ([#7642](https://github.com/Lightning-AI/lightning/pull/7642))
- Added support `LightningModule.save_hyperparameters` when `LightningModule` is a dataclass ([#7992](https://github.com/Lightning-AI/lightning/pull/7992))
- Added support for overriding `optimizer_zero_grad` and `optimizer_step` when using accumulate_grad_batches ([#7980](https://github.com/Lightning-AI/lightning/pull/7980))
- Added `logger` boolean flag to `save_hyperparameters` ([#7960](https://github.com/Lightning-AI/lightning/pull/7960))
- Added support for calling scripts using the module syntax (`python -m package.script`) ([#8073](https://github.com/Lightning-AI/lightning/pull/8073))
- Added support for optimizers and learning rate schedulers to `LightningCLI` ([#8093](https://github.com/Lightning-AI/lightning/pull/8093))
- Added XLA Profiler ([#8014](https://github.com/Lightning-AI/lightning/pull/8014))
- Added `PrecisionPlugin.{pre,post}_backward` ([#8328](https://github.com/Lightning-AI/lightning/pull/8328))
- Added `on_load_checkpoint` and `on_save_checkpoint` hooks to the `PrecisionPlugin` base class ([#7831](https://github.com/Lightning-AI/lightning/pull/7831))
- Added `max_depth` parameter in `ModelSummary` ([#8062](https://github.com/Lightning-AI/lightning/pull/8062))
- Added `XLAStatsMonitor` callback ([#8235](https://github.com/Lightning-AI/lightning/pull/8235))
- Added `restore` function and `restarting` attribute to base `Loop` ([#8247](https://github.com/Lightning-AI/lightning/pull/8247))
- Added support for `save_hyperparameters` in `LightningDataModule` ([#3792](https://github.com/Lightning-AI/lightning/pull/3792))
- Added the `ModelCheckpoint(save_on_train_epoch_end)` to choose when to run the saving logic ([#8389](https://github.com/Lightning-AI/lightning/pull/8389))
- Added `LSFEnvironment` for distributed training with the LSF resource manager `jsrun` ([#5102](https://github.com/Lightning-AI/lightning/pull/5102))
- Added support for `accelerator='cpu'|'gpu'|'tpu'|'ipu'|'auto'` ([#7808](https://github.com/Lightning-AI/lightning/pull/7808))
- Added `tpu_spawn_debug` to plugin registry ([#7933](https://github.com/Lightning-AI/lightning/pull/7933))
- Enabled traditional/manual launching of DDP processes through `LOCAL_RANK` and `NODE_RANK` environment variable assignments ([#7480](https://github.com/Lightning-AI/lightning/pull/7480))
- Added `quantize_on_fit_end` argument to `QuantizationAwareTraining` ([#8464](https://github.com/Lightning-AI/lightning/pull/8464))
- Added experimental support for loop specialization ([#8226](https://github.com/Lightning-AI/lightning/pull/8226))
- Added support for `devices` flag to Trainer ([#8440](https://github.com/Lightning-AI/lightning/pull/8440))
- Added private `prevent_trainer_and_dataloaders_deepcopy` context manager on the `LightningModule` ([#8472](https://github.com/Lightning-AI/lightning/pull/8472))
- Added support for providing callables to the Lightning CLI instead of types ([#8400](https://github.com/Lightning-AI/lightning/pull/8400))

### Changed

- Decoupled device parsing logic from Accelerator connector to Trainer ([#8180](https://github.com/Lightning-AI/lightning/pull/8180))
- Changed the `Trainer`'s `checkpoint_callback` argument to allow only boolean values ([#7539](https://github.com/Lightning-AI/lightning/pull/7539))
- Log epoch metrics before the `on_evaluation_end` hook ([#7272](https://github.com/Lightning-AI/lightning/pull/7272))
- Explicitly disallow calling `self.log(on_epoch=False)` during epoch-only or single-call hooks ([#7874](https://github.com/Lightning-AI/lightning/pull/7874))
- Changed these `Trainer` methods to be protected: `call_setup_hook`, `call_configure_sharded_model`, `pre_dispatch`, `dispatch`, `post_dispatch`, `call_teardown_hook`, `run_train`, `run_sanity_check`, `run_evaluate`, `run_evaluation`, `run_predict`, `track_output_for_epoch_end`
- Changed `metrics_to_scalars` to work with any collection or value ([#7888](https://github.com/Lightning-AI/lightning/pull/7888))
- Changed `clip_grad_norm` to use `torch.nn.utils.clip_grad_norm_` ([#7025](https://github.com/Lightning-AI/lightning/pull/7025))
- Validation is now always run inside the training epoch scope ([#7357](https://github.com/Lightning-AI/lightning/pull/7357))
- `ModelCheckpoint` now runs at the end of the training epoch by default ([#8389](https://github.com/Lightning-AI/lightning/pull/8389))
- `EarlyStopping` now runs at the end of the training epoch by default ([#8286](https://github.com/Lightning-AI/lightning/pull/8286))
- Refactored Loops
    * Moved attributes `global_step`, `current_epoch`, `max/min_steps`, `max/min_epochs`, `batch_idx`, and `total_batch_idx` to TrainLoop ([#7437](https://github.com/Lightning-AI/lightning/pull/7437))
    * Refactored result handling in training loop ([#7506](https://github.com/Lightning-AI/lightning/pull/7506))
    * Moved attributes `hiddens` and `split_idx` to TrainLoop ([#7507](https://github.com/Lightning-AI/lightning/pull/7507))
    * Refactored the logic around manual and automatic optimization inside the optimizer loop ([#7526](https://github.com/Lightning-AI/lightning/pull/7526))
    * Simplified "should run validation" logic ([#7682](https://github.com/Lightning-AI/lightning/pull/7682))
    * Simplified logic for updating the learning rate for schedulers ([#7682](https://github.com/Lightning-AI/lightning/pull/7682))
    * Removed the `on_epoch` guard from the "should stop" validation check ([#7701](https://github.com/Lightning-AI/lightning/pull/7701))
    * Refactored internal loop interface; added new classes `FitLoop`, `TrainingEpochLoop`, `TrainingBatchLoop` ([#7871](https://github.com/Lightning-AI/lightning/pull/7871), [#8077](https://github.com/Lightning-AI/lightning/pull/8077))
    * Removed `pytorch_lightning/trainer/training_loop.py` ([#7985](https://github.com/Lightning-AI/lightning/pull/7985))
    * Refactored evaluation loop interface; added new classes `DataLoaderLoop`, `EvaluationLoop`, `EvaluationEpochLoop` ([#7990](https://github.com/Lightning-AI/lightning/pull/7990), [#8077](https://github.com/Lightning-AI/lightning/pull/8077))
    * Removed `pytorch_lightning/trainer/evaluation_loop.py` ([#8056](https://github.com/Lightning-AI/lightning/pull/8056))
    * Restricted public access to several internal functions ([#8024](https://github.com/Lightning-AI/lightning/pull/8024))
    * Refactored trainer `_run_*` functions and separate evaluation loops ([#8065](https://github.com/Lightning-AI/lightning/pull/8065))
    * Refactored prediction loop interface; added new classes `PredictionLoop`, `PredictionEpochLoop` ([#7700](https://github.com/Lightning-AI/lightning/pull/7700), [#8077](https://github.com/Lightning-AI/lightning/pull/8077))
    * Removed `pytorch_lightning/trainer/predict_loop.py` ([#8094](https://github.com/Lightning-AI/lightning/pull/8094))
    * Moved result teardown to the loops ([#8245](https://github.com/Lightning-AI/lightning/pull/8245))
    * Improve `Loop` API to better handle children `state_dict` and `progress` ([#8334](https://github.com/Lightning-AI/lightning/pull/8334))
- Refactored logging
    * Renamed and moved `core/step_result.py` to `trainer/connectors/logger_connector/result.py` ([#7736](https://github.com/Lightning-AI/lightning/pull/7736))
    * Dramatically simplify the `LoggerConnector` ([#7882](https://github.com/Lightning-AI/lightning/pull/7882))
    * `trainer.{logged,progress_bar,callback}_metrics` are now updated on-demand ([#7882](https://github.com/Lightning-AI/lightning/pull/7882))
    * Completely overhaul the `Result` object in favor of `ResultMetric` ([#7882](https://github.com/Lightning-AI/lightning/pull/7882))
    * Improve epoch-level reduction time and overall memory usage ([#7882](https://github.com/Lightning-AI/lightning/pull/7882))
    * Allow passing `self.log(batch_size=...)` ([#7891](https://github.com/Lightning-AI/lightning/pull/7891))
    * Each of the training loops now keeps its own results collection ([#7891](https://github.com/Lightning-AI/lightning/pull/7891))
    * Remove `EpochResultStore` and `HookResultStore` in favor of `ResultCollection` ([#7909](https://github.com/Lightning-AI/lightning/pull/7909))
    * Remove `MetricsHolder` ([#7909](https://github.com/Lightning-AI/lightning/pull/7909))
- Moved `ignore_scalar_return_in_dp` warning suppression to the DataParallelPlugin class ([#7421](https://github.com/Lightning-AI/lightning/pull/7421/))
- Changed the behaviour when logging evaluation step metrics to no longer append `/epoch_*` to the metric name ([#7351](https://github.com/Lightning-AI/lightning/pull/7351))
- Raised `ValueError` when a `None` value is `self.log`-ed ([#7771](https://github.com/Lightning-AI/lightning/pull/7771))
- Changed `resolve_training_type_plugins` to allow setting `num_nodes` and `sync_batchnorm` from `Trainer` setting ([#7026](https://github.com/Lightning-AI/lightning/pull/7026))
- Default `seed_everything(workers=True)` in the `LightningCLI` ([#7504](https://github.com/Lightning-AI/lightning/pull/7504))
- Changed `model.state_dict()` in `CheckpointConnector` to allow `training_type_plugin` to customize the model's `state_dict()` ([#7474](https://github.com/Lightning-AI/lightning/pull/7474))
- `MLflowLogger` now uses the env variable `MLFLOW_TRACKING_URI` as default tracking URI ([#7457](https://github.com/Lightning-AI/lightning/pull/7457))
- Changed `Trainer` arg and functionality from `reload_dataloaders_every_epoch` to `reload_dataloaders_every_n_epochs` ([#5043](https://github.com/Lightning-AI/lightning/pull/5043))
- Changed `WandbLogger(log_model={True/'all'})` to log models as artifacts ([#6231](https://github.com/Lightning-AI/lightning/pull/6231))
- MLFlowLogger now accepts `run_name` as an constructor argument ([#7622](https://github.com/Lightning-AI/lightning/pull/7622))
- Changed `teardown()` in `Accelerator` to allow `training_type_plugin` to customize `teardown` logic ([#7579](https://github.com/Lightning-AI/lightning/pull/7579))
- `Trainer.fit` now raises an error when using manual optimization with unsupported features such as `gradient_clip_val` or `accumulate_grad_batches` ([#7788](https://github.com/Lightning-AI/lightning/pull/7788))
- Accelerator hooks are called regardless if `LightningModule` overrides the same hooks ([#7826](https://github.com/Lightning-AI/lightning/pull/7826))
- Moved profilers to their own file ([#7822](https://github.com/Lightning-AI/lightning/pull/7822))
- The `on_after_backward` hook is now called on accumulating iterations. Use the `on_before_optimizer_step` hook to mimic the old behaviour ([#8328](https://github.com/Lightning-AI/lightning/pull/8328))
- The mixed precision loss is no longer unscaled before the `on_after_backward` hook. Use the `on_before_optimizer_step` hook to mimic the old behaviour  ([#8328](https://github.com/Lightning-AI/lightning/pull/8328))
- The `TrainingTypePlugin.{pre,post}_backward` hooks no longer take the `optimizer, opt_idx, should_accumulate` arguments ([#8328](https://github.com/Lightning-AI/lightning/pull/8328))
- The `PrecisionPlugin.backward` hooks no longer returns a value ([#8328](https://github.com/Lightning-AI/lightning/pull/8328))
- The `PrecisionPlugin.backward` hooks no longer takes a `should_accumulate` argument ([#8328](https://github.com/Lightning-AI/lightning/pull/8328))
- Added the `on_before_backward` hook ([#7865](https://github.com/Lightning-AI/lightning/pull/7865))
- `LightningCLI` now aborts with a clearer message if config already exists and disables save config during `fast_dev_run`([#7963](https://github.com/Lightning-AI/lightning/pull/7963))
- Saved the `LightningCLI` config on `setup` and only on the main process ([#8017](https://github.com/Lightning-AI/lightning/pull/8017))
- Dropped the `LightningCLI` `ArgumentParser` when pickling ([#8017](https://github.com/Lightning-AI/lightning/pull/8017))
- Skip `broadcast` if distributed not initialized for the spawn plugins ([#8017](https://github.com/Lightning-AI/lightning/pull/8017))
- `Trainer(resume_from_checkpoint=...)` now restores the model directly after `LightningModule.setup()`, which is before `LightningModule.configure_sharded_model()` ([#7652](https://github.com/Lightning-AI/lightning/pull/7652))
- Moved `torch.cuda.set_device()` to enable collective calls earlier in setup ([#8312](https://github.com/Lightning-AI/lightning/pull/8312))
- Used XLA utility API to move data to CPU (Single TPU core) ([#8078](https://github.com/Lightning-AI/lightning/pull/8078))
- Improved error messages in `replace_sampler` when the `DataLoader` attributes are not included in the signature or the signature is missing optional arguments ([#8519](https://github.com/Lightning-AI/lightning/pull/8519))
- Moved `DeviceDtypeModuleMixin` and `HyperparametersMixin` mixin to `core` ([#8396](https://github.com/Lightning-AI/lightning/pull/8396))
- Return the `default_root_dir` as the `log_dir` when the logger is a `LoggerCollection` ([#8187](https://github.com/Lightning-AI/lightning/pull/8187))

### Deprecated

- Deprecated `LightningModule.loaded_optimizer_states_dict` ([#8229](https://github.com/Lightning-AI/lightning/pull/8229))
- Standardized the dataloaders arguments of `trainer.{fit,valdiate,test,tune}` ([#7431](https://github.com/Lightning-AI/lightning/pull/7431))
- Deprecated `DataModule` properties: `has_prepared_data`, `has_setup_fit`, `has_setup_validate`, `has_setup_test`, `has_setup_predict`, `has_teardown_fit`, `has_teardown_validate`, `has_teardown_test`, `has_teardown_predict` ([#7657](https://github.com/Lightning-AI/lightning/pull/7657/))
- Deprecated `TrainerModelHooksMixin` in favor of `pytorch_lightning.utilities.signature_utils` ([#7422](https://github.com/Lightning-AI/lightning/pull/7422))
- Deprecated `num_nodes` and `sync_batchnorm` arguments in `DDPPlugin` and `DDPSpawnPlugin` ([#7026](https://github.com/Lightning-AI/lightning/pull/7026))
- Deprecated `self.log(sync_dist_op)` in favor of `self.log(reduce_fx)`. ([#7891](https://github.com/Lightning-AI/lightning/pull/7891))
- Deprecated `is_overridden(model=...)` in favor of `is_overridden(instance=...)` ([#7918](https://github.com/Lightning-AI/lightning/pull/7918))
- Deprecated automatically detaching returned extras with grads ([#7994](https://github.com/Lightning-AI/lightning/pull/7994))
- Deprecated default value of `monitor` argument in EarlyStopping callback to enforce `monitor` as a required argument ([#7907](https://github.com/Lightning-AI/lightning/pull/7907))
- Deprecated importing `rank_zero_{warn,deprecation}` directly from `pytorch_lightning.utilities.distributed` ([#8085](https://github.com/Lightning-AI/lightning/pull/8085))
- Deprecated the use of `CheckpointConnector.hpc_load()` in favor of `CheckpointConnector.restore()` ([#7652](https://github.com/Lightning-AI/lightning/pull/7652))
- Deprecated `ModelCheckpoint(every_n_val_epochs)` in favor of `ModelCheckpoint(every_n_epochs)` ([#8383](https://github.com/Lightning-AI/lightning/pull/8383))
- Deprecated `DDPPlugin.task_idx` in favor of `DDPPlugin.local_rank` ([#8203](https://github.com/Lightning-AI/lightning/pull/8203))
- Deprecated the `Trainer.train_loop` property in favor of `Trainer.fit_loop` ([#8025](https://github.com/Lightning-AI/lightning/pull/8025))
- Deprecated the `Trainer.disable_validation` property in favor of `not Trainer.enable_validation` ([#8291](https://github.com/Lightning-AI/lightning/pull/8291))
- Deprecated `mode` parameter in `ModelSummary` in favor of `max_depth` ([#8062](https://github.com/Lightning-AI/lightning/pull/8062))
- Deprecated `reload_dataloaders_every_epoch` argument of `Trainer` in favor of `reload_dataloaders_every_n_epochs` ([#5043](https://github.com/Lightning-AI/lightning/pull/5043))
- Deprecated `distributed_backend` argument for `Trainer` ([#8575](https://github.com/Lightning-AI/lightning/pull/8575))

### Removed

- Dropped official support/testing for PyTorch <1.6 ([#8288](https://github.com/Lightning-AI/lightning/pull/8288))
- Removed `ProfilerConnector` ([#7654](https://github.com/Lightning-AI/lightning/pull/7654))
- Pruned deprecated classif. metrics from `pytorch_lightning.metrics.functional.classification` ([#7499](https://github.com/Lightning-AI/lightning/pull/7499))
- Removed deprecated data parallel classes `LightningDataParallel` and `LightningDistributedDataParallel` from `pytorch_lightning.overrides.data_parallel` ([#7510](https://github.com/Lightning-AI/lightning/pull/7510))
- Removed deprecated trainer attributes - `get_model` and `accelerator_backend` ([#7502](https://github.com/Lightning-AI/lightning/pull/7502))
- Removed support for automatically monitoring the `val_loss` key with `ModelCheckpoint`. Pass your `monitor` of choice to the `ModelCheckpoint` instance instead ([#8293](https://github.com/Lightning-AI/lightning/pull/8293))
- Removed support for `self.log(tbptt_reduce_fx)` and `self.log(tbptt_pad_token)`. Please, open a discussion explaining your use-case if you relied on these. ([#7644](https://github.com/Lightning-AI/lightning/pull/7644))
- Removed deprecated utils modules `model_utils`, `warning_utils`, `xla_device_utils` and partially `argparse_utils` ([#7503](https://github.com/Lightning-AI/lightning/pull/7503))
- Removed `RPCPlugin` and `RPCSequentialPlugin`. If you were successfully using these plugins, please open a GitHub discussion about your use case ([#8101](https://github.com/Lightning-AI/lightning/pull/8101))
- Removed deprecated trainer attributes - `on_cpu`, `on_tpu`, `use_tpu`, `on_gpu`, `use_dp`, `use_ddp`, `use_ddp2`, `use_horovod`, `use_single_gpu` ([#7501](https://github.com/Lightning-AI/lightning/pull/7501))
- Removed deprecated `optimizer` argument in `LightningModule.manual_backward()`; Toggling optimizers in manual optimization should be done using `LightningModule.{un}toggle_optimizer()` ([#8287](https://github.com/Lightning-AI/lightning/pull/8287))
- Removed DeepSpeed FP16 Exception as FP32 is now supported ([#8462](https://github.com/Lightning-AI/lightning/pull/8462))
- Removed environment variable `PL_EXP_VERSION` from DDP subprocesses ([7403](https://github.com/Lightning-AI/lightning/pull/7403))

### Fixed

- Fixed the `GPUStatsMonitor` callbacks to use the correct GPU IDs if `CUDA_VISIBLE_DEVICES` set ([#8260](https://github.com/Lightning-AI/lightning/pull/8260))
- Fixed `lr_scheduler` checkpointed state by calling `update_lr_schedulers` before saving checkpoints ([#7877](https://github.com/Lightning-AI/lightning/pull/7877))
- Fixed ambiguous warning when both overfit and train dataloader shuffling are enabled ([#7685](https://github.com/Lightning-AI/lightning/pull/7685))
- Fixed dev debugger memory growing due to tracking events even when disabled ([#7875](https://github.com/Lightning-AI/lightning/pull/7875))
- Fixed `None` loss keys getting added in `training_epoch_end` when using manual optimization and not returning a loss ([#7772](https://github.com/Lightning-AI/lightning/pull/7772))
- Fixed a bug where `precision=64` with `accelerator='ddp_spawn'` would throw a pickle error ([#6924](https://github.com/Lightning-AI/lightning/pull/6924))
- Do not override the existing `epoch` value in `logged_metrics` when already logged by the user ([#7982](https://github.com/Lightning-AI/lightning/pull/7982))
- Support for manual optimization with DeepSpeed ([#7970](https://github.com/Lightning-AI/lightning/pull/7970))
- Fixed `dataloader_idx` argument value when predicting with only one `DataLoader` ([#7941](https://github.com/Lightning-AI/lightning/pull/7941))
- Fixed passing the `stage` argument of `Callback.{setup,teardown}` as a keyword ([#7973](https://github.com/Lightning-AI/lightning/pull/7973))
- Fixed metrics generated during `validation sanity checking` are cleaned on end ([#8171](https://github.com/Lightning-AI/lightning/pull/8171))
- Fixed `log_gpu_memory` metrics not being added to `logging` when nothing else is logged ([#8174](https://github.com/Lightning-AI/lightning/pull/8174))
- Fixed a bug where calling `log` with a `Metric` instance would raise an error if it was a nested attribute of the model ([#8181](https://github.com/Lightning-AI/lightning/pull/8181))
- Fixed a bug where using `precision=64` would cause buffers with complex dtype to be cast to real ([#8208](https://github.com/Lightning-AI/lightning/pull/8208))
- Fixed `is_overridden` returning true for wrapped functions with no changes ([#8296](https://github.com/Lightning-AI/lightning/pull/8296))
- Fixed a bug where `truncated_bptt_steps` would throw an AttributeError when the target RNN has multiple hidden states ([#8145](https://github.com/Lightning-AI/lightning/pull/8145))
- Fixed `self.optimizers()` not returning a single optimizer if it had been wrapped ([#8326](https://github.com/Lightning-AI/lightning/pull/8326))
- Fixed the `on_after_backward` hook not getting called when using manual optimization and no plugins ([#8328](https://github.com/Lightning-AI/lightning/pull/8328))
- Fixed the `LightningModule.backward` hook only getting called with the `apex` plugin when using manual optimization ([#8328](https://github.com/Lightning-AI/lightning/pull/8328))
- Fixed moving batch to device before sending it to the `on_*_batch_start`/`on_*_batch_end` callbacks and model hooks ([#7378](https://github.com/Lightning-AI/lightning/pull/7378))
- Fixed passing a custom `DDPPlugin` when choosing `accelerator="ddp_cpu"` for the accelerator ([#6208](https://github.com/Lightning-AI/lightning/pull/6208))
- Fixed missing call to `LightningModule.untoggle_optimizer` in training loop when running gradient accumulation with multiple optimizers ([#8284](https://github.com/Lightning-AI/lightning/pull/8284))
- Fixed hash of LightningEnum to work with value instead of name ([#8421](https://github.com/Lightning-AI/lightning/pull/8421)).
- Fixed a bug where an extra checkpoint was saved at the end of training if the `val_check_interval` did not align with the number of training batches ([#7724](https://github.com/Lightning-AI/lightning/pull/7724))
- Fixed hash of LightningEnum to work with value instead of name([#8421](https://github.com/Lightning-AI/lightning/pull/8421)).
- Fixed `move_data_to_device` to return the batch if the object `to` function didn't return `self` ([#8433](https://github.com/Lightning-AI/lightning/pull/8433))
- Fixed progress bar updates for Pod Training ([#8258](https://github.com/Lightning-AI/lightning/pull/8258))
- Fixed clearing dataloader references before attaching new dataloaders in consecutive `Trainer.{fit,validate,test,predict}´ runs ([#8442](https://github.com/Lightning-AI/lightning/pull/8442))
- Fixed memory leaks on GPU by moving `optimizer_states`, `ResultCollection.extra`, `ResultMetric` attributes, and `LoggerConnector` metrics to `cpu`. Also, delete the DDP wrapper on `teardown` ([#8490](https://github.com/Lightning-AI/lightning/pull/8490))
- Fixed `SWA` callback using LightningModule `prevent_trainer_and_dataloaders_deepcopy` to avoid OOM ([#8472](https://github.com/Lightning-AI/lightning/pull/8472))
- Fixed `ModelPruning` callback `on_save_checkpoint` to avoid making a `deepcopy` potentially leading to OOM ([#8472](https://github.com/Lightning-AI/lightning/pull/8472))
- Fixed the sampler replacement logic for `DataLoader`s which do not define all `DataLoader` attributes as `__init__` parameters ([#8519](https://github.com/Lightning-AI/lightning/pull/8519))
- Fixed DeepSpeed Windows support ([#8488](https://github.com/Lightning-AI/lightning/pull/8488))
- Fixed DeepSpeed not properly setting the trainer `lr_schedulers` attribute ([#8527](https://github.com/Lightning-AI/lightning/pull/8527))
- Fixed experiment version and log-dir divergence in DDP when using multiple `Trainer` instances in sequence ([7403](https://github.com/Lightning-AI/lightning/pull/7403))
- Enabled manual optimization for TPUs ([#8458](https://github.com/Lightning-AI/lightning/pull/8458))
- Fixed `accumulate_grad_batches` not been recomputed during model reload ([#5334](https://github.com/Lightning-AI/lightning/pull/5334))
- Fixed a `TypeError` when wrapping optimizers in the `HorovodPlugin` and running `Trainer.test` ([#7840](https://github.com/Lightning-AI/lightning/pull/7840))
- Fixed `BackboneFinetuning` restoration ([#8501](https://github.com/Lightning-AI/lightning/pull/8501))
- Fixed `lr_scheduler` with metric (e.g. `torch.optim.lr_scheduler.ReduceLROnPlateau`) when using `automatic_optimization = False` ([#7643](https://github.com/Lightning-AI/lightning/pull/7643))
- Fixed `DeepSpeed` breaking with no schedulers ([#8580](https://github.com/Lightning-AI/lightning/pull/8580))


## [1.3.8] - 2021-07-01

### Fixed

- Fixed a sync deadlock when checkpointing a `LightningModule` that uses a torchmetrics 0.4 `Metric` ([#8218](https://github.com/Lightning-AI/lightning/pull/8218))
- Fixed compatibility TorchMetrics v0.4 ([#8206](https://github.com/Lightning-AI/lightning/pull/8206))
- Added torchelastic check when sanitizing GPUs ([#8095](https://github.com/Lightning-AI/lightning/pull/8095))
- Fixed a DDP info message that was never shown ([#8111](https://github.com/Lightning-AI/lightning/pull/8111))
- Fixed metrics deprecation message at module import level ([#8163](https://github.com/Lightning-AI/lightning/pull/8163))
- Fixed a bug where an infinite recursion would be triggered when using the `BaseFinetuning` callback on a model that contains a `ModuleDict` ([#8170](https://github.com/Lightning-AI/lightning/pull/8170))
- Added a mechanism to detect `deadlock` for `DDP` when only 1 process trigger an `Exception`. The mechanism will `kill the processes` when it happens ([#8167](https://github.com/Lightning-AI/lightning/pull/8167))
- Fixed NCCL error when selecting non-consecutive device ids ([#8165](https://github.com/Lightning-AI/lightning/pull/8165))
- Fixed SWA to also work with `IterableDataset` ([#8172](https://github.com/Lightning-AI/lightning/pull/8172))


## [1.3.7] - 2021-06-22

### Fixed

- Fixed a bug where skipping an optimizer while using amp causes amp to trigger an assertion error ([#7975](https://github.com/Lightning-AI/lightning/pull/7975))
- Fixed deprecation messages not showing due to incorrect stacklevel ([#8002](https://github.com/Lightning-AI/lightning/pull/8002), [#8005](https://github.com/Lightning-AI/lightning/pull/8005))
- Fixed setting a `DistributedSampler` when using a distributed plugin in a custom accelerator ([#7814](https://github.com/Lightning-AI/lightning/pull/7814))
- Improved `PyTorchProfiler` chrome traces names ([#8009](https://github.com/Lightning-AI/lightning/pull/8009))
- Fixed moving the best score to device in `EarlyStopping` callback for TPU devices ([#7959](https://github.com/Lightning-AI/lightning/pull/7959))
- Fixes access to `callback_metrics` in ddp_spawn ([#7916](https://github.com/Lightning-AI/lightning/pull/7916))


## [1.3.6] - 2021-06-15

### Fixed

- Fixed logs overwriting issue for remote filesystems ([#7889](https://github.com/Lightning-AI/lightning/pull/7889))
- Fixed `DataModule.prepare_data` could only be called on the global rank 0 process ([#7945](https://github.com/Lightning-AI/lightning/pull/7945))
- Fixed setting `worker_init_fn` to seed dataloaders correctly when using DDP ([#7942](https://github.com/Lightning-AI/lightning/pull/7942))
- Fixed `BaseFinetuning` callback to properly handle parent modules w/ parameters ([#7931](https://github.com/Lightning-AI/lightning/pull/7931))


## [1.3.5] - 2021-06-08

### Added

- Added warning to Training Step output ([#7779](https://github.com/Lightning-AI/lightning/pull/7779))

### Fixed

- Fixed `LearningRateMonitor` and `BackboneFinetuning` ([#7835](https://github.com/Lightning-AI/lightning/pull/7835))
- Minor improvements to `apply_to_collection` and type signature of `log_dict` ([#7851](https://github.com/Lightning-AI/lightning/pull/7851))
- Fixed docker versions ([#7834](https://github.com/Lightning-AI/lightning/pull/7834))
- Fixed sharded training check for fp16 precision ([#7825](https://github.com/Lightning-AI/lightning/pull/7825))
- Fixed support for torch Module type hints in LightningCLI ([#7807](https://github.com/Lightning-AI/lightning/pull/7807))

### Changed

- Move `training_output` validation to after `train_step_end` ([#7868](https://github.com/Lightning-AI/lightning/pull/7868))


## [1.3.4] - 2021-06-01

### Fixed

- Fixed info message when max training time reached ([#7780](https://github.com/Lightning-AI/lightning/pull/7780))
- Fixed missing `__len__` method to `IndexBatchSamplerWrapper` ([#7681](https://github.com/Lightning-AI/lightning/pull/7681))


## [1.3.3] - 2021-05-27

### Changed

- Changed calling of `untoggle_optimizer(opt_idx)` out of the closure function ([#7563](https://github.com/Lightning-AI/lightning/pull/7563))

### Fixed

- Fixed `ProgressBar` pickling after calling `trainer.predict` ([#7608](https://github.com/Lightning-AI/lightning/pull/7608))
- Fixed broadcasting in multi-node, multi-gpu DDP using torch 1.7 ([#7592](https://github.com/Lightning-AI/lightning/pull/7592))
- Fixed dataloaders are not reset when tuning the model ([#7566](https://github.com/Lightning-AI/lightning/pull/7566))
- Fixed print errors in `ProgressBar` when `trainer.fit` is not called ([#7674](https://github.com/Lightning-AI/lightning/pull/7674))
- Fixed global step update when the epoch is skipped ([#7677](https://github.com/Lightning-AI/lightning/pull/7677))
- Fixed training loop total batch counter when accumulate grad batches was enabled ([#7692](https://github.com/Lightning-AI/lightning/pull/7692))


## [1.3.2] - 2021-05-18

### Changed

- `DataModule`s now avoid duplicate `{setup,teardown,prepare_data}` calls for the same stage ([#7238](https://github.com/Lightning-AI/lightning/pull/7238))

### Fixed

- Fixed parsing of multiple training dataloaders ([#7433](https://github.com/Lightning-AI/lightning/pull/7433))
- Fixed recursive passing of `wrong_type` keyword argument in `pytorch_lightning.utilities.apply_to_collection` ([#7433](https://github.com/Lightning-AI/lightning/pull/7433))
- Fixed setting correct `DistribType` for `ddp_cpu` (spawn) backend ([#7492](https://github.com/Lightning-AI/lightning/pull/7492))
- Fixed incorrect number of calls to LR scheduler when `check_val_every_n_epoch > 1` ([#7032](https://github.com/Lightning-AI/lightning/pull/7032))


## [1.3.1] - 2021-05-11

### Fixed

- Fixed DeepSpeed with IterableDatasets ([#7362](https://github.com/Lightning-AI/lightning/pull/7362))
- Fixed `Trainer.current_epoch` not getting restored after tuning ([#7434](https://github.com/Lightning-AI/lightning/pull/7434))
- Fixed local rank displayed in console log ([#7395](https://github.com/Lightning-AI/lightning/pull/7395))


## [1.3.0] - 2021-05-06

### Added

- Added support for the `EarlyStopping` callback to run at the end of the training epoch ([#6944](https://github.com/Lightning-AI/lightning/pull/6944))
- Added synchronization points before and after `setup` hooks are run ([#7202](https://github.com/Lightning-AI/lightning/pull/7202))
- Added a `teardown` hook to `ClusterEnvironment` ([#6942](https://github.com/Lightning-AI/lightning/pull/6942))
- Added utils for metrics to scalar conversions ([#7180](https://github.com/Lightning-AI/lightning/pull/7180))
- Added utils for NaN/Inf detection for gradients and parameters ([#6834](https://github.com/Lightning-AI/lightning/pull/6834))
- Added more explicit exception message when trying to execute `trainer.test()` or `trainer.validate()` with `fast_dev_run=True` ([#6667](https://github.com/Lightning-AI/lightning/pull/6667))
- Added `LightningCLI` class to provide simple reproducibility with minimum boilerplate training CLI (
    [#4492](https://github.com/Lightning-AI/lightning/pull/4492),
    [#6862](https://github.com/Lightning-AI/lightning/pull/6862),
    [#7156](https://github.com/Lightning-AI/lightning/pull/7156),
    [#7299](https://github.com/Lightning-AI/lightning/pull/7299))
- Added `gradient_clip_algorithm` argument to Trainer for gradient clipping by value ([#6123](https://github.com/Lightning-AI/lightning/pull/6123)).
- Added a way to print to terminal without breaking up the progress bar ([#5470](https://github.com/Lightning-AI/lightning/pull/5470))
- Added support to checkpoint after training steps in `ModelCheckpoint` callback ([#6146](https://github.com/Lightning-AI/lightning/pull/6146))
- Added `TrainerStatus.{INITIALIZING,RUNNING,FINISHED,INTERRUPTED}` ([#7173](https://github.com/Lightning-AI/lightning/pull/7173))
- Added `Trainer.validate()` method to perform one evaluation epoch over the validation set ([#4948](https://github.com/Lightning-AI/lightning/pull/4948))
- Added `LightningEnvironment` for Lightning-specific DDP ([#5915](https://github.com/Lightning-AI/lightning/pull/5915))
- Added `teardown()` hook to LightningDataModule ([#4673](https://github.com/Lightning-AI/lightning/pull/4673))
- Added `auto_insert_metric_name` parameter to `ModelCheckpoint` ([#6277](https://github.com/Lightning-AI/lightning/pull/6277))
- Added arg to `self.log` that enables users to give custom names when dealing with multiple dataloaders ([#6274](https://github.com/Lightning-AI/lightning/pull/6274))
- Added `teardown` method to `BaseProfiler` to enable subclasses defining post-profiling steps outside of `__del__` ([#6370](https://github.com/Lightning-AI/lightning/pull/6370))
- Added `setup` method to `BaseProfiler` to enable subclasses defining pre-profiling steps for every process ([#6633](https://github.com/Lightning-AI/lightning/pull/6633))
- Added no return warning to predict ([#6139](https://github.com/Lightning-AI/lightning/pull/6139))
- Added `Trainer.predict` config validation ([#6543](https://github.com/Lightning-AI/lightning/pull/6543))
- Added `AbstractProfiler` interface ([#6621](https://github.com/Lightning-AI/lightning/pull/6621))
- Added support for including module names for forward in the autograd trace of `PyTorchProfiler` ([#6349](https://github.com/Lightning-AI/lightning/pull/6349))
- Added support for the PyTorch 1.8.1 autograd profiler ([#6618](https://github.com/Lightning-AI/lightning/pull/6618))
- Added `outputs` parameter to callback's `on_validation_epoch_end` & `on_test_epoch_end` hooks ([#6120](https://github.com/Lightning-AI/lightning/pull/6120))
- Added `configure_sharded_model` hook ([#6679](https://github.com/Lightning-AI/lightning/pull/6679))
- Added support for `precision=64`, enabling training with double precision ([#6595](https://github.com/Lightning-AI/lightning/pull/6595))
- Added support for DDP communication hooks ([#6736](https://github.com/Lightning-AI/lightning/pull/6736))
- Added `artifact_location` argument to `MLFlowLogger` which will be passed to the `MlflowClient.create_experiment` call ([#6677](https://github.com/Lightning-AI/lightning/pull/6677))
- Added `model` parameter to precision plugins' `clip_gradients` signature (
    [#6764](https://github.com/Lightning-AI/lightning/pull/6764),
    [#7231](https://github.com/Lightning-AI/lightning/pull/7231))
- Added `is_last_batch` attribute to `Trainer` ([#6825](https://github.com/Lightning-AI/lightning/pull/6825))
- Added `LightningModule.lr_schedulers()` for manual optimization  ([#6567](https://github.com/Lightning-AI/lightning/pull/6567))
- Added `MpModelWrapper` in TPU Spawn ([#7045](https://github.com/Lightning-AI/lightning/pull/7045))
- Added `max_time` Trainer argument to limit training time ([#6823](https://github.com/Lightning-AI/lightning/pull/6823))
- Added `on_predict_{batch,epoch}_{start,end}` hooks ([#7141](https://github.com/Lightning-AI/lightning/pull/7141))
- Added new `EarlyStopping` parameters `stopping_threshold` and `divergence_threshold` ([#6868](https://github.com/Lightning-AI/lightning/pull/6868))
- Added `debug` flag to TPU Training Plugins (PT_XLA_DEBUG) ([#7219](https://github.com/Lightning-AI/lightning/pull/7219))
- Added new `UnrepeatedDistributedSampler` and `IndexBatchSamplerWrapper` for tracking distributed predictions ([#7215](https://github.com/Lightning-AI/lightning/pull/7215))
- Added `trainer.predict(return_predictions=None|False|True)` ([#7215](https://github.com/Lightning-AI/lightning/pull/7215))
- Added `BasePredictionWriter` callback to implement prediction saving ([#7127](https://github.com/Lightning-AI/lightning/pull/7127))
- Added `trainer.tune(scale_batch_size_kwargs, lr_find_kwargs)` arguments to configure the tuning algorithms ([#7258](https://github.com/Lightning-AI/lightning/pull/7258))
- Added `tpu_distributed` check for TPU Spawn barrier ([#7241](https://github.com/Lightning-AI/lightning/pull/7241))
- Added device updates to TPU Spawn for Pod training ([#7243](https://github.com/Lightning-AI/lightning/pull/7243))
- Added warning when missing `Callback` and using `resume_from_checkpoint` ([#7254](https://github.com/Lightning-AI/lightning/pull/7254))
- DeepSpeed single file saving ([#6900](https://github.com/Lightning-AI/lightning/pull/6900))
- Added Training type Plugins Registry (
    [#6982](https://github.com/Lightning-AI/lightning/pull/6982),
    [#7063](https://github.com/Lightning-AI/lightning/pull/7063),
    [#7214](https://github.com/Lightning-AI/lightning/pull/7214),
    [#7224](https://github.com/Lightning-AI/lightning/pull/7224)
)
- Add `ignore` param to `save_hyperparameters` ([#6056](https://github.com/Lightning-AI/lightning/pull/6056))

### Changed

- Changed `LightningModule.truncated_bptt_steps` to be property ([#7323](https://github.com/Lightning-AI/lightning/pull/7323))
- Changed `EarlyStopping` callback from by default running `EarlyStopping.on_validation_end` if only training is run. Set `check_on_train_epoch_end` to run the callback at the end of the train epoch instead of at the end of the validation epoch ([#7069](https://github.com/Lightning-AI/lightning/pull/7069))
- Renamed `pytorch_lightning.callbacks.swa` to `pytorch_lightning.callbacks.stochastic_weight_avg` ([#6259](https://github.com/Lightning-AI/lightning/pull/6259))
- Refactor `RunningStage` and `TrainerState` usage (
    [#4945](https://github.com/Lightning-AI/lightning/pull/4945),
    [#7173](https://github.com/Lightning-AI/lightning/pull/7173))
    * Added `RunningStage.SANITY_CHECKING`
    * Added `TrainerFn.{FITTING,VALIDATING,TESTING,PREDICTING,TUNING}`
    * Changed `trainer.evaluating` to return `True` if validating or testing
- Changed `setup()` and `teardown()` stage argument to take any of `{fit,validate,test,predict}` ([#6386](https://github.com/Lightning-AI/lightning/pull/6386))
- Changed profilers to save separate report files per state and rank ([#6621](https://github.com/Lightning-AI/lightning/pull/6621))
- The trainer no longer tries to save a checkpoint on exception or run callback's `on_train_end` functions ([#6864](https://github.com/Lightning-AI/lightning/pull/6864))
- Changed `PyTorchProfiler` to use `torch.autograd.profiler.record_function` to record functions ([#6349](https://github.com/Lightning-AI/lightning/pull/6349))
- Disabled `lr_scheduler.step()` in manual optimization  ([#6825](https://github.com/Lightning-AI/lightning/pull/6825))
- Changed warnings and recommendations for dataloaders in `ddp_spawn` ([#6762](https://github.com/Lightning-AI/lightning/pull/6762))
- `pl.seed_everything` will now also set the seed on the `DistributedSampler` ([#7024](https://github.com/Lightning-AI/lightning/pull/7024))
- Changed default setting for communication of multi-node training using `DDPShardedPlugin` ([#6937](https://github.com/Lightning-AI/lightning/pull/6937))
- `trainer.tune()` now returns the tuning result ([#7258](https://github.com/Lightning-AI/lightning/pull/7258))
- `LightningModule.from_datasets()` now accepts `IterableDataset` instances as training datasets. ([#7503](https://github.com/Lightning-AI/lightning/pull/7503))
- Changed `resume_from_checkpoint` warning to an error when the checkpoint file does not exist ([#7075](https://github.com/Lightning-AI/lightning/pull/7075))
- Automatically set `sync_batchnorm` for `training_type_plugin` ([#6536](https://github.com/Lightning-AI/lightning/pull/6536))
- Allowed training type plugin to delay optimizer creation ([#6331](https://github.com/Lightning-AI/lightning/pull/6331))
- Removed ModelSummary validation from train loop on_trainer_init ([#6610](https://github.com/Lightning-AI/lightning/pull/6610))
- Moved `save_function` to accelerator ([#6689](https://github.com/Lightning-AI/lightning/pull/6689))
- Updated DeepSpeed ZeRO ([#6546](https://github.com/Lightning-AI/lightning/pull/6546),
    [#6752](https://github.com/Lightning-AI/lightning/pull/6752),
    [#6142](https://github.com/Lightning-AI/lightning/pull/6142),
    [#6321](https://github.com/Lightning-AI/lightning/pull/6321))
- Improved verbose logging for `EarlyStopping` callback ([#6811](https://github.com/Lightning-AI/lightning/pull/6811))
- Run ddp_spawn dataloader checks on Windows ([#6930](https://github.com/Lightning-AI/lightning/pull/6930))
- Updated mlflow with using `resolve_tags` ([#6746](https://github.com/Lightning-AI/lightning/pull/6746))
- Moved `save_hyperparameters` to its own function ([#7119](https://github.com/Lightning-AI/lightning/pull/7119))
- Replaced `_DataModuleWrapper` with `__new__` ([#7289](https://github.com/Lightning-AI/lightning/pull/7289))
- Reset `current_fx` properties on lightning module in teardown ([#7247](https://github.com/Lightning-AI/lightning/pull/7247))
- Auto-set `DataLoader.worker_init_fn` with `seed_everything` ([#6960](https://github.com/Lightning-AI/lightning/pull/6960))
- Remove `model.trainer` call inside of dataloading mixin ([#7317](https://github.com/Lightning-AI/lightning/pull/7317))
- Split profilers module ([#6261](https://github.com/Lightning-AI/lightning/pull/6261))
- Ensure accelerator is valid if running interactively ([#5970](https://github.com/Lightning-AI/lightning/pull/5970))
- Disabled batch transfer in DP mode ([#6098](https://github.com/Lightning-AI/lightning/pull/6098))

### Deprecated

- Deprecated `outputs` in both `LightningModule.on_train_epoch_end` and `Callback.on_train_epoch_end` hooks ([#7339](https://github.com/Lightning-AI/lightning/pull/7339))
- Deprecated `Trainer.truncated_bptt_steps` in favor of `LightningModule.truncated_bptt_steps` ([#7323](https://github.com/Lightning-AI/lightning/pull/7323))
- Deprecated `outputs` in both `LightningModule.on_train_epoch_end` and `Callback.on_train_epoch_end` hooks ([#7339](https://github.com/Lightning-AI/lightning/pull/7339))
- Deprecated `LightningModule.grad_norm` in favor of `pytorch_lightning.utilities.grads.grad_norm` ([#7292](https://github.com/Lightning-AI/lightning/pull/7292))
- Deprecated the `save_function` property from the `ModelCheckpoint` callback ([#7201](https://github.com/Lightning-AI/lightning/pull/7201))
- Deprecated `LightningModule.write_predictions` and `LightningModule.write_predictions_dict` ([#7066](https://github.com/Lightning-AI/lightning/pull/7066))
- Deprecated `TrainerLoggingMixin` in favor of a separate utilities module for metric handling ([#7180](https://github.com/Lightning-AI/lightning/pull/7180))
- Deprecated `TrainerTrainingTricksMixin` in favor of a separate utilities module for NaN/Inf detection for gradients and parameters ([#6834](https://github.com/Lightning-AI/lightning/pull/6834))
- `period` has been deprecated in favor of `every_n_val_epochs` in the `ModelCheckpoint` callback ([#6146](https://github.com/Lightning-AI/lightning/pull/6146))
- Deprecated `trainer.running_sanity_check` in favor of `trainer.sanity_checking` ([#4945](https://github.com/Lightning-AI/lightning/pull/4945))
- Deprecated `Profiler(output_filename)` in favor of `dirpath` and `filename` ([#6621](https://github.com/Lightning-AI/lightning/pull/6621))
- Deprecated `PyTorchProfiler(profiled_functions)` in favor of `record_functions` ([#6349](https://github.com/Lightning-AI/lightning/pull/6349))
- Deprecated `@auto_move_data` in favor of `trainer.predict` ([#6993](https://github.com/Lightning-AI/lightning/pull/6993))
- Deprecated `Callback.on_load_checkpoint(checkpoint)` in favor of `Callback.on_load_checkpoint(trainer, pl_module, checkpoint)` ([#7253](https://github.com/Lightning-AI/lightning/pull/7253))
- Deprecated metrics in favor of `torchmetrics` (
    [#6505](https://github.com/Lightning-AI/lightning/pull/6505),
    [#6530](https://github.com/Lightning-AI/lightning/pull/6530),
    [#6540](https://github.com/Lightning-AI/lightning/pull/6540),
    [#6547](https://github.com/Lightning-AI/lightning/pull/6547),
    [#6515](https://github.com/Lightning-AI/lightning/pull/6515),
    [#6572](https://github.com/Lightning-AI/lightning/pull/6572),
    [#6573](https://github.com/Lightning-AI/lightning/pull/6573),
    [#6584](https://github.com/Lightning-AI/lightning/pull/6584),
    [#6636](https://github.com/Lightning-AI/lightning/pull/6636),
    [#6637](https://github.com/Lightning-AI/lightning/pull/6637),
    [#6649](https://github.com/Lightning-AI/lightning/pull/6649),
    [#6659](https://github.com/Lightning-AI/lightning/pull/6659),
    [#7131](https://github.com/Lightning-AI/lightning/pull/7131),
)
- Deprecated the `LightningModule.datamodule` getter and setter methods; access them through `Trainer.datamodule` instead ([#7168](https://github.com/Lightning-AI/lightning/pull/7168))
- Deprecated the use of `Trainer(gpus="i")` (string) for selecting the i-th GPU; from v1.5 this will set the number of GPUs instead of the index ([#6388](https://github.com/Lightning-AI/lightning/pull/6388))

### Removed

- Removed the `exp_save_path` property from the `LightningModule` ([#7266](https://github.com/Lightning-AI/lightning/pull/7266))
- Removed training loop explicitly calling `EarlyStopping.on_validation_end` if no validation is run ([#7069](https://github.com/Lightning-AI/lightning/pull/7069))
- Removed `automatic_optimization` as a property from the training loop in favor of `LightningModule.automatic_optimization` ([#7130](https://github.com/Lightning-AI/lightning/pull/7130))
- Removed evaluation loop legacy returns for `*_epoch_end` hooks ([#6973](https://github.com/Lightning-AI/lightning/pull/6973))
- Removed support for passing a bool value to `profiler` argument of Trainer ([#6164](https://github.com/Lightning-AI/lightning/pull/6164))
- Removed no return warning from val/test step ([#6139](https://github.com/Lightning-AI/lightning/pull/6139))
- Removed passing a `ModelCheckpoint` instance to `Trainer(checkpoint_callback)` ([#6166](https://github.com/Lightning-AI/lightning/pull/6166))
- Removed deprecated Trainer argument `enable_pl_optimizer` and `automatic_optimization` ([#6163](https://github.com/Lightning-AI/lightning/pull/6163))
- Removed deprecated metrics ([#6161](https://github.com/Lightning-AI/lightning/pull/6161))
    * from `pytorch_lightning.metrics.functional.classification` removed `to_onehot`, `to_categorical`, `get_num_classes`, `roc`, `multiclass_roc`, `average_precision`, `precision_recall_curve`, `multiclass_precision_recall_curve`
    * from `pytorch_lightning.metrics.functional.reduction` removed `reduce`, `class_reduce`
- Removed deprecated `ModelCheckpoint` arguments `prefix`, `mode="auto"` ([#6162](https://github.com/Lightning-AI/lightning/pull/6162))
- Removed `mode='auto'` from `EarlyStopping` ([#6167](https://github.com/Lightning-AI/lightning/pull/6167))
- Removed `epoch` and `step` arguments from `ModelCheckpoint.format_checkpoint_name()`, these are now included in the `metrics` argument ([#7344](https://github.com/Lightning-AI/lightning/pull/7344))
- Removed legacy references for magic keys in the `Result` object ([#6016](https://github.com/Lightning-AI/lightning/pull/6016))
- Removed deprecated `LightningModule` `hparams` setter ([#6207](https://github.com/Lightning-AI/lightning/pull/6207))
- Removed legacy code to log or include metrics in the progress bar by returning them in a dict with the `"log"/"progress_bar"` magic keys. Use `self.log` instead ([#6734](https://github.com/Lightning-AI/lightning/pull/6734))
- Removed `trainer.fit()` return value of `1`. It has no return now ([#7237](https://github.com/Lightning-AI/lightning/pull/7237))
- Removed `logger_connector` legacy code ([#6733](https://github.com/Lightning-AI/lightning/pull/6733))
- Removed unused mixin attributes ([#6487](https://github.com/Lightning-AI/lightning/pull/6487))

### Fixed

- Fixed NaN errors in progress bars when training with iterable datasets with no length defined ([#7306](https://github.com/Lightning-AI/lightning/pull/7306))
- Fixed attaching train and validation dataloaders when `reload_dataloaders_every_epoch=True` and `num_sanity_val_steps=0` ([#7207](https://github.com/Lightning-AI/lightning/pull/7207))
- Added a barrier in the accelerator `teardown` to synchronize processes before execution finishes ([#6814](https://github.com/Lightning-AI/lightning/pull/6814))
- Fixed multi-node DDP sub-process launch by using `local_rank` instead of `global_rank` for main process assertion ([#7061](https://github.com/Lightning-AI/lightning/pull/7061))
- Fixed incorrect removal of `WORLD_SIZE` environment variable in DDP training when launching with torch distributed/torchelastic ([#6942](https://github.com/Lightning-AI/lightning/pull/6942))
- Made the `Plugin.reduce` method more consistent across all Plugins to reflect a mean-reduction by default ([#6011](https://github.com/Lightning-AI/lightning/pull/6011))
- Move lightning module to correct device type when using LightningDistributedWrapper ([#6070](https://github.com/Lightning-AI/lightning/pull/6070))
- Do not print top-k verbose log with `ModelCheckpoint(monitor=None)` ([#6109](https://github.com/Lightning-AI/lightning/pull/6109))
- Fixed `ModelCheckpoint(save_top_k=0, save_last=True)` not saving the `last` checkpoint ([#6136](https://github.com/Lightning-AI/lightning/pull/6136))
- Fixed `.teardown(stage='fit')` and `.on_fit_{start,end}()` getting called during `trainer.test` ([#6386](https://github.com/Lightning-AI/lightning/pull/6386))
- Fixed LightningModule `all_gather` on cpu tensors ([#6416](https://github.com/Lightning-AI/lightning/pull/6416))
- Fixed torch distributed not available in setup hook for DDP ([#6506](https://github.com/Lightning-AI/lightning/pull/6506))
- Fixed `trainer.tuner.{lr_find,scale_batch_size}` not setting the `Trainer` state properly ([#7258](https://github.com/Lightning-AI/lightning/pull/7258))
- Fixed bug where the learning rate schedulers did not follow the optimizer frequencies ([#4868](https://github.com/Lightning-AI/lightning/pull/4868))
- Fixed pickle error checker to now check for `pickle.PickleError` to catch all pickle errors ([#6917](https://github.com/Lightning-AI/lightning/pull/6917))
- Fixed a bug where the outputs object passed to `LightningModule.training_epoch_end` was different from the object passed to the `on_train_end_epoch` hook ([#6969](https://github.com/Lightning-AI/lightning/pull/6969))
- Fixed a bug where the outputs passed to `train_batch_end` would be lists even when using a single optimizer and no truncated backprop through time steps ([#6969](https://github.com/Lightning-AI/lightning/pull/6969))
- Fixed bug for trainer error handling which would cause hang for distributed training ([#6864](https://github.com/Lightning-AI/lightning/pull/6864))
- Fixed `self.device` not returning the correct device in replicas of data-parallel ([#6414](https://github.com/Lightning-AI/lightning/pull/6414))
- Fixed `lr_find` trying beyond `num_training` steps and suggesting a too high learning rate ([#7076](https://github.com/Lightning-AI/lightning/pull/7076))
- Fixed logger creating incorrect version folder in DDP with repeated `Trainer.fit` calls ([#7077](https://github.com/Lightning-AI/lightning/pull/7077))
- Fixed metric objects passed directly to `self.log` not being reset correctly ([#7055](https://github.com/Lightning-AI/lightning/pull/7055))
- Fixed `CombinedLoader` in distributed settings for validation / testing ([#7102](https://github.com/Lightning-AI/lightning/pull/7102))
- Fixed the save_dir in `WandbLogger` when the run was initiated externally ([#7106](https://github.com/Lightning-AI/lightning/pull/7106))
- Fixed `num_sanity_val_steps` affecting reproducibility of training data shuffling ([#7014](https://github.com/Lightning-AI/lightning/pull/7014))
- Fixed resetting device after `fitting/evaluating/predicting` ([#7188](https://github.com/Lightning-AI/lightning/pull/7188))
- Fixed bug where `trainer.tuner.scale_batch_size(max_trials=0)` would not return the correct batch size result ([#7262](https://github.com/Lightning-AI/lightning/pull/7262))
- Fixed metrics not being properly logged with `precision=16` and `manual_optimization` ([#7228](https://github.com/Lightning-AI/lightning/pull/7228))
- Fixed `BaseFinetuning` properly reloading `optimizer_states` when using `resume_from_checkpoint` ([#6891](https://github.com/Lightning-AI/lightning/pull/6891))
- Fixed `parameters_to_ignore` not properly set to DDPWrapper ([#7239](https://github.com/Lightning-AI/lightning/pull/7239))
- Fixed parsing of `fast_dev_run=True` with the built-in `ArgumentParser` ([#7240](https://github.com/Lightning-AI/lightning/pull/7240))
- Fixed handling an `IterableDataset` that fails to produce a batch at the beginning of an epoch ([#7294](https://github.com/Lightning-AI/lightning/pull/7294))
- Fixed `LightningModule.save_hyperparameters()` when attempting to save an empty container ([#7268](https://github.com/Lightning-AI/lightning/pull/7268))
- Fixed `apex` not properly instantiated when running with `ddp` ([#7274](https://github.com/Lightning-AI/lightning/pull/7274))
- Fixed optimizer `state` not moved to `GPU` ([#7277](https://github.com/Lightning-AI/lightning/pull/7277))
- Fixed custom init args for `WandbLogger` ([#6989](https://github.com/Lightning-AI/lightning/pull/6989))
- Fixed a bug where an error would be raised if the train dataloader sometimes produced None for a batch ([#7342](https://github.com/Lightning-AI/lightning/pull/7342))
- Fixed examples (
    [#6600](https://github.com/Lightning-AI/lightning/pull/6600),
    [#6638](https://github.com/Lightning-AI/lightning/pull/6638),
    [#7096](https://github.com/Lightning-AI/lightning/pull/7096),
    [#7246](https://github.com/Lightning-AI/lightning/pull/7246),
    [#6357](https://github.com/Lightning-AI/lightning/pull/6357),
    [#6476](https://github.com/Lightning-AI/lightning/pull/6476),
    [#6294](https://github.com/Lightning-AI/lightning/pull/6294),
    [#6373](https://github.com/Lightning-AI/lightning/pull/6373),
    [#6088](https://github.com/Lightning-AI/lightning/pull/6088),
    [#7398](https://github.com/Lightning-AI/lightning/pull/7398)
)
- Resolved schedule step bug for PyTorch Profiler ([#6674](https://github.com/Lightning-AI/lightning/pull/6674),
    [#6681](https://github.com/Lightning-AI/lightning/pull/6681))
- Updated logic for checking TPUs availability ([#6767](https://github.com/Lightning-AI/lightning/pull/6767))
- Resolve TPU miss rendezvous ([#6781](https://github.com/Lightning-AI/lightning/pull/6781))
- Fixed auto-scaling mode when calling tune method on trainer ([#7321](https://github.com/Lightning-AI/lightning/pull/7321))
- Fixed finetuning complex models correctly unfreezes ([#6880](https://github.com/Lightning-AI/lightning/pull/6880))
- Ensure we set the eval/train flag correctly on accelerator model ([#6877](https://github.com/Lightning-AI/lightning/pull/6877))
- Set better defaults for `rank_zero_only.rank` when training is launched with SLURM and torchelastic ([#6802](https://github.com/Lightning-AI/lightning/pull/6802))
- Fixed matching the number of outputs of backward with forward for AllGatherGrad ([#6625](https://github.com/Lightning-AI/lightning/pull/6625))
- Fixed the `gradient_clip_algorithm` has no effect ([#6928](https://github.com/Lightning-AI/lightning/pull/6928))
- Fixed CUDA OOM detection and handling ([#6934](https://github.com/Lightning-AI/lightning/pull/6934))
- Fixed `unfreeze_and_add_param_group` expects `modules` rather than `module` ([#6822](https://github.com/Lightning-AI/lightning/pull/6822))
- Fixed DPP + SyncBN when move on device ([#6838](https://github.com/Lightning-AI/lightning/pull/6838))
- Fixed missing arguments in `lr_find` call ([#6784](https://github.com/Lightning-AI/lightning/pull/6784))
- Fixed `set_default_tensor_type` to `torch.DoubleTensor` with precision=64 ([#7108](https://github.com/Lightning-AI/lightning/pull/7108))
- Fixed `NeptuneLogger.log_text(step=None)` ([#7194](https://github.com/Lightning-AI/lightning/pull/7194))
- Fixed importing torchtext batch ([#6365](https://github.com/Lightning-AI/lightning/pull/6365),
    [#6323](https://github.com/Lightning-AI/lightning/pull/6323),
    [#6211](https://github.com/Lightning-AI/lightning/pull/6211))


## [1.2.9] - 2021-04-20

### Fixed

- Fixed the order to call for world ranks & the `root_device` property in `TPUSpawnPlugin` ([#7074](https://github.com/Lightning-AI/lightning/pull/7074))
- Fixed multi-gpu join for Horovod ([#6954](https://github.com/Lightning-AI/lightning/pull/6954))
- Fixed parsing for pre-release package versions ([#6999](https://github.com/Lightning-AI/lightning/pull/6999))


## [1.2.8] - 2021-04-14

### Added

- Added TPUSpawn + IterableDataset error message ([#6875](https://github.com/Lightning-AI/lightning/pull/6875))

### Fixed

- Fixed process rank not being available right away after `Trainer` instantiation ([#6941](https://github.com/Lightning-AI/lightning/pull/6941))
- Fixed `sync_dist` for tpus ([#6950](https://github.com/Lightning-AI/lightning/pull/6950))
- Fixed `AttributeError` for `require_backward_grad_sync` when running manual optimization with sharded plugin ([#6915](https://github.com/Lightning-AI/lightning/pull/6915))
- Fixed `--gpus` default for parser returned by `Trainer.add_argparse_args` ([#6898](https://github.com/Lightning-AI/lightning/pull/6898))
- Fixed TPU Spawn all gather ([#6896](https://github.com/Lightning-AI/lightning/pull/6896))
- Fixed `EarlyStopping` logic when `min_epochs` or `min_steps` requirement is not met ([#6705](https://github.com/Lightning-AI/lightning/pull/6705))
- Fixed csv extension check ([#6436](https://github.com/Lightning-AI/lightning/pull/6436))
- Fixed checkpoint issue when using Horovod distributed backend ([#6958](https://github.com/Lightning-AI/lightning/pull/6958))
- Fixed tensorboard exception raising ([#6901](https://github.com/Lightning-AI/lightning/pull/6901))
- Fixed setting the eval/train flag correctly on accelerator model ([#6983](https://github.com/Lightning-AI/lightning/pull/6983))
- Fixed DDP_SPAWN compatibility with bug_report_model.py ([#6892](https://github.com/Lightning-AI/lightning/pull/6892))
- Fixed bug where `BaseFinetuning.flatten_modules()` was duplicating leaf node parameters ([#6879](https://github.com/Lightning-AI/lightning/pull/6879))
- Set better defaults for `rank_zero_only.rank` when training is launched with SLURM and torchelastic:
    * Support SLURM and torchelastic global rank environment variables ([#5715](https://github.com/Lightning-AI/lightning/pull/5715))
    * Remove hardcoding of local rank in accelerator connector ([#6878](https://github.com/Lightning-AI/lightning/pull/6878))


## [1.2.7] - 2021-04-06

### Fixed

- Fixed resolve a bug with omegaconf and xm.save ([#6741](https://github.com/Lightning-AI/lightning/pull/6741))
- Fixed an issue with IterableDataset when __len__ is not defined ([#6828](https://github.com/Lightning-AI/lightning/pull/6828))
- Sanitize None params during pruning ([#6836](https://github.com/Lightning-AI/lightning/pull/6836))
- Enforce an epoch scheduler interval when using SWA ([#6588](https://github.com/Lightning-AI/lightning/pull/6588))
- Fixed TPU Colab hang issue, post training ([#6816](https://github.com/Lightning-AI/lightning/pull/6816))
- Fixed a bug where `TensorBoardLogger` would give a warning and not log correctly to a symbolic link `save_dir` ([#6730](https://github.com/Lightning-AI/lightning/pull/6730))
- Fixed bug where `predict` could not be used when `progress_bar_refresh_rate=0` ([#6884](https://github.com/Lightning-AI/lightning/pull/6884))


## [1.2.6] - 2021-03-30

### Changed

- Changed the behavior of `on_epoch_start` to run at the beginning of validation & test epoch ([#6498](https://github.com/Lightning-AI/lightning/pull/6498))

### Removed

- Removed legacy code to include `step` dictionary returns in `callback_metrics`. Use `self.log_dict` instead. ([#6682](https://github.com/Lightning-AI/lightning/pull/6682))

### Fixed

- Fixed `DummyLogger.log_hyperparams` raising a `TypeError` when running with `fast_dev_run=True` ([#6398](https://github.com/Lightning-AI/lightning/pull/6398))
- Fixed error on TPUs when there was no `ModelCheckpoint` ([#6654](https://github.com/Lightning-AI/lightning/pull/6654))
- Fixed `trainer.test` freeze on TPUs ([#6654](https://github.com/Lightning-AI/lightning/pull/6654))
- Fixed a bug where gradients were disabled after calling `Trainer.predict` ([#6657](https://github.com/Lightning-AI/lightning/pull/6657))
- Fixed bug where no TPUs were detected in a TPU pod env ([#6719](https://github.com/Lightning-AI/lightning/pull/6719))


## [1.2.5] - 2021-03-23

### Changed

- Update Gradient Clipping for the TPU Accelerator ([#6576](https://github.com/Lightning-AI/lightning/pull/6576))
- Refactored setup for typing friendly ([#6590](https://github.com/Lightning-AI/lightning/pull/6590))

### Fixed

- Fixed a bug where `all_gather` would not work correctly with `tpu_cores=8` ([#6587](https://github.com/Lightning-AI/lightning/pull/6587))
- Fixed comparing required versions ([#6434](https://github.com/Lightning-AI/lightning/pull/6434))
- Fixed duplicate logs appearing in console when using the python logging module ([#6275](https://github.com/Lightning-AI/lightning/pull/6275))
- Added Autocast in validation, test and predict modes for Native AMP ([#6565](https://github.com/Lightning-AI/lightning/pull/6565))


## [1.2.4] - 2021-03-16

### Changed

- Changed the default of `find_unused_parameters` back to `True` in DDP and DDP Spawn ([#6438](https://github.com/Lightning-AI/lightning/pull/6438))

### Fixed

- Expose DeepSpeed loss parameters to allow users to fix loss instability ([#6115](https://github.com/Lightning-AI/lightning/pull/6115))
- Fixed DP reduction with collection ([#6324](https://github.com/Lightning-AI/lightning/pull/6324))
- Fixed an issue where the tuner would not tune the learning rate if also tuning the batch size ([#4688](https://github.com/Lightning-AI/lightning/pull/4688))
- Fixed broadcast to use PyTorch `broadcast_object_list` and add `reduce_decision` ([#6410](https://github.com/Lightning-AI/lightning/pull/6410))
- Fixed logger creating directory structure too early in DDP ([#6380](https://github.com/Lightning-AI/lightning/pull/6380))
- Fixed DeepSpeed additional memory use on rank 0 when default device not set early enough ([#6460](https://github.com/Lightning-AI/lightning/pull/6460))
- Fixed an issue with `Tuner.scale_batch_size` not finding the batch size attribute in the datamodule ([#5968](https://github.com/Lightning-AI/lightning/pull/5968))
- Fixed an exception in the layer summary when the model contains torch.jit scripted submodules ([#6511](https://github.com/Lightning-AI/lightning/pull/6511))
- Fixed when Train loop config was run during `Trainer.predict` ([#6541](https://github.com/Lightning-AI/lightning/pull/6541))


## [1.2.3] - 2021-03-09

### Fixed

- Fixed `ModelPruning(make_pruning_permanent=True)` pruning buffers getting removed when saved during training ([#6073](https://github.com/Lightning-AI/lightning/pull/6073))
- Fixed when `_stable_1d_sort` to work when `n >= N` ([#6177](https://github.com/Lightning-AI/lightning/pull/6177))
- Fixed `AttributeError` when `logger=None` on TPU ([#6221](https://github.com/Lightning-AI/lightning/pull/6221))
- Fixed PyTorch Profiler with `emit_nvtx` ([#6260](https://github.com/Lightning-AI/lightning/pull/6260))
- Fixed `trainer.test` from `best_path` hangs after calling `trainer.fit`  ([#6272](https://github.com/Lightning-AI/lightning/pull/6272))
- Fixed `SingleTPU` calling `all_gather` ([#6296](https://github.com/Lightning-AI/lightning/pull/6296))
- Ensure we check DeepSpeed/Sharded in multi-node DDP ([#6297](https://github.com/Lightning-AI/lightning/pull/6297)
- Check `LightningOptimizer` doesn't delete optimizer hooks ([#6305](https://github.com/Lightning-AI/lightning/pull/6305)
- Resolve memory leak for evaluation ([#6326](https://github.com/Lightning-AI/lightning/pull/6326)
- Ensure that clip gradients is only called if the value is greater than 0 ([#6330](https://github.com/Lightning-AI/lightning/pull/6330)
- Fixed `Trainer` not resetting `lightning_optimizers` when calling `Trainer.fit()` multiple times ([#6372](https://github.com/Lightning-AI/lightning/pull/6372))


## [1.2.2] - 2021-03-02

### Added

- Added `checkpoint` parameter to callback's `on_save_checkpoint` hook ([#6072](https://github.com/Lightning-AI/lightning/pull/6072))

### Changed

- Changed the order of `backward`, `step`, `zero_grad` to `zero_grad`, `backward`, `step` ([#6147](https://github.com/Lightning-AI/lightning/pull/6147))
- Changed default for DeepSpeed CPU Offload to False, due to prohibitively slow speeds at smaller scale ([#6262](https://github.com/Lightning-AI/lightning/pull/6262))

### Fixed

- Fixed epoch level schedulers not being called when `val_check_interval < 1.0` ([#6075](https://github.com/Lightning-AI/lightning/pull/6075))
- Fixed multiple early stopping callbacks ([#6197](https://github.com/Lightning-AI/lightning/pull/6197))
- Fixed incorrect usage of `detach()`, `cpu()`, `to()` ([#6216](https://github.com/Lightning-AI/lightning/pull/6216))
- Fixed LBFGS optimizer support which didn't converge in automatic optimization ([#6147](https://github.com/Lightning-AI/lightning/pull/6147))
- Prevent `WandbLogger` from dropping values ([#5931](https://github.com/Lightning-AI/lightning/pull/5931))
- Fixed error thrown when using valid distributed mode in multi node ([#6297](https://github.com/Lightning-AI/lightning/pull/6297)


## [1.2.1] - 2021-02-23

### Fixed

- Fixed incorrect yield logic for the amp autocast context manager ([#6080](https://github.com/Lightning-AI/lightning/pull/6080))
- Fixed priority of plugin/accelerator when setting distributed mode ([#6089](https://github.com/Lightning-AI/lightning/pull/6089))
- Fixed error message for AMP + CPU incompatibility ([#6107](https://github.com/Lightning-AI/lightning/pull/6107))
- Disabled batch transfer in DP mode ([#6093](https://github.com/Lightning-AI/lightning/pull/6093))


## [1.2.0] - 2021-02-18

### Added

- Added `DataType`, `AverageMethod` and `MDMCAverageMethod` enum in metrics ([#5657](https://github.com/Lightning-AI/lightning/pull/5689))
- Added support for summarized model total params size in megabytes ([#5590](https://github.com/Lightning-AI/lightning/pull/5590))
- Added support for multiple train loaders ([#1959](https://github.com/Lightning-AI/lightning/pull/1959))
- Added `Accuracy` metric now generalizes to Top-k accuracy for (multi-dimensional) multi-class inputs using the `top_k` parameter ([#4838](https://github.com/Lightning-AI/lightning/pull/4838))
- Added `Accuracy` metric now enables the computation of subset accuracy for multi-label or multi-dimensional multi-class inputs with the `subset_accuracy` parameter ([#4838](https://github.com/Lightning-AI/lightning/pull/4838))
- Added `HammingDistance` metric to compute the hamming distance (loss) ([#4838](https://github.com/Lightning-AI/lightning/pull/4838))
- Added `max_fpr` parameter to `auroc` metric for computing partial auroc metric ([#3790](https://github.com/Lightning-AI/lightning/pull/3790))
- Added `StatScores` metric to compute the number of true positives, false positives, true negatives and false negatives ([#4839](https://github.com/Lightning-AI/lightning/pull/4839))
- Added `R2Score` metric ([#5241](https://github.com/Lightning-AI/lightning/pull/5241))
- Added `LambdaCallback` ([#5347](https://github.com/Lightning-AI/lightning/pull/5347))
- Added `BackboneLambdaFinetuningCallback` ([#5377](https://github.com/Lightning-AI/lightning/pull/5377))
- Accelerator `all_gather` supports collection ([#5221](https://github.com/Lightning-AI/lightning/pull/5221))
- Added `image_gradients` functional metric to compute the image gradients of a given input image. ([#5056](https://github.com/Lightning-AI/lightning/pull/5056))
- Added `MetricCollection` ([#4318](https://github.com/Lightning-AI/lightning/pull/4318))
- Added `.clone()` method to metrics ([#4318](https://github.com/Lightning-AI/lightning/pull/4318))
- Added `IoU` class interface ([#4704](https://github.com/Lightning-AI/lightning/pull/4704))
- Support to tie weights after moving model to TPU via `on_post_move_to_device` hook
- Added missing val/test hooks in `LightningModule` ([#5467](https://github.com/Lightning-AI/lightning/pull/5467))
- The `Recall` and `Precision` metrics (and their functional counterparts `recall` and `precision`) can now be generalized to Recall@K and Precision@K with the use of `top_k` parameter ([#4842](https://github.com/Lightning-AI/lightning/pull/4842))
- Added `ModelPruning` Callback ([#5618](https://github.com/Lightning-AI/lightning/pull/5618),
    [#5825](https://github.com/Lightning-AI/lightning/pull/5825),
    [#6045](https://github.com/Lightning-AI/lightning/pull/6045))
- Added `PyTorchProfiler` ([#5560](https://github.com/Lightning-AI/lightning/pull/5560))
- Added compositional metrics ([#5464](https://github.com/Lightning-AI/lightning/pull/5464))
- Added Trainer method `predict(...)` for high performance predictions ([#5579](https://github.com/Lightning-AI/lightning/pull/5579))
- Added `on_before_batch_transfer` and `on_after_batch_transfer` data hooks ([#3671](https://github.com/Lightning-AI/lightning/pull/3671))
- Added AUC/AUROC class interface ([#5479](https://github.com/Lightning-AI/lightning/pull/5479))
- Added `PredictLoop` object ([#5752](https://github.com/Lightning-AI/lightning/pull/5752))
- Added `QuantizationAwareTraining` callback ([#5706](https://github.com/Lightning-AI/lightning/pull/5706),
    [#6040](https://github.com/Lightning-AI/lightning/pull/6040))
- Added `LightningModule.configure_callbacks` to enable the definition of model-specific callbacks ([#5621](https://github.com/Lightning-AI/lightning/pull/5621))
- Added `dim` to `PSNR` metric for mean-squared-error reduction ([#5957](https://github.com/Lightning-AI/lightning/pull/5957))
- Added promxial policy optimization template to pl_examples ([#5394](https://github.com/Lightning-AI/lightning/pull/5394))
- Added `log_graph` to `CometLogger` ([#5295](https://github.com/Lightning-AI/lightning/pull/5295))
- Added possibility for nested loaders ([#5404](https://github.com/Lightning-AI/lightning/pull/5404))
- Added `sync_step` to Wandb logger ([#5351](https://github.com/Lightning-AI/lightning/pull/5351))
- Added `StochasticWeightAveraging` callback ([#5640](https://github.com/Lightning-AI/lightning/pull/5640))
- Added `LightningDataModule.from_datasets(...)` ([#5133](https://github.com/Lightning-AI/lightning/pull/5133))
- Added `PL_TORCH_DISTRIBUTED_BACKEND` env variable to select backend ([#5981](https://github.com/Lightning-AI/lightning/pull/5981))
- Added `Trainer` flag to activate Stochastic Weight Averaging (SWA) `Trainer(stochastic_weight_avg=True)` ([#6038](https://github.com/Lightning-AI/lightning/pull/6038))
- Added DeepSpeed integration ([#5954](https://github.com/Lightning-AI/lightning/pull/5954),
    [#6042](https://github.com/Lightning-AI/lightning/pull/6042))

### Changed

- Changed `stat_scores` metric now calculates stat scores over all classes and gains new parameters, in line with the new `StatScores` metric ([#4839](https://github.com/Lightning-AI/lightning/pull/4839))
- Changed `computer_vision_fine_tunning` example to use `BackboneLambdaFinetuningCallback` ([#5377](https://github.com/Lightning-AI/lightning/pull/5377))
- Changed `automatic casting` for LoggerConnector `metrics` ([#5218](https://github.com/Lightning-AI/lightning/pull/5218))
- Changed `iou` [func] to allow float input ([#4704](https://github.com/Lightning-AI/lightning/pull/4704))
- Metric `compute()` method will no longer automatically call `reset()` ([#5409](https://github.com/Lightning-AI/lightning/pull/5409))
- Set PyTorch 1.4 as min requirements, also for testing and examples `torchvision>=0.5` and `torchtext>=0.5` ([#5418](https://github.com/Lightning-AI/lightning/pull/5418))
- Changed `callbacks` argument in `Trainer` to allow `Callback` input ([#5446](https://github.com/Lightning-AI/lightning/pull/5446))
- Changed the default of `find_unused_parameters` to `False` in DDP ([#5185](https://github.com/Lightning-AI/lightning/pull/5185))
- Changed `ModelCheckpoint` version suffixes to start at 1 ([#5008](https://github.com/Lightning-AI/lightning/pull/5008))
- Progress bar metrics tensors are now converted to float ([#5692](https://github.com/Lightning-AI/lightning/pull/5692))
- Changed the default value for the `progress_bar_refresh_rate` Trainer argument in Google COLAB notebooks to 20 ([#5516](https://github.com/Lightning-AI/lightning/pull/5516))
- Extended support for purely iteration-based training ([#5726](https://github.com/Lightning-AI/lightning/pull/5726))
- Made `LightningModule.global_rank`, `LightningModule.local_rank` and `LightningModule.logger` read-only properties ([#5730](https://github.com/Lightning-AI/lightning/pull/5730))
- Forced `ModelCheckpoint` callbacks to run after all others to guarantee all states are saved to the checkpoint ([#5731](https://github.com/Lightning-AI/lightning/pull/5731))
- Refactored Accelerators and Plugins:
    * Added base classes for plugins ([#5715](https://github.com/Lightning-AI/lightning/pull/5715))
    * Added parallel plugins for DP, DDP, DDPSpawn, DDP2 and Horovod ([#5714](https://github.com/Lightning-AI/lightning/pull/5714))
    * Precision Plugins ([#5718](https://github.com/Lightning-AI/lightning/pull/5718))
    * Added new Accelerators for CPU, GPU and TPU ([#5719](https://github.com/Lightning-AI/lightning/pull/5719))
    * Added RPC and Sharded plugins ([#5732](https://github.com/Lightning-AI/lightning/pull/5732))
    * Added missing `LightningModule`-wrapper logic to new plugins and accelerator ([#5734](https://github.com/Lightning-AI/lightning/pull/5734))
    * Moved device-specific teardown logic from training loop to accelerator ([#5973](https://github.com/Lightning-AI/lightning/pull/5973))
    * Moved accelerator_connector.py to the connectors subfolder ([#6033](https://github.com/Lightning-AI/lightning/pull/6033))
    * Trainer only references accelerator ([#6039](https://github.com/Lightning-AI/lightning/pull/6039))
    * Made parallel devices optional across all plugins ([#6051](https://github.com/Lightning-AI/lightning/pull/6051))
    * Cleaning ([#5948](https://github.com/Lightning-AI/lightning/pull/5948),
        [#5949](https://github.com/Lightning-AI/lightning/pull/5949),
        [#5950](https://github.com/Lightning-AI/lightning/pull/5950))
- Enabled `self.log` in callbacks ([#5094](https://github.com/Lightning-AI/lightning/pull/5094))
- Renamed xxx_AVAILABLE as protected ([#5082](https://github.com/Lightning-AI/lightning/pull/5082))
- Unified module names in Utils ([#5199](https://github.com/Lightning-AI/lightning/pull/5199))
- Separated utils: imports & enums ([#5256](https://github.com/Lightning-AI/lightning/pull/5256)
    [#5874](https://github.com/Lightning-AI/lightning/pull/5874))
- Refactor: clean trainer device & distributed getters ([#5300](https://github.com/Lightning-AI/lightning/pull/5300))
- Simplified training phase as LightningEnum ([#5419](https://github.com/Lightning-AI/lightning/pull/5419))
- Updated metrics to use LightningEnum ([#5689](https://github.com/Lightning-AI/lightning/pull/5689))
- Changed the seq of `on_train_batch_end`, `on_batch_end` & `on_train_epoch_end`, `on_epoch_end hooks` ([#5688](https://github.com/Lightning-AI/lightning/pull/5688))
- Refactored `setup_training` and remove `test_mode` ([#5388](https://github.com/Lightning-AI/lightning/pull/5388))
- Disabled training with zero `num_training_batches` when insufficient `limit_train_batches` ([#5703](https://github.com/Lightning-AI/lightning/pull/5703))
- Refactored `EpochResultStore` ([#5522](https://github.com/Lightning-AI/lightning/pull/5522))
- Update `lr_finder` to check for attribute if not running `fast_dev_run` ([#5990](https://github.com/Lightning-AI/lightning/pull/5990))
- LightningOptimizer manual optimizer is more flexible and expose `toggle_model` ([#5771](https://github.com/Lightning-AI/lightning/pull/5771))
- `MlflowLogger` limit parameter value length to 250 char ([#5893](https://github.com/Lightning-AI/lightning/pull/5893))
- Re-introduced fix for Hydra directory sync with multiple process ([#5993](https://github.com/Lightning-AI/lightning/pull/5993))

### Deprecated

- Function `stat_scores_multiple_classes` is deprecated in favor of `stat_scores` ([#4839](https://github.com/Lightning-AI/lightning/pull/4839))
- Moved accelerators and plugins to its `legacy` pkg ([#5645](https://github.com/Lightning-AI/lightning/pull/5645))
- Deprecated `LightningDistributedDataParallel` in favor of new wrapper module `LightningDistributedModule` ([#5185](https://github.com/Lightning-AI/lightning/pull/5185))
- Deprecated `LightningDataParallel` in favor of new wrapper module `LightningParallelModule` ([#5670](https://github.com/Lightning-AI/lightning/pull/5670))
- Renamed utils modules ([#5199](https://github.com/Lightning-AI/lightning/pull/5199))
    * `argparse_utils` >> `argparse`
    * `model_utils` >> `model_helpers`
    * `warning_utils` >> `warnings`
    * `xla_device_utils` >> `xla_device`
- Deprecated using `'val_loss'` to set the `ModelCheckpoint` monitor ([#6012](https://github.com/Lightning-AI/lightning/pull/6012))
- Deprecated `.get_model()` with explicit `.lightning_module` property ([#6035](https://github.com/Lightning-AI/lightning/pull/6035))
- Deprecated Trainer attribute `accelerator_backend` in favor of `accelerator` ([#6034](https://github.com/Lightning-AI/lightning/pull/6034))

### Removed

- Removed deprecated checkpoint argument `filepath` ([#5321](https://github.com/Lightning-AI/lightning/pull/5321))
- Removed deprecated `Fbeta`, `f1_score` and `fbeta_score` metrics ([#5322](https://github.com/Lightning-AI/lightning/pull/5322))
- Removed deprecated `TrainResult` ([#5323](https://github.com/Lightning-AI/lightning/pull/5323))
- Removed deprecated `EvalResult` ([#5633](https://github.com/Lightning-AI/lightning/pull/5633))
- Removed `LoggerStages` ([#5673](https://github.com/Lightning-AI/lightning/pull/5673))

### Fixed

- Fixed distributed setting and `ddp_cpu` only with `num_processes>1` ([#5297](https://github.com/Lightning-AI/lightning/pull/5297))
- Fixed `num_workers` for Windows example ([#5375](https://github.com/Lightning-AI/lightning/pull/5375))
- Fixed loading yaml ([#5619](https://github.com/Lightning-AI/lightning/pull/5619))
- Fixed support custom DataLoader with DDP if they can be re-instantiated ([#5745](https://github.com/Lightning-AI/lightning/pull/5745))
- Fixed repeated `.fit()` calls ignore max_steps iteration bound ([#5936](https://github.com/Lightning-AI/lightning/pull/5936))
- Fixed throwing `MisconfigurationError` on unknown mode ([#5255](https://github.com/Lightning-AI/lightning/pull/5255))
- Resolve bug with Finetuning ([#5744](https://github.com/Lightning-AI/lightning/pull/5744))
- Fixed `ModelCheckpoint` race condition in file existence check ([#5155](https://github.com/Lightning-AI/lightning/pull/5155))
- Fixed some compatibility with PyTorch 1.8 ([#5864](https://github.com/Lightning-AI/lightning/pull/5864))
- Fixed forward cache ([#5895](https://github.com/Lightning-AI/lightning/pull/5895))
- Fixed recursive detach of tensors to CPU ([#6007](https://github.com/Lightning-AI/lightning/pull/6007))
- Fixed passing wrong strings for scheduler interval doesn't throw an error ([#5923](https://github.com/Lightning-AI/lightning/pull/5923))
- Fixed wrong `requires_grad` state after `return None` with multiple optimizers ([#5738](https://github.com/Lightning-AI/lightning/pull/5638))
- Fixed add `on_epoch_end` hook at the end of `validation`, `test` epoch ([#5986](https://github.com/Lightning-AI/lightning/pull/5986))
- Fixed missing `process_dataloader` call for `TPUSpawn` when in distributed mode ([#6015](https://github.com/Lightning-AI/lightning/pull/6015))
- Fixed progress bar flickering by appending 0 to floats/strings ([#6009](https://github.com/Lightning-AI/lightning/pull/6009))
- Fixed synchronization issues with TPU training ([#6027](https://github.com/Lightning-AI/lightning/pull/6027))
- Fixed `hparams.yaml` saved twice when using `TensorBoardLogger` ([#5953](https://github.com/Lightning-AI/lightning/pull/5953))
- Fixed basic examples ([#5912](https://github.com/Lightning-AI/lightning/pull/5912),
    [#5985](https://github.com/Lightning-AI/lightning/pull/5985))
- Fixed `fairscale` compatible with PT 1.8 ([#5996](https://github.com/Lightning-AI/lightning/pull/5996))
- Ensured `process_dataloader` is called when `tpu_cores > 1` to use Parallel DataLoader ([#6015](https://github.com/Lightning-AI/lightning/pull/6015))
- Attempted SLURM auto resume call when non-shell call fails ([#6002](https://github.com/Lightning-AI/lightning/pull/6002))
- Fixed wrapping optimizers upon assignment ([#6006](https://github.com/Lightning-AI/lightning/pull/6006))
- Fixed allowing hashing of metrics with lists in their state ([#5939](https://github.com/Lightning-AI/lightning/pull/5939))


## [1.1.8] - 2021-02-08

### Fixed

- Separate epoch validation from step validation ([#5208](https://github.com/Lightning-AI/lightning/pull/5208))
- Fixed `toggle_optimizers` not handling all optimizer parameters ([#5775](https://github.com/Lightning-AI/lightning/pull/5775))


## [1.1.7] - 2021-02-03

### Fixed

- Fixed `TensorBoardLogger` not closing `SummaryWriter` on `finalize` ([#5696](https://github.com/Lightning-AI/lightning/pull/5696))
- Fixed filtering of pytorch  "unsqueeze" warning when using DP ([#5622](https://github.com/Lightning-AI/lightning/pull/5622))
- Fixed `num_classes` argument in F1 metric ([#5663](https://github.com/Lightning-AI/lightning/pull/5663))
- Fixed `log_dir` property ([#5537](https://github.com/Lightning-AI/lightning/pull/5537))
- Fixed a race condition in `ModelCheckpoint` when checking if a checkpoint file exists ([#5144](https://github.com/Lightning-AI/lightning/pull/5144))
- Remove unnecessary intermediate layers in Dockerfiles ([#5697](https://github.com/Lightning-AI/lightning/pull/5697))
- Fixed auto learning rate ordering ([#5638](https://github.com/Lightning-AI/lightning/pull/5638))


## [1.1.6] - 2021-01-26

### Changed

- Increased TPU check timeout from 20s to 100s ([#5598](https://github.com/Lightning-AI/lightning/pull/5598))
- Ignored `step` param in Neptune logger's log_metric method ([#5510](https://github.com/Lightning-AI/lightning/pull/5510))
- Pass batch outputs to `on_train_batch_end` instead of `epoch_end` outputs ([#4369](https://github.com/Lightning-AI/lightning/pull/4369))

### Fixed

- Fixed `toggle_optimizer` to reset `requires_grad` state  ([#5574](https://github.com/Lightning-AI/lightning/pull/5574))
- Fixed FileNotFoundError for best checkpoint when using DDP with Hydra ([#5629](https://github.com/Lightning-AI/lightning/pull/5629))
- Fixed an error when logging a progress bar metric with a reserved name ([#5620](https://github.com/Lightning-AI/lightning/pull/5620))
- Fixed `Metric`'s `state_dict` not included when child modules ([#5614](https://github.com/Lightning-AI/lightning/pull/5614))
- Fixed Neptune logger creating multiple experiments when GPUs > 1 ([#3256](https://github.com/Lightning-AI/lightning/pull/3256))
- Fixed duplicate logs appearing in console when using the python logging module ([#5509](https://github.com/Lightning-AI/lightning/pull/5509))
- Fixed tensor printing in `trainer.test()` ([#5138](https://github.com/Lightning-AI/lightning/pull/5138))
- Fixed not using dataloader when `hparams` present ([#4559](https://github.com/Lightning-AI/lightning/pull/4559))


## [1.1.5] - 2021-01-19

### Fixed

- Fixed a visual bug in the progress bar display initialization ([#4579](https://github.com/Lightning-AI/lightning/pull/4579))
- Fixed logging `on_train_batch_end` in a callback with multiple optimizers ([#5521](https://github.com/Lightning-AI/lightning/pull/5521))
- Fixed `reinit_scheduler_properties` with correct optimizer ([#5519](https://github.com/Lightning-AI/lightning/pull/5519))
- Fixed `val_check_interval` with `fast_dev_run` ([#5540](https://github.com/Lightning-AI/lightning/pull/5540))


## [1.1.4] - 2021-01-12

### Added

- Add automatic optimization property setter to lightning module ([#5169](https://github.com/Lightning-AI/lightning/pull/5169))

### Changed

- Changed deprecated `enable_pl_optimizer=True` ([#5244](https://github.com/Lightning-AI/lightning/pull/5244))

### Fixed

- Fixed `transfer_batch_to_device` for DDP with `len(devices_ids) == 1` ([#5195](https://github.com/Lightning-AI/lightning/pull/5195))
- Logging only on `not should_accumulate()` during training ([#5417](https://github.com/Lightning-AI/lightning/pull/5417))
- Resolve interpolation bug with Hydra ([#5406](https://github.com/Lightning-AI/lightning/pull/5406))
- Check environ before selecting a seed to prevent warning message ([#4743](https://github.com/Lightning-AI/lightning/pull/4743))
- Fixed signature mismatch in `model_to_device` of `DDPCPUHPCAccelerator` ([#5505](https://github.com/Lightning-AI/lightning/pull/5505))

## [1.1.3] - 2021-01-05

### Added

- Added a check for optimizer attached to `lr_scheduler` ([#5338](https://github.com/Lightning-AI/lightning/pull/5338))
- Added support for passing non-existing filepaths to `resume_from_checkpoint` ([#4402](https://github.com/Lightning-AI/lightning/pull/4402))

### Changed

- Skip restore from `resume_from_checkpoint` while `testing` ([#5161](https://github.com/Lightning-AI/lightning/pull/5161))
- Allowed `log_momentum` for adaptive optimizers in `LearningRateMonitor` ([#5333](https://github.com/Lightning-AI/lightning/pull/5333))
- Disabled checkpointing, earlystopping and logging with `fast_dev_run` ([#5277](https://github.com/Lightning-AI/lightning/pull/5277))
- Distributed group defaults to `WORLD` if `None` ([#5125](https://github.com/Lightning-AI/lightning/pull/5125))

### Fixed

- Fixed `trainer.test` returning non-test metrics ([#5214](https://github.com/Lightning-AI/lightning/pull/5214))
- Fixed metric state reset ([#5273](https://github.com/Lightning-AI/lightning/pull/5273))
- Fixed `--num-nodes` on `DDPSequentialPlugin` ([#5327](https://github.com/Lightning-AI/lightning/pull/5327))
- Fixed invalid value for `weights_summary` ([#5296](https://github.com/Lightning-AI/lightning/pull/5296))
- Fixed `Trainer.test` not using the latest `best_model_path` ([#5161](https://github.com/Lightning-AI/lightning/pull/5161))
- Fixed existence check for hparams not using underlying filesystem ([#5250](https://github.com/Lightning-AI/lightning/pull/5250))
- Fixed `LightningOptimizer` AMP bug ([#5191](https://github.com/Lightning-AI/lightning/pull/5191))
- Fixed casted key to string in `_flatten_dict` ([#5354](https://github.com/Lightning-AI/lightning/pull/5354))


## [1.1.2] - 2020-12-23

### Added

- Support number for logging with `sync_dist=True` ([#5080](https://github.com/Lightning-AI/lightning/pull/5080))
- Added offset logging step when resuming for Wandb logger ([#5050](https://github.com/Lightning-AI/lightning/pull/5050))

### Removed

- `enable_pl_optimizer=False` by default to temporarily fix AMP issues ([#5163](https://github.com/Lightning-AI/lightning/pull/5163))

### Fixed

- Metric reduction with Logging ([#5150](https://github.com/Lightning-AI/lightning/pull/5150))
- Remove nan loss in manual optimization ([#5121](https://github.com/Lightning-AI/lightning/pull/5121))
- Un-balanced logging properly supported ([#5119](https://github.com/Lightning-AI/lightning/pull/5119))
- Fix hanging in DDP HPC accelerators ([#5157](https://github.com/Lightning-AI/lightning/pull/5157))
- Fix reset `TensorRunningAccum` ([#5106](https://github.com/Lightning-AI/lightning/pull/5106))
- Updated `DALIClassificationLoader` to not use deprecated arguments ([#4925](https://github.com/Lightning-AI/lightning/pull/4925))
- Corrected call to `torch.no_grad` ([#5124](https://github.com/Lightning-AI/lightning/pull/5124))


## [1.1.1] - 2020-12-15

### Added

- Add a notebook example to reach a quick baseline of ~94% accuracy on CIFAR10 using Resnet in Lightning ([#4818](https://github.com/Lightning-AI/lightning/pull/4818))

### Changed

- Simplify accelerator steps ([#5015](https://github.com/Lightning-AI/lightning/pull/5015))
- Refactor load in checkpoint connector ([#4593](https://github.com/Lightning-AI/lightning/pull/4593))
- Fixed the saved filename in `ModelCheckpoint` when it already exists ([#4861](https://github.com/Lightning-AI/lightning/pull/4861))

### Removed

- Drop duplicate metrics ([#5014](https://github.com/Lightning-AI/lightning/pull/5014))
- Remove beta arg from F1 class and functional ([#5076](https://github.com/Lightning-AI/lightning/pull/5076))

### Fixed

- Fixed trainer by default `None` in `DDPAccelerator` ([#4915](https://github.com/Lightning-AI/lightning/pull/4915))
- Fixed `LightningOptimizer` to expose optimizer attributes ([#5095](https://github.com/Lightning-AI/lightning/pull/5095))
- Do not warn when the `name` key is used in the `lr_scheduler` dict ([#5057](https://github.com/Lightning-AI/lightning/pull/5057))
- Check if optimizer supports closure ([#4981](https://github.com/Lightning-AI/lightning/pull/4981))
- Add deprecated metric utility functions back to functional (
    [#5067](https://github.com/Lightning-AI/lightning/pull/5067),
    [#5068](https://github.com/Lightning-AI/lightning/pull/5068))
- Allow any input in `to_onnx` and `to_torchscript` ([#4378](https://github.com/Lightning-AI/lightning/pull/4378))
- Fixed `DDPHPCAccelerator` hangs in DDP construction by calling `init_device` ([#5157](https://github.com/Lightning-AI/lightning/pull/5157))


## [1.1.0] - 2020-12-09

### Added

- Added "monitor" key to saved `ModelCheckpoints` ([#4383](https://github.com/Lightning-AI/lightning/pull/4383))
- Added `ConfusionMatrix` class interface ([#4348](https://github.com/Lightning-AI/lightning/pull/4348))
- Added multiclass AUROC metric ([#4236](https://github.com/Lightning-AI/lightning/pull/4236))
- Added global step indexing to the checkpoint name for a better sub-epoch checkpointing experience ([#3807](https://github.com/Lightning-AI/lightning/pull/3807))
- Added optimizer hooks in callbacks ([#4379](https://github.com/Lightning-AI/lightning/pull/4379))
- Added option to log momentum ([#4384](https://github.com/Lightning-AI/lightning/pull/4384))
- Added `current_score` to `ModelCheckpoint.on_save_checkpoint` ([#4721](https://github.com/Lightning-AI/lightning/pull/4721))
- Added logging using `self.log` in train and evaluation for epoch end hooks (
    [#4552](https://github.com/Lightning-AI/lightning/pull/4552),
    [#4495](https://github.com/Lightning-AI/lightning/pull/4495),
    [#4439](https://github.com/Lightning-AI/lightning/pull/4439),
    [#4684](https://github.com/Lightning-AI/lightning/pull/4684),
    [#4913](https://github.com/Lightning-AI/lightning/pull/4913))
- Added ability for DDP plugin to modify optimizer state saving ([#4675](https://github.com/Lightning-AI/lightning/pull/4675))
- Added `prefix` argument in loggers ([#4557](https://github.com/Lightning-AI/lightning/pull/4557))
- Added printing of total num of params, trainable and non-trainable params in ModelSummary ([#4521](https://github.com/Lightning-AI/lightning/pull/4521))
- Added `PrecisionRecallCurve, ROC, AveragePrecision` class metric ([#4549](https://github.com/Lightning-AI/lightning/pull/4549))
- Added custom `Apex` and `NativeAMP` as `Precision plugins` ([#4355](https://github.com/Lightning-AI/lightning/pull/4355))
- Added `DALI MNIST` example ([#3721](https://github.com/Lightning-AI/lightning/pull/3721))
- Added `sharded plugin` for DDP for multi-gpu training memory optimizations (
    [#4639](https://github.com/Lightning-AI/lightning/pull/4639),
    [#4686](https://github.com/Lightning-AI/lightning/pull/4686),
    [#4737](https://github.com/Lightning-AI/lightning/pull/4737),
    [#4773](https://github.com/Lightning-AI/lightning/pull/4773))
- Added `experiment_id` to the NeptuneLogger ([#3462](https://github.com/Lightning-AI/lightning/pull/3462))
- Added `PyTorch Geometric` integration example with Lightning ([#4568](https://github.com/Lightning-AI/lightning/pull/4568))
- Added `all_gather` method to `LightningModule` which allows gradient based tensor synchronizations for use-cases such as negative sampling. ([#5012](https://github.com/Lightning-AI/lightning/pull/5012))
- Enabled `self.log` in most functions ([#4969](https://github.com/Lightning-AI/lightning/pull/4969))
- Added changeable extension variable for `ModelCheckpoint` ([#4977](https://github.com/Lightning-AI/lightning/pull/4977))


### Changed

- Tuner algorithms will be skipped if `fast_dev_run=True` ([#3903](https://github.com/Lightning-AI/lightning/pull/3903))
- `WandbLogger` does not force wandb `reinit` arg to True anymore and creates a run only when needed ([#4648](https://github.com/Lightning-AI/lightning/pull/4648))
- Changed `automatic_optimization` to be a model attribute ([#4602](https://github.com/Lightning-AI/lightning/pull/4602))
- Changed `Simple Profiler` report to order by percentage time spent + num calls ([#4880](https://github.com/Lightning-AI/lightning/pull/4880))
- Simplify optimization Logic ([#4984](https://github.com/Lightning-AI/lightning/pull/4984))
- Classification metrics overhaul ([#4837](https://github.com/Lightning-AI/lightning/pull/4837))
- Updated `fast_dev_run` to accept integer representing num_batches ([#4629](https://github.com/Lightning-AI/lightning/pull/4629))
- Refactored optimizer ([#4658](https://github.com/Lightning-AI/lightning/pull/4658))


### Deprecated

- Deprecated `prefix` argument in `ModelCheckpoint` ([#4765](https://github.com/Lightning-AI/lightning/pull/4765))
- Deprecated the old way of assigning hyper-parameters through `self.hparams = ...` ([#4813](https://github.com/Lightning-AI/lightning/pull/4813))
- Deprecated `mode='auto'` from `ModelCheckpoint` and `EarlyStopping` ([#4695](https://github.com/Lightning-AI/lightning/pull/4695))

### Removed

- Removed `reorder` parameter of the `auc` metric ([#5004](https://github.com/Lightning-AI/lightning/pull/5004))
- Removed `multiclass_roc` and `multiclass_precision_recall_curve`, use `roc` and `precision_recall_curve` instead ([#4549](https://github.com/Lightning-AI/lightning/pull/4549))

### Fixed

- Added feature to move tensors to CPU before saving ([#4309](https://github.com/Lightning-AI/lightning/pull/4309))
- Fixed `LoggerConnector` to have logged metrics on root device in DP ([#4138](https://github.com/Lightning-AI/lightning/pull/4138))
- Auto convert tensors to contiguous format when `gather_all` ([#4907](https://github.com/Lightning-AI/lightning/pull/4907))
- Fixed `PYTHONPATH` for ddp test model ([#4528](https://github.com/Lightning-AI/lightning/pull/4528))
- Fixed allowing logger to support indexing ([#4595](https://github.com/Lightning-AI/lightning/pull/4595))
- Fixed DDP and manual_optimization ([#4976](https://github.com/Lightning-AI/lightning/pull/4976))


## [1.0.8] - 2020-11-24

### Added

- Added casting to python types for numpy scalars when logging `hparams` ([#4647](https://github.com/Lightning-AI/lightning/pull/4647))
- Added warning when progress bar refresh rate is less than 20 on Google Colab to prevent crashing ([#4654](https://github.com/Lightning-AI/lightning/pull/4654))
- Added `F1` class metric ([#4656](https://github.com/Lightning-AI/lightning/pull/4656))

### Changed

- Consistently use `step=trainer.global_step` in `LearningRateMonitor` independently of `logging_interval` ([#4376](https://github.com/Lightning-AI/lightning/pull/4376))
- Metric states are no longer as default added to `state_dict` ([#4685](https://github.com/Lightning-AI/lightning/pull/4685))
- Renamed class metric `Fbeta` >> `FBeta` ([#4656](https://github.com/Lightning-AI/lightning/pull/4656))
- Model summary: add 1 decimal place ([#4745](https://github.com/Lightning-AI/lightning/pull/4745))
- Do not override `PYTHONWARNINGS` ([#4700](https://github.com/Lightning-AI/lightning/pull/4700))
- Changed `init_ddp_connection` moved from `DDP` to `DDPPlugin` ([#4407](https://github.com/Lightning-AI/lightning/pull/4407))


### Fixed

- Fixed checkpoint `hparams` dict casting when `omegaconf` is available ([#4770](https://github.com/Lightning-AI/lightning/pull/4770))
- Fixed incomplete progress bars when total batches not divisible by refresh rate ([#4577](https://github.com/Lightning-AI/lightning/pull/4577))
- Updated SSIM metric ([#4566](https://github.com/Lightning-AI/lightning/pull/4566))
- Fixed batch_arg_name - add `batch_arg_name` to all calls to `_adjust_batch_size`bug ([#4812](https://github.com/Lightning-AI/lightning/pull/4812))
- Fixed `torchtext` data to GPU ([#4785](https://github.com/Lightning-AI/lightning/pull/4785))
- Fixed a crash bug in MLFlow logger ([#4716](https://github.com/Lightning-AI/lightning/pull/4716))

## [1.0.7] - 2020-11-17

### Added

- Added lambda closure to `manual_optimizer_step` ([#4618](https://github.com/Lightning-AI/lightning/pull/4618))

### Changed

- Change Metrics `persistent` default mode to `False` ([#4685](https://github.com/Lightning-AI/lightning/pull/4685))
- LoggerConnector log_metrics will use `total_batch_idx` instead of `global_step` when logging on `training step` ([#4738](https://github.com/Lightning-AI/lightning/pull/4738))


### Fixed

- Prevent crash if `sync_dist=True` on CPU ([#4626](https://github.com/Lightning-AI/lightning/pull/4626))
- Fixed average pbar Metrics ([#4534](https://github.com/Lightning-AI/lightning/pull/4534))
- Fixed `setup` callback hook to correctly pass the LightningModule through ([#4608](https://github.com/Lightning-AI/lightning/pull/4608))
- Allowing decorate model init with saving `hparams` inside ([#4662](https://github.com/Lightning-AI/lightning/pull/4662))
- Fixed `split_idx` set by `LoggerConnector` in `on_trainer_init` to `Trainer`  ([#4697](https://github.com/Lightning-AI/lightning/pull/4697))


## [1.0.6] - 2020-11-11

### Added

- Added metrics aggregation in Horovod and fixed early stopping ([#3775](https://github.com/Lightning-AI/lightning/pull/3775))
- Added `manual_optimizer_step` which work with `AMP Native` and `accumulated_grad_batches` ([#4485](https://github.com/Lightning-AI/lightning/pull/4485))
- Added `persistent(mode)` method to metrics, to enable and disable metric states being added to `state_dict` ([#4482](https://github.com/Lightning-AI/lightning/pull/4482))
- Added congratulations at the end of our notebooks ([#4555](https://github.com/Lightning-AI/lightning/pull/4555))
- Added parameters `move_metrics_to_cpu` in Trainer to disable gpu leak ([#4592](https://github.com/Lightning-AI/lightning/pull/4592))


### Changed

- Changed `fsspec` to tuner ([#4458](https://github.com/Lightning-AI/lightning/pull/4458))
- Unify SLURM/TorchElastic under backend plugin ([#4578](https://github.com/Lightning-AI/lightning/pull/4578),
        [#4580](https://github.com/Lightning-AI/lightning/pull/4580),
        [#4581](https://github.com/Lightning-AI/lightning/pull/4581),
        [#4582](https://github.com/Lightning-AI/lightning/pull/4582),
        [#4583](https://github.com/Lightning-AI/lightning/pull/4583))

### Fixed

- Fixed feature-lack in `hpc_load` ([#4526](https://github.com/Lightning-AI/lightning/pull/4526))
- Fixed metrics states being overridden in DDP mode ([#4482](https://github.com/Lightning-AI/lightning/pull/4482))
- Fixed `lightning_getattr`, `lightning_hasattr` not finding the correct attributes in datamodule ([#4347](https://github.com/Lightning-AI/lightning/pull/4347))
- Fixed automatic optimization AMP by `manual_optimization_step` ([#4485](https://github.com/Lightning-AI/lightning/pull/4485))
- Replace `MisconfigurationException` with warning in `ModelCheckpoint` Callback ([#4560](https://github.com/Lightning-AI/lightning/pull/4560))
- Fixed logged keys in mlflow logger ([#4412](https://github.com/Lightning-AI/lightning/pull/4412))
- Fixed `is_picklable` by catching `AttributeError` ([#4508](https://github.com/Lightning-AI/lightning/pull/4508))
- Fixed multi test dataloaders dict `AttributeError` error ([#4480](https://github.com/Lightning-AI/lightning/pull/4480))
- Fixed show progress bar only for `progress_rank 0` on `DDP_SLURM` ([#4437](https://github.com/Lightning-AI/lightning/pull/4437))

## [1.0.5] - 2020-11-03

### Added

- Added PyTorch 1.7 Stable support ([#3821](https://github.com/Lightning-AI/lightning/pull/3821))
- Added timeout for `tpu_device_exists` to ensure process does not hang indefinitely ([#4340](https://github.com/Lightning-AI/lightning/pull/4340))

### Changed

- W&B log in sync with `Trainer` step ([#4405](https://github.com/Lightning-AI/lightning/pull/4405))
- Hook `on_after_backward` is called only when `optimizer_step` is being called ([#4439](https://github.com/Lightning-AI/lightning/pull/4439))
- Moved `track_and_norm_grad` into `training loop` and called only when `optimizer_step` is being called ([#4439](https://github.com/Lightning-AI/lightning/pull/4439))
- Changed type checker with explicit cast of `ref_model` object ([#4457](https://github.com/Lightning-AI/lightning/pull/4457))
- Changed `distributed_backend` -> `accelerator` ([#4429](https://github.com/Lightning-AI/lightning/pull/4429))

### Deprecated

- Deprecated passing `ModelCheckpoint` instance to `checkpoint_callback` Trainer argument ([#4336](https://github.com/Lightning-AI/lightning/pull/4336))

### Fixed

- Disable saving checkpoints if not trained ([#4372](https://github.com/Lightning-AI/lightning/pull/4372))
- Fixed error using `auto_select_gpus=True` with `gpus=-1` ([#4209](https://github.com/Lightning-AI/lightning/pull/4209))
- Disabled training when `limit_train_batches=0` ([#4371](https://github.com/Lightning-AI/lightning/pull/4371))
- Fixed that metrics do not store computational graph for all seen data ([#4313](https://github.com/Lightning-AI/lightning/pull/4313))
- Fixed AMP unscale for `on_after_backward` ([#4439](https://github.com/Lightning-AI/lightning/pull/4439))
- Fixed TorchScript export when module includes Metrics ([#4428](https://github.com/Lightning-AI/lightning/pull/4428))
- Fixed TorchScript trace method's data to device and docstring ([#4360](https://github.com/Lightning-AI/lightning/pull/4360))
- Fixed CSV logger warning ([#4419](https://github.com/Lightning-AI/lightning/pull/4419))
- Fixed skip DDP parameter sync ([#4301](https://github.com/Lightning-AI/lightning/pull/4301))
- Fixed `WandbLogger` _sanitize_callable function ([#4422](https://github.com/Lightning-AI/lightning/pull/4422))
- Fixed `AMP Native` `_unscale` gradient ([#4441](https://github.com/Lightning-AI/lightning/pull/4441))


## [1.0.4] - 2020-10-27

### Added

- Added `dirpath` and `filename` parameter in `ModelCheckpoint` ([#4213](https://github.com/Lightning-AI/lightning/pull/4213))
- Added plugins docs and DDPPlugin to customize ddp across all accelerators ([#4258](https://github.com/Lightning-AI/lightning/pull/4285))
- Added `strict` option to the scheduler dictionary ([#3586](https://github.com/Lightning-AI/lightning/pull/3586))
- Added `fsspec` support for profilers ([#4162](https://github.com/Lightning-AI/lightning/pull/4162))
- Added autogenerated helptext to `Trainer.add_argparse_args` ([#4344](https://github.com/Lightning-AI/lightning/pull/4344))
- Added support for string values in `Trainer`'s `profiler` parameter ([#3656](https://github.com/Lightning-AI/lightning/pull/3656))
- Added `optimizer_closure` to `optimizer.step` when supported ([#4190](https://github.com/Lightning-AI/lightning/pull/4190))
- Added unification of regression metrics ([#4166](https://github.com/Lightning-AI/lightning/pull/4166))
- Added checkpoint load from Bytes ([#4314](https://github.com/Lightning-AI/lightning/pull/4314))

### Changed

- Improved error messages for invalid `configure_optimizers` returns ([#3587](https://github.com/Lightning-AI/lightning/pull/3587))
- Allow changing the logged step value in `validation_step` ([#4130](https://github.com/Lightning-AI/lightning/pull/4130))
- Allow setting `replace_sampler_ddp=True` with a distributed sampler already added ([#4273](https://github.com/Lightning-AI/lightning/pull/4273))
- Fixed sanitized parameters for `WandbLogger.log_hyperparams` ([#4320](https://github.com/Lightning-AI/lightning/pull/4320))

### Deprecated

- Deprecated `filepath` in `ModelCheckpoint` ([#4213](https://github.com/Lightning-AI/lightning/pull/4213))
- Deprecated `reorder` parameter of the `auc` metric ([#4237](https://github.com/Lightning-AI/lightning/pull/4237))
- Deprecated bool values in `Trainer`'s `profiler` parameter ([#3656](https://github.com/Lightning-AI/lightning/pull/3656))

### Fixed

- Fixed setting device ids in DDP ([#4297](https://github.com/Lightning-AI/lightning/pull/4297))
- Fixed synchronization of best model path in `ddp_accelerator` ([#4323](https://github.com/Lightning-AI/lightning/pull/4323))
- Fixed `WandbLogger` not uploading checkpoint artifacts at the end of training ([#4341](https://github.com/Lightning-AI/lightning/pull/4341))
- Fixed `FBeta` computation ([#4183](https://github.com/Lightning-AI/lightning/pull/4183))
- Fixed `accumulation across batches` has completed `before breaking training loop` ([#4278](https://github.com/Lightning-AI/lightning/pull/4278))
- Fixed `ModelCheckpoint` don't increase current_epoch and global_step when not training ([#4291](https://github.com/Lightning-AI/lightning/pull/4291))
- Fixed `COMET_EXPERIMENT_KEY` environment variable usage in comet logger ([#4230](https://github.com/Lightning-AI/lightning/pull/4230))

## [1.0.3] - 2020-10-20

### Added

- Added persistent flag to `Metric.add_state` ([#4195](https://github.com/Lightning-AI/lightning/pull/4195))

### Changed

- Used `checkpoint_connector.hpc_save` in SLURM ([#4217](https://github.com/Lightning-AI/lightning/pull/4217))
- Moved base req. to root ([#4219](https://github.com/Lightning-AI/lightning/pull/4219))

### Fixed

- Fixed `hparams` assign in init ([#4189](https://github.com/Lightning-AI/lightning/pull/4189))
- Fixed overwrite check for model hooks ([#4010](https://github.com/Lightning-AI/lightning/pull/4010))


## [1.0.2] - 2020-10-15

### Added

- Added trace functionality to the function `to_torchscript` ([#4142](https://github.com/Lightning-AI/lightning/pull/4142))

### Changed

- Called `on_load_checkpoint` before loading `state_dict` ([#4057](https://github.com/Lightning-AI/lightning/pull/4057))

### Removed

- Removed duplicate metric vs step log for train loop ([#4173](https://github.com/Lightning-AI/lightning/pull/4173))

### Fixed

- Fixed the `self.log` problem in `validation_step()` ([#4169](https://github.com/Lightning-AI/lightning/pull/4169))
- Fixed `hparams` saving - save the state when `save_hyperparameters()` is called [in `__init__`] ([#4163](https://github.com/Lightning-AI/lightning/pull/4163))
- Fixed runtime failure while exporting `hparams` to yaml ([#4158](https://github.com/Lightning-AI/lightning/pull/4158))


## [1.0.1] - 2020-10-14

### Added

- Added getstate/setstate method for torch.save serialization ([#4127](https://github.com/Lightning-AI/lightning/pull/4127))


## [1.0.0] - 2020-10-13

### Added

- Added Explained Variance Metric + metric fix ([#4013](https://github.com/Lightning-AI/lightning/pull/4013))
- Added Metric <-> Lightning Module integration tests ([#4008](https://github.com/Lightning-AI/lightning/pull/4008))
- Added parsing OS env vars in `Trainer` ([#4022](https://github.com/Lightning-AI/lightning/pull/4022))
- Added classification metrics ([#4043](https://github.com/Lightning-AI/lightning/pull/4043))
- Updated explained variance metric ([#4024](https://github.com/Lightning-AI/lightning/pull/4024))
- Enabled plugins ([#4041](https://github.com/Lightning-AI/lightning/pull/4041))
- Enabled custom clusters ([#4048](https://github.com/Lightning-AI/lightning/pull/4048))
- Enabled passing in custom accelerators ([#4050](https://github.com/Lightning-AI/lightning/pull/4050))
- Added `LightningModule.toggle_optimizer` ([#4058](https://github.com/Lightning-AI/lightning/pull/4058))
- Added `LightningModule.manual_backward` ([#4063](https://github.com/Lightning-AI/lightning/pull/4063))
- Added `output` argument to `*_batch_end` hooks ([#3965](https://github.com/Lightning-AI/lightning/pull/3965),
    [#3966](https://github.com/Lightning-AI/lightning/pull/3966))
- Added `output` argument to `*_epoch_end` hooks ([#3967](https://github.com/Lightning-AI/lightning/pull/3967))

### Changed

- Integrated metrics API with self.log ([#3961](https://github.com/Lightning-AI/lightning/pull/3961))
- Decoupled Apex ([#4052](https://github.com/Lightning-AI/lightning/pull/4052),
        [#4054](https://github.com/Lightning-AI/lightning/pull/4054),
        [#4055](https://github.com/Lightning-AI/lightning/pull/4055),
        [#4056](https://github.com/Lightning-AI/lightning/pull/4056),
        [#4058](https://github.com/Lightning-AI/lightning/pull/4058),
        [#4060](https://github.com/Lightning-AI/lightning/pull/4060),
        [#4061](https://github.com/Lightning-AI/lightning/pull/4061),
        [#4062](https://github.com/Lightning-AI/lightning/pull/4062),
        [#4063](https://github.com/Lightning-AI/lightning/pull/4063),
        [#4064](https://github.com/Lightning-AI/lightning/pull/4064),
        [#4065](https://github.com/Lightning-AI/lightning/pull/4065))
- Renamed all backends to `Accelerator` ([#4066](https://github.com/Lightning-AI/lightning/pull/4066))
- Enabled manual returns ([#4089](https://github.com/Lightning-AI/lightning/pull/4089))

### Removed

- Removed support for EvalResult and TrainResult ([#3968](https://github.com/Lightning-AI/lightning/pull/3968))
- Removed deprecated trainer flags: `overfit_pct`, `log_save_interval`, `row_log_interval` ([#3969](https://github.com/Lightning-AI/lightning/pull/3969))
- Removed deprecated early_stop_callback ([#3982](https://github.com/Lightning-AI/lightning/pull/3982))
- Removed deprecated model hooks ([#3980](https://github.com/Lightning-AI/lightning/pull/3980))
- Removed deprecated callbacks ([#3979](https://github.com/Lightning-AI/lightning/pull/3979))
- Removed `trainer` argument in `LightningModule.backward` [#4056](https://github.com/Lightning-AI/lightning/pull/4056))

### Fixed

- Fixed `current_epoch` property update to reflect true epoch number inside `LightningDataModule`, when `reload_dataloaders_every_epoch=True`. ([#3974](https://github.com/Lightning-AI/lightning/pull/3974))
- Fixed to print scaler value in progress bar ([#4053](https://github.com/Lightning-AI/lightning/pull/4053))
- Fixed mismatch between docstring and code regarding when `on_load_checkpoint` hook is called ([#3996](https://github.com/Lightning-AI/lightning/pull/3996))


## [0.10.0] - 2020-10-07

### Added

- Added new Metrics API. ([#3868](https://github.com/Lightning-AI/lightning/pull/3868), [#3921](https://github.com/Lightning-AI/lightning/pull/3921))
- Enable PyTorch 1.7 compatibility ([#3541](https://github.com/Lightning-AI/lightning/pull/3541))
- Added `LightningModule.to_torchscript` to support exporting as `ScriptModule` ([#3258](https://github.com/Lightning-AI/lightning/pull/3258))
- Added warning when dropping unpicklable `hparams` ([#2874](https://github.com/Lightning-AI/lightning/pull/2874))
- Added EMB similarity ([#3349](https://github.com/Lightning-AI/lightning/pull/3349))
- Added `ModelCheckpoint.to_yaml` method ([#3048](https://github.com/Lightning-AI/lightning/pull/3048))
- Allow `ModelCheckpoint` monitor to be `None`, meaning it will always save ([#3630](https://github.com/Lightning-AI/lightning/pull/3630))
- Disabled optimizers setup during testing ([#3059](https://github.com/Lightning-AI/lightning/pull/3059))
- Added support for datamodules to save and load checkpoints when training ([#3563](https://github.com/Lightning-AI/lightning/pull/3563))
- Added support for datamodule in learning rate finder ([#3425](https://github.com/Lightning-AI/lightning/pull/3425))
- Added gradient clip test for native AMP ([#3754](https://github.com/Lightning-AI/lightning/pull/3754))
- Added dist lib to enable syncing anything across devices ([#3762](https://github.com/Lightning-AI/lightning/pull/3762))
- Added `broadcast` to `TPUBackend` ([#3814](https://github.com/Lightning-AI/lightning/pull/3814))
- Added `XLADeviceUtils` class to check XLA device type ([#3274](https://github.com/Lightning-AI/lightning/pull/3274))

### Changed

- Refactored accelerator backends:
   * moved TPU `xxx_step` to backend ([#3118](https://github.com/Lightning-AI/lightning/pull/3118))
   * refactored DDP backend `forward` ([#3119](https://github.com/Lightning-AI/lightning/pull/3119))
   * refactored GPU backend `__step` ([#3120](https://github.com/Lightning-AI/lightning/pull/3120))
   * refactored Horovod backend ([#3121](https://github.com/Lightning-AI/lightning/pull/3121),
        [#3122](https://github.com/Lightning-AI/lightning/pull/3122))
   * remove obscure forward call in eval + CPU backend `___step` ([#3123](https://github.com/Lightning-AI/lightning/pull/3123))
   * reduced all simplified forward ([#3126](https://github.com/Lightning-AI/lightning/pull/3126))
   * added hook base method ([#3127](https://github.com/Lightning-AI/lightning/pull/3127))
   * refactor eval loop to use hooks - use `test_mode` for if so we can split later ([#3129](https://github.com/Lightning-AI/lightning/pull/3129))
   * moved `___step_end` hooks ([#3130](https://github.com/Lightning-AI/lightning/pull/3130))
   * training forward refactor ([#3134](https://github.com/Lightning-AI/lightning/pull/3134))
   * training AMP scaling refactor ([#3135](https://github.com/Lightning-AI/lightning/pull/3135))
   * eval step scaling factor ([#3136](https://github.com/Lightning-AI/lightning/pull/3136))
   * add eval loop object to streamline eval loop ([#3138](https://github.com/Lightning-AI/lightning/pull/3138))
   * refactored dataloader process hook ([#3139](https://github.com/Lightning-AI/lightning/pull/3139))
   * refactored inner eval loop ([#3141](https://github.com/Lightning-AI/lightning/pull/3141))
   * final inner eval loop hooks ([#3154](https://github.com/Lightning-AI/lightning/pull/3154))
   * clean up hooks in `run_evaluation` ([#3156](https://github.com/Lightning-AI/lightning/pull/3156))
   * clean up data reset ([#3161](https://github.com/Lightning-AI/lightning/pull/3161))
   * expand eval loop out ([#3165](https://github.com/Lightning-AI/lightning/pull/3165))
   * moved hooks around in eval loop ([#3195](https://github.com/Lightning-AI/lightning/pull/3195))
   * remove `_evaluate` fx ([#3197](https://github.com/Lightning-AI/lightning/pull/3197))
   * `Trainer.fit` hook clean up ([#3198](https://github.com/Lightning-AI/lightning/pull/3198))
   * DDPs train hooks ([#3203](https://github.com/Lightning-AI/lightning/pull/3203))
   * refactor DDP backend ([#3204](https://github.com/Lightning-AI/lightning/pull/3204),
        [#3207](https://github.com/Lightning-AI/lightning/pull/3207),
        [#3208](https://github.com/Lightning-AI/lightning/pull/3208),
        [#3209](https://github.com/Lightning-AI/lightning/pull/3209),
        [#3210](https://github.com/Lightning-AI/lightning/pull/3210))
   * reduced accelerator selection ([#3211](https://github.com/Lightning-AI/lightning/pull/3211))
   * group prepare data hook ([#3212](https://github.com/Lightning-AI/lightning/pull/3212))
   * added data connector ([#3285](https://github.com/Lightning-AI/lightning/pull/3285))
   * modular is_overridden ([#3290](https://github.com/Lightning-AI/lightning/pull/3290))
   * adding `Trainer.tune()` ([#3293](https://github.com/Lightning-AI/lightning/pull/3293))
   * move `run_pretrain_routine` -> `setup_training` ([#3294](https://github.com/Lightning-AI/lightning/pull/3294))
   * move train outside of setup training ([#3297](https://github.com/Lightning-AI/lightning/pull/3297))
   * move `prepare_data` to data connector ([#3307](https://github.com/Lightning-AI/lightning/pull/3307))
   * moved accelerator router ([#3309](https://github.com/Lightning-AI/lightning/pull/3309))
   * train loop refactor - moving train loop to own object ([#3310](https://github.com/Lightning-AI/lightning/pull/3310),
        [#3312](https://github.com/Lightning-AI/lightning/pull/3312),
        [#3313](https://github.com/Lightning-AI/lightning/pull/3313),
        [#3314](https://github.com/Lightning-AI/lightning/pull/3314))
   * duplicate data interface definition up into DataHooks class ([#3344](https://github.com/Lightning-AI/lightning/pull/3344))
   * inner train loop ([#3359](https://github.com/Lightning-AI/lightning/pull/3359),
        [#3361](https://github.com/Lightning-AI/lightning/pull/3361),
        [#3362](https://github.com/Lightning-AI/lightning/pull/3362),
        [#3363](https://github.com/Lightning-AI/lightning/pull/3363),
        [#3365](https://github.com/Lightning-AI/lightning/pull/3365),
        [#3366](https://github.com/Lightning-AI/lightning/pull/3366),
        [#3367](https://github.com/Lightning-AI/lightning/pull/3367),
        [#3368](https://github.com/Lightning-AI/lightning/pull/3368),
        [#3369](https://github.com/Lightning-AI/lightning/pull/3369),
        [#3370](https://github.com/Lightning-AI/lightning/pull/3370),
        [#3371](https://github.com/Lightning-AI/lightning/pull/3371),
        [#3372](https://github.com/Lightning-AI/lightning/pull/3372),
        [#3373](https://github.com/Lightning-AI/lightning/pull/3373),
        [#3374](https://github.com/Lightning-AI/lightning/pull/3374),
        [#3375](https://github.com/Lightning-AI/lightning/pull/3375),
        [#3376](https://github.com/Lightning-AI/lightning/pull/3376),
        [#3385](https://github.com/Lightning-AI/lightning/pull/3385),
        [#3388](https://github.com/Lightning-AI/lightning/pull/3388),
        [#3397](https://github.com/Lightning-AI/lightning/pull/3397))
   * all logging related calls in a connector ([#3395](https://github.com/Lightning-AI/lightning/pull/3395))
   * device parser ([#3400](https://github.com/Lightning-AI/lightning/pull/3400),
        [#3405](https://github.com/Lightning-AI/lightning/pull/3405))
   * added model connector ([#3407](https://github.com/Lightning-AI/lightning/pull/3407))
   * moved eval loop logging to loggers ([#3408](https://github.com/Lightning-AI/lightning/pull/3408))
   * moved eval loop (#3412[#3408](https://github.com/Lightning-AI/lightning/pull/3408))
   * trainer/separate argparse ([#3421](https://github.com/Lightning-AI/lightning/pull/3421),
        [#3428](https://github.com/Lightning-AI/lightning/pull/3428),
        [#3432](https://github.com/Lightning-AI/lightning/pull/3432))
   * move `lr_finder` ([#3434](https://github.com/Lightning-AI/lightning/pull/3434))
   * organize args (#[#3435](https://github.com/Lightning-AI/lightning/pull/3435),
        [#3442](https://github.com/Lightning-AI/lightning/pull/3442),
        [#3447](https://github.com/Lightning-AI/lightning/pull/3447),
        [#3448](https://github.com/Lightning-AI/lightning/pull/3448),
        [#3449](https://github.com/Lightning-AI/lightning/pull/3449),
        [#3456](https://github.com/Lightning-AI/lightning/pull/3456))
   * move specific accelerator code ([#3457](https://github.com/Lightning-AI/lightning/pull/3457))
   * group connectors ([#3472](https://github.com/Lightning-AI/lightning/pull/3472))
   * accelerator connector methods x/n ([#3469](https://github.com/Lightning-AI/lightning/pull/3469),
        [#3470](https://github.com/Lightning-AI/lightning/pull/3470),
        [#3474](https://github.com/Lightning-AI/lightning/pull/3474))
   * merge backends x/n ([#3476](https://github.com/Lightning-AI/lightning/pull/3476),
        [#3477](https://github.com/Lightning-AI/lightning/pull/3477),
        [#3478](https://github.com/Lightning-AI/lightning/pull/3478),
        [#3480](https://github.com/Lightning-AI/lightning/pull/3480),
        [#3482](https://github.com/Lightning-AI/lightning/pull/3482))
   * apex plugin ([#3502](https://github.com/Lightning-AI/lightning/pull/3502))
   * precision plugins ([#3504](https://github.com/Lightning-AI/lightning/pull/3504))
   * Result - make monitor default to `checkpoint_on` to simplify ([#3571](https://github.com/Lightning-AI/lightning/pull/3571))
   * reference to the Trainer on the `LightningDataModule` ([#3684](https://github.com/Lightning-AI/lightning/pull/3684))
   * add `.log` to lightning module ([#3686](https://github.com/Lightning-AI/lightning/pull/3686),
        [#3699](https://github.com/Lightning-AI/lightning/pull/3699),
        [#3701](https://github.com/Lightning-AI/lightning/pull/3701),
        [#3704](https://github.com/Lightning-AI/lightning/pull/3704),
        [#3715](https://github.com/Lightning-AI/lightning/pull/3715))
   * enable tracking original metric when step and epoch are both true ([#3685](https://github.com/Lightning-AI/lightning/pull/3685))
   * deprecated results obj, added support for simpler comms ([#3681](https://github.com/Lightning-AI/lightning/pull/3681))
   * move backends back to individual files ([#3712](https://github.com/Lightning-AI/lightning/pull/3712))
   * fixes logging for eval steps ([#3763](https://github.com/Lightning-AI/lightning/pull/3763))
   * decoupled DDP, DDP spawn ([#3733](https://github.com/Lightning-AI/lightning/pull/3733),
        [#3766](https://github.com/Lightning-AI/lightning/pull/3766),
        [#3767](https://github.com/Lightning-AI/lightning/pull/3767),
        [#3774](https://github.com/Lightning-AI/lightning/pull/3774),
        [#3802](https://github.com/Lightning-AI/lightning/pull/3802),
        [#3806](https://github.com/Lightning-AI/lightning/pull/3806),
        [#3817](https://github.com/Lightning-AI/lightning/pull/3817),
        [#3819](https://github.com/Lightning-AI/lightning/pull/3819),
        [#3927](https://github.com/Lightning-AI/lightning/pull/3927))
   * remove weight loading hack for ddp_cpu ([#3808](https://github.com/Lightning-AI/lightning/pull/3808))
   * separate `torchelastic` from DDP ([#3810](https://github.com/Lightning-AI/lightning/pull/3810))
   * separate SLURM from DDP ([#3809](https://github.com/Lightning-AI/lightning/pull/3809))
   * decoupled DDP2 ([#3816](https://github.com/Lightning-AI/lightning/pull/3816))
   * bug fix with logging val epoch end + monitor ([#3812](https://github.com/Lightning-AI/lightning/pull/3812))
   * callback system and init DDP ([#3836](https://github.com/Lightning-AI/lightning/pull/3836))
   * adding compute environments ([#3837](https://github.com/Lightning-AI/lightning/pull/3837), [#3842](https://github.com/Lightning-AI/lightning/pull/3842))
   * epoch can now log independently ([#3843](https://github.com/Lightning-AI/lightning/pull/3843))
   * test selecting the correct backend. temp backends while slurm and TorchElastic are decoupled ([#3848](https://github.com/Lightning-AI/lightning/pull/3848))
   * fixed `init_slurm_connection` causing hostname errors ([#3856](https://github.com/Lightning-AI/lightning/pull/3856))
   * moves init apex from LM to apex connector ([#3923](https://github.com/Lightning-AI/lightning/pull/3923))
   * moves sync bn to each backend ([#3925](https://github.com/Lightning-AI/lightning/pull/3925))
   * moves configure ddp to each backend ([#3924](https://github.com/Lightning-AI/lightning/pull/3924))
- Deprecation warning ([#3844](https://github.com/Lightning-AI/lightning/pull/3844))
- Changed `LearningRateLogger` to `LearningRateMonitor` ([#3251](https://github.com/Lightning-AI/lightning/pull/3251))
- Used `fsspec` instead of `gfile` for all IO ([#3320](https://github.com/Lightning-AI/lightning/pull/3320))
    * Swapped `torch.load` for `fsspec` load in DDP spawn backend ([#3787](https://github.com/Lightning-AI/lightning/pull/3787))
    * Swapped `torch.load` for `fsspec` load in cloud_io loading ([#3692](https://github.com/Lightning-AI/lightning/pull/3692))
    * Added support for `to_disk()` to use remote filepaths with `fsspec` ([#3930](https://github.com/Lightning-AI/lightning/pull/3930))
    * Updated model_checkpoint's to_yaml to use `fsspec` open ([#3801](https://github.com/Lightning-AI/lightning/pull/3801))
    * Fixed `fsspec` is inconsistent when doing `fs.ls` ([#3805](https://github.com/Lightning-AI/lightning/pull/3805))
- Refactor `GPUStatsMonitor` to improve training speed ([#3257](https://github.com/Lightning-AI/lightning/pull/3257))
- Changed IoU score behavior for classes absent in target and pred ([#3098](https://github.com/Lightning-AI/lightning/pull/3098))
- Changed IoU `remove_bg` bool to `ignore_index` optional int ([#3098](https://github.com/Lightning-AI/lightning/pull/3098))
- Changed defaults of `save_top_k` and `save_last` to `None` in ModelCheckpoint ([#3680](https://github.com/Lightning-AI/lightning/pull/3680))
- `row_log_interval` and `log_save_interval` are now based on training loop's `global_step` instead of epoch-internal batch index ([#3667](https://github.com/Lightning-AI/lightning/pull/3667))
- Silenced some warnings. verified ddp refactors ([#3483](https://github.com/Lightning-AI/lightning/pull/3483))
- Cleaning up stale logger tests ([#3490](https://github.com/Lightning-AI/lightning/pull/3490))
- Allow `ModelCheckpoint` monitor to be `None` ([#3633](https://github.com/Lightning-AI/lightning/pull/3633))
- Enable `None` model checkpoint default ([#3669](https://github.com/Lightning-AI/lightning/pull/3669))
- Skipped `best_model_path` if `checkpoint_callback` is `None` ([#2962](https://github.com/Lightning-AI/lightning/pull/2962))
- Used `raise .. from ..` to explicitly chain exceptions ([#3750](https://github.com/Lightning-AI/lightning/pull/3750))
-  Mocking loggers ([#3596](https://github.com/Lightning-AI/lightning/pull/3596),
    [#3617](https://github.com/Lightning-AI/lightning/pull/3617),
    [#3851](https://github.com/Lightning-AI/lightning/pull/3851),
    [#3859](https://github.com/Lightning-AI/lightning/pull/3859),
    [#3884](https://github.com/Lightning-AI/lightning/pull/3884),
    [#3853](https://github.com/Lightning-AI/lightning/pull/3853),
    [#3910](https://github.com/Lightning-AI/lightning/pull/3910),
    [#3889](https://github.com/Lightning-AI/lightning/pull/3889),
    [#3926](https://github.com/Lightning-AI/lightning/pull/3926))
- Write predictions in LightningModule instead of EvalResult [#3882](https://github.com/Lightning-AI/lightning/pull/3882)

### Deprecated

- Deprecated `TrainResult` and `EvalResult`, use `self.log` and `self.write` from the `LightningModule` to log metrics and write predictions. `training_step` can now only return a scalar (for the loss) or a dictionary with anything you want. ([#3681](https://github.com/Lightning-AI/lightning/pull/3681))
- Deprecate `early_stop_callback` Trainer argument ([#3845](https://github.com/Lightning-AI/lightning/pull/3845))
- Rename Trainer arguments `row_log_interval` >> `log_every_n_steps` and `log_save_interval` >> `flush_logs_every_n_steps` ([#3748](https://github.com/Lightning-AI/lightning/pull/3748))

### Removed

- Removed experimental Metric API ([#3943](https://github.com/Lightning-AI/lightning/pull/3943),
        [#3949](https://github.com/Lightning-AI/lightning/pull/3949),
        [#3946](https://github.com/Lightning-AI/lightning/pull/3946)), listed changes before final removal:
    * Added `EmbeddingSimilarity` metric ([#3349](https://github.com/Lightning-AI/lightning/pull/3349), [#3358](https://github.com/Lightning-AI/lightning/pull/3358))
    * Added hooks to metric module interface ([#2528](https://github.com/Lightning-AI/lightning/pull/2528))
    * Added error when AUROC metric is used for multiclass problems ([#3350](https://github.com/Lightning-AI/lightning/pull/3350))
    * Fixed `ModelCheckpoint` with `save_top_k=-1` option not tracking the best models when a monitor metric is available ([#3735](https://github.com/Lightning-AI/lightning/pull/3735))
    * Fixed counter-intuitive error being thrown in `Accuracy` metric for zero target tensor ([#3764](https://github.com/Lightning-AI/lightning/pull/3764))
    * Fixed aggregation of metrics ([#3517](https://github.com/Lightning-AI/lightning/pull/3517))
    * Fixed Metric aggregation ([#3321](https://github.com/Lightning-AI/lightning/pull/3321))
    * Fixed RMSLE metric ([#3188](https://github.com/Lightning-AI/lightning/pull/3188))
    * Renamed `reduction` to `class_reduction` in classification metrics ([#3322](https://github.com/Lightning-AI/lightning/pull/3322))
    * Changed `class_reduction` similar to sklearn for classification metrics ([#3322](https://github.com/Lightning-AI/lightning/pull/3322))
    * Renaming of precision recall metric ([#3308](https://github.com/Lightning-AI/lightning/pull/3308))

### Fixed

- Fixed `on_train_batch_start` hook to end epoch early ([#3700](https://github.com/Lightning-AI/lightning/pull/3700))
- Fixed `num_sanity_val_steps` is clipped to `limit_val_batches` ([#2917](https://github.com/Lightning-AI/lightning/pull/2917))
- Fixed ONNX model save on GPU ([#3145](https://github.com/Lightning-AI/lightning/pull/3145))
- Fixed `GpuUsageLogger` to work on different platforms ([#3008](https://github.com/Lightning-AI/lightning/pull/3008))
- Fixed auto-scale batch size not dumping `auto_lr_find` parameter ([#3151](https://github.com/Lightning-AI/lightning/pull/3151))
- Fixed `batch_outputs` with optimizer frequencies ([#3229](https://github.com/Lightning-AI/lightning/pull/3229))
- Fixed setting batch size in `LightningModule.datamodule` when using `auto_scale_batch_size` ([#3266](https://github.com/Lightning-AI/lightning/pull/3266))
- Fixed Horovod distributed backend compatibility with native AMP ([#3404](https://github.com/Lightning-AI/lightning/pull/3404))
- Fixed batch size auto scaling exceeding the size of the dataset ([#3271](https://github.com/Lightning-AI/lightning/pull/3271))
- Fixed getting `experiment_id` from MLFlow only once instead of each training loop ([#3394](https://github.com/Lightning-AI/lightning/pull/3394))
- Fixed `overfit_batches` which now correctly disables shuffling for the training loader. ([#3501](https://github.com/Lightning-AI/lightning/pull/3501))
- Fixed gradient norm tracking for `row_log_interval > 1` ([#3489](https://github.com/Lightning-AI/lightning/pull/3489))
- Fixed `ModelCheckpoint` name formatting ([#3164](https://github.com/Lightning-AI/lightning/pull/3163))
- Fixed example implementation of AutoEncoder ([#3190](https://github.com/Lightning-AI/lightning/pull/3190))
- Fixed invalid paths when remote logging with TensorBoard ([#3236](https://github.com/Lightning-AI/lightning/pull/3236))
- Fixed change `t()` to `transpose()` as XLA devices do not support `.t()` on 1-dim tensor ([#3252](https://github.com/Lightning-AI/lightning/pull/3252))
- Fixed (weights only) checkpoints loading without PL ([#3287](https://github.com/Lightning-AI/lightning/pull/3287))
- Fixed `gather_all_tensors` cross GPUs in DDP ([#3319](https://github.com/Lightning-AI/lightning/pull/3319))
- Fixed CometML save dir ([#3419](https://github.com/Lightning-AI/lightning/pull/3419))
- Fixed forward key metrics ([#3467](https://github.com/Lightning-AI/lightning/pull/3467))
- Fixed normalize mode at confusion matrix (replace NaNs with zeros) ([#3465](https://github.com/Lightning-AI/lightning/pull/3465))
- Fixed global step increment in training loop when `training_epoch_end` hook is used ([#3673](https://github.com/Lightning-AI/lightning/pull/3673))
- Fixed dataloader shuffling not getting turned off with `overfit_batches > 0` and `distributed_backend = "ddp"` ([#3534](https://github.com/Lightning-AI/lightning/pull/3534))
- Fixed determinism in `DDPSpawnBackend` when using `seed_everything` in main process ([#3335](https://github.com/Lightning-AI/lightning/pull/3335))
- Fixed `ModelCheckpoint` `period` to actually save every `period` epochs ([#3630](https://github.com/Lightning-AI/lightning/pull/3630))
- Fixed `val_progress_bar` total with `num_sanity_val_steps` ([#3751](https://github.com/Lightning-AI/lightning/pull/3751))
- Fixed Tuner dump: add `current_epoch` to dumped_params ([#3261](https://github.com/Lightning-AI/lightning/pull/3261))
- Fixed `current_epoch` and `global_step` properties mismatch between `Trainer` and `LightningModule` ([#3785](https://github.com/Lightning-AI/lightning/pull/3785))
- Fixed learning rate scheduler for optimizers with internal state ([#3897](https://github.com/Lightning-AI/lightning/pull/3897))
- Fixed `tbptt_reduce_fx` when non-floating tensors are logged ([#3796](https://github.com/Lightning-AI/lightning/pull/3796))
- Fixed model checkpoint frequency ([#3852](https://github.com/Lightning-AI/lightning/pull/3852))
- Fixed logging non-tensor scalar with result breaks subsequent epoch aggregation ([#3855](https://github.com/Lightning-AI/lightning/pull/3855))
- Fixed `TrainerEvaluationLoopMixin` activates `model.train()` at the end ([#3858](https://github.com/Lightning-AI/lightning/pull/3858))
- Fixed `overfit_batches` when using with multiple val/test_dataloaders ([#3857](https://github.com/Lightning-AI/lightning/pull/3857))
- Fixed enables `training_step` to return `None` ([#3862](https://github.com/Lightning-AI/lightning/pull/3862))
- Fixed init nan for checkpointing ([#3863](https://github.com/Lightning-AI/lightning/pull/3863))
- Fixed for `load_from_checkpoint` ([#2776](https://github.com/Lightning-AI/lightning/pull/2776))
- Fixes incorrect `batch_sizes` when Dataloader returns a dict with multiple tensors ([#3668](https://github.com/Lightning-AI/lightning/pull/3668))
- Fixed unexpected signature for `validation_step` ([#3947](https://github.com/Lightning-AI/lightning/pull/3947))

## [0.9.0] - 2020-08-20

### Added

- Added SyncBN for DDP ([#2801](https://github.com/Lightning-AI/lightning/pull/2801),
     [#2838](https://github.com/Lightning-AI/lightning/pull/2838))
- Added basic `CSVLogger` ([#2721](https://github.com/Lightning-AI/lightning/pull/2721))
- Added SSIM metrics ([#2671](https://github.com/Lightning-AI/lightning/pull/2671))
- Added BLEU metrics ([#2535](https://github.com/Lightning-AI/lightning/pull/2535))
- Added support to export a model to ONNX format ([#2596](https://github.com/Lightning-AI/lightning/pull/2596))
- Added support for `Trainer(num_sanity_val_steps=-1)` to check all validation data before training ([#2246](https://github.com/Lightning-AI/lightning/pull/2246))
- Added struct. output:
  * tests for val loop flow ([#2605](https://github.com/Lightning-AI/lightning/pull/2605))
  * `EvalResult` support for train and val. loop ([#2615](https://github.com/Lightning-AI/lightning/pull/2615),
       [#2651](https://github.com/Lightning-AI/lightning/pull/2651))
  * weighted average in results obj ([#2930](https://github.com/Lightning-AI/lightning/pull/2930))
  * fix result obj DP auto reduce ([#3013](https://github.com/Lightning-AI/lightning/pull/3013))
- Added class `LightningDataModule` ([#2668](https://github.com/Lightning-AI/lightning/pull/2668))
- Added support for PyTorch 1.6 ([#2745](https://github.com/Lightning-AI/lightning/pull/2745))
- Added call DataModule hooks implicitly in trainer ([#2755](https://github.com/Lightning-AI/lightning/pull/2755))
- Added support for Mean in DDP Sync ([#2568](https://github.com/Lightning-AI/lightning/pull/2568))
- Added remaining `sklearn` metrics: `AveragePrecision`, `BalancedAccuracy`, `CohenKappaScore`, `DCG`, `Hamming`, `Hinge`, `Jaccard`, `MeanAbsoluteError`, `MeanSquaredError`, `MeanSquaredLogError`, `MedianAbsoluteError`, `R2Score`, `MeanPoissonDeviance`, `MeanGammaDeviance`, `MeanTweedieDeviance`, `ExplainedVariance` ([#2562](https://github.com/Lightning-AI/lightning/pull/2562))
- Added support for `limit_{mode}_batches (int)` to work with infinite dataloader (IterableDataset) ([#2840](https://github.com/Lightning-AI/lightning/pull/2840))
- Added support returning python scalars in DP ([#1935](https://github.com/Lightning-AI/lightning/pull/1935))
- Added support to Tensorboard logger for OmegaConf `hparams` ([#2846](https://github.com/Lightning-AI/lightning/pull/2846))
- Added tracking of basic states in `Trainer` ([#2541](https://github.com/Lightning-AI/lightning/pull/2541))
- Tracks all outputs including TBPTT and multiple optimizers ([#2890](https://github.com/Lightning-AI/lightning/pull/2890))
- Added GPU Usage Logger ([#2932](https://github.com/Lightning-AI/lightning/pull/2932))
- Added `strict=False` for `load_from_checkpoint` ([#2819](https://github.com/Lightning-AI/lightning/pull/2819))
- Added saving test predictions on multiple GPUs ([#2926](https://github.com/Lightning-AI/lightning/pull/2926))
- Auto log the computational graph for loggers that support this ([#3003](https://github.com/Lightning-AI/lightning/pull/3003))
- Added warning when changing monitor and using results obj ([#3014](https://github.com/Lightning-AI/lightning/pull/3014))
- Added a hook `transfer_batch_to_device` to the `LightningDataModule` ([#3038](https://github.com/Lightning-AI/lightning/pull/3038))

### Changed

- Truncated long version numbers in progress bar ([#2594](https://github.com/Lightning-AI/lightning/pull/2594))
- Enabling val/test loop disabling ([#2692](https://github.com/Lightning-AI/lightning/pull/2692))
- Refactored into `accelerator` module:
    * GPU training ([#2704](https://github.com/Lightning-AI/lightning/pull/2704))
    * TPU training ([#2708](https://github.com/Lightning-AI/lightning/pull/2708))
    * DDP(2) backend ([#2796](https://github.com/Lightning-AI/lightning/pull/2796))
    * Retrieve last logged val from result by key ([#3049](https://github.com/Lightning-AI/lightning/pull/3049))
- Using `.comet.config` file for `CometLogger` ([#1913](https://github.com/Lightning-AI/lightning/pull/1913))
- Updated hooks arguments - breaking for `setup` and `teardown` ([#2850](https://github.com/Lightning-AI/lightning/pull/2850))
- Using `gfile` to support remote directories ([#2164](https://github.com/Lightning-AI/lightning/pull/2164))
- Moved optimizer creation after device placement for DDP backends ([#2904](https://github.com/Lightning-AI/lighting/pull/2904))
- Support `**DictConfig` for `hparam` serialization ([#2519](https://github.com/Lightning-AI/lightning/pull/2519))
- Removed callback metrics from test results obj ([#2994](https://github.com/Lightning-AI/lightning/pull/2994))
- Re-enabled naming metrics in ckpt name ([#3060](https://github.com/Lightning-AI/lightning/pull/3060))
- Changed progress bar epoch counting to start from 0 ([#3061](https://github.com/Lightning-AI/lightning/pull/3061))

### Deprecated

- Deprecated Trainer attribute `ckpt_path`, which will now be set by `weights_save_path` ([#2681](https://github.com/Lightning-AI/lightning/pull/2681))

### Removed

- Removed deprecated: ([#2760](https://github.com/Lightning-AI/lightning/pull/2760))
    * core decorator `data_loader`
    * Module hook `on_sanity_check_start` and loading `load_from_metrics`
    * package `pytorch_lightning.logging`
    * Trainer arguments: `show_progress_bar`, `num_tpu_cores`, `use_amp`, `print_nan_grads`
    * LR Finder argument `num_accumulation_steps`

### Fixed

- Fixed `accumulate_grad_batches` for last batch ([#2853](https://github.com/Lightning-AI/lightning/pull/2853))
- Fixed setup call while testing ([#2624](https://github.com/Lightning-AI/lightning/pull/2624))
- Fixed local rank zero casting ([#2640](https://github.com/Lightning-AI/lightning/pull/2640))
- Fixed single scalar return from training ([#2587](https://github.com/Lightning-AI/lightning/pull/2587))
- Fixed Horovod backend to scale LR schedlers with the optimizer ([#2626](https://github.com/Lightning-AI/lightning/pull/2626))
- Fixed `dtype` and `device` properties not getting updated in submodules ([#2657](https://github.com/Lightning-AI/lightning/pull/2657))
- Fixed `fast_dev_run` to run for all dataloaders ([#2581](https://github.com/Lightning-AI/lightning/pull/2581))
- Fixed `save_dir` in loggers getting ignored by default value of `weights_save_path` when user did not specify `weights_save_path` ([#2681](https://github.com/Lightning-AI/lightning/pull/2681))
- Fixed `weights_save_path` getting ignored when `logger=False` is passed to Trainer ([#2681](https://github.com/Lightning-AI/lightning/pull/2681))
- Fixed TPU multi-core and Float16 ([#2632](https://github.com/Lightning-AI/lightning/pull/2632))
- Fixed test metrics not being logged with `LoggerCollection` ([#2723](https://github.com/Lightning-AI/lightning/pull/2723))
- Fixed data transfer to device when using `torchtext.data.Field` and `include_lengths is True` ([#2689](https://github.com/Lightning-AI/lightning/pull/2689))
- Fixed shuffle argument for distributed sampler ([#2789](https://github.com/Lightning-AI/lightning/pull/2789))
- Fixed logging interval ([#2694](https://github.com/Lightning-AI/lightning/pull/2694))
- Fixed loss value in the progress bar is wrong when `accumulate_grad_batches > 1` ([#2738](https://github.com/Lightning-AI/lightning/pull/2738))
- Fixed correct CWD for ddp sub-processes when using Hydra ([#2719](https://github.com/Lightning-AI/lightning/pull/2719))
- Fixed selecting GPUs using `CUDA_VISIBLE_DEVICES` ([#2739](https://github.com/Lightning-AI/lightning/pull/2739))
- Fixed false `num_classes` warning in metrics ([#2781](https://github.com/Lightning-AI/lightning/pull/2781))
- Fixed shell injection vulnerability in subprocess call ([#2786](https://github.com/Lightning-AI/lightning/pull/2786))
- Fixed LR finder and `hparams` compatibility ([#2821](https://github.com/Lightning-AI/lightning/pull/2821))
- Fixed `ModelCheckpoint` not saving the latest information when `save_last=True` ([#2881](https://github.com/Lightning-AI/lightning/pull/2881))
- Fixed ImageNet example: learning rate scheduler, number of workers and batch size when using DDP ([#2889](https://github.com/Lightning-AI/lightning/pull/2889))
- Fixed apex gradient clipping ([#2829](https://github.com/Lightning-AI/lightning/pull/2829))
- Fixed save apex scaler states ([#2828](https://github.com/Lightning-AI/lightning/pull/2828))
- Fixed a model loading issue with inheritance and variable positional arguments ([#2911](https://github.com/Lightning-AI/lightning/pull/2911))
- Fixed passing `non_blocking=True` when transferring a batch object that does not support it ([#2910](https://github.com/Lightning-AI/lightning/pull/2910))
- Fixed checkpointing to remote file paths ([#2925](https://github.com/Lightning-AI/lightning/pull/2925))
- Fixed adding val step argument to metrics ([#2986](https://github.com/Lightning-AI/lightning/pull/2986))
- Fixed an issue that caused `Trainer.test()` to stall in ddp mode ([#2997](https://github.com/Lightning-AI/lightning/pull/2997))
- Fixed gathering of results with tensors of varying shape ([#3020](https://github.com/Lightning-AI/lightning/pull/3020))
- Fixed batch size auto-scaling feature to set the new value on the correct model attribute ([#3043](https://github.com/Lightning-AI/lightning/pull/3043))
- Fixed automatic batch scaling not working with half precision ([#3045](https://github.com/Lightning-AI/lightning/pull/3045))
- Fixed setting device to root gpu ([#3042](https://github.com/Lightning-AI/lightning/pull/3042))

## [0.8.5] - 2020-07-09

### Added

- Added a PSNR metric: peak signal-to-noise ratio ([#2483](https://github.com/Lightning-AI/lightning/pull/2483))
- Added functional regression metrics ([#2492](https://github.com/Lightning-AI/lightning/pull/2492))

### Removed

- Removed auto val reduce ([#2462](https://github.com/Lightning-AI/lightning/pull/2462))

### Fixed

- Flattening Wandb Hyperparameters ([#2459](https://github.com/Lightning-AI/lightning/pull/2459))
- Fixed using the same DDP python interpreter and actually running ([#2482](https://github.com/Lightning-AI/lightning/pull/2482))
- Fixed model summary input type conversion for models that have input dtype different from model parameters ([#2510](https://github.com/Lightning-AI/lightning/pull/2510))
- Made `TensorBoardLogger` and `CometLogger` pickleable ([#2518](https://github.com/Lightning-AI/lightning/pull/2518))
- Fixed a problem with `MLflowLogger` creating multiple run folders ([#2502](https://github.com/Lightning-AI/lightning/pull/2502))
- Fixed global_step increment ([#2455](https://github.com/Lightning-AI/lightning/pull/2455))
- Fixed TPU hanging example ([#2488](https://github.com/Lightning-AI/lightning/pull/2488))
- Fixed `argparse` default value bug ([#2526](https://github.com/Lightning-AI/lightning/pull/2526))
- Fixed Dice and IoU to avoid NaN by adding small eps ([#2545](https://github.com/Lightning-AI/lightning/pull/2545))
- Fixed accumulate gradients schedule at epoch 0 (continued) ([#2513](https://github.com/Lightning-AI/lightning/pull/2513))
- Fixed Trainer `.fit()` returning last not best weights in "ddp_spawn" ([#2565](https://github.com/Lightning-AI/lightning/pull/2565))
- Fixed passing (do not pass) TPU weights back on test ([#2566](https://github.com/Lightning-AI/lightning/pull/2566))
- Fixed DDP tests and `.test()` ([#2512](https://github.com/Lightning-AI/lightning/pull/2512),
     [#2570](https://github.com/Lightning-AI/lightning/pull/2570))

## [0.8.4] - 2020-07-01

### Added

- Added reduce ddp results on eval ([#2434](https://github.com/Lightning-AI/lightning/pull/2434))
- Added a warning when an `IterableDataset` has `__len__` defined ([#2437](https://github.com/Lightning-AI/lightning/pull/2437))

### Changed

- Enabled no returns from eval ([#2446](https://github.com/Lightning-AI/lightning/pull/2446))

### Fixed

- Fixes train outputs ([#2428](https://github.com/Lightning-AI/lightning/pull/2428))
- Fixes Conda dependencies ([#2412](https://github.com/Lightning-AI/lightning/pull/2412))
- Fixed Apex scaling with decoupled backward ([#2433](https://github.com/Lightning-AI/lightning/pull/2433))
- Fixed crashing or wrong displaying progressbar because of missing ipywidgets ([#2417](https://github.com/Lightning-AI/lightning/pull/2417))
- Fixed TPU saving dir ([fc26078e](https://github.com/Lightning-AI/lightning/commit/fc26078e395f8a001f4c6dd7b3fe7ca202f914a3), [04e68f02](https://github.com/Lightning-AI/lightning/commit/04e68f022fc03dd5f1555ee86dea997d42a448ad))
- Fixed logging on rank 0 only ([#2425](https://github.com/Lightning-AI/lightning/pull/2425))


## [0.8.3] - 2020-06-29

### Fixed

- Fixed AMP wrong call ([593837e](https://github.com/Lightning-AI/lightning/commit/593837e1da24ff6c942b24ed803fc1496a304609))
- Fixed batch typo ([92d1e75](https://github.com/Lightning-AI/lightning/commit/92d1e75b2638a493d9d21ed5fe00a22093888285))

## [0.8.2] - 2020-06-28

### Added

- Added TorchText support for moving data to GPU ([#2379](https://github.com/Lightning-AI/lightning/pull/2379))

### Changed

- Changed epoch indexing from 0 instead of 1 ([#2289](https://github.com/Lightning-AI/lightning/pull/2289))
- Refactor Model `backward` ([#2276](https://github.com/Lightning-AI/lightning/pull/2276))
- Refactored `training_batch` + tests to verify correctness ([#2327](https://github.com/Lightning-AI/lightning/pull/2327),
     [#2328](https://github.com/Lightning-AI/lightning/pull/2328))
- Refactored training loop ([#2336](https://github.com/Lightning-AI/lightning/pull/2336))
- Made optimization steps for hooks ([#2363](https://github.com/Lightning-AI/lightning/pull/2363))
- Changed default apex level to 'O2' ([#2362](https://github.com/Lightning-AI/lightning/pull/2362))

### Removed

- Moved `TrainsLogger` to Bolts ([#2384](https://github.com/Lightning-AI/lightning/pull/2384))

### Fixed

- Fixed parsing TPU arguments and TPU tests ([#2094](https://github.com/Lightning-AI/lightning/pull/2094))
- Fixed number batches in case of multiple dataloaders and `limit_{*}_batches` ([#1920](https://github.com/Lightning-AI/lightning/pull/1920),
     [#2226](https://github.com/Lightning-AI/lightning/pull/2226))
- Fixed an issue with forward hooks not being removed after model summary ([#2298](https://github.com/Lightning-AI/lightning/pull/2298))
- Fix for `load_from_checkpoint()` not working with absolute path on Windows ([#2294](https://github.com/Lightning-AI/lightning/pull/2294))
- Fixed an issue how _has_len handles `NotImplementedError` e.g. raised by `torchtext.data.Iterator` ([#2293](https://github.com/Lightning-AI/lightning/pull/2293)), ([#2307](https://github.com/Lightning-AI/lightning/pull/2307))
- Fixed `average_precision` metric ([#2319](https://github.com/Lightning-AI/lightning/pull/2319))
- Fixed ROC metric for CUDA tensors ([#2304](https://github.com/Lightning-AI/lightning/pull/2304))
- Fixed lost compatibility with custom datatypes implementing `.to` ([#2335](https://github.com/Lightning-AI/lightning/pull/2335))
- Fixed loading model with kwargs ([#2387](https://github.com/Lightning-AI/lightning/pull/2387))
- Fixed sum(0) for `trainer.num_val_batches` ([#2268](https://github.com/Lightning-AI/lightning/pull/2268))
- Fixed checking if the parameters are a `DictConfig` Object ([#2216](https://github.com/Lightning-AI/lightning/pull/2216))
- Fixed SLURM weights saving ([#2341](https://github.com/Lightning-AI/lightning/pull/2341))
- Fixed swaps LR scheduler order ([#2356](https://github.com/Lightning-AI/lightning/pull/2356))
- Fixed adding tensorboard `hparams` logging test ([#2342](https://github.com/Lightning-AI/lightning/pull/2342))
- Fixed use model ref for tear down ([#2360](https://github.com/Lightning-AI/lightning/pull/2360))
- Fixed logger crash on DDP ([#2388](https://github.com/Lightning-AI/lightning/pull/2388))
- Fixed several issues with early stopping and checkpoint callbacks ([#1504](https://github.com/Lightning-AI/lightning/pull/1504),
     [#2391](https://github.com/Lightning-AI/lightning/pull/2391))
- Fixed loading past checkpoints from v0.7.x ([#2405](https://github.com/Lightning-AI/lightning/pull/2405))
- Fixed loading model without arguments ([#2403](https://github.com/Lightning-AI/lightning/pull/2403))
- Fixed Windows compatibility issue ([#2358](https://github.com/Lightning-AI/lightning/pull/2358))

## [0.8.1] - 2020-06-19

### Fixed

- Fixed the `load_from_checkpoint` path detected as URL bug ([#2244](https://github.com/Lightning-AI/lightning/pull/2244))
- Fixed hooks - added barrier ([#2245](https://github.com/Lightning-AI/lightning/pull/2245),
     [#2257](https://github.com/Lightning-AI/lightning/pull/2257),
     [#2260](https://github.com/Lightning-AI/lightning/pull/220))
- Fixed `hparams` - remove frame inspection on `self.hparams` ([#2253](https://github.com/Lightning-AI/lightning/pull/2253))
- Fixed setup and on fit calls ([#2252](https://github.com/Lightning-AI/lightning/pull/2252))
- Fixed GPU template ([#2255](https://github.com/Lightning-AI/lightning/pull/2255))

## [0.8.0] - 2020-06-18

### Added

- Added `overfit_batches`, `limit_{val|test}_batches` flags (overfit now uses training set for all three) ([#2213](https://github.com/Lightning-AI/lightning/pull/2213))
- Added metrics
  * Base classes ([#1326](https://github.com/Lightning-AI/lightning/pull/1326),
       [#1877](https://github.com/Lightning-AI/lightning/pull/1877))
  * Sklearn metrics classes ([#1327](https://github.com/Lightning-AI/lightning/pull/1327))
  * Native torch metrics ([#1488](https://github.com/Lightning-AI/lightning/pull/1488),
       [#2062](https://github.com/Lightning-AI/lightning/pull/2062))
  * docs for all Metrics ([#2184](https://github.com/Lightning-AI/lightning/pull/2184),
       [#2209](https://github.com/Lightning-AI/lightning/pull/2209))
  * Regression metrics ([#2221](https://github.com/Lightning-AI/lightning/pull/2221))
- Allow dataloaders without sampler field present ([#1907](https://github.com/Lightning-AI/lightning/pull/1907))
- Added option `save_last` to save the model at the end of every epoch in `ModelCheckpoint` ([#1908](https://github.com/Lightning-AI/lightning/pull/1908))
- Early stopping checks `on_validation_end` ([#1458](https://github.com/Lightning-AI/lightning/pull/1458))
- Speed up single-core TPU training by loading data using `ParallelLoader` ([#2033](https://github.com/Lightning-AI/lightning/pull/2033))
- Added a model hook `transfer_batch_to_device` that enables moving custom data structures to the target device ([#1756](https://github.com/Lightning-AI/lightning/pull/1756))
- Added [black](https://black.readthedocs.io/en/stable/) formatter for the code with code-checker on pull ([#1610](https://github.com/Lightning-AI/lightning/pull/1610))
- Added back the slow spawn ddp implementation as `ddp_spawn` ([#2115](https://github.com/Lightning-AI/lightning/pull/2115))
- Added loading checkpoints from URLs ([#1667](https://github.com/Lightning-AI/lightning/pull/1667))
- Added a callback method `on_keyboard_interrupt` for handling KeyboardInterrupt events during training ([#2134](https://github.com/Lightning-AI/lightning/pull/2134))
- Added a decorator `auto_move_data` that moves data to the correct device when using the LightningModule for inference ([#1905](https://github.com/Lightning-AI/lightning/pull/1905))
- Added `ckpt_path` option to `LightningModule.test(...)` to load particular checkpoint ([#2190](https://github.com/Lightning-AI/lightning/pull/2190))
- Added `setup` and `teardown` hooks for model ([#2229](https://github.com/Lightning-AI/lightning/pull/2229))

### Changed

- Allow user to select individual TPU core to train on ([#1729](https://github.com/Lightning-AI/lightning/pull/1729))
- Removed non-finite values from loss in `LRFinder` ([#1862](https://github.com/Lightning-AI/lightning/pull/1862))
- Allow passing model hyperparameters as complete kwarg list ([#1896](https://github.com/Lightning-AI/lightning/pull/1896))
- Renamed `ModelCheckpoint`'s attributes `best` to `best_model_score` and `kth_best_model` to `kth_best_model_path` ([#1799](https://github.com/Lightning-AI/lightning/pull/1799))
- Re-Enable Logger's `ImportError`s ([#1938](https://github.com/Lightning-AI/lightning/pull/1938))
- Changed the default value of the Trainer argument `weights_summary` from `full` to `top` ([#2029](https://github.com/Lightning-AI/lightning/pull/2029))
- Raise an error when lightning replaces an existing sampler ([#2020](https://github.com/Lightning-AI/lightning/pull/2020))
- Enabled `prepare_data` from correct processes - clarify local vs global rank ([#2166](https://github.com/Lightning-AI/lightning/pull/2166))
- Remove explicit flush from tensorboard logger ([#2126](https://github.com/Lightning-AI/lightning/pull/2126))
- Changed epoch indexing from 1 instead of 0 ([#2206](https://github.com/Lightning-AI/lightning/pull/2206))

### Deprecated

- Deprecated flags: ([#2213](https://github.com/Lightning-AI/lightning/pull/2213))
  * `overfit_pct` in favour of `overfit_batches`
  * `val_percent_check` in favour of `limit_val_batches`
  * `test_percent_check` in favour of `limit_test_batches`
- Deprecated `ModelCheckpoint`'s attributes `best` and `kth_best_model` ([#1799](https://github.com/Lightning-AI/lightning/pull/1799))
- Dropped official support/testing for older PyTorch versions <1.3 ([#1917](https://github.com/Lightning-AI/lightning/pull/1917))
- Deprecated Trainer `proc_rank` in favour of `global_rank` ([#2166](https://github.com/Lightning-AI/lightning/pull/2166),
     [#2269](https://github.com/Lightning-AI/lightning/pull/2269))

### Removed

- Removed unintended Trainer argument `progress_bar_callback`, the callback should be passed in by `Trainer(callbacks=[...])` instead ([#1855](https://github.com/Lightning-AI/lightning/pull/1855))
- Removed obsolete `self._device` in Trainer ([#1849](https://github.com/Lightning-AI/lightning/pull/1849))
- Removed deprecated API ([#2073](https://github.com/Lightning-AI/lightning/pull/2073))
   * Packages: `pytorch_lightning.pt_overrides`, `pytorch_lightning.root_module`
   * Modules: `pytorch_lightning.logging.comet_logger`, `pytorch_lightning.logging.mlflow_logger`, `pytorch_lightning.logging.test_tube_logger`, `pytorch_lightning.overrides.override_data_parallel`, `pytorch_lightning.core.model_saving`, `pytorch_lightning.core.root_module`
   * Trainer arguments: `add_row_log_interval`, `default_save_path`, `gradient_clip`, `nb_gpu_nodes`, `max_nb_epochs`, `min_nb_epochs`, `nb_sanity_val_steps`
   * Trainer attributes: `nb_gpu_nodes`, `num_gpu_nodes`, `gradient_clip`, `max_nb_epochs`, `min_nb_epochs`, `nb_sanity_val_steps`, `default_save_path`, `tng_tqdm_dic`

### Fixed

- Run graceful training teardown on interpreter exit ([#1631](https://github.com/Lightning-AI/lightning/pull/1631))
- Fixed user warning when apex was used together with learning rate schedulers ([#1873](https://github.com/Lightning-AI/lightning/pull/1873))
- Fixed multiple calls of `EarlyStopping` callback ([#1863](https://github.com/Lightning-AI/lightning/pull/1863))
- Fixed an issue with `Trainer.from_argparse_args` when passing in unknown Trainer args ([#1932](https://github.com/Lightning-AI/lightning/pull/1932))
- Fixed bug related to logger not being reset correctly for model after tuner algorithms ([#1933](https://github.com/Lightning-AI/lightning/pull/1933))
- Fixed root node resolution for SLURM cluster with dash in host name ([#1954](https://github.com/Lightning-AI/lightning/pull/1954))
- Fixed `LearningRateLogger` in multi-scheduler setting ([#1944](https://github.com/Lightning-AI/lightning/pull/1944))
- Fixed test configuration check and testing ([#1804](https://github.com/Lightning-AI/lightning/pull/1804))
- Fixed an issue with Trainer constructor silently ignoring unknown/misspelled arguments ([#1820](https://github.com/Lightning-AI/lightning/pull/1820))
- Fixed `save_weights_only` in ModelCheckpoint ([#1780](https://github.com/Lightning-AI/lightning/pull/1780))
- Allow use of same `WandbLogger` instance for multiple training loops ([#2055](https://github.com/Lightning-AI/lightning/pull/2055))
- Fixed an issue with `_auto_collect_arguments` collecting local variables that are not constructor arguments and not working for signatures that have the instance not named `self` ([#2048](https://github.com/Lightning-AI/lightning/pull/2048))
- Fixed mistake in parameters' grad norm tracking ([#2012](https://github.com/Lightning-AI/lightning/pull/2012))
- Fixed CPU and hanging GPU crash ([#2118](https://github.com/Lightning-AI/lightning/pull/2118))
- Fixed an issue with the model summary and `example_input_array` depending on a specific ordering of the submodules in a LightningModule ([#1773](https://github.com/Lightning-AI/lightning/pull/1773))
- Fixed Tpu logging ([#2230](https://github.com/Lightning-AI/lightning/pull/2230))
- Fixed Pid port + duplicate `rank_zero` logging ([#2140](https://github.com/Lightning-AI/lightning/pull/2140),
     [#2231](https://github.com/Lightning-AI/lightning/pull/2231))

## [0.7.6] - 2020-05-16

### Added

- Added callback for logging learning rates ([#1498](https://github.com/Lightning-AI/lightning/pull/1498))
- Added transfer learning example (for a binary classification task in computer vision) ([#1564](https://github.com/Lightning-AI/lightning/pull/1564))
- Added type hints in `Trainer.fit()` and `Trainer.test()` to reflect that also a list of dataloaders can be passed in ([#1723](https://github.com/Lightning-AI/lightning/pull/1723)).
- Added auto scaling of batch size ([#1638](https://github.com/Lightning-AI/lightning/pull/1638))
- The progress bar metrics now also get updated in `training_epoch_end` ([#1724](https://github.com/Lightning-AI/lightning/pull/1724))
- Enable `NeptuneLogger` to work with `distributed_backend=ddp` ([#1753](https://github.com/Lightning-AI/lightning/pull/1753))
- Added option to provide seed to random generators to ensure reproducibility ([#1572](https://github.com/Lightning-AI/lightning/pull/1572))
- Added override for hparams in `load_from_ckpt` ([#1797](https://github.com/Lightning-AI/lightning/pull/1797))
- Added support multi-node distributed execution under `torchelastic` ([#1811](https://github.com/Lightning-AI/lightning/pull/1811),
     [#1818](https://github.com/Lightning-AI/lightning/pull/1818))
- Added using `store_true` for bool args ([#1822](https://github.com/Lightning-AI/lightning/pull/1822),
     [#1842](https://github.com/Lightning-AI/lightning/pull/1842))
- Added dummy logger for internally disabling logging for some features ([#1836](https://github.com/Lightning-AI/lightning/pull/1836))

### Changed

- Enable `non-blocking` for device transfers to GPU ([#1843](https://github.com/Lightning-AI/lightning/pull/1843))
- Replace mata_tags.csv with hparams.yaml ([#1271](https://github.com/Lightning-AI/lightning/pull/1271))
- Reduction when `batch_size < num_gpus` ([#1609](https://github.com/Lightning-AI/lightning/pull/1609))
- Updated LightningTemplateModel to look more like Colab example ([#1577](https://github.com/Lightning-AI/lightning/pull/1577))
- Don't convert `namedtuple` to `tuple` when transferring the batch to target device ([#1589](https://github.com/Lightning-AI/lightning/pull/1589))
- Allow passing hparams as keyword argument to LightningModule when loading from checkpoint ([#1639](https://github.com/Lightning-AI/lightning/pull/1639))
- Args should come after the last positional argument ([#1807](https://github.com/Lightning-AI/lightning/pull/1807))
- Made ddp the default if no backend specified with multiple GPUs ([#1789](https://github.com/Lightning-AI/lightning/pull/1789))

### Deprecated

- Deprecated `tags_csv` in favor of `hparams_file` ([#1271](https://github.com/Lightning-AI/lightning/pull/1271))

### Fixed

- Fixed broken link in PR template ([#1675](https://github.com/Lightning-AI/lightning/pull/1675))
- Fixed ModelCheckpoint not None checking filepath ([#1654](https://github.com/Lightning-AI/lightning/pull/1654))
- Trainer now calls `on_load_checkpoint()` when resuming from a checkpoint ([#1666](https://github.com/Lightning-AI/lightning/pull/1666))
- Fixed sampler logic for ddp with iterable dataset ([#1734](https://github.com/Lightning-AI/lightning/pull/1734))
- Fixed `_reset_eval_dataloader()` for IterableDataset ([#1560](https://github.com/Lightning-AI/lightning/pull/1560))
- Fixed Horovod distributed backend to set the `root_gpu` property ([#1669](https://github.com/Lightning-AI/lightning/pull/1669))
- Fixed wandb logger `global_step` affects other loggers ([#1492](https://github.com/Lightning-AI/lightning/pull/1492))
- Fixed disabling progress bar on non-zero ranks using Horovod backend ([#1709](https://github.com/Lightning-AI/lightning/pull/1709))
- Fixed bugs that prevent lr finder to be used together with early stopping and validation dataloaders ([#1676](https://github.com/Lightning-AI/lightning/pull/1676))
- Fixed a bug in Trainer that prepended the checkpoint path with `version_` when it shouldn't ([#1748](https://github.com/Lightning-AI/lightning/pull/1748))
- Fixed lr key name in case of param groups in LearningRateLogger ([#1719](https://github.com/Lightning-AI/lightning/pull/1719))
- Fixed accumulation parameter and suggestion method for learning rate finder ([#1801](https://github.com/Lightning-AI/lightning/pull/1801))
- Fixed num processes wasn't being set properly and auto sampler was ddp failing ([#1819](https://github.com/Lightning-AI/lightning/pull/1819))
- Fixed bugs in semantic segmentation example ([#1824](https://github.com/Lightning-AI/lightning/pull/1824))
- Fixed saving native AMP scaler state ([#1777](https://github.com/Lightning-AI/lightning/pull/1777))
- Fixed native amp + ddp ([#1788](https://github.com/Lightning-AI/lightning/pull/1788))
- Fixed `hparam` logging with metrics ([#1647](https://github.com/Lightning-AI/lightning/pull/1647))

## [0.7.5] - 2020-04-27

### Changed

- Allow logging of metrics together with `hparams` ([#1630](https://github.com/Lightning-AI/lightning/pull/1630))

### Removed

- Removed Warning from trainer loop ([#1634](https://github.com/Lightning-AI/lightning/pull/1634))

### Fixed

- Fixed ModelCheckpoint not being fixable ([#1632](https://github.com/Lightning-AI/lightning/pull/1632))
- Fixed CPU DDP breaking change and DDP change ([#1635](https://github.com/Lightning-AI/lightning/pull/1635))
- Tested pickling ([#1636](https://github.com/Lightning-AI/lightning/pull/1636))


## [0.7.4] - 2020-04-26

### Added

- Added flag `replace_sampler_ddp` to manually disable sampler replacement in DDP  ([#1513](https://github.com/Lightning-AI/lightning/pull/1513))
- Added `auto_select_gpus` flag to trainer that enables automatic selection of available GPUs on exclusive mode systems.
- Added learning rate finder ([#1347](https://github.com/Lightning-AI/lightning/pull/1347))
- Added support for DDP mode in clusters without SLURM ([#1387](https://github.com/Lightning-AI/lightning/pull/1387))
- Added `test_dataloaders` parameter to `Trainer.test()` ([#1434](https://github.com/Lightning-AI/lightning/pull/1434))
- Added `terminate_on_nan` flag to trainer that performs a NaN check with each training iteration when set to `True` ([#1475](https://github.com/Lightning-AI/lightning/pull/1475))
- Added speed parity tests (max 1 sec difference per epoch)([#1482](https://github.com/Lightning-AI/lightning/pull/1482))
- Added `ddp_cpu` backend for testing ddp without GPUs ([#1158](https://github.com/Lightning-AI/lightning/pull/1158))
- Added [Horovod](http://horovod.ai) support as a distributed backend `Trainer(distributed_backend='horovod')` ([#1529](https://github.com/Lightning-AI/lightning/pull/1529))
- Added support for 8 core distributed training on Kaggle TPU's ([#1568](https://github.com/Lightning-AI/lightning/pull/1568))
- Added support for native AMP ([#1561](https://github.com/Lightning-AI/lightning/pull/1561),
    [#1580](https://github.com/Lightning-AI/lightning/pull/1580))

### Changed

- Changed the default behaviour to no longer include a NaN check with each training iteration ([#1475](https://github.com/Lightning-AI/lightning/pull/1475))
- Decoupled the progress bar from trainer` it is a callback now and can be customized or even be replaced entirely ([#1450](https://github.com/Lightning-AI/lightning/pull/1450)).
- Changed lr schedule step interval behavior to update every backwards pass instead of every forwards pass ([#1477](https://github.com/Lightning-AI/lightning/pull/1477))
- Defines shared proc. rank, remove rank from instances (e.g. loggers) ([#1408](https://github.com/Lightning-AI/lightning/pull/1408))
- Updated semantic segmentation example with custom U-Net and logging ([#1371](https://github.com/Lightning-AI/lightning/pull/1371))
- Disabled val and test shuffling ([#1600](https://github.com/Lightning-AI/lightning/pull/1600))

### Deprecated

- Deprecated `training_tqdm_dict` in favor of `progress_bar_dict` ([#1450](https://github.com/Lightning-AI/lightning/pull/1450)).

### Removed

- Removed `test_dataloaders` parameter from `Trainer.fit()` ([#1434](https://github.com/Lightning-AI/lightning/pull/1434))

### Fixed

- Added the possibility to pass nested metrics dictionaries to loggers ([#1582](https://github.com/Lightning-AI/lightning/pull/1582))
- Fixed memory leak from opt return ([#1528](https://github.com/Lightning-AI/lightning/pull/1528))
- Fixed saving checkpoint before deleting old ones ([#1453](https://github.com/Lightning-AI/lightning/pull/1453))
- Fixed loggers - flushing last logged metrics even before continue, e.g. `trainer.test()` results ([#1459](https://github.com/Lightning-AI/lightning/pull/1459))
- Fixed optimizer configuration when `configure_optimizers` returns dict without `lr_scheduler` ([#1443](https://github.com/Lightning-AI/lightning/pull/1443))
- Fixed `LightningModule` - mixing hparams and arguments in `LightningModule.__init__()` crashes load_from_checkpoint() ([#1505](https://github.com/Lightning-AI/lightning/pull/1505))
- Added a missing call to the `on_before_zero_grad` model hook ([#1493](https://github.com/Lightning-AI/lightning/pull/1493)).
- Allow use of sweeps with `WandbLogger` ([#1512](https://github.com/Lightning-AI/lightning/pull/1512))
- Fixed a bug that caused the `callbacks` Trainer argument to reference a global variable ([#1534](https://github.com/Lightning-AI/lightning/pull/1534)).
- Fixed a bug that set all boolean CLI arguments from `Trainer.add_argparse_args` always to True ([#1571](https://github.com/Lightning-AI/lightning/pull/1571))
- Fixed do not copy the batch when training on a single GPU ([#1576](https://github.com/Lightning-AI/lightning/pull/1576),
    [#1579](https://github.com/Lightning-AI/lightning/pull/1579))
- Fixed soft checkpoint removing on DDP ([#1408](https://github.com/Lightning-AI/lightning/pull/1408))
- Fixed automatic parser bug ([#1585](https://github.com/Lightning-AI/lightning/pull/1585))
- Fixed bool conversion from string ([#1606](https://github.com/Lightning-AI/lightning/pull/1606))

## [0.7.3] - 2020-04-09

### Added

- Added `rank_zero_warn` for warning only in rank 0 ([#1428](https://github.com/Lightning-AI/lightning/pull/1428))

### Fixed

- Fixed default `DistributedSampler` for DDP training ([#1425](https://github.com/Lightning-AI/lightning/pull/1425))
- Fixed workers warning not on windows ([#1430](https://github.com/Lightning-AI/lightning/pull/1430))
- Fixed returning tuple from `run_training_batch` ([#1431](https://github.com/Lightning-AI/lightning/pull/1431))
- Fixed gradient clipping ([#1438](https://github.com/Lightning-AI/lightning/pull/1438))
- Fixed pretty print ([#1441](https://github.com/Lightning-AI/lightning/pull/1441))


## [0.7.2] - 2020-04-07

### Added

- Added same step loggers' metrics aggregation ([#1278](https://github.com/Lightning-AI/lightning/pull/1278))
- Added parity test between a vanilla MNIST model and lightning model ([#1284](https://github.com/Lightning-AI/lightning/pull/1284))
- Added parity test between a vanilla RNN model and lightning model ([#1351](https://github.com/Lightning-AI/lightning/pull/1351))
- Added Reinforcement Learning - Deep Q-network (DQN) lightning example ([#1232](https://github.com/Lightning-AI/lightning/pull/1232))
- Added support for hierarchical `dict` ([#1152](https://github.com/Lightning-AI/lightning/pull/1152))
- Added `TrainsLogger` class ([#1122](https://github.com/Lightning-AI/lightning/pull/1122))
- Added type hints to `pytorch_lightning.core` ([#946](https://github.com/Lightning-AI/lightning/pull/946))
- Added support for `IterableDataset` in validation and testing ([#1104](https://github.com/Lightning-AI/lightning/pull/1104))
- Added support for non-primitive types in `hparams` for `TensorboardLogger` ([#1130](https://github.com/Lightning-AI/lightning/pull/1130))
- Added a check that stops the training when loss or weights contain `NaN` or `inf` values. ([#1097](https://github.com/Lightning-AI/lightning/pull/1097))
- Added support for `IterableDataset` when `val_check_interval=1.0` (default), this will trigger validation at the end of each epoch. ([#1283](https://github.com/Lightning-AI/lightning/pull/1283))
- Added `summary` method to Profilers. ([#1259](https://github.com/Lightning-AI/lightning/pull/1259))
- Added informative errors if user defined dataloader has zero length ([#1280](https://github.com/Lightning-AI/lightning/pull/1280))
- Added testing for python 3.8 ([#915](https://github.com/Lightning-AI/lightning/pull/915))
- Added model configuration checking ([#1199](https://github.com/Lightning-AI/lightning/pull/1199))
- Added support for optimizer frequencies through `LightningModule.configure_optimizers()` ([#1269](https://github.com/Lightning-AI/lightning/pull/1269))
- Added option to run without an optimizer by returning `None` from `configure_optimizers`. ([#1279](https://github.com/Lightning-AI/lightning/pull/1279))
- Added a warning when the number of data loader workers is small. ([#1378](https://github.com/Lightning-AI/lightning/pull/1378))

### Changed

- Changed (renamed and refatored) `TensorRunningMean` -> `TensorRunningAccum`: running accumulations were generalized. ([#1278](https://github.com/Lightning-AI/lightning/pull/1278))
- Changed `progress_bar_refresh_rate` trainer flag to disable progress bar when set to 0. ([#1108](https://github.com/Lightning-AI/lightning/pull/1108))
- Enhanced `load_from_checkpoint` to also forward params to the model ([#1307](https://github.com/Lightning-AI/lightning/pull/1307))
- Updated references to `self.forward()` to instead use the `__call__` interface. ([#1211](https://github.com/Lightning-AI/lightning/pull/1211))
- Changed default behaviour of `configure_optimizers` to use no optimizer rather than Adam. ([#1279](https://github.com/Lightning-AI/lightning/pull/1279))
- Allow to upload models on W&B ([#1339](https://github.com/Lightning-AI/lightning/pull/1339))
- On DP and DDP2 unsqueeze is automated now ([#1319](https://github.com/Lightning-AI/lightning/pull/1319))
- Did not always create a DataLoader during reinstantiation, but the same type as before (if subclass of DataLoader) ([#1346](https://github.com/Lightning-AI/lightning/pull/1346))
- Did not interfere with a default sampler ([#1318](https://github.com/Lightning-AI/lightning/pull/1318))
- Remove default Adam optimizer ([#1317](https://github.com/Lightning-AI/lightning/pull/1317))
- Give warnings for unimplemented required lightning methods ([#1317](https://github.com/Lightning-AI/lightning/pull/1317))
- Made `evaluate` method private >> `Trainer._evaluate(...)`. ([#1260](https://github.com/Lightning-AI/lightning/pull/1260))
- Simplify the PL examples structure (shallower and more readable) ([#1247](https://github.com/Lightning-AI/lightning/pull/1247))
- Changed min max gpu memory to be on their own plots ([#1358](https://github.com/Lightning-AI/lightning/pull/1358))
- Remove `.item` which causes sync issues ([#1254](https://github.com/Lightning-AI/lightning/pull/1254))
- Changed smoothing in TQDM to decrease variability of time remaining between training / eval ([#1194](https://github.com/Lightning-AI/lightning/pull/1194))
- Change default logger to dedicated one ([#1064](https://github.com/Lightning-AI/lightning/pull/1064))

### Deprecated

- Deprecated Trainer argument `print_nan_grads` ([#1097](https://github.com/Lightning-AI/lightning/pull/1097))
- Deprecated Trainer argument `show_progress_bar` ([#1108](https://github.com/Lightning-AI/lightning/pull/1108))

### Removed

- Removed test for no test dataloader in .fit ([#1495](https://github.com/Lightning-AI/lightning/pull/1495))
- Removed duplicated module `pytorch_lightning.utilities.arg_parse` for loading CLI arguments ([#1167](https://github.com/Lightning-AI/lightning/pull/1167))
- Removed wandb logger's `finalize` method ([#1193](https://github.com/Lightning-AI/lightning/pull/1193))
- Dropped `torchvision` dependency in tests and added own MNIST dataset class instead ([#986](https://github.com/Lightning-AI/lightning/pull/986))

### Fixed

- Fixed `model_checkpoint` when saving all models ([#1359](https://github.com/Lightning-AI/lightning/pull/1359))
- `Trainer.add_argparse_args` classmethod fixed. Now it adds a type for the arguments ([#1147](https://github.com/Lightning-AI/lightning/pull/1147))
- Fixed bug related to type checking of `ReduceLROnPlateau` lr schedulers([#1126](https://github.com/Lightning-AI/lightning/pull/1126))
- Fixed a bug to ensure lightning checkpoints to be backward compatible ([#1132](https://github.com/Lightning-AI/lightning/pull/1132))
- Fixed a bug that created an extra dataloader with active `reload_dataloaders_every_epoch` ([#1196](https://github.com/Lightning-AI/lightning/pull/1196))
- Fixed all warnings and errors in the docs build process ([#1191](https://github.com/Lightning-AI/lightning/pull/1191))
- Fixed an issue where `val_percent_check=0` would not disable validation ([#1251](https://github.com/Lightning-AI/lightning/pull/1251))
- Fixed average of incomplete `TensorRunningMean` ([#1309](https://github.com/Lightning-AI/lightning/pull/1309))
- Fixed `WandbLogger.watch` with `wandb.init()` ([#1311](https://github.com/Lightning-AI/lightning/pull/1311))
- Fixed an issue with early stopping that would prevent it from monitoring training metrics when validation is disabled / not implemented ([#1235](https://github.com/Lightning-AI/lightning/pull/1235)).
- Fixed a bug that would cause `trainer.test()` to run on the validation set when overloading `validation_epoch_end` and `test_end` ([#1353](https://github.com/Lightning-AI/lightning/pull/1353))
- Fixed `WandbLogger.watch` - use of the watch method without importing `wandb` ([#1311](https://github.com/Lightning-AI/lightning/pull/1311))
- Fixed `WandbLogger` to be used with 'ddp' - allow reinits in sub-processes ([#1149](https://github.com/Lightning-AI/lightning/pull/1149),
     [#1360](https://github.com/Lightning-AI/lightning/pull/1360))
- Made `training_epoch_end` behave like `validation_epoch_end` ([#1357](https://github.com/Lightning-AI/lightning/pull/1357))
- Fixed `fast_dev_run` running validation twice ([#1365](https://github.com/Lightning-AI/lightning/pull/1365))
- Fixed pickle error from quick patch `__code__` ([#1352](https://github.com/Lightning-AI/lightning/pull/1352))
- Fixed memory leak on GPU0 ([#1094](https://github.com/Lightning-AI/lightning/pull/1094),
     [#1349](https://github.com/Lightning-AI/lightning/pull/1349))
- Fixed checkpointing interval ([#1272](https://github.com/Lightning-AI/lightning/pull/1272))
- Fixed validation and training loops run the partial dataset ([#1192](https://github.com/Lightning-AI/lightning/pull/1192))
- Fixed running `on_validation_end` only on main process in DDP ([#1125](https://github.com/Lightning-AI/lightning/pull/1125))
- Fixed `load_spawn_weights` only in proc rank 0 ([#1385](https://github.com/Lightning-AI/lightning/pull/1385))
- Fixes using deprecated `use_amp` attribute ([#1145](https://github.com/Lightning-AI/lightning/pull/1145))
- Fixed Tensorboard logger error: lightning_logs directory not exists in multi-node DDP on nodes with rank != 0 ([#1377](https://github.com/Lightning-AI/lightning/pull/1377))
- Fixed `Unimplemented backend XLA` error on TPU ([#1387](https://github.com/Lightning-AI/lightning/pull/1387))

## [0.7.1] - 2020-03-07

### Fixed

- Fixes `print` issues and `data_loader` ([#1080](https://github.com/Lightning-AI/lightning/pull/1080))

## [0.7.0] - 2020-03-06

### Added

- Added automatic sampler setup. Depending on DDP or TPU, lightning configures the sampler correctly (user needs to do nothing) ([#926](https://github.com/Lightning-AI/lightning/pull/926))
- Added `reload_dataloaders_every_epoch=False` flag for trainer. Some users require reloading data every epoch ([#926](https://github.com/Lightning-AI/lightning/pull/926))
- Added `progress_bar_refresh_rate=50` flag for trainer. Throttle refresh rate on notebooks ([#926](https://github.com/Lightning-AI/lightning/pull/926))
- Updated governance docs
- Added a check to ensure that the metric used for early stopping exists before training commences ([#542](https://github.com/Lightning-AI/lightning/pull/542))
- Added `optimizer_idx` argument to `backward` hook ([#733](https://github.com/Lightning-AI/lightning/pull/733))
- Added `entity` argument to `WandbLogger` to be passed to `wandb.init` ([#783](https://github.com/Lightning-AI/lightning/pull/783))
- Added a tool for profiling training runs ([#782](https://github.com/Lightning-AI/lightning/pull/782))
- Improved flexibility for naming of TensorBoard logs, can now set `version` to a `str` to just save to that directory, and use `name=''` to prevent experiment-name directory ([#804](https://github.com/Lightning-AI/lightning/pull/804))
- Added option to specify `step` key when logging metrics ([#808](https://github.com/Lightning-AI/lightning/pull/808))
- Added `train_dataloader`, `val_dataloader` and `test_dataloader` arguments to `Trainer.fit()`, for alternative data parsing ([#759](https://github.com/Lightning-AI/lightning/pull/759))
- Added Tensor Processing Unit (TPU) support ([#868](https://github.com/Lightning-AI/lightning/pull/868))
- Added semantic segmentation example ([#751](https://github.com/Lightning-AI/lightning/pull/751),[#876](https://github.com/Lightning-AI/lightning/pull/876),
     [#881](https://github.com/Lightning-AI/lightning/pull/881))
- Split callbacks in multiple files ([#849](https://github.com/Lightning-AI/lightning/pull/849))
- Support for user defined callbacks ([#889](https://github.com/Lightning-AI/lightning/pull/889) and [#950](https://github.com/Lightning-AI/lightning/pull/950))
- Added support for multiple loggers to be passed to `Trainer` as an iterable (e.g. list, tuple, etc.) ([#903](https://github.com/Lightning-AI/lightning/pull/903))
- Added support for step-based learning rate scheduling ([#941](https://github.com/Lightning-AI/lightning/pull/941))
- Added support for logging `hparams` as dict ([#1029](https://github.com/Lightning-AI/lightning/pull/1029))
- Checkpoint and early stopping now work without val. step ([#1041](https://github.com/Lightning-AI/lightning/pull/1041))
- Support graceful training cleanup after Keyboard Interrupt ([#856](https://github.com/Lightning-AI/lightning/pull/856),
     [#1019](https://github.com/Lightning-AI/lightning/pull/1019))
- Added type hints for function arguments ([#912](https://github.com/Lightning-AI/lightning/pull/912), )
- Added default `argparser` for `Trainer` ([#952](https://github.com/Lightning-AI/lightning/pull/1023),
     [#1023](https://github.com/Lightning-AI/lightning/pull/1023))
- Added TPU gradient clipping ([#963](https://github.com/Lightning-AI/lightning/pull/963))
- Added max/min number of steps in `Trainer` ([#728](https://github.com/Lightning-AI/lightning/pull/728))

### Changed

- Improved `NeptuneLogger` by adding `close_after_fit` argument to allow logging after training([#908](https://github.com/Lightning-AI/lightning/pull/1084))
- Changed default TQDM to use `tqdm.auto` for prettier outputs in IPython notebooks ([#752](https://github.com/Lightning-AI/lightning/pull/752))
- Changed `pytorch_lightning.logging` to `pytorch_lightning.loggers` ([#767](https://github.com/Lightning-AI/lightning/pull/767))
- Moved the default `tqdm_dict` definition from Trainer to `LightningModule`, so it can be overridden by the user ([#749](https://github.com/Lightning-AI/lightning/pull/749))
- Moved functionality of `LightningModule.load_from_metrics` into `LightningModule.load_from_checkpoint` ([#995](https://github.com/Lightning-AI/lightning/pull/995))
- Changed Checkpoint path parameter from `filepath` to `dirpath` ([#1016](https://github.com/Lightning-AI/lightning/pull/1016))
- Freezed models `hparams` as `Namespace` property ([#1029](https://github.com/Lightning-AI/lightning/pull/1029))
- Dropped `logging` config in package init ([#1015](https://github.com/Lightning-AI/lightning/pull/1015))
- Renames model steps ([#1051](https://github.com/Lightning-AI/lightning/pull/1051))
  - `training_end` >> `training_epoch_end`
  - `validation_end` >> `validation_epoch_end`
  - `test_end` >> `test_epoch_end`
- Refactor dataloading, supports infinite dataloader ([#955](https://github.com/Lightning-AI/lightning/pull/955))
- Create single file in `TensorBoardLogger` ([#777](https://github.com/Lightning-AI/lightning/pull/777))

### Deprecated

- Deprecated `pytorch_lightning.logging` ([#767](https://github.com/Lightning-AI/lightning/pull/767))
- Deprecated `LightningModule.load_from_metrics` in favour of `LightningModule.load_from_checkpoint` ([#995](https://github.com/Lightning-AI/lightning/pull/995),
     [#1079](https://github.com/Lightning-AI/lightning/pull/1079))
- Deprecated `@data_loader` decorator ([#926](https://github.com/Lightning-AI/lightning/pull/926))
- Deprecated model steps `training_end`, `validation_end` and `test_end` ([#1051](https://github.com/Lightning-AI/lightning/pull/1051),
     [#1056](https://github.com/Lightning-AI/lightning/pull/1056))

### Removed

- Removed dependency on `pandas` ([#736](https://github.com/Lightning-AI/lightning/pull/736))
- Removed dependency on `torchvision` ([#797](https://github.com/Lightning-AI/lightning/pull/797))
- Removed dependency on `scikit-learn` ([#801](https://github.com/Lightning-AI/lightning/pull/801))

### Fixed

- Fixed a bug where early stopping `on_end_epoch` would be called inconsistently when `check_val_every_n_epoch == 0` ([#743](https://github.com/Lightning-AI/lightning/pull/743))
- Fixed a bug where the model checkpointer didn't write to the same directory as the logger ([#771](https://github.com/Lightning-AI/lightning/pull/771))
- Fixed a bug where the `TensorBoardLogger` class would create an additional empty log file during fitting ([#777](https://github.com/Lightning-AI/lightning/pull/777))
- Fixed a bug where `global_step` was advanced incorrectly when using `accumulate_grad_batches > 1` ([#832](https://github.com/Lightning-AI/lightning/pull/832))
- Fixed a bug when calling `self.logger.experiment` with multiple loggers ([#1009](https://github.com/Lightning-AI/lightning/pull/1009))
- Fixed a bug when calling `logger.append_tags` on a `NeptuneLogger` with a single tag ([#1009](https://github.com/Lightning-AI/lightning/pull/1009))
- Fixed sending back data from `.spawn` by saving and loading the trained model in/out of the process ([#1017](https://github.com/Lightning-AI/lightning/pull/1017)
- Fixed port collision on DDP ([#1010](https://github.com/Lightning-AI/lightning/pull/1010))
- Fixed/tested pass overrides ([#918](https://github.com/Lightning-AI/lightning/pull/918))
- Fixed comet logger to log after train ([#892](https://github.com/Lightning-AI/lightning/pull/892))
- Remove deprecated args to learning rate step function ([#890](https://github.com/Lightning-AI/lightning/pull/890))

## [0.6.0] - 2020-01-21

### Added

- Added support for resuming from a specific checkpoint via `resume_from_checkpoint` argument ([#516](https://github.com/Lightning-AI/lightning/pull/516))
- Added support for `ReduceLROnPlateau` scheduler ([#320](https://github.com/Lightning-AI/lightning/pull/320))
- Added support for Apex mode `O2` in conjunction with Data Parallel ([#493](https://github.com/Lightning-AI/lightning/pull/493))
- Added option (`save_top_k`) to save the top k models in the `ModelCheckpoint` class ([#128](https://github.com/Lightning-AI/lightning/pull/128))
- Added `on_train_start` and `on_train_end` hooks to `ModelHooks` ([#598](https://github.com/Lightning-AI/lightning/pull/598))
- Added `TensorBoardLogger` ([#607](https://github.com/Lightning-AI/lightning/pull/607))
- Added support for weight summary of model with multiple inputs ([#543](https://github.com/Lightning-AI/lightning/pull/543))
- Added `map_location` argument to `load_from_metrics` and `load_from_checkpoint` ([#625](https://github.com/Lightning-AI/lightning/pull/625))
- Added option to disable validation by setting `val_percent_check=0` ([#649](https://github.com/Lightning-AI/lightning/pull/649))
- Added `NeptuneLogger` class ([#648](https://github.com/Lightning-AI/lightning/pull/648))
- Added `WandbLogger` class ([#627](https://github.com/Lightning-AI/lightning/pull/627))

### Changed

- Changed the default progress bar to print to stdout instead of stderr ([#531](https://github.com/Lightning-AI/lightning/pull/531))
- Renamed `step_idx` to `step`, `epoch_idx` to `epoch`, `max_num_epochs` to `max_epochs` and `min_num_epochs` to `min_epochs` ([#589](https://github.com/Lightning-AI/lightning/pull/589))
- Renamed `total_batch_nb` to `total_batches`, `nb_val_batches` to `num_val_batches`, `nb_training_batches` to `num_training_batches`, `max_nb_epochs` to `max_epochs`, `min_nb_epochs` to `min_epochs`, `nb_test_batches` to `num_test_batches`, and `nb_val_batches` to `num_val_batches` ([#567](https://github.com/Lightning-AI/lightning/pull/567))
- Changed gradient logging to use parameter names instead of indexes ([#660](https://github.com/Lightning-AI/lightning/pull/660))
- Changed the default logger to `TensorBoardLogger` ([#609](https://github.com/Lightning-AI/lightning/pull/609))
- Changed the directory for tensorboard logging to be the same as model checkpointing ([#706](https://github.com/Lightning-AI/lightning/pull/706))

### Deprecated

- Deprecated `max_nb_epochs` and `min_nb_epochs` ([#567](https://github.com/Lightning-AI/lightning/pull/567))
- Deprecated the `on_sanity_check_start` hook in `ModelHooks` ([#598](https://github.com/Lightning-AI/lightning/pull/598))

### Removed

- Removed the `save_best_only` argument from `ModelCheckpoint`, use `save_top_k=1` instead ([#128](https://github.com/Lightning-AI/lightning/pull/128))

### Fixed

- Fixed a bug which occurred when using Adagrad with cuda ([#554](https://github.com/Lightning-AI/lightning/pull/554))
- Fixed a bug where training would be on the GPU despite setting `gpus=0` or `gpus=[]` ([#561](https://github.com/Lightning-AI/lightning/pull/561))
- Fixed an error with `print_nan_gradients` when some parameters do not require gradient ([#579](https://github.com/Lightning-AI/lightning/pull/579))
- Fixed a bug where the progress bar would show an incorrect number of total steps during the validation sanity check when using multiple validation data loaders ([#597](https://github.com/Lightning-AI/lightning/pull/597))
- Fixed support for PyTorch 1.1.0 ([#552](https://github.com/Lightning-AI/lightning/pull/552))
- Fixed an issue with early stopping when using a `val_check_interval < 1.0` in `Trainer` ([#492](https://github.com/Lightning-AI/lightning/pull/492))
- Fixed bugs relating to the `CometLogger` object that would cause it to not work properly ([#481](https://github.com/Lightning-AI/lightning/pull/481))
- Fixed a bug that would occur when returning `-1` from `on_batch_start` following an early exit or when the batch was `None` ([#509](https://github.com/Lightning-AI/lightning/pull/509))
- Fixed a potential race condition with several processes trying to create checkpoint directories ([#530](https://github.com/Lightning-AI/lightning/pull/530))
- Fixed a bug where batch 'segments' would remain on the GPU when using `truncated_bptt > 1` ([#532](https://github.com/Lightning-AI/lightning/pull/532))
- Fixed a bug when using `IterableDataset` ([#547](https://github.com/Lightning-AI/lightning/pull/547))
- Fixed a bug where `.item` was called on non-tensor objects ([#602](https://github.com/Lightning-AI/lightning/pull/602))
- Fixed a bug where `Trainer.train` would crash on an uninitialized variable if the trainer was run after resuming from a checkpoint that was already at `max_epochs` ([#608](https://github.com/Lightning-AI/lightning/pull/608))
- Fixed a bug where early stopping would begin two epochs early ([#617](https://github.com/Lightning-AI/lightning/pull/617))
- Fixed a bug where `num_training_batches` and `num_test_batches` would sometimes be rounded down to zero ([#649](https://github.com/Lightning-AI/lightning/pull/649))
- Fixed a bug where an additional batch would be processed when manually setting `num_training_batches` ([#653](https://github.com/Lightning-AI/lightning/pull/653))
- Fixed a bug when batches did not have a `.copy` method ([#701](https://github.com/Lightning-AI/lightning/pull/701))
- Fixed a bug when using `log_gpu_memory=True` in Python 3.6 ([#715](https://github.com/Lightning-AI/lightning/pull/715))
- Fixed a bug where checkpoint writing could exit before completion, giving incomplete checkpoints ([#689](https://github.com/Lightning-AI/lightning/pull/689))
- Fixed a bug where `on_train_end` was not called when ealy stopping ([#723](https://github.com/Lightning-AI/lightning/pull/723))

## [0.5.3] - 2019-11-06

### Added

- Added option to disable default logger, checkpointer, and early stopping by passing `logger=False`, `checkpoint_callback=False` and `early_stop_callback=False` respectively
- Added `CometLogger` for use with Comet.ml
- Added `val_check_interval` argument to `Trainer` allowing validition to be performed at every given number of batches
- Added functionality to save and load hyperparameters using the standard checkpoint mechanism
- Added call to `torch.cuda.empty_cache` before training starts
- Added option for user to override the call t `backward`
- Added support for truncated backprop through time via the `truncated_bptt_steps` argument in `Trainer`
- Added option to operate on all outputs from `training_step` in DDP2
- Added a hook for modifying DDP init
- Added a hook for modifying Apex

### Changed

- Changed experiment version to be padded with zeros (e.g. `/dir/version_9` becomes `/dir/version_0009`)
- Changed callback metrics to include any metrics given in logs or progress bar
- Changed the default for `save_best_only` in `ModelCheckpoint` to `True`
- Added `tng_data_loader` for backwards compatibility
- Renamed `MLFlowLogger.client` to `MLFlowLogger.experiment` for consistency
- Moved `global_step` increment to happen after the batch has been processed
- Changed weights restore to first attempt HPC weights before restoring normally, preventing both weights being restored and running out of memory
- Changed progress bar functionality to add multiple progress bars for train/val/test
- Changed calls to `print` to use `logging` instead

### Deprecated

- Deprecated `tng_dataloader`

### Fixed

- Fixed an issue where the number of batches was off by one during training
- Fixed a bug that occurred when setting a ckeckpoint callback and `early_stop_callback=False`
- Fixed an error when importing CometLogger
- Fixed a bug where the `gpus` argument had some unexpected behaviour
- Fixed a bug where the computed total number of batches was sometimes incorrect
- Fixed a bug where the progress bar would sometimes not show the total number of batches in test mode
- Fixed a bug when using the `log_gpu_memory='min_max'` option in `Trainer`
- Fixed a bug where checkpointing would sometimes erase the current directory

## [0.5.2] - 2019-10-10

### Added

- Added `weights_summary` argument to `Trainer` to be set to `full` (full summary), `top` (just top level modules) or other
- Added `tags` argument to `MLFlowLogger`

### Changed

- Changed default for `amp_level` to `O1`

### Removed

- Removed the `print_weights_summary` argument from `Trainer`

### Fixed

- Fixed a bug where logs were not written properly
- Fixed a bug where `logger.finalize` wasn't called after training is complete
- Fixed callback metric errors in DDP
- Fixed a bug where `TestTubeLogger` didn't log to the correct directory

## [0.5.1] - 2019-10-05

### Added

- Added the `LightningLoggerBase` class for experiment loggers
- Added `MLFlowLogger` for logging with `mlflow`
- Added `TestTubeLogger` for logging with `test_tube`
- Added a different implementation of DDP (`distributed_backed='ddp2'`) where every node has one model using all GPUs
- Added support for optimisers which require a closure (e.g. LBFGS)
- Added automatic `MASTER_PORT` default for DDP when not set manually
- Added new GPU memory logging options `'min_max'` (log only the min/max utilization) and `'all'` (log all the GPU memory)

### Changed

- Changed schedulers to always be called with the current epoch
- Changed `test_tube` to an optional dependency
- Changed data loaders to internally use a getter instead of a python property
- Disabled auto GPU loading when restoring weights to prevent out of memory errors
- Changed logging, early stopping and checkpointing to occur by default

### Fixed

- Fixed a bug with samplers that do not specify `set_epoch`
- Fixed a bug when using the `MLFlowLogger` with unsupported data types, this will now raise a warning
- Fixed a bug where gradient norms were always zero using `track_grad_norm`
- Fixed a bug which causes a crash when logging memory

## [0.5.0] - 2019-09-26

### Changed

- Changed `data_batch` argument to `batch` throughout
- Changed `batch_i` argument to `batch_idx` throughout
- Changed `tng_dataloader` method to `train_dataloader`
- Changed `on_tng_metrics` method to `on_training_metrics`
- Changed `gradient_clip` argument to `gradient_clip_val`
- Changed `add_log_row_interval` to `row_log_interval`

### Fixed

- Fixed a bug with tensorboard logging in multi-gpu setup

## [0.4.9] - 2019-09-16

### Added

- Added the flag `log_gpu_memory` to `Trainer` to deactivate logging of GPU memory utilization
- Added SLURM resubmit functionality (port from test-tube)
- Added optional weight_save_path to trainer to remove the need for a checkpoint_callback when using cluster training
- Added option to use single gpu per node with `DistributedDataParallel`

### Changed

- Changed functionality of `validation_end` and `test_end` with multiple dataloaders to be given all of the dataloaders at once rather than in separate calls
- Changed print_nan_grads to only print the parameter value and gradients when they contain NaN
- Changed gpu API to take integers as well (e.g. `gpus=2` instead of `gpus=[0, 1]`)
- All models now loaded on to CPU to avoid device and out of memory issues in PyTorch

### Fixed

- Fixed a bug where data types that implement `.to` but not `.cuda` would not be properly moved onto the GPU
- Fixed a bug where data would not be re-shuffled every epoch when using a `DistributedSampler`

## [0.4.8] - 2019-08-31

### Added

- Added `test_step` and `test_end` methods, used when `Trainer.test` is called
- Added `GradientAccumulationScheduler` callback which can be used to schedule changes to the number of accumulation batches
- Added option to skip the validation sanity check by setting `nb_sanity_val_steps = 0`

### Fixed

- Fixed a bug when setting `nb_sanity_val_steps = 0`

## [0.4.7] - 2019-08-24

### Changed

- Changed the default `val_check_interval` to `1.0`
- Changed defaults for `nb_val_batches`, `nb_tng_batches` and `nb_test_batches` to 0

### Fixed

- Fixed a bug where the full validation set as used despite setting `val_percent_check`
- Fixed a bug where an `Exception` was thrown when using a data set containing a single batch
- Fixed a bug where an `Exception` was thrown if no `val_dataloader` was given
- Fixed a bug where tuples were not properly transferred to the GPU
- Fixed a bug where data of a non standard type was not properly handled by the trainer
- Fixed a bug when loading data as a tuple
- Fixed a bug where `AttributeError` could be suppressed by the `Trainer`

## [0.4.6] - 2019-08-15

### Added

- Added support for data to be given as a `dict` or `list` with a single gpu
- Added support for `configure_optimizers` to return a single optimizer, two list (optimizers and schedulers), or a single list

### Fixed

- Fixed a bug where returning just an optimizer list (i.e. without schedulers) from `configure_optimizers` would throw an `Exception`

## [0.4.5] - 2019-08-13

### Added

- Added `optimizer_step` method that can be overridden to change the standard optimizer behaviour

## [0.4.4] - 2019-08-12

### Added

- Added supoort for multiple validation dataloaders
- Added support for latest test-tube logger (optimised for `torch==1.2.0`)

### Changed

- `validation_step` and `val_dataloader` are now optional
- `lr_scheduler` is now activated after epoch

### Fixed

- Fixed a bug where a warning would show when using `lr_scheduler` in `torch>1.1.0`
- Fixed a bug where an `Exception` would be thrown if using `torch.DistributedDataParallel` without using a `DistributedSampler`, this now throws a `Warning` instead

## [0.4.3] - 2019-08-10

### Fixed

- Fixed a bug where accumulate gradients would scale the loss incorrectly

## [0.4.2] - 2019-08-08

### Changed

- Changed install requirement to `torch==1.2.0`

## [0.4.1] - 2019-08-08

### Changed

- Changed install requirement to `torch==1.1.0`

## [0.4.0] - 2019-08-08

### Added

- Added 16-bit support for a single GPU
- Added support for training continuation (preserves epoch, global step etc.)

### Changed

- Changed `training_step` and `validation_step`, outputs will no longer be automatically reduced

### Removed

- Removed need for `Experiment` object in `Trainer`

### Fixed

- Fixed issues with reducing outputs from generative models (such as images and text)

## [0.3.6] - 2019-07-25

### Added

- Added a decorator to do lazy data loading internally

### Fixed

- Fixed a bug where `Experiment` object was not process safe, potentially causing logs to be overwritten

## [0.3.5] - 2019-07-25

## [0.3.4] - 2019-07-22

## [0.3.3] - 2019-07-22

## [0.3.2] - 2019-07-21

## [0.3.1] - 2019-07-21

## [0.2.x] - 2019-07-09

## [0.1.x] - 2019-06-DD<|MERGE_RESOLUTION|>--- conflicted
+++ resolved
@@ -130,22 +130,12 @@
 
 ### Fixed
 
--
-
-
--
-
-
-<<<<<<< HEAD
-=======
 - Reset the dataloaders on OOM failure in batch size finder to use the last successful batch size ([#14372](https://github.com/Lightning-AI/lightning/pull/14372))
 
 
 - Fixed an issue to keep downscaling the batch size in case there hasn't been even a single successful optimal batch size with `mode="power"` ([#14372](https://github.com/Lightning-AI/lightning/pull/14372))
 
 
-- Fixed an issue to avoid the impact of sanity check on `reload_dataloaders_every_n_epochs` for validation ([#13964](https://github.com/Lightning-AI/lightning/pull/13964))
->>>>>>> 1bcb5c30
 
 ## [1.7.4] - 2022-08-31
 
@@ -159,7 +149,6 @@
 - Reset epoch progress with batch size scaler ([#13846](https://github.com/Lightning-AI/lightning/pull/13846))
 - Fixed restoring the trainer after using `lr_find()` so that the correct LR schedule is used for the actual training ([#14113](https://github.com/Lightning-AI/lightning/pull/14113))
 - Fixed incorrect values after transferring data to an MPS device ([#14368](https://github.com/Lightning-AI/lightning/pull/14368))
-
 
 
 ## [1.7.3] - 2022-08-25
