--- conflicted
+++ resolved
@@ -45,12 +45,11 @@
 - Included `torch.cuda` rng state to the aggregate `_collect_rng_states()` and `_set_rng_states()` ([#14384](https://github.com/Lightning-AI/lightning/pull/14384))
 
 
-<<<<<<< HEAD
 - Changed `trainer.should_stop` to not stop in between an epoch and run until `min_steps/min_epochs` only ([#13890](https://github.com/Lightning-AI/lightning/pull/13890))
-=======
+
+
 - When using multiple loggers, by default checkpoints and profiler output now get saved to the log dir of the first logger in the list ([14325](https://github.com/Lightning-AI/lightning/pull/14325))
 
->>>>>>> 0e30e4a5
 
 
 ### Deprecated
