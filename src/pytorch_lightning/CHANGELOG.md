# Changelog

All notable changes to this project will be documented in this file.

The format is based on [Keep a Changelog](http://keepachangelog.com/en/1.0.0/).

## [1.8.0] - 2022-MM-DD

### Added


- Added prefix to log message in `seed_everything` with rank info ([#13290](https://github.com/Lightning-AI/lightning/issues/13290))


- Added support for passing extra init-parameters to the `LightningDataModule.from_datasets` ([#14185](https://github.com/Lightning-AI/lightning/issues/14185))


- Added support for saving sharded optimizer state dict outside of `DDPShardedStrategy` ([#14208](https://github.com/PyTorchLightning/pytorch-lightning/pull/14208))



### Changed

- The `Trainer.{fit,validate,test,predict,tune}` methods now raise a useful error message if the input is not a `LightningModule` ([#13892](https://github.com/Lightning-AI/lightning/pull/13892))


- Raised a `MisconfigurationException` if batch transfer hooks are overriden with `IPUAccelerator` ([#13961](https://github.com/Lightning-AI/lightning/pull/13961))


- Replaced the unwrapping logic in strategies with direct access to unwrapped `LightningModule` ([#13738](https://github.com/Lightning-AI/lightning/pull/13738))


- Enabled `on_before_batch_transfer` for `DPStrategy` and `IPUAccelerator` ([#14023](https://github.com/Lightning-AI/lightning/pull/14023))

- Included `torch.cuda` rng state to the aggregate `_collect_rng_states()` and `_set_rng_states()` ([#14384](https://github.com/Lightning-AI/lightning/pull/14384))



### Deprecated

- Deprecated `LightningDeepSpeedModule` ([#14000](https://github.com/Lightning-AI/lightning/pull/14000))


- Deprecated `amp_level` from `Trainer` in favour of passing it explictly via precision plugin ([#13898](https://github.com/Lightning-AI/lightning/pull/13898))


- Deprecated the calls to `pytorch_lightning.utiltiies.meta` functions in favor of built-in https://github.com/pytorch/torchdistx support ([#13868](https://github.com/Lightning-AI/lightning/pull/13868))


- Deprecated the `unwrap_lightning_module` and `unwrap_lightning_module_sharded` utility functions in favor of accessing the unwrapped `LightningModule` on the strategy directly ([#13738](https://github.com/Lightning-AI/lightning/pull/13738))


- Deprecated the `pl_module` argument in `LightningParallelModule`, `LightningDistributedModule`, `LightningShardedDataParallel`, `LightningBaguaModule` and `LightningDeepSpeedModule` wrapper classes ([#13738](https://github.com/Lightning-AI/lightning/pull/13738))


- Deprecated the `on_colab_kaggle` function ([#14247](https://github.com/Lightning-AI/lightning/pull/14247))


### Removed

- Removed the deprecated `Trainer.training_type_plugin` property in favor of `Trainer.strategy` ([#14011](https://github.com/Lightning-AI/lightning/pull/14011))


- Removed all deprecated training type plugins ([#14011](https://github.com/Lightning-AI/lightning/pull/14011))


- Removed the deprecated `DDP2Strategy` ([#14026](https://github.com/Lightning-AI/lightning/pull/14026))


- Removed the deprecated `DistributedType` and `DeviceType` enum classes ([#14045](https://github.com/Lightning-AI/lightning/pull/14045))


- Removed the experimental `pytorch_lightning.utiltiies.meta` functions in favor of built-in https://github.com/pytorch/torchdistx support ([#13868](https://github.com/Lightning-AI/lightning/pull/13868))


### Fixed

- Fixed an assertion error when using a `ReduceOnPlateau` scheduler with the Horovod strategy ([#14215](https://github.com/Lightning-AI/lightning/pull/14215))


- Fixed an `AttributeError` when accessing `LightningModule.logger` and the Trainer has multiple loggers ([#14234](https://github.com/Lightning-AI/lightning/pull/14234))


- Added back support for `log`ging in the `configure_gradient_clipping` hook after unintended removal in v1.7.2 ([#14298](https://github.com/Lightning-AI/lightning/issues/14298))


- Fixed wrong num padding for `RichProgressBar` ([#14296](https://github.com/Lightning-AI/lightning/pull/14296))


<<<<<<< HEAD
- Fixed an issue to reset dataloaders on OOM failure in batch size finder ([#14372](https://github.com/Lightning-AI/lightning/pull/14372))


- Fixed an issue to keep downscaling the batch size in case there hasn't been even a single successful optimal batch size with `mode="power"` ([#14372](https://github.com/Lightning-AI/lightning/pull/14372))
=======
- Reset epoch progress with batch size scaler ([#13846](https://github.com/Lightning-AI/lightning/pull/13846)


- Fixed `LightningDataModule` hparams parsing ([#12806](https://github.com/PyTorchLightning/pytorch-lightning/pull/12806))
>>>>>>> 70deac2c


## [1.7.2] - 2022-08-17

### Added

- Added `FullyShardedNativeNativeMixedPrecisionPlugin` to handle precision for `DDPFullyShardedNativeStrategy` ([#14092](https://github.com/Lightning-AI/lightning/pull/14092))
- Added profiling to these hooks: `on_before_batch_transfer`, `transfer_batch_to_device`, `on_after_batch_transfer`, `configure_gradient_clipping`, `clip_gradients` ([#14069](https://github.com/Lightning-AI/lightning/pull/14069))

### Changed

- The `WandbLogger.name` property no longer returns the name of the experiment, and instead returns the project's name ([#14145](https://github.com/Lightning-AI/lightning/pull/14145))
- The default project name in `WandbLogger` is now "lightning_logs" ([#14145](https://github.com/Lightning-AI/lightning/pull/14145))
- Updated compatibility for LightningLite to run with the latest DeepSpeed 0.7.0 ([13967](https://github.com/Lightning-AI/lightning/pull/13967))

### Fixed

- Fixed a bug that caused spurious `AttributeError` when multiple `DataLoader` classes are imported ([#14117](https://github.com/Lightning-AI/lightning/pull/14117))
- Fixed epoch-end logging results not being reset after the end of the epoch ([#14061](https://github.com/Lightning-AI/lightning/pull/14061))
- Fixed resuming from a checkpoint when using Stochastic Weight Averaging (SWA) ([#9938](https://github.com/Lightning-AI/lightning/pull/9938))
- Fixed the device placement when `LightningModule.cuda()` gets called without specifying a device index and the current cuda device was not 0 ([#14128](https://github.com/Lightning-AI/lightning/pull/14128))
- Avoided false positive warning about using `sync_dist` when using torchmetrics ([#14143](https://github.com/Lightning-AI/lightning/pull/14143))
- Avoid `metadata.entry_points` deprecation warning on Python 3.10 ([#14052](https://github.com/Lightning-AI/lightning/pull/14052))
- Fixed epoch-end logging results not being reset after the end of the epoch ([#14061](https://github.com/Lightning-AI/lightning/pull/14061))
- Avoid raising the sampler warning if num_replicas=1 ([#14097](https://github.com/Lightning-AI/lightning/pull/14097))
- Fixed saving hyperparameters in a composition where the parent class is not a `LightningModule` or `LightningDataModule` ([#14151](https://github.com/Lightning-AI/lightning/pull/14151))
- Avoided requiring the FairScale package to use precision with the fsdp native strategy ([#14092](https://github.com/Lightning-AI/lightning/pull/14092))
- Fixed an issue in which the default name for a run in `WandbLogger` would be set to the project name instead of a randomly generated string ([#14145](https://github.com/Lightning-AI/lightning/pull/14145))
- Fixed not preserving set attributes on `DataLoader` and `BatchSampler` when instantiated inside `*_dataloader` hooks ([#14212](https://github.com/Lightning-AI/lightning/pull/14212))


- Fixed an issue to avoid the impact of sanity check on `reload_dataloaders_every_n_epochs` for validation ([#13964](https://github.com/Lightning-AI/lightning/pull/13964))


## [1.7.1] - 2022-08-09

### Fixed

- Casted only floating point tensors to fp16 with IPUs ([#13983](https://github.com/Lightning-AI/lightning/pull/13983))
- Casted tensors to fp16 before moving them to device with  `DeepSpeedStrategy` ([#14000](https://github.com/Lightning-AI/lightning/pull/14000))
- Fixed the `NeptuneLogger` dependency being unrecognized ([#13988](https://github.com/Lightning-AI/lightning/pull/13988))
- Fixed an issue where users would be warned about unset `max_epochs` even when `fast_dev_run` was set ([#13262](https://github.com/Lightning-AI/lightning/pull/13262))
- Fixed MPS device being unrecognized ([#13992](https://github.com/Lightning-AI/lightning/pull/13992))
- Fixed incorrect `precision="mixed"` being used with `DeepSpeedStrategy` and `IPUStrategy` ([#14041](https://github.com/Lightning-AI/lightning/pull/14041))
- Fixed dtype inference during gradient norm computation ([#14051](https://github.com/Lightning-AI/lightning/pull/14051))
- Fixed a bug that caused `ddp_find_unused_parameters` to be set `False`, whereas the intended default is `True` ([#14095](https://github.com/Lightning-AI/lightning/pull/14095))


## [1.7.0] - 2022-08-02

### Added

-  Added ``ServableModule`` and its associated callback called ``ServableModuleValidator`` to ensure the model can served ([#13614](https://github.com/Lightning-AI/lightning/pull/13614))
-  Converted validation loop config warnings to `PossibleUserWarning` ([#13377](https://github.com/Lightning-AI/lightning/pull/13377))
- Added a flag named `log_rank_zero_only` to `EarlyStopping` to disable logging to non-zero rank processes ([#13233](https://github.com/Lightning-AI/lightning/pull/13233))
- Added support for reloading the last checkpoint saved by passing `ckpt_path="last"` ([#12816](https://github.com/Lightning-AI/lightning/pull/12816))
- Added `LightningDataModule.load_from_checkpoint` to support loading datamodules directly from checkpoint ([#12550](https://github.com/Lightning-AI/lightning/pull/12550))
- Added a friendly error message when attempting to call `Trainer.save_checkpoint()` without a model attached ([#12772](https://github.com/Lightning-AI/lightning/pull/12772))
- Added a friendly error message when attempting to use `DeepSpeedStrategy` on unsupported accelerators ([#12699](https://github.com/Lightning-AI/lightning/pull/12699))
- Enabled `torch.inference_mode` for evaluation and prediction ([#12715](https://github.com/Lightning-AI/lightning/pull/12715))
- Added support for setting `val_check_interval` to a value higher than the amount of training batches when `check_val_every_n_epoch=None` ([#11993](https://github.com/Lightning-AI/lightning/pull/11993))
- Include the `pytorch_lightning` version as a header in the CLI config files ([#12532](https://github.com/Lightning-AI/lightning/pull/12532))
- Added support for `Callback` registration through entry points ([#12739](https://github.com/Lightning-AI/lightning/pull/12739))
- Added support for `Trainer(deterministic="warn")` to warn instead of fail when a non-deterministic operation is encountered ([#12588](https://github.com/Lightning-AI/lightning/pull/12588))
- Added profiling to the loops' dataloader `__next__` calls ([#12124](https://github.com/Lightning-AI/lightning/pull/12124))
- Hivemind Strategy
    * Added `CollaborativeStrategy` ([#12842](https://github.com/Lightning-AI/lightning/pull/12842))
    * Renamed `CollaborativeStrategy` to `HivemindStrategy` ([#13388](https://github.com/Lightning-AI/lightning/pull/13388))
    * Removed unnecessary endpoint logic, renamed `collaborative` to `hivemind` ([#13392](https://github.com/Lightning-AI/lightning/pull/13392))
- Include a version suffix for new "last" checkpoints of later runs in the same directory ([#12902](https://github.com/Lightning-AI/lightning/pull/12902))
- Show a better error message when a Metric that does not return a Tensor is logged ([#13164](https://github.com/Lightning-AI/lightning/pull/13164))
- Added missing `predict_dataset` argument in `LightningDataModule.from_datasets` to create predict dataloaders ([#12942](https://github.com/Lightning-AI/lightning/pull/12942))
- Added class name prefix to metrics logged by `DeviceStatsMonitor` ([#12228](https://github.com/Lightning-AI/lightning/pull/12228))
- Automatically wrap custom samplers under a distributed environment by using `DistributedSamplerWrapper` ([#12959](https://github.com/Lightning-AI/lightning/pull/12959))
- Added profiling of `LightningDataModule` hooks ([#12971](https://github.com/Lightning-AI/lightning/pull/12971))
- Added Native FSDP Strategy ([#12447](https://github.com/Lightning-AI/lightning/pull/12447))
- Added breaking of lazy graph across training, validation, test and predict steps when training with habana accelerators to ensure better performance ([#12938](https://github.com/Lightning-AI/lightning/pull/12938))
- Added `Checkpoint` class to inherit from ([#13024](https://github.com/Lightning-AI/lightning/pull/13024))
- Added CPU metric tracking to `DeviceStatsMonitor` ([#11795](https://github.com/Lightning-AI/lightning/pull/11795))
- Added `teardown()` method to `Accelerator` ([#11935](https://github.com/Lightning-AI/lightning/pull/11935))
- Added support for using custom Trainers that don't include callbacks using the CLI ([#13138](https://github.com/Lightning-AI/lightning/pull/13138))
- Added a `timeout` argument to `DDPStrategy` and `DDPSpawnStrategy`. ([#13244](https://github.com/Lightning-AI/lightning/pull/13244), [#13383](https://github.com/Lightning-AI/lightning/pull/13383))
- Added `XLAEnvironment` cluster environment plugin ([#11330](https://github.com/Lightning-AI/lightning/pull/11330))
- Added logging messages to notify when `FitLoop` stopping conditions are met ([#9749](https://github.com/Lightning-AI/lightning/pull/9749))
- Added support for calling unknown methods with `DummyLogger` ([#13224](https://github.com/Lightning-AI/lightning/pull/13224)
- Added support for recursively setting the `Trainer` reference for ensembles of `LightningModule`s ([#13638](https://github.com/Lightning-AI/lightning/pull/13638)
- Added Apple Silicon Support via `MPSAccelerator` ([#13123](https://github.com/Lightning-AI/lightning/pull/13123))
- Added support for DDP Fork ([#13405](https://github.com/Lightning-AI/lightning/pull/13405))
- Added support for async checkpointing ([#13658](https://github.com/Lightning-AI/lightning/pull/13658))
- Added support for HPU Device stats monitor ([#13819](https://github.com/Lightning-AI/lightning/pull/13819))

### Changed

- `accelerator="gpu"` now automatically selects an available GPU backend (CUDA and MPS currently) ([#13642](https://github.com/Lightning-AI/lightning/pull/13642))
- Enable validation during overfitting ([#12527](https://github.com/Lightning-AI/lightning/pull/12527))
- Added dataclass support to `extract_batch_size` ([#12573](https://github.com/Lightning-AI/lightning/pull/12573))
- Changed checkpoints save path in the case of one logger and user-provided weights_save_path from `weights_save_path/name/version/checkpoints` to `weights_save_path/checkpoints` ([#12372](https://github.com/Lightning-AI/lightning/pull/12372))
- Changed checkpoints save path in the case of multiple loggers and user-provided weights_save_path from `weights_save_path/name1_name2/version1_version2/checkpoints` to `weights_save_path/checkpoints` ([#12372](https://github.com/Lightning-AI/lightning/pull/12372))
- Marked `swa_lrs` argument in `StochasticWeightAveraging` callback as required ([#12556](https://github.com/Lightning-AI/lightning/pull/12556))
- `LightningCLI`'s shorthand notation changed to use jsonargparse native feature ([#12614](https://github.com/Lightning-AI/lightning/pull/12614))
- `LightningCLI` changed to use jsonargparse native support for list append ([#13129](https://github.com/Lightning-AI/lightning/pull/13129))
- Changed `seed_everything_default` argument in the `LightningCLI` to type `Union[bool, int]`. If set to `True` a seed is automatically generated for the parser argument `--seed_everything`. ([#12822](https://github.com/Lightning-AI/lightning/pull/12822), [#13110](https://github.com/Lightning-AI/lightning/pull/13110))
- Make positional arguments required for classes passed into the `add_argparse_args` function. ([#12504](https://github.com/Lightning-AI/lightning/pull/12504))
- Raise an error if there are insufficient training batches when using a float value of `limit_train_batches` ([#12885](https://github.com/Lightning-AI/lightning/pull/12885))
- `DataLoader` instantiated inside a `*_dataloader` hook will not set the passed arguments as attributes anymore ([#12981](https://github.com/Lightning-AI/lightning/pull/12981))
- When a multi-element tensor is logged, an error is now raised instead of silently taking the mean of all elements ([#13164](https://github.com/Lightning-AI/lightning/pull/13164))
- The `WandbLogger` will now use the run name in the logs folder if it is provided, and otherwise the project name  ([#12604](https://github.com/Lightning-AI/lightning/pull/12604))
- Enabled using any Sampler in distributed environment in Lite ([#13646](https://github.com/Lightning-AI/lightning/pull/13646))
- Raised a warning instead of forcing `sync_dist=True` on epoch end ([13364](https://github.com/Lightning-AI/lightning/pull/13364))
- Updated `val_check_interval`(int) to consider total train batches processed instead of `_batches_that_stepped` for validation check during training ([#12832](https://github.com/Lightning-AI/lightning/pull/12832)
- Updated Habana Accelerator's `auto_device_count`, `is_available` & `get_device_name` methods based on the latest torch habana package ([#13423](https://github.com/Lightning-AI/lightning/pull/13423))
- Disallowed using `BatchSampler` when running on multiple IPUs ([#13854](https://github.com/Lightning-AI/lightning/pull/13854))

### Deprecated

- Deprecated `pytorch_lightning.accelerators.gpu.GPUAccelerator` in favor of `pytorch_lightning.accelerators.cuda.CUDAAccelerator` ([#13636](https://github.com/Lightning-AI/lightning/pull/13636))
- Deprecated `pytorch_lightning.loggers.base.LightningLoggerBase` in favor of `pytorch_lightning.loggers.logger.Logger`, and deprecated `pytorch_lightning.loggers.base` in favor of `pytorch_lightning.loggers.logger` ([#120148](https://github.com/Lightning-AI/lightning/pull/12014))
- Deprecated `pytorch_lightning.callbacks.base.Callback` in favor of `pytorch_lightning.callbacks.callback.Callback` ([#13031](https://github.com/Lightning-AI/lightning/pull/13031))
- Deprecated `num_processes`, `gpus`, `tpu_cores,` and `ipus` from the `Trainer` constructor in favor of using the `accelerator` and `devices` arguments ([#11040](https://github.com/Lightning-AI/lightning/pull/11040))
- Deprecated setting `LightningCLI(seed_everything_default=None)` in favor of `False` ([#12804](https://github.com/Lightning-AI/lightning/issues/12804)).
- Deprecated `pytorch_lightning.core.lightning.LightningModule` in favor of `pytorch_lightning.core.module.LightningModule` ([#12740](https://github.com/Lightning-AI/lightning/pull/12740))
- Deprecated `pytorch_lightning.loops.base.Loop` in favor of `pytorch_lightning.loops.loop.Loop` ([#13043](https://github.com/Lightning-AI/lightning/pull/13043))
- Deprecated `Trainer.reset_train_val_dataloaders()` in favor of `Trainer.reset_{train,val}_dataloader` ([#12184](https://github.com/Lightning-AI/lightning/pull/12184))
- Deprecated LightningCLI's registries in favor of importing the respective package ([#13221](https://github.com/Lightning-AI/lightning/pull/13221))
- Deprecated public utilities in `pytorch_lightning.utilities.cli.LightningCLI` in favor of equivalent copies in `pytorch_lightning.cli.LightningCLI` ([#13767](https://github.com/Lightning-AI/lightning/pull/13767))
- Deprecated `pytorch_lightning.profiler` in favor of `pytorch_lightning.profilers` ([#12308](https://github.com/Lightning-AI/lightning/pull/12308))

### Removed

- Removed deprecated `IndexBatchSamplerWrapper.batch_indices` ([#13565](https://github.com/Lightning-AI/lightning/pull/13565))
- Removed the deprecated `LightningModule.add_to_queue` and `LightningModule.get_from_queue` method ([#13600](https://github.com/Lightning-AI/lightning/pull/13600))
- Removed deprecated `pytorch_lightning.core.decorators.parameter_validation` from `decorators` ([#13514](https://github.com/Lightning-AI/lightning/pull/13514))
- Removed the deprecated `Logger.close` method ([#13149](https://github.com/Lightning-AI/lightning/pull/13149))
- Removed the deprecated `weights_summary` argument from the `Trainer` constructor ([#13070](https://github.com/Lightning-AI/lightning/pull/13070))
- Removed the deprecated `flush_logs_every_n_steps` argument from the `Trainer` constructor ([#13074](https://github.com/Lightning-AI/lightning/pull/13074))
- Removed the deprecated `process_position` argument from the `Trainer` constructor ([13071](https://github.com/Lightning-AI/lightning/pull/13071))
- Removed the deprecated `checkpoint_callback` argument from the `Trainer` constructor ([#13027](https://github.com/Lightning-AI/lightning/pull/13027))
- Removed the deprecated `on_{train,val,test,predict}_dataloader` hooks from the `LightningModule` and `LightningDataModule` ([#13033](https://github.com/Lightning-AI/lightning/pull/13033))
- Removed the deprecated `TestTubeLogger` ([#12859](https://github.com/Lightning-AI/lightning/pull/12859))
- Removed the deprecated `pytorch_lightning.core.memory.LayerSummary` and `pytorch_lightning.core.memory.ModelSummary` ([#12593](https://github.com/Lightning-AI/lightning/pull/12593))
- Removed the deprecated `summarize` method from the `LightningModule` ([#12559](https://github.com/Lightning-AI/lightning/pull/12559))
- Removed the deprecated `model_size` property from the `LightningModule` class ([#12641](https://github.com/Lightning-AI/lightning/pull/12641))
- Removed the deprecated `stochastic_weight_avg` argument from the `Trainer` constructor ([#12535](https://github.com/Lightning-AI/lightning/pull/12535))
- Removed the deprecated `progress_bar_refresh_rate` argument from the `Trainer` constructor ([#12514](https://github.com/Lightning-AI/lightning/pull/12514))
- Removed the deprecated `prepare_data_per_node` argument from the `Trainer` constructor ([#12536](https://github.com/Lightning-AI/lightning/pull/12536))
- Removed the deprecated `pytorch_lightning.core.memory.{get_gpu_memory_map,get_memory_profile}` ([#12659](https://github.com/Lightning-AI/lightning/pull/12659))
- Removed the deprecated `terminate_on_nan` argument from the `Trainer` constructor ([#12553](https://github.com/Lightning-AI/lightning/pull/12553))
- Removed the deprecated `XLAStatsMonitor` callback ([#12688](https://github.com/Lightning-AI/lightning/pull/12688))
- Remove deprecated `pytorch_lightning.callbacks.progress.progress` ([#12658](https://github.com/Lightning-AI/lightning/pull/12658))
- Removed the deprecated `dim` and `size` arguments from the `LightningDataModule` constructor([#12780](https://github.com/Lightning-AI/lightning/pull/12780))
- Removed the deprecated `train_transforms` argument from the `LightningDataModule` constructor([#12662](https://github.com/Lightning-AI/lightning/pull/12662))
- Removed the deprecated `log_gpu_memory` argument from the `Trainer` constructor ([#12657](https://github.com/Lightning-AI/lightning/pull/12657))
- Removed the deprecated automatic logging of GPU stats by the logger connector ([#12657](https://github.com/Lightning-AI/lightning/pull/12657))
- Removed deprecated `GPUStatsMonitor` callback ([#12554](https://github.com/Lightning-AI/lightning/pull/12554))
- Removed support for passing strategy names or strategy instances to the accelerator Trainer argument ([#12696](https://github.com/Lightning-AI/lightning/pull/12696))
- Removed support for passing strategy names or strategy instances to the plugins Trainer argument ([#12700](https://github.com/Lightning-AI/lightning/pull/12700))
- Removed the deprecated `val_transforms` argument from the `LightningDataModule` constructor ([#12763](https://github.com/Lightning-AI/lightning/pull/12763))
- Removed the deprecated `test_transforms` argument from the `LightningDataModule` constructor ([#12773](https://github.com/Lightning-AI/lightning/pull/12773))
- Removed deprecated `Trainer(max_steps=None)` ([#13591](https://github.com/Lightning-AI/lightning/pull/13591))
- Removed deprecated `dataloader_idx` argument from `on_train_batch_start/end` hooks `Callback` and `LightningModule` ([#12769](https://github.com/Lightning-AI/lightning/pull/12769), [#12977](https://github.com/Lightning-AI/lightning/pull/12977))
- Removed deprecated `get_progress_bar_dict` property from `LightningModule` ([#12839](https://github.com/Lightning-AI/lightning/pull/12839))
- Removed sanity check for multi-optimizer support with habana backends ([#13217](https://github.com/Lightning-AI/lightning/pull/13217))
- Removed the need to explicitly load habana module ([#13338](https://github.com/Lightning-AI/lightning/pull/13338))
- Removed the deprecated `Strategy.post_dispatch()` hook ([#13461](https://github.com/Lightning-AI/lightning/pull/13461))
- Removed deprecated `pytorch_lightning.callbacks.lr_monitor.LearningRateMonitor.lr_sch_names` ([#13353](https://github.com/Lightning-AI/lightning/pull/13353))
- Removed deprecated `Trainer.slurm_job_id` in favor of `SLURMEnvironment.job_id` ([#13459](https://github.com/Lightning-AI/lightning/pull/13459))
- Removed support for the `DDP2Strategy` ([#12705](https://github.com/Lightning-AI/lightning/pull/12705))
- Removed deprecated `LightningDistributed` ([#13549](https://github.com/Lightning-AI/lightning/pull/13549))
- Removed deprecated ClusterEnvironment properties `master_address` and `master_port` in favor of `main_address` and `main_port` ([#13458](https://github.com/Lightning-AI/lightning/pull/13458))
- Removed deprecated ClusterEnvironment methods `KubeflowEnvironment.is_using_kubelfow()`, `LSFEnvironment.is_using_lsf()` and `TorchElasticEnvironment.is_using_torchelastic()` in favor of the `detect()` method ([#13458](https://github.com/Lightning-AI/lightning/pull/13458))
- Removed deprecated `Callback.on_keyboard_interrupt` ([#13438](https://github.com/Lightning-AI/lightning/pull/13438))
- Removed deprecated `LightningModule.on_post_move_to_device` ([#13548](https://github.com/Lightning-AI/lightning/pull/13548))
- Removed `TPUSpawnStrategy.{tpu_local_core_rank,tpu_global_core_rank}` attributes in favor of `TPUSpawnStrategy.{local_rank,global_rank}` ([#11163](https://github.com/Lightning-AI/lightning/pull/11163))
- Removed `SingleTPUStrategy.{tpu_local_core_rank,tpu_global_core_rank}` attributes in favor of `SingleTPUStrategy.{local_rank,global_rank}`([#11163](https://github.com/Lightning-AI/lightning/pull/11163))

### Fixed

- Improved support for custom `DataLoader`s when instantiated in `*_dataloader` hook ([#12981](https://github.com/Lightning-AI/lightning/pull/12981))
- Allowed custom `BatchSampler`s when instantiated in `*_dataloader` hook [#13640](https://github.com/Lightning-AI/lightning/pull/13640))
- Fixed an issue with unsupported torch.inference_mode() on hpu backends by making it use no_grad ([#13014](https://github.com/Lightning-AI/lightning/pull/13014))
- The model wrapper returned by `LightningLite.setup()` now properly supports pass-through when looking up attributes ([#12597](https://github.com/Lightning-AI/lightning/pull/12597))
- Fixed issue where the CLI fails with certain torch objects ([#13153](https://github.com/Lightning-AI/lightning/pull/13153))
- Fixed ``LightningCLI`` signature parameter resolving for some lightning classes ([#13283](https://github.com/Lightning-AI/lightning/pull/13283))
- Fixed Model Summary when using DeepSpeed Stage 3 ([#13427](https://github.com/Lightning-AI/lightning/pull/13427))
- Fixed `pytorch_lightning.utilities.distributed.gather_all_tensors` to handle tensors of different dimensions ([#12630](https://github.com/Lightning-AI/lightning/pull/12630))
- Fixed the input validation for the accelerator Trainer argument when passed as a string ([#13417](https://github.com/Lightning-AI/lightning/pull/13417))
- Fixed `Trainer.predict(return_predictions=False)` to track prediction's batch_indices ([#13629](https://github.com/Lightning-AI/lightning/pull/13629))
- Fixed and issue that prevented setting a custom `CheckpointIO` plugin with strategies ([#13785](https://github.com/Lightning-AI/lightning/pull/13785))
- Fixed main progress bar counter when `val_check_interval=int` and `check_val_every_n_epoch=None` ([#12832](https://github.com/Lightning-AI/lightning/pull/12832)
- Improved support for custom `ReduceLROnPlateau` scheduler if `reduce_on_plateau` is set by the user in scheduler config ([#13838](https://github.com/Lightning-AI/lightning/pull/13838))
- Used `global_step` while restoring logging step for old checkpoints ([#13645](https://github.com/Lightning-AI/lightning/pull/13645))
- When training with `precision=16` on IPU, the cast has been moved off the IPU onto the host, making the copies from host to IPU cheaper ([#13880](https://github.com/Lightning-AI/lightning/pull/13880))
- Fixed error handling in learning rate finder when not enough data points are available to give a good suggestion ([#13845](https://github.com/Lightning-AI/lightning/pull/13845))
- Fixed an issue that caused the learning rate finder to set the model's learning rate to None when no suggestion was possible ([#13845](https://github.com/Lightning-AI/lightning/pull/13845))
- Fixed an issue causing deterministic algorighms and other globals to get reset in spawned processes ([#13921](https://github.com/Lightning-AI/lightning/pull/13921))
- Fixed default `amp_level` for `DeepSpeedPrecisionPlugin` to `O2` ([#13897](https://github.com/Lightning-AI/lightning/pull/13897))
- Fixed Python 3.10 compatibility for truncated back-propagation through time (TBPTT) ([#13973](https://github.com/Lightning-AI/lightning/pull/13973))
- Fixed `TQDMProgressBar` reset and update to show correct time estimation (2/2) ([#13962](https://github.com/Lightning-AI/lightning/pull/13962))


## [1.6.5] - 2022-07-13

### Fixed

- Fixed `estimated_stepping_batches` requiring distributed comms in `configure_optimizers` for the `DeepSpeedStrategy` ([#13350](https://github.com/Lightning-AI/lightning/pull/13350))
- Fixed bug with Python version check that prevented use with development versions of Python ([#13420](https://github.com/Lightning-AI/lightning/pull/13420))
- The loops now call `.set_epoch()` also on batch samplers if the dataloader has one wrapped in a distributed sampler ([#13396](https://github.com/Lightning-AI/lightning/pull/13396))
- Fixed the restoration of log step during restart ([#13467](https://github.com/Lightning-AI/lightning/pull/13467))


## [1.6.4] - 2022-06-01

### Added

- Added all DDP params to be exposed through hpu parallel strategy ([#13067](https://github.com/Lightning-AI/lightning/pull/13067))

### Changed

- Keep `torch.backends.cudnn.benchmark=False` by default (unlike in v1.6.{0-3}) after speed and memory problems depending on the data used. Please consider tuning `Trainer(benchmark)` manually. ([#13154](https://github.com/Lightning-AI/lightning/pull/13154))
- Prevent modification of `torch.backends.cudnn.benchmark` when `Trainer(benchmark=...)` is not set ([#13154](https://github.com/Lightning-AI/lightning/pull/13154))

### Fixed

- Fixed an issue causing zero-division error for empty dataloaders ([#12885](https://github.com/Lightning-AI/lightning/pull/12885))
- Fixed mismatching default values for the types of some arguments in the DeepSpeed and Fully-Sharded strategies which made the CLI unable to use them ([#12989](https://github.com/Lightning-AI/lightning/pull/12989))
- Avoid redundant callback restore warning while tuning ([#13026](https://github.com/Lightning-AI/lightning/pull/13026))
- Fixed `Trainer(precision=64)` during evaluation which now uses the wrapped precision module ([#12983](https://github.com/Lightning-AI/lightning/pull/12983))
- Fixed an issue to use wrapped `LightningModule` for evaluation during `trainer.fit` for `BaguaStrategy` ([#12983](https://github.com/Lightning-AI/lightning/pull/12983))
- Fixed an issue wrt unnecessary usage of habana mixed precision package for fp32 types ([#13028](https://github.com/Lightning-AI/lightning/pull/13028))
- Fixed the number of references of `LightningModule` so it can be deleted ([#12897](https://github.com/Lightning-AI/lightning/pull/12897))
- Fixed `materialize_module` setting a module's child recursively ([#12870](https://github.com/Lightning-AI/lightning/pull/12870))
- Fixed issue where the CLI could not pass a `Profiler` to the `Trainer` ([#13084](https://github.com/Lightning-AI/lightning/pull/13084))
- Fixed torchelastic detection with non-distributed installations ([#13142](https://github.com/Lightning-AI/lightning/pull/13142))
- Fixed logging's step values when multiple dataloaders are used during evaluation ([#12184](https://github.com/Lightning-AI/lightning/pull/12184))
- Fixed epoch logging on train epoch end ([#13025](https://github.com/Lightning-AI/lightning/pull/13025))
- Fixed `DDPStrategy` and `DDPSpawnStrategy` to initialize optimizers only after moving the module to the device ([#11952](https://github.com/Lightning-AI/lightning/pull/11952))


## [1.6.3] - 2022-05-03

### Fixed

- Use only a single instance of `rich.console.Console` throughout codebase ([#12886](https://github.com/Lightning-AI/lightning/pull/12886))
- Fixed an issue to ensure all the checkpoint states are saved in a common filepath with `DeepspeedStrategy` ([#12887](https://github.com/Lightning-AI/lightning/pull/12887))
- Fixed `trainer.logger` deprecation message ([#12671](https://github.com/Lightning-AI/lightning/pull/12671))
- Fixed an issue where sharded grad scaler is passed in when using BF16 with the `ShardedStrategy` ([#12915](https://github.com/Lightning-AI/lightning/pull/12915))
- Fixed an issue wrt recursive invocation of DDP configuration in hpu parallel plugin ([#12912](https://github.com/Lightning-AI/lightning/pull/12912))
- Fixed printing of ragged dictionaries in `Trainer.validate` and `Trainer.test` ([#12857](https://github.com/Lightning-AI/lightning/pull/12857))
- Fixed threading support for legacy loading of checkpoints ([#12814](https://github.com/Lightning-AI/lightning/pull/12814))
- Fixed pickling of `KFoldLoop` ([#12441](https://github.com/Lightning-AI/lightning/pull/12441))
- Stopped `optimizer_zero_grad` from being called after IPU execution ([#12913](https://github.com/Lightning-AI/lightning/pull/12913))
- Fixed `fuse_modules` to be qat-aware for `torch>=1.11` ([#12891](https://github.com/Lightning-AI/lightning/pull/12891))
- Enforced eval shuffle warning only for default samplers in DataLoader ([#12653](https://github.com/Lightning-AI/lightning/pull/12653))
- Enable mixed precision in `DDPFullyShardedStrategy` when `precision=16` ([#12965](https://github.com/Lightning-AI/lightning/pull/12965))
- Fixed `TQDMProgressBar` reset and update to show correct time estimation (1/2) ([#12889](https://github.com/Lightning-AI/lightning/pull/12889))
- Fixed fit loop restart logic to enable resume using the checkpoint ([#12821](https://github.com/Lightning-AI/lightning/pull/12821))


## [1.6.2] - 2022-04-27

### Fixed

- Fixed `ImportError` when `torch.distributed` is not available. ([#12794](https://github.com/Lightning-AI/lightning/pull/12794))
- When using custom DataLoaders in LightningDataModule, multiple inheritance is resolved properly ([#12716](https://github.com/Lightning-AI/lightning/pull/12716))
- Fixed encoding issues on terminals that do not support unicode characters ([#12828](https://github.com/Lightning-AI/lightning/pull/12828))
- Fixed support for `ModelCheckpoint` monitors with dots ([#12783](https://github.com/Lightning-AI/lightning/pull/12783))


## [1.6.1] - 2022-04-13

### Changed

- Support `strategy` argument being case insensitive ([#12528](https://github.com/Lightning-AI/lightning/pull/12528))

### Fixed

- Run main progress bar updates independent of val progress bar updates in `TQDMProgressBar` ([#12563](https://github.com/Lightning-AI/lightning/pull/12563))
- Avoid calling `average_parameters` multiple times per optimizer step ([#12452](https://github.com/Lightning-AI/lightning/pull/12452))
- Properly pass some Logger's parent's arguments to `super().__init__()` ([#12609](https://github.com/Lightning-AI/lightning/pull/12609))
- Fixed an issue where incorrect type warnings appear when the overridden `LightningLite.run` method accepts user-defined arguments ([#12629](https://github.com/Lightning-AI/lightning/pull/12629))
- Fixed `rank_zero_only` decorator in LSF environments ([#12587](https://github.com/Lightning-AI/lightning/pull/12587))
- Don't raise a warning when `nn.Module` is not saved under hparams ([#12669](https://github.com/Lightning-AI/lightning/pull/12669))
- Raise `MisconfigurationException` when the accelerator is available but the user passes invalid `([]/0/"0")` values to the `devices` flag ([#12708](https://github.com/Lightning-AI/lightning/pull/12708))
- Support `auto_select_gpus` with the accelerator and devices API ([#12608](https://github.com/Lightning-AI/lightning/pull/12608))


## [1.6.0] - 2022-03-29

### Added

- Allow logging to an existing run ID in MLflow with `MLFlowLogger` ([#12290](https://github.com/Lightning-AI/lightning/pull/12290))
- Enable gradient accumulation using Horovod's `backward_passes_per_step` ([#11911](https://github.com/Lightning-AI/lightning/pull/11911))
- Add new `DETAIL` log level to provide useful logs for improving monitoring and debugging of batch jobs ([#11008](https://github.com/Lightning-AI/lightning/pull/11008))
- Added a flag `SLURMEnvironment(auto_requeue=True|False)` to control whether Lightning handles the requeuing ([#10601](https://github.com/Lightning-AI/lightning/pull/10601))
- Fault Tolerant Manual
    * Add `_Stateful` protocol to detect if classes are stateful ([#10646](https://github.com/Lightning-AI/lightning/pull/10646))
    * Add `_FaultTolerantMode` enum used to track different supported fault tolerant modes ([#10645](https://github.com/Lightning-AI/lightning/pull/10645))
    * Add a `_rotate_worker_indices` utility to reload the state according the latest worker ([#10647](https://github.com/Lightning-AI/lightning/pull/10647))
    * Add stateful workers ([#10674](https://github.com/Lightning-AI/lightning/pull/10674))
    * Add an utility to collect the states across processes ([#10639](https://github.com/Lightning-AI/lightning/pull/10639))
    * Add logic to reload the states across data loading components ([#10699](https://github.com/Lightning-AI/lightning/pull/10699))
    * Cleanup some fault tolerant utilities ([#10703](https://github.com/Lightning-AI/lightning/pull/10703))
    * Enable Fault Tolerant Manual Training ([#10707](https://github.com/Lightning-AI/lightning/pull/10707))
    * Broadcast the `_terminate_gracefully` to all processes and add support for DDP ([#10638](https://github.com/Lightning-AI/lightning/pull/10638))
- Added support for re-instantiation of custom (subclasses of) `DataLoaders` returned in the `*_dataloader()` methods, i.e., automatic replacement of samplers now works with custom types of `DataLoader` ([#10680](https://github.com/Lightning-AI/lightning/pull/10680))
- Added a function to validate if fault tolerant training is supported. ([#10465](https://github.com/Lightning-AI/lightning/pull/10465))
- Added a private callback to manage the creation and deletion of fault-tolerance checkpoints ([#11862](https://github.com/Lightning-AI/lightning/pull/11862))
- Show a better error message when a custom `DataLoader` implementation is not well implemented and we need to reconstruct it ([#10719](https://github.com/Lightning-AI/lightning/pull/10719))
- Show a better error message when frozen dataclass is used as a batch ([#10927](https://github.com/Lightning-AI/lightning/pull/10927))
- Save the `Loop`'s state by default in the checkpoint ([#10784](https://github.com/Lightning-AI/lightning/pull/10784))
- Added `Loop.replace` to easily switch one loop for another ([#10324](https://github.com/Lightning-AI/lightning/pull/10324))
- Added support for `--lr_scheduler=ReduceLROnPlateau` to the `LightningCLI` ([#10860](https://github.com/Lightning-AI/lightning/pull/10860))
- Added `LightningCLI.configure_optimizers` to override the `configure_optimizers` return value ([#10860](https://github.com/Lightning-AI/lightning/pull/10860))
- Added `LightningCLI(auto_registry)` flag to register all subclasses of the registerable components automatically ([#12108](https://github.com/Lightning-AI/lightning/pull/12108))
- Added a warning that shows when `max_epochs` in the `Trainer` is not set ([#10700](https://github.com/Lightning-AI/lightning/pull/10700))
- Added support for returning a single Callback from `LightningModule.configure_callbacks` without wrapping it into a list ([#11060](https://github.com/Lightning-AI/lightning/pull/11060))
- Added `console_kwargs` for `RichProgressBar` to initialize inner Console ([#10875](https://github.com/Lightning-AI/lightning/pull/10875))
- Added support for shorthand notation to instantiate loggers with the `LightningCLI` ([#11533](https://github.com/Lightning-AI/lightning/pull/11533))
- Added a `LOGGER_REGISTRY` instance to register custom loggers to the `LightningCLI` ([#11533](https://github.com/Lightning-AI/lightning/pull/11533))
- Added info message when the `Trainer` arguments `limit_*_batches`, `overfit_batches`, or `val_check_interval` are set to `1` or `1.0` ([#11950](https://github.com/Lightning-AI/lightning/pull/11950))
- Added a `PrecisionPlugin.teardown` method ([#10990](https://github.com/Lightning-AI/lightning/pull/10990))
- Added `LightningModule.lr_scheduler_step` ([#10249](https://github.com/Lightning-AI/lightning/pull/10249))
- Added support for no pre-fetching to `DataFetcher` ([#11606](https://github.com/Lightning-AI/lightning/pull/11606))
- Added support for optimizer step progress tracking with manual optimization ([#11848](https://github.com/Lightning-AI/lightning/pull/11848))
- Return the output of the `optimizer.step`. This can be useful for `LightningLite` users, manual optimization users, or users overriding `LightningModule.optimizer_step` ([#11711](https://github.com/Lightning-AI/lightning/pull/11711))
- Teardown the active loop and strategy on exception ([#11620](https://github.com/Lightning-AI/lightning/pull/11620))
- Added a `MisconfigurationException` if user provided `opt_idx` in scheduler config doesn't match with actual optimizer index of its respective optimizer ([#11247](https://github.com/Lightning-AI/lightning/pull/11247))
- Added a `loggers` property to `Trainer` which returns a list of loggers provided by the user ([#11683](https://github.com/Lightning-AI/lightning/pull/11683))
- Added a `loggers` property to `LightningModule` which retrieves the `loggers` property from `Trainer` ([#11683](https://github.com/Lightning-AI/lightning/pull/11683))
- Added support for DDP when using a `CombinedLoader` for the training data ([#11648](https://github.com/Lightning-AI/lightning/pull/11648))
- Added a warning when using `DistributedSampler` during validation/testing ([#11479](https://github.com/Lightning-AI/lightning/pull/11479))
- Added support for `Bagua` training strategy ([#11146](https://github.com/Lightning-AI/lightning/pull/11146))
- Added support for manually returning a `poptorch.DataLoader` in a `*_dataloader` hook ([#12116](https://github.com/Lightning-AI/lightning/pull/12116))
- Added `rank_zero` module to centralize utilities ([#11747](https://github.com/Lightning-AI/lightning/pull/11747))
- Added a `_Stateful` support for `LightningDataModule` ([#11637](https://github.com/Lightning-AI/lightning/pull/11637))
- Added `_Stateful` support for `PrecisionPlugin` ([#11638](https://github.com/Lightning-AI/lightning/pull/11638))
- Added `Accelerator.is_available` to check device availability ([#11797](https://github.com/Lightning-AI/lightning/pull/11797))
- Enabled static type-checking on the signature of `Trainer` ([#11888](https://github.com/Lightning-AI/lightning/pull/11888))
- Added utility functions for moving optimizers to devices ([#11758](https://github.com/Lightning-AI/lightning/pull/11758))
- Added a warning when saving an instance of `nn.Module` with `save_hyperparameters()` ([#12068](https://github.com/Lightning-AI/lightning/pull/12068))
- Added `estimated_stepping_batches` property to `Trainer` ([#11599](https://github.com/Lightning-AI/lightning/pull/11599))
- Added support for pluggable Accelerators ([#12030](https://github.com/Lightning-AI/lightning/pull/12030))
- Added profiling for `on_load_checkpoint`/`on_save_checkpoint` callback and LightningModule hooks ([#12149](https://github.com/Lightning-AI/lightning/pull/12149))
- Added `LayerSync` and `NativeSyncBatchNorm` plugins ([#11754](https://github.com/Lightning-AI/lightning/pull/11754))
- Added optional `storage_options` argument to `Trainer.save_checkpoint()` to pass to custom `CheckpointIO` implementations ([#11891](https://github.com/Lightning-AI/lightning/pull/11891))
- Added support to explicitly specify the process group backend for parallel strategies ([#11745](https://github.com/Lightning-AI/lightning/pull/11745))
- Added `device_ids` and `num_devices` property to `Trainer` ([#12151](https://github.com/Lightning-AI/lightning/pull/12151))
- Added `Callback.state_dict()` and `Callback.load_state_dict()` methods ([#12232](https://github.com/Lightning-AI/lightning/pull/12232))
- Added `AcceleratorRegistry` ([#12180](https://github.com/Lightning-AI/lightning/pull/12180))
- Added support for Habana Accelerator (HPU) ([#11808](https://github.com/Lightning-AI/lightning/pull/11808))
- Added support for dataclasses in `apply_to_collections` ([#11889](https://github.com/Lightning-AI/lightning/pull/11889))

### Changed

- Drop PyTorch 1.7 support ([#12191](https://github.com/Lightning-AI/lightning/pull/12191)), ([#12432](https://github.com/Lightning-AI/lightning/pull/12432))
- Make `benchmark` flag optional and set its value based on the deterministic flag ([#11944](https://github.com/Lightning-AI/lightning/pull/11944))
- Implemented a new native and rich format in `_print_results` method of the `EvaluationLoop` ([#11332](https://github.com/Lightning-AI/lightning/pull/11332))
- Do not print an empty table at the end of the `EvaluationLoop` ([#12427](https://github.com/Lightning-AI/lightning/pull/12427))
- Set the `prog_bar` flag to False in `LightningModule.log_grad_norm` ([#11472](https://github.com/Lightning-AI/lightning/pull/11472))
- Raised exception in `init_dist_connection()` when torch distributed is not available ([#10418](https://github.com/Lightning-AI/lightning/pull/10418))
- The `monitor` argument in the `EarlyStopping` callback is no longer optional ([#10328](https://github.com/Lightning-AI/lightning/pull/10328))
- Do not fail if batch size could not be inferred for logging when using DeepSpeed ([#10438](https://github.com/Lightning-AI/lightning/pull/10438))
- Raised `MisconfigurationException` when `enable_progress_bar=False` and a progress bar instance has been passed in the callback list ([#10520](https://github.com/Lightning-AI/lightning/pull/10520))
- Moved `trainer.connectors.env_vars_connector._defaults_from_env_vars` to `utilities.argsparse._defaults_from_env_vars` ([#10501](https://github.com/Lightning-AI/lightning/pull/10501))
- Changes in `LightningCLI` required for the new major release of jsonargparse v4.0.0 ([#10426](https://github.com/Lightning-AI/lightning/pull/10426))
- Renamed `refresh_rate_per_second` parameter to `refresh_rate` for `RichProgressBar` signature ([#10497](https://github.com/Lightning-AI/lightning/pull/10497))
- Moved ownership of the `PrecisionPlugin` into `TrainingTypePlugin` and updated all references ([#10570](https://github.com/Lightning-AI/lightning/pull/10570))
- Fault Tolerant relies on `signal.SIGTERM` to gracefully exit instead of `signal.SIGUSR1` ([#10605](https://github.com/Lightning-AI/lightning/pull/10605))
- `Loop.restarting=...` now sets the value recursively for all subloops ([#11442](https://github.com/Lightning-AI/lightning/pull/11442))
- Raised an error if the `batch_size` cannot be inferred from the current batch if it contained a string or was a custom batch object ([#10541](https://github.com/Lightning-AI/lightning/pull/10541))
- The validation loop is now disabled when `overfit_batches > 0` is set in the Trainer ([#9709](https://github.com/Lightning-AI/lightning/pull/9709))
- Moved optimizer related logics from `Accelerator` to `TrainingTypePlugin` ([#10596](https://github.com/Lightning-AI/lightning/pull/10596))
- Moved ownership of the lightning optimizers from the `Trainer` to the `Strategy` ([#11444](https://github.com/Lightning-AI/lightning/pull/11444))
- Moved ownership of the data fetchers from the DataConnector to the Loops ([#11621](https://github.com/Lightning-AI/lightning/pull/11621))
- Moved `batch_to_device` method from `Accelerator` to `TrainingTypePlugin` ([#10649](https://github.com/Lightning-AI/lightning/pull/10649))
- The `DDPSpawnPlugin` no longer overrides the `post_dispatch` plugin hook ([#10034](https://github.com/Lightning-AI/lightning/pull/10034))
- Integrate the progress bar implementation with progress tracking ([#11213](https://github.com/Lightning-AI/lightning/pull/11213))
- The `LightningModule.{add_to_queue,get_from_queue}` hooks no longer get a `torch.multiprocessing.SimpleQueue` and instead receive a list based queue ([#10034](https://github.com/Lightning-AI/lightning/pull/10034))
- Changed `training_step`, `validation_step`, `test_step` and `predict_step` method signatures in `Accelerator` and updated input from caller side ([#10908](https://github.com/Lightning-AI/lightning/pull/10908))
- Changed the name of the temporary checkpoint that the `DDPSpawnPlugin` and related plugins save ([#10934](https://github.com/Lightning-AI/lightning/pull/10934))
- `LoggerCollection` returns only unique logger names and versions ([#10976](https://github.com/Lightning-AI/lightning/pull/10976))
- Redesigned process creation for spawn-based plugins (`DDPSpawnPlugin`, `TPUSpawnPlugin`, etc.) ([#10896](https://github.com/Lightning-AI/lightning/pull/10896))
    * All spawn-based plugins now spawn processes immediately upon calling `Trainer.{fit,validate,test,predict}`
    * The hooks/callbacks `prepare_data`, `setup`, `configure_sharded_model` and `teardown` now run under initialized process group for spawn-based plugins just like their non-spawn counterparts
    * Some configuration errors that were previously raised as `MisconfigurationException`s will now be raised as `ProcessRaisedException` (torch>=1.8) or as `Exception` (torch<1.8)
    * Removed the `TrainingTypePlugin.pre_dispatch()` method and merged it with `TrainingTypePlugin.setup()` ([#11137](https://github.com/Lightning-AI/lightning/pull/11137))
- Changed profiler to index and display the names of the hooks with a new pattern [<base class>]<class>.<hook name> ([#11026](https://github.com/Lightning-AI/lightning/pull/11026))
- Changed `batch_to_device` entry in profiling from stage-specific to generic, to match profiling of other hooks ([#11031](https://github.com/Lightning-AI/lightning/pull/11031))
- Changed the info message for finalizing ddp-spawn worker processes to a debug-level message ([#10864](https://github.com/Lightning-AI/lightning/pull/10864))
- Removed duplicated file extension when uploading model checkpoints with `NeptuneLogger` ([#11015](https://github.com/Lightning-AI/lightning/pull/11015))
- Removed `__getstate__` and `__setstate__` of `RichProgressBar` ([#11100](https://github.com/Lightning-AI/lightning/pull/11100))
- The `DDPPlugin` and `DDPSpawnPlugin` and their subclasses now remove the `SyncBatchNorm` wrappers in `teardown()` to enable proper support at inference after fitting ([#11078](https://github.com/Lightning-AI/lightning/pull/11078))
- Moved ownership of the `Accelerator` instance to the `TrainingTypePlugin`; all training-type plugins now take an optional parameter `accelerator` ([#11022](https://github.com/Lightning-AI/lightning/pull/11022))
- Renamed the `TrainingTypePlugin` to `Strategy` ([#11120](https://github.com/Lightning-AI/lightning/pull/11120))
    * Renamed the `ParallelPlugin` to `ParallelStrategy` ([#11123](https://github.com/Lightning-AI/lightning/pull/11123))
    * Renamed the `DataParallelPlugin` to `DataParallelStrategy` ([#11183](https://github.com/Lightning-AI/lightning/pull/11183))
    * Renamed the `DDPPlugin` to `DDPStrategy` ([#11142](https://github.com/Lightning-AI/lightning/pull/11142))
    * Renamed the `DDP2Plugin` to `DDP2Strategy` ([#11185](https://github.com/Lightning-AI/lightning/pull/11185))
    * Renamed the `DDPShardedPlugin` to `DDPShardedStrategy` ([#11186](https://github.com/Lightning-AI/lightning/pull/11186))
    * Renamed the `DDPFullyShardedPlugin` to `DDPFullyShardedStrategy` ([#11143](https://github.com/Lightning-AI/lightning/pull/11143))
    * Renamed the `DDPSpawnPlugin` to `DDPSpawnStrategy` ([#11145](https://github.com/Lightning-AI/lightning/pull/11145))
    * Renamed the `DDPSpawnShardedPlugin` to `DDPSpawnShardedStrategy` ([#11210](https://github.com/Lightning-AI/lightning/pull/11210))
    * Renamed the `DeepSpeedPlugin` to `DeepSpeedStrategy` ([#11194](https://github.com/Lightning-AI/lightning/pull/11194))
    * Renamed the `HorovodPlugin` to `HorovodStrategy` ([#11195](https://github.com/Lightning-AI/lightning/pull/11195))
    * Renamed the `TPUSpawnPlugin` to `TPUSpawnStrategy` ([#11190](https://github.com/Lightning-AI/lightning/pull/11190))
    * Renamed the `IPUPlugin` to `IPUStrategy` ([#11193](https://github.com/Lightning-AI/lightning/pull/11193))
    * Renamed the `SingleDevicePlugin` to `SingleDeviceStrategy` ([#11182](https://github.com/Lightning-AI/lightning/pull/11182))
    * Renamed the `SingleTPUPlugin` to `SingleTPUStrategy` ([#11182](https://github.com/Lightning-AI/lightning/pull/11182))
    * Renamed the `TrainingTypePluginsRegistry` to `StrategyRegistry` ([#11233](https://github.com/Lightning-AI/lightning/pull/11233))
- Marked the `ResultCollection`, `ResultMetric`, and `ResultMetricCollection` classes as protected ([#11130](https://github.com/Lightning-AI/lightning/pull/11130))
- Marked `trainer.checkpoint_connector` as protected ([#11550](https://github.com/Lightning-AI/lightning/pull/11550))
- The epoch start/end hooks are now called by the `FitLoop` instead of the `TrainingEpochLoop` ([#11201](https://github.com/Lightning-AI/lightning/pull/11201))
- DeepSpeed does not require lightning module zero 3 partitioning ([#10655](https://github.com/Lightning-AI/lightning/pull/10655))
- Moved `Strategy` classes to the `strategies` directory ([#11226](https://github.com/Lightning-AI/lightning/pull/11226))
- Renamed `training_type_plugin` file to `strategy` ([#11239](https://github.com/Lightning-AI/lightning/pull/11239))
- Changed `DeviceStatsMonitor` to group metrics based on the logger's `group_separator` ([#11254](https://github.com/Lightning-AI/lightning/pull/11254))
- Raised `UserWarning` if evaluation is triggered with `best` ckpt and trainer is configured with multiple checkpoint callbacks ([#11274](https://github.com/Lightning-AI/lightning/pull/11274))
- `Trainer.logged_metrics` now always contains scalar tensors, even when a Python scalar was logged ([#11270](https://github.com/Lightning-AI/lightning/pull/11270))
- The tuner now uses the checkpoint connector to copy and restore its state ([#11518](https://github.com/Lightning-AI/lightning/pull/11518))
- Changed `MisconfigurationException` to `ModuleNotFoundError` when `rich` isn't available ([#11360](https://github.com/Lightning-AI/lightning/pull/11360))
- The `trainer.current_epoch` value is now increased by 1 during and after `on_train_end` ([#8578](https://github.com/Lightning-AI/lightning/pull/8578))
- The `trainer.global_step` value now accounts for multiple optimizers and TBPTT splits ([#11805](https://github.com/Lightning-AI/lightning/pull/11805))
- The `trainer.global_step` value is now increased right after the `optimizer.step()` call which will impact users who access it during an intra-training validation hook ([#11805](https://github.com/Lightning-AI/lightning/pull/11805))
- The filename of checkpoints created with `ModelCheckpoint(filename='{step}')` is different compared to previous versions. A checkpoint saved after 1 step will be named `step=1.ckpt` instead of `step=0.ckpt` ([#11805](https://github.com/Lightning-AI/lightning/pull/11805))
- Inherit from `ABC` for `Accelerator`: Users need to implement `auto_device_count` ([#11521](https://github.com/Lightning-AI/lightning/pull/11521))
- Changed `parallel_devices` property in `ParallelStrategy` to be lazy initialized ([#11572](https://github.com/Lightning-AI/lightning/pull/11572))
- Updated `TQDMProgressBar` to run a separate progress bar for each eval dataloader ([#11657](https://github.com/Lightning-AI/lightning/pull/11657))
- Sorted `SimpleProfiler(extended=False)` summary based on mean duration for each hook ([#11671](https://github.com/Lightning-AI/lightning/pull/11671))
- Avoid enforcing `shuffle=False` for eval dataloaders ([#11575](https://github.com/Lightning-AI/lightning/pull/11575))
- When using DP (data-parallel), Lightning will no longer automatically reduce all tensors returned in training_step; it will only reduce the loss unless `training_step_end` is overridden ([#11594](https://github.com/Lightning-AI/lightning/pull/11594))
- When using DP (data-parallel), the `training_epoch_end` hook will no longer receive reduced outputs from `training_step` and instead get the full tensor of results from all GPUs ([#11594](https://github.com/Lightning-AI/lightning/pull/11594))
- Changed default logger name to `lightning_logs` for consistency ([#11762](https://github.com/Lightning-AI/lightning/pull/11762))
- Rewrote `accelerator_connector` ([#11448](https://github.com/Lightning-AI/lightning/pull/11448))
- When manual optimization is used with DDP, we no longer force `find_unused_parameters=True` ([#12425](https://github.com/Lightning-AI/lightning/pull/12425))
- Disable loading dataloades if corresponding `limit_batches=0` ([#11576](https://github.com/Lightning-AI/lightning/pull/11576))
- Removed `is_global_zero` check in `training_epoch_loop` before `logger.save`. If you have a custom logger that implements `save` the Trainer will now call `save` on all ranks by default. To change this behavior add `@rank_zero_only` to your `save` implementation ([#12134](https://github.com/Lightning-AI/lightning/pull/12134))
- Disabled tuner with distributed strategies ([#12179](https://github.com/Lightning-AI/lightning/pull/12179))
- Marked `trainer.logger_connector` as protected ([#12195](https://github.com/Lightning-AI/lightning/pull/12195))
- Move `Strategy.process_dataloader` function call from `fit/evaluation/predict_loop.py` to `data_connector.py` ([#12251](https://github.com/Lightning-AI/lightning/pull/12251))
- `ModelCheckpoint(save_last=True, every_n_epochs=N)` now saves a "last" checkpoint every epoch (disregarding `every_n_epochs`) instead of only once at the end of training ([#12418](https://github.com/Lightning-AI/lightning/pull/12418))
- The strategies that support `sync_batchnorm` now only apply it when fitting ([#11919](https://github.com/Lightning-AI/lightning/pull/11919))
- Avoided fallback on CPU if no devices are provided for other accelerators ([#12410](https://github.com/Lightning-AI/lightning/pull/12410))
- Modified `supporters.py` so that in the accumulator element (for loss) is created directly on the device ([#12430](https://github.com/Lightning-AI/lightning/pull/12430))
- Removed `EarlyStopping.on_save_checkpoint` and `EarlyStopping.on_load_checkpoint` in favor of `EarlyStopping.state_dict` and `EarlyStopping.load_state_dict` ([#11887](https://github.com/Lightning-AI/lightning/pull/11887))
- Removed `BaseFinetuning.on_save_checkpoint` and `BaseFinetuning.on_load_checkpoint` in favor of `BaseFinetuning.state_dict` and `BaseFinetuning.load_state_dict` ([#11887](https://github.com/Lightning-AI/lightning/pull/11887))
- Removed `BackboneFinetuning.on_save_checkpoint` and `BackboneFinetuning.on_load_checkpoint` in favor of `BackboneFinetuning.state_dict` and `BackboneFinetuning.load_state_dict` ([#11887](https://github.com/Lightning-AI/lightning/pull/11887))
- Removed `ModelCheckpoint.on_save_checkpoint` and `ModelCheckpoint.on_load_checkpoint` in favor of `ModelCheckpoint.state_dict` and `ModelCheckpoint.load_state_dict` ([#11887](https://github.com/Lightning-AI/lightning/pull/11887))
- Removed `Timer.on_save_checkpoint` and `Timer.on_load_checkpoint` in favor of `Timer.state_dict` and `Timer.load_state_dict` ([#11887](https://github.com/Lightning-AI/lightning/pull/11887))
- Replaced PostLocalSGDOptimizer with a dedicated model averaging component ([#12378](https://github.com/Lightning-AI/lightning/pull/12378))

### Deprecated

- Deprecated `training_type_plugin` property in favor of `strategy` in `Trainer` and updated the references ([#11141](https://github.com/Lightning-AI/lightning/pull/11141))
- Deprecated `Trainer.{validated,tested,predicted}_ckpt_path` and replaced with read-only property `Trainer.ckpt_path` set when checkpoints loaded via `Trainer.{fit,validate,test,predict}` ([#11696](https://github.com/Lightning-AI/lightning/pull/11696))
- Deprecated `ClusterEnvironment.master_{address,port}` in favor of `ClusterEnvironment.main_{address,port}` ([#10103](https://github.com/Lightning-AI/lightning/pull/10103))
- Deprecated `DistributedType` in favor of `_StrategyType` ([#10505](https://github.com/Lightning-AI/lightning/pull/10505))
- Deprecated the `precision_plugin` constructor argument from `Accelerator` ([#10570](https://github.com/Lightning-AI/lightning/pull/10570))
- Deprecated `DeviceType` in favor of `_AcceleratorType` ([#10503](https://github.com/Lightning-AI/lightning/pull/10503))
- Deprecated the property `Trainer.slurm_job_id` in favor of the new `SLURMEnvironment.job_id()` method ([#10622](https://github.com/Lightning-AI/lightning/pull/10622))
- Deprecated the access to the attribute `IndexBatchSamplerWrapper.batch_indices` in favor of `IndexBatchSamplerWrapper.seen_batch_indices` ([#10870](https://github.com/Lightning-AI/lightning/pull/10870))
- Deprecated `on_init_start` and `on_init_end` callback hooks ([#10940](https://github.com/Lightning-AI/lightning/pull/10940))
- Deprecated `Trainer.call_hook` in favor of `Trainer._call_callback_hooks`, `Trainer._call_lightning_module_hook`, `Trainer._call_ttp_hook`, and `Trainer._call_accelerator_hook` ([#10979](https://github.com/Lightning-AI/lightning/pull/10979))
- Deprecated `TrainingTypePlugin.post_dispatch` in favor of `TrainingTypePlugin.teardown` ([#10939](https://github.com/Lightning-AI/lightning/pull/10939))
- Deprecated `ModelIO.on_hpc_{save/load}` in favor of `CheckpointHooks.on_{save/load}_checkpoint` ([#10911](https://github.com/Lightning-AI/lightning/pull/10911))
- Deprecated `Trainer.run_stage` in favor of `Trainer.{fit,validate,test,predict}` ([#11000](https://github.com/Lightning-AI/lightning/pull/11000))
- Deprecated `Trainer.lr_schedulers` in favor of `Trainer.lr_scheduler_configs` which returns a list of dataclasses instead of dictionaries ([#11443](https://github.com/Lightning-AI/lightning/pull/11443))
- Deprecated `Trainer.verbose_evaluate` in favor of `EvaluationLoop(verbose=...)` ([#10931](https://github.com/Lightning-AI/lightning/pull/10931))
- Deprecated `Trainer.should_rank_save_checkpoint` Trainer property ([#11068](https://github.com/Lightning-AI/lightning/pull/11068))
- Deprecated `Trainer.lightning_optimizers` ([#11444](https://github.com/Lightning-AI/lightning/pull/11444))
- Deprecated `TrainerOptimizersMixin` and moved functionality to `core/optimizer.py`([#11155](https://github.com/Lightning-AI/lightning/pull/11155))
- Deprecated the `on_train_batch_end(outputs)` format when multiple optimizers are used and TBPTT is enabled ([#12182](https://github.com/Lightning-AI/lightning/pull/12182))
- Deprecated the `training_epoch_end(outputs)` format when multiple optimizers are used and TBPTT is enabled ([#12182](https://github.com/Lightning-AI/lightning/pull/12182))
- Deprecated `TrainerCallbackHookMixin` ([#11148](https://github.com/Lightning-AI/lightning/pull/11148))
- Deprecated `TrainerDataLoadingMixin` and moved functionality to `Trainer` and `DataConnector` ([#11282](https://github.com/Lightning-AI/lightning/pull/11282))
- Deprecated function `pytorch_lightning.callbacks.device_stats_monitor.prefix_metric_keys` ([#11254](https://github.com/Lightning-AI/lightning/pull/11254))
- Deprecated `Callback.on_epoch_start` hook in favour of `Callback.on_{train/val/test}_epoch_start` ([#11578](https://github.com/Lightning-AI/lightning/pull/11578))
- Deprecated `Callback.on_epoch_end` hook in favour of `Callback.on_{train/val/test}_epoch_end` ([#11578](https://github.com/Lightning-AI/lightning/pull/11578))
- Deprecated `LightningModule.on_epoch_start` hook in favor of `LightningModule.on_{train/val/test}_epoch_start` ([#11578](https://github.com/Lightning-AI/lightning/pull/11578))
- Deprecated `LightningModule.on_epoch_end` hook in favor of `LightningModule.on_{train/val/test}_epoch_end` ([#11578](https://github.com/Lightning-AI/lightning/pull/11578))
- Deprecated `on_before_accelerator_backend_setup` callback hook in favour of `setup` ([#11568](https://github.com/Lightning-AI/lightning/pull/11568))
- Deprecated `on_batch_start` and `on_batch_end` callback hooks in favor of `on_train_batch_start` and `on_train_batch_end` ([#11577](https://github.com/Lightning-AI/lightning/pull/11577))
- Deprecated `on_configure_sharded_model` callback hook in favor of `setup` ([#11627](https://github.com/Lightning-AI/lightning/pull/11627))
- Deprecated `pytorch_lightning.utilities.distributed.rank_zero_only` in favor of `pytorch_lightning.utilities.rank_zero.rank_zero_only` ([#11747](https://github.com/Lightning-AI/lightning/pull/11747))
- Deprecated `pytorch_lightning.utilities.distributed.rank_zero_debug` in favor of `pytorch_lightning.utilities.rank_zero.rank_zero_debug` ([#11747](https://github.com/Lightning-AI/lightning/pull/11747))
- Deprecated `pytorch_lightning.utilities.distributed.rank_zero_info` in favor of `pytorch_lightning.utilities.rank_zero.rank_zero_info` ([#11747](https://github.com/Lightning-AI/lightning/pull/11747))
- Deprecated `pytorch_lightning.utilities.warnings.rank_zero_warn` in favor of `pytorch_lightning.utilities.rank_zero.rank_zero_warn` ([#11747](https://github.com/Lightning-AI/lightning/pull/11747))
- Deprecated `pytorch_lightning.utilities.warnings.rank_zero_deprecation` in favor of `pytorch_lightning.utilities.rank_zero.rank_zero_deprecation` ([#11747](https://github.com/Lightning-AI/lightning/pull/11747))
- Deprecated `pytorch_lightning.utilities.warnings.LightningDeprecationWarning` in favor of `pytorch_lightning.utilities.rank_zero.LightningDeprecationWarning`
- Deprecated `on_pretrain_routine_start` and `on_pretrain_routine_end` callback hooks in favor of `on_fit_start` ([#11794](https://github.com/Lightning-AI/lightning/pull/11794))
- Deprecated `LightningModule.on_pretrain_routine_start` and `LightningModule.on_pretrain_routine_end` hooks in favor of `on_fit_start` ([#12122](https://github.com/Lightning-AI/lightning/pull/12122))
- Deprecated `agg_key_funcs` and `agg_default_func` parameters from `LightningLoggerBase` ([#11871](https://github.com/Lightning-AI/lightning/pull/11871))
- Deprecated `LightningLoggerBase.update_agg_funcs` ([#11871](https://github.com/Lightning-AI/lightning/pull/11871))
- Deprecated `LightningLoggerBase.agg_and_log_metrics` in favor of `LightningLoggerBase.log_metrics` ([#11832](https://github.com/Lightning-AI/lightning/pull/11832))
- Deprecated passing `weights_save_path` to the `Trainer` constructor in favor of adding the `ModelCheckpoint` callback with `dirpath` directly to the list of callbacks ([#12084](https://github.com/Lightning-AI/lightning/pull/12084))
- Deprecated `pytorch_lightning.profiler.AbstractProfiler` in favor of `pytorch_lightning.profiler.Profiler` ([#12106](https://github.com/Lightning-AI/lightning/pull/12106))
- Deprecated `pytorch_lightning.profiler.BaseProfiler` in favor of `pytorch_lightning.profiler.Profiler` ([#12150](https://github.com/Lightning-AI/lightning/pull/12150))
- Deprecated `BaseProfiler.profile_iterable` ([#12102](https://github.com/Lightning-AI/lightning/pull/12102))
- Deprecated `LoggerCollection` in favor of `trainer.loggers` ([#12147](https://github.com/Lightning-AI/lightning/pull/12147))
- Deprecated `PrecisionPlugin.on_{save,load}_checkpoint` in favor of `PrecisionPlugin.{state_dict,load_state_dict}` ([#11978](https://github.com/Lightning-AI/lightning/pull/11978))
- Deprecated `LightningDataModule.on_save/load_checkpoint` in favor of `state_dict/load_state_dict` ([#11893](https://github.com/Lightning-AI/lightning/pull/11893))
- Deprecated `Trainer.use_amp` in favor of `Trainer.amp_backend` ([#12312](https://github.com/Lightning-AI/lightning/pull/12312))
- Deprecated `LightingModule.use_amp` in favor of `Trainer.amp_backend` ([#12315](https://github.com/Lightning-AI/lightning/pull/12315))
- Deprecated specifying the process group backend through the environment variable `PL_TORCH_DISTRIBUTED_BACKEND` ([#11745](https://github.com/Lightning-AI/lightning/pull/11745))
- Deprecated `ParallelPlugin.torch_distributed_backend` in favor of `DDPStrategy.process_group_backend` property ([#11745](https://github.com/Lightning-AI/lightning/pull/11745))
- Deprecated `ModelCheckpoint.save_checkpoint` in favor of `Trainer.save_checkpoint` ([#12456](https://github.com/Lightning-AI/lightning/pull/12456))
- Deprecated `Trainer.devices` in favor of `Trainer.num_devices` and `Trainer.device_ids` ([#12151](https://github.com/Lightning-AI/lightning/pull/12151))
- Deprecated `Trainer.root_gpu` in favor of `Trainer.strategy.root_device.index` when GPU is used ([#12262](https://github.com/Lightning-AI/lightning/pull/12262))
- Deprecated `Trainer.num_gpus` in favor of `Trainer.num_devices` when GPU is used ([#12384](https://github.com/Lightning-AI/lightning/pull/12384))
- Deprecated `Trainer.ipus` in favor of `Trainer.num_devices` when IPU is used ([#12386](https://github.com/Lightning-AI/lightning/pull/12386))
- Deprecated `Trainer.num_processes` in favor of `Trainer.num_devices` ([#12388](https://github.com/Lightning-AI/lightning/pull/12388))
- Deprecated `Trainer.data_parallel_device_ids` in favor of `Trainer.device_ids` ([#12072](https://github.com/Lightning-AI/lightning/pull/12072))
- Deprecated returning state from `Callback.on_save_checkpoint` in favor of returning state in `Callback.state_dict` for checkpointing ([#11887](https://github.com/Lightning-AI/lightning/pull/11887))
- Deprecated passing only the callback state to `Callback.on_load_checkpoint(callback_state)` in favor of passing the callback state to `Callback.load_state_dict` and in 1.8, passing the entire checkpoint dictionary to `Callback.on_load_checkpoint(checkpoint)` ([#11887](https://github.com/Lightning-AI/lightning/pull/11887))
- Deprecated `Trainer.gpus` in favor of `Trainer.device_ids` or `Trainer.num_devices` ([#12436](https://github.com/Lightning-AI/lightning/pull/12436))
- Deprecated `Trainer.tpu_cores` in favor of `Trainer.num_devices` ([#12437](https://github.com/Lightning-AI/lightning/pull/12437))

### Removed

- Removed deprecated parameter `method` in `pytorch_lightning.utilities.model_helpers.is_overridden` ([#10507](https://github.com/Lightning-AI/lightning/pull/10507))
- Remove deprecated method `ClusterEnvironment.creates_children` ([#10339](https://github.com/Lightning-AI/lightning/pull/10339))
- Removed deprecated `TrainerModelHooksMixin.is_function_implemented` and `TrainerModelHooksMixin.has_arg` ([#10322](https://github.com/Lightning-AI/lightning/pull/10322))
- Removed deprecated `pytorch_lightning.utilities.device_dtype_mixin.DeviceDtypeModuleMixin` in favor of `pytorch_lightning.core.mixins.device_dtype_mixin.DeviceDtypeModuleMixin` ([#10442](https://github.com/Lightning-AI/lightning/pull/10442))
- Removed deprecated `LightningModule.loaded_optimizer_states_dict` property ([#10346](https://github.com/Lightning-AI/lightning/pull/10346))
- Removed deprecated `Trainer.fit(train_dataloader=)`, `Trainer.validate(val_dataloaders=)`, and `Trainer.test(test_dataloader=)` ([#10325](https://github.com/Lightning-AI/lightning/pull/10325))
- Removed deprecated `has_prepared_data`, `has_setup_fit`, `has_setup_validate`, `has_setup_test`, `has_setup_predict`, `has_teardown_fit`, `has_teardown_validate`, `has_teardown_test` and `has_teardown_predict` datamodule lifecycle properties  ([#10350](https://github.com/Lightning-AI/lightning/pull/10350))
- Removed deprecated `every_n_val_epochs` parameter of ModelCheckpoint ([#10366](https://github.com/Lightning-AI/lightning/pull/10366))
- Removed deprecated `import pytorch_lightning.profiler.profilers` in favor of `import pytorch_lightning.profiler` ([#10443](https://github.com/Lightning-AI/lightning/pull/10443))
- Removed deprecated property `configure_slurm_dpp` from accelerator connector ([#10370](https://github.com/Lightning-AI/lightning/pull/10370))
- Removed deprecated arguments `num_nodes` and `sync_batchnorm` from `DDPPlugin`, `DDPSpawnPlugin`, `DeepSpeedPlugin` ([#10357](https://github.com/Lightning-AI/lightning/pull/10357))
- Removed deprecated property `is_slurm_managing_tasks` from AcceleratorConnector ([#10353](https://github.com/Lightning-AI/lightning/pull/10353))
- Removed deprecated `LightningModule.log(tbptt_reduce_fx, tbptt_reduce_token, sync_dist_op)` ([#10423](https://github.com/Lightning-AI/lightning/pull/10423))
- Removed deprecated `Plugin.task_idx` ([#10441](https://github.com/Lightning-AI/lightning/pull/10441))
- Removed deprecated method `master_params` from PrecisionPlugin ([#10372](https://github.com/Lightning-AI/lightning/pull/10372))
- Removed the automatic detachment of "extras" returned from `training_step`. For example, `return {'loss': ..., 'foo': foo.detach()}` will now be necessary if `foo` has gradients which you do not want to store ([#10424](https://github.com/Lightning-AI/lightning/pull/10424))
- Removed deprecated passthrough methods and properties from `Accelerator` base class:
  * ([#10403](https://github.com/Lightning-AI/lightning/pull/10403))
  * ([#10448](https://github.com/Lightning-AI/lightning/pull/10448))
- Removed deprecated signature for `transfer_batch_to_device` hook. The new argument `dataloader_idx` is now required ([#10480](https://github.com/Lightning-AI/lightning/pull/10480))
- Removed deprecated `utilities.distributed.rank_zero_{warn/deprecation}` ([#10451](https://github.com/Lightning-AI/lightning/pull/10451))
- Removed deprecated `mode` argument from `ModelSummary` class ([#10449](https://github.com/Lightning-AI/lightning/pull/10449))
- Removed deprecated `Trainer.train_loop` property in favor of `Trainer.fit_loop` ([#10482](https://github.com/Lightning-AI/lightning/pull/10482))
- Removed deprecated `Trainer.train_loop` property in favor of `Trainer.fit_loop` ([#10482](https://github.com/Lightning-AI/lightning/pull/10482))
- Removed deprecated `disable_validation` property from Trainer ([#10450](https://github.com/Lightning-AI/lightning/pull/10450))
- Removed deprecated `CheckpointConnector.hpc_load` property in favor of `CheckpointConnector.restore` ([#10525](https://github.com/Lightning-AI/lightning/pull/10525))
- Removed deprecated `reload_dataloaders_every_epoch` from `Trainer` in favour of `reload_dataloaders_every_n_epochs` ([#10481](https://github.com/Lightning-AI/lightning/pull/10481))
- Removed the `precision_plugin` attribute from `Accelerator` in favor of its equivalent attribute `precision_plugin` in the `TrainingTypePlugin` ([#10570](https://github.com/Lightning-AI/lightning/pull/10570))
- Removed `DeepSpeedPlugin.{precision,amp_type,amp_level}` properties ([#10657](https://github.com/Lightning-AI/lightning/pull/10657))
- Removed patching of `on_before_batch_transfer`, `transfer_batch_to_device` and `on_after_batch_transfer` hooks in `LightningModule` ([#10603](https://github.com/Lightning-AI/lightning/pull/10603))
- Removed argument `return_result` from the `DDPSpawnPlugin.spawn()` method ([#10867](https://github.com/Lightning-AI/lightning/pull/10867))
- Removed the property `TrainingTypePlugin.results` and corresponding properties in subclasses ([#10034](https://github.com/Lightning-AI/lightning/pull/10034))
- Removed the `mp_queue` attribute from `DDPSpawnPlugin` and `TPUSpawnPlugin` ([#10034](https://github.com/Lightning-AI/lightning/pull/10034))
- Removed unnecessary `_move_optimizer_state` method overrides from `TPUSpawnPlugin` and `SingleTPUPlugin` ([#10849](https://github.com/Lightning-AI/lightning/pull/10849))
- Removed `should_rank_save_checkpoint` property from `TrainingTypePlugin` ([#11070](https://github.com/Lightning-AI/lightning/pull/11070))
- Removed `model_sharded_context` method from `Accelerator` ([#10886](https://github.com/Lightning-AI/lightning/pull/10886))
- Removed method `pre_dispatch` from the `PrecisionPlugin` ([#10887](https://github.com/Lightning-AI/lightning/pull/10887))
- Removed method `setup_optimizers_in_pre_dispatch` from the `strategies` and achieve the same logic in `setup` and `pre_dispatch` methods ([#10906](https://github.com/Lightning-AI/lightning/pull/10906))
- Removed methods `pre_dispatch`, `dispatch` and `post_dispatch` from the `Accelerator` ([#10885](https://github.com/Lightning-AI/lightning/pull/10885))
- Removed method `training_step`, `test_step`, `validation_step` and `predict_step` from the `Accelerator` ([#10890](https://github.com/Lightning-AI/lightning/pull/10890))
- Removed `TrainingTypePlugin.start_{training,evaluating,predicting}` hooks and the same in all subclasses ([#10989](https://github.com/Lightning-AI/lightning/pull/10989), [#10896](https://github.com/Lightning-AI/lightning/pull/10896))
- Removed `Accelerator.on_train_start` ([#10999](https://github.com/Lightning-AI/lightning/pull/10999))
- Removed support for Python 3.6 ([#11117](https://github.com/Lightning-AI/lightning/pull/11117))
- Removed `Strategy.init_optimizers` in favor of `Strategy.setup_optimizers` ([#11236](https://github.com/Lightning-AI/lightning/pull/11236))
- Removed `profile("training_step_and_backward")` in `Closure` class since we already profile calls `training_step` and `backward` ([#11222](https://github.com/Lightning-AI/lightning/pull/11222))
- Removed `Strategy.optimizer_zero_grad` ([#11246](https://github.com/Lightning-AI/lightning/pull/11246))
- Removed `Strategy.on_gpu` ([#11537](https://github.com/Lightning-AI/lightning/pull/11537))
- Removed `Strategy.on_tpu` property ([#11536](https://github.com/Lightning-AI/lightning/pull/11536))
- Removed the abstract property `LightningLoggerBase.experiment` ([#11603](https://github.com/Lightning-AI/lightning/pull/11603))
- Removed `FitLoop.current_epoch` getter and setter ([#11562](https://github.com/Lightning-AI/lightning/pull/11562))
- Removed access to `_short_id` in `NeptuneLogger` ([#11517](https://github.com/Lightning-AI/lightning/pull/11517))
- Removed `log_text` and `log_image` from the `LightningLoggerBase` API ([#11857](https://github.com/Lightning-AI/lightning/pull/11857))
- Removed calls to `profile("model_forward")` in favor of profiling `training_step` ([#12032](https://github.com/Lightning-AI/lightning/pull/12032))
- Removed `get_mp_spawn_kwargs` from `DDPSpawnStrategy` and `TPUSpawnStrategy` in favor of configuration in the `_SpawnLauncher` ([#11966](https://github.com/Lightning-AI/lightning/pull/11966))
- Removed `_aggregate_metrics`, `_reduce_agg_metrics`, and `_finalize_agg_metrics` from `LightningLoggerBase` ([#12053](https://github.com/Lightning-AI/lightning/pull/12053))
- Removed the `AcceleratorConnector.device_type` property ([#12081](https://github.com/Lightning-AI/lightning/pull/12081))
- Removed `AcceleratorConnector.num_nodes` ([#12107](https://github.com/Lightning-AI/lightning/pull/12107))
- Removed `AcceleratorConnector.has_ipu` property ([#12111](https://github.com/Lightning-AI/lightning/pull/12111))
- Removed `AcceleratorConnector.use_ipu` property ([#12110](https://github.com/Lightning-AI/lightning/pull/12110))
- Removed `AcceleratorConnector.has_tpu` property ([#12109](https://github.com/Lightning-AI/lightning/pull/12109))
- Removed `AcceleratorConnector.use_dp` property ([#12112](https://github.com/Lightning-AI/lightning/pull/12112))
- Removed `configure_sync_batchnorm` from `ParallelStrategy` and all other strategies that inherit from it ([#11754](https://github.com/Lightning-AI/lightning/pull/11754))
- Removed public attribute `sync_batchnorm` from strategies ([#11754](https://github.com/Lightning-AI/lightning/pull/11754))
- Removed `AcceleratorConnector.root_gpu` property ([#12262](https://github.com/Lightning-AI/lightning/pull/12262))
- Removed `AcceleratorConnector.tpu_id` property ([#12387](https://github.com/Lightning-AI/lightning/pull/12387))
- Removed `AcceleratorConnector.num_gpus` property ([#12384](https://github.com/Lightning-AI/lightning/pull/12384))
- Removed `AcceleratorConnector.num_ipus` property ([#12386](https://github.com/Lightning-AI/lightning/pull/12386))
- Removed `AcceleratorConnector.num_processes` property ([#12388](https://github.com/Lightning-AI/lightning/pull/12388))
- Removed `AcceleratorConnector.parallel_device_ids` property ([#12072](https://github.com/Lightning-AI/lightning/pull/12072))
- Removed `AcceleratorConnector.devices` property ([#12435](https://github.com/Lightning-AI/lightning/pull/12435))
- Removed `AcceleratorConnector.parallel_devices` property ([#12075](https://github.com/Lightning-AI/lightning/pull/12075))
- Removed `AcceleratorConnector.tpu_cores` property ([#12437](https://github.com/Lightning-AI/lightning/pull/12437))

### Fixed

- Fixed an issue where `ModelCheckpoint` could delete last checkpoint from the old directory when `dirpath` has changed during resumed training ([#12225](https://github.com/Lightning-AI/lightning/pull/12225))
- Fixed an issue where `ModelCheckpoint` could delete older checkpoints when `dirpath` has changed during resumed training ([#12045](https://github.com/Lightning-AI/lightning/pull/12045))
- Fixed an issue where `HorovodStrategy.teardown()` did not complete gracefully if an exception was thrown during callback setup [#11752](https://github.com/Lightning-AI/lightning/pull/11752)
- Fixed security vulnerabilities CVE-2020-1747 and CVE-2020-14343 caused by the `PyYAML` dependency ([#11099](https://github.com/Lightning-AI/lightning/pull/11099))
- Fixed security vulnerability "CWE-94: Improper Control of Generation of Code (Code Injection)" ([#12212](https://github.com/Lightning-AI/lightning/pull/12212))
- Fixed logging on `{test,validation}_epoch_end` with multiple dataloaders ([#11132](https://github.com/Lightning-AI/lightning/pull/11132))
- Reset the validation progress tracking state after sanity checking ([#11218](https://github.com/Lightning-AI/lightning/pull/11218))
- Fixed double evaluation bug with fault-tolerance enabled where the second call was completely skipped ([#11119](https://github.com/Lightning-AI/lightning/pull/11119))
- Fixed an issue with the `TPUSpawnPlugin` handling the `XLA_USE_BF16` environment variable incorrectly ([#10990](https://github.com/Lightning-AI/lightning/pull/10990))
- Fixed wrong typehint for `Trainer.lightning_optimizers` ([#11155](https://github.com/Lightning-AI/lightning/pull/11155))
- Fixed the lr-scheduler state not being dumped to checkpoint when using the deepspeed strategy ([#11307](https://github.com/Lightning-AI/lightning/pull/11307))
- Fixed bug that forced overriding `configure_optimizers` with the CLI ([#11672](https://github.com/Lightning-AI/lightning/pull/11672))
- Fixed type promotion when tensors of higher category than float are logged ([#11401](https://github.com/Lightning-AI/lightning/pull/11401))
- Fixed `SimpleProfiler` summary ([#11414](https://github.com/Lightning-AI/lightning/pull/11414))
- No longer set a `DistributedSampler` to the `poptorch.DataLoader` when IPUs are used ([#12114](https://github.com/Lightning-AI/lightning/pull/12114))
- Fixed bug where progress bar was not being disabled when not in rank zero during predict ([#11377](https://github.com/Lightning-AI/lightning/pull/11377))
- Fixed the mid-epoch warning call while resuming training ([#11556](https://github.com/Lightning-AI/lightning/pull/11556))
- Fixed `LightningModule.{un,}toggle_model` when only 1 optimizer is used ([#12088](https://github.com/Lightning-AI/lightning/pull/12088))
- Fixed an issue in `RichProgressbar` to display the metrics logged only on main progress bar ([#11690](https://github.com/Lightning-AI/lightning/pull/11690))
- Fixed `RichProgressBar` progress when refresh rate does not evenly divide the total counter ([#11668](https://github.com/Lightning-AI/lightning/pull/11668))
- Fixed `RichProgressBar` progress validation bar total when using multiple validation runs within a single training epoch ([#11668](https://github.com/Lightning-AI/lightning/pull/11668))
- Configure native Deepspeed schedulers with interval='step' ([#11788](https://github.com/Lightning-AI/lightning/pull/11788)), ([#12031](https://github.com/Lightning-AI/lightning/pull/12031))
- Update `RichProgressBarTheme` styles after detecting light theme on colab ([#10993](https://github.com/Lightning-AI/lightning/pull/10993))
- Fixed passing `_ddp_params_and_buffers_to_ignore` ([#11949](https://github.com/Lightning-AI/lightning/pull/11949))
- Fixed an `AttributeError` when calling `save_hyperparameters` and no parameters need saving ([#11827](https://github.com/Lightning-AI/lightning/pull/11827))
- Fixed environment variable priority for global rank determination ([#11406](https://github.com/Lightning-AI/lightning/pull/11406))
- Fixed an issue that caused the Trainer to produce identical results on subsequent runs without explicit re-seeding ([#11870](https://github.com/Lightning-AI/lightning/pull/11870))
- Fixed an issue that caused the Tuner to affect the random state ([#11870](https://github.com/Lightning-AI/lightning/pull/11870))
- Fixed to avoid common hook warning if no hook is overridden ([#12131](https://github.com/Lightning-AI/lightning/pull/12131))
- Fixed deepspeed keeping old sub-folders in same ckpt path ([#12194](https://github.com/Lightning-AI/lightning/pull/12194))
- Fixed returning logged metrics instead of callback metrics during evaluation ([#12224](https://github.com/Lightning-AI/lightning/pull/12224))
- Fixed the case where `logger=None` is passed to the Trainer ([#12249](https://github.com/Lightning-AI/lightning/pull/12249))
- Fixed bug where the global step tracked by `ModelCheckpoint` was still set even if no checkpoint was saved ([#12418](https://github.com/Lightning-AI/lightning/pull/12418))
- Fixed bug where `ModelCheckpoint` was overriding the `epoch` and `step` logged values ([#12418](https://github.com/Lightning-AI/lightning/pull/12418))
- Fixed bug where monitoring the default `epoch` and `step` values with `ModelCheckpoint` would fail ([#12418](https://github.com/Lightning-AI/lightning/pull/12418))
- Fixed initializing optimizers unnecessarily in `DDPFullyShardedStrategy` ([#12267](https://github.com/Lightning-AI/lightning/pull/12267))
- Fixed check for horovod module ([#12377](https://github.com/Lightning-AI/lightning/pull/12377))
- Fixed logging to loggers with multiple eval dataloaders ([#12454](https://github.com/Lightning-AI/lightning/pull/12454))
- Fixed an issue with resuming from a checkpoint trained with QAT ([#11346](https://github.com/Lightning-AI/lightning/pull/11346))


## [1.5.10] - 2022-02-08

### Fixed

- Fixed an issue to avoid validation loop run on restart ([#11552](https://github.com/Lightning-AI/lightning/pull/11552))
- The `RichProgressBar` now correctly shows the `on_epoch` logged values on train epoch end ([#11689](https://github.com/Lightning-AI/lightning/pull/11689))
- Fixed an issue to make the `step` argument in `WandbLogger.log_image` work ([#11716](https://github.com/Lightning-AI/lightning/pull/11716))
- Fixed `restore_optimizers` for mapping states ([#11757](https://github.com/Lightning-AI/lightning/pull/11757))
- With `DPStrategy`, the batch is not explicitly moved to the device ([#11780](https://github.com/Lightning-AI/lightning/pull/11780))
- Fixed an issue to avoid val bar disappear after `trainer.validate()` ([#11700](https://github.com/Lightning-AI/lightning/pull/11700))
- Fixed supporting remote filesystems with `Trainer.weights_save_path` for fault-tolerant training ([#11776](https://github.com/Lightning-AI/lightning/pull/11776))
- Fixed check for available modules ([#11526](https://github.com/Lightning-AI/lightning/pull/11526))
- Fixed bug where the path for "last" checkpoints was not getting saved correctly which caused newer runs to not remove the previous "last" checkpoint ([#11481](https://github.com/Lightning-AI/lightning/pull/11481))
- Fixed bug where the path for best checkpoints was not getting saved correctly when no metric was monitored which caused newer runs to not use the best checkpoint ([#11481](https://github.com/Lightning-AI/lightning/pull/11481))


## [1.5.9] - 2022-01-20

### Fixed

- Pinned sphinx-autodoc-typehints with <v1.15 ([#11400](https://github.com/Lightning-AI/lightning/pull/11400))
- Skipped testing with PyTorch 1.7 and Python 3.9 on Ubuntu ([#11217](https://github.com/Lightning-AI/lightning/pull/11217))
- Fixed type promotion when tensors of higher category than float are logged ([#11401](https://github.com/Lightning-AI/lightning/pull/11401))
- Fixed the format of the configuration saved automatically by the CLI's `SaveConfigCallback` ([#11532](https://github.com/Lightning-AI/lightning/pull/11532))

### Changed
- Changed `LSFEnvironment` to use `LSB_DJOB_RANKFILE` environment variable instead of `LSB_HOSTS` for determining node rank and main address ([#10825](https://github.com/Lightning-AI/lightning/pull/10825))
- Disabled sampler replacement when using `IterableDataset` ([#11507](https://github.com/Lightning-AI/lightning/pull/11507))


## [1.5.8] - 2022-01-05

### Fixed

- Fixed `LightningCLI` race condition while saving the config ([#11199](https://github.com/Lightning-AI/lightning/pull/11199))
- Fixed the default value used with `log(reduce_fx=min|max)` ([#11310](https://github.com/Lightning-AI/lightning/pull/11310))
- Fixed data fetcher selection ([#11294](https://github.com/Lightning-AI/lightning/pull/11294))
- Fixed a race condition that could result in incorrect (zero) values being observed in prediction writer callbacks ([#11288](https://github.com/Lightning-AI/lightning/pull/11288))
- Fixed dataloaders not getting reloaded the correct amount of times when setting `reload_dataloaders_every_n_epochs` and `check_val_every_n_epoch` ([#10948](https://github.com/Lightning-AI/lightning/pull/10948))
- Fixed deepspeed strategy not restoring the lr-scheduler states when lr-scheduler(s) are configured through `LightningModule.configure_optimizer` ([#11322](https://github.com/Lightning-AI/lightning/pull/11322))


## [1.5.7] - 2021-12-21

### Fixed

- Fixed `NeptuneLogger` when using DDP ([#11030](https://github.com/Lightning-AI/lightning/pull/11030))
- Fixed a bug to disable logging hyperparameters in logger if there are no hparams ([#11105](https://github.com/Lightning-AI/lightning/pull/11105))
- Avoid the deprecated `onnx.export(example_outputs=...)` in torch 1.10 ([#11116](https://github.com/Lightning-AI/lightning/pull/11116))
- Fixed an issue when torch-scripting a `LightningModule` after training with `Trainer(sync_batchnorm=True)` ([#11078](https://github.com/Lightning-AI/lightning/pull/11078))
- Fixed an `AttributeError` occurring when using a `CombinedLoader` (multiple dataloaders) for prediction ([#11111](https://github.com/Lightning-AI/lightning/pull/11111))
- Fixed bug where `Trainer(track_grad_norm=..., logger=False)` would fail ([#11114](https://github.com/Lightning-AI/lightning/pull/11114))
- Fixed an incorrect warning being produced by the model summary when using `bf16` precision on CPU ([#11161](https://github.com/Lightning-AI/lightning/pull/11161))

### Changed

- DeepSpeed does not require lightning module zero 3 partitioning ([#10655](https://github.com/Lightning-AI/lightning/pull/10655))
- The `ModelCheckpoint` callback now saves and restores attributes `best_k_models`, `kth_best_model_path`, `kth_value`, and `last_model_path` ([#10995](https://github.com/Lightning-AI/lightning/pull/10995))


## [1.5.6] - 2021-12-15

### Fixed

- Fixed a bug where the DeepSpeedPlugin arguments `cpu_checkpointing` and `contiguous_memory_optimization` were not being forwarded to deepspeed correctly ([#10874](https://github.com/Lightning-AI/lightning/pull/10874))
- Fixed an issue with `NeptuneLogger` causing checkpoints to be uploaded with a duplicated file extension ([#11015](https://github.com/Lightning-AI/lightning/pull/11015))
- Fixed support for logging within callbacks returned from `LightningModule` ([#10991](https://github.com/Lightning-AI/lightning/pull/10991))
- Fixed running sanity check with `RichProgressBar` ([#10913](https://github.com/Lightning-AI/lightning/pull/10913))
- Fixed support for `CombinedLoader` while checking for warning raised with eval dataloaders ([#10994](https://github.com/Lightning-AI/lightning/pull/10994))
- The TQDM progress bar now correctly shows the `on_epoch` logged values on train epoch end ([#11069](https://github.com/Lightning-AI/lightning/pull/11069))
- Fixed bug where the TQDM updated the training progress bar during `trainer.validate` ([#11069](https://github.com/Lightning-AI/lightning/pull/11069))


## [1.5.5] - 2021-12-07

### Fixed

- Disabled batch_size extraction for torchmetric instances because they accumulate the metrics internally ([#10815](https://github.com/Lightning-AI/lightning/pull/10815))
- Fixed an issue with `SignalConnector` not restoring the default signal handlers on teardown when running on SLURM or with fault-tolerant training enabled ([#10611](https://github.com/Lightning-AI/lightning/pull/10611))
- Fixed `SignalConnector._has_already_handler` check for callable type ([#10483](https://github.com/Lightning-AI/lightning/pull/10483))
- Fixed an issue to return the results for each dataloader separately instead of duplicating them for each ([#10810](https://github.com/Lightning-AI/lightning/pull/10810))
- Improved exception message if `rich` version is less than `10.2.2` ([#10839](https://github.com/Lightning-AI/lightning/pull/10839))
- Fixed uploading best model checkpoint in NeptuneLogger ([#10369](https://github.com/Lightning-AI/lightning/pull/10369))
- Fixed early schedule reset logic in PyTorch profiler that was causing data leak ([#10837](https://github.com/Lightning-AI/lightning/pull/10837))
- Fixed a bug that caused incorrect batch indices to be passed to the `BasePredictionWriter` hooks when using a dataloader with `num_workers > 0` ([#10870](https://github.com/Lightning-AI/lightning/pull/10870))
- Fixed an issue with item assignment on the logger on rank > 0 for those who support it ([#10917](https://github.com/Lightning-AI/lightning/pull/10917))
- Fixed importing `torch_xla.debug` for `torch-xla<1.8` ([#10836](https://github.com/Lightning-AI/lightning/pull/10836))
- Fixed an issue with `DDPSpawnPlugin` and related plugins leaving a temporary checkpoint behind ([#10934](https://github.com/Lightning-AI/lightning/pull/10934))
- Fixed a `TypeError` occurring in the `SingalConnector.teardown()` method ([#10961](https://github.com/Lightning-AI/lightning/pull/10961))


## [1.5.4] - 2021-11-30

### Fixed

- Fixed support for `--key.help=class` with the `LightningCLI` ([#10767](https://github.com/Lightning-AI/lightning/pull/10767))
- Fixed `_compare_version` for python packages ([#10762](https://github.com/Lightning-AI/lightning/pull/10762))
- Fixed TensorBoardLogger `SummaryWriter` not close before spawning the processes ([#10777](https://github.com/Lightning-AI/lightning/pull/10777))
- Fixed a consolidation error in Lite when attempting to save the state dict of a sharded optimizer ([#10746](https://github.com/Lightning-AI/lightning/pull/10746))
- Fixed the default logging level for batch hooks associated with training from `on_step=False, on_epoch=True` to `on_step=True, on_epoch=False` ([#10756](https://github.com/Lightning-AI/lightning/pull/10756))

### Removed

- Removed PyTorch 1.6 support ([#10367](https://github.com/Lightning-AI/lightning/pull/10367), [#10738](https://github.com/Lightning-AI/lightning/pull/10738))


## [1.5.3] - 2021-11-24

### Fixed

- Fixed `ShardedTensor` state dict hook registration to check if torch distributed is available ([#10621](https://github.com/Lightning-AI/lightning/pull/10621))
- Fixed an issue with `self.log` not respecting a tensor's `dtype` when applying computations ([#10076](https://github.com/Lightning-AI/lightning/pull/10076))
- Fixed LigtningLite `_wrap_init` popping unexisting keys from DataLoader signature parameters ([#10613](https://github.com/Lightning-AI/lightning/pull/10613))
- Fixed signals being registered within threads ([#10610](https://github.com/Lightning-AI/lightning/pull/10610))
- Fixed an issue that caused Lightning to extract the batch size even though it was set by the user in `LightningModule.log` ([#10408](https://github.com/Lightning-AI/lightning/pull/10408))
- Fixed `Trainer(move_metrics_to_cpu=True)` not moving the evaluation logged results to CPU ([#10631](https://github.com/Lightning-AI/lightning/pull/10631))
- Fixed the `{validation,test}_step` outputs getting moved to CPU with `Trainer(move_metrics_to_cpu=True)` ([#10631](https://github.com/Lightning-AI/lightning/pull/10631))
- Fixed an issue with collecting logged test results with multiple dataloaders ([#10522](https://github.com/Lightning-AI/lightning/pull/10522))


## [1.5.2] - 2021-11-16

### Fixed

- Fixed `CombinedLoader` and `max_size_cycle` didn't receive a `DistributedSampler` ([#10374](https://github.com/Lightning-AI/lightning/pull/10374))
- Fixed an issue where class or init-only variables of dataclasses were passed to the dataclass constructor in `utilities.apply_to_collection` ([#9702](https://github.com/Lightning-AI/lightning/pull/9702))
- Fixed `isinstance` not working with `init_meta_context`, materialized model not being moved to the device ([#10493](https://github.com/Lightning-AI/lightning/pull/10493))
- Fixed an issue that prevented the Trainer to shutdown workers when execution is interrupted due to failure([#10463](https://github.com/Lightning-AI/lightning/pull/10463))
- Squeeze the early stopping monitor to remove empty tensor dimensions ([#10461](https://github.com/Lightning-AI/lightning/pull/10461))
- Fixed sampler replacement logic with `overfit_batches` to only replace the sample when `SequentialSampler` is not used ([#10486](https://github.com/Lightning-AI/lightning/pull/10486))
- Fixed scripting causing false positive deprecation warnings ([#10470](https://github.com/Lightning-AI/lightning/pull/10470), [#10555](https://github.com/Lightning-AI/lightning/pull/10555))
- Do not fail if batch size could not be inferred for logging when using DeepSpeed ([#10438](https://github.com/Lightning-AI/lightning/pull/10438))
- Fixed propagation of device and dtype information to submodules of LightningLite when they inherit from `DeviceDtypeModuleMixin` ([#10559](https://github.com/Lightning-AI/lightning/pull/10559))


## [1.5.1] - 2021-11-09

### Fixed

- Fixed `apply_to_collection(defaultdict)` ([#10316](https://github.com/Lightning-AI/lightning/pull/10316))
- Fixed failure when `DataLoader(batch_size=None)` is passed ([#10345](https://github.com/Lightning-AI/lightning/pull/10345))
- Fixed interception of `__init__` arguments for sub-classed DataLoader re-instantiation in Lite ([#10334](https://github.com/Lightning-AI/lightning/pull/10334))
- Fixed issue with pickling `CSVLogger` after a call to `CSVLogger.save` ([#10388](https://github.com/Lightning-AI/lightning/pull/10388))
- Fixed an import error being caused by `PostLocalSGD` when `torch.distributed` not available ([#10359](https://github.com/Lightning-AI/lightning/pull/10359))
- Fixed the logging with `on_step=True` in epoch-level hooks causing unintended side-effects. Logging with `on_step=True` in epoch-level hooks will now correctly raise an error ([#10409](https://github.com/Lightning-AI/lightning/pull/10409))
- Fixed deadlocks for distributed training with `RichProgressBar` ([#10428](https://github.com/Lightning-AI/lightning/pull/10428))
- Fixed an issue where the model wrapper in Lite converted non-floating point tensors to float ([#10429](https://github.com/Lightning-AI/lightning/pull/10429))
- Fixed an issue with inferring the dataset type in fault-tolerant training ([#10432](https://github.com/Lightning-AI/lightning/pull/10432))
- Fixed dataloader workers with `persistent_workers` being deleted on every iteration ([#10434](https://github.com/Lightning-AI/lightning/pull/10434))


## [1.5.0] - 2021-11-02

### Added

- Added support for monitoring the learning rate without schedulers in `LearningRateMonitor` ([#9786](https://github.com/Lightning-AI/lightning/pull/9786))
- Added registration of `ShardedTensor` state dict hooks in `LightningModule.__init__` if the PyTorch version supports `ShardedTensor` ([#8944](https://github.com/Lightning-AI/lightning/pull/8944))
- Added error handling including calling of `on_keyboard_interrupt()` and `on_exception()` for all entrypoints (fit, validate, test, predict) ([#8819](https://github.com/Lightning-AI/lightning/pull/8819))
- Added a flavor of `training_step` that takes `dataloader_iter` as an argument ([#8807](https://github.com/Lightning-AI/lightning/pull/8807))
- Added a `state_key` property to the `Callback` base class ([#6886](https://github.com/Lightning-AI/lightning/pull/6886))
- Added progress tracking to loops:
    * Integrated `TrainingEpochLoop.total_batch_idx` ([#8598](https://github.com/Lightning-AI/lightning/pull/8598))
    * Added `BatchProgress` and integrated `TrainingEpochLoop.is_last_batch` ([#9657](https://github.com/Lightning-AI/lightning/pull/9657))
    * Avoid optional `Tracker` attributes ([#9320](https://github.com/Lightning-AI/lightning/pull/9320))
    * Reset `current` progress counters when restarting an epoch loop that had already finished ([#9371](https://github.com/Lightning-AI/lightning/pull/9371))
    * Call `reset_on_restart` in the loop's `reset` hook instead of when loading a checkpoint ([#9561](https://github.com/Lightning-AI/lightning/pull/9561))
    * Use `completed` over `processed` in `reset_on_restart` ([#9656](https://github.com/Lightning-AI/lightning/pull/9656))
    * Renamed `reset_on_epoch` to `reset_on_run` ([#9658](https://github.com/Lightning-AI/lightning/pull/9658))
- Added `batch_size` and `rank_zero_only` arguments for `log_dict` to match `log` ([#8628](https://github.com/Lightning-AI/lightning/pull/8628))
- Added a check for unique GPU ids ([#8666](https://github.com/Lightning-AI/lightning/pull/8666))
- Added `ResultCollection` state_dict to the Loop `state_dict` and added support for distributed reload ([#8641](https://github.com/Lightning-AI/lightning/pull/8641))
- Added DeepSpeed collate checkpoint utility function ([#8701](https://github.com/Lightning-AI/lightning/pull/8701))
- Added a `handles_accumulate_grad_batches` property to the training type plugins ([#8856](https://github.com/Lightning-AI/lightning/pull/8856))
- Added a warning to `WandbLogger` when reusing a wandb run ([#8714](https://github.com/Lightning-AI/lightning/pull/8714))
- Added `log_graph` argument for `watch` method of `WandbLogger` ([#8662](https://github.com/Lightning-AI/lightning/pull/8662))
- `LightningCLI` additions:
  * Added `LightningCLI(run=False|True)` to choose whether to run a `Trainer` subcommand ([#8751](https://github.com/Lightning-AI/lightning/pull/8751))
  * Added support to call any trainer function from the `LightningCLI` via subcommands ([#7508](https://github.com/Lightning-AI/lightning/pull/7508))
  * Allow easy trainer re-instantiation ([#7508](https://github.com/Lightning-AI/lightning/pull/9241))
  * Automatically register all optimizers and learning rate schedulers ([#9565](https://github.com/Lightning-AI/lightning/pull/9565))
  * Allow registering custom optimizers and learning rate schedulers without subclassing the CLI ([#9565](https://github.com/Lightning-AI/lightning/pull/9565))
  * Support shorthand notation to instantiate optimizers and learning rate schedulers ([#9565](https://github.com/Lightning-AI/lightning/pull/9565))
  * Support passing lists of callbacks via command line ([#8815](https://github.com/Lightning-AI/lightning/pull/8815))
  * Support shorthand notation to instantiate models ([#9588](https://github.com/Lightning-AI/lightning/pull/9588))
  * Support shorthand notation to instantiate datamodules ([#10011](https://github.com/Lightning-AI/lightning/pull/10011))
  * Added `multifile` option to `LightningCLI` to enable/disable config saving to preserve multiple files structure ([#9073](https://github.com/Lightning-AI/lightning/pull/9073))
- Fault-tolerant training:
    * Added `FastForwardSampler` and `CaptureIterableDataset` injection to data loading utilities ([#8366](https://github.com/Lightning-AI/lightning/pull/8366))
    * Added `DataFetcher` to control fetching flow ([#8890](https://github.com/Lightning-AI/lightning/pull/8890))
    * Added `SharedCycleIteratorState` to prevent infinite loop ([#8889](https://github.com/Lightning-AI/lightning/pull/8889))
    * Added `CaptureMapDataset` for state management in map-style datasets ([#8891](https://github.com/Lightning-AI/lightning/pull/8891))
    * Added Fault Tolerant Training to `DataFetcher` ([#8891](https://github.com/Lightning-AI/lightning/pull/8891))
    * Replaced old prefetch iterator with new `DataFetcher` in training loop ([#8953](https://github.com/Lightning-AI/lightning/pull/8953))
    * Added partial support for global random state fault-tolerance in map-style datasets ([#8950](https://github.com/Lightning-AI/lightning/pull/8950))
    * Converted state to tuple explicitly when setting Python random state ([#9401](https://github.com/Lightning-AI/lightning/pull/9401))
    * Added support for restarting an optimizer loop (multiple optimizers) ([#9537](https://github.com/Lightning-AI/lightning/pull/9537))
    * Added support for restarting within Evaluation Loop ([#9563](https://github.com/Lightning-AI/lightning/pull/9563))
    * Added mechanism to detect that a signal has been sent so the Trainer can gracefully exit ([#9566](https://github.com/Lightning-AI/lightning/pull/9566))
    * Added support for skipping ahead to validation during the auto-restart of fitting ([#9681](https://github.com/Lightning-AI/lightning/pull/9681))
    * Added support for auto-restart if a fault-tolerant checkpoint is available ([#9722](https://github.com/Lightning-AI/lightning/pull/9722))
- Checkpoint saving and loading extensibility:
  * Added `CheckpointIO` plugin to expose checkpoint IO from training type plugin ([#8743](https://github.com/Lightning-AI/lightning/pull/8743))
  * Refactored `CheckpointConnector` to offload validation logic to the `CheckpointIO` plugin ([#9045](https://github.com/Lightning-AI/lightning/pull/9045))
  * Added `remove_checkpoint` to `CheckpointIO` plugin by moving the responsibility out of the `ModelCheckpoint` callback ([#9373](https://github.com/Lightning-AI/lightning/pull/9373))
  * Added `XLACheckpointIO` plugin ([#9972](https://github.com/Lightning-AI/lightning/pull/9972))
- Loop customization:
    * Added `Closure` and `AbstractClosure` classes ([#8642](https://github.com/Lightning-AI/lightning/pull/8642))
    * Refactored `TrainingBatchLoop` and extracted `OptimizerLoop`, splitting off automatic optimization into its own loop ([#9191](https://github.com/Lightning-AI/lightning/pull/9191))
    * Removed `TrainingBatchLoop.backward()`; manual optimization now calls directly into `Accelerator.backward()` and automatic optimization handles backward in new `OptimizerLoop` ([#9265](https://github.com/Lightning-AI/lightning/pull/9265))
    * Extracted `ManualOptimization` logic from `TrainingBatchLoop` into its own separate loop class ([#9266](https://github.com/Lightning-AI/lightning/pull/9266))
    * Added `OutputResult` and `ManualResult` classes ([#9437](https://github.com/Lightning-AI/lightning/pull/9437), [#9424](https://github.com/Lightning-AI/lightning/pull/9424))
    * Marked `OptimizerLoop.backward` as protected ([#9514](https://github.com/Lightning-AI/lightning/pull/9514))
    * Marked `FitLoop.should_accumulate` as protected ([#9515](https://github.com/Lightning-AI/lightning/pull/9515))
    * Marked several methods in `PredictionLoop` as protected: `on_predict_start`, `on_predict_epoch_end`, `on_predict_end`, `on_predict_model_eval` ([#9516](https://github.com/Lightning-AI/lightning/pull/9516))
    * Marked several methods in `EvaluationLoop` as protected: `get_max_batches`, `on_evaluation_model_eval`, `on_evaluation_model_train`, `on_evaluation_start`, `on_evaluation_epoch_start`, `on_evaluation_epoch_end`, `on_evaluation_end`, `reload_evaluation_dataloaders` ([#9516](https://github.com/Lightning-AI/lightning/pull/9516))
    * Marked several methods in `EvaluationEpochLoop` as protected: `on_evaluation_batch_start`, `evaluation_step`, `evaluation_step_end` ([#9516](https://github.com/Lightning-AI/lightning/pull/9516))
    * Added `yielding_training_step` example ([#9983](https://github.com/Lightning-AI/lightning/pull/9983))
- Added support for saving and loading state of multiple callbacks of the same type ([#7187](https://github.com/Lightning-AI/lightning/pull/7187))
- Added DeepSpeed Stage 1 support ([#8974](https://github.com/Lightning-AI/lightning/pull/8974))
- Added `Python dataclass` support for `LightningDataModule` ([#8272](https://github.com/Lightning-AI/lightning/pull/8272))
- Added sanitization of tensors when they get logged as hyperparameters in `TensorBoardLogger` ([#9031](https://github.com/Lightning-AI/lightning/pull/9031))
- Added `InterBatchParallelDataFetcher` ([#9020](https://github.com/Lightning-AI/lightning/pull/9020))
- Added `DataLoaderIterDataFetcher` ([#9020](https://github.com/Lightning-AI/lightning/pull/9020))
- Added `DataFetcher` within `Fit / Evaluation` Loop  ([#9047](https://github.com/Lightning-AI/lightning/pull/9047))
- Added a friendly error message when DDP attempts to spawn new distributed processes with rank > 0 ([#9005](https://github.com/Lightning-AI/lightning/pull/9005))
- Added Rich integration:
    * Added Rich progress bar ([#8929](https://github.com/Lightning-AI/lightning/pull/8929), [#9559](https://github.com/Lightning-AI/lightning/pull/9559))
    * Added Support for iterable datasets ([#9734](https://github.com/Lightning-AI/lightning/pull/9734))
    * Added `RichModelSummary` callback ([#9546](https://github.com/Lightning-AI/lightning/pull/9546))
    * Added `configure_columns` method to `RichProgressBar` ([#10288](https://github.com/Lightning-AI/lightning/pull/10288))
    * Added `leave` argument to `RichProgressBar` ([#10301](https://github.com/Lightning-AI/lightning/pull/10301))
- Added input validation logic for precision ([#9080](https://github.com/Lightning-AI/lightning/pull/9080))
- Added support for CPU AMP autocast ([#9084](https://github.com/Lightning-AI/lightning/pull/9084))
- Added `on_exception` callback hook ([#9183](https://github.com/Lightning-AI/lightning/pull/9183))
- Added a warning to DeepSpeed when inferring batch size ([#9221](https://github.com/Lightning-AI/lightning/pull/9221))
- Added `ModelSummary` callback ([#9344](https://github.com/Lightning-AI/lightning/pull/9344))
- Added `log_images`, `log_text` and `log_table` to `WandbLogger` ([#9545](https://github.com/Lightning-AI/lightning/pull/9545))
- Added `PL_RECONCILE_PROCESS` environment variable to enable process reconciliation regardless of cluster environment settings ([#9389](https://github.com/Lightning-AI/lightning/pull/9389))
- Added `get_device_stats` to the Accelerator interface and added its implementation for GPU and TPU ([#9586](https://github.com/Lightning-AI/lightning/pull/9586))
- Added a warning when an unknown key is encountered in the optimizer configuration, and when `OneCycleLR` is used with `"interval": "epoch"` ([#9666](https://github.com/Lightning-AI/lightning/pull/9666))
- Added `DeviceStatsMonitor` callback ([#9712](https://github.com/Lightning-AI/lightning/pull/9712))
- Added `enable_progress_bar` to the Trainer constructor ([#9664](https://github.com/Lightning-AI/lightning/pull/9664))
- Added `pl_legacy_patch` load utility for loading old checkpoints that have pickled legacy Lightning attributes ([#9166](https://github.com/Lightning-AI/lightning/pull/9166))
- Added support for `torch.use_deterministic_algorithms` ([#9121](https://github.com/Lightning-AI/lightning/pull/9121))
- Added automatic parameters tying for TPUs ([#9525](https://github.com/Lightning-AI/lightning/pull/9525))
- Added support for `torch.autograd.set_detect_anomaly` through `Trainer` constructor argument `detect_anomaly` ([#9848](https://github.com/Lightning-AI/lightning/pull/9848))
- Added `enable_model_summary` flag to Trainer ([#9699](https://github.com/Lightning-AI/lightning/pull/9699))
- Added `strategy` argument to Trainer ([#8597](https://github.com/Lightning-AI/lightning/pull/8597))
- Added `init_meta_context`, `materialize_module` utilities ([#9920](https://github.com/Lightning-AI/lightning/pull/9920))
- Added `TPUPrecisionPlugin` ([#10020](https://github.com/Lightning-AI/lightning/pull/#10020))
- Added `torch.bfloat16` support:
  * Added bfloat16 support for Lightning Trainer ([#9049](https://github.com/Lightning-AI/lightning/pull/9049))
  * Renamed `TPUHalfPrecisionPlugin` to `TPUBf16PrecisionPlugin` ([#10026](https://github.com/Lightning-AI/lightning/pull/10026))
  * Default to `precision=bf16` on CPU when `precision=16` is passed ([#10033](https://github.com/Lightning-AI/lightning/pull/10033))
  * Added support for `torch.autocast` ([#10053](https://github.com/Lightning-AI/lightning/pull/10053))
- Added `kfold` example for loop customization ([#9965](https://github.com/Lightning-AI/lightning/pull/9965))
- LightningLite:
    * Added `PrecisionPlugin.forward_context`, making it the default implementation for all `{train,val,test,predict}_step_context()` methods ([#9988](https://github.com/Lightning-AI/lightning/pull/9988))
    * Added `DDPSpawnPlugin.spawn()` for spawning new processes of a given function ([#10018](https://github.com/Lightning-AI/lightning/pull/10018), [#10022](https://github.com/Lightning-AI/lightning/pull/10022))
    * Added `TrainingTypePlugin.{_setup_model, _setup_optimizer}` methods ([#9994](https://github.com/Lightning-AI/lightning/pull/9994), [#10064](https://github.com/Lightning-AI/lightning/pull/10064))
    * Implemented `DataParallelPlugin._setup_model` ([#10010](https://github.com/Lightning-AI/lightning/pull/10010))
    * Implemented `DeepSpeedPlugin._setup_model_and_optimizers` ([#10009](https://github.com/Lightning-AI/lightning/pull/10009), [#10064](https://github.com/Lightning-AI/lightning/pull/10064))
    * Implemented `{DDPShardedPlugin,DDPShardedSpawnPlugin}._setup_model_and_optimizers` ([#10028](https://github.com/Lightning-AI/lightning/pull/10028), [#10064](https://github.com/Lightning-AI/lightning/pull/10064))
    * Added optional `model` argument to the `optimizer_step` methods in accelerators and plugins ([#10023](https://github.com/Lightning-AI/lightning/pull/10023))
    * Updated precision attributes in `DeepSpeedPlugin` ([#10164](https://github.com/Lightning-AI/lightning/pull/10164))
    * Added the ability to return a result from rank 0 in `DDPSpawnPlugin.spawn` ([#10162](https://github.com/Lightning-AI/lightning/pull/10162))
    * Added `pytorch_lightning.lite` package ([#10175](https://github.com/Lightning-AI/lightning/pull/10175))
    * Added `LightningLite` documentation ([#10043](https://github.com/Lightning-AI/lightning/pull/10043))
    * Added `LightningLite` examples ([#9987](https://github.com/Lightning-AI/lightning/pull/9987))
    * Make the `_LiteDataLoader` an iterator and add supports for custom dataloader ([#10279](https://github.com/Lightning-AI/lightning/pull/10279))
- Added `use_omegaconf` argument to `save_hparams_to_yaml` plugin ([#9170](https://github.com/Lightning-AI/lightning/pull/9170))
- Added `ckpt_path` argument for `Trainer.fit()` ([#10061](https://github.com/Lightning-AI/lightning/pull/10061))
- Added `auto_device_count` method to `Accelerators` ([#10222](https://github.com/Lightning-AI/lightning/pull/10222))
- Added support for `devices="auto"` ([#10264](https://github.com/Lightning-AI/lightning/pull/10264))
- Added a `filename` argument in `ModelCheckpoint.format_checkpoint_name` ([#9818](https://github.com/Lightning-AI/lightning/pull/9818))
- Added support for empty `gpus` list to run on CPU ([#10246](https://github.com/Lightning-AI/lightning/pull/10246))
- Added a warning if multiple batch sizes are found from ambiguous batch ([#10247](https://github.com/Lightning-AI/lightning/pull/10247))

### Changed

- Trainer now raises a `MisconfigurationException` when its methods are called with `ckpt_path="best"` but a checkpoint callback isn't configured ([#9841](https://github.com/Lightning-AI/lightning/pull/9841))
- Setting `Trainer(accelerator="ddp_cpu")` now does not spawn a subprocess if `num_processes` is kept `1` along with `num_nodes > 1` ([#9603](https://github.com/Lightning-AI/lightning/pull/9603))
- Module imports are now catching `ModuleNotFoundError` instead of `ImportError` ([#9867](https://github.com/Lightning-AI/lightning/pull/9867))
- `pytorch_lightning.loggers.neptune.NeptuneLogger` is now consistent with the new [neptune-client](https://github.com/neptune-ai/neptune-client) API; the old [neptune-client](https://github.com/neptune-ai/neptune-client) API is supported by `NeptuneClient` from the [neptune-contrib](https://github.com/neptune-ai/neptune-contrib) repo ([#6867](https://github.com/Lightning-AI/lightning/pull/6867))
- Parsing of `enums` type hyperparameters to be saved in the `haprams.yaml` file by TensorBoard and CSV loggers has been fixed and made in line with how OmegaConf parses it ([#9170](https://github.com/Lightning-AI/lightning/pull/9170))
- Parsing of the `gpus` Trainer argument has changed: `gpus="n"` (str) no longer selects the GPU index n and instead selects the first n devices ([#8770](https://github.com/Lightning-AI/lightning/pull/8770))
- `iteration_count` and other index attributes in the loops has been replaced with progress dataclasses ([#8477](https://github.com/Lightning-AI/lightning/pull/8477))
- The `trainer.lightning_module` reference is now properly set at the very beginning of a run ([#8536](https://github.com/Lightning-AI/lightning/pull/8536))
- The model weights now get loaded in all cases when the checkpoint path gets provided in validate/test/predict, regardless of whether the model instance is provided or not ([#8352](https://github.com/Lightning-AI/lightning/pull/8352))
- The `Trainer` functions `reset_{train,val,test,predict}_dataloader`, `reset_train_val_dataloaders`, and `request_dataloader` `model` argument is now optional ([#8536](https://github.com/Lightning-AI/lightning/pull/8536))
- Saved checkpoints will no longer use the type of a `Callback` as the key to avoid issues with unpickling ([#6886](https://github.com/Lightning-AI/lightning/pull/6886))
- Improved string conversion for `ResultCollection` ([#8622](https://github.com/Lightning-AI/lightning/pull/8622))
- `LightningCLI` changes:
    * `LightningCLI.init_parser` now returns the parser instance ([#8721](https://github.com/Lightning-AI/lightning/pull/8721))
    * `LightningCLI.add_core_arguments_to_parser`, `LightningCLI.parse_arguments` now take a `parser` argument ([#8721](https://github.com/Lightning-AI/lightning/pull/8721))
    * `LightningCLI.instantiate_trainer` now takes a config and a list of callbacks ([#8721](https://github.com/Lightning-AI/lightning/pull/8721))
    * Split `LightningCLI.add_core_arguments_to_parser` into `LightningCLI.add_default_arguments_to_parser` + `LightningCLI.add_core_arguments_to_parser` ([#8721](https://github.com/Lightning-AI/lightning/pull/8721))
- The accelerator and training type plugin `setup` hooks no longer have a `model` argument ([#8536](https://github.com/Lightning-AI/lightning/pull/8536))
- The accelerator and training type plugin `update_global_step` hook has been removed ([#8856](https://github.com/Lightning-AI/lightning/pull/8856))
- The coverage of `self.log`-ing in any `LightningModule` or `Callback` hook has been improved ([#8498](https://github.com/Lightning-AI/lightning/pull/8498))
- `self.log`-ing without a `Trainer` reference now raises a warning instead of an exception ([#9733](https://github.com/Lightning-AI/lightning/pull/9733))
- Removed restrictions in the Trainer that loggers can only log from rank 0; the existing logger behavior has not changed ([#8608](https://github.com/Lightning-AI/lightning/pull/8608))
- `Trainer.request_dataloader` now takes a `RunningStage` enum instance ([#8858](https://github.com/Lightning-AI/lightning/pull/8858))
- Changed `rank_zero_warn` to `NotImplementedError` in the `{train, val, test, predict}_dataloader` hooks that `Lightning(Data)Module` uses ([#9161](https://github.com/Lightning-AI/lightning/pull/9161))
- Moved `block_ddp_sync_behaviour` out of `TrainingBatchLoop` to loop utilities ([#9192](https://github.com/Lightning-AI/lightning/pull/9192))
- Executing the `optimizer_closure` is now required when overriding the `optimizer_step` hook ([#9360](https://github.com/Lightning-AI/lightning/pull/9360))
- Changed logging of `LightningModule` and `LightningDataModule` hyperparameters to raise an exception only if there are colliding keys with different values ([#9496](https://github.com/Lightning-AI/lightning/pull/9496))
- `seed_everything` now fails when an invalid seed value is passed instead of selecting a random seed ([#8787](https://github.com/Lightning-AI/lightning/pull/8787))
- The Trainer now calls `TrainingTypePlugin` collective APIs directly instead of going through the Accelerator reference ([#9677](https://github.com/Lightning-AI/lightning/pull/9677), [#9901](https://github.com/Lightning-AI/lightning/pull/9901))
- The tuner now uses a unique filename to save a temporary checkpoint ([#9682](https://github.com/Lightning-AI/lightning/pull/9682))
- Changed `HorovodPlugin.all_gather` to return a `torch.Tensor` instead of a list ([#9696](https://github.com/Lightning-AI/lightning/pull/9696))
- Changed Trainer connectors to be protected attributes:
    * Configuration Validator ([#9779](https://github.com/Lightning-AI/lightning/pull/9779))
- The `current_epoch` and `global_step` attributes now get restored irrespective of the Trainer task ([#9413](https://github.com/Lightning-AI/lightning/pull/9413))
- Trainer now raises an exception when requesting `amp_level` with native `amp_backend` ([#9755](https://github.com/Lightning-AI/lightning/pull/9755))
- Update the logic to check for accumulation steps with deepspeed ([#9826](https://github.com/Lightning-AI/lightning/pull/9826))
- `pytorch_lightning.utilities.grads.grad_norm` now raises an exception if parameter `norm_type <= 0` ([#9765](https://github.com/Lightning-AI/lightning/pull/9765))
- Updated error message for interactive incompatible plugins ([#9896](https://github.com/Lightning-AI/lightning/pull/9896))
- Moved the `optimizer_step` and `clip_gradients` hook from the `Accelerator` and `TrainingTypePlugin` into the `PrecisionPlugin` ([#10143](https://github.com/Lightning-AI/lightning/pull/10143), [#10029](https://github.com/Lightning-AI/lightning/pull/10029))
- `NativeMixedPrecisionPlugin` and its subclasses now take an optional `GradScaler` instance ([#10055](https://github.com/Lightning-AI/lightning/pull/10055))
- Trainer is now raising a `MisconfigurationException` instead of a warning if `Trainer.{validate/test}` is missing required methods ([#10016](https://github.com/Lightning-AI/lightning/pull/10016))
- Changed default value of the `max_steps` Trainer argument from `None` to -1 ([#9460](https://github.com/Lightning-AI/lightning/pull/9460))
- LightningModule now raises an error when calling `log(on_step=False, on_epoch=False)` ([#10227](https://github.com/Lightning-AI/lightning/pull/10227))
- Quantization aware training observers are now disabled by default during validating/testing/predicting stages ([#8540](https://github.com/Lightning-AI/lightning/pull/8540))
- Raised `MisconfigurationException` when total length of `dataloader` across ranks is zero, and give warning when total length is non-zero, but only local rank length is zero. ([#9827](https://github.com/Lightning-AI/lightning/pull/9827))
- Changed the model size calculation using `ByteCounter` ([#10123](https://github.com/Lightning-AI/lightning/pull/10123))
- Enabled `on_load_checkpoint` for `LightningDataModule` for all `trainer_fn` ([#10238](https://github.com/Lightning-AI/lightning/pull/10238))
- Allowed separate config files for parameters with class type when LightningCLI is in `subclass_mode=False` ([#10286](https://github.com/Lightning-AI/lightning/pull/10286))

### Deprecated

- Deprecated Trainer argument `terminate_on_nan` in favor of `detect_anomaly`([#9175](https://github.com/Lightning-AI/lightning/pull/9175))
- Deprecated `Trainer.terminate_on_nan` public attribute access ([#9849](https://github.com/Lightning-AI/lightning/pull/9849))
- Deprecated `LightningModule.summarize()` in favor of `pytorch_lightning.utilities.model_summary.summarize()` ([#8513](https://github.com/Lightning-AI/lightning/pull/8513))
- Deprecated `LightningModule.model_size` ([#8343](https://github.com/Lightning-AI/lightning/pull/8343))
- Deprecated `DataModule` properties: `train_transforms`, `val_transforms`, `test_transforms`, `size`, `dims` ([#8851](https://github.com/Lightning-AI/lightning/pull/8851))
- Deprecated `add_to_queue`, `get_from_queue` from `LightningModule` in favor of corresponding methods in the `DDPSpawnPlugin` ([#9118](https://github.com/Lightning-AI/lightning/pull/9118))
- Deprecated `LightningModule.get_progress_bar_dict` and `Trainer.progress_bar_dict` in favor of `pytorch_lightning.callbacks.progress.base.get_standard_metrics` and `ProgressBarBase.get_metrics` ([#8985](https://github.com/Lightning-AI/lightning/pull/8985))
- Deprecated `prepare_data_per_node` flag on Trainer and set it as a property of `DataHooks`, accessible in the `LightningModule` and `LightningDataModule` ([#8958](https://github.com/Lightning-AI/lightning/pull/8958))
- Deprecated the `TestTubeLogger` ([#9065](https://github.com/Lightning-AI/lightning/pull/9065))
- Deprecated `on_{train/val/test/predict}_dataloader()` from `LightningModule` and `LightningDataModule` ([#9098](https://github.com/Lightning-AI/lightning/pull/9098))
- Deprecated `on_keyboard_interrupt` callback hook in favor of new `on_exception` hook ([#9260](https://github.com/Lightning-AI/lightning/pull/9260))
- Deprecated passing `process_position` to the `Trainer` constructor in favor of adding the `ProgressBar` callback with `process_position` directly to the list of callbacks ([#9222](https://github.com/Lightning-AI/lightning/pull/9222))
- Deprecated passing `flush_logs_every_n_steps` as a Trainer argument, instead pass it to the logger init if supported ([#9366](https://github.com/Lightning-AI/lightning/pull/9366))
- Deprecated `LightningLoggerBase.close`, `LoggerCollection.close` in favor of `LightningLoggerBase.finalize`, `LoggerCollection.finalize` ([#9422](https://github.com/Lightning-AI/lightning/pull/9422))
- Deprecated passing `progress_bar_refresh_rate` to the `Trainer` constructor in favor of adding the `ProgressBar` callback with `refresh_rate` directly to the list of callbacks, or passing `enable_progress_bar=False` to disable the progress bar ([#9616](https://github.com/Lightning-AI/lightning/pull/9616))
- Deprecated `LightningDistributed` and moved the broadcast logic to `DDPPlugin` and `DDPSpawnPlugin` directly ([#9691](https://github.com/Lightning-AI/lightning/pull/9691))
- Deprecated passing `stochastic_weight_avg` to the `Trainer` constructor in favor of adding the `StochasticWeightAveraging` callback directly to the list of callbacks ([#8989](https://github.com/Lightning-AI/lightning/pull/8989))
- Deprecated Accelerator collective API `barrier`, `broadcast`, and `all_gather` in favor of calling the `TrainingTypePlugin` collective API directly ([#9677](https://github.com/Lightning-AI/lightning/pull/9677))
- Deprecated `checkpoint_callback` from the `Trainer` constructor in favor of `enable_checkpointing` ([#9754](https://github.com/Lightning-AI/lightning/pull/9754))
- Deprecated the `LightningModule.on_post_move_to_device` method ([#9525](https://github.com/Lightning-AI/lightning/pull/9525))
- Deprecated `pytorch_lightning.core.decorators.parameter_validation` in favor of `pytorch_lightning.utilities.parameter_tying.set_shared_parameters` ([#9525](https://github.com/Lightning-AI/lightning/pull/9525))
- Deprecated passing `weights_summary` to the `Trainer` constructor in favor of adding the `ModelSummary` callback with `max_depth` directly to the list of callbacks ([#9699](https://github.com/Lightning-AI/lightning/pull/9699))
- Deprecated `log_gpu_memory`, `gpu_metrics`, and util funcs in favor of `DeviceStatsMonitor` callback ([#9921](https://github.com/Lightning-AI/lightning/pull/9921))
- Deprecated `GPUStatsMonitor` and `XLAStatsMonitor` in favor of `DeviceStatsMonitor` callback ([#9924](https://github.com/Lightning-AI/lightning/pull/9924))
- Deprecated setting `Trainer(max_steps=None)`; To turn off the limit, set `Trainer(max_steps=-1)` (default) ([#9460](https://github.com/Lightning-AI/lightning/pull/9460))
- Deprecated access to the `AcceleratorConnector.is_slurm_managing_tasks` attribute and marked it as protected ([#10101](https://github.com/Lightning-AI/lightning/pull/10101))
- Deprecated access to the `AcceleratorConnector.configure_slurm_ddp` method and marked it as protected ([#10101](https://github.com/Lightning-AI/lightning/pull/10101))
- Deprecated passing `resume_from_checkpoint` to the `Trainer` constructor in favor of `trainer.fit(ckpt_path=)` ([#10061](https://github.com/Lightning-AI/lightning/pull/10061))
- Deprecated `ClusterEnvironment.creates_children()` in favor of `ClusterEnvironment.creates_processes_externally` (property) ([#10106](https://github.com/Lightning-AI/lightning/pull/10106))
- Deprecated `PrecisionPlugin.master_params()` in favor of `PrecisionPlugin.main_params()` ([#10105](https://github.com/Lightning-AI/lightning/pull/10105))
- Deprecated `lr_sch_names` from `LearningRateMonitor` ([#10066](https://github.com/Lightning-AI/lightning/pull/10066))
- Deprecated `ProgressBar` callback in favor of `TQDMProgressBar` ([#10134](https://github.com/Lightning-AI/lightning/pull/10134))

### Removed

- Removed deprecated `metrics` ([#8586](https://github.com/Lightning-AI/lightning/pull/8586/))
- Removed the deprecated `outputs` argument in both the `LightningModule.on_train_epoch_end` and `Callback.on_train_epoch_end` hooks ([#8587](https://github.com/Lightning-AI/lightning/pull/8587))
- Removed the deprecated `TrainerLoggingMixin` class ([#8609](https://github.com/Lightning-AI/lightning/pull/8609))
- Removed the deprecated `TrainerTrainingTricksMixin` class ([#8679](https://github.com/Lightning-AI/lightning/pull/8679))
- Removed the deprecated `optimizer_idx` from `training_step` as an accepted argument in manual optimization ([#8576](https://github.com/Lightning-AI/lightning/pull/8576))
- Removed support for the deprecated `on_save_checkpoint` signature. The hook now takes a `checkpoint` positional parameter ([#8697](https://github.com/Lightning-AI/lightning/pull/8697))
- Removed support for the deprecated `on_load_checkpoint` signature. The hook now takes a `pl_module` positional parameter ([#8697](https://github.com/Lightning-AI/lightning/pull/8697))
- Removed the deprecated `save_function` property in `ModelCheckpoint` ([#8680](https://github.com/Lightning-AI/lightning/pull/8680))
- Removed the deprecated `model` argument from `ModelCheckpoint.save_checkpoint` ([#8688](https://github.com/Lightning-AI/lightning/pull/8688))
- Removed the deprecated `sync_step` argument from `WandbLogger` ([#8763](https://github.com/Lightning-AI/lightning/pull/8763))
- Removed the deprecated `Trainer.truncated_bptt_steps` in favor of `LightningModule.truncated_bptt_steps` ([#8826](https://github.com/Lightning-AI/lightning/pull/8826))
- Removed `LightningModule.write_predictions` and `LightningModule.write_predictions_dict` ([#8850](https://github.com/Lightning-AI/lightning/pull/8850))
- Removed `on_reset_*_dataloader` hooks in TrainingType Plugins and Accelerators ([#8858](https://github.com/Lightning-AI/lightning/pull/8858))
- Removed deprecated `GradInformation` module in favor of `pytorch_lightning.utilities.grads` ([#8831](https://github.com/Lightning-AI/lightning/pull/8831/))
- Removed `TrainingTypePlugin.on_save` and `Accelerator.on_save` ([#9023](https://github.com/Lightning-AI/lightning/pull/9023))
- Removed `{Accelerator,TrainingTypePlugin,PrecisionPlugin}.post_optimizer_step` ([#9746](https://github.com/Lightning-AI/lightning/pull/9746))
- Removed deprecated `connect_precision_plugin` and `connect_training_type_plugin` from `Accelerator` ([#9019](https://github.com/Lightning-AI/lightning/pull/9019))
- Removed `on_train_epoch_end` from `Accelerator` ([#9035](https://github.com/Lightning-AI/lightning/pull/9035))
- Removed `InterBatchProcessor` in favor of `DataLoaderIterDataFetcher` ([#9052](https://github.com/Lightning-AI/lightning/pull/9052))
- Removed `Plugin` in `base_plugin.py` in favor of accessing `TrainingTypePlugin` and `PrecisionPlugin` directly instead ([#9066](https://github.com/Lightning-AI/lightning/pull/9066))
- Removed `teardown` from `ParallelPlugin` ([#8943](https://github.com/Lightning-AI/lightning/pull/8943))
- Removed deprecated `profiled_functions` argument from `PyTorchProfiler` ([#9178](https://github.com/Lightning-AI/lightning/pull/9178))
- Removed deprecated `pytorch_lighting.utilities.argparse_utils` module ([#9166](https://github.com/Lightning-AI/lightning/pull/9166))
- Removed deprecated property `Trainer.running_sanity_check` in favor of `Trainer.sanity_checking` ([#9209](https://github.com/Lightning-AI/lightning/pull/9209))
- Removed deprecated `BaseProfiler.output_filename` arg from it and its descendants in favor of `dirpath` and `filename` ([#9214](https://github.com/Lightning-AI/lightning/pull/9214))
- Removed deprecated property `ModelCheckpoint.period` in favor of `ModelCheckpoint.every_n_epochs` ([#9213](https://github.com/Lightning-AI/lightning/pull/9213))
- Removed deprecated `auto_move_data` decorator ([#9231](https://github.com/Lightning-AI/lightning/pull/9231))
- Removed deprecated property `LightningModule.datamodule` in favor of `Trainer.datamodule` ([#9233](https://github.com/Lightning-AI/lightning/pull/9233))
- Removed deprecated properties `DeepSpeedPlugin.cpu_offload*` in favor of `offload_optimizer`, `offload_parameters` and `pin_memory` ([#9244](https://github.com/Lightning-AI/lightning/pull/9244))
- Removed deprecated property `AcceleratorConnector.is_using_torchelastic` in favor of `TorchElasticEnvironment.is_using_torchelastic()` ([#9729](https://github.com/Lightning-AI/lightning/pull/9729))
- Removed `pytorch_lightning.utilities.debugging.InternalDebugger` ([#9680](https://github.com/Lightning-AI/lightning/pull/9680))
- Removed `call_configure_sharded_model_hook` property from `Accelerator` and `TrainingTypePlugin` ([#9612](https://github.com/Lightning-AI/lightning/pull/9612))
- Removed `TrainerProperties` mixin and moved property definitions directly into `Trainer` ([#9495](https://github.com/Lightning-AI/lightning/pull/9495))
- Removed a redundant warning with `ModelCheckpoint(monitor=None)` callback ([#9875](https://github.com/Lightning-AI/lightning/pull/9875))
- Remove `epoch` from `trainer.logged_metrics` ([#9904](https://github.com/Lightning-AI/lightning/pull/9904))
- Remove deprecated `distributed_backend` from `Trainer` ([#10017](https://github.com/Lightning-AI/lightning/pull/10017))
- Removed `process_idx` from the `{DDPSpawnPlugin,TPUSpawnPlugin}.new_process` methods ([#10022](https://github.com/Lightning-AI/lightning/pull/10022))
- Removed automatic patching of `{train,val,test,predict}_dataloader()` on the `LightningModule` ([#9764](https://github.com/Lightning-AI/lightning/pull/9764))
- Removed `pytorch_lightning.trainer.connectors.OptimizerConnector` ([#10120](https://github.com/Lightning-AI/lightning/pull/10120))

### Fixed

- Fixed ImageNet evaluation in example ([#10179](https://github.com/Lightning-AI/lightning/pull/10179))
- Fixed an issue with logger outputs not being finalized correctly after prediction runs ([#8685](https://github.com/Lightning-AI/lightning/pull/8685))
- Fixed `move_metrics_to_cpu` moving the loss to CPU while training on device ([#9308](https://github.com/Lightning-AI/lightning/pull/9308))
- Fixed incorrect main progress bar indicator when resuming training mid-epoch ([#9310](https://github.com/Lightning-AI/lightning/pull/9310))
- Fixed an issue with freeing memory of datafetchers during teardown ([#9387](https://github.com/Lightning-AI/lightning/pull/9387))
- Fixed a bug where the training step output needed to be `deepcopy`-ed ([#9349](https://github.com/Lightning-AI/lightning/pull/9349))
- Fixed an issue with freeing memory allocated by the data iterators in `Loop.on_run_end` ([#9386](https://github.com/Lightning-AI/lightning/pull/9386), [#9915](https://github.com/Lightning-AI/lightning/pull/9915))
- Fixed `BasePredictionWriter` not returning the batch indices in a non-distributed setting ([#9432](https://github.com/Lightning-AI/lightning/pull/9432))
- Fixed an error when running in XLA environments with no TPU attached ([#9572](https://github.com/Lightning-AI/lightning/pull/9572))
- Fixed check on torchmetrics logged whose `compute()` output is a multielement tensor ([#9582](https://github.com/Lightning-AI/lightning/pull/9582))
- Fixed gradient accumulation for `DDPShardedPlugin` ([#9122](https://github.com/Lightning-AI/lightning/pull/9122))
- Fixed missing DeepSpeed distributed call ([#9540](https://github.com/Lightning-AI/lightning/pull/9540))
- Fixed an issue with wrapped LightningModule during evaluation; The LightningModule no longer gets wrapped with data-parallel modules when not fitting in `DDPPlugin`, `DDPSpawnPlugin`, `DDPShardedPlugin`, `DDPSpawnShardedPlugin` ([#9096](https://github.com/Lightning-AI/lightning/pull/9096))
- Fixed `trainer.accumulate_grad_batches` to be an int on init. The default value for it is now `None` inside Trainer ([#9652](https://github.com/Lightning-AI/lightning/pull/9652))
- Fixed `broadcast` in `DDPPlugin` and `DDPSpawnPlugin` to respect the `src` input ([#9691](https://github.com/Lightning-AI/lightning/pull/9691))
- Fixed `self.log(on_epoch=True, reduce_fx=sum))` for the `on_batch_start` and `on_train_batch_start` hooks ([#9791](https://github.com/Lightning-AI/lightning/pull/9791))
- Fixed `self.log(on_epoch=True)` for the `on_batch_start` and `on_train_batch_start` hooks ([#9780](https://github.com/Lightning-AI/lightning/pull/9780))
- Fixed restoring training state during `Trainer.fit` only ([#9413](https://github.com/Lightning-AI/lightning/pull/9413))
- Fixed DeepSpeed and Lightning both calling the scheduler ([#9788](https://github.com/Lightning-AI/lightning/pull/9788))
- Fixed missing arguments when saving hyperparameters from the parent class but not from the child class ([#9800](https://github.com/Lightning-AI/lightning/pull/9800))
- Fixed DeepSpeed GPU device IDs ([#9847](https://github.com/Lightning-AI/lightning/pull/9847))
- Reset `val_dataloader` in `tuner/batch_size_scaling` ([#9857](https://github.com/Lightning-AI/lightning/pull/9857))
- Fixed use of `LightningCLI` in computer_vision_fine_tuning.py example ([#9934](https://github.com/Lightning-AI/lightning/pull/9934))
- Fixed issue with non-init dataclass fields in `apply_to_collection` ([#9963](https://github.com/Lightning-AI/lightning/pull/9963))
- Reset `val_dataloader` in `tuner/batch_size_scaling` for binsearch ([#9975](https://github.com/Lightning-AI/lightning/pull/9975))
- Fixed logic to check for spawn in dataloader `TrainerDataLoadingMixin._worker_check` ([#9902](https://github.com/Lightning-AI/lightning/pull/9902))
- Fixed `train_dataloader` getting loaded twice when resuming from a checkpoint during `Trainer.fit()` ([#9671](https://github.com/Lightning-AI/lightning/pull/9671))
- Fixed `LearningRateMonitor` logging with multiple param groups optimizer with no scheduler ([#10044](https://github.com/Lightning-AI/lightning/pull/10044))
- Fixed undesired side effects being caused by `Trainer` patching dataloader methods on the `LightningModule` ([#9764](https://github.com/Lightning-AI/lightning/pull/9764))
- Fixed gradients not being unscaled when clipping or logging the gradient norm ([#9287](https://github.com/Lightning-AI/lightning/pull/9287))
- Fixed `on_before_optimizer_step` getting called before the optimizer closure (including backward) has run ([#10167](https://github.com/Lightning-AI/lightning/pull/10167))
- Fixed monitor value in `ModelCheckpoint` getting moved to the wrong device in a special case where it becomes NaN ([#10118](https://github.com/Lightning-AI/lightning/pull/10118))
- Fixed creation of `dirpath` in `BaseProfiler` if it doesn't exist ([#10073](https://github.com/Lightning-AI/lightning/pull/10073))
- Fixed incorrect handling of sigterm ([#10189](https://github.com/Lightning-AI/lightning/pull/10189))
- Fixed bug where `log(on_step=True, on_epoch=True, sync_dist=True)` wouldn't reduce the value on step ([#10227](https://github.com/Lightning-AI/lightning/pull/10227))
- Fixed an issue with `pl.utilities.seed.reset_seed` converting the `PL_SEED_WORKERS` environment variable to `bool` ([#10099](https://github.com/Lightning-AI/lightning/pull/10099))
- Fixed iterating over a logger collection when `fast_dev_run > 0` ([#10232](https://github.com/Lightning-AI/lightning/pull/10232))
- Fixed `batch_size` in `ResultCollection` not being reset to 1 on epoch end ([#10242](https://github.com/Lightning-AI/lightning/pull/10242))
- Fixed `distrib_type` not being set when training plugin instances are being passed to the Trainer ([#10251](https://github.com/Lightning-AI/lightning/pull/10251))


## [1.4.9] - 2021-09-30

- Fixed `lr_find` to generate same results on multiple calls ([#9704](https://github.com/Lightning-AI/lightning/pull/9704))
- Fixed `reset` metrics on validation epoch end ([#9717](https://github.com/Lightning-AI/lightning/pull/9717))
- Fixed input validation for `gradient_clip_val`, `gradient_clip_algorithm`, `track_grad_norm` and `terminate_on_nan` Trainer arguments ([#9595](https://github.com/Lightning-AI/lightning/pull/9595))
- Reset metrics before each task starts ([#9410](https://github.com/Lightning-AI/lightning/pull/9410))


## [1.4.8] - 2021-09-22

- Fixed error reporting in DDP process reconciliation when processes are launched by an external agent ([#9389](https://github.com/Lightning-AI/lightning/pull/9389))
- Added PL_RECONCILE_PROCESS environment variable to enable process reconciliation regardless of cluster environment settings ([#9389](https://github.com/Lightning-AI/lightning/pull/9389))
- Fixed `add_argparse_args` raising `TypeError` when args are typed as `typing.Generic` in Python 3.6 ([#9554](https://github.com/Lightning-AI/lightning/pull/9554))
- Fixed back-compatibility for saving hyperparameters from a single container and inferring its argument name by reverting [#9125](https://github.com/Lightning-AI/lightning/pull/9125) ([#9642](https://github.com/Lightning-AI/lightning/pull/9642))


## [1.4.7] - 2021-09-14

- Fixed logging of nan parameters ([#9364](https://github.com/Lightning-AI/lightning/pull/9364))
- Fixed `replace_sampler` missing the batch size under specific conditions ([#9367](https://github.com/Lightning-AI/lightning/pull/9367))
- Pass init args to ShardedDataParallel ([#9483](https://github.com/Lightning-AI/lightning/pull/9483))
- Fixed collision of user argument when using ShardedDDP ([#9512](https://github.com/Lightning-AI/lightning/pull/9512))
- Fixed DeepSpeed crash for RNNs ([#9489](https://github.com/Lightning-AI/lightning/pull/9489))


## [1.4.6] - 2021-09-07

- Fixed an issues with export to ONNX format when a model has multiple inputs ([#8800](https://github.com/Lightning-AI/lightning/pull/8800))
- Removed deprecation warnings being called for `on_{task}_dataloader` ([#9279](https://github.com/Lightning-AI/lightning/pull/9279))
- Fixed save/load/resume from checkpoint for DeepSpeed Plugin (
    [#8397](https://github.com/Lightning-AI/lightning/pull/8397),
    [#8644](https://github.com/Lightning-AI/lightning/pull/8644),
    [#8627](https://github.com/Lightning-AI/lightning/pull/8627))
- Fixed `EarlyStopping` running on train epoch end when `check_val_every_n_epoch>1` is set ([#9156](https://github.com/Lightning-AI/lightning/pull/9156))
- Fixed an issue with logger outputs not being finalized correctly after prediction runs ([#8333](https://github.com/Lightning-AI/lightning/pull/8333))
- Fixed the Apex and DeepSpeed plugin closure running after the `on_before_optimizer_step` hook ([#9288](https://github.com/Lightning-AI/lightning/pull/9288))
- Fixed the Native AMP plugin closure not running with manual optimization ([#9288](https://github.com/Lightning-AI/lightning/pull/9288))
- Fixed bug where data-loading functions where not getting the correct running stage passed ([#8858](https://github.com/Lightning-AI/lightning/pull/8858))
- Fixed intra-epoch evaluation outputs staying in memory when the respective `*_epoch_end` hook wasn't overridden ([#9261](https://github.com/Lightning-AI/lightning/pull/9261))
- Fixed error handling in DDP process reconciliation when `_sync_dir` was not initialized ([#9267](https://github.com/Lightning-AI/lightning/pull/9267))
- Fixed PyTorch Profiler not enabled for manual optimization ([#9316](https://github.com/Lightning-AI/lightning/pull/9316))
- Fixed inspection of other args when a container is specified in `save_hyperparameters` ([#9125](https://github.com/Lightning-AI/lightning/pull/9125))
- Fixed signature of `Timer.on_train_epoch_end` and `StochasticWeightAveraging.on_train_epoch_end` to prevent unwanted deprecation warnings ([#9347](https://github.com/Lightning-AI/lightning/pull/9347))


## [1.4.5] - 2021-08-31

- Fixed reduction using `self.log(sync_dict=True, reduce_fx={mean,max})` ([#9142](https://github.com/Lightning-AI/lightning/pull/9142))
- Fixed not setting a default value for `max_epochs` if `max_time` was specified on the `Trainer` constructor ([#9072](https://github.com/Lightning-AI/lightning/pull/9072))
- Fixed the CometLogger, no longer modifies the metrics in place. Instead creates a copy of metrics before performing any operations ([#9150](https://github.com/Lightning-AI/lightning/pull/9150))
- Fixed `DDP` "CUDA error: initialization error" due to a `copy` instead of `deepcopy` on `ResultCollection` ([#9239](https://github.com/Lightning-AI/lightning/pull/9239))


## [1.4.4] - 2021-08-24

- Fixed a bug in the binary search mode of auto batch size scaling where exception was raised if the first trainer run resulted in OOM ([#8954](https://github.com/Lightning-AI/lightning/pull/8954))
- Fixed a bug causing logging with `log_gpu_memory='min_max'` not working ([#9013](https://github.com/Lightning-AI/lightning/pull/9013))


## [1.4.3] - 2021-08-17

- Fixed plateau scheduler stepping on incomplete epoch ([#8861](https://github.com/Lightning-AI/lightning/pull/8861))
- Fixed infinite loop with `CycleIterator` and multiple loaders ([#8889](https://github.com/Lightning-AI/lightning/pull/8889))
- Fixed `StochasticWeightAveraging` with a list of learning rates not applying them to each param group ([#8747](https://github.com/Lightning-AI/lightning/pull/8747))
- Restore original loaders if replaced by entrypoint ([#8885](https://github.com/Lightning-AI/lightning/pull/8885))
- Fixed lost reference to `_Metadata` object in `ResultMetricCollection` ([#8932](https://github.com/Lightning-AI/lightning/pull/8932))
- Ensure the existence of `DDPPlugin._sync_dir` in `reconciliate_processes` ([#8939](https://github.com/Lightning-AI/lightning/pull/8939))


## [1.4.2] - 2021-08-10

- Fixed recursive call for `apply_to_collection(include_none=False)` ([#8719](https://github.com/Lightning-AI/lightning/pull/8719))
- Fixed truncated backprop through time enablement when set as a property on the LightningModule and not the Trainer ([#8804](https://github.com/Lightning-AI/lightning/pull/8804/))
- Fixed comments and exception message for metrics_to_scalars ([#8782](https://github.com/Lightning-AI/lightning/pull/8782/))
- Fixed typo error in LightningLoggerBase.after_save_checkpoint docstring ([#8737](https://github.com/Lightning-AI/lightning/pull/8737/))


## [1.4.1] - 2021-08-03

- Fixed `trainer.fit_loop.split_idx` always returning `None` ([#8601](https://github.com/Lightning-AI/lightning/pull/8601))
- Fixed references for `ResultCollection.extra` ([#8622](https://github.com/Lightning-AI/lightning/pull/8622))
- Fixed reference issues during epoch end result collection ([#8621](https://github.com/Lightning-AI/lightning/pull/8621))
- Fixed horovod auto-detection when horovod is not installed and the launcher is `mpirun` ([#8610](https://github.com/Lightning-AI/lightning/pull/8610))
- Fixed an issue with `training_step` outputs not getting collected correctly for `training_epoch_end` ([#8613](https://github.com/Lightning-AI/lightning/pull/8613))
- Fixed distributed types support for CPUs ([#8667](https://github.com/Lightning-AI/lightning/pull/8667))
- Fixed a deadlock issue with DDP and torchelastic ([#8655](https://github.com/Lightning-AI/lightning/pull/8655))
- Fixed `accelerator=ddp` choice for CPU ([#8645](https://github.com/Lightning-AI/lightning/pull/8645))


## [1.4.0] - 2021-07-27

### Added

- Added `extract_batch_size` utility and corresponding tests to extract batch dimension from multiple batch types ([#8357](https://github.com/Lightning-AI/lightning/pull/8357/))
- Added support for named parameter groups in `LearningRateMonitor` ([#7987](https://github.com/Lightning-AI/lightning/pull/7987))
- Added `dataclass` support for `pytorch_lightning.utilities.apply_to_collection` ([#7935](https://github.com/Lightning-AI/lightning/pull/7935))
- Added support to `LightningModule.to_torchscript` for saving to custom filesystems with `fsspec` ([#7617](https://github.com/Lightning-AI/lightning/pull/7617))
- Added `KubeflowEnvironment` for use with the `PyTorchJob` operator in Kubeflow
- Added LightningCLI support for config files on object stores ([#7521](https://github.com/Lightning-AI/lightning/pull/7521))
- Added `ModelPruning(prune_on_train_epoch_end=True|False)` to choose when to apply pruning ([#7704](https://github.com/Lightning-AI/lightning/pull/7704))
- Added support for checkpointing based on a provided time interval during training ([#7515](https://github.com/Lightning-AI/lightning/pull/7515))
- Progress tracking
  * Added dataclasses for progress tracking ([#6603](https://github.com/Lightning-AI/lightning/pull/6603),
    [#7574](https://github.com/Lightning-AI/lightning/pull/7574),
    [#8140](https://github.com/Lightning-AI/lightning/pull/8140),
    [#8362](https://github.com/Lightning-AI/lightning/pull/8362))
  * Add `{,load_}state_dict` to the progress tracking dataclasses ([#8140](https://github.com/Lightning-AI/lightning/pull/8140))
  * Connect the progress tracking dataclasses to the loops ([#8244](https://github.com/Lightning-AI/lightning/pull/8244),
    [#8362](https://github.com/Lightning-AI/lightning/pull/8362))
  * Do not reset the progress tracking dataclasses total counters ([#8475](https://github.com/Lightning-AI/lightning/pull/8475))
- Added support for passing a `LightningDataModule` positionally as the second argument to `trainer.{validate,test,predict}` ([#7431](https://github.com/Lightning-AI/lightning/pull/7431))
- Added argument `trainer.predict(ckpt_path)` ([#7430](https://github.com/Lightning-AI/lightning/pull/7430))
- Added `clip_grad_by_value` support for TPUs ([#7025](https://github.com/Lightning-AI/lightning/pull/7025))
- Added support for passing any class to `is_overridden` ([#7918](https://github.com/Lightning-AI/lightning/pull/7918))
- Added `sub_dir` parameter to `TensorBoardLogger` ([#6195](https://github.com/Lightning-AI/lightning/pull/6195))
- Added correct `dataloader_idx` to batch transfer hooks ([#6241](https://github.com/Lightning-AI/lightning/pull/6241))
- Added `include_none=bool` argument to `apply_to_collection` ([#7769](https://github.com/Lightning-AI/lightning/pull/7769))
- Added `apply_to_collections` to apply a function to two zipped collections ([#7769](https://github.com/Lightning-AI/lightning/pull/7769))
- Added `ddp_fully_sharded` support ([#7487](https://github.com/Lightning-AI/lightning/pull/7487))
- Added `should_rank_save_checkpoint` property to Training Plugins ([#7684](https://github.com/Lightning-AI/lightning/pull/7684))
- Added `log_grad_norm` hook to `LightningModule` to customize the logging of gradient norms ([#7873](https://github.com/Lightning-AI/lightning/pull/7873))
- Added `save_config_filename` init argument to `LightningCLI` to ease resolving name conflicts ([#7741](https://github.com/Lightning-AI/lightning/pull/7741))
- Added `save_config_overwrite` init argument to `LightningCLI` to ease overwriting existing config files ([#8059](https://github.com/Lightning-AI/lightning/pull/8059))
- Added reset dataloader hooks to Training Plugins and Accelerators ([#7861](https://github.com/Lightning-AI/lightning/pull/7861))
- Added trainer stage hooks for Training Plugins and Accelerators ([#7864](https://github.com/Lightning-AI/lightning/pull/7864))
- Added the `on_before_optimizer_step` hook ([#8048](https://github.com/Lightning-AI/lightning/pull/8048))
- Added IPU Accelerator ([#7867](https://github.com/Lightning-AI/lightning/pull/7867))
- Fault-tolerant training
    * Added `{,load_}state_dict` to `ResultCollection` ([#7948](https://github.com/Lightning-AI/lightning/pull/7948))
    * Added `{,load_}state_dict` to `Loops` ([#8197](https://github.com/Lightning-AI/lightning/pull/8197))
    * Added `FastForwardSampler` and `CaptureIterableDataset` ([#8307](https://github.com/Lightning-AI/lightning/pull/8307))
    * Set `Loop.restarting=False` at the end of the first iteration ([#8362](https://github.com/Lightning-AI/lightning/pull/8362))
    * Save the loops state with the checkpoint (opt-in) ([#8362](https://github.com/Lightning-AI/lightning/pull/8362))
    * Save a checkpoint to restore the state on exception (opt-in) ([#8362](https://github.com/Lightning-AI/lightning/pull/8362))
    * Added `state_dict` and `load_state_dict` utilities for `CombinedLoader` + utilities for dataloader ([#8364](https://github.com/Lightning-AI/lightning/pull/8364))
- Added `rank_zero_only` to `LightningModule.log` function ([#7966](https://github.com/Lightning-AI/lightning/pull/7966))
- Added `metric_attribute` to `LightningModule.log` function ([#7966](https://github.com/Lightning-AI/lightning/pull/7966))
- Added a warning if `Trainer(log_every_n_steps)` is a value too high for the training dataloader ([#7734](https://github.com/Lightning-AI/lightning/pull/7734))
- Added LightningCLI support for argument links applied on instantiation ([#7895](https://github.com/Lightning-AI/lightning/pull/7895))
- Added LightningCLI support for configurable callbacks that should always be present ([#7964](https://github.com/Lightning-AI/lightning/pull/7964))
- Added DeepSpeed Infinity Support, and updated to DeepSpeed 0.4.0 ([#7234](https://github.com/Lightning-AI/lightning/pull/7234))
- Added support for `torch.nn.UninitializedParameter` in `ModelSummary` ([#7642](https://github.com/Lightning-AI/lightning/pull/7642))
- Added support `LightningModule.save_hyperparameters` when `LightningModule` is a dataclass ([#7992](https://github.com/Lightning-AI/lightning/pull/7992))
- Added support for overriding `optimizer_zero_grad` and `optimizer_step` when using accumulate_grad_batches ([#7980](https://github.com/Lightning-AI/lightning/pull/7980))
- Added `logger` boolean flag to `save_hyperparameters` ([#7960](https://github.com/Lightning-AI/lightning/pull/7960))
- Added support for calling scripts using the module syntax (`python -m package.script`) ([#8073](https://github.com/Lightning-AI/lightning/pull/8073))
- Added support for optimizers and learning rate schedulers to `LightningCLI` ([#8093](https://github.com/Lightning-AI/lightning/pull/8093))
- Added XLA Profiler ([#8014](https://github.com/Lightning-AI/lightning/pull/8014))
- Added `PrecisionPlugin.{pre,post}_backward` ([#8328](https://github.com/Lightning-AI/lightning/pull/8328))
- Added `on_load_checkpoint` and `on_save_checkpoint` hooks to the `PrecisionPlugin` base class ([#7831](https://github.com/Lightning-AI/lightning/pull/7831))
- Added `max_depth` parameter in `ModelSummary` ([#8062](https://github.com/Lightning-AI/lightning/pull/8062))
- Added `XLAStatsMonitor` callback ([#8235](https://github.com/Lightning-AI/lightning/pull/8235))
- Added `restore` function and `restarting` attribute to base `Loop` ([#8247](https://github.com/Lightning-AI/lightning/pull/8247))
- Added support for `save_hyperparameters` in `LightningDataModule` ([#3792](https://github.com/Lightning-AI/lightning/pull/3792))
- Added the `ModelCheckpoint(save_on_train_epoch_end)` to choose when to run the saving logic ([#8389](https://github.com/Lightning-AI/lightning/pull/8389))
- Added `LSFEnvironment` for distributed training with the LSF resource manager `jsrun` ([#5102](https://github.com/Lightning-AI/lightning/pull/5102))
- Added support for `accelerator='cpu'|'gpu'|'tpu'|'ipu'|'auto'` ([#7808](https://github.com/Lightning-AI/lightning/pull/7808))
- Added `tpu_spawn_debug` to plugin registry ([#7933](https://github.com/Lightning-AI/lightning/pull/7933))
- Enabled traditional/manual launching of DDP processes through `LOCAL_RANK` and `NODE_RANK` environment variable assignments ([#7480](https://github.com/Lightning-AI/lightning/pull/7480))
- Added `quantize_on_fit_end` argument to `QuantizationAwareTraining` ([#8464](https://github.com/Lightning-AI/lightning/pull/8464))
- Added experimental support for loop specialization ([#8226](https://github.com/Lightning-AI/lightning/pull/8226))
- Added support for `devices` flag to Trainer ([#8440](https://github.com/Lightning-AI/lightning/pull/8440))
- Added private `prevent_trainer_and_dataloaders_deepcopy` context manager on the `LightningModule` ([#8472](https://github.com/Lightning-AI/lightning/pull/8472))
- Added support for providing callables to the Lightning CLI instead of types ([#8400](https://github.com/Lightning-AI/lightning/pull/8400))

### Changed

- Decoupled device parsing logic from Accelerator connector to Trainer ([#8180](https://github.com/Lightning-AI/lightning/pull/8180))
- Changed the `Trainer`'s `checkpoint_callback` argument to allow only boolean values ([#7539](https://github.com/Lightning-AI/lightning/pull/7539))
- Log epoch metrics before the `on_evaluation_end` hook ([#7272](https://github.com/Lightning-AI/lightning/pull/7272))
- Explicitly disallow calling `self.log(on_epoch=False)` during epoch-only or single-call hooks ([#7874](https://github.com/Lightning-AI/lightning/pull/7874))
- Changed these `Trainer` methods to be protected: `call_setup_hook`, `call_configure_sharded_model`, `pre_dispatch`, `dispatch`, `post_dispatch`, `call_teardown_hook`, `run_train`, `run_sanity_check`, `run_evaluate`, `run_evaluation`, `run_predict`, `track_output_for_epoch_end`
- Changed `metrics_to_scalars` to work with any collection or value ([#7888](https://github.com/Lightning-AI/lightning/pull/7888))
- Changed `clip_grad_norm` to use `torch.nn.utils.clip_grad_norm_` ([#7025](https://github.com/Lightning-AI/lightning/pull/7025))
- Validation is now always run inside the training epoch scope ([#7357](https://github.com/Lightning-AI/lightning/pull/7357))
- `ModelCheckpoint` now runs at the end of the training epoch by default ([#8389](https://github.com/Lightning-AI/lightning/pull/8389))
- `EarlyStopping` now runs at the end of the training epoch by default ([#8286](https://github.com/Lightning-AI/lightning/pull/8286))
- Refactored Loops
    * Moved attributes `global_step`, `current_epoch`, `max/min_steps`, `max/min_epochs`, `batch_idx`, and `total_batch_idx` to TrainLoop ([#7437](https://github.com/Lightning-AI/lightning/pull/7437))
    * Refactored result handling in training loop ([#7506](https://github.com/Lightning-AI/lightning/pull/7506))
    * Moved attributes `hiddens` and `split_idx` to TrainLoop ([#7507](https://github.com/Lightning-AI/lightning/pull/7507))
    * Refactored the logic around manual and automatic optimization inside the optimizer loop ([#7526](https://github.com/Lightning-AI/lightning/pull/7526))
    * Simplified "should run validation" logic ([#7682](https://github.com/Lightning-AI/lightning/pull/7682))
    * Simplified logic for updating the learning rate for schedulers ([#7682](https://github.com/Lightning-AI/lightning/pull/7682))
    * Removed the `on_epoch` guard from the "should stop" validation check ([#7701](https://github.com/Lightning-AI/lightning/pull/7701))
    * Refactored internal loop interface; added new classes `FitLoop`, `TrainingEpochLoop`, `TrainingBatchLoop` ([#7871](https://github.com/Lightning-AI/lightning/pull/7871), [#8077](https://github.com/Lightning-AI/lightning/pull/8077))
    * Removed `pytorch_lightning/trainer/training_loop.py` ([#7985](https://github.com/Lightning-AI/lightning/pull/7985))
    * Refactored evaluation loop interface; added new classes `DataLoaderLoop`, `EvaluationLoop`, `EvaluationEpochLoop` ([#7990](https://github.com/Lightning-AI/lightning/pull/7990), [#8077](https://github.com/Lightning-AI/lightning/pull/8077))
    * Removed `pytorch_lightning/trainer/evaluation_loop.py` ([#8056](https://github.com/Lightning-AI/lightning/pull/8056))
    * Restricted public access to several internal functions ([#8024](https://github.com/Lightning-AI/lightning/pull/8024))
    * Refactored trainer `_run_*` functions and separate evaluation loops ([#8065](https://github.com/Lightning-AI/lightning/pull/8065))
    * Refactored prediction loop interface; added new classes `PredictionLoop`, `PredictionEpochLoop` ([#7700](https://github.com/Lightning-AI/lightning/pull/7700), [#8077](https://github.com/Lightning-AI/lightning/pull/8077))
    * Removed `pytorch_lightning/trainer/predict_loop.py` ([#8094](https://github.com/Lightning-AI/lightning/pull/8094))
    * Moved result teardown to the loops ([#8245](https://github.com/Lightning-AI/lightning/pull/8245))
    * Improve `Loop` API to better handle children `state_dict` and `progress` ([#8334](https://github.com/Lightning-AI/lightning/pull/8334))
- Refactored logging
    * Renamed and moved `core/step_result.py` to `trainer/connectors/logger_connector/result.py` ([#7736](https://github.com/Lightning-AI/lightning/pull/7736))
    * Dramatically simplify the `LoggerConnector` ([#7882](https://github.com/Lightning-AI/lightning/pull/7882))
    * `trainer.{logged,progress_bar,callback}_metrics` are now updated on-demand ([#7882](https://github.com/Lightning-AI/lightning/pull/7882))
    * Completely overhaul the `Result` object in favor of `ResultMetric` ([#7882](https://github.com/Lightning-AI/lightning/pull/7882))
    * Improve epoch-level reduction time and overall memory usage ([#7882](https://github.com/Lightning-AI/lightning/pull/7882))
    * Allow passing `self.log(batch_size=...)` ([#7891](https://github.com/Lightning-AI/lightning/pull/7891))
    * Each of the training loops now keeps its own results collection ([#7891](https://github.com/Lightning-AI/lightning/pull/7891))
    * Remove `EpochResultStore` and `HookResultStore` in favor of `ResultCollection` ([#7909](https://github.com/Lightning-AI/lightning/pull/7909))
    * Remove `MetricsHolder` ([#7909](https://github.com/Lightning-AI/lightning/pull/7909))
- Moved `ignore_scalar_return_in_dp` warning suppression to the DataParallelPlugin class ([#7421](https://github.com/Lightning-AI/lightning/pull/7421/))
- Changed the behaviour when logging evaluation step metrics to no longer append `/epoch_*` to the metric name ([#7351](https://github.com/Lightning-AI/lightning/pull/7351))
- Raised `ValueError` when a `None` value is `self.log`-ed ([#7771](https://github.com/Lightning-AI/lightning/pull/7771))
- Changed `resolve_training_type_plugins` to allow setting `num_nodes` and `sync_batchnorm` from `Trainer` setting ([#7026](https://github.com/Lightning-AI/lightning/pull/7026))
- Default `seed_everything(workers=True)` in the `LightningCLI` ([#7504](https://github.com/Lightning-AI/lightning/pull/7504))
- Changed `model.state_dict()` in `CheckpointConnector` to allow `training_type_plugin` to customize the model's `state_dict()` ([#7474](https://github.com/Lightning-AI/lightning/pull/7474))
- `MLflowLogger` now uses the env variable `MLFLOW_TRACKING_URI` as default tracking URI ([#7457](https://github.com/Lightning-AI/lightning/pull/7457))
- Changed `Trainer` arg and functionality from `reload_dataloaders_every_epoch` to `reload_dataloaders_every_n_epochs` ([#5043](https://github.com/Lightning-AI/lightning/pull/5043))
- Changed `WandbLogger(log_model={True/'all'})` to log models as artifacts ([#6231](https://github.com/Lightning-AI/lightning/pull/6231))
- MLFlowLogger now accepts `run_name` as an constructor argument ([#7622](https://github.com/Lightning-AI/lightning/pull/7622))
- Changed `teardown()` in `Accelerator` to allow `training_type_plugin` to customize `teardown` logic ([#7579](https://github.com/Lightning-AI/lightning/pull/7579))
- `Trainer.fit` now raises an error when using manual optimization with unsupported features such as `gradient_clip_val` or `accumulate_grad_batches` ([#7788](https://github.com/Lightning-AI/lightning/pull/7788))
- Accelerator hooks are called regardless if `LightningModule` overrides the same hooks ([#7826](https://github.com/Lightning-AI/lightning/pull/7826))
- Moved profilers to their own file ([#7822](https://github.com/Lightning-AI/lightning/pull/7822))
- The `on_after_backward` hook is now called on accumulating iterations. Use the `on_before_optimizer_step` hook to mimic the old behaviour ([#8328](https://github.com/Lightning-AI/lightning/pull/8328))
- The mixed precision loss is no longer unscaled before the `on_after_backward` hook. Use the `on_before_optimizer_step` hook to mimic the old behaviour  ([#8328](https://github.com/Lightning-AI/lightning/pull/8328))
- The `TrainingTypePlugin.{pre,post}_backward` hooks no longer take the `optimizer, opt_idx, should_accumulate` arguments ([#8328](https://github.com/Lightning-AI/lightning/pull/8328))
- The `PrecisionPlugin.backward` hooks no longer returns a value ([#8328](https://github.com/Lightning-AI/lightning/pull/8328))
- The `PrecisionPlugin.backward` hooks no longer takes a `should_accumulate` argument ([#8328](https://github.com/Lightning-AI/lightning/pull/8328))
- Added the `on_before_backward` hook ([#7865](https://github.com/Lightning-AI/lightning/pull/7865))
- `LightningCLI` now aborts with a clearer message if config already exists and disables save config during `fast_dev_run`([#7963](https://github.com/Lightning-AI/lightning/pull/7963))
- Saved the `LightningCLI` config on `setup` and only on the main process ([#8017](https://github.com/Lightning-AI/lightning/pull/8017))
- Dropped the `LightningCLI` `ArgumentParser` when pickling ([#8017](https://github.com/Lightning-AI/lightning/pull/8017))
- Skip `broadcast` if distributed not initialized for the spawn plugins ([#8017](https://github.com/Lightning-AI/lightning/pull/8017))
- `Trainer(resume_from_checkpoint=...)` now restores the model directly after `LightningModule.setup()`, which is before `LightningModule.configure_sharded_model()` ([#7652](https://github.com/Lightning-AI/lightning/pull/7652))
- Moved `torch.cuda.set_device()` to enable collective calls earlier in setup ([#8312](https://github.com/Lightning-AI/lightning/pull/8312))
- Used XLA utility API to move data to CPU (Single TPU core) ([#8078](https://github.com/Lightning-AI/lightning/pull/8078))
- Improved error messages in `replace_sampler` when the `DataLoader` attributes are not included in the signature or the signature is missing optional arguments ([#8519](https://github.com/Lightning-AI/lightning/pull/8519))
- Moved `DeviceDtypeModuleMixin` and `HyperparametersMixin` mixin to `core` ([#8396](https://github.com/Lightning-AI/lightning/pull/8396))
- Return the `default_root_dir` as the `log_dir` when the logger is a `LoggerCollection` ([#8187](https://github.com/Lightning-AI/lightning/pull/8187))

### Deprecated

- Deprecated `LightningModule.loaded_optimizer_states_dict` ([#8229](https://github.com/Lightning-AI/lightning/pull/8229))
- Standardized the dataloaders arguments of `trainer.{fit,valdiate,test,tune}` ([#7431](https://github.com/Lightning-AI/lightning/pull/7431))
- Deprecated `DataModule` properties: `has_prepared_data`, `has_setup_fit`, `has_setup_validate`, `has_setup_test`, `has_setup_predict`, `has_teardown_fit`, `has_teardown_validate`, `has_teardown_test`, `has_teardown_predict` ([#7657](https://github.com/Lightning-AI/lightning/pull/7657/))
- Deprecated `TrainerModelHooksMixin` in favor of `pytorch_lightning.utilities.signature_utils` ([#7422](https://github.com/Lightning-AI/lightning/pull/7422))
- Deprecated `num_nodes` and `sync_batchnorm` arguments in `DDPPlugin` and `DDPSpawnPlugin` ([#7026](https://github.com/Lightning-AI/lightning/pull/7026))
- Deprecated `self.log(sync_dist_op)` in favor of `self.log(reduce_fx)`. ([#7891](https://github.com/Lightning-AI/lightning/pull/7891))
- Deprecated `is_overridden(model=...)` in favor of `is_overridden(instance=...)` ([#7918](https://github.com/Lightning-AI/lightning/pull/7918))
- Deprecated automatically detaching returned extras with grads ([#7994](https://github.com/Lightning-AI/lightning/pull/7994))
- Deprecated default value of `monitor` argument in EarlyStopping callback to enforce `monitor` as a required argument ([#7907](https://github.com/Lightning-AI/lightning/pull/7907))
- Deprecated importing `rank_zero_{warn,deprecation}` directly from `pytorch_lightning.utilities.distributed` ([#8085](https://github.com/Lightning-AI/lightning/pull/8085))
- Deprecated the use of `CheckpointConnector.hpc_load()` in favor of `CheckpointConnector.restore()` ([#7652](https://github.com/Lightning-AI/lightning/pull/7652))
- Deprecated `ModelCheckpoint(every_n_val_epochs)` in favor of `ModelCheckpoint(every_n_epochs)` ([#8383](https://github.com/Lightning-AI/lightning/pull/8383))
- Deprecated `DDPPlugin.task_idx` in favor of `DDPPlugin.local_rank` ([#8203](https://github.com/Lightning-AI/lightning/pull/8203))
- Deprecated the `Trainer.train_loop` property in favor of `Trainer.fit_loop` ([#8025](https://github.com/Lightning-AI/lightning/pull/8025))
- Deprecated the `Trainer.disable_validation` property in favor of `not Trainer.enable_validation` ([#8291](https://github.com/Lightning-AI/lightning/pull/8291))
- Deprecated `mode` parameter in `ModelSummary` in favor of `max_depth` ([#8062](https://github.com/Lightning-AI/lightning/pull/8062))
- Deprecated `reload_dataloaders_every_epoch` argument of `Trainer` in favor of `reload_dataloaders_every_n_epochs` ([#5043](https://github.com/Lightning-AI/lightning/pull/5043))
- Deprecated `distributed_backend` argument for `Trainer` ([#8575](https://github.com/Lightning-AI/lightning/pull/8575))

### Removed

- Dropped official support/testing for PyTorch <1.6 ([#8288](https://github.com/Lightning-AI/lightning/pull/8288))
- Removed `ProfilerConnector` ([#7654](https://github.com/Lightning-AI/lightning/pull/7654))
- Pruned deprecated classif. metrics from `pytorch_lightning.metrics.functional.classification` ([#7499](https://github.com/Lightning-AI/lightning/pull/7499))
- Removed deprecated data parallel classes `LightningDataParallel` and `LightningDistributedDataParallel` from `pytorch_lightning.overrides.data_parallel` ([#7510](https://github.com/Lightning-AI/lightning/pull/7510))
- Removed deprecated trainer attributes - `get_model` and `accelerator_backend` ([#7502](https://github.com/Lightning-AI/lightning/pull/7502))
- Removed support for automatically monitoring the `val_loss` key with `ModelCheckpoint`. Pass your `monitor` of choice to the `ModelCheckpoint` instance instead ([#8293](https://github.com/Lightning-AI/lightning/pull/8293))
- Removed support for `self.log(tbptt_reduce_fx)` and `self.log(tbptt_pad_token)`. Please, open a discussion explaining your use-case if you relied on these. ([#7644](https://github.com/Lightning-AI/lightning/pull/7644))
- Removed deprecated utils modules `model_utils`, `warning_utils`, `xla_device_utils` and partially `argparse_utils` ([#7503](https://github.com/Lightning-AI/lightning/pull/7503))
- Removed `RPCPlugin` and `RPCSequentialPlugin`. If you were successfully using these plugins, please open a GitHub discussion about your use case ([#8101](https://github.com/Lightning-AI/lightning/pull/8101))
- Removed deprecated trainer attributes - `on_cpu`, `on_tpu`, `use_tpu`, `on_gpu`, `use_dp`, `use_ddp`, `use_ddp2`, `use_horovod`, `use_single_gpu` ([#7501](https://github.com/Lightning-AI/lightning/pull/7501))
- Removed deprecated `optimizer` argument in `LightningModule.manual_backward()`; Toggling optimizers in manual optimization should be done using `LightningModule.{un}toggle_optimizer()` ([#8287](https://github.com/Lightning-AI/lightning/pull/8287))
- Removed DeepSpeed FP16 Exception as FP32 is now supported ([#8462](https://github.com/Lightning-AI/lightning/pull/8462))
- Removed environment variable `PL_EXP_VERSION` from DDP subprocesses ([7403](https://github.com/Lightning-AI/lightning/pull/7403))

### Fixed

- Fixed the `GPUStatsMonitor` callbacks to use the correct GPU IDs if `CUDA_VISIBLE_DEVICES` set ([#8260](https://github.com/Lightning-AI/lightning/pull/8260))
- Fixed `lr_scheduler` checkpointed state by calling `update_lr_schedulers` before saving checkpoints ([#7877](https://github.com/Lightning-AI/lightning/pull/7877))
- Fixed ambiguous warning when both overfit and train dataloader shuffling are enabled ([#7685](https://github.com/Lightning-AI/lightning/pull/7685))
- Fixed dev debugger memory growing due to tracking events even when disabled ([#7875](https://github.com/Lightning-AI/lightning/pull/7875))
- Fixed `None` loss keys getting added in `training_epoch_end` when using manual optimization and not returning a loss ([#7772](https://github.com/Lightning-AI/lightning/pull/7772))
- Fixed a bug where `precision=64` with `accelerator='ddp_spawn'` would throw a pickle error ([#6924](https://github.com/Lightning-AI/lightning/pull/6924))
- Do not override the existing `epoch` value in `logged_metrics` when already logged by the user ([#7982](https://github.com/Lightning-AI/lightning/pull/7982))
- Support for manual optimization with DeepSpeed ([#7970](https://github.com/Lightning-AI/lightning/pull/7970))
- Fixed `dataloader_idx` argument value when predicting with only one `DataLoader` ([#7941](https://github.com/Lightning-AI/lightning/pull/7941))
- Fixed passing the `stage` argument of `Callback.{setup,teardown}` as a keyword ([#7973](https://github.com/Lightning-AI/lightning/pull/7973))
- Fixed metrics generated during `validation sanity checking` are cleaned on end ([#8171](https://github.com/Lightning-AI/lightning/pull/8171))
- Fixed `log_gpu_memory` metrics not being added to `logging` when nothing else is logged ([#8174](https://github.com/Lightning-AI/lightning/pull/8174))
- Fixed a bug where calling `log` with a `Metric` instance would raise an error if it was a nested attribute of the model ([#8181](https://github.com/Lightning-AI/lightning/pull/8181))
- Fixed a bug where using `precision=64` would cause buffers with complex dtype to be cast to real ([#8208](https://github.com/Lightning-AI/lightning/pull/8208))
- Fixed `is_overridden` returning true for wrapped functions with no changes ([#8296](https://github.com/Lightning-AI/lightning/pull/8296))
- Fixed a bug where `truncated_bptt_steps` would throw an AttributeError when the target RNN has multiple hidden states ([#8145](https://github.com/Lightning-AI/lightning/pull/8145))
- Fixed `self.optimizers()` not returning a single optimizer if it had been wrapped ([#8326](https://github.com/Lightning-AI/lightning/pull/8326))
- Fixed the `on_after_backward` hook not getting called when using manual optimization and no plugins ([#8328](https://github.com/Lightning-AI/lightning/pull/8328))
- Fixed the `LightningModule.backward` hook only getting called with the `apex` plugin when using manual optimization ([#8328](https://github.com/Lightning-AI/lightning/pull/8328))
- Fixed moving batch to device before sending it to the `on_*_batch_start`/`on_*_batch_end` callbacks and model hooks ([#7378](https://github.com/Lightning-AI/lightning/pull/7378))
- Fixed passing a custom `DDPPlugin` when choosing `accelerator="ddp_cpu"` for the accelerator ([#6208](https://github.com/Lightning-AI/lightning/pull/6208))
- Fixed missing call to `LightningModule.untoggle_optimizer` in training loop when running gradient accumulation with multiple optimizers ([#8284](https://github.com/Lightning-AI/lightning/pull/8284))
- Fixed hash of LightningEnum to work with value instead of name ([#8421](https://github.com/Lightning-AI/lightning/pull/8421)).
- Fixed a bug where an extra checkpoint was saved at the end of training if the `val_check_interval` did not align with the number of training batches ([#7724](https://github.com/Lightning-AI/lightning/pull/7724))
- Fixed hash of LightningEnum to work with value instead of name([#8421](https://github.com/Lightning-AI/lightning/pull/8421)).
- Fixed `move_data_to_device` to return the batch if the object `to` function didn't return `self` ([#8433](https://github.com/Lightning-AI/lightning/pull/8433))
- Fixed progress bar updates for Pod Training ([#8258](https://github.com/Lightning-AI/lightning/pull/8258))
- Fixed clearing dataloader references before attaching new dataloaders in consecutive `Trainer.{fit,validate,test,predict}´ runs ([#8442](https://github.com/Lightning-AI/lightning/pull/8442))
- Fixed memory leaks on GPU by moving `optimizer_states`, `ResultCollection.extra`, `ResultMetric` attributes, and `LoggerConnector` metrics to `cpu`. Also, delete the DDP wrapper on `teardown` ([#8490](https://github.com/Lightning-AI/lightning/pull/8490))
- Fixed `SWA` callback using LightningModule `prevent_trainer_and_dataloaders_deepcopy` to avoid OOM ([#8472](https://github.com/Lightning-AI/lightning/pull/8472))
- Fixed `ModelPruning` callback `on_save_checkpoint` to avoid making a `deepcopy` potentially leading to OOM ([#8472](https://github.com/Lightning-AI/lightning/pull/8472))
- Fixed the sampler replacement logic for `DataLoader`s which do not define all `DataLoader` attributes as `__init__` parameters ([#8519](https://github.com/Lightning-AI/lightning/pull/8519))
- Fixed DeepSpeed Windows support ([#8488](https://github.com/Lightning-AI/lightning/pull/8488))
- Fixed DeepSpeed not properly setting the trainer `lr_schedulers` attribute ([#8527](https://github.com/Lightning-AI/lightning/pull/8527))
- Fixed experiment version and log-dir divergence in DDP when using multiple `Trainer` instances in sequence ([7403](https://github.com/Lightning-AI/lightning/pull/7403))
- Enabled manual optimization for TPUs ([#8458](https://github.com/Lightning-AI/lightning/pull/8458))
- Fixed `accumulate_grad_batches` not been recomputed during model reload ([#5334](https://github.com/Lightning-AI/lightning/pull/5334))
- Fixed a `TypeError` when wrapping optimizers in the `HorovodPlugin` and running `Trainer.test` ([#7840](https://github.com/Lightning-AI/lightning/pull/7840))
- Fixed `BackboneFinetuning` restoration ([#8501](https://github.com/Lightning-AI/lightning/pull/8501))
- Fixed `lr_scheduler` with metric (e.g. `torch.optim.lr_scheduler.ReduceLROnPlateau`) when using `automatic_optimization = False` ([#7643](https://github.com/Lightning-AI/lightning/pull/7643))
- Fixed `DeepSpeed` breaking with no schedulers ([#8580](https://github.com/Lightning-AI/lightning/pull/8580))


## [1.3.8] - 2021-07-01

### Fixed

- Fixed a sync deadlock when checkpointing a `LightningModule` that uses a torchmetrics 0.4 `Metric` ([#8218](https://github.com/Lightning-AI/lightning/pull/8218))
- Fixed compatibility TorchMetrics v0.4 ([#8206](https://github.com/Lightning-AI/lightning/pull/8206))
- Added torchelastic check when sanitizing GPUs ([#8095](https://github.com/Lightning-AI/lightning/pull/8095))
- Fixed a DDP info message that was never shown ([#8111](https://github.com/Lightning-AI/lightning/pull/8111))
- Fixed metrics deprecation message at module import level ([#8163](https://github.com/Lightning-AI/lightning/pull/8163))
- Fixed a bug where an infinite recursion would be triggered when using the `BaseFinetuning` callback on a model that contains a `ModuleDict` ([#8170](https://github.com/Lightning-AI/lightning/pull/8170))
- Added a mechanism to detect `deadlock` for `DDP` when only 1 process trigger an `Exception`. The mechanism will `kill the processes` when it happens ([#8167](https://github.com/Lightning-AI/lightning/pull/8167))
- Fixed NCCL error when selecting non-consecutive device ids ([#8165](https://github.com/Lightning-AI/lightning/pull/8165))
- Fixed SWA to also work with `IterableDataset` ([#8172](https://github.com/Lightning-AI/lightning/pull/8172))


## [1.3.7] - 2021-06-22

### Fixed

- Fixed a bug where skipping an optimizer while using amp causes amp to trigger an assertion error ([#7975](https://github.com/Lightning-AI/lightning/pull/7975))
- Fixed deprecation messages not showing due to incorrect stacklevel ([#8002](https://github.com/Lightning-AI/lightning/pull/8002), [#8005](https://github.com/Lightning-AI/lightning/pull/8005))
- Fixed setting a `DistributedSampler` when using a distributed plugin in a custom accelerator ([#7814](https://github.com/Lightning-AI/lightning/pull/7814))
- Improved `PyTorchProfiler` chrome traces names ([#8009](https://github.com/Lightning-AI/lightning/pull/8009))
- Fixed moving the best score to device in `EarlyStopping` callback for TPU devices ([#7959](https://github.com/Lightning-AI/lightning/pull/7959))
- Fixes access to `callback_metrics` in ddp_spawn ([#7916](https://github.com/Lightning-AI/lightning/pull/7916))


## [1.3.6] - 2021-06-15

### Fixed

- Fixed logs overwriting issue for remote filesystems ([#7889](https://github.com/Lightning-AI/lightning/pull/7889))
- Fixed `DataModule.prepare_data` could only be called on the global rank 0 process ([#7945](https://github.com/Lightning-AI/lightning/pull/7945))
- Fixed setting `worker_init_fn` to seed dataloaders correctly when using DDP ([#7942](https://github.com/Lightning-AI/lightning/pull/7942))
- Fixed `BaseFinetuning` callback to properly handle parent modules w/ parameters ([#7931](https://github.com/Lightning-AI/lightning/pull/7931))


## [1.3.5] - 2021-06-08

### Added

- Added warning to Training Step output ([#7779](https://github.com/Lightning-AI/lightning/pull/7779))

### Fixed

- Fixed `LearningRateMonitor` and `BackboneFinetuning` ([#7835](https://github.com/Lightning-AI/lightning/pull/7835))
- Minor improvements to `apply_to_collection` and type signature of `log_dict` ([#7851](https://github.com/Lightning-AI/lightning/pull/7851))
- Fixed docker versions ([#7834](https://github.com/Lightning-AI/lightning/pull/7834))
- Fixed sharded training check for fp16 precision ([#7825](https://github.com/Lightning-AI/lightning/pull/7825))
- Fixed support for torch Module type hints in LightningCLI ([#7807](https://github.com/Lightning-AI/lightning/pull/7807))

### Changed

- Move `training_output` validation to after `train_step_end` ([#7868](https://github.com/Lightning-AI/lightning/pull/7868))


## [1.3.4] - 2021-06-01

### Fixed

- Fixed info message when max training time reached ([#7780](https://github.com/Lightning-AI/lightning/pull/7780))
- Fixed missing `__len__` method to `IndexBatchSamplerWrapper` ([#7681](https://github.com/Lightning-AI/lightning/pull/7681))


## [1.3.3] - 2021-05-27

### Changed

- Changed calling of `untoggle_optimizer(opt_idx)` out of the closure function ([#7563](https://github.com/Lightning-AI/lightning/pull/7563))

### Fixed

- Fixed `ProgressBar` pickling after calling `trainer.predict` ([#7608](https://github.com/Lightning-AI/lightning/pull/7608))
- Fixed broadcasting in multi-node, multi-gpu DDP using torch 1.7 ([#7592](https://github.com/Lightning-AI/lightning/pull/7592))
- Fixed dataloaders are not reset when tuning the model ([#7566](https://github.com/Lightning-AI/lightning/pull/7566))
- Fixed print errors in `ProgressBar` when `trainer.fit` is not called ([#7674](https://github.com/Lightning-AI/lightning/pull/7674))
- Fixed global step update when the epoch is skipped ([#7677](https://github.com/Lightning-AI/lightning/pull/7677))
- Fixed training loop total batch counter when accumulate grad batches was enabled ([#7692](https://github.com/Lightning-AI/lightning/pull/7692))


## [1.3.2] - 2021-05-18

### Changed

- `DataModule`s now avoid duplicate `{setup,teardown,prepare_data}` calls for the same stage ([#7238](https://github.com/Lightning-AI/lightning/pull/7238))

### Fixed

- Fixed parsing of multiple training dataloaders ([#7433](https://github.com/Lightning-AI/lightning/pull/7433))
- Fixed recursive passing of `wrong_type` keyword argument in `pytorch_lightning.utilities.apply_to_collection` ([#7433](https://github.com/Lightning-AI/lightning/pull/7433))
- Fixed setting correct `DistribType` for `ddp_cpu` (spawn) backend ([#7492](https://github.com/Lightning-AI/lightning/pull/7492))
- Fixed incorrect number of calls to LR scheduler when `check_val_every_n_epoch > 1` ([#7032](https://github.com/Lightning-AI/lightning/pull/7032))


## [1.3.1] - 2021-05-11

### Fixed

- Fixed DeepSpeed with IterableDatasets ([#7362](https://github.com/Lightning-AI/lightning/pull/7362))
- Fixed `Trainer.current_epoch` not getting restored after tuning ([#7434](https://github.com/Lightning-AI/lightning/pull/7434))
- Fixed local rank displayed in console log ([#7395](https://github.com/Lightning-AI/lightning/pull/7395))


## [1.3.0] - 2021-05-06

### Added

- Added support for the `EarlyStopping` callback to run at the end of the training epoch ([#6944](https://github.com/Lightning-AI/lightning/pull/6944))
- Added synchronization points before and after `setup` hooks are run ([#7202](https://github.com/Lightning-AI/lightning/pull/7202))
- Added a `teardown` hook to `ClusterEnvironment` ([#6942](https://github.com/Lightning-AI/lightning/pull/6942))
- Added utils for metrics to scalar conversions ([#7180](https://github.com/Lightning-AI/lightning/pull/7180))
- Added utils for NaN/Inf detection for gradients and parameters ([#6834](https://github.com/Lightning-AI/lightning/pull/6834))
- Added more explicit exception message when trying to execute `trainer.test()` or `trainer.validate()` with `fast_dev_run=True` ([#6667](https://github.com/Lightning-AI/lightning/pull/6667))
- Added `LightningCLI` class to provide simple reproducibility with minimum boilerplate training CLI (
    [#4492](https://github.com/Lightning-AI/lightning/pull/4492),
    [#6862](https://github.com/Lightning-AI/lightning/pull/6862),
    [#7156](https://github.com/Lightning-AI/lightning/pull/7156),
    [#7299](https://github.com/Lightning-AI/lightning/pull/7299))
- Added `gradient_clip_algorithm` argument to Trainer for gradient clipping by value ([#6123](https://github.com/Lightning-AI/lightning/pull/6123)).
- Added a way to print to terminal without breaking up the progress bar ([#5470](https://github.com/Lightning-AI/lightning/pull/5470))
- Added support to checkpoint after training steps in `ModelCheckpoint` callback ([#6146](https://github.com/Lightning-AI/lightning/pull/6146))
- Added `TrainerStatus.{INITIALIZING,RUNNING,FINISHED,INTERRUPTED}` ([#7173](https://github.com/Lightning-AI/lightning/pull/7173))
- Added `Trainer.validate()` method to perform one evaluation epoch over the validation set ([#4948](https://github.com/Lightning-AI/lightning/pull/4948))
- Added `LightningEnvironment` for Lightning-specific DDP ([#5915](https://github.com/Lightning-AI/lightning/pull/5915))
- Added `teardown()` hook to LightningDataModule ([#4673](https://github.com/Lightning-AI/lightning/pull/4673))
- Added `auto_insert_metric_name` parameter to `ModelCheckpoint` ([#6277](https://github.com/Lightning-AI/lightning/pull/6277))
- Added arg to `self.log` that enables users to give custom names when dealing with multiple dataloaders ([#6274](https://github.com/Lightning-AI/lightning/pull/6274))
- Added `teardown` method to `BaseProfiler` to enable subclasses defining post-profiling steps outside of `__del__` ([#6370](https://github.com/Lightning-AI/lightning/pull/6370))
- Added `setup` method to `BaseProfiler` to enable subclasses defining pre-profiling steps for every process ([#6633](https://github.com/Lightning-AI/lightning/pull/6633))
- Added no return warning to predict ([#6139](https://github.com/Lightning-AI/lightning/pull/6139))
- Added `Trainer.predict` config validation ([#6543](https://github.com/Lightning-AI/lightning/pull/6543))
- Added `AbstractProfiler` interface ([#6621](https://github.com/Lightning-AI/lightning/pull/6621))
- Added support for including module names for forward in the autograd trace of `PyTorchProfiler` ([#6349](https://github.com/Lightning-AI/lightning/pull/6349))
- Added support for the PyTorch 1.8.1 autograd profiler ([#6618](https://github.com/Lightning-AI/lightning/pull/6618))
- Added `outputs` parameter to callback's `on_validation_epoch_end` & `on_test_epoch_end` hooks ([#6120](https://github.com/Lightning-AI/lightning/pull/6120))
- Added `configure_sharded_model` hook ([#6679](https://github.com/Lightning-AI/lightning/pull/6679))
- Added support for `precision=64`, enabling training with double precision ([#6595](https://github.com/Lightning-AI/lightning/pull/6595))
- Added support for DDP communication hooks ([#6736](https://github.com/Lightning-AI/lightning/pull/6736))
- Added `artifact_location` argument to `MLFlowLogger` which will be passed to the `MlflowClient.create_experiment` call ([#6677](https://github.com/Lightning-AI/lightning/pull/6677))
- Added `model` parameter to precision plugins' `clip_gradients` signature (
    [#6764](https://github.com/Lightning-AI/lightning/pull/6764),
    [#7231](https://github.com/Lightning-AI/lightning/pull/7231))
- Added `is_last_batch` attribute to `Trainer` ([#6825](https://github.com/Lightning-AI/lightning/pull/6825))
- Added `LightningModule.lr_schedulers()` for manual optimization  ([#6567](https://github.com/Lightning-AI/lightning/pull/6567))
- Added `MpModelWrapper` in TPU Spawn ([#7045](https://github.com/Lightning-AI/lightning/pull/7045))
- Added `max_time` Trainer argument to limit training time ([#6823](https://github.com/Lightning-AI/lightning/pull/6823))
- Added `on_predict_{batch,epoch}_{start,end}` hooks ([#7141](https://github.com/Lightning-AI/lightning/pull/7141))
- Added new `EarlyStopping` parameters `stopping_threshold` and `divergence_threshold` ([#6868](https://github.com/Lightning-AI/lightning/pull/6868))
- Added `debug` flag to TPU Training Plugins (PT_XLA_DEBUG) ([#7219](https://github.com/Lightning-AI/lightning/pull/7219))
- Added new `UnrepeatedDistributedSampler` and `IndexBatchSamplerWrapper` for tracking distributed predictions ([#7215](https://github.com/Lightning-AI/lightning/pull/7215))
- Added `trainer.predict(return_predictions=None|False|True)` ([#7215](https://github.com/Lightning-AI/lightning/pull/7215))
- Added `BasePredictionWriter` callback to implement prediction saving ([#7127](https://github.com/Lightning-AI/lightning/pull/7127))
- Added `trainer.tune(scale_batch_size_kwargs, lr_find_kwargs)` arguments to configure the tuning algorithms ([#7258](https://github.com/Lightning-AI/lightning/pull/7258))
- Added `tpu_distributed` check for TPU Spawn barrier ([#7241](https://github.com/Lightning-AI/lightning/pull/7241))
- Added device updates to TPU Spawn for Pod training ([#7243](https://github.com/Lightning-AI/lightning/pull/7243))
- Added warning when missing `Callback` and using `resume_from_checkpoint` ([#7254](https://github.com/Lightning-AI/lightning/pull/7254))
- DeepSpeed single file saving ([#6900](https://github.com/Lightning-AI/lightning/pull/6900))
- Added Training type Plugins Registry (
    [#6982](https://github.com/Lightning-AI/lightning/pull/6982),
    [#7063](https://github.com/Lightning-AI/lightning/pull/7063),
    [#7214](https://github.com/Lightning-AI/lightning/pull/7214),
    [#7224](https://github.com/Lightning-AI/lightning/pull/7224)
)
- Add `ignore` param to `save_hyperparameters` ([#6056](https://github.com/Lightning-AI/lightning/pull/6056))

### Changed

- Changed `LightningModule.truncated_bptt_steps` to be property ([#7323](https://github.com/Lightning-AI/lightning/pull/7323))
- Changed `EarlyStopping` callback from by default running `EarlyStopping.on_validation_end` if only training is run. Set `check_on_train_epoch_end` to run the callback at the end of the train epoch instead of at the end of the validation epoch ([#7069](https://github.com/Lightning-AI/lightning/pull/7069))
- Renamed `pytorch_lightning.callbacks.swa` to `pytorch_lightning.callbacks.stochastic_weight_avg` ([#6259](https://github.com/Lightning-AI/lightning/pull/6259))
- Refactor `RunningStage` and `TrainerState` usage (
    [#4945](https://github.com/Lightning-AI/lightning/pull/4945),
    [#7173](https://github.com/Lightning-AI/lightning/pull/7173))
    * Added `RunningStage.SANITY_CHECKING`
    * Added `TrainerFn.{FITTING,VALIDATING,TESTING,PREDICTING,TUNING}`
    * Changed `trainer.evaluating` to return `True` if validating or testing
- Changed `setup()` and `teardown()` stage argument to take any of `{fit,validate,test,predict}` ([#6386](https://github.com/Lightning-AI/lightning/pull/6386))
- Changed profilers to save separate report files per state and rank ([#6621](https://github.com/Lightning-AI/lightning/pull/6621))
- The trainer no longer tries to save a checkpoint on exception or run callback's `on_train_end` functions ([#6864](https://github.com/Lightning-AI/lightning/pull/6864))
- Changed `PyTorchProfiler` to use `torch.autograd.profiler.record_function` to record functions ([#6349](https://github.com/Lightning-AI/lightning/pull/6349))
- Disabled `lr_scheduler.step()` in manual optimization  ([#6825](https://github.com/Lightning-AI/lightning/pull/6825))
- Changed warnings and recommendations for dataloaders in `ddp_spawn` ([#6762](https://github.com/Lightning-AI/lightning/pull/6762))
- `pl.seed_everything` will now also set the seed on the `DistributedSampler` ([#7024](https://github.com/Lightning-AI/lightning/pull/7024))
- Changed default setting for communication of multi-node training using `DDPShardedPlugin` ([#6937](https://github.com/Lightning-AI/lightning/pull/6937))
- `trainer.tune()` now returns the tuning result ([#7258](https://github.com/Lightning-AI/lightning/pull/7258))
- `LightningModule.from_datasets()` now accepts `IterableDataset` instances as training datasets. ([#7503](https://github.com/Lightning-AI/lightning/pull/7503))
- Changed `resume_from_checkpoint` warning to an error when the checkpoint file does not exist ([#7075](https://github.com/Lightning-AI/lightning/pull/7075))
- Automatically set `sync_batchnorm` for `training_type_plugin` ([#6536](https://github.com/Lightning-AI/lightning/pull/6536))
- Allowed training type plugin to delay optimizer creation ([#6331](https://github.com/Lightning-AI/lightning/pull/6331))
- Removed ModelSummary validation from train loop on_trainer_init ([#6610](https://github.com/Lightning-AI/lightning/pull/6610))
- Moved `save_function` to accelerator ([#6689](https://github.com/Lightning-AI/lightning/pull/6689))
- Updated DeepSpeed ZeRO ([#6546](https://github.com/Lightning-AI/lightning/pull/6546),
    [#6752](https://github.com/Lightning-AI/lightning/pull/6752),
    [#6142](https://github.com/Lightning-AI/lightning/pull/6142),
    [#6321](https://github.com/Lightning-AI/lightning/pull/6321))
- Improved verbose logging for `EarlyStopping` callback ([#6811](https://github.com/Lightning-AI/lightning/pull/6811))
- Run ddp_spawn dataloader checks on Windows ([#6930](https://github.com/Lightning-AI/lightning/pull/6930))
- Updated mlflow with using `resolve_tags` ([#6746](https://github.com/Lightning-AI/lightning/pull/6746))
- Moved `save_hyperparameters` to its own function ([#7119](https://github.com/Lightning-AI/lightning/pull/7119))
- Replaced `_DataModuleWrapper` with `__new__` ([#7289](https://github.com/Lightning-AI/lightning/pull/7289))
- Reset `current_fx` properties on lightning module in teardown ([#7247](https://github.com/Lightning-AI/lightning/pull/7247))
- Auto-set `DataLoader.worker_init_fn` with `seed_everything` ([#6960](https://github.com/Lightning-AI/lightning/pull/6960))
- Remove `model.trainer` call inside of dataloading mixin ([#7317](https://github.com/Lightning-AI/lightning/pull/7317))
- Split profilers module ([#6261](https://github.com/Lightning-AI/lightning/pull/6261))
- Ensure accelerator is valid if running interactively ([#5970](https://github.com/Lightning-AI/lightning/pull/5970))
- Disabled batch transfer in DP mode ([#6098](https://github.com/Lightning-AI/lightning/pull/6098))

### Deprecated

- Deprecated `outputs` in both `LightningModule.on_train_epoch_end` and `Callback.on_train_epoch_end` hooks ([#7339](https://github.com/Lightning-AI/lightning/pull/7339))
- Deprecated `Trainer.truncated_bptt_steps` in favor of `LightningModule.truncated_bptt_steps` ([#7323](https://github.com/Lightning-AI/lightning/pull/7323))
- Deprecated `outputs` in both `LightningModule.on_train_epoch_end` and `Callback.on_train_epoch_end` hooks ([#7339](https://github.com/Lightning-AI/lightning/pull/7339))
- Deprecated `LightningModule.grad_norm` in favor of `pytorch_lightning.utilities.grads.grad_norm` ([#7292](https://github.com/Lightning-AI/lightning/pull/7292))
- Deprecated the `save_function` property from the `ModelCheckpoint` callback ([#7201](https://github.com/Lightning-AI/lightning/pull/7201))
- Deprecated `LightningModule.write_predictions` and `LightningModule.write_predictions_dict` ([#7066](https://github.com/Lightning-AI/lightning/pull/7066))
- Deprecated `TrainerLoggingMixin` in favor of a separate utilities module for metric handling ([#7180](https://github.com/Lightning-AI/lightning/pull/7180))
- Deprecated `TrainerTrainingTricksMixin` in favor of a separate utilities module for NaN/Inf detection for gradients and parameters ([#6834](https://github.com/Lightning-AI/lightning/pull/6834))
- `period` has been deprecated in favor of `every_n_val_epochs` in the `ModelCheckpoint` callback ([#6146](https://github.com/Lightning-AI/lightning/pull/6146))
- Deprecated `trainer.running_sanity_check` in favor of `trainer.sanity_checking` ([#4945](https://github.com/Lightning-AI/lightning/pull/4945))
- Deprecated `Profiler(output_filename)` in favor of `dirpath` and `filename` ([#6621](https://github.com/Lightning-AI/lightning/pull/6621))
- Deprecated `PyTorchProfiler(profiled_functions)` in favor of `record_functions` ([#6349](https://github.com/Lightning-AI/lightning/pull/6349))
- Deprecated `@auto_move_data` in favor of `trainer.predict` ([#6993](https://github.com/Lightning-AI/lightning/pull/6993))
- Deprecated `Callback.on_load_checkpoint(checkpoint)` in favor of `Callback.on_load_checkpoint(trainer, pl_module, checkpoint)` ([#7253](https://github.com/Lightning-AI/lightning/pull/7253))
- Deprecated metrics in favor of `torchmetrics` (
    [#6505](https://github.com/Lightning-AI/lightning/pull/6505),
    [#6530](https://github.com/Lightning-AI/lightning/pull/6530),
    [#6540](https://github.com/Lightning-AI/lightning/pull/6540),
    [#6547](https://github.com/Lightning-AI/lightning/pull/6547),
    [#6515](https://github.com/Lightning-AI/lightning/pull/6515),
    [#6572](https://github.com/Lightning-AI/lightning/pull/6572),
    [#6573](https://github.com/Lightning-AI/lightning/pull/6573),
    [#6584](https://github.com/Lightning-AI/lightning/pull/6584),
    [#6636](https://github.com/Lightning-AI/lightning/pull/6636),
    [#6637](https://github.com/Lightning-AI/lightning/pull/6637),
    [#6649](https://github.com/Lightning-AI/lightning/pull/6649),
    [#6659](https://github.com/Lightning-AI/lightning/pull/6659),
    [#7131](https://github.com/Lightning-AI/lightning/pull/7131),
)
- Deprecated the `LightningModule.datamodule` getter and setter methods; access them through `Trainer.datamodule` instead ([#7168](https://github.com/Lightning-AI/lightning/pull/7168))
- Deprecated the use of `Trainer(gpus="i")` (string) for selecting the i-th GPU; from v1.5 this will set the number of GPUs instead of the index ([#6388](https://github.com/Lightning-AI/lightning/pull/6388))

### Removed

- Removed the `exp_save_path` property from the `LightningModule` ([#7266](https://github.com/Lightning-AI/lightning/pull/7266))
- Removed training loop explicitly calling `EarlyStopping.on_validation_end` if no validation is run ([#7069](https://github.com/Lightning-AI/lightning/pull/7069))
- Removed `automatic_optimization` as a property from the training loop in favor of `LightningModule.automatic_optimization` ([#7130](https://github.com/Lightning-AI/lightning/pull/7130))
- Removed evaluation loop legacy returns for `*_epoch_end` hooks ([#6973](https://github.com/Lightning-AI/lightning/pull/6973))
- Removed support for passing a bool value to `profiler` argument of Trainer ([#6164](https://github.com/Lightning-AI/lightning/pull/6164))
- Removed no return warning from val/test step ([#6139](https://github.com/Lightning-AI/lightning/pull/6139))
- Removed passing a `ModelCheckpoint` instance to `Trainer(checkpoint_callback)` ([#6166](https://github.com/Lightning-AI/lightning/pull/6166))
- Removed deprecated Trainer argument `enable_pl_optimizer` and `automatic_optimization` ([#6163](https://github.com/Lightning-AI/lightning/pull/6163))
- Removed deprecated metrics ([#6161](https://github.com/Lightning-AI/lightning/pull/6161))
    * from `pytorch_lightning.metrics.functional.classification` removed `to_onehot`, `to_categorical`, `get_num_classes`, `roc`, `multiclass_roc`, `average_precision`, `precision_recall_curve`, `multiclass_precision_recall_curve`
    * from `pytorch_lightning.metrics.functional.reduction` removed `reduce`, `class_reduce`
- Removed deprecated `ModelCheckpoint` arguments `prefix`, `mode="auto"` ([#6162](https://github.com/Lightning-AI/lightning/pull/6162))
- Removed `mode='auto'` from `EarlyStopping` ([#6167](https://github.com/Lightning-AI/lightning/pull/6167))
- Removed `epoch` and `step` arguments from `ModelCheckpoint.format_checkpoint_name()`, these are now included in the `metrics` argument ([#7344](https://github.com/Lightning-AI/lightning/pull/7344))
- Removed legacy references for magic keys in the `Result` object ([#6016](https://github.com/Lightning-AI/lightning/pull/6016))
- Removed deprecated `LightningModule` `hparams` setter ([#6207](https://github.com/Lightning-AI/lightning/pull/6207))
- Removed legacy code to log or include metrics in the progress bar by returning them in a dict with the `"log"/"progress_bar"` magic keys. Use `self.log` instead ([#6734](https://github.com/Lightning-AI/lightning/pull/6734))
- Removed `trainer.fit()` return value of `1`. It has no return now ([#7237](https://github.com/Lightning-AI/lightning/pull/7237))
- Removed `logger_connector` legacy code ([#6733](https://github.com/Lightning-AI/lightning/pull/6733))
- Removed unused mixin attributes ([#6487](https://github.com/Lightning-AI/lightning/pull/6487))

### Fixed

- Fixed NaN errors in progress bars when training with iterable datasets with no length defined ([#7306](https://github.com/Lightning-AI/lightning/pull/7306))
- Fixed attaching train and validation dataloaders when `reload_dataloaders_every_epoch=True` and `num_sanity_val_steps=0` ([#7207](https://github.com/Lightning-AI/lightning/pull/7207))
- Added a barrier in the accelerator `teardown` to synchronize processes before execution finishes ([#6814](https://github.com/Lightning-AI/lightning/pull/6814))
- Fixed multi-node DDP sub-process launch by using `local_rank` instead of `global_rank` for main process assertion ([#7061](https://github.com/Lightning-AI/lightning/pull/7061))
- Fixed incorrect removal of `WORLD_SIZE` environment variable in DDP training when launching with torch distributed/torchelastic ([#6942](https://github.com/Lightning-AI/lightning/pull/6942))
- Made the `Plugin.reduce` method more consistent across all Plugins to reflect a mean-reduction by default ([#6011](https://github.com/Lightning-AI/lightning/pull/6011))
- Move lightning module to correct device type when using LightningDistributedWrapper ([#6070](https://github.com/Lightning-AI/lightning/pull/6070))
- Do not print top-k verbose log with `ModelCheckpoint(monitor=None)` ([#6109](https://github.com/Lightning-AI/lightning/pull/6109))
- Fixed `ModelCheckpoint(save_top_k=0, save_last=True)` not saving the `last` checkpoint ([#6136](https://github.com/Lightning-AI/lightning/pull/6136))
- Fixed `.teardown(stage='fit')` and `.on_fit_{start,end}()` getting called during `trainer.test` ([#6386](https://github.com/Lightning-AI/lightning/pull/6386))
- Fixed LightningModule `all_gather` on cpu tensors ([#6416](https://github.com/Lightning-AI/lightning/pull/6416))
- Fixed torch distributed not available in setup hook for DDP ([#6506](https://github.com/Lightning-AI/lightning/pull/6506))
- Fixed `trainer.tuner.{lr_find,scale_batch_size}` not setting the `Trainer` state properly ([#7258](https://github.com/Lightning-AI/lightning/pull/7258))
- Fixed bug where the learning rate schedulers did not follow the optimizer frequencies ([#4868](https://github.com/Lightning-AI/lightning/pull/4868))
- Fixed pickle error checker to now check for `pickle.PickleError` to catch all pickle errors ([#6917](https://github.com/Lightning-AI/lightning/pull/6917))
- Fixed a bug where the outputs object passed to `LightningModule.training_epoch_end` was different from the object passed to the `on_train_end_epoch` hook ([#6969](https://github.com/Lightning-AI/lightning/pull/6969))
- Fixed a bug where the outputs passed to `train_batch_end` would be lists even when using a single optimizer and no truncated backprop through time steps ([#6969](https://github.com/Lightning-AI/lightning/pull/6969))
- Fixed bug for trainer error handling which would cause hang for distributed training ([#6864](https://github.com/Lightning-AI/lightning/pull/6864))
- Fixed `self.device` not returning the correct device in replicas of data-parallel ([#6414](https://github.com/Lightning-AI/lightning/pull/6414))
- Fixed `lr_find` trying beyond `num_training` steps and suggesting a too high learning rate ([#7076](https://github.com/Lightning-AI/lightning/pull/7076))
- Fixed logger creating incorrect version folder in DDP with repeated `Trainer.fit` calls ([#7077](https://github.com/Lightning-AI/lightning/pull/7077))
- Fixed metric objects passed directly to `self.log` not being reset correctly ([#7055](https://github.com/Lightning-AI/lightning/pull/7055))
- Fixed `CombinedLoader` in distributed settings for validation / testing ([#7102](https://github.com/Lightning-AI/lightning/pull/7102))
- Fixed the save_dir in `WandbLogger` when the run was initiated externally ([#7106](https://github.com/Lightning-AI/lightning/pull/7106))
- Fixed `num_sanity_val_steps` affecting reproducibility of training data shuffling ([#7014](https://github.com/Lightning-AI/lightning/pull/7014))
- Fixed resetting device after `fitting/evaluating/predicting` ([#7188](https://github.com/Lightning-AI/lightning/pull/7188))
- Fixed bug where `trainer.tuner.scale_batch_size(max_trials=0)` would not return the correct batch size result ([#7262](https://github.com/Lightning-AI/lightning/pull/7262))
- Fixed metrics not being properly logged with `precision=16` and `manual_optimization` ([#7228](https://github.com/Lightning-AI/lightning/pull/7228))
- Fixed `BaseFinetuning` properly reloading `optimizer_states` when using `resume_from_checkpoint` ([#6891](https://github.com/Lightning-AI/lightning/pull/6891))
- Fixed `parameters_to_ignore` not properly set to DDPWrapper ([#7239](https://github.com/Lightning-AI/lightning/pull/7239))
- Fixed parsing of `fast_dev_run=True` with the built-in `ArgumentParser` ([#7240](https://github.com/Lightning-AI/lightning/pull/7240))
- Fixed handling an `IterableDataset` that fails to produce a batch at the beginning of an epoch ([#7294](https://github.com/Lightning-AI/lightning/pull/7294))
- Fixed `LightningModule.save_hyperparameters()` when attempting to save an empty container ([#7268](https://github.com/Lightning-AI/lightning/pull/7268))
- Fixed `apex` not properly instantiated when running with `ddp` ([#7274](https://github.com/Lightning-AI/lightning/pull/7274))
- Fixed optimizer `state` not moved to `GPU` ([#7277](https://github.com/Lightning-AI/lightning/pull/7277))
- Fixed custom init args for `WandbLogger` ([#6989](https://github.com/Lightning-AI/lightning/pull/6989))
- Fixed a bug where an error would be raised if the train dataloader sometimes produced None for a batch ([#7342](https://github.com/Lightning-AI/lightning/pull/7342))
- Fixed examples (
    [#6600](https://github.com/Lightning-AI/lightning/pull/6600),
    [#6638](https://github.com/Lightning-AI/lightning/pull/6638),
    [#7096](https://github.com/Lightning-AI/lightning/pull/7096),
    [#7246](https://github.com/Lightning-AI/lightning/pull/7246),
    [#6357](https://github.com/Lightning-AI/lightning/pull/6357),
    [#6476](https://github.com/Lightning-AI/lightning/pull/6476),
    [#6294](https://github.com/Lightning-AI/lightning/pull/6294),
    [#6373](https://github.com/Lightning-AI/lightning/pull/6373),
    [#6088](https://github.com/Lightning-AI/lightning/pull/6088),
    [#7398](https://github.com/Lightning-AI/lightning/pull/7398)
)
- Resolved schedule step bug for PyTorch Profiler ([#6674](https://github.com/Lightning-AI/lightning/pull/6674),
    [#6681](https://github.com/Lightning-AI/lightning/pull/6681))
- Updated logic for checking TPUs availability ([#6767](https://github.com/Lightning-AI/lightning/pull/6767))
- Resolve TPU miss rendezvous ([#6781](https://github.com/Lightning-AI/lightning/pull/6781))
- Fixed auto-scaling mode when calling tune method on trainer ([#7321](https://github.com/Lightning-AI/lightning/pull/7321))
- Fixed finetuning complex models correctly unfreezes ([#6880](https://github.com/Lightning-AI/lightning/pull/6880))
- Ensure we set the eval/train flag correctly on accelerator model ([#6877](https://github.com/Lightning-AI/lightning/pull/6877))
- Set better defaults for `rank_zero_only.rank` when training is launched with SLURM and torchelastic ([#6802](https://github.com/Lightning-AI/lightning/pull/6802))
- Fixed matching the number of outputs of backward with forward for AllGatherGrad ([#6625](https://github.com/Lightning-AI/lightning/pull/6625))
- Fixed the `gradient_clip_algorithm` has no effect ([#6928](https://github.com/Lightning-AI/lightning/pull/6928))
- Fixed CUDA OOM detection and handling ([#6934](https://github.com/Lightning-AI/lightning/pull/6934))
- Fixed `unfreeze_and_add_param_group` expects `modules` rather than `module` ([#6822](https://github.com/Lightning-AI/lightning/pull/6822))
- Fixed DPP + SyncBN when move on device ([#6838](https://github.com/Lightning-AI/lightning/pull/6838))
- Fixed missing arguments in `lr_find` call ([#6784](https://github.com/Lightning-AI/lightning/pull/6784))
- Fixed `set_default_tensor_type` to `torch.DoubleTensor` with precision=64 ([#7108](https://github.com/Lightning-AI/lightning/pull/7108))
- Fixed `NeptuneLogger.log_text(step=None)` ([#7194](https://github.com/Lightning-AI/lightning/pull/7194))
- Fixed importing torchtext batch ([#6365](https://github.com/Lightning-AI/lightning/pull/6365),
    [#6323](https://github.com/Lightning-AI/lightning/pull/6323),
    [#6211](https://github.com/Lightning-AI/lightning/pull/6211))


## [1.2.9] - 2021-04-20

### Fixed

- Fixed the order to call for world ranks & the `root_device` property in `TPUSpawnPlugin` ([#7074](https://github.com/Lightning-AI/lightning/pull/7074))
- Fixed multi-gpu join for Horovod ([#6954](https://github.com/Lightning-AI/lightning/pull/6954))
- Fixed parsing for pre-release package versions ([#6999](https://github.com/Lightning-AI/lightning/pull/6999))


## [1.2.8] - 2021-04-14

### Added

- Added TPUSpawn + IterableDataset error message ([#6875](https://github.com/Lightning-AI/lightning/pull/6875))

### Fixed

- Fixed process rank not being available right away after `Trainer` instantiation ([#6941](https://github.com/Lightning-AI/lightning/pull/6941))
- Fixed `sync_dist` for tpus ([#6950](https://github.com/Lightning-AI/lightning/pull/6950))
- Fixed `AttributeError` for `require_backward_grad_sync` when running manual optimization with sharded plugin ([#6915](https://github.com/Lightning-AI/lightning/pull/6915))
- Fixed `--gpus` default for parser returned by `Trainer.add_argparse_args` ([#6898](https://github.com/Lightning-AI/lightning/pull/6898))
- Fixed TPU Spawn all gather ([#6896](https://github.com/Lightning-AI/lightning/pull/6896))
- Fixed `EarlyStopping` logic when `min_epochs` or `min_steps` requirement is not met ([#6705](https://github.com/Lightning-AI/lightning/pull/6705))
- Fixed csv extension check ([#6436](https://github.com/Lightning-AI/lightning/pull/6436))
- Fixed checkpoint issue when using Horovod distributed backend ([#6958](https://github.com/Lightning-AI/lightning/pull/6958))
- Fixed tensorboard exception raising ([#6901](https://github.com/Lightning-AI/lightning/pull/6901))
- Fixed setting the eval/train flag correctly on accelerator model ([#6983](https://github.com/Lightning-AI/lightning/pull/6983))
- Fixed DDP_SPAWN compatibility with bug_report_model.py ([#6892](https://github.com/Lightning-AI/lightning/pull/6892))
- Fixed bug where `BaseFinetuning.flatten_modules()` was duplicating leaf node parameters ([#6879](https://github.com/Lightning-AI/lightning/pull/6879))
- Set better defaults for `rank_zero_only.rank` when training is launched with SLURM and torchelastic:
    * Support SLURM and torchelastic global rank environment variables ([#5715](https://github.com/Lightning-AI/lightning/pull/5715))
    * Remove hardcoding of local rank in accelerator connector ([#6878](https://github.com/Lightning-AI/lightning/pull/6878))


## [1.2.7] - 2021-04-06

### Fixed

- Fixed resolve a bug with omegaconf and xm.save ([#6741](https://github.com/Lightning-AI/lightning/pull/6741))
- Fixed an issue with IterableDataset when __len__ is not defined ([#6828](https://github.com/Lightning-AI/lightning/pull/6828))
- Sanitize None params during pruning ([#6836](https://github.com/Lightning-AI/lightning/pull/6836))
- Enforce an epoch scheduler interval when using SWA ([#6588](https://github.com/Lightning-AI/lightning/pull/6588))
- Fixed TPU Colab hang issue, post training ([#6816](https://github.com/Lightning-AI/lightning/pull/6816))
- Fixed a bug where `TensorBoardLogger` would give a warning and not log correctly to a symbolic link `save_dir` ([#6730](https://github.com/Lightning-AI/lightning/pull/6730))
- Fixed bug where `predict` could not be used when `progress_bar_refresh_rate=0` ([#6884](https://github.com/Lightning-AI/lightning/pull/6884))


## [1.2.6] - 2021-03-30

### Changed

- Changed the behavior of `on_epoch_start` to run at the beginning of validation & test epoch ([#6498](https://github.com/Lightning-AI/lightning/pull/6498))

### Removed

- Removed legacy code to include `step` dictionary returns in `callback_metrics`. Use `self.log_dict` instead. ([#6682](https://github.com/Lightning-AI/lightning/pull/6682))

### Fixed

- Fixed `DummyLogger.log_hyperparams` raising a `TypeError` when running with `fast_dev_run=True` ([#6398](https://github.com/Lightning-AI/lightning/pull/6398))
- Fixed error on TPUs when there was no `ModelCheckpoint` ([#6654](https://github.com/Lightning-AI/lightning/pull/6654))
- Fixed `trainer.test` freeze on TPUs ([#6654](https://github.com/Lightning-AI/lightning/pull/6654))
- Fixed a bug where gradients were disabled after calling `Trainer.predict` ([#6657](https://github.com/Lightning-AI/lightning/pull/6657))
- Fixed bug where no TPUs were detected in a TPU pod env ([#6719](https://github.com/Lightning-AI/lightning/pull/6719))


## [1.2.5] - 2021-03-23

### Changed

- Update Gradient Clipping for the TPU Accelerator ([#6576](https://github.com/Lightning-AI/lightning/pull/6576))
- Refactored setup for typing friendly ([#6590](https://github.com/Lightning-AI/lightning/pull/6590))

### Fixed

- Fixed a bug where `all_gather` would not work correctly with `tpu_cores=8` ([#6587](https://github.com/Lightning-AI/lightning/pull/6587))
- Fixed comparing required versions ([#6434](https://github.com/Lightning-AI/lightning/pull/6434))
- Fixed duplicate logs appearing in console when using the python logging module ([#6275](https://github.com/Lightning-AI/lightning/pull/6275))
- Added Autocast in validation, test and predict modes for Native AMP ([#6565](https://github.com/Lightning-AI/lightning/pull/6565))


## [1.2.4] - 2021-03-16

### Changed

- Changed the default of `find_unused_parameters` back to `True` in DDP and DDP Spawn ([#6438](https://github.com/Lightning-AI/lightning/pull/6438))

### Fixed

- Expose DeepSpeed loss parameters to allow users to fix loss instability ([#6115](https://github.com/Lightning-AI/lightning/pull/6115))
- Fixed DP reduction with collection ([#6324](https://github.com/Lightning-AI/lightning/pull/6324))
- Fixed an issue where the tuner would not tune the learning rate if also tuning the batch size ([#4688](https://github.com/Lightning-AI/lightning/pull/4688))
- Fixed broadcast to use PyTorch `broadcast_object_list` and add `reduce_decision` ([#6410](https://github.com/Lightning-AI/lightning/pull/6410))
- Fixed logger creating directory structure too early in DDP ([#6380](https://github.com/Lightning-AI/lightning/pull/6380))
- Fixed DeepSpeed additional memory use on rank 0 when default device not set early enough ([#6460](https://github.com/Lightning-AI/lightning/pull/6460))
- Fixed an issue with `Tuner.scale_batch_size` not finding the batch size attribute in the datamodule ([#5968](https://github.com/Lightning-AI/lightning/pull/5968))
- Fixed an exception in the layer summary when the model contains torch.jit scripted submodules ([#6511](https://github.com/Lightning-AI/lightning/pull/6511))
- Fixed when Train loop config was run during `Trainer.predict` ([#6541](https://github.com/Lightning-AI/lightning/pull/6541))


## [1.2.3] - 2021-03-09

### Fixed

- Fixed `ModelPruning(make_pruning_permanent=True)` pruning buffers getting removed when saved during training ([#6073](https://github.com/Lightning-AI/lightning/pull/6073))
- Fixed when `_stable_1d_sort` to work when `n >= N` ([#6177](https://github.com/Lightning-AI/lightning/pull/6177))
- Fixed `AttributeError` when `logger=None` on TPU ([#6221](https://github.com/Lightning-AI/lightning/pull/6221))
- Fixed PyTorch Profiler with `emit_nvtx` ([#6260](https://github.com/Lightning-AI/lightning/pull/6260))
- Fixed `trainer.test` from `best_path` hangs after calling `trainer.fit`  ([#6272](https://github.com/Lightning-AI/lightning/pull/6272))
- Fixed `SingleTPU` calling `all_gather` ([#6296](https://github.com/Lightning-AI/lightning/pull/6296))
- Ensure we check DeepSpeed/Sharded in multi-node DDP ([#6297](https://github.com/Lightning-AI/lightning/pull/6297)
- Check `LightningOptimizer` doesn't delete optimizer hooks ([#6305](https://github.com/Lightning-AI/lightning/pull/6305)
- Resolve memory leak for evaluation ([#6326](https://github.com/Lightning-AI/lightning/pull/6326)
- Ensure that clip gradients is only called if the value is greater than 0 ([#6330](https://github.com/Lightning-AI/lightning/pull/6330)
- Fixed `Trainer` not resetting `lightning_optimizers` when calling `Trainer.fit()` multiple times ([#6372](https://github.com/Lightning-AI/lightning/pull/6372))


## [1.2.2] - 2021-03-02

### Added

- Added `checkpoint` parameter to callback's `on_save_checkpoint` hook ([#6072](https://github.com/Lightning-AI/lightning/pull/6072))

### Changed

- Changed the order of `backward`, `step`, `zero_grad` to `zero_grad`, `backward`, `step` ([#6147](https://github.com/Lightning-AI/lightning/pull/6147))
- Changed default for DeepSpeed CPU Offload to False, due to prohibitively slow speeds at smaller scale ([#6262](https://github.com/Lightning-AI/lightning/pull/6262))

### Fixed

- Fixed epoch level schedulers not being called when `val_check_interval < 1.0` ([#6075](https://github.com/Lightning-AI/lightning/pull/6075))
- Fixed multiple early stopping callbacks ([#6197](https://github.com/Lightning-AI/lightning/pull/6197))
- Fixed incorrect usage of `detach()`, `cpu()`, `to()` ([#6216](https://github.com/Lightning-AI/lightning/pull/6216))
- Fixed LBFGS optimizer support which didn't converge in automatic optimization ([#6147](https://github.com/Lightning-AI/lightning/pull/6147))
- Prevent `WandbLogger` from dropping values ([#5931](https://github.com/Lightning-AI/lightning/pull/5931))
- Fixed error thrown when using valid distributed mode in multi node ([#6297](https://github.com/Lightning-AI/lightning/pull/6297)


## [1.2.1] - 2021-02-23

### Fixed

- Fixed incorrect yield logic for the amp autocast context manager ([#6080](https://github.com/Lightning-AI/lightning/pull/6080))
- Fixed priority of plugin/accelerator when setting distributed mode ([#6089](https://github.com/Lightning-AI/lightning/pull/6089))
- Fixed error message for AMP + CPU incompatibility ([#6107](https://github.com/Lightning-AI/lightning/pull/6107))
- Disabled batch transfer in DP mode ([#6093](https://github.com/Lightning-AI/lightning/pull/6093))


## [1.2.0] - 2021-02-18

### Added

- Added `DataType`, `AverageMethod` and `MDMCAverageMethod` enum in metrics ([#5657](https://github.com/Lightning-AI/lightning/pull/5689))
- Added support for summarized model total params size in megabytes ([#5590](https://github.com/Lightning-AI/lightning/pull/5590))
- Added support for multiple train loaders ([#1959](https://github.com/Lightning-AI/lightning/pull/1959))
- Added `Accuracy` metric now generalizes to Top-k accuracy for (multi-dimensional) multi-class inputs using the `top_k` parameter ([#4838](https://github.com/Lightning-AI/lightning/pull/4838))
- Added `Accuracy` metric now enables the computation of subset accuracy for multi-label or multi-dimensional multi-class inputs with the `subset_accuracy` parameter ([#4838](https://github.com/Lightning-AI/lightning/pull/4838))
- Added `HammingDistance` metric to compute the hamming distance (loss) ([#4838](https://github.com/Lightning-AI/lightning/pull/4838))
- Added `max_fpr` parameter to `auroc` metric for computing partial auroc metric ([#3790](https://github.com/Lightning-AI/lightning/pull/3790))
- Added `StatScores` metric to compute the number of true positives, false positives, true negatives and false negatives ([#4839](https://github.com/Lightning-AI/lightning/pull/4839))
- Added `R2Score` metric ([#5241](https://github.com/Lightning-AI/lightning/pull/5241))
- Added `LambdaCallback` ([#5347](https://github.com/Lightning-AI/lightning/pull/5347))
- Added `BackboneLambdaFinetuningCallback` ([#5377](https://github.com/Lightning-AI/lightning/pull/5377))
- Accelerator `all_gather` supports collection ([#5221](https://github.com/Lightning-AI/lightning/pull/5221))
- Added `image_gradients` functional metric to compute the image gradients of a given input image. ([#5056](https://github.com/Lightning-AI/lightning/pull/5056))
- Added `MetricCollection` ([#4318](https://github.com/Lightning-AI/lightning/pull/4318))
- Added `.clone()` method to metrics ([#4318](https://github.com/Lightning-AI/lightning/pull/4318))
- Added `IoU` class interface ([#4704](https://github.com/Lightning-AI/lightning/pull/4704))
- Support to tie weights after moving model to TPU via `on_post_move_to_device` hook
- Added missing val/test hooks in `LightningModule` ([#5467](https://github.com/Lightning-AI/lightning/pull/5467))
- The `Recall` and `Precision` metrics (and their functional counterparts `recall` and `precision`) can now be generalized to Recall@K and Precision@K with the use of `top_k` parameter ([#4842](https://github.com/Lightning-AI/lightning/pull/4842))
- Added `ModelPruning` Callback ([#5618](https://github.com/Lightning-AI/lightning/pull/5618),
    [#5825](https://github.com/Lightning-AI/lightning/pull/5825),
    [#6045](https://github.com/Lightning-AI/lightning/pull/6045))
- Added `PyTorchProfiler` ([#5560](https://github.com/Lightning-AI/lightning/pull/5560))
- Added compositional metrics ([#5464](https://github.com/Lightning-AI/lightning/pull/5464))
- Added Trainer method `predict(...)` for high performance predictions ([#5579](https://github.com/Lightning-AI/lightning/pull/5579))
- Added `on_before_batch_transfer` and `on_after_batch_transfer` data hooks ([#3671](https://github.com/Lightning-AI/lightning/pull/3671))
- Added AUC/AUROC class interface ([#5479](https://github.com/Lightning-AI/lightning/pull/5479))
- Added `PredictLoop` object ([#5752](https://github.com/Lightning-AI/lightning/pull/5752))
- Added `QuantizationAwareTraining` callback ([#5706](https://github.com/Lightning-AI/lightning/pull/5706),
    [#6040](https://github.com/Lightning-AI/lightning/pull/6040))
- Added `LightningModule.configure_callbacks` to enable the definition of model-specific callbacks ([#5621](https://github.com/Lightning-AI/lightning/pull/5621))
- Added `dim` to `PSNR` metric for mean-squared-error reduction ([#5957](https://github.com/Lightning-AI/lightning/pull/5957))
- Added promxial policy optimization template to pl_examples ([#5394](https://github.com/Lightning-AI/lightning/pull/5394))
- Added `log_graph` to `CometLogger` ([#5295](https://github.com/Lightning-AI/lightning/pull/5295))
- Added possibility for nested loaders ([#5404](https://github.com/Lightning-AI/lightning/pull/5404))
- Added `sync_step` to Wandb logger ([#5351](https://github.com/Lightning-AI/lightning/pull/5351))
- Added `StochasticWeightAveraging` callback ([#5640](https://github.com/Lightning-AI/lightning/pull/5640))
- Added `LightningDataModule.from_datasets(...)` ([#5133](https://github.com/Lightning-AI/lightning/pull/5133))
- Added `PL_TORCH_DISTRIBUTED_BACKEND` env variable to select backend ([#5981](https://github.com/Lightning-AI/lightning/pull/5981))
- Added `Trainer` flag to activate Stochastic Weight Averaging (SWA) `Trainer(stochastic_weight_avg=True)` ([#6038](https://github.com/Lightning-AI/lightning/pull/6038))
- Added DeepSpeed integration ([#5954](https://github.com/Lightning-AI/lightning/pull/5954),
    [#6042](https://github.com/Lightning-AI/lightning/pull/6042))

### Changed

- Changed `stat_scores` metric now calculates stat scores over all classes and gains new parameters, in line with the new `StatScores` metric ([#4839](https://github.com/Lightning-AI/lightning/pull/4839))
- Changed `computer_vision_fine_tunning` example to use `BackboneLambdaFinetuningCallback` ([#5377](https://github.com/Lightning-AI/lightning/pull/5377))
- Changed `automatic casting` for LoggerConnector `metrics` ([#5218](https://github.com/Lightning-AI/lightning/pull/5218))
- Changed `iou` [func] to allow float input ([#4704](https://github.com/Lightning-AI/lightning/pull/4704))
- Metric `compute()` method will no longer automatically call `reset()` ([#5409](https://github.com/Lightning-AI/lightning/pull/5409))
- Set PyTorch 1.4 as min requirements, also for testing and examples `torchvision>=0.5` and `torchtext>=0.5` ([#5418](https://github.com/Lightning-AI/lightning/pull/5418))
- Changed `callbacks` argument in `Trainer` to allow `Callback` input ([#5446](https://github.com/Lightning-AI/lightning/pull/5446))
- Changed the default of `find_unused_parameters` to `False` in DDP ([#5185](https://github.com/Lightning-AI/lightning/pull/5185))
- Changed `ModelCheckpoint` version suffixes to start at 1 ([#5008](https://github.com/Lightning-AI/lightning/pull/5008))
- Progress bar metrics tensors are now converted to float ([#5692](https://github.com/Lightning-AI/lightning/pull/5692))
- Changed the default value for the `progress_bar_refresh_rate` Trainer argument in Google COLAB notebooks to 20 ([#5516](https://github.com/Lightning-AI/lightning/pull/5516))
- Extended support for purely iteration-based training ([#5726](https://github.com/Lightning-AI/lightning/pull/5726))
- Made `LightningModule.global_rank`, `LightningModule.local_rank` and `LightningModule.logger` read-only properties ([#5730](https://github.com/Lightning-AI/lightning/pull/5730))
- Forced `ModelCheckpoint` callbacks to run after all others to guarantee all states are saved to the checkpoint ([#5731](https://github.com/Lightning-AI/lightning/pull/5731))
- Refactored Accelerators and Plugins:
    * Added base classes for plugins ([#5715](https://github.com/Lightning-AI/lightning/pull/5715))
    * Added parallel plugins for DP, DDP, DDPSpawn, DDP2 and Horovod ([#5714](https://github.com/Lightning-AI/lightning/pull/5714))
    * Precision Plugins ([#5718](https://github.com/Lightning-AI/lightning/pull/5718))
    * Added new Accelerators for CPU, GPU and TPU ([#5719](https://github.com/Lightning-AI/lightning/pull/5719))
    * Added RPC and Sharded plugins ([#5732](https://github.com/Lightning-AI/lightning/pull/5732))
    * Added missing `LightningModule`-wrapper logic to new plugins and accelerator ([#5734](https://github.com/Lightning-AI/lightning/pull/5734))
    * Moved device-specific teardown logic from training loop to accelerator ([#5973](https://github.com/Lightning-AI/lightning/pull/5973))
    * Moved accelerator_connector.py to the connectors subfolder ([#6033](https://github.com/Lightning-AI/lightning/pull/6033))
    * Trainer only references accelerator ([#6039](https://github.com/Lightning-AI/lightning/pull/6039))
    * Made parallel devices optional across all plugins ([#6051](https://github.com/Lightning-AI/lightning/pull/6051))
    * Cleaning ([#5948](https://github.com/Lightning-AI/lightning/pull/5948),
        [#5949](https://github.com/Lightning-AI/lightning/pull/5949),
        [#5950](https://github.com/Lightning-AI/lightning/pull/5950))
- Enabled `self.log` in callbacks ([#5094](https://github.com/Lightning-AI/lightning/pull/5094))
- Renamed xxx_AVAILABLE as protected ([#5082](https://github.com/Lightning-AI/lightning/pull/5082))
- Unified module names in Utils ([#5199](https://github.com/Lightning-AI/lightning/pull/5199))
- Separated utils: imports & enums ([#5256](https://github.com/Lightning-AI/lightning/pull/5256)
    [#5874](https://github.com/Lightning-AI/lightning/pull/5874))
- Refactor: clean trainer device & distributed getters ([#5300](https://github.com/Lightning-AI/lightning/pull/5300))
- Simplified training phase as LightningEnum ([#5419](https://github.com/Lightning-AI/lightning/pull/5419))
- Updated metrics to use LightningEnum ([#5689](https://github.com/Lightning-AI/lightning/pull/5689))
- Changed the seq of `on_train_batch_end`, `on_batch_end` & `on_train_epoch_end`, `on_epoch_end hooks` ([#5688](https://github.com/Lightning-AI/lightning/pull/5688))
- Refactored `setup_training` and remove `test_mode` ([#5388](https://github.com/Lightning-AI/lightning/pull/5388))
- Disabled training with zero `num_training_batches` when insufficient `limit_train_batches` ([#5703](https://github.com/Lightning-AI/lightning/pull/5703))
- Refactored `EpochResultStore` ([#5522](https://github.com/Lightning-AI/lightning/pull/5522))
- Update `lr_finder` to check for attribute if not running `fast_dev_run` ([#5990](https://github.com/Lightning-AI/lightning/pull/5990))
- LightningOptimizer manual optimizer is more flexible and expose `toggle_model` ([#5771](https://github.com/Lightning-AI/lightning/pull/5771))
- `MlflowLogger` limit parameter value length to 250 char ([#5893](https://github.com/Lightning-AI/lightning/pull/5893))
- Re-introduced fix for Hydra directory sync with multiple process ([#5993](https://github.com/Lightning-AI/lightning/pull/5993))

### Deprecated

- Function `stat_scores_multiple_classes` is deprecated in favor of `stat_scores` ([#4839](https://github.com/Lightning-AI/lightning/pull/4839))
- Moved accelerators and plugins to its `legacy` pkg ([#5645](https://github.com/Lightning-AI/lightning/pull/5645))
- Deprecated `LightningDistributedDataParallel` in favor of new wrapper module `LightningDistributedModule` ([#5185](https://github.com/Lightning-AI/lightning/pull/5185))
- Deprecated `LightningDataParallel` in favor of new wrapper module `LightningParallelModule` ([#5670](https://github.com/Lightning-AI/lightning/pull/5670))
- Renamed utils modules ([#5199](https://github.com/Lightning-AI/lightning/pull/5199))
    * `argparse_utils` >> `argparse`
    * `model_utils` >> `model_helpers`
    * `warning_utils` >> `warnings`
    * `xla_device_utils` >> `xla_device`
- Deprecated using `'val_loss'` to set the `ModelCheckpoint` monitor ([#6012](https://github.com/Lightning-AI/lightning/pull/6012))
- Deprecated `.get_model()` with explicit `.lightning_module` property ([#6035](https://github.com/Lightning-AI/lightning/pull/6035))
- Deprecated Trainer attribute `accelerator_backend` in favor of `accelerator` ([#6034](https://github.com/Lightning-AI/lightning/pull/6034))

### Removed

- Removed deprecated checkpoint argument `filepath` ([#5321](https://github.com/Lightning-AI/lightning/pull/5321))
- Removed deprecated `Fbeta`, `f1_score` and `fbeta_score` metrics ([#5322](https://github.com/Lightning-AI/lightning/pull/5322))
- Removed deprecated `TrainResult` ([#5323](https://github.com/Lightning-AI/lightning/pull/5323))
- Removed deprecated `EvalResult` ([#5633](https://github.com/Lightning-AI/lightning/pull/5633))
- Removed `LoggerStages` ([#5673](https://github.com/Lightning-AI/lightning/pull/5673))

### Fixed

- Fixed distributed setting and `ddp_cpu` only with `num_processes>1` ([#5297](https://github.com/Lightning-AI/lightning/pull/5297))
- Fixed `num_workers` for Windows example ([#5375](https://github.com/Lightning-AI/lightning/pull/5375))
- Fixed loading yaml ([#5619](https://github.com/Lightning-AI/lightning/pull/5619))
- Fixed support custom DataLoader with DDP if they can be re-instantiated ([#5745](https://github.com/Lightning-AI/lightning/pull/5745))
- Fixed repeated `.fit()` calls ignore max_steps iteration bound ([#5936](https://github.com/Lightning-AI/lightning/pull/5936))
- Fixed throwing `MisconfigurationError` on unknown mode ([#5255](https://github.com/Lightning-AI/lightning/pull/5255))
- Resolve bug with Finetuning ([#5744](https://github.com/Lightning-AI/lightning/pull/5744))
- Fixed `ModelCheckpoint` race condition in file existence check ([#5155](https://github.com/Lightning-AI/lightning/pull/5155))
- Fixed some compatibility with PyTorch 1.8 ([#5864](https://github.com/Lightning-AI/lightning/pull/5864))
- Fixed forward cache ([#5895](https://github.com/Lightning-AI/lightning/pull/5895))
- Fixed recursive detach of tensors to CPU ([#6007](https://github.com/Lightning-AI/lightning/pull/6007))
- Fixed passing wrong strings for scheduler interval doesn't throw an error ([#5923](https://github.com/Lightning-AI/lightning/pull/5923))
- Fixed wrong `requires_grad` state after `return None` with multiple optimizers ([#5738](https://github.com/Lightning-AI/lightning/pull/5638))
- Fixed add `on_epoch_end` hook at the end of `validation`, `test` epoch ([#5986](https://github.com/Lightning-AI/lightning/pull/5986))
- Fixed missing `process_dataloader` call for `TPUSpawn` when in distributed mode ([#6015](https://github.com/Lightning-AI/lightning/pull/6015))
- Fixed progress bar flickering by appending 0 to floats/strings ([#6009](https://github.com/Lightning-AI/lightning/pull/6009))
- Fixed synchronization issues with TPU training ([#6027](https://github.com/Lightning-AI/lightning/pull/6027))
- Fixed `hparams.yaml` saved twice when using `TensorBoardLogger` ([#5953](https://github.com/Lightning-AI/lightning/pull/5953))
- Fixed basic examples ([#5912](https://github.com/Lightning-AI/lightning/pull/5912),
    [#5985](https://github.com/Lightning-AI/lightning/pull/5985))
- Fixed `fairscale` compatible with PT 1.8 ([#5996](https://github.com/Lightning-AI/lightning/pull/5996))
- Ensured `process_dataloader` is called when `tpu_cores > 1` to use Parallel DataLoader ([#6015](https://github.com/Lightning-AI/lightning/pull/6015))
- Attempted SLURM auto resume call when non-shell call fails ([#6002](https://github.com/Lightning-AI/lightning/pull/6002))
- Fixed wrapping optimizers upon assignment ([#6006](https://github.com/Lightning-AI/lightning/pull/6006))
- Fixed allowing hashing of metrics with lists in their state ([#5939](https://github.com/Lightning-AI/lightning/pull/5939))


## [1.1.8] - 2021-02-08

### Fixed

- Separate epoch validation from step validation ([#5208](https://github.com/Lightning-AI/lightning/pull/5208))
- Fixed `toggle_optimizers` not handling all optimizer parameters ([#5775](https://github.com/Lightning-AI/lightning/pull/5775))


## [1.1.7] - 2021-02-03

### Fixed

- Fixed `TensorBoardLogger` not closing `SummaryWriter` on `finalize` ([#5696](https://github.com/Lightning-AI/lightning/pull/5696))
- Fixed filtering of pytorch  "unsqueeze" warning when using DP ([#5622](https://github.com/Lightning-AI/lightning/pull/5622))
- Fixed `num_classes` argument in F1 metric ([#5663](https://github.com/Lightning-AI/lightning/pull/5663))
- Fixed `log_dir` property ([#5537](https://github.com/Lightning-AI/lightning/pull/5537))
- Fixed a race condition in `ModelCheckpoint` when checking if a checkpoint file exists ([#5144](https://github.com/Lightning-AI/lightning/pull/5144))
- Remove unnecessary intermediate layers in Dockerfiles ([#5697](https://github.com/Lightning-AI/lightning/pull/5697))
- Fixed auto learning rate ordering ([#5638](https://github.com/Lightning-AI/lightning/pull/5638))


## [1.1.6] - 2021-01-26

### Changed

- Increased TPU check timeout from 20s to 100s ([#5598](https://github.com/Lightning-AI/lightning/pull/5598))
- Ignored `step` param in Neptune logger's log_metric method ([#5510](https://github.com/Lightning-AI/lightning/pull/5510))
- Pass batch outputs to `on_train_batch_end` instead of `epoch_end` outputs ([#4369](https://github.com/Lightning-AI/lightning/pull/4369))

### Fixed

- Fixed `toggle_optimizer` to reset `requires_grad` state  ([#5574](https://github.com/Lightning-AI/lightning/pull/5574))
- Fixed FileNotFoundError for best checkpoint when using DDP with Hydra ([#5629](https://github.com/Lightning-AI/lightning/pull/5629))
- Fixed an error when logging a progress bar metric with a reserved name ([#5620](https://github.com/Lightning-AI/lightning/pull/5620))
- Fixed `Metric`'s `state_dict` not included when child modules ([#5614](https://github.com/Lightning-AI/lightning/pull/5614))
- Fixed Neptune logger creating multiple experiments when GPUs > 1 ([#3256](https://github.com/Lightning-AI/lightning/pull/3256))
- Fixed duplicate logs appearing in console when using the python logging module ([#5509](https://github.com/Lightning-AI/lightning/pull/5509))
- Fixed tensor printing in `trainer.test()` ([#5138](https://github.com/Lightning-AI/lightning/pull/5138))
- Fixed not using dataloader when `hparams` present ([#4559](https://github.com/Lightning-AI/lightning/pull/4559))


## [1.1.5] - 2021-01-19

### Fixed

- Fixed a visual bug in the progress bar display initialization ([#4579](https://github.com/Lightning-AI/lightning/pull/4579))
- Fixed logging `on_train_batch_end` in a callback with multiple optimizers ([#5521](https://github.com/Lightning-AI/lightning/pull/5521))
- Fixed `reinit_scheduler_properties` with correct optimizer ([#5519](https://github.com/Lightning-AI/lightning/pull/5519))
- Fixed `val_check_interval` with `fast_dev_run` ([#5540](https://github.com/Lightning-AI/lightning/pull/5540))


## [1.1.4] - 2021-01-12

### Added

- Add automatic optimization property setter to lightning module ([#5169](https://github.com/Lightning-AI/lightning/pull/5169))

### Changed

- Changed deprecated `enable_pl_optimizer=True` ([#5244](https://github.com/Lightning-AI/lightning/pull/5244))

### Fixed

- Fixed `transfer_batch_to_device` for DDP with `len(devices_ids) == 1` ([#5195](https://github.com/Lightning-AI/lightning/pull/5195))
- Logging only on `not should_accumulate()` during training ([#5417](https://github.com/Lightning-AI/lightning/pull/5417))
- Resolve interpolation bug with Hydra ([#5406](https://github.com/Lightning-AI/lightning/pull/5406))
- Check environ before selecting a seed to prevent warning message ([#4743](https://github.com/Lightning-AI/lightning/pull/4743))
- Fixed signature mismatch in `model_to_device` of `DDPCPUHPCAccelerator` ([#5505](https://github.com/Lightning-AI/lightning/pull/5505))

## [1.1.3] - 2021-01-05

### Added

- Added a check for optimizer attached to `lr_scheduler` ([#5338](https://github.com/Lightning-AI/lightning/pull/5338))
- Added support for passing non-existing filepaths to `resume_from_checkpoint` ([#4402](https://github.com/Lightning-AI/lightning/pull/4402))

### Changed

- Skip restore from `resume_from_checkpoint` while `testing` ([#5161](https://github.com/Lightning-AI/lightning/pull/5161))
- Allowed `log_momentum` for adaptive optimizers in `LearningRateMonitor` ([#5333](https://github.com/Lightning-AI/lightning/pull/5333))
- Disabled checkpointing, earlystopping and logging with `fast_dev_run` ([#5277](https://github.com/Lightning-AI/lightning/pull/5277))
- Distributed group defaults to `WORLD` if `None` ([#5125](https://github.com/Lightning-AI/lightning/pull/5125))

### Fixed

- Fixed `trainer.test` returning non-test metrics ([#5214](https://github.com/Lightning-AI/lightning/pull/5214))
- Fixed metric state reset ([#5273](https://github.com/Lightning-AI/lightning/pull/5273))
- Fixed `--num-nodes` on `DDPSequentialPlugin` ([#5327](https://github.com/Lightning-AI/lightning/pull/5327))
- Fixed invalid value for `weights_summary` ([#5296](https://github.com/Lightning-AI/lightning/pull/5296))
- Fixed `Trainer.test` not using the latest `best_model_path` ([#5161](https://github.com/Lightning-AI/lightning/pull/5161))
- Fixed existence check for hparams not using underlying filesystem ([#5250](https://github.com/Lightning-AI/lightning/pull/5250))
- Fixed `LightningOptimizer` AMP bug ([#5191](https://github.com/Lightning-AI/lightning/pull/5191))
- Fixed casted key to string in `_flatten_dict` ([#5354](https://github.com/Lightning-AI/lightning/pull/5354))


## [1.1.2] - 2020-12-23

### Added

- Support number for logging with `sync_dist=True` ([#5080](https://github.com/Lightning-AI/lightning/pull/5080))
- Added offset logging step when resuming for Wandb logger ([#5050](https://github.com/Lightning-AI/lightning/pull/5050))

### Removed

- `enable_pl_optimizer=False` by default to temporarily fix AMP issues ([#5163](https://github.com/Lightning-AI/lightning/pull/5163))

### Fixed

- Metric reduction with Logging ([#5150](https://github.com/Lightning-AI/lightning/pull/5150))
- Remove nan loss in manual optimization ([#5121](https://github.com/Lightning-AI/lightning/pull/5121))
- Un-balanced logging properly supported ([#5119](https://github.com/Lightning-AI/lightning/pull/5119))
- Fix hanging in DDP HPC accelerators ([#5157](https://github.com/Lightning-AI/lightning/pull/5157))
- Fix reset `TensorRunningAccum` ([#5106](https://github.com/Lightning-AI/lightning/pull/5106))
- Updated `DALIClassificationLoader` to not use deprecated arguments ([#4925](https://github.com/Lightning-AI/lightning/pull/4925))
- Corrected call to `torch.no_grad` ([#5124](https://github.com/Lightning-AI/lightning/pull/5124))


## [1.1.1] - 2020-12-15

### Added

- Add a notebook example to reach a quick baseline of ~94% accuracy on CIFAR10 using Resnet in Lightning ([#4818](https://github.com/Lightning-AI/lightning/pull/4818))

### Changed

- Simplify accelerator steps ([#5015](https://github.com/Lightning-AI/lightning/pull/5015))
- Refactor load in checkpoint connector ([#4593](https://github.com/Lightning-AI/lightning/pull/4593))
- Fixed the saved filename in `ModelCheckpoint` when it already exists ([#4861](https://github.com/Lightning-AI/lightning/pull/4861))

### Removed

- Drop duplicate metrics ([#5014](https://github.com/Lightning-AI/lightning/pull/5014))
- Remove beta arg from F1 class and functional ([#5076](https://github.com/Lightning-AI/lightning/pull/5076))

### Fixed

- Fixed trainer by default `None` in `DDPAccelerator` ([#4915](https://github.com/Lightning-AI/lightning/pull/4915))
- Fixed `LightningOptimizer` to expose optimizer attributes ([#5095](https://github.com/Lightning-AI/lightning/pull/5095))
- Do not warn when the `name` key is used in the `lr_scheduler` dict ([#5057](https://github.com/Lightning-AI/lightning/pull/5057))
- Check if optimizer supports closure ([#4981](https://github.com/Lightning-AI/lightning/pull/4981))
- Add deprecated metric utility functions back to functional (
    [#5067](https://github.com/Lightning-AI/lightning/pull/5067),
    [#5068](https://github.com/Lightning-AI/lightning/pull/5068))
- Allow any input in `to_onnx` and `to_torchscript` ([#4378](https://github.com/Lightning-AI/lightning/pull/4378))
- Fixed `DDPHPCAccelerator` hangs in DDP construction by calling `init_device` ([#5157](https://github.com/Lightning-AI/lightning/pull/5157))


## [1.1.0] - 2020-12-09

### Added

- Added "monitor" key to saved `ModelCheckpoints` ([#4383](https://github.com/Lightning-AI/lightning/pull/4383))
- Added `ConfusionMatrix` class interface ([#4348](https://github.com/Lightning-AI/lightning/pull/4348))
- Added multiclass AUROC metric ([#4236](https://github.com/Lightning-AI/lightning/pull/4236))
- Added global step indexing to the checkpoint name for a better sub-epoch checkpointing experience ([#3807](https://github.com/Lightning-AI/lightning/pull/3807))
- Added optimizer hooks in callbacks ([#4379](https://github.com/Lightning-AI/lightning/pull/4379))
- Added option to log momentum ([#4384](https://github.com/Lightning-AI/lightning/pull/4384))
- Added `current_score` to `ModelCheckpoint.on_save_checkpoint` ([#4721](https://github.com/Lightning-AI/lightning/pull/4721))
- Added logging using `self.log` in train and evaluation for epoch end hooks (
    [#4552](https://github.com/Lightning-AI/lightning/pull/4552),
    [#4495](https://github.com/Lightning-AI/lightning/pull/4495),
    [#4439](https://github.com/Lightning-AI/lightning/pull/4439),
    [#4684](https://github.com/Lightning-AI/lightning/pull/4684),
    [#4913](https://github.com/Lightning-AI/lightning/pull/4913))
- Added ability for DDP plugin to modify optimizer state saving ([#4675](https://github.com/Lightning-AI/lightning/pull/4675))
- Added `prefix` argument in loggers ([#4557](https://github.com/Lightning-AI/lightning/pull/4557))
- Added printing of total num of params, trainable and non-trainable params in ModelSummary ([#4521](https://github.com/Lightning-AI/lightning/pull/4521))
- Added `PrecisionRecallCurve, ROC, AveragePrecision` class metric ([#4549](https://github.com/Lightning-AI/lightning/pull/4549))
- Added custom `Apex` and `NativeAMP` as `Precision plugins` ([#4355](https://github.com/Lightning-AI/lightning/pull/4355))
- Added `DALI MNIST` example ([#3721](https://github.com/Lightning-AI/lightning/pull/3721))
- Added `sharded plugin` for DDP for multi-gpu training memory optimizations (
    [#4639](https://github.com/Lightning-AI/lightning/pull/4639),
    [#4686](https://github.com/Lightning-AI/lightning/pull/4686),
    [#4737](https://github.com/Lightning-AI/lightning/pull/4737),
    [#4773](https://github.com/Lightning-AI/lightning/pull/4773))
- Added `experiment_id` to the NeptuneLogger ([#3462](https://github.com/Lightning-AI/lightning/pull/3462))
- Added `PyTorch Geometric` integration example with Lightning ([#4568](https://github.com/Lightning-AI/lightning/pull/4568))
- Added `all_gather` method to `LightningModule` which allows gradient based tensor synchronizations for use-cases such as negative sampling. ([#5012](https://github.com/Lightning-AI/lightning/pull/5012))
- Enabled `self.log` in most functions ([#4969](https://github.com/Lightning-AI/lightning/pull/4969))
- Added changeable extension variable for `ModelCheckpoint` ([#4977](https://github.com/Lightning-AI/lightning/pull/4977))


### Changed

- Tuner algorithms will be skipped if `fast_dev_run=True` ([#3903](https://github.com/Lightning-AI/lightning/pull/3903))
- `WandbLogger` does not force wandb `reinit` arg to True anymore and creates a run only when needed ([#4648](https://github.com/Lightning-AI/lightning/pull/4648))
- Changed `automatic_optimization` to be a model attribute ([#4602](https://github.com/Lightning-AI/lightning/pull/4602))
- Changed `Simple Profiler` report to order by percentage time spent + num calls ([#4880](https://github.com/Lightning-AI/lightning/pull/4880))
- Simplify optimization Logic ([#4984](https://github.com/Lightning-AI/lightning/pull/4984))
- Classification metrics overhaul ([#4837](https://github.com/Lightning-AI/lightning/pull/4837))
- Updated `fast_dev_run` to accept integer representing num_batches ([#4629](https://github.com/Lightning-AI/lightning/pull/4629))
- Refactored optimizer ([#4658](https://github.com/Lightning-AI/lightning/pull/4658))


### Deprecated

- Deprecated `prefix` argument in `ModelCheckpoint` ([#4765](https://github.com/Lightning-AI/lightning/pull/4765))
- Deprecated the old way of assigning hyper-parameters through `self.hparams = ...` ([#4813](https://github.com/Lightning-AI/lightning/pull/4813))
- Deprecated `mode='auto'` from `ModelCheckpoint` and `EarlyStopping` ([#4695](https://github.com/Lightning-AI/lightning/pull/4695))

### Removed

- Removed `reorder` parameter of the `auc` metric ([#5004](https://github.com/Lightning-AI/lightning/pull/5004))
- Removed `multiclass_roc` and `multiclass_precision_recall_curve`, use `roc` and `precision_recall_curve` instead ([#4549](https://github.com/Lightning-AI/lightning/pull/4549))

### Fixed

- Added feature to move tensors to CPU before saving ([#4309](https://github.com/Lightning-AI/lightning/pull/4309))
- Fixed `LoggerConnector` to have logged metrics on root device in DP ([#4138](https://github.com/Lightning-AI/lightning/pull/4138))
- Auto convert tensors to contiguous format when `gather_all` ([#4907](https://github.com/Lightning-AI/lightning/pull/4907))
- Fixed `PYTHONPATH` for ddp test model ([#4528](https://github.com/Lightning-AI/lightning/pull/4528))
- Fixed allowing logger to support indexing ([#4595](https://github.com/Lightning-AI/lightning/pull/4595))
- Fixed DDP and manual_optimization ([#4976](https://github.com/Lightning-AI/lightning/pull/4976))


## [1.0.8] - 2020-11-24

### Added

- Added casting to python types for numpy scalars when logging `hparams` ([#4647](https://github.com/Lightning-AI/lightning/pull/4647))
- Added warning when progress bar refresh rate is less than 20 on Google Colab to prevent crashing ([#4654](https://github.com/Lightning-AI/lightning/pull/4654))
- Added `F1` class metric ([#4656](https://github.com/Lightning-AI/lightning/pull/4656))

### Changed

- Consistently use `step=trainer.global_step` in `LearningRateMonitor` independently of `logging_interval` ([#4376](https://github.com/Lightning-AI/lightning/pull/4376))
- Metric states are no longer as default added to `state_dict` ([#4685](https://github.com/Lightning-AI/lightning/pull/4685))
- Renamed class metric `Fbeta` >> `FBeta` ([#4656](https://github.com/Lightning-AI/lightning/pull/4656))
- Model summary: add 1 decimal place ([#4745](https://github.com/Lightning-AI/lightning/pull/4745))
- Do not override `PYTHONWARNINGS` ([#4700](https://github.com/Lightning-AI/lightning/pull/4700))
- Changed `init_ddp_connection` moved from `DDP` to `DDPPlugin` ([#4407](https://github.com/Lightning-AI/lightning/pull/4407))


### Fixed

- Fixed checkpoint `hparams` dict casting when `omegaconf` is available ([#4770](https://github.com/Lightning-AI/lightning/pull/4770))
- Fixed incomplete progress bars when total batches not divisible by refresh rate ([#4577](https://github.com/Lightning-AI/lightning/pull/4577))
- Updated SSIM metric ([#4566](https://github.com/Lightning-AI/lightning/pull/4566))
- Fixed batch_arg_name - add `batch_arg_name` to all calls to `_adjust_batch_size`bug ([#4812](https://github.com/Lightning-AI/lightning/pull/4812))
- Fixed `torchtext` data to GPU ([#4785](https://github.com/Lightning-AI/lightning/pull/4785))
- Fixed a crash bug in MLFlow logger ([#4716](https://github.com/Lightning-AI/lightning/pull/4716))

## [1.0.7] - 2020-11-17

### Added

- Added lambda closure to `manual_optimizer_step` ([#4618](https://github.com/Lightning-AI/lightning/pull/4618))

### Changed

- Change Metrics `persistent` default mode to `False` ([#4685](https://github.com/Lightning-AI/lightning/pull/4685))
- LoggerConnector log_metrics will use `total_batch_idx` instead of `global_step` when logging on `training step` ([#4738](https://github.com/Lightning-AI/lightning/pull/4738))


### Fixed

- Prevent crash if `sync_dist=True` on CPU ([#4626](https://github.com/Lightning-AI/lightning/pull/4626))
- Fixed average pbar Metrics ([#4534](https://github.com/Lightning-AI/lightning/pull/4534))
- Fixed `setup` callback hook to correctly pass the LightningModule through ([#4608](https://github.com/Lightning-AI/lightning/pull/4608))
- Allowing decorate model init with saving `hparams` inside ([#4662](https://github.com/Lightning-AI/lightning/pull/4662))
- Fixed `split_idx` set by `LoggerConnector` in `on_trainer_init` to `Trainer`  ([#4697](https://github.com/Lightning-AI/lightning/pull/4697))


## [1.0.6] - 2020-11-11

### Added

- Added metrics aggregation in Horovod and fixed early stopping ([#3775](https://github.com/Lightning-AI/lightning/pull/3775))
- Added `manual_optimizer_step` which work with `AMP Native` and `accumulated_grad_batches` ([#4485](https://github.com/Lightning-AI/lightning/pull/4485))
- Added `persistent(mode)` method to metrics, to enable and disable metric states being added to `state_dict` ([#4482](https://github.com/Lightning-AI/lightning/pull/4482))
- Added congratulations at the end of our notebooks ([#4555](https://github.com/Lightning-AI/lightning/pull/4555))
- Added parameters `move_metrics_to_cpu` in Trainer to disable gpu leak ([#4592](https://github.com/Lightning-AI/lightning/pull/4592))


### Changed

- Changed `fsspec` to tuner ([#4458](https://github.com/Lightning-AI/lightning/pull/4458))
- Unify SLURM/TorchElastic under backend plugin ([#4578](https://github.com/Lightning-AI/lightning/pull/4578),
        [#4580](https://github.com/Lightning-AI/lightning/pull/4580),
        [#4581](https://github.com/Lightning-AI/lightning/pull/4581),
        [#4582](https://github.com/Lightning-AI/lightning/pull/4582),
        [#4583](https://github.com/Lightning-AI/lightning/pull/4583))

### Fixed

- Fixed feature-lack in `hpc_load` ([#4526](https://github.com/Lightning-AI/lightning/pull/4526))
- Fixed metrics states being overridden in DDP mode ([#4482](https://github.com/Lightning-AI/lightning/pull/4482))
- Fixed `lightning_getattr`, `lightning_hasattr` not finding the correct attributes in datamodule ([#4347](https://github.com/Lightning-AI/lightning/pull/4347))
- Fixed automatic optimization AMP by `manual_optimization_step` ([#4485](https://github.com/Lightning-AI/lightning/pull/4485))
- Replace `MisconfigurationException` with warning in `ModelCheckpoint` Callback ([#4560](https://github.com/Lightning-AI/lightning/pull/4560))
- Fixed logged keys in mlflow logger ([#4412](https://github.com/Lightning-AI/lightning/pull/4412))
- Fixed `is_picklable` by catching `AttributeError` ([#4508](https://github.com/Lightning-AI/lightning/pull/4508))
- Fixed multi test dataloaders dict `AttributeError` error ([#4480](https://github.com/Lightning-AI/lightning/pull/4480))
- Fixed show progress bar only for `progress_rank 0` on `DDP_SLURM` ([#4437](https://github.com/Lightning-AI/lightning/pull/4437))

## [1.0.5] - 2020-11-03

### Added

- Added PyTorch 1.7 Stable support ([#3821](https://github.com/Lightning-AI/lightning/pull/3821))
- Added timeout for `tpu_device_exists` to ensure process does not hang indefinitely ([#4340](https://github.com/Lightning-AI/lightning/pull/4340))

### Changed

- W&B log in sync with `Trainer` step ([#4405](https://github.com/Lightning-AI/lightning/pull/4405))
- Hook `on_after_backward` is called only when `optimizer_step` is being called ([#4439](https://github.com/Lightning-AI/lightning/pull/4439))
- Moved `track_and_norm_grad` into `training loop` and called only when `optimizer_step` is being called ([#4439](https://github.com/Lightning-AI/lightning/pull/4439))
- Changed type checker with explicit cast of `ref_model` object ([#4457](https://github.com/Lightning-AI/lightning/pull/4457))
- Changed `distributed_backend` -> `accelerator` ([#4429](https://github.com/Lightning-AI/lightning/pull/4429))

### Deprecated

- Deprecated passing `ModelCheckpoint` instance to `checkpoint_callback` Trainer argument ([#4336](https://github.com/Lightning-AI/lightning/pull/4336))

### Fixed

- Disable saving checkpoints if not trained ([#4372](https://github.com/Lightning-AI/lightning/pull/4372))
- Fixed error using `auto_select_gpus=True` with `gpus=-1` ([#4209](https://github.com/Lightning-AI/lightning/pull/4209))
- Disabled training when `limit_train_batches=0` ([#4371](https://github.com/Lightning-AI/lightning/pull/4371))
- Fixed that metrics do not store computational graph for all seen data ([#4313](https://github.com/Lightning-AI/lightning/pull/4313))
- Fixed AMP unscale for `on_after_backward` ([#4439](https://github.com/Lightning-AI/lightning/pull/4439))
- Fixed TorchScript export when module includes Metrics ([#4428](https://github.com/Lightning-AI/lightning/pull/4428))
- Fixed TorchScript trace method's data to device and docstring ([#4360](https://github.com/Lightning-AI/lightning/pull/4360))
- Fixed CSV logger warning ([#4419](https://github.com/Lightning-AI/lightning/pull/4419))
- Fixed skip DDP parameter sync ([#4301](https://github.com/Lightning-AI/lightning/pull/4301))
- Fixed `WandbLogger` _sanitize_callable function ([#4422](https://github.com/Lightning-AI/lightning/pull/4422))
- Fixed `AMP Native` `_unscale` gradient ([#4441](https://github.com/Lightning-AI/lightning/pull/4441))


## [1.0.4] - 2020-10-27

### Added

- Added `dirpath` and `filename` parameter in `ModelCheckpoint` ([#4213](https://github.com/Lightning-AI/lightning/pull/4213))
- Added plugins docs and DDPPlugin to customize ddp across all accelerators ([#4258](https://github.com/Lightning-AI/lightning/pull/4285))
- Added `strict` option to the scheduler dictionary ([#3586](https://github.com/Lightning-AI/lightning/pull/3586))
- Added `fsspec` support for profilers ([#4162](https://github.com/Lightning-AI/lightning/pull/4162))
- Added autogenerated helptext to `Trainer.add_argparse_args` ([#4344](https://github.com/Lightning-AI/lightning/pull/4344))
- Added support for string values in `Trainer`'s `profiler` parameter ([#3656](https://github.com/Lightning-AI/lightning/pull/3656))
- Added `optimizer_closure` to `optimizer.step` when supported ([#4190](https://github.com/Lightning-AI/lightning/pull/4190))
- Added unification of regression metrics ([#4166](https://github.com/Lightning-AI/lightning/pull/4166))
- Added checkpoint load from Bytes ([#4314](https://github.com/Lightning-AI/lightning/pull/4314))

### Changed

- Improved error messages for invalid `configure_optimizers` returns ([#3587](https://github.com/Lightning-AI/lightning/pull/3587))
- Allow changing the logged step value in `validation_step` ([#4130](https://github.com/Lightning-AI/lightning/pull/4130))
- Allow setting `replace_sampler_ddp=True` with a distributed sampler already added ([#4273](https://github.com/Lightning-AI/lightning/pull/4273))
- Fixed sanitized parameters for `WandbLogger.log_hyperparams` ([#4320](https://github.com/Lightning-AI/lightning/pull/4320))

### Deprecated

- Deprecated `filepath` in `ModelCheckpoint` ([#4213](https://github.com/Lightning-AI/lightning/pull/4213))
- Deprecated `reorder` parameter of the `auc` metric ([#4237](https://github.com/Lightning-AI/lightning/pull/4237))
- Deprecated bool values in `Trainer`'s `profiler` parameter ([#3656](https://github.com/Lightning-AI/lightning/pull/3656))

### Fixed

- Fixed setting device ids in DDP ([#4297](https://github.com/Lightning-AI/lightning/pull/4297))
- Fixed synchronization of best model path in `ddp_accelerator` ([#4323](https://github.com/Lightning-AI/lightning/pull/4323))
- Fixed `WandbLogger` not uploading checkpoint artifacts at the end of training ([#4341](https://github.com/Lightning-AI/lightning/pull/4341))
- Fixed `FBeta` computation ([#4183](https://github.com/Lightning-AI/lightning/pull/4183))
- Fixed `accumulation across batches` has completed `before breaking training loop` ([#4278](https://github.com/Lightning-AI/lightning/pull/4278))
- Fixed `ModelCheckpoint` don't increase current_epoch and global_step when not training ([#4291](https://github.com/Lightning-AI/lightning/pull/4291))
- Fixed `COMET_EXPERIMENT_KEY` environment variable usage in comet logger ([#4230](https://github.com/Lightning-AI/lightning/pull/4230))

## [1.0.3] - 2020-10-20

### Added

- Added persistent flag to `Metric.add_state` ([#4195](https://github.com/Lightning-AI/lightning/pull/4195))

### Changed

- Used `checkpoint_connector.hpc_save` in SLURM ([#4217](https://github.com/Lightning-AI/lightning/pull/4217))
- Moved base req. to root ([#4219](https://github.com/Lightning-AI/lightning/pull/4219))

### Fixed

- Fixed `hparams` assign in init ([#4189](https://github.com/Lightning-AI/lightning/pull/4189))
- Fixed overwrite check for model hooks ([#4010](https://github.com/Lightning-AI/lightning/pull/4010))


## [1.0.2] - 2020-10-15

### Added

- Added trace functionality to the function `to_torchscript` ([#4142](https://github.com/Lightning-AI/lightning/pull/4142))

### Changed

- Called `on_load_checkpoint` before loading `state_dict` ([#4057](https://github.com/Lightning-AI/lightning/pull/4057))

### Removed

- Removed duplicate metric vs step log for train loop ([#4173](https://github.com/Lightning-AI/lightning/pull/4173))

### Fixed

- Fixed the `self.log` problem in `validation_step()` ([#4169](https://github.com/Lightning-AI/lightning/pull/4169))
- Fixed `hparams` saving - save the state when `save_hyperparameters()` is called [in `__init__`] ([#4163](https://github.com/Lightning-AI/lightning/pull/4163))
- Fixed runtime failure while exporting `hparams` to yaml ([#4158](https://github.com/Lightning-AI/lightning/pull/4158))


## [1.0.1] - 2020-10-14

### Added

- Added getstate/setstate method for torch.save serialization ([#4127](https://github.com/Lightning-AI/lightning/pull/4127))


## [1.0.0] - 2020-10-13

### Added

- Added Explained Variance Metric + metric fix ([#4013](https://github.com/Lightning-AI/lightning/pull/4013))
- Added Metric <-> Lightning Module integration tests ([#4008](https://github.com/Lightning-AI/lightning/pull/4008))
- Added parsing OS env vars in `Trainer` ([#4022](https://github.com/Lightning-AI/lightning/pull/4022))
- Added classification metrics ([#4043](https://github.com/Lightning-AI/lightning/pull/4043))
- Updated explained variance metric ([#4024](https://github.com/Lightning-AI/lightning/pull/4024))
- Enabled plugins ([#4041](https://github.com/Lightning-AI/lightning/pull/4041))
- Enabled custom clusters ([#4048](https://github.com/Lightning-AI/lightning/pull/4048))
- Enabled passing in custom accelerators ([#4050](https://github.com/Lightning-AI/lightning/pull/4050))
- Added `LightningModule.toggle_optimizer` ([#4058](https://github.com/Lightning-AI/lightning/pull/4058))
- Added `LightningModule.manual_backward` ([#4063](https://github.com/Lightning-AI/lightning/pull/4063))
- Added `output` argument to `*_batch_end` hooks ([#3965](https://github.com/Lightning-AI/lightning/pull/3965),
    [#3966](https://github.com/Lightning-AI/lightning/pull/3966))
- Added `output` argument to `*_epoch_end` hooks ([#3967](https://github.com/Lightning-AI/lightning/pull/3967))

### Changed

- Integrated metrics API with self.log ([#3961](https://github.com/Lightning-AI/lightning/pull/3961))
- Decoupled Apex ([#4052](https://github.com/Lightning-AI/lightning/pull/4052),
        [#4054](https://github.com/Lightning-AI/lightning/pull/4054),
        [#4055](https://github.com/Lightning-AI/lightning/pull/4055),
        [#4056](https://github.com/Lightning-AI/lightning/pull/4056),
        [#4058](https://github.com/Lightning-AI/lightning/pull/4058),
        [#4060](https://github.com/Lightning-AI/lightning/pull/4060),
        [#4061](https://github.com/Lightning-AI/lightning/pull/4061),
        [#4062](https://github.com/Lightning-AI/lightning/pull/4062),
        [#4063](https://github.com/Lightning-AI/lightning/pull/4063),
        [#4064](https://github.com/Lightning-AI/lightning/pull/4064),
        [#4065](https://github.com/Lightning-AI/lightning/pull/4065))
- Renamed all backends to `Accelerator` ([#4066](https://github.com/Lightning-AI/lightning/pull/4066))
- Enabled manual returns ([#4089](https://github.com/Lightning-AI/lightning/pull/4089))

### Removed

- Removed support for EvalResult and TrainResult ([#3968](https://github.com/Lightning-AI/lightning/pull/3968))
- Removed deprecated trainer flags: `overfit_pct`, `log_save_interval`, `row_log_interval` ([#3969](https://github.com/Lightning-AI/lightning/pull/3969))
- Removed deprecated early_stop_callback ([#3982](https://github.com/Lightning-AI/lightning/pull/3982))
- Removed deprecated model hooks ([#3980](https://github.com/Lightning-AI/lightning/pull/3980))
- Removed deprecated callbacks ([#3979](https://github.com/Lightning-AI/lightning/pull/3979))
- Removed `trainer` argument in `LightningModule.backward` [#4056](https://github.com/Lightning-AI/lightning/pull/4056))

### Fixed

- Fixed `current_epoch` property update to reflect true epoch number inside `LightningDataModule`, when `reload_dataloaders_every_epoch=True`. ([#3974](https://github.com/Lightning-AI/lightning/pull/3974))
- Fixed to print scaler value in progress bar ([#4053](https://github.com/Lightning-AI/lightning/pull/4053))
- Fixed mismatch between docstring and code regarding when `on_load_checkpoint` hook is called ([#3996](https://github.com/Lightning-AI/lightning/pull/3996))


## [0.10.0] - 2020-10-07

### Added

- Added new Metrics API. ([#3868](https://github.com/Lightning-AI/lightning/pull/3868), [#3921](https://github.com/Lightning-AI/lightning/pull/3921))
- Enable PyTorch 1.7 compatibility ([#3541](https://github.com/Lightning-AI/lightning/pull/3541))
- Added `LightningModule.to_torchscript` to support exporting as `ScriptModule` ([#3258](https://github.com/Lightning-AI/lightning/pull/3258))
- Added warning when dropping unpicklable `hparams` ([#2874](https://github.com/Lightning-AI/lightning/pull/2874))
- Added EMB similarity ([#3349](https://github.com/Lightning-AI/lightning/pull/3349))
- Added `ModelCheckpoint.to_yaml` method ([#3048](https://github.com/Lightning-AI/lightning/pull/3048))
- Allow `ModelCheckpoint` monitor to be `None`, meaning it will always save ([#3630](https://github.com/Lightning-AI/lightning/pull/3630))
- Disabled optimizers setup during testing ([#3059](https://github.com/Lightning-AI/lightning/pull/3059))
- Added support for datamodules to save and load checkpoints when training ([#3563](https://github.com/Lightning-AI/lightning/pull/3563))
- Added support for datamodule in learning rate finder ([#3425](https://github.com/Lightning-AI/lightning/pull/3425))
- Added gradient clip test for native AMP ([#3754](https://github.com/Lightning-AI/lightning/pull/3754))
- Added dist lib to enable syncing anything across devices ([#3762](https://github.com/Lightning-AI/lightning/pull/3762))
- Added `broadcast` to `TPUBackend` ([#3814](https://github.com/Lightning-AI/lightning/pull/3814))
- Added `XLADeviceUtils` class to check XLA device type ([#3274](https://github.com/Lightning-AI/lightning/pull/3274))

### Changed

- Refactored accelerator backends:
   * moved TPU `xxx_step` to backend ([#3118](https://github.com/Lightning-AI/lightning/pull/3118))
   * refactored DDP backend `forward` ([#3119](https://github.com/Lightning-AI/lightning/pull/3119))
   * refactored GPU backend `__step` ([#3120](https://github.com/Lightning-AI/lightning/pull/3120))
   * refactored Horovod backend ([#3121](https://github.com/Lightning-AI/lightning/pull/3121),
        [#3122](https://github.com/Lightning-AI/lightning/pull/3122))
   * remove obscure forward call in eval + CPU backend `___step` ([#3123](https://github.com/Lightning-AI/lightning/pull/3123))
   * reduced all simplified forward ([#3126](https://github.com/Lightning-AI/lightning/pull/3126))
   * added hook base method ([#3127](https://github.com/Lightning-AI/lightning/pull/3127))
   * refactor eval loop to use hooks - use `test_mode` for if so we can split later ([#3129](https://github.com/Lightning-AI/lightning/pull/3129))
   * moved `___step_end` hooks ([#3130](https://github.com/Lightning-AI/lightning/pull/3130))
   * training forward refactor ([#3134](https://github.com/Lightning-AI/lightning/pull/3134))
   * training AMP scaling refactor ([#3135](https://github.com/Lightning-AI/lightning/pull/3135))
   * eval step scaling factor ([#3136](https://github.com/Lightning-AI/lightning/pull/3136))
   * add eval loop object to streamline eval loop ([#3138](https://github.com/Lightning-AI/lightning/pull/3138))
   * refactored dataloader process hook ([#3139](https://github.com/Lightning-AI/lightning/pull/3139))
   * refactored inner eval loop ([#3141](https://github.com/Lightning-AI/lightning/pull/3141))
   * final inner eval loop hooks ([#3154](https://github.com/Lightning-AI/lightning/pull/3154))
   * clean up hooks in `run_evaluation` ([#3156](https://github.com/Lightning-AI/lightning/pull/3156))
   * clean up data reset ([#3161](https://github.com/Lightning-AI/lightning/pull/3161))
   * expand eval loop out ([#3165](https://github.com/Lightning-AI/lightning/pull/3165))
   * moved hooks around in eval loop ([#3195](https://github.com/Lightning-AI/lightning/pull/3195))
   * remove `_evaluate` fx ([#3197](https://github.com/Lightning-AI/lightning/pull/3197))
   * `Trainer.fit` hook clean up ([#3198](https://github.com/Lightning-AI/lightning/pull/3198))
   * DDPs train hooks ([#3203](https://github.com/Lightning-AI/lightning/pull/3203))
   * refactor DDP backend ([#3204](https://github.com/Lightning-AI/lightning/pull/3204),
        [#3207](https://github.com/Lightning-AI/lightning/pull/3207),
        [#3208](https://github.com/Lightning-AI/lightning/pull/3208),
        [#3209](https://github.com/Lightning-AI/lightning/pull/3209),
        [#3210](https://github.com/Lightning-AI/lightning/pull/3210))
   * reduced accelerator selection ([#3211](https://github.com/Lightning-AI/lightning/pull/3211))
   * group prepare data hook ([#3212](https://github.com/Lightning-AI/lightning/pull/3212))
   * added data connector ([#3285](https://github.com/Lightning-AI/lightning/pull/3285))
   * modular is_overridden ([#3290](https://github.com/Lightning-AI/lightning/pull/3290))
   * adding `Trainer.tune()` ([#3293](https://github.com/Lightning-AI/lightning/pull/3293))
   * move `run_pretrain_routine` -> `setup_training` ([#3294](https://github.com/Lightning-AI/lightning/pull/3294))
   * move train outside of setup training ([#3297](https://github.com/Lightning-AI/lightning/pull/3297))
   * move `prepare_data` to data connector ([#3307](https://github.com/Lightning-AI/lightning/pull/3307))
   * moved accelerator router ([#3309](https://github.com/Lightning-AI/lightning/pull/3309))
   * train loop refactor - moving train loop to own object ([#3310](https://github.com/Lightning-AI/lightning/pull/3310),
        [#3312](https://github.com/Lightning-AI/lightning/pull/3312),
        [#3313](https://github.com/Lightning-AI/lightning/pull/3313),
        [#3314](https://github.com/Lightning-AI/lightning/pull/3314))
   * duplicate data interface definition up into DataHooks class ([#3344](https://github.com/Lightning-AI/lightning/pull/3344))
   * inner train loop ([#3359](https://github.com/Lightning-AI/lightning/pull/3359),
        [#3361](https://github.com/Lightning-AI/lightning/pull/3361),
        [#3362](https://github.com/Lightning-AI/lightning/pull/3362),
        [#3363](https://github.com/Lightning-AI/lightning/pull/3363),
        [#3365](https://github.com/Lightning-AI/lightning/pull/3365),
        [#3366](https://github.com/Lightning-AI/lightning/pull/3366),
        [#3367](https://github.com/Lightning-AI/lightning/pull/3367),
        [#3368](https://github.com/Lightning-AI/lightning/pull/3368),
        [#3369](https://github.com/Lightning-AI/lightning/pull/3369),
        [#3370](https://github.com/Lightning-AI/lightning/pull/3370),
        [#3371](https://github.com/Lightning-AI/lightning/pull/3371),
        [#3372](https://github.com/Lightning-AI/lightning/pull/3372),
        [#3373](https://github.com/Lightning-AI/lightning/pull/3373),
        [#3374](https://github.com/Lightning-AI/lightning/pull/3374),
        [#3375](https://github.com/Lightning-AI/lightning/pull/3375),
        [#3376](https://github.com/Lightning-AI/lightning/pull/3376),
        [#3385](https://github.com/Lightning-AI/lightning/pull/3385),
        [#3388](https://github.com/Lightning-AI/lightning/pull/3388),
        [#3397](https://github.com/Lightning-AI/lightning/pull/3397))
   * all logging related calls in a connector ([#3395](https://github.com/Lightning-AI/lightning/pull/3395))
   * device parser ([#3400](https://github.com/Lightning-AI/lightning/pull/3400),
        [#3405](https://github.com/Lightning-AI/lightning/pull/3405))
   * added model connector ([#3407](https://github.com/Lightning-AI/lightning/pull/3407))
   * moved eval loop logging to loggers ([#3408](https://github.com/Lightning-AI/lightning/pull/3408))
   * moved eval loop (#3412[#3408](https://github.com/Lightning-AI/lightning/pull/3408))
   * trainer/separate argparse ([#3421](https://github.com/Lightning-AI/lightning/pull/3421),
        [#3428](https://github.com/Lightning-AI/lightning/pull/3428),
        [#3432](https://github.com/Lightning-AI/lightning/pull/3432))
   * move `lr_finder` ([#3434](https://github.com/Lightning-AI/lightning/pull/3434))
   * organize args (#[#3435](https://github.com/Lightning-AI/lightning/pull/3435),
        [#3442](https://github.com/Lightning-AI/lightning/pull/3442),
        [#3447](https://github.com/Lightning-AI/lightning/pull/3447),
        [#3448](https://github.com/Lightning-AI/lightning/pull/3448),
        [#3449](https://github.com/Lightning-AI/lightning/pull/3449),
        [#3456](https://github.com/Lightning-AI/lightning/pull/3456))
   * move specific accelerator code ([#3457](https://github.com/Lightning-AI/lightning/pull/3457))
   * group connectors ([#3472](https://github.com/Lightning-AI/lightning/pull/3472))
   * accelerator connector methods x/n ([#3469](https://github.com/Lightning-AI/lightning/pull/3469),
        [#3470](https://github.com/Lightning-AI/lightning/pull/3470),
        [#3474](https://github.com/Lightning-AI/lightning/pull/3474))
   * merge backends x/n ([#3476](https://github.com/Lightning-AI/lightning/pull/3476),
        [#3477](https://github.com/Lightning-AI/lightning/pull/3477),
        [#3478](https://github.com/Lightning-AI/lightning/pull/3478),
        [#3480](https://github.com/Lightning-AI/lightning/pull/3480),
        [#3482](https://github.com/Lightning-AI/lightning/pull/3482))
   * apex plugin ([#3502](https://github.com/Lightning-AI/lightning/pull/3502))
   * precision plugins ([#3504](https://github.com/Lightning-AI/lightning/pull/3504))
   * Result - make monitor default to `checkpoint_on` to simplify ([#3571](https://github.com/Lightning-AI/lightning/pull/3571))
   * reference to the Trainer on the `LightningDataModule` ([#3684](https://github.com/Lightning-AI/lightning/pull/3684))
   * add `.log` to lightning module ([#3686](https://github.com/Lightning-AI/lightning/pull/3686),
        [#3699](https://github.com/Lightning-AI/lightning/pull/3699),
        [#3701](https://github.com/Lightning-AI/lightning/pull/3701),
        [#3704](https://github.com/Lightning-AI/lightning/pull/3704),
        [#3715](https://github.com/Lightning-AI/lightning/pull/3715))
   * enable tracking original metric when step and epoch are both true ([#3685](https://github.com/Lightning-AI/lightning/pull/3685))
   * deprecated results obj, added support for simpler comms ([#3681](https://github.com/Lightning-AI/lightning/pull/3681))
   * move backends back to individual files ([#3712](https://github.com/Lightning-AI/lightning/pull/3712))
   * fixes logging for eval steps ([#3763](https://github.com/Lightning-AI/lightning/pull/3763))
   * decoupled DDP, DDP spawn ([#3733](https://github.com/Lightning-AI/lightning/pull/3733),
        [#3766](https://github.com/Lightning-AI/lightning/pull/3766),
        [#3767](https://github.com/Lightning-AI/lightning/pull/3767),
        [#3774](https://github.com/Lightning-AI/lightning/pull/3774),
        [#3802](https://github.com/Lightning-AI/lightning/pull/3802),
        [#3806](https://github.com/Lightning-AI/lightning/pull/3806),
        [#3817](https://github.com/Lightning-AI/lightning/pull/3817),
        [#3819](https://github.com/Lightning-AI/lightning/pull/3819),
        [#3927](https://github.com/Lightning-AI/lightning/pull/3927))
   * remove weight loading hack for ddp_cpu ([#3808](https://github.com/Lightning-AI/lightning/pull/3808))
   * separate `torchelastic` from DDP ([#3810](https://github.com/Lightning-AI/lightning/pull/3810))
   * separate SLURM from DDP ([#3809](https://github.com/Lightning-AI/lightning/pull/3809))
   * decoupled DDP2 ([#3816](https://github.com/Lightning-AI/lightning/pull/3816))
   * bug fix with logging val epoch end + monitor ([#3812](https://github.com/Lightning-AI/lightning/pull/3812))
   * callback system and init DDP ([#3836](https://github.com/Lightning-AI/lightning/pull/3836))
   * adding compute environments ([#3837](https://github.com/Lightning-AI/lightning/pull/3837), [#3842](https://github.com/Lightning-AI/lightning/pull/3842))
   * epoch can now log independently ([#3843](https://github.com/Lightning-AI/lightning/pull/3843))
   * test selecting the correct backend. temp backends while slurm and TorchElastic are decoupled ([#3848](https://github.com/Lightning-AI/lightning/pull/3848))
   * fixed `init_slurm_connection` causing hostname errors ([#3856](https://github.com/Lightning-AI/lightning/pull/3856))
   * moves init apex from LM to apex connector ([#3923](https://github.com/Lightning-AI/lightning/pull/3923))
   * moves sync bn to each backend ([#3925](https://github.com/Lightning-AI/lightning/pull/3925))
   * moves configure ddp to each backend ([#3924](https://github.com/Lightning-AI/lightning/pull/3924))
- Deprecation warning ([#3844](https://github.com/Lightning-AI/lightning/pull/3844))
- Changed `LearningRateLogger` to `LearningRateMonitor` ([#3251](https://github.com/Lightning-AI/lightning/pull/3251))
- Used `fsspec` instead of `gfile` for all IO ([#3320](https://github.com/Lightning-AI/lightning/pull/3320))
    * Swapped `torch.load` for `fsspec` load in DDP spawn backend ([#3787](https://github.com/Lightning-AI/lightning/pull/3787))
    * Swapped `torch.load` for `fsspec` load in cloud_io loading ([#3692](https://github.com/Lightning-AI/lightning/pull/3692))
    * Added support for `to_disk()` to use remote filepaths with `fsspec` ([#3930](https://github.com/Lightning-AI/lightning/pull/3930))
    * Updated model_checkpoint's to_yaml to use `fsspec` open ([#3801](https://github.com/Lightning-AI/lightning/pull/3801))
    * Fixed `fsspec` is inconsistent when doing `fs.ls` ([#3805](https://github.com/Lightning-AI/lightning/pull/3805))
- Refactor `GPUStatsMonitor` to improve training speed ([#3257](https://github.com/Lightning-AI/lightning/pull/3257))
- Changed IoU score behavior for classes absent in target and pred ([#3098](https://github.com/Lightning-AI/lightning/pull/3098))
- Changed IoU `remove_bg` bool to `ignore_index` optional int ([#3098](https://github.com/Lightning-AI/lightning/pull/3098))
- Changed defaults of `save_top_k` and `save_last` to `None` in ModelCheckpoint ([#3680](https://github.com/Lightning-AI/lightning/pull/3680))
- `row_log_interval` and `log_save_interval` are now based on training loop's `global_step` instead of epoch-internal batch index ([#3667](https://github.com/Lightning-AI/lightning/pull/3667))
- Silenced some warnings. verified ddp refactors ([#3483](https://github.com/Lightning-AI/lightning/pull/3483))
- Cleaning up stale logger tests ([#3490](https://github.com/Lightning-AI/lightning/pull/3490))
- Allow `ModelCheckpoint` monitor to be `None` ([#3633](https://github.com/Lightning-AI/lightning/pull/3633))
- Enable `None` model checkpoint default ([#3669](https://github.com/Lightning-AI/lightning/pull/3669))
- Skipped `best_model_path` if `checkpoint_callback` is `None` ([#2962](https://github.com/Lightning-AI/lightning/pull/2962))
- Used `raise .. from ..` to explicitly chain exceptions ([#3750](https://github.com/Lightning-AI/lightning/pull/3750))
-  Mocking loggers ([#3596](https://github.com/Lightning-AI/lightning/pull/3596),
    [#3617](https://github.com/Lightning-AI/lightning/pull/3617),
    [#3851](https://github.com/Lightning-AI/lightning/pull/3851),
    [#3859](https://github.com/Lightning-AI/lightning/pull/3859),
    [#3884](https://github.com/Lightning-AI/lightning/pull/3884),
    [#3853](https://github.com/Lightning-AI/lightning/pull/3853),
    [#3910](https://github.com/Lightning-AI/lightning/pull/3910),
    [#3889](https://github.com/Lightning-AI/lightning/pull/3889),
    [#3926](https://github.com/Lightning-AI/lightning/pull/3926))
- Write predictions in LightningModule instead of EvalResult [#3882](https://github.com/Lightning-AI/lightning/pull/3882)

### Deprecated

- Deprecated `TrainResult` and `EvalResult`, use `self.log` and `self.write` from the `LightningModule` to log metrics and write predictions. `training_step` can now only return a scalar (for the loss) or a dictionary with anything you want. ([#3681](https://github.com/Lightning-AI/lightning/pull/3681))
- Deprecate `early_stop_callback` Trainer argument ([#3845](https://github.com/Lightning-AI/lightning/pull/3845))
- Rename Trainer arguments `row_log_interval` >> `log_every_n_steps` and `log_save_interval` >> `flush_logs_every_n_steps` ([#3748](https://github.com/Lightning-AI/lightning/pull/3748))

### Removed

- Removed experimental Metric API ([#3943](https://github.com/Lightning-AI/lightning/pull/3943),
        [#3949](https://github.com/Lightning-AI/lightning/pull/3949),
        [#3946](https://github.com/Lightning-AI/lightning/pull/3946)), listed changes before final removal:
    * Added `EmbeddingSimilarity` metric ([#3349](https://github.com/Lightning-AI/lightning/pull/3349), [#3358](https://github.com/Lightning-AI/lightning/pull/3358))
    * Added hooks to metric module interface ([#2528](https://github.com/Lightning-AI/lightning/pull/2528))
    * Added error when AUROC metric is used for multiclass problems ([#3350](https://github.com/Lightning-AI/lightning/pull/3350))
    * Fixed `ModelCheckpoint` with `save_top_k=-1` option not tracking the best models when a monitor metric is available ([#3735](https://github.com/Lightning-AI/lightning/pull/3735))
    * Fixed counter-intuitive error being thrown in `Accuracy` metric for zero target tensor ([#3764](https://github.com/Lightning-AI/lightning/pull/3764))
    * Fixed aggregation of metrics ([#3517](https://github.com/Lightning-AI/lightning/pull/3517))
    * Fixed Metric aggregation ([#3321](https://github.com/Lightning-AI/lightning/pull/3321))
    * Fixed RMSLE metric ([#3188](https://github.com/Lightning-AI/lightning/pull/3188))
    * Renamed `reduction` to `class_reduction` in classification metrics ([#3322](https://github.com/Lightning-AI/lightning/pull/3322))
    * Changed `class_reduction` similar to sklearn for classification metrics ([#3322](https://github.com/Lightning-AI/lightning/pull/3322))
    * Renaming of precision recall metric ([#3308](https://github.com/Lightning-AI/lightning/pull/3308))

### Fixed

- Fixed `on_train_batch_start` hook to end epoch early ([#3700](https://github.com/Lightning-AI/lightning/pull/3700))
- Fixed `num_sanity_val_steps` is clipped to `limit_val_batches` ([#2917](https://github.com/Lightning-AI/lightning/pull/2917))
- Fixed ONNX model save on GPU ([#3145](https://github.com/Lightning-AI/lightning/pull/3145))
- Fixed `GpuUsageLogger` to work on different platforms ([#3008](https://github.com/Lightning-AI/lightning/pull/3008))
- Fixed auto-scale batch size not dumping `auto_lr_find` parameter ([#3151](https://github.com/Lightning-AI/lightning/pull/3151))
- Fixed `batch_outputs` with optimizer frequencies ([#3229](https://github.com/Lightning-AI/lightning/pull/3229))
- Fixed setting batch size in `LightningModule.datamodule` when using `auto_scale_batch_size` ([#3266](https://github.com/Lightning-AI/lightning/pull/3266))
- Fixed Horovod distributed backend compatibility with native AMP ([#3404](https://github.com/Lightning-AI/lightning/pull/3404))
- Fixed batch size auto scaling exceeding the size of the dataset ([#3271](https://github.com/Lightning-AI/lightning/pull/3271))
- Fixed getting `experiment_id` from MLFlow only once instead of each training loop ([#3394](https://github.com/Lightning-AI/lightning/pull/3394))
- Fixed `overfit_batches` which now correctly disables shuffling for the training loader. ([#3501](https://github.com/Lightning-AI/lightning/pull/3501))
- Fixed gradient norm tracking for `row_log_interval > 1` ([#3489](https://github.com/Lightning-AI/lightning/pull/3489))
- Fixed `ModelCheckpoint` name formatting ([#3164](https://github.com/Lightning-AI/lightning/pull/3163))
- Fixed example implementation of AutoEncoder ([#3190](https://github.com/Lightning-AI/lightning/pull/3190))
- Fixed invalid paths when remote logging with TensorBoard ([#3236](https://github.com/Lightning-AI/lightning/pull/3236))
- Fixed change `t()` to `transpose()` as XLA devices do not support `.t()` on 1-dim tensor ([#3252](https://github.com/Lightning-AI/lightning/pull/3252))
- Fixed (weights only) checkpoints loading without PL ([#3287](https://github.com/Lightning-AI/lightning/pull/3287))
- Fixed `gather_all_tensors` cross GPUs in DDP ([#3319](https://github.com/Lightning-AI/lightning/pull/3319))
- Fixed CometML save dir ([#3419](https://github.com/Lightning-AI/lightning/pull/3419))
- Fixed forward key metrics ([#3467](https://github.com/Lightning-AI/lightning/pull/3467))
- Fixed normalize mode at confusion matrix (replace NaNs with zeros) ([#3465](https://github.com/Lightning-AI/lightning/pull/3465))
- Fixed global step increment in training loop when `training_epoch_end` hook is used ([#3673](https://github.com/Lightning-AI/lightning/pull/3673))
- Fixed dataloader shuffling not getting turned off with `overfit_batches > 0` and `distributed_backend = "ddp"` ([#3534](https://github.com/Lightning-AI/lightning/pull/3534))
- Fixed determinism in `DDPSpawnBackend` when using `seed_everything` in main process ([#3335](https://github.com/Lightning-AI/lightning/pull/3335))
- Fixed `ModelCheckpoint` `period` to actually save every `period` epochs ([#3630](https://github.com/Lightning-AI/lightning/pull/3630))
- Fixed `val_progress_bar` total with `num_sanity_val_steps` ([#3751](https://github.com/Lightning-AI/lightning/pull/3751))
- Fixed Tuner dump: add `current_epoch` to dumped_params ([#3261](https://github.com/Lightning-AI/lightning/pull/3261))
- Fixed `current_epoch` and `global_step` properties mismatch between `Trainer` and `LightningModule` ([#3785](https://github.com/Lightning-AI/lightning/pull/3785))
- Fixed learning rate scheduler for optimizers with internal state ([#3897](https://github.com/Lightning-AI/lightning/pull/3897))
- Fixed `tbptt_reduce_fx` when non-floating tensors are logged ([#3796](https://github.com/Lightning-AI/lightning/pull/3796))
- Fixed model checkpoint frequency ([#3852](https://github.com/Lightning-AI/lightning/pull/3852))
- Fixed logging non-tensor scalar with result breaks subsequent epoch aggregation ([#3855](https://github.com/Lightning-AI/lightning/pull/3855))
- Fixed `TrainerEvaluationLoopMixin` activates `model.train()` at the end ([#3858](https://github.com/Lightning-AI/lightning/pull/3858))
- Fixed `overfit_batches` when using with multiple val/test_dataloaders ([#3857](https://github.com/Lightning-AI/lightning/pull/3857))
- Fixed enables `training_step` to return `None` ([#3862](https://github.com/Lightning-AI/lightning/pull/3862))
- Fixed init nan for checkpointing ([#3863](https://github.com/Lightning-AI/lightning/pull/3863))
- Fixed for `load_from_checkpoint` ([#2776](https://github.com/Lightning-AI/lightning/pull/2776))
- Fixes incorrect `batch_sizes` when Dataloader returns a dict with multiple tensors ([#3668](https://github.com/Lightning-AI/lightning/pull/3668))
- Fixed unexpected signature for `validation_step` ([#3947](https://github.com/Lightning-AI/lightning/pull/3947))

## [0.9.0] - 2020-08-20

### Added

- Added SyncBN for DDP ([#2801](https://github.com/Lightning-AI/lightning/pull/2801),
     [#2838](https://github.com/Lightning-AI/lightning/pull/2838))
- Added basic `CSVLogger` ([#2721](https://github.com/Lightning-AI/lightning/pull/2721))
- Added SSIM metrics ([#2671](https://github.com/Lightning-AI/lightning/pull/2671))
- Added BLEU metrics ([#2535](https://github.com/Lightning-AI/lightning/pull/2535))
- Added support to export a model to ONNX format ([#2596](https://github.com/Lightning-AI/lightning/pull/2596))
- Added support for `Trainer(num_sanity_val_steps=-1)` to check all validation data before training ([#2246](https://github.com/Lightning-AI/lightning/pull/2246))
- Added struct. output:
  * tests for val loop flow ([#2605](https://github.com/Lightning-AI/lightning/pull/2605))
  * `EvalResult` support for train and val. loop ([#2615](https://github.com/Lightning-AI/lightning/pull/2615),
       [#2651](https://github.com/Lightning-AI/lightning/pull/2651))
  * weighted average in results obj ([#2930](https://github.com/Lightning-AI/lightning/pull/2930))
  * fix result obj DP auto reduce ([#3013](https://github.com/Lightning-AI/lightning/pull/3013))
- Added class `LightningDataModule` ([#2668](https://github.com/Lightning-AI/lightning/pull/2668))
- Added support for PyTorch 1.6 ([#2745](https://github.com/Lightning-AI/lightning/pull/2745))
- Added call DataModule hooks implicitly in trainer ([#2755](https://github.com/Lightning-AI/lightning/pull/2755))
- Added support for Mean in DDP Sync ([#2568](https://github.com/Lightning-AI/lightning/pull/2568))
- Added remaining `sklearn` metrics: `AveragePrecision`, `BalancedAccuracy`, `CohenKappaScore`, `DCG`, `Hamming`, `Hinge`, `Jaccard`, `MeanAbsoluteError`, `MeanSquaredError`, `MeanSquaredLogError`, `MedianAbsoluteError`, `R2Score`, `MeanPoissonDeviance`, `MeanGammaDeviance`, `MeanTweedieDeviance`, `ExplainedVariance` ([#2562](https://github.com/Lightning-AI/lightning/pull/2562))
- Added support for `limit_{mode}_batches (int)` to work with infinite dataloader (IterableDataset) ([#2840](https://github.com/Lightning-AI/lightning/pull/2840))
- Added support returning python scalars in DP ([#1935](https://github.com/Lightning-AI/lightning/pull/1935))
- Added support to Tensorboard logger for OmegaConf `hparams` ([#2846](https://github.com/Lightning-AI/lightning/pull/2846))
- Added tracking of basic states in `Trainer` ([#2541](https://github.com/Lightning-AI/lightning/pull/2541))
- Tracks all outputs including TBPTT and multiple optimizers ([#2890](https://github.com/Lightning-AI/lightning/pull/2890))
- Added GPU Usage Logger ([#2932](https://github.com/Lightning-AI/lightning/pull/2932))
- Added `strict=False` for `load_from_checkpoint` ([#2819](https://github.com/Lightning-AI/lightning/pull/2819))
- Added saving test predictions on multiple GPUs ([#2926](https://github.com/Lightning-AI/lightning/pull/2926))
- Auto log the computational graph for loggers that support this ([#3003](https://github.com/Lightning-AI/lightning/pull/3003))
- Added warning when changing monitor and using results obj ([#3014](https://github.com/Lightning-AI/lightning/pull/3014))
- Added a hook `transfer_batch_to_device` to the `LightningDataModule` ([#3038](https://github.com/Lightning-AI/lightning/pull/3038))

### Changed

- Truncated long version numbers in progress bar ([#2594](https://github.com/Lightning-AI/lightning/pull/2594))
- Enabling val/test loop disabling ([#2692](https://github.com/Lightning-AI/lightning/pull/2692))
- Refactored into `accelerator` module:
    * GPU training ([#2704](https://github.com/Lightning-AI/lightning/pull/2704))
    * TPU training ([#2708](https://github.com/Lightning-AI/lightning/pull/2708))
    * DDP(2) backend ([#2796](https://github.com/Lightning-AI/lightning/pull/2796))
    * Retrieve last logged val from result by key ([#3049](https://github.com/Lightning-AI/lightning/pull/3049))
- Using `.comet.config` file for `CometLogger` ([#1913](https://github.com/Lightning-AI/lightning/pull/1913))
- Updated hooks arguments - breaking for `setup` and `teardown` ([#2850](https://github.com/Lightning-AI/lightning/pull/2850))
- Using `gfile` to support remote directories ([#2164](https://github.com/Lightning-AI/lightning/pull/2164))
- Moved optimizer creation after device placement for DDP backends ([#2904](https://github.com/Lightning-AI/lighting/pull/2904))
- Support `**DictConfig` for `hparam` serialization ([#2519](https://github.com/Lightning-AI/lightning/pull/2519))
- Removed callback metrics from test results obj ([#2994](https://github.com/Lightning-AI/lightning/pull/2994))
- Re-enabled naming metrics in ckpt name ([#3060](https://github.com/Lightning-AI/lightning/pull/3060))
- Changed progress bar epoch counting to start from 0 ([#3061](https://github.com/Lightning-AI/lightning/pull/3061))

### Deprecated

- Deprecated Trainer attribute `ckpt_path`, which will now be set by `weights_save_path` ([#2681](https://github.com/Lightning-AI/lightning/pull/2681))

### Removed

- Removed deprecated: ([#2760](https://github.com/Lightning-AI/lightning/pull/2760))
    * core decorator `data_loader`
    * Module hook `on_sanity_check_start` and loading `load_from_metrics`
    * package `pytorch_lightning.logging`
    * Trainer arguments: `show_progress_bar`, `num_tpu_cores`, `use_amp`, `print_nan_grads`
    * LR Finder argument `num_accumulation_steps`

### Fixed

- Fixed `accumulate_grad_batches` for last batch ([#2853](https://github.com/Lightning-AI/lightning/pull/2853))
- Fixed setup call while testing ([#2624](https://github.com/Lightning-AI/lightning/pull/2624))
- Fixed local rank zero casting ([#2640](https://github.com/Lightning-AI/lightning/pull/2640))
- Fixed single scalar return from training ([#2587](https://github.com/Lightning-AI/lightning/pull/2587))
- Fixed Horovod backend to scale LR schedlers with the optimizer ([#2626](https://github.com/Lightning-AI/lightning/pull/2626))
- Fixed `dtype` and `device` properties not getting updated in submodules ([#2657](https://github.com/Lightning-AI/lightning/pull/2657))
- Fixed `fast_dev_run` to run for all dataloaders ([#2581](https://github.com/Lightning-AI/lightning/pull/2581))
- Fixed `save_dir` in loggers getting ignored by default value of `weights_save_path` when user did not specify `weights_save_path` ([#2681](https://github.com/Lightning-AI/lightning/pull/2681))
- Fixed `weights_save_path` getting ignored when `logger=False` is passed to Trainer ([#2681](https://github.com/Lightning-AI/lightning/pull/2681))
- Fixed TPU multi-core and Float16 ([#2632](https://github.com/Lightning-AI/lightning/pull/2632))
- Fixed test metrics not being logged with `LoggerCollection` ([#2723](https://github.com/Lightning-AI/lightning/pull/2723))
- Fixed data transfer to device when using `torchtext.data.Field` and `include_lengths is True` ([#2689](https://github.com/Lightning-AI/lightning/pull/2689))
- Fixed shuffle argument for distributed sampler ([#2789](https://github.com/Lightning-AI/lightning/pull/2789))
- Fixed logging interval ([#2694](https://github.com/Lightning-AI/lightning/pull/2694))
- Fixed loss value in the progress bar is wrong when `accumulate_grad_batches > 1` ([#2738](https://github.com/Lightning-AI/lightning/pull/2738))
- Fixed correct CWD for ddp sub-processes when using Hydra ([#2719](https://github.com/Lightning-AI/lightning/pull/2719))
- Fixed selecting GPUs using `CUDA_VISIBLE_DEVICES` ([#2739](https://github.com/Lightning-AI/lightning/pull/2739))
- Fixed false `num_classes` warning in metrics ([#2781](https://github.com/Lightning-AI/lightning/pull/2781))
- Fixed shell injection vulnerability in subprocess call ([#2786](https://github.com/Lightning-AI/lightning/pull/2786))
- Fixed LR finder and `hparams` compatibility ([#2821](https://github.com/Lightning-AI/lightning/pull/2821))
- Fixed `ModelCheckpoint` not saving the latest information when `save_last=True` ([#2881](https://github.com/Lightning-AI/lightning/pull/2881))
- Fixed ImageNet example: learning rate scheduler, number of workers and batch size when using DDP ([#2889](https://github.com/Lightning-AI/lightning/pull/2889))
- Fixed apex gradient clipping ([#2829](https://github.com/Lightning-AI/lightning/pull/2829))
- Fixed save apex scaler states ([#2828](https://github.com/Lightning-AI/lightning/pull/2828))
- Fixed a model loading issue with inheritance and variable positional arguments ([#2911](https://github.com/Lightning-AI/lightning/pull/2911))
- Fixed passing `non_blocking=True` when transferring a batch object that does not support it ([#2910](https://github.com/Lightning-AI/lightning/pull/2910))
- Fixed checkpointing to remote file paths ([#2925](https://github.com/Lightning-AI/lightning/pull/2925))
- Fixed adding val step argument to metrics ([#2986](https://github.com/Lightning-AI/lightning/pull/2986))
- Fixed an issue that caused `Trainer.test()` to stall in ddp mode ([#2997](https://github.com/Lightning-AI/lightning/pull/2997))
- Fixed gathering of results with tensors of varying shape ([#3020](https://github.com/Lightning-AI/lightning/pull/3020))
- Fixed batch size auto-scaling feature to set the new value on the correct model attribute ([#3043](https://github.com/Lightning-AI/lightning/pull/3043))
- Fixed automatic batch scaling not working with half precision ([#3045](https://github.com/Lightning-AI/lightning/pull/3045))
- Fixed setting device to root gpu ([#3042](https://github.com/Lightning-AI/lightning/pull/3042))

## [0.8.5] - 2020-07-09

### Added

- Added a PSNR metric: peak signal-to-noise ratio ([#2483](https://github.com/Lightning-AI/lightning/pull/2483))
- Added functional regression metrics ([#2492](https://github.com/Lightning-AI/lightning/pull/2492))

### Removed

- Removed auto val reduce ([#2462](https://github.com/Lightning-AI/lightning/pull/2462))

### Fixed

- Flattening Wandb Hyperparameters ([#2459](https://github.com/Lightning-AI/lightning/pull/2459))
- Fixed using the same DDP python interpreter and actually running ([#2482](https://github.com/Lightning-AI/lightning/pull/2482))
- Fixed model summary input type conversion for models that have input dtype different from model parameters ([#2510](https://github.com/Lightning-AI/lightning/pull/2510))
- Made `TensorBoardLogger` and `CometLogger` pickleable ([#2518](https://github.com/Lightning-AI/lightning/pull/2518))
- Fixed a problem with `MLflowLogger` creating multiple run folders ([#2502](https://github.com/Lightning-AI/lightning/pull/2502))
- Fixed global_step increment ([#2455](https://github.com/Lightning-AI/lightning/pull/2455))
- Fixed TPU hanging example ([#2488](https://github.com/Lightning-AI/lightning/pull/2488))
- Fixed `argparse` default value bug ([#2526](https://github.com/Lightning-AI/lightning/pull/2526))
- Fixed Dice and IoU to avoid NaN by adding small eps ([#2545](https://github.com/Lightning-AI/lightning/pull/2545))
- Fixed accumulate gradients schedule at epoch 0 (continued) ([#2513](https://github.com/Lightning-AI/lightning/pull/2513))
- Fixed Trainer `.fit()` returning last not best weights in "ddp_spawn" ([#2565](https://github.com/Lightning-AI/lightning/pull/2565))
- Fixed passing (do not pass) TPU weights back on test ([#2566](https://github.com/Lightning-AI/lightning/pull/2566))
- Fixed DDP tests and `.test()` ([#2512](https://github.com/Lightning-AI/lightning/pull/2512),
     [#2570](https://github.com/Lightning-AI/lightning/pull/2570))

## [0.8.4] - 2020-07-01

### Added

- Added reduce ddp results on eval ([#2434](https://github.com/Lightning-AI/lightning/pull/2434))
- Added a warning when an `IterableDataset` has `__len__` defined ([#2437](https://github.com/Lightning-AI/lightning/pull/2437))

### Changed

- Enabled no returns from eval ([#2446](https://github.com/Lightning-AI/lightning/pull/2446))

### Fixed

- Fixes train outputs ([#2428](https://github.com/Lightning-AI/lightning/pull/2428))
- Fixes Conda dependencies ([#2412](https://github.com/Lightning-AI/lightning/pull/2412))
- Fixed Apex scaling with decoupled backward ([#2433](https://github.com/Lightning-AI/lightning/pull/2433))
- Fixed crashing or wrong displaying progressbar because of missing ipywidgets ([#2417](https://github.com/Lightning-AI/lightning/pull/2417))
- Fixed TPU saving dir ([fc26078e](https://github.com/Lightning-AI/lightning/commit/fc26078e395f8a001f4c6dd7b3fe7ca202f914a3), [04e68f02](https://github.com/Lightning-AI/lightning/commit/04e68f022fc03dd5f1555ee86dea997d42a448ad))
- Fixed logging on rank 0 only ([#2425](https://github.com/Lightning-AI/lightning/pull/2425))


## [0.8.3] - 2020-06-29

### Fixed

- Fixed AMP wrong call ([593837e](https://github.com/Lightning-AI/lightning/commit/593837e1da24ff6c942b24ed803fc1496a304609))
- Fixed batch typo ([92d1e75](https://github.com/Lightning-AI/lightning/commit/92d1e75b2638a493d9d21ed5fe00a22093888285))

## [0.8.2] - 2020-06-28

### Added

- Added TorchText support for moving data to GPU ([#2379](https://github.com/Lightning-AI/lightning/pull/2379))

### Changed

- Changed epoch indexing from 0 instead of 1 ([#2289](https://github.com/Lightning-AI/lightning/pull/2289))
- Refactor Model `backward` ([#2276](https://github.com/Lightning-AI/lightning/pull/2276))
- Refactored `training_batch` + tests to verify correctness ([#2327](https://github.com/Lightning-AI/lightning/pull/2327),
     [#2328](https://github.com/Lightning-AI/lightning/pull/2328))
- Refactored training loop ([#2336](https://github.com/Lightning-AI/lightning/pull/2336))
- Made optimization steps for hooks ([#2363](https://github.com/Lightning-AI/lightning/pull/2363))
- Changed default apex level to 'O2' ([#2362](https://github.com/Lightning-AI/lightning/pull/2362))

### Removed

- Moved `TrainsLogger` to Bolts ([#2384](https://github.com/Lightning-AI/lightning/pull/2384))

### Fixed

- Fixed parsing TPU arguments and TPU tests ([#2094](https://github.com/Lightning-AI/lightning/pull/2094))
- Fixed number batches in case of multiple dataloaders and `limit_{*}_batches` ([#1920](https://github.com/Lightning-AI/lightning/pull/1920),
     [#2226](https://github.com/Lightning-AI/lightning/pull/2226))
- Fixed an issue with forward hooks not being removed after model summary ([#2298](https://github.com/Lightning-AI/lightning/pull/2298))
- Fix for `load_from_checkpoint()` not working with absolute path on Windows ([#2294](https://github.com/Lightning-AI/lightning/pull/2294))
- Fixed an issue how _has_len handles `NotImplementedError` e.g. raised by `torchtext.data.Iterator` ([#2293](https://github.com/Lightning-AI/lightning/pull/2293)), ([#2307](https://github.com/Lightning-AI/lightning/pull/2307))
- Fixed `average_precision` metric ([#2319](https://github.com/Lightning-AI/lightning/pull/2319))
- Fixed ROC metric for CUDA tensors ([#2304](https://github.com/Lightning-AI/lightning/pull/2304))
- Fixed lost compatibility with custom datatypes implementing `.to` ([#2335](https://github.com/Lightning-AI/lightning/pull/2335))
- Fixed loading model with kwargs ([#2387](https://github.com/Lightning-AI/lightning/pull/2387))
- Fixed sum(0) for `trainer.num_val_batches` ([#2268](https://github.com/Lightning-AI/lightning/pull/2268))
- Fixed checking if the parameters are a `DictConfig` Object ([#2216](https://github.com/Lightning-AI/lightning/pull/2216))
- Fixed SLURM weights saving ([#2341](https://github.com/Lightning-AI/lightning/pull/2341))
- Fixed swaps LR scheduler order ([#2356](https://github.com/Lightning-AI/lightning/pull/2356))
- Fixed adding tensorboard `hparams` logging test ([#2342](https://github.com/Lightning-AI/lightning/pull/2342))
- Fixed use model ref for tear down ([#2360](https://github.com/Lightning-AI/lightning/pull/2360))
- Fixed logger crash on DDP ([#2388](https://github.com/Lightning-AI/lightning/pull/2388))
- Fixed several issues with early stopping and checkpoint callbacks ([#1504](https://github.com/Lightning-AI/lightning/pull/1504),
     [#2391](https://github.com/Lightning-AI/lightning/pull/2391))
- Fixed loading past checkpoints from v0.7.x ([#2405](https://github.com/Lightning-AI/lightning/pull/2405))
- Fixed loading model without arguments ([#2403](https://github.com/Lightning-AI/lightning/pull/2403))
- Fixed Windows compatibility issue ([#2358](https://github.com/Lightning-AI/lightning/pull/2358))

## [0.8.1] - 2020-06-19

### Fixed

- Fixed the `load_from_checkpoint` path detected as URL bug ([#2244](https://github.com/Lightning-AI/lightning/pull/2244))
- Fixed hooks - added barrier ([#2245](https://github.com/Lightning-AI/lightning/pull/2245),
     [#2257](https://github.com/Lightning-AI/lightning/pull/2257),
     [#2260](https://github.com/Lightning-AI/lightning/pull/220))
- Fixed `hparams` - remove frame inspection on `self.hparams` ([#2253](https://github.com/Lightning-AI/lightning/pull/2253))
- Fixed setup and on fit calls ([#2252](https://github.com/Lightning-AI/lightning/pull/2252))
- Fixed GPU template ([#2255](https://github.com/Lightning-AI/lightning/pull/2255))

## [0.8.0] - 2020-06-18

### Added

- Added `overfit_batches`, `limit_{val|test}_batches` flags (overfit now uses training set for all three) ([#2213](https://github.com/Lightning-AI/lightning/pull/2213))
- Added metrics
  * Base classes ([#1326](https://github.com/Lightning-AI/lightning/pull/1326),
       [#1877](https://github.com/Lightning-AI/lightning/pull/1877))
  * Sklearn metrics classes ([#1327](https://github.com/Lightning-AI/lightning/pull/1327))
  * Native torch metrics ([#1488](https://github.com/Lightning-AI/lightning/pull/1488),
       [#2062](https://github.com/Lightning-AI/lightning/pull/2062))
  * docs for all Metrics ([#2184](https://github.com/Lightning-AI/lightning/pull/2184),
       [#2209](https://github.com/Lightning-AI/lightning/pull/2209))
  * Regression metrics ([#2221](https://github.com/Lightning-AI/lightning/pull/2221))
- Allow dataloaders without sampler field present ([#1907](https://github.com/Lightning-AI/lightning/pull/1907))
- Added option `save_last` to save the model at the end of every epoch in `ModelCheckpoint` ([#1908](https://github.com/Lightning-AI/lightning/pull/1908))
- Early stopping checks `on_validation_end` ([#1458](https://github.com/Lightning-AI/lightning/pull/1458))
- Speed up single-core TPU training by loading data using `ParallelLoader` ([#2033](https://github.com/Lightning-AI/lightning/pull/2033))
- Added a model hook `transfer_batch_to_device` that enables moving custom data structures to the target device ([#1756](https://github.com/Lightning-AI/lightning/pull/1756))
- Added [black](https://black.readthedocs.io/en/stable/) formatter for the code with code-checker on pull ([#1610](https://github.com/Lightning-AI/lightning/pull/1610))
- Added back the slow spawn ddp implementation as `ddp_spawn` ([#2115](https://github.com/Lightning-AI/lightning/pull/2115))
- Added loading checkpoints from URLs ([#1667](https://github.com/Lightning-AI/lightning/pull/1667))
- Added a callback method `on_keyboard_interrupt` for handling KeyboardInterrupt events during training ([#2134](https://github.com/Lightning-AI/lightning/pull/2134))
- Added a decorator `auto_move_data` that moves data to the correct device when using the LightningModule for inference ([#1905](https://github.com/Lightning-AI/lightning/pull/1905))
- Added `ckpt_path` option to `LightningModule.test(...)` to load particular checkpoint ([#2190](https://github.com/Lightning-AI/lightning/pull/2190))
- Added `setup` and `teardown` hooks for model ([#2229](https://github.com/Lightning-AI/lightning/pull/2229))

### Changed

- Allow user to select individual TPU core to train on ([#1729](https://github.com/Lightning-AI/lightning/pull/1729))
- Removed non-finite values from loss in `LRFinder` ([#1862](https://github.com/Lightning-AI/lightning/pull/1862))
- Allow passing model hyperparameters as complete kwarg list ([#1896](https://github.com/Lightning-AI/lightning/pull/1896))
- Renamed `ModelCheckpoint`'s attributes `best` to `best_model_score` and `kth_best_model` to `kth_best_model_path` ([#1799](https://github.com/Lightning-AI/lightning/pull/1799))
- Re-Enable Logger's `ImportError`s ([#1938](https://github.com/Lightning-AI/lightning/pull/1938))
- Changed the default value of the Trainer argument `weights_summary` from `full` to `top` ([#2029](https://github.com/Lightning-AI/lightning/pull/2029))
- Raise an error when lightning replaces an existing sampler ([#2020](https://github.com/Lightning-AI/lightning/pull/2020))
- Enabled `prepare_data` from correct processes - clarify local vs global rank ([#2166](https://github.com/Lightning-AI/lightning/pull/2166))
- Remove explicit flush from tensorboard logger ([#2126](https://github.com/Lightning-AI/lightning/pull/2126))
- Changed epoch indexing from 1 instead of 0 ([#2206](https://github.com/Lightning-AI/lightning/pull/2206))

### Deprecated

- Deprecated flags: ([#2213](https://github.com/Lightning-AI/lightning/pull/2213))
  * `overfit_pct` in favour of `overfit_batches`
  * `val_percent_check` in favour of `limit_val_batches`
  * `test_percent_check` in favour of `limit_test_batches`
- Deprecated `ModelCheckpoint`'s attributes `best` and `kth_best_model` ([#1799](https://github.com/Lightning-AI/lightning/pull/1799))
- Dropped official support/testing for older PyTorch versions <1.3 ([#1917](https://github.com/Lightning-AI/lightning/pull/1917))
- Deprecated Trainer `proc_rank` in favour of `global_rank` ([#2166](https://github.com/Lightning-AI/lightning/pull/2166),
     [#2269](https://github.com/Lightning-AI/lightning/pull/2269))

### Removed

- Removed unintended Trainer argument `progress_bar_callback`, the callback should be passed in by `Trainer(callbacks=[...])` instead ([#1855](https://github.com/Lightning-AI/lightning/pull/1855))
- Removed obsolete `self._device` in Trainer ([#1849](https://github.com/Lightning-AI/lightning/pull/1849))
- Removed deprecated API ([#2073](https://github.com/Lightning-AI/lightning/pull/2073))
   * Packages: `pytorch_lightning.pt_overrides`, `pytorch_lightning.root_module`
   * Modules: `pytorch_lightning.logging.comet_logger`, `pytorch_lightning.logging.mlflow_logger`, `pytorch_lightning.logging.test_tube_logger`, `pytorch_lightning.overrides.override_data_parallel`, `pytorch_lightning.core.model_saving`, `pytorch_lightning.core.root_module`
   * Trainer arguments: `add_row_log_interval`, `default_save_path`, `gradient_clip`, `nb_gpu_nodes`, `max_nb_epochs`, `min_nb_epochs`, `nb_sanity_val_steps`
   * Trainer attributes: `nb_gpu_nodes`, `num_gpu_nodes`, `gradient_clip`, `max_nb_epochs`, `min_nb_epochs`, `nb_sanity_val_steps`, `default_save_path`, `tng_tqdm_dic`

### Fixed

- Run graceful training teardown on interpreter exit ([#1631](https://github.com/Lightning-AI/lightning/pull/1631))
- Fixed user warning when apex was used together with learning rate schedulers ([#1873](https://github.com/Lightning-AI/lightning/pull/1873))
- Fixed multiple calls of `EarlyStopping` callback ([#1863](https://github.com/Lightning-AI/lightning/pull/1863))
- Fixed an issue with `Trainer.from_argparse_args` when passing in unknown Trainer args ([#1932](https://github.com/Lightning-AI/lightning/pull/1932))
- Fixed bug related to logger not being reset correctly for model after tuner algorithms ([#1933](https://github.com/Lightning-AI/lightning/pull/1933))
- Fixed root node resolution for SLURM cluster with dash in host name ([#1954](https://github.com/Lightning-AI/lightning/pull/1954))
- Fixed `LearningRateLogger` in multi-scheduler setting ([#1944](https://github.com/Lightning-AI/lightning/pull/1944))
- Fixed test configuration check and testing ([#1804](https://github.com/Lightning-AI/lightning/pull/1804))
- Fixed an issue with Trainer constructor silently ignoring unknown/misspelled arguments ([#1820](https://github.com/Lightning-AI/lightning/pull/1820))
- Fixed `save_weights_only` in ModelCheckpoint ([#1780](https://github.com/Lightning-AI/lightning/pull/1780))
- Allow use of same `WandbLogger` instance for multiple training loops ([#2055](https://github.com/Lightning-AI/lightning/pull/2055))
- Fixed an issue with `_auto_collect_arguments` collecting local variables that are not constructor arguments and not working for signatures that have the instance not named `self` ([#2048](https://github.com/Lightning-AI/lightning/pull/2048))
- Fixed mistake in parameters' grad norm tracking ([#2012](https://github.com/Lightning-AI/lightning/pull/2012))
- Fixed CPU and hanging GPU crash ([#2118](https://github.com/Lightning-AI/lightning/pull/2118))
- Fixed an issue with the model summary and `example_input_array` depending on a specific ordering of the submodules in a LightningModule ([#1773](https://github.com/Lightning-AI/lightning/pull/1773))
- Fixed Tpu logging ([#2230](https://github.com/Lightning-AI/lightning/pull/2230))
- Fixed Pid port + duplicate `rank_zero` logging ([#2140](https://github.com/Lightning-AI/lightning/pull/2140),
     [#2231](https://github.com/Lightning-AI/lightning/pull/2231))

## [0.7.6] - 2020-05-16

### Added

- Added callback for logging learning rates ([#1498](https://github.com/Lightning-AI/lightning/pull/1498))
- Added transfer learning example (for a binary classification task in computer vision) ([#1564](https://github.com/Lightning-AI/lightning/pull/1564))
- Added type hints in `Trainer.fit()` and `Trainer.test()` to reflect that also a list of dataloaders can be passed in ([#1723](https://github.com/Lightning-AI/lightning/pull/1723)).
- Added auto scaling of batch size ([#1638](https://github.com/Lightning-AI/lightning/pull/1638))
- The progress bar metrics now also get updated in `training_epoch_end` ([#1724](https://github.com/Lightning-AI/lightning/pull/1724))
- Enable `NeptuneLogger` to work with `distributed_backend=ddp` ([#1753](https://github.com/Lightning-AI/lightning/pull/1753))
- Added option to provide seed to random generators to ensure reproducibility ([#1572](https://github.com/Lightning-AI/lightning/pull/1572))
- Added override for hparams in `load_from_ckpt` ([#1797](https://github.com/Lightning-AI/lightning/pull/1797))
- Added support multi-node distributed execution under `torchelastic` ([#1811](https://github.com/Lightning-AI/lightning/pull/1811),
     [#1818](https://github.com/Lightning-AI/lightning/pull/1818))
- Added using `store_true` for bool args ([#1822](https://github.com/Lightning-AI/lightning/pull/1822),
     [#1842](https://github.com/Lightning-AI/lightning/pull/1842))
- Added dummy logger for internally disabling logging for some features ([#1836](https://github.com/Lightning-AI/lightning/pull/1836))

### Changed

- Enable `non-blocking` for device transfers to GPU ([#1843](https://github.com/Lightning-AI/lightning/pull/1843))
- Replace mata_tags.csv with hparams.yaml ([#1271](https://github.com/Lightning-AI/lightning/pull/1271))
- Reduction when `batch_size < num_gpus` ([#1609](https://github.com/Lightning-AI/lightning/pull/1609))
- Updated LightningTemplateModel to look more like Colab example ([#1577](https://github.com/Lightning-AI/lightning/pull/1577))
- Don't convert `namedtuple` to `tuple` when transferring the batch to target device ([#1589](https://github.com/Lightning-AI/lightning/pull/1589))
- Allow passing hparams as keyword argument to LightningModule when loading from checkpoint ([#1639](https://github.com/Lightning-AI/lightning/pull/1639))
- Args should come after the last positional argument ([#1807](https://github.com/Lightning-AI/lightning/pull/1807))
- Made ddp the default if no backend specified with multiple GPUs ([#1789](https://github.com/Lightning-AI/lightning/pull/1789))

### Deprecated

- Deprecated `tags_csv` in favor of `hparams_file` ([#1271](https://github.com/Lightning-AI/lightning/pull/1271))

### Fixed

- Fixed broken link in PR template ([#1675](https://github.com/Lightning-AI/lightning/pull/1675))
- Fixed ModelCheckpoint not None checking filepath ([#1654](https://github.com/Lightning-AI/lightning/pull/1654))
- Trainer now calls `on_load_checkpoint()` when resuming from a checkpoint ([#1666](https://github.com/Lightning-AI/lightning/pull/1666))
- Fixed sampler logic for ddp with iterable dataset ([#1734](https://github.com/Lightning-AI/lightning/pull/1734))
- Fixed `_reset_eval_dataloader()` for IterableDataset ([#1560](https://github.com/Lightning-AI/lightning/pull/1560))
- Fixed Horovod distributed backend to set the `root_gpu` property ([#1669](https://github.com/Lightning-AI/lightning/pull/1669))
- Fixed wandb logger `global_step` affects other loggers ([#1492](https://github.com/Lightning-AI/lightning/pull/1492))
- Fixed disabling progress bar on non-zero ranks using Horovod backend ([#1709](https://github.com/Lightning-AI/lightning/pull/1709))
- Fixed bugs that prevent lr finder to be used together with early stopping and validation dataloaders ([#1676](https://github.com/Lightning-AI/lightning/pull/1676))
- Fixed a bug in Trainer that prepended the checkpoint path with `version_` when it shouldn't ([#1748](https://github.com/Lightning-AI/lightning/pull/1748))
- Fixed lr key name in case of param groups in LearningRateLogger ([#1719](https://github.com/Lightning-AI/lightning/pull/1719))
- Fixed accumulation parameter and suggestion method for learning rate finder ([#1801](https://github.com/Lightning-AI/lightning/pull/1801))
- Fixed num processes wasn't being set properly and auto sampler was ddp failing ([#1819](https://github.com/Lightning-AI/lightning/pull/1819))
- Fixed bugs in semantic segmentation example ([#1824](https://github.com/Lightning-AI/lightning/pull/1824))
- Fixed saving native AMP scaler state ([#1777](https://github.com/Lightning-AI/lightning/pull/1777))
- Fixed native amp + ddp ([#1788](https://github.com/Lightning-AI/lightning/pull/1788))
- Fixed `hparam` logging with metrics ([#1647](https://github.com/Lightning-AI/lightning/pull/1647))

## [0.7.5] - 2020-04-27

### Changed

- Allow logging of metrics together with `hparams` ([#1630](https://github.com/Lightning-AI/lightning/pull/1630))

### Removed

- Removed Warning from trainer loop ([#1634](https://github.com/Lightning-AI/lightning/pull/1634))

### Fixed

- Fixed ModelCheckpoint not being fixable ([#1632](https://github.com/Lightning-AI/lightning/pull/1632))
- Fixed CPU DDP breaking change and DDP change ([#1635](https://github.com/Lightning-AI/lightning/pull/1635))
- Tested pickling ([#1636](https://github.com/Lightning-AI/lightning/pull/1636))


## [0.7.4] - 2020-04-26

### Added

- Added flag `replace_sampler_ddp` to manually disable sampler replacement in DDP  ([#1513](https://github.com/Lightning-AI/lightning/pull/1513))
- Added `auto_select_gpus` flag to trainer that enables automatic selection of available GPUs on exclusive mode systems.
- Added learning rate finder ([#1347](https://github.com/Lightning-AI/lightning/pull/1347))
- Added support for DDP mode in clusters without SLURM ([#1387](https://github.com/Lightning-AI/lightning/pull/1387))
- Added `test_dataloaders` parameter to `Trainer.test()` ([#1434](https://github.com/Lightning-AI/lightning/pull/1434))
- Added `terminate_on_nan` flag to trainer that performs a NaN check with each training iteration when set to `True` ([#1475](https://github.com/Lightning-AI/lightning/pull/1475))
- Added speed parity tests (max 1 sec difference per epoch)([#1482](https://github.com/Lightning-AI/lightning/pull/1482))
- Added `ddp_cpu` backend for testing ddp without GPUs ([#1158](https://github.com/Lightning-AI/lightning/pull/1158))
- Added [Horovod](http://horovod.ai) support as a distributed backend `Trainer(distributed_backend='horovod')` ([#1529](https://github.com/Lightning-AI/lightning/pull/1529))
- Added support for 8 core distributed training on Kaggle TPU's ([#1568](https://github.com/Lightning-AI/lightning/pull/1568))
- Added support for native AMP ([#1561](https://github.com/Lightning-AI/lightning/pull/1561),
    [#1580](https://github.com/Lightning-AI/lightning/pull/1580))

### Changed

- Changed the default behaviour to no longer include a NaN check with each training iteration ([#1475](https://github.com/Lightning-AI/lightning/pull/1475))
- Decoupled the progress bar from trainer` it is a callback now and can be customized or even be replaced entirely ([#1450](https://github.com/Lightning-AI/lightning/pull/1450)).
- Changed lr schedule step interval behavior to update every backwards pass instead of every forwards pass ([#1477](https://github.com/Lightning-AI/lightning/pull/1477))
- Defines shared proc. rank, remove rank from instances (e.g. loggers) ([#1408](https://github.com/Lightning-AI/lightning/pull/1408))
- Updated semantic segmentation example with custom U-Net and logging ([#1371](https://github.com/Lightning-AI/lightning/pull/1371))
- Disabled val and test shuffling ([#1600](https://github.com/Lightning-AI/lightning/pull/1600))

### Deprecated

- Deprecated `training_tqdm_dict` in favor of `progress_bar_dict` ([#1450](https://github.com/Lightning-AI/lightning/pull/1450)).

### Removed

- Removed `test_dataloaders` parameter from `Trainer.fit()` ([#1434](https://github.com/Lightning-AI/lightning/pull/1434))

### Fixed

- Added the possibility to pass nested metrics dictionaries to loggers ([#1582](https://github.com/Lightning-AI/lightning/pull/1582))
- Fixed memory leak from opt return ([#1528](https://github.com/Lightning-AI/lightning/pull/1528))
- Fixed saving checkpoint before deleting old ones ([#1453](https://github.com/Lightning-AI/lightning/pull/1453))
- Fixed loggers - flushing last logged metrics even before continue, e.g. `trainer.test()` results ([#1459](https://github.com/Lightning-AI/lightning/pull/1459))
- Fixed optimizer configuration when `configure_optimizers` returns dict without `lr_scheduler` ([#1443](https://github.com/Lightning-AI/lightning/pull/1443))
- Fixed `LightningModule` - mixing hparams and arguments in `LightningModule.__init__()` crashes load_from_checkpoint() ([#1505](https://github.com/Lightning-AI/lightning/pull/1505))
- Added a missing call to the `on_before_zero_grad` model hook ([#1493](https://github.com/Lightning-AI/lightning/pull/1493)).
- Allow use of sweeps with `WandbLogger` ([#1512](https://github.com/Lightning-AI/lightning/pull/1512))
- Fixed a bug that caused the `callbacks` Trainer argument to reference a global variable ([#1534](https://github.com/Lightning-AI/lightning/pull/1534)).
- Fixed a bug that set all boolean CLI arguments from `Trainer.add_argparse_args` always to True ([#1571](https://github.com/Lightning-AI/lightning/pull/1571))
- Fixed do not copy the batch when training on a single GPU ([#1576](https://github.com/Lightning-AI/lightning/pull/1576),
    [#1579](https://github.com/Lightning-AI/lightning/pull/1579))
- Fixed soft checkpoint removing on DDP ([#1408](https://github.com/Lightning-AI/lightning/pull/1408))
- Fixed automatic parser bug ([#1585](https://github.com/Lightning-AI/lightning/pull/1585))
- Fixed bool conversion from string ([#1606](https://github.com/Lightning-AI/lightning/pull/1606))

## [0.7.3] - 2020-04-09

### Added

- Added `rank_zero_warn` for warning only in rank 0 ([#1428](https://github.com/Lightning-AI/lightning/pull/1428))

### Fixed

- Fixed default `DistributedSampler` for DDP training ([#1425](https://github.com/Lightning-AI/lightning/pull/1425))
- Fixed workers warning not on windows ([#1430](https://github.com/Lightning-AI/lightning/pull/1430))
- Fixed returning tuple from `run_training_batch` ([#1431](https://github.com/Lightning-AI/lightning/pull/1431))
- Fixed gradient clipping ([#1438](https://github.com/Lightning-AI/lightning/pull/1438))
- Fixed pretty print ([#1441](https://github.com/Lightning-AI/lightning/pull/1441))


## [0.7.2] - 2020-04-07

### Added

- Added same step loggers' metrics aggregation ([#1278](https://github.com/Lightning-AI/lightning/pull/1278))
- Added parity test between a vanilla MNIST model and lightning model ([#1284](https://github.com/Lightning-AI/lightning/pull/1284))
- Added parity test between a vanilla RNN model and lightning model ([#1351](https://github.com/Lightning-AI/lightning/pull/1351))
- Added Reinforcement Learning - Deep Q-network (DQN) lightning example ([#1232](https://github.com/Lightning-AI/lightning/pull/1232))
- Added support for hierarchical `dict` ([#1152](https://github.com/Lightning-AI/lightning/pull/1152))
- Added `TrainsLogger` class ([#1122](https://github.com/Lightning-AI/lightning/pull/1122))
- Added type hints to `pytorch_lightning.core` ([#946](https://github.com/Lightning-AI/lightning/pull/946))
- Added support for `IterableDataset` in validation and testing ([#1104](https://github.com/Lightning-AI/lightning/pull/1104))
- Added support for non-primitive types in `hparams` for `TensorboardLogger` ([#1130](https://github.com/Lightning-AI/lightning/pull/1130))
- Added a check that stops the training when loss or weights contain `NaN` or `inf` values. ([#1097](https://github.com/Lightning-AI/lightning/pull/1097))
- Added support for `IterableDataset` when `val_check_interval=1.0` (default), this will trigger validation at the end of each epoch. ([#1283](https://github.com/Lightning-AI/lightning/pull/1283))
- Added `summary` method to Profilers. ([#1259](https://github.com/Lightning-AI/lightning/pull/1259))
- Added informative errors if user defined dataloader has zero length ([#1280](https://github.com/Lightning-AI/lightning/pull/1280))
- Added testing for python 3.8 ([#915](https://github.com/Lightning-AI/lightning/pull/915))
- Added model configuration checking ([#1199](https://github.com/Lightning-AI/lightning/pull/1199))
- Added support for optimizer frequencies through `LightningModule.configure_optimizers()` ([#1269](https://github.com/Lightning-AI/lightning/pull/1269))
- Added option to run without an optimizer by returning `None` from `configure_optimizers`. ([#1279](https://github.com/Lightning-AI/lightning/pull/1279))
- Added a warning when the number of data loader workers is small. ([#1378](https://github.com/Lightning-AI/lightning/pull/1378))

### Changed

- Changed (renamed and refatored) `TensorRunningMean` -> `TensorRunningAccum`: running accumulations were generalized. ([#1278](https://github.com/Lightning-AI/lightning/pull/1278))
- Changed `progress_bar_refresh_rate` trainer flag to disable progress bar when set to 0. ([#1108](https://github.com/Lightning-AI/lightning/pull/1108))
- Enhanced `load_from_checkpoint` to also forward params to the model ([#1307](https://github.com/Lightning-AI/lightning/pull/1307))
- Updated references to `self.forward()` to instead use the `__call__` interface. ([#1211](https://github.com/Lightning-AI/lightning/pull/1211))
- Changed default behaviour of `configure_optimizers` to use no optimizer rather than Adam. ([#1279](https://github.com/Lightning-AI/lightning/pull/1279))
- Allow to upload models on W&B ([#1339](https://github.com/Lightning-AI/lightning/pull/1339))
- On DP and DDP2 unsqueeze is automated now ([#1319](https://github.com/Lightning-AI/lightning/pull/1319))
- Did not always create a DataLoader during reinstantiation, but the same type as before (if subclass of DataLoader) ([#1346](https://github.com/Lightning-AI/lightning/pull/1346))
- Did not interfere with a default sampler ([#1318](https://github.com/Lightning-AI/lightning/pull/1318))
- Remove default Adam optimizer ([#1317](https://github.com/Lightning-AI/lightning/pull/1317))
- Give warnings for unimplemented required lightning methods ([#1317](https://github.com/Lightning-AI/lightning/pull/1317))
- Made `evaluate` method private >> `Trainer._evaluate(...)`. ([#1260](https://github.com/Lightning-AI/lightning/pull/1260))
- Simplify the PL examples structure (shallower and more readable) ([#1247](https://github.com/Lightning-AI/lightning/pull/1247))
- Changed min max gpu memory to be on their own plots ([#1358](https://github.com/Lightning-AI/lightning/pull/1358))
- Remove `.item` which causes sync issues ([#1254](https://github.com/Lightning-AI/lightning/pull/1254))
- Changed smoothing in TQDM to decrease variability of time remaining between training / eval ([#1194](https://github.com/Lightning-AI/lightning/pull/1194))
- Change default logger to dedicated one ([#1064](https://github.com/Lightning-AI/lightning/pull/1064))

### Deprecated

- Deprecated Trainer argument `print_nan_grads` ([#1097](https://github.com/Lightning-AI/lightning/pull/1097))
- Deprecated Trainer argument `show_progress_bar` ([#1108](https://github.com/Lightning-AI/lightning/pull/1108))

### Removed

- Removed test for no test dataloader in .fit ([#1495](https://github.com/Lightning-AI/lightning/pull/1495))
- Removed duplicated module `pytorch_lightning.utilities.arg_parse` for loading CLI arguments ([#1167](https://github.com/Lightning-AI/lightning/pull/1167))
- Removed wandb logger's `finalize` method ([#1193](https://github.com/Lightning-AI/lightning/pull/1193))
- Dropped `torchvision` dependency in tests and added own MNIST dataset class instead ([#986](https://github.com/Lightning-AI/lightning/pull/986))

### Fixed

- Fixed `model_checkpoint` when saving all models ([#1359](https://github.com/Lightning-AI/lightning/pull/1359))
- `Trainer.add_argparse_args` classmethod fixed. Now it adds a type for the arguments ([#1147](https://github.com/Lightning-AI/lightning/pull/1147))
- Fixed bug related to type checking of `ReduceLROnPlateau` lr schedulers([#1126](https://github.com/Lightning-AI/lightning/pull/1126))
- Fixed a bug to ensure lightning checkpoints to be backward compatible ([#1132](https://github.com/Lightning-AI/lightning/pull/1132))
- Fixed a bug that created an extra dataloader with active `reload_dataloaders_every_epoch` ([#1196](https://github.com/Lightning-AI/lightning/pull/1196))
- Fixed all warnings and errors in the docs build process ([#1191](https://github.com/Lightning-AI/lightning/pull/1191))
- Fixed an issue where `val_percent_check=0` would not disable validation ([#1251](https://github.com/Lightning-AI/lightning/pull/1251))
- Fixed average of incomplete `TensorRunningMean` ([#1309](https://github.com/Lightning-AI/lightning/pull/1309))
- Fixed `WandbLogger.watch` with `wandb.init()` ([#1311](https://github.com/Lightning-AI/lightning/pull/1311))
- Fixed an issue with early stopping that would prevent it from monitoring training metrics when validation is disabled / not implemented ([#1235](https://github.com/Lightning-AI/lightning/pull/1235)).
- Fixed a bug that would cause `trainer.test()` to run on the validation set when overloading `validation_epoch_end` and `test_end` ([#1353](https://github.com/Lightning-AI/lightning/pull/1353))
- Fixed `WandbLogger.watch` - use of the watch method without importing `wandb` ([#1311](https://github.com/Lightning-AI/lightning/pull/1311))
- Fixed `WandbLogger` to be used with 'ddp' - allow reinits in sub-processes ([#1149](https://github.com/Lightning-AI/lightning/pull/1149),
     [#1360](https://github.com/Lightning-AI/lightning/pull/1360))
- Made `training_epoch_end` behave like `validation_epoch_end` ([#1357](https://github.com/Lightning-AI/lightning/pull/1357))
- Fixed `fast_dev_run` running validation twice ([#1365](https://github.com/Lightning-AI/lightning/pull/1365))
- Fixed pickle error from quick patch `__code__` ([#1352](https://github.com/Lightning-AI/lightning/pull/1352))
- Fixed memory leak on GPU0 ([#1094](https://github.com/Lightning-AI/lightning/pull/1094),
     [#1349](https://github.com/Lightning-AI/lightning/pull/1349))
- Fixed checkpointing interval ([#1272](https://github.com/Lightning-AI/lightning/pull/1272))
- Fixed validation and training loops run the partial dataset ([#1192](https://github.com/Lightning-AI/lightning/pull/1192))
- Fixed running `on_validation_end` only on main process in DDP ([#1125](https://github.com/Lightning-AI/lightning/pull/1125))
- Fixed `load_spawn_weights` only in proc rank 0 ([#1385](https://github.com/Lightning-AI/lightning/pull/1385))
- Fixes using deprecated `use_amp` attribute ([#1145](https://github.com/Lightning-AI/lightning/pull/1145))
- Fixed Tensorboard logger error: lightning_logs directory not exists in multi-node DDP on nodes with rank != 0 ([#1377](https://github.com/Lightning-AI/lightning/pull/1377))
- Fixed `Unimplemented backend XLA` error on TPU ([#1387](https://github.com/Lightning-AI/lightning/pull/1387))

## [0.7.1] - 2020-03-07

### Fixed

- Fixes `print` issues and `data_loader` ([#1080](https://github.com/Lightning-AI/lightning/pull/1080))

## [0.7.0] - 2020-03-06

### Added

- Added automatic sampler setup. Depending on DDP or TPU, lightning configures the sampler correctly (user needs to do nothing) ([#926](https://github.com/Lightning-AI/lightning/pull/926))
- Added `reload_dataloaders_every_epoch=False` flag for trainer. Some users require reloading data every epoch ([#926](https://github.com/Lightning-AI/lightning/pull/926))
- Added `progress_bar_refresh_rate=50` flag for trainer. Throttle refresh rate on notebooks ([#926](https://github.com/Lightning-AI/lightning/pull/926))
- Updated governance docs
- Added a check to ensure that the metric used for early stopping exists before training commences ([#542](https://github.com/Lightning-AI/lightning/pull/542))
- Added `optimizer_idx` argument to `backward` hook ([#733](https://github.com/Lightning-AI/lightning/pull/733))
- Added `entity` argument to `WandbLogger` to be passed to `wandb.init` ([#783](https://github.com/Lightning-AI/lightning/pull/783))
- Added a tool for profiling training runs ([#782](https://github.com/Lightning-AI/lightning/pull/782))
- Improved flexibility for naming of TensorBoard logs, can now set `version` to a `str` to just save to that directory, and use `name=''` to prevent experiment-name directory ([#804](https://github.com/Lightning-AI/lightning/pull/804))
- Added option to specify `step` key when logging metrics ([#808](https://github.com/Lightning-AI/lightning/pull/808))
- Added `train_dataloader`, `val_dataloader` and `test_dataloader` arguments to `Trainer.fit()`, for alternative data parsing ([#759](https://github.com/Lightning-AI/lightning/pull/759))
- Added Tensor Processing Unit (TPU) support ([#868](https://github.com/Lightning-AI/lightning/pull/868))
- Added semantic segmentation example ([#751](https://github.com/Lightning-AI/lightning/pull/751),[#876](https://github.com/Lightning-AI/lightning/pull/876),
     [#881](https://github.com/Lightning-AI/lightning/pull/881))
- Split callbacks in multiple files ([#849](https://github.com/Lightning-AI/lightning/pull/849))
- Support for user defined callbacks ([#889](https://github.com/Lightning-AI/lightning/pull/889) and [#950](https://github.com/Lightning-AI/lightning/pull/950))
- Added support for multiple loggers to be passed to `Trainer` as an iterable (e.g. list, tuple, etc.) ([#903](https://github.com/Lightning-AI/lightning/pull/903))
- Added support for step-based learning rate scheduling ([#941](https://github.com/Lightning-AI/lightning/pull/941))
- Added support for logging `hparams` as dict ([#1029](https://github.com/Lightning-AI/lightning/pull/1029))
- Checkpoint and early stopping now work without val. step ([#1041](https://github.com/Lightning-AI/lightning/pull/1041))
- Support graceful training cleanup after Keyboard Interrupt ([#856](https://github.com/Lightning-AI/lightning/pull/856),
     [#1019](https://github.com/Lightning-AI/lightning/pull/1019))
- Added type hints for function arguments ([#912](https://github.com/Lightning-AI/lightning/pull/912), )
- Added default `argparser` for `Trainer` ([#952](https://github.com/Lightning-AI/lightning/pull/1023),
     [#1023](https://github.com/Lightning-AI/lightning/pull/1023))
- Added TPU gradient clipping ([#963](https://github.com/Lightning-AI/lightning/pull/963))
- Added max/min number of steps in `Trainer` ([#728](https://github.com/Lightning-AI/lightning/pull/728))

### Changed

- Improved `NeptuneLogger` by adding `close_after_fit` argument to allow logging after training([#908](https://github.com/Lightning-AI/lightning/pull/1084))
- Changed default TQDM to use `tqdm.auto` for prettier outputs in IPython notebooks ([#752](https://github.com/Lightning-AI/lightning/pull/752))
- Changed `pytorch_lightning.logging` to `pytorch_lightning.loggers` ([#767](https://github.com/Lightning-AI/lightning/pull/767))
- Moved the default `tqdm_dict` definition from Trainer to `LightningModule`, so it can be overridden by the user ([#749](https://github.com/Lightning-AI/lightning/pull/749))
- Moved functionality of `LightningModule.load_from_metrics` into `LightningModule.load_from_checkpoint` ([#995](https://github.com/Lightning-AI/lightning/pull/995))
- Changed Checkpoint path parameter from `filepath` to `dirpath` ([#1016](https://github.com/Lightning-AI/lightning/pull/1016))
- Freezed models `hparams` as `Namespace` property ([#1029](https://github.com/Lightning-AI/lightning/pull/1029))
- Dropped `logging` config in package init ([#1015](https://github.com/Lightning-AI/lightning/pull/1015))
- Renames model steps ([#1051](https://github.com/Lightning-AI/lightning/pull/1051))
  - `training_end` >> `training_epoch_end`
  - `validation_end` >> `validation_epoch_end`
  - `test_end` >> `test_epoch_end`
- Refactor dataloading, supports infinite dataloader ([#955](https://github.com/Lightning-AI/lightning/pull/955))
- Create single file in `TensorBoardLogger` ([#777](https://github.com/Lightning-AI/lightning/pull/777))

### Deprecated

- Deprecated `pytorch_lightning.logging` ([#767](https://github.com/Lightning-AI/lightning/pull/767))
- Deprecated `LightningModule.load_from_metrics` in favour of `LightningModule.load_from_checkpoint` ([#995](https://github.com/Lightning-AI/lightning/pull/995),
     [#1079](https://github.com/Lightning-AI/lightning/pull/1079))
- Deprecated `@data_loader` decorator ([#926](https://github.com/Lightning-AI/lightning/pull/926))
- Deprecated model steps `training_end`, `validation_end` and `test_end` ([#1051](https://github.com/Lightning-AI/lightning/pull/1051),
     [#1056](https://github.com/Lightning-AI/lightning/pull/1056))

### Removed

- Removed dependency on `pandas` ([#736](https://github.com/Lightning-AI/lightning/pull/736))
- Removed dependency on `torchvision` ([#797](https://github.com/Lightning-AI/lightning/pull/797))
- Removed dependency on `scikit-learn` ([#801](https://github.com/Lightning-AI/lightning/pull/801))

### Fixed

- Fixed a bug where early stopping `on_end_epoch` would be called inconsistently when `check_val_every_n_epoch == 0` ([#743](https://github.com/Lightning-AI/lightning/pull/743))
- Fixed a bug where the model checkpointer didn't write to the same directory as the logger ([#771](https://github.com/Lightning-AI/lightning/pull/771))
- Fixed a bug where the `TensorBoardLogger` class would create an additional empty log file during fitting ([#777](https://github.com/Lightning-AI/lightning/pull/777))
- Fixed a bug where `global_step` was advanced incorrectly when using `accumulate_grad_batches > 1` ([#832](https://github.com/Lightning-AI/lightning/pull/832))
- Fixed a bug when calling `self.logger.experiment` with multiple loggers ([#1009](https://github.com/Lightning-AI/lightning/pull/1009))
- Fixed a bug when calling `logger.append_tags` on a `NeptuneLogger` with a single tag ([#1009](https://github.com/Lightning-AI/lightning/pull/1009))
- Fixed sending back data from `.spawn` by saving and loading the trained model in/out of the process ([#1017](https://github.com/Lightning-AI/lightning/pull/1017)
- Fixed port collision on DDP ([#1010](https://github.com/Lightning-AI/lightning/pull/1010))
- Fixed/tested pass overrides ([#918](https://github.com/Lightning-AI/lightning/pull/918))
- Fixed comet logger to log after train ([#892](https://github.com/Lightning-AI/lightning/pull/892))
- Remove deprecated args to learning rate step function ([#890](https://github.com/Lightning-AI/lightning/pull/890))

## [0.6.0] - 2020-01-21

### Added

- Added support for resuming from a specific checkpoint via `resume_from_checkpoint` argument ([#516](https://github.com/Lightning-AI/lightning/pull/516))
- Added support for `ReduceLROnPlateau` scheduler ([#320](https://github.com/Lightning-AI/lightning/pull/320))
- Added support for Apex mode `O2` in conjunction with Data Parallel ([#493](https://github.com/Lightning-AI/lightning/pull/493))
- Added option (`save_top_k`) to save the top k models in the `ModelCheckpoint` class ([#128](https://github.com/Lightning-AI/lightning/pull/128))
- Added `on_train_start` and `on_train_end` hooks to `ModelHooks` ([#598](https://github.com/Lightning-AI/lightning/pull/598))
- Added `TensorBoardLogger` ([#607](https://github.com/Lightning-AI/lightning/pull/607))
- Added support for weight summary of model with multiple inputs ([#543](https://github.com/Lightning-AI/lightning/pull/543))
- Added `map_location` argument to `load_from_metrics` and `load_from_checkpoint` ([#625](https://github.com/Lightning-AI/lightning/pull/625))
- Added option to disable validation by setting `val_percent_check=0` ([#649](https://github.com/Lightning-AI/lightning/pull/649))
- Added `NeptuneLogger` class ([#648](https://github.com/Lightning-AI/lightning/pull/648))
- Added `WandbLogger` class ([#627](https://github.com/Lightning-AI/lightning/pull/627))

### Changed

- Changed the default progress bar to print to stdout instead of stderr ([#531](https://github.com/Lightning-AI/lightning/pull/531))
- Renamed `step_idx` to `step`, `epoch_idx` to `epoch`, `max_num_epochs` to `max_epochs` and `min_num_epochs` to `min_epochs` ([#589](https://github.com/Lightning-AI/lightning/pull/589))
- Renamed `total_batch_nb` to `total_batches`, `nb_val_batches` to `num_val_batches`, `nb_training_batches` to `num_training_batches`, `max_nb_epochs` to `max_epochs`, `min_nb_epochs` to `min_epochs`, `nb_test_batches` to `num_test_batches`, and `nb_val_batches` to `num_val_batches` ([#567](https://github.com/Lightning-AI/lightning/pull/567))
- Changed gradient logging to use parameter names instead of indexes ([#660](https://github.com/Lightning-AI/lightning/pull/660))
- Changed the default logger to `TensorBoardLogger` ([#609](https://github.com/Lightning-AI/lightning/pull/609))
- Changed the directory for tensorboard logging to be the same as model checkpointing ([#706](https://github.com/Lightning-AI/lightning/pull/706))

### Deprecated

- Deprecated `max_nb_epochs` and `min_nb_epochs` ([#567](https://github.com/Lightning-AI/lightning/pull/567))
- Deprecated the `on_sanity_check_start` hook in `ModelHooks` ([#598](https://github.com/Lightning-AI/lightning/pull/598))

### Removed

- Removed the `save_best_only` argument from `ModelCheckpoint`, use `save_top_k=1` instead ([#128](https://github.com/Lightning-AI/lightning/pull/128))

### Fixed

- Fixed a bug which occurred when using Adagrad with cuda ([#554](https://github.com/Lightning-AI/lightning/pull/554))
- Fixed a bug where training would be on the GPU despite setting `gpus=0` or `gpus=[]` ([#561](https://github.com/Lightning-AI/lightning/pull/561))
- Fixed an error with `print_nan_gradients` when some parameters do not require gradient ([#579](https://github.com/Lightning-AI/lightning/pull/579))
- Fixed a bug where the progress bar would show an incorrect number of total steps during the validation sanity check when using multiple validation data loaders ([#597](https://github.com/Lightning-AI/lightning/pull/597))
- Fixed support for PyTorch 1.1.0 ([#552](https://github.com/Lightning-AI/lightning/pull/552))
- Fixed an issue with early stopping when using a `val_check_interval < 1.0` in `Trainer` ([#492](https://github.com/Lightning-AI/lightning/pull/492))
- Fixed bugs relating to the `CometLogger` object that would cause it to not work properly ([#481](https://github.com/Lightning-AI/lightning/pull/481))
- Fixed a bug that would occur when returning `-1` from `on_batch_start` following an early exit or when the batch was `None` ([#509](https://github.com/Lightning-AI/lightning/pull/509))
- Fixed a potential race condition with several processes trying to create checkpoint directories ([#530](https://github.com/Lightning-AI/lightning/pull/530))
- Fixed a bug where batch 'segments' would remain on the GPU when using `truncated_bptt > 1` ([#532](https://github.com/Lightning-AI/lightning/pull/532))
- Fixed a bug when using `IterableDataset` ([#547](https://github.com/Lightning-AI/lightning/pull/547))
- Fixed a bug where `.item` was called on non-tensor objects ([#602](https://github.com/Lightning-AI/lightning/pull/602))
- Fixed a bug where `Trainer.train` would crash on an uninitialized variable if the trainer was run after resuming from a checkpoint that was already at `max_epochs` ([#608](https://github.com/Lightning-AI/lightning/pull/608))
- Fixed a bug where early stopping would begin two epochs early ([#617](https://github.com/Lightning-AI/lightning/pull/617))
- Fixed a bug where `num_training_batches` and `num_test_batches` would sometimes be rounded down to zero ([#649](https://github.com/Lightning-AI/lightning/pull/649))
- Fixed a bug where an additional batch would be processed when manually setting `num_training_batches` ([#653](https://github.com/Lightning-AI/lightning/pull/653))
- Fixed a bug when batches did not have a `.copy` method ([#701](https://github.com/Lightning-AI/lightning/pull/701))
- Fixed a bug when using `log_gpu_memory=True` in Python 3.6 ([#715](https://github.com/Lightning-AI/lightning/pull/715))
- Fixed a bug where checkpoint writing could exit before completion, giving incomplete checkpoints ([#689](https://github.com/Lightning-AI/lightning/pull/689))
- Fixed a bug where `on_train_end` was not called when ealy stopping ([#723](https://github.com/Lightning-AI/lightning/pull/723))

## [0.5.3] - 2019-11-06

### Added

- Added option to disable default logger, checkpointer, and early stopping by passing `logger=False`, `checkpoint_callback=False` and `early_stop_callback=False` respectively
- Added `CometLogger` for use with Comet.ml
- Added `val_check_interval` argument to `Trainer` allowing validition to be performed at every given number of batches
- Added functionality to save and load hyperparameters using the standard checkpoint mechanism
- Added call to `torch.cuda.empty_cache` before training starts
- Added option for user to override the call t `backward`
- Added support for truncated backprop through time via the `truncated_bptt_steps` argument in `Trainer`
- Added option to operate on all outputs from `training_step` in DDP2
- Added a hook for modifying DDP init
- Added a hook for modifying Apex

### Changed

- Changed experiment version to be padded with zeros (e.g. `/dir/version_9` becomes `/dir/version_0009`)
- Changed callback metrics to include any metrics given in logs or progress bar
- Changed the default for `save_best_only` in `ModelCheckpoint` to `True`
- Added `tng_data_loader` for backwards compatibility
- Renamed `MLFlowLogger.client` to `MLFlowLogger.experiment` for consistency
- Moved `global_step` increment to happen after the batch has been processed
- Changed weights restore to first attempt HPC weights before restoring normally, preventing both weights being restored and running out of memory
- Changed progress bar functionality to add multiple progress bars for train/val/test
- Changed calls to `print` to use `logging` instead

### Deprecated

- Deprecated `tng_dataloader`

### Fixed

- Fixed an issue where the number of batches was off by one during training
- Fixed a bug that occurred when setting a ckeckpoint callback and `early_stop_callback=False`
- Fixed an error when importing CometLogger
- Fixed a bug where the `gpus` argument had some unexpected behaviour
- Fixed a bug where the computed total number of batches was sometimes incorrect
- Fixed a bug where the progress bar would sometimes not show the total number of batches in test mode
- Fixed a bug when using the `log_gpu_memory='min_max'` option in `Trainer`
- Fixed a bug where checkpointing would sometimes erase the current directory

## [0.5.2] - 2019-10-10

### Added

- Added `weights_summary` argument to `Trainer` to be set to `full` (full summary), `top` (just top level modules) or other
- Added `tags` argument to `MLFlowLogger`

### Changed

- Changed default for `amp_level` to `O1`

### Removed

- Removed the `print_weights_summary` argument from `Trainer`

### Fixed

- Fixed a bug where logs were not written properly
- Fixed a bug where `logger.finalize` wasn't called after training is complete
- Fixed callback metric errors in DDP
- Fixed a bug where `TestTubeLogger` didn't log to the correct directory

## [0.5.1] - 2019-10-05

### Added

- Added the `LightningLoggerBase` class for experiment loggers
- Added `MLFlowLogger` for logging with `mlflow`
- Added `TestTubeLogger` for logging with `test_tube`
- Added a different implementation of DDP (`distributed_backed='ddp2'`) where every node has one model using all GPUs
- Added support for optimisers which require a closure (e.g. LBFGS)
- Added automatic `MASTER_PORT` default for DDP when not set manually
- Added new GPU memory logging options `'min_max'` (log only the min/max utilization) and `'all'` (log all the GPU memory)

### Changed

- Changed schedulers to always be called with the current epoch
- Changed `test_tube` to an optional dependency
- Changed data loaders to internally use a getter instead of a python property
- Disabled auto GPU loading when restoring weights to prevent out of memory errors
- Changed logging, early stopping and checkpointing to occur by default

### Fixed

- Fixed a bug with samplers that do not specify `set_epoch`
- Fixed a bug when using the `MLFlowLogger` with unsupported data types, this will now raise a warning
- Fixed a bug where gradient norms were always zero using `track_grad_norm`
- Fixed a bug which causes a crash when logging memory

## [0.5.0] - 2019-09-26

### Changed

- Changed `data_batch` argument to `batch` throughout
- Changed `batch_i` argument to `batch_idx` throughout
- Changed `tng_dataloader` method to `train_dataloader`
- Changed `on_tng_metrics` method to `on_training_metrics`
- Changed `gradient_clip` argument to `gradient_clip_val`
- Changed `add_log_row_interval` to `row_log_interval`

### Fixed

- Fixed a bug with tensorboard logging in multi-gpu setup

## [0.4.9] - 2019-09-16

### Added

- Added the flag `log_gpu_memory` to `Trainer` to deactivate logging of GPU memory utilization
- Added SLURM resubmit functionality (port from test-tube)
- Added optional weight_save_path to trainer to remove the need for a checkpoint_callback when using cluster training
- Added option to use single gpu per node with `DistributedDataParallel`

### Changed

- Changed functionality of `validation_end` and `test_end` with multiple dataloaders to be given all of the dataloaders at once rather than in separate calls
- Changed print_nan_grads to only print the parameter value and gradients when they contain NaN
- Changed gpu API to take integers as well (e.g. `gpus=2` instead of `gpus=[0, 1]`)
- All models now loaded on to CPU to avoid device and out of memory issues in PyTorch

### Fixed

- Fixed a bug where data types that implement `.to` but not `.cuda` would not be properly moved onto the GPU
- Fixed a bug where data would not be re-shuffled every epoch when using a `DistributedSampler`

## [0.4.8] - 2019-08-31

### Added

- Added `test_step` and `test_end` methods, used when `Trainer.test` is called
- Added `GradientAccumulationScheduler` callback which can be used to schedule changes to the number of accumulation batches
- Added option to skip the validation sanity check by setting `nb_sanity_val_steps = 0`

### Fixed

- Fixed a bug when setting `nb_sanity_val_steps = 0`

## [0.4.7] - 2019-08-24

### Changed

- Changed the default `val_check_interval` to `1.0`
- Changed defaults for `nb_val_batches`, `nb_tng_batches` and `nb_test_batches` to 0

### Fixed

- Fixed a bug where the full validation set as used despite setting `val_percent_check`
- Fixed a bug where an `Exception` was thrown when using a data set containing a single batch
- Fixed a bug where an `Exception` was thrown if no `val_dataloader` was given
- Fixed a bug where tuples were not properly transferred to the GPU
- Fixed a bug where data of a non standard type was not properly handled by the trainer
- Fixed a bug when loading data as a tuple
- Fixed a bug where `AttributeError` could be suppressed by the `Trainer`

## [0.4.6] - 2019-08-15

### Added

- Added support for data to be given as a `dict` or `list` with a single gpu
- Added support for `configure_optimizers` to return a single optimizer, two list (optimizers and schedulers), or a single list

### Fixed

- Fixed a bug where returning just an optimizer list (i.e. without schedulers) from `configure_optimizers` would throw an `Exception`

## [0.4.5] - 2019-08-13

### Added

- Added `optimizer_step` method that can be overridden to change the standard optimizer behaviour

## [0.4.4] - 2019-08-12

### Added

- Added supoort for multiple validation dataloaders
- Added support for latest test-tube logger (optimised for `torch==1.2.0`)

### Changed

- `validation_step` and `val_dataloader` are now optional
- `lr_scheduler` is now activated after epoch

### Fixed

- Fixed a bug where a warning would show when using `lr_scheduler` in `torch>1.1.0`
- Fixed a bug where an `Exception` would be thrown if using `torch.DistributedDataParallel` without using a `DistributedSampler`, this now throws a `Warning` instead

## [0.4.3] - 2019-08-10

### Fixed

- Fixed a bug where accumulate gradients would scale the loss incorrectly

## [0.4.2] - 2019-08-08

### Changed

- Changed install requirement to `torch==1.2.0`

## [0.4.1] - 2019-08-08

### Changed

- Changed install requirement to `torch==1.1.0`

## [0.4.0] - 2019-08-08

### Added

- Added 16-bit support for a single GPU
- Added support for training continuation (preserves epoch, global step etc.)

### Changed

- Changed `training_step` and `validation_step`, outputs will no longer be automatically reduced

### Removed

- Removed need for `Experiment` object in `Trainer`

### Fixed

- Fixed issues with reducing outputs from generative models (such as images and text)

## [0.3.6] - 2019-07-25

### Added

- Added a decorator to do lazy data loading internally

### Fixed

- Fixed a bug where `Experiment` object was not process safe, potentially causing logs to be overwritten

## [0.3.5] - 2019-07-25

## [0.3.4] - 2019-07-22

## [0.3.3] - 2019-07-22

## [0.3.2] - 2019-07-21

## [0.3.1] - 2019-07-21

## [0.2.x] - 2019-07-09

## [0.1.x] - 2019-06-DD<|MERGE_RESOLUTION|>--- conflicted
+++ resolved
@@ -87,17 +87,16 @@
 - Fixed wrong num padding for `RichProgressBar` ([#14296](https://github.com/Lightning-AI/lightning/pull/14296))
 
 
-<<<<<<< HEAD
 - Fixed an issue to reset dataloaders on OOM failure in batch size finder ([#14372](https://github.com/Lightning-AI/lightning/pull/14372))
 
 
 - Fixed an issue to keep downscaling the batch size in case there hasn't been even a single successful optimal batch size with `mode="power"` ([#14372](https://github.com/Lightning-AI/lightning/pull/14372))
-=======
+
+
 - Reset epoch progress with batch size scaler ([#13846](https://github.com/Lightning-AI/lightning/pull/13846)
 
 
 - Fixed `LightningDataModule` hparams parsing ([#12806](https://github.com/PyTorchLightning/pytorch-lightning/pull/12806))
->>>>>>> 70deac2c
 
 
 ## [1.7.2] - 2022-08-17
