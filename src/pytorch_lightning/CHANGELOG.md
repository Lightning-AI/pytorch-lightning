--- conflicted
+++ resolved
@@ -110,13 +110,10 @@
 
 - It is no longer needed to call `model.double()` when using `precision=64` in Lightning Lite ([#14827](https://github.com/Lightning-AI/lightning/pull/14827))
 
-<<<<<<< HEAD
-=======
 
 - HPC checkpoints are now loaded automatically only in slurm environment when no specific value for `ckpt_path` has been set ([#14911](https://github.com/Lightning-AI/lightning/pull/14911))
 
 
->>>>>>> 5f0c4aad
 ### Deprecated
 
 - Deprecated `LightningDeepSpeedModule` ([#14000](https://github.com/Lightning-AI/lightning/pull/14000))
