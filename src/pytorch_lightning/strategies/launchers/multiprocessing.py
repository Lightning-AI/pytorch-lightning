--- conflicted
+++ resolved
@@ -124,13 +124,9 @@
         return_queue: SimpleQueue,
         global_states: Optional["_GlobalStateSnapshot"] = None,
     ) -> None:
-<<<<<<< HEAD
-        self._strategy._local_rank = process_idx
-=======
         if global_states:
             global_states.restore()
-        self._strategy._worker_setup(process_idx)
->>>>>>> 34f98836
+        self._strategy._local_rank = process_idx
         results = function(*args, **kwargs)
 
         if trainer is not None:
