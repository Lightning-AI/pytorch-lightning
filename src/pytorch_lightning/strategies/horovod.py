--- conflicted
+++ resolved
@@ -73,11 +73,7 @@
 
     @property
     def root_device(self) -> torch.device:
-<<<<<<< HEAD
-        assert self.parallel_devices is not None
-=======
         assert isinstance(self.parallel_devices, list)
->>>>>>> cd31ba3f
         return self.parallel_devices[self.local_rank]
 
     @property
