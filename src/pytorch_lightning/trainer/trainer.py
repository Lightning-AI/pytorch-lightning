# Copyright The PyTorch Lightning team.
#
# Licensed under the Apache License, Version 2.0 (the "License");
# you may not use this file except in compliance with the License.
# You may obtain a copy of the License at
#
#     http://www.apache.org/licenses/LICENSE-2.0
#
# Unless required by applicable law or agreed to in writing, software
# distributed under the License is distributed on an "AS IS" BASIS,
# WITHOUT WARRANTIES OR CONDITIONS OF ANY KIND, either express or implied.
# See the License for the specific language governing permissions and
# limitations under the License.
"""Trainer to automate the training."""
import inspect
import logging
import math
import operator
import os
import traceback
import warnings
from argparse import ArgumentParser, Namespace
from contextlib import contextmanager
from copy import deepcopy
from datetime import timedelta
from functools import partial
from pathlib import Path
from typing import Any, Callable, Dict, Generator, Iterable, List, Optional, Type, Union
from weakref import proxy

import torch
import torch.distributed as dist
from lightning_utilities.core.apply_func import apply_to_collection
from lightning_utilities.core.imports import module_available
from packaging.version import Version
from torch import Tensor
from torch.optim import Optimizer
from torch.utils.data import DataLoader

import pytorch_lightning as pl
from lightning_lite.utilities.cloud_io import get_filesystem
from lightning_lite.utilities.data import _auto_add_worker_init_fn
from lightning_lite.utilities.distributed import distributed_available
from lightning_lite.utilities.types import _PATH
from lightning_lite.utilities.warnings import PossibleUserWarning
from pytorch_lightning.accelerators import (
    Accelerator,
    CUDAAccelerator,
    HPUAccelerator,
    IPUAccelerator,
    MPSAccelerator,
    TPUAccelerator,
)
from pytorch_lightning.callbacks import Callback, Checkpoint, EarlyStopping, ProgressBarBase
from pytorch_lightning.callbacks.prediction_writer import BasePredictionWriter
from pytorch_lightning.core.datamodule import LightningDataModule
from pytorch_lightning.core.optimizer import LightningOptimizer
from pytorch_lightning.loggers import Logger
from pytorch_lightning.loggers.logger import DummyLogger
from pytorch_lightning.loggers.tensorboard import TensorBoardLogger
from pytorch_lightning.loops import PredictionLoop, TrainingEpochLoop
from pytorch_lightning.loops.dataloader.evaluation_loop import EvaluationLoop
from pytorch_lightning.loops.fit_loop import FitLoop
from pytorch_lightning.loops.utilities import _parse_loop_limits, _reset_progress
from pytorch_lightning.plugins import (
    ApexMixedPrecisionPlugin,
    NativeMixedPrecisionPlugin,
    PLUGIN_INPUT,
    PrecisionPlugin,
)
from pytorch_lightning.profilers import (
    AdvancedProfiler,
    PassThroughProfiler,
    Profiler,
    PyTorchProfiler,
    SimpleProfiler,
    XLAProfiler,
)
from pytorch_lightning.strategies import ParallelStrategy, Strategy
from pytorch_lightning.trainer.configuration_validator import verify_loop_configurations
from pytorch_lightning.trainer.connectors.accelerator_connector import _LITERAL_WARN, AcceleratorConnector
from pytorch_lightning.trainer.connectors.callback_connector import CallbackConnector
from pytorch_lightning.trainer.connectors.checkpoint_connector import CheckpointConnector
from pytorch_lightning.trainer.connectors.data_connector import DataConnector
from pytorch_lightning.trainer.connectors.logger_connector import LoggerConnector
from pytorch_lightning.trainer.connectors.logger_connector.result import _ResultCollection
from pytorch_lightning.trainer.connectors.signal_connector import SignalConnector
from pytorch_lightning.trainer.data_loading import TrainerDataLoadingMixin
from pytorch_lightning.trainer.optimizers import TrainerOptimizersMixin
from pytorch_lightning.trainer.states import RunningStage, TrainerFn, TrainerState, TrainerStatus
from pytorch_lightning.trainer.supporters import CombinedLoader
from pytorch_lightning.tuner.tuning import _TunerResult, Tuner
from pytorch_lightning.utilities import (
    _HPU_AVAILABLE,
    _IPU_AVAILABLE,
    _TPU_AVAILABLE,
    AMPType,
    GradClipAlgorithmType,
    parsing,
)
from pytorch_lightning.utilities.argparse import (
    _defaults_from_env_vars,
    add_argparse_args,
    from_argparse_args,
    parse_argparser,
    parse_env_variables,
)
from pytorch_lightning.utilities.auto_restart import _add_capture_metadata_collate
from pytorch_lightning.utilities.data import has_len_all_ranks
from pytorch_lightning.utilities.exceptions import ExitGracefullyException, MisconfigurationException
from pytorch_lightning.utilities.imports import _fault_tolerant_training
from pytorch_lightning.utilities.model_helpers import is_overridden
from pytorch_lightning.utilities.rank_zero import rank_zero_deprecation, rank_zero_info, rank_zero_warn
from pytorch_lightning.utilities.seed import isolate_rng
from pytorch_lightning.utilities.types import (
    _EVALUATE_OUTPUT,
    _PREDICT_OUTPUT,
    EVAL_DATALOADERS,
    LRSchedulerConfig,
    TRAIN_DATALOADERS,
)

log = logging.getLogger(__name__)
# warnings to ignore in trainer
warnings.filterwarnings(
    "ignore", message="torch.distributed.reduce_op is deprecated, please use torch.distributed.ReduceOp instead"
)


class Trainer(
    TrainerOptimizersMixin,  # TODO: Remove in v1.8
    TrainerDataLoadingMixin,  # TODO: Remove in v1.8
):
    @_defaults_from_env_vars
    def __init__(
        self,
        logger: Union[Logger, Iterable[Logger], bool] = True,
        enable_checkpointing: bool = True,
        callbacks: Optional[Union[List[Callback], Callback]] = None,
        default_root_dir: Optional[str] = None,
        gradient_clip_val: Optional[Union[int, float]] = None,
        gradient_clip_algorithm: Optional[str] = None,
        num_nodes: int = 1,
        num_processes: Optional[int] = None,  # TODO: Remove in 2.0
        devices: Optional[Union[List[int], str, int]] = None,
        gpus: Optional[Union[List[int], str, int]] = None,  # TODO: Remove in 2.0
        auto_select_gpus: bool = False,
        tpu_cores: Optional[Union[List[int], str, int]] = None,  # TODO: Remove in 2.0
        ipus: Optional[int] = None,  # TODO: Remove in 2.0
        enable_progress_bar: bool = True,
        overfit_batches: Union[int, float] = 0.0,
        track_grad_norm: Union[int, float, str] = -1,
        check_val_every_n_epoch: Optional[int] = 1,
        fast_dev_run: Union[int, bool] = False,
        accumulate_grad_batches: Optional[Union[int, Dict[int, int]]] = None,
        max_epochs: Optional[int] = None,
        min_epochs: Optional[int] = None,
        max_steps: int = -1,
        min_steps: Optional[int] = None,
        max_time: Optional[Union[str, timedelta, Dict[str, int]]] = None,
        limit_train_batches: Optional[Union[int, float]] = None,
        limit_val_batches: Optional[Union[int, float]] = None,
        limit_test_batches: Optional[Union[int, float]] = None,
        limit_predict_batches: Optional[Union[int, float]] = None,
        val_check_interval: Optional[Union[int, float]] = None,
        log_every_n_steps: int = 50,
        accelerator: Optional[Union[str, Accelerator]] = None,
        strategy: Optional[Union[str, Strategy]] = None,
        sync_batchnorm: bool = False,
        precision: Union[int, str] = 32,
        enable_model_summary: bool = True,
        num_sanity_val_steps: int = 2,
        resume_from_checkpoint: Optional[Union[Path, str]] = None,
        profiler: Optional[Union[Profiler, str]] = None,
        benchmark: Optional[bool] = None,
        deterministic: Optional[Union[bool, _LITERAL_WARN]] = None,
        reload_dataloaders_every_n_epochs: int = 0,
        auto_lr_find: Union[bool, str] = False,
        replace_sampler_ddp: bool = True,
        detect_anomaly: bool = False,
        auto_scale_batch_size: Union[str, bool] = False,
        plugins: Optional[Union[PLUGIN_INPUT, List[PLUGIN_INPUT]]] = None,
        amp_backend: str = "native",
        amp_level: Optional[str] = None,
        move_metrics_to_cpu: bool = False,
        multiple_trainloader_mode: str = "max_size_cycle",
    ) -> None:
        r"""
        Customize every aspect of training via flags.

        Args:

            accelerator: Supports passing different accelerator types ("cpu", "gpu", "tpu", "ipu", "hpu", "mps, "auto")
                as well as custom accelerator instances.

                .. deprecated:: v1.5
                    Passing training strategies (e.g., 'ddp') to ``accelerator`` has been deprecated in v1.5.0
                    and will be removed in v1.7.0. Please use the ``strategy`` argument instead.

            accumulate_grad_batches: Accumulates grads every k batches or as set up in the dict.
                Default: ``None``.

            amp_backend: The mixed precision backend to use ("native" or "apex").
                Default: ``'native''``.

            amp_level: The optimization level to use (O1, O2, etc...). By default it will be set to "O2"
                if ``amp_backend`` is set to "apex".

                .. deprecated:: v1.8
                    Setting ``amp_level`` inside the ``Trainer`` is deprecated in v1.8.0 and will be removed
                    in v1.10.0. Please set it inside the specific precision plugin and pass it to the ``Trainer``.

            auto_lr_find: If set to True, will make trainer.tune() run a learning rate finder,
                trying to optimize initial learning for faster convergence. trainer.tune() method will
                set the suggested learning rate in self.lr or self.learning_rate in the LightningModule.
                To use a different key set a string instead of True with the key name.
                Default: ``False``.

            auto_scale_batch_size: If set to True, will `initially` run a batch size
                finder trying to find the largest batch size that fits into memory.
                The result will be stored in self.batch_size in the LightningModule.
                Additionally, can be set to either `power` that estimates the batch size through
                a power search or `binsearch` that estimates the batch size through a binary search.
                Default: ``False``.

            auto_select_gpus: If enabled and ``gpus`` or ``devices`` is an integer, pick available
                gpus automatically. This is especially useful when
                GPUs are configured to be in "exclusive mode", such
                that only one process at a time can access them.
                Default: ``False``.

            benchmark: The value (``True`` or ``False``) to set ``torch.backends.cudnn.benchmark`` to.
                The value for ``torch.backends.cudnn.benchmark`` set in the current session will be used
                (``False`` if not manually set). If :paramref:`~pytorch_lightning.trainer.Trainer.deterministic` is set
                to ``True``, this will default to ``False``. Override to manually set a different value.
                Default: ``None``.

            callbacks: Add a callback or list of callbacks.
                Default: ``None``.

            enable_checkpointing: If ``True``, enable checkpointing.
                It will configure a default ModelCheckpoint callback if there is no user-defined ModelCheckpoint in
                :paramref:`~pytorch_lightning.trainer.trainer.Trainer.callbacks`.
                Default: ``True``.

            check_val_every_n_epoch: Perform a validation loop every after every `N` training epochs. If ``None``,
                validation will be done solely based on the number of training batches, requiring ``val_check_interval``
                to be an integer value.
                Default: ``1``.

            default_root_dir: Default path for logs and weights when no logger/ckpt_callback passed.
                Default: ``os.getcwd()``.
                Can be remote file paths such as `s3://mybucket/path` or 'hdfs://path/'

            detect_anomaly: Enable anomaly detection for the autograd engine.
                Default: ``False``.

            deterministic: If ``True``, sets whether PyTorch operations must use deterministic algorithms.
                Set to ``"warn"`` to use deterministic algorithms whenever possible, throwing warnings on operations
                that don't support deterministic mode (requires PyTorch 1.11+). If not set, defaults to ``False``.
                Default: ``None``.

            devices: Will be mapped to either `gpus`, `tpu_cores`, `num_processes` or `ipus`,
                based on the accelerator type.

            fast_dev_run: Runs n if set to ``n`` (int) else 1 if set to ``True`` batch(es)
                of train, val and test to find any bugs (ie: a sort of unit test).
                Default: ``False``.

            gpus: Number of GPUs to train on (int) or which GPUs to train on (list or str) applied per node
                Default: ``None``.

                .. deprecated:: v1.7
                    ``gpus`` has been deprecated in v1.7 and will be removed in v2.0.
                    Please use ``accelerator='gpu'`` and ``devices=x`` instead.

            gradient_clip_val: The value at which to clip gradients. Passing ``gradient_clip_val=None`` disables
                gradient clipping. If using Automatic Mixed Precision (AMP), the gradients will be unscaled before.
                Default: ``None``.

            gradient_clip_algorithm: The gradient clipping algorithm to use. Pass ``gradient_clip_algorithm="value"``
                to clip by value, and ``gradient_clip_algorithm="norm"`` to clip by norm. By default it will
                be set to ``"norm"``.

            limit_train_batches: How much of training dataset to check (float = fraction, int = num_batches).
                Default: ``1.0``.

            limit_val_batches: How much of validation dataset to check (float = fraction, int = num_batches).
                Default: ``1.0``.

            limit_test_batches: How much of test dataset to check (float = fraction, int = num_batches).
                Default: ``1.0``.

            limit_predict_batches: How much of prediction dataset to check (float = fraction, int = num_batches).
                Default: ``1.0``.

            logger: Logger (or iterable collection of loggers) for experiment tracking. A ``True`` value uses
                the default ``TensorBoardLogger``. ``False`` will disable logging. If multiple loggers are
                provided, local files (checkpoints, profiler traces, etc.) are saved in the ``log_dir`` of
                the first logger.
                Default: ``True``.

            log_every_n_steps: How often to log within steps.
                Default: ``50``.

            enable_progress_bar: Whether to enable to progress bar by default.
                Default: ``True``.

            profiler: To profile individual steps during training and assist in identifying bottlenecks.
                Default: ``None``.

            overfit_batches: Overfit a fraction of training/validation data (float) or a set number of batches (int).
                Default: ``0.0``.

            plugins: Plugins allow modification of core behavior like ddp and amp, and enable custom lightning plugins.
                Default: ``None``.

            precision: Double precision (64), full precision (32), half precision (16) or bfloat16 precision (bf16).
                Can be used on CPU, GPU, TPUs, HPUs or IPUs.
                Default: ``32``.

            max_epochs: Stop training once this number of epochs is reached. Disabled by default (None).
                If both max_epochs and max_steps are not specified, defaults to ``max_epochs = 1000``.
                To enable infinite training, set ``max_epochs = -1``.

            min_epochs: Force training for at least these many epochs. Disabled by default (None).

            max_steps: Stop training after this number of steps. Disabled by default (-1). If ``max_steps = -1``
                and ``max_epochs = None``, will default to ``max_epochs = 1000``. To enable infinite training, set
                ``max_epochs`` to ``-1``.

            min_steps: Force training for at least these number of steps. Disabled by default (``None``).

            max_time: Stop training after this amount of time has passed. Disabled by default (``None``).
                The time duration can be specified in the format DD:HH:MM:SS (days, hours, minutes seconds), as a
                :class:`datetime.timedelta`, or a dictionary with keys that will be passed to
                :class:`datetime.timedelta`.

            num_nodes: Number of GPU nodes for distributed training.
                Default: ``1``.

            num_processes: Number of processes for distributed training with ``accelerator="cpu"``.
                Default: ``1``.

                .. deprecated:: v1.7
                    ``num_processes`` has been deprecated in v1.7 and will be removed in v2.0.
                    Please use ``accelerator='cpu'`` and ``devices=x`` instead.

            num_sanity_val_steps: Sanity check runs n validation batches before starting the training routine.
                Set it to `-1` to run all batches in all validation dataloaders.
                Default: ``2``.

            reload_dataloaders_every_n_epochs: Set to a non-negative integer to reload dataloaders every n epochs.
                Default: ``0``.

            replace_sampler_ddp: Explicitly enables or disables sampler replacement. If not specified this
                will toggled automatically when DDP is used. By default it will add ``shuffle=True`` for
                train sampler and ``shuffle=False`` for val/test sampler. If you want to customize it,
                you can set ``replace_sampler_ddp=False`` and add your own distributed sampler.

            resume_from_checkpoint: Path/URL of the checkpoint from which training is resumed. If there is
                no checkpoint file at the path, an exception is raised. If resuming from mid-epoch checkpoint,
                training will start from the beginning of the next epoch.

                .. deprecated:: v1.5
                    ``resume_from_checkpoint`` is deprecated in v1.5 and will be removed in v2.0.
                    Please pass the path to ``Trainer.fit(..., ckpt_path=...)`` instead.

            strategy: Supports different training strategies with aliases
                as well custom strategies.
                Default: ``None``.

            sync_batchnorm: Synchronize batch norm layers between process groups/whole world.
                Default: ``False``.

            tpu_cores: How many TPU cores to train on (1 or 8) / Single TPU to train on (1)
                Default: ``None``.

                .. deprecated:: v1.7
                    ``tpu_cores`` has been deprecated in v1.7 and will be removed in v2.0.
                    Please use ``accelerator='tpu'`` and ``devices=x`` instead.

            ipus: How many IPUs to train on.
                Default: ``None``.

                .. deprecated:: v1.7
                    ``ipus`` has been deprecated in v1.7 and will be removed in v2.0.
                    Please use ``accelerator='ipu'`` and ``devices=x`` instead.

            track_grad_norm: -1 no tracking. Otherwise tracks that p-norm. May be set to 'inf' infinity-norm. If using
                Automatic Mixed Precision (AMP), the gradients will be unscaled before logging them.
                Default: ``-1``.

            val_check_interval: How often to check the validation set. Pass a ``float`` in the range [0.0, 1.0] to check
                after a fraction of the training epoch. Pass an ``int`` to check after a fixed number of training
                batches. An ``int`` value can only be higher than the number of training batches when
                ``check_val_every_n_epoch=None``, which validates after every ``N`` training batches
                across epochs or during iteration-based training.
                Default: ``1.0``.

            enable_model_summary: Whether to enable model summarization by default.
                Default: ``True``.

            move_metrics_to_cpu: Whether to force internal logged metrics to be moved to cpu.
                This can save some gpu memory, but can make training slower. Use with attention.
                Default: ``False``.

            multiple_trainloader_mode: How to loop over the datasets when there are multiple train loaders.
                In 'max_size_cycle' mode, the trainer ends one epoch when the largest dataset is traversed,
                and smaller datasets reload when running out of their data. In 'min_size' mode, all the datasets
                reload when reaching the minimum length of datasets.
                Default: ``"max_size_cycle"``.
        """
        super().__init__()
        Trainer._log_api_event("init")
        log.detail(f"{self.__class__.__name__}: Initializing trainer with parameters: {locals()}")
        self.state = TrainerState()
        self.num_sanity_val_steps: int

        # init connectors
        self._data_connector = DataConnector(self, multiple_trainloader_mode)

        self._accelerator_connector = AcceleratorConnector(
            num_processes=num_processes,
            devices=devices,
            tpu_cores=tpu_cores,
            ipus=ipus,
            accelerator=accelerator,
            strategy=strategy,
            gpus=gpus,
            num_nodes=num_nodes,
            sync_batchnorm=sync_batchnorm,
            benchmark=benchmark,
            replace_sampler_ddp=replace_sampler_ddp,
            deterministic=deterministic,
            auto_select_gpus=auto_select_gpus,
            precision=precision,
            amp_type=amp_backend,
            amp_level=amp_level,
            plugins=plugins,
        )
        self._logger_connector = LoggerConnector(self)
        self._callback_connector = CallbackConnector(self)
        self._checkpoint_connector = CheckpointConnector(self, resume_from_checkpoint)
        self._signal_connector = SignalConnector(self)
        self.tuner = Tuner(self)

        fit_loop = FitLoop(min_epochs=min_epochs, max_epochs=max_epochs)
        training_epoch_loop = TrainingEpochLoop(min_steps=min_steps, max_steps=max_steps)
        fit_loop.connect(epoch_loop=training_epoch_loop)

        # default .fit() loop
        self.fit_loop = fit_loop

        # default .validate() loop
        self.validate_loop = EvaluationLoop()

        # default .test() loop
        self.test_loop = EvaluationLoop()

        # default .predict() loop
        self.predict_loop = PredictionLoop()

        # set when a checkpoint is loaded via `Trainer.{fit,validate,test,predict}`.
        self._ckpt_path: Optional[str] = None

        # .validate(), predict() and .test() set these when they load a checkpoint. They will be removed in favor of
        #  the unified read-only `Trainer.ckpt_path` attribute in v1.8
        self._validated_ckpt_path: Optional[str] = None  # TODO: remove in v1.8
        self._tested_ckpt_path: Optional[str] = None  # TODO: remove in v1.8
        self._predicted_ckpt_path: Optional[str] = None  # TODO: remove in v1.8

        # init callbacks
        # Declare attributes to be set in _callback_connector on_trainer_init
        self._callback_connector.on_trainer_init(
            callbacks,
            enable_checkpointing,
            enable_progress_bar,
            default_root_dir,
            enable_model_summary,
            max_time,
            accumulate_grad_batches,
        )

        # hook
        self._call_callback_hooks("on_init_start")

        # init data flags
        self.check_val_every_n_epoch: int
        self._data_connector.on_trainer_init(
            val_check_interval,
            reload_dataloaders_every_n_epochs,
            check_val_every_n_epoch,
        )

        # gradient clipping
        if gradient_clip_val is not None and not isinstance(gradient_clip_val, (int, float)):
            raise TypeError(f"`gradient_clip_val` should be an int or a float. Got {gradient_clip_val}.")

        if gradient_clip_algorithm is not None and not GradClipAlgorithmType.supported_type(
            gradient_clip_algorithm.lower()
        ):
            raise MisconfigurationException(
                f"`gradient_clip_algorithm` {gradient_clip_algorithm} is invalid. "
                f"Allowed algorithms: {GradClipAlgorithmType.supported_types()}."
            )

        # gradient norm tracking
        if track_grad_norm != -1 and not (
            (isinstance(track_grad_norm, (int, float)) or track_grad_norm == "inf") and float(track_grad_norm) > 0
        ):
            raise MisconfigurationException(
                f"`track_grad_norm` must be a positive number or 'inf' (infinity norm). Got {track_grad_norm}."
            )

        self.gradient_clip_val: Union[int, float] = gradient_clip_val
        self.gradient_clip_algorithm: Optional[GradClipAlgorithmType] = (
            GradClipAlgorithmType(gradient_clip_algorithm.lower()) if gradient_clip_algorithm is not None else None
        )
        self.track_grad_norm: float = float(track_grad_norm)

        self._detect_anomaly: bool = detect_anomaly
        self._setup_on_init()

        # configure tuner
        self.tuner.on_trainer_init(auto_lr_find, auto_scale_batch_size)

        # configure profiler
        self.__init_profiler(profiler)

        # init logger flags
        self._loggers: List[Logger]
        self._logger_connector.on_trainer_init(logger, log_every_n_steps, move_metrics_to_cpu)

        # init debugging flags
        self.val_check_interval: Union[int, float]
        self._init_debugging_flags(
            limit_train_batches,
            limit_val_batches,
            limit_test_batches,
            limit_predict_batches,
            fast_dev_run,
            overfit_batches,
            val_check_interval,
            num_sanity_val_steps,
        )

        # Callback system
        self._call_callback_hooks("on_init_end")

    def _init_debugging_flags(
        self,
        limit_train_batches: Optional[Union[int, float]],
        limit_val_batches: Optional[Union[int, float]],
        limit_test_batches: Optional[Union[int, float]],
        limit_predict_batches: Optional[Union[int, float]],
        fast_dev_run: Union[int, bool],
        overfit_batches: Union[int, float],
        val_check_interval: Optional[Union[int, float]],
        num_sanity_val_steps: int,
    ):
        # init debugging flags
        if isinstance(fast_dev_run, int) and (fast_dev_run < 0):
            raise MisconfigurationException(
                f"fast_dev_run={fast_dev_run!r} is not a valid configuration. It should be >= 0."
            )
        self.fast_dev_run = fast_dev_run

        # set fast_dev_run=True when it is 1, used while logging
        if fast_dev_run == 1:
            self.fast_dev_run = True

        self.overfit_batches = _determine_batch_limits(overfit_batches, "overfit_batches")
        overfit_batches_enabled = overfit_batches > 0

        if fast_dev_run:
            num_batches = int(fast_dev_run)
            if not overfit_batches_enabled:
                self.limit_train_batches = num_batches
                self.limit_val_batches = num_batches

            self.limit_test_batches = num_batches
            self.limit_predict_batches = num_batches
            self.fit_loop.max_steps = num_batches
            self.num_sanity_val_steps = 0
            self.fit_loop.max_epochs = 1
            self.val_check_interval = 1.0
            self.check_val_every_n_epoch = 1
            self.loggers = [DummyLogger()] if self.loggers else []
            rank_zero_info(
                f"Running in `fast_dev_run` mode: will run the requested loop using {num_batches} batch(es). "
                "Logging and checkpointing is suppressed."
            )
<<<<<<< HEAD

        self.limit_train_batches: Union[int, float] = _determine_batch_limits(
            limit_train_batches, "limit_train_batches"
        )
        self.limit_val_batches = _determine_batch_limits(limit_val_batches, "limit_val_batches")
        self.limit_test_batches = _determine_batch_limits(limit_test_batches, "limit_test_batches")
        self.limit_predict_batches = _determine_batch_limits(limit_predict_batches, "limit_predict_batches")
        self.val_check_interval = _determine_batch_limits(val_check_interval, "val_check_interval")
        self.overfit_batches = _determine_batch_limits(overfit_batches, "overfit_batches")
        self._configure_overfit_batches(self.overfit_batches)

    def _configure_overfit_batches(self, overfit_batches: Union[int, float]) -> None:
        """Configure batch limits using `overfit_batches`."""
        if overfit_batches > 0:
=======
        else:
            if not overfit_batches_enabled:
                self.limit_train_batches = _determine_batch_limits(limit_train_batches, "limit_train_batches")
                self.limit_val_batches = _determine_batch_limits(limit_val_batches, "limit_val_batches")
            self.limit_test_batches = _determine_batch_limits(limit_test_batches, "limit_test_batches")
            self.limit_predict_batches = _determine_batch_limits(limit_predict_batches, "limit_predict_batches")
            self.num_sanity_val_steps = float("inf") if num_sanity_val_steps == -1 else num_sanity_val_steps
            self.val_check_interval = _determine_batch_limits(val_check_interval, "val_check_interval")

        if overfit_batches_enabled:
>>>>>>> 19a12740
            self.limit_train_batches = overfit_batches
            self.limit_val_batches = overfit_batches

    def _setup_on_init(self) -> None:
        self._log_device_info()

        self.should_stop = False
        self.state = TrainerState()
        self.num_training_batches = float("inf")
        self.train_dataloader = None

        self.num_sanity_val_batches = []
        self.num_test_batches = []
        self.num_val_batches = []
        self.num_predict_batches = []
        self.test_dataloaders = None
        self.val_dataloaders = None
        self.predict_dataloaders = None
        self._last_train_dl_reload_epoch = None
        self._last_val_dl_reload_epoch: Optional[int] = None

    def _call_and_handle_interrupt(self, trainer_fn: Callable, *args: Any, **kwargs: Any) -> Any:
        r"""
        Error handling, intended to be used only for main trainer function entry points (fit, validate, test, predict)
        as all errors should funnel through them

        Args:
            trainer_fn: one of (fit, validate, test, predict)
            *args: positional arguments to be passed to the `trainer_fn`
            **kwargs: keyword arguments to be passed to `trainer_fn`
        """
        try:
            if self.strategy.launcher is not None:
                return self.strategy.launcher.launch(trainer_fn, *args, trainer=self, **kwargs)
            else:
                return trainer_fn(*args, **kwargs)
        # TODO(awaelchli): Unify both exceptions below, where `KeyboardError` doesn't re-raise
        except KeyboardInterrupt as exception:
            rank_zero_warn("Detected KeyboardInterrupt, attempting graceful shutdown...")
            # user could press Ctrl+c many times... only shutdown once
            if not self.interrupted:
                self.state.status = TrainerStatus.INTERRUPTED
                self._call_callback_hooks("on_exception", exception)
        except BaseException as exception:
            self.state.status = TrainerStatus.INTERRUPTED
            if distributed_available() and self.world_size > 1:
                # try syncing remaining processes, kill otherwise
                self.strategy.reconciliate_processes(traceback.format_exc())
            self._call_callback_hooks("on_exception", exception)
            self._teardown()
            # teardown might access the stage so we reset it after
            self.state.stage = None
            raise

    def fit(
        self,
        model: "pl.LightningModule",
        train_dataloaders: Optional[Union[TRAIN_DATALOADERS, LightningDataModule]] = None,
        val_dataloaders: Optional[EVAL_DATALOADERS] = None,
        datamodule: Optional[LightningDataModule] = None,
        ckpt_path: Optional[str] = None,
    ) -> None:
        r"""
        Runs the full optimization routine.

        Args:
            model: Model to fit.

            train_dataloaders: A collection of :class:`torch.utils.data.DataLoader` or a
                :class:`~pytorch_lightning.core.datamodule.LightningDataModule` specifying training samples.
                In the case of multiple dataloaders, please see this :ref:`section <multiple-dataloaders>`.

            val_dataloaders: A :class:`torch.utils.data.DataLoader` or a sequence of them specifying validation samples.

            ckpt_path: Path/URL of the checkpoint from which training is resumed. If there is
                no checkpoint file at the path, an exception is raised. If resuming from mid-epoch checkpoint,
                training will start from the beginning of the next epoch.

            datamodule: An instance of :class:`~pytorch_lightning.core.datamodule.LightningDataModule`.
        """
        if not isinstance(model, pl.LightningModule):
            raise TypeError(f"`Trainer.fit()` requires a `LightningModule`, got: {model.__class__.__qualname__}")
        self.strategy._lightning_module = model
        self._call_and_handle_interrupt(
            self._fit_impl, model, train_dataloaders, val_dataloaders, datamodule, ckpt_path
        )

    def _fit_impl(
        self,
        model: "pl.LightningModule",
        train_dataloaders: Optional[Union[TRAIN_DATALOADERS, LightningDataModule]] = None,
        val_dataloaders: Optional[EVAL_DATALOADERS] = None,
        datamodule: Optional[LightningDataModule] = None,
        ckpt_path: Optional[str] = None,
    ) -> None:
        Trainer._log_api_event("fit")
        log.detail(f"{self.__class__.__name__}: trainer fit stage")

        self.state.fn = TrainerFn.FITTING
        self.state.status = TrainerStatus.RUNNING
        self.training = True

        # if a datamodule comes in as the second arg, then fix it for the user
        if isinstance(train_dataloaders, LightningDataModule):
            datamodule = train_dataloaders
            train_dataloaders = None
        # If you supply a datamodule you can't supply train_dataloader or val_dataloaders
        if (train_dataloaders is not None or val_dataloaders is not None) and datamodule is not None:
            raise MisconfigurationException(
                "You cannot pass `train_dataloader` or `val_dataloaders` to `trainer.fit(datamodule=...)`"
            )

        # links data to the trainer
        self._data_connector.attach_data(
            model, train_dataloaders=train_dataloaders, val_dataloaders=val_dataloaders, datamodule=datamodule
        )

        # TODO: ckpt_path only in v2.0
        ckpt_path = ckpt_path or self.resume_from_checkpoint
        self._ckpt_path = self.__set_ckpt_path(
            ckpt_path, model_provided=True, model_connected=self.lightning_module is not None
        )
        results = self._run(model, ckpt_path=self.ckpt_path)

        assert self.state.stopped
        self.training = False
        return results

    def validate(
        self,
        model: Optional["pl.LightningModule"] = None,
        dataloaders: Optional[Union[EVAL_DATALOADERS, LightningDataModule]] = None,
        ckpt_path: Optional[str] = None,
        verbose: bool = True,
        datamodule: Optional[LightningDataModule] = None,
    ) -> _EVALUATE_OUTPUT:
        r"""
        Perform one evaluation epoch over the validation set.

        Args:
            model: The model to validate.

            dataloaders: A :class:`torch.utils.data.DataLoader` or a sequence of them,
                or a :class:`~pytorch_lightning.core.datamodule.LightningDataModule` specifying validation samples.

            ckpt_path: Either ``best`` or path to the checkpoint you wish to validate.
                If ``None`` and the model instance was passed, use the current weights.
                Otherwise, the best model checkpoint from the previous ``trainer.fit`` call will be loaded
                if a checkpoint callback is configured.

            verbose: If True, prints the validation results.

            datamodule: An instance of :class:`~pytorch_lightning.core.datamodule.LightningDataModule`.

        Returns:
            List of dictionaries with metrics logged during the validation phase, e.g., in model- or callback hooks
            like :meth:`~pytorch_lightning.core.module.LightningModule.validation_step`,
            :meth:`~pytorch_lightning.core.module.LightningModule.validation_epoch_end`, etc.
            The length of the list corresponds to the number of validation dataloaders used.
        """
        if model is not None and not isinstance(model, pl.LightningModule):
            raise TypeError(f"`Trainer.validate()` requires a `LightningModule`, got: {model.__class__.__qualname__}")
        self.strategy._lightning_module = model or self.lightning_module
        return self._call_and_handle_interrupt(self._validate_impl, model, dataloaders, ckpt_path, verbose, datamodule)

    def _validate_impl(
        self,
        model: Optional["pl.LightningModule"] = None,
        dataloaders: Optional[Union[EVAL_DATALOADERS, LightningDataModule]] = None,
        ckpt_path: Optional[str] = None,
        verbose: bool = True,
        datamodule: Optional[LightningDataModule] = None,
    ) -> _EVALUATE_OUTPUT:
        # --------------------
        # SETUP HOOK
        # --------------------
        Trainer._log_api_event("validate")
        log.detail(f"{self.__class__.__name__}: trainer validate stage")

        self.state.fn = TrainerFn.VALIDATING
        self.state.status = TrainerStatus.RUNNING
        self.validating = True

        # if a datamodule comes in as the second arg, then fix it for the user
        if isinstance(dataloaders, LightningDataModule):
            datamodule = dataloaders
            dataloaders = None
        # If you supply a datamodule you can't supply val_dataloaders
        if dataloaders is not None and datamodule:
            raise MisconfigurationException("You cannot pass both `trainer.validate(dataloaders=..., datamodule=...)`")

        model_provided = model is not None
        model = model or self.lightning_module
        if model is None:
            raise MisconfigurationException(
                "`model` must be provided to `trainer.validate()` when it hasn't been passed in a previous run"
            )

        self.validate_loop.verbose = verbose

        # links data to the trainer
        self._data_connector.attach_data(model, val_dataloaders=dataloaders, datamodule=datamodule)

        self._ckpt_path = self.__set_ckpt_path(
            ckpt_path, model_provided=model_provided, model_connected=self.lightning_module is not None
        )

        self._validated_ckpt_path = self.ckpt_path  # TODO: remove in v1.8

        # run validate
        results = self._run(model, ckpt_path=self.ckpt_path)

        assert self.state.stopped
        self.validating = False

        return results

    def test(
        self,
        model: Optional["pl.LightningModule"] = None,
        dataloaders: Optional[Union[EVAL_DATALOADERS, LightningDataModule]] = None,
        ckpt_path: Optional[str] = None,
        verbose: bool = True,
        datamodule: Optional[LightningDataModule] = None,
    ) -> _EVALUATE_OUTPUT:
        r"""
        Perform one evaluation epoch over the test set.
        It's separated from fit to make sure you never run on your test set until you want to.

        Args:
            model: The model to test.

            dataloaders: A :class:`torch.utils.data.DataLoader` or a sequence of them,
                or a :class:`~pytorch_lightning.core.datamodule.LightningDataModule` specifying test samples.

            ckpt_path: Either ``best`` or path to the checkpoint you wish to test.
                If ``None`` and the model instance was passed, use the current weights.
                Otherwise, the best model checkpoint from the previous ``trainer.fit`` call will be loaded
                if a checkpoint callback is configured.

            verbose: If True, prints the test results.

            datamodule: An instance of :class:`~pytorch_lightning.core.datamodule.LightningDataModule`.

        Returns:
            List of dictionaries with metrics logged during the test phase, e.g., in model- or callback hooks
            like :meth:`~pytorch_lightning.core.module.LightningModule.test_step`,
            :meth:`~pytorch_lightning.core.module.LightningModule.test_epoch_end`, etc.
            The length of the list corresponds to the number of test dataloaders used.
        """
        if model is not None and not isinstance(model, pl.LightningModule):
            raise TypeError(f"`Trainer.test()` requires a `LightningModule`, got: {model.__class__.__qualname__}")
        self.strategy._lightning_module = model or self.lightning_module
        return self._call_and_handle_interrupt(self._test_impl, model, dataloaders, ckpt_path, verbose, datamodule)

    def _test_impl(
        self,
        model: Optional["pl.LightningModule"] = None,
        dataloaders: Optional[Union[EVAL_DATALOADERS, LightningDataModule]] = None,
        ckpt_path: Optional[str] = None,
        verbose: bool = True,
        datamodule: Optional[LightningDataModule] = None,
    ) -> _EVALUATE_OUTPUT:
        # --------------------
        # SETUP HOOK
        # --------------------
        Trainer._log_api_event("test")
        log.detail(f"{self.__class__.__name__}: trainer test stage")

        self.state.fn = TrainerFn.TESTING
        self.state.status = TrainerStatus.RUNNING
        self.testing = True

        # if a datamodule comes in as the second arg, then fix it for the user
        if isinstance(dataloaders, LightningDataModule):
            datamodule = dataloaders
            dataloaders = None
        # If you supply a datamodule you can't supply test_dataloaders
        if dataloaders is not None and datamodule:
            raise MisconfigurationException("You cannot pass both `trainer.test(dataloaders=..., datamodule=...)`")

        model_provided = model is not None
        model = model or self.lightning_module
        if model is None:
            raise MisconfigurationException(
                "`model` must be provided to `trainer.test()` when it hasn't been passed in a previous run"
            )

        self.test_loop.verbose = verbose

        # links data to the trainer
        self._data_connector.attach_data(model, test_dataloaders=dataloaders, datamodule=datamodule)

        self._ckpt_path = self.__set_ckpt_path(
            ckpt_path, model_provided=model_provided, model_connected=self.lightning_module is not None
        )

        self._tested_ckpt_path = self.ckpt_path  # TODO: remove in v1.8

        # run test
        results = self._run(model, ckpt_path=self.ckpt_path)

        assert self.state.stopped
        self.testing = False

        return results

    def predict(
        self,
        model: Optional["pl.LightningModule"] = None,
        dataloaders: Optional[Union[EVAL_DATALOADERS, LightningDataModule]] = None,
        datamodule: Optional[LightningDataModule] = None,
        return_predictions: Optional[bool] = None,
        ckpt_path: Optional[str] = None,
    ) -> Optional[_PREDICT_OUTPUT]:
        r"""
        Run inference on your data.
        This will call the model forward function to compute predictions. Useful to perform distributed
        and batched predictions. Logging is disabled in the predict hooks.

        Args:
            model: The model to predict with.

            dataloaders: A :class:`torch.utils.data.DataLoader` or a sequence of them,
                or a :class:`~pytorch_lightning.core.datamodule.LightningDataModule` specifying prediction samples.

            datamodule: The datamodule with a predict_dataloader method that returns one or more dataloaders.

            return_predictions: Whether to return predictions.
                ``True`` by default except when an accelerator that spawns processes is used (not supported).

            ckpt_path: Either ``best`` or path to the checkpoint you wish to predict.
                If ``None`` and the model instance was passed, use the current weights.
                Otherwise, the best model checkpoint from the previous ``trainer.fit`` call will be loaded
                if a checkpoint callback is configured.

        Returns:
            Returns a list of dictionaries, one for each provided dataloader containing their respective predictions.
        """
        if model is not None and not isinstance(model, pl.LightningModule):
            raise TypeError(f"`Trainer.predict()` requires a `LightningModule`, got: {model.__class__.__qualname__}")
        self.strategy._lightning_module = model or self.lightning_module
        return self._call_and_handle_interrupt(
            self._predict_impl, model, dataloaders, datamodule, return_predictions, ckpt_path
        )

    def _predict_impl(
        self,
        model: Optional["pl.LightningModule"] = None,
        dataloaders: Optional[Union[EVAL_DATALOADERS, LightningDataModule]] = None,
        datamodule: Optional[LightningDataModule] = None,
        return_predictions: Optional[bool] = None,
        ckpt_path: Optional[str] = None,
    ) -> Optional[_PREDICT_OUTPUT]:
        # --------------------
        # SETUP HOOK
        # --------------------
        Trainer._log_api_event("predict")
        log.detail(f"{self.__class__.__name__}: trainer predict stage")

        self.state.fn = TrainerFn.PREDICTING
        self.state.status = TrainerStatus.RUNNING
        self.predicting = True

        self.predict_loop.return_predictions = return_predictions

        # if a datamodule comes in as the second arg, then fix it for the user
        if isinstance(dataloaders, LightningDataModule):
            datamodule = dataloaders
            dataloaders = None
        if dataloaders is not None and datamodule:
            raise MisconfigurationException("You cannot pass both `trainer.predict(dataloaders=..., datamodule=...)`")

        model_provided = model is not None
        model = model or self.lightning_module
        if model is None:
            raise MisconfigurationException(
                "`model` must be provided to `trainer.predict()` when it hasn't been passed in a previous run"
            )

        # links data to the trainer
        self._data_connector.attach_data(model, predict_dataloaders=dataloaders, datamodule=datamodule)

        self._ckpt_path = self.__set_ckpt_path(
            ckpt_path, model_provided=model_provided, model_connected=self.lightning_module is not None
        )

        self._predicted_ckpt_path = self.ckpt_path  # TODO: remove in v1.8

        results = self._run(model, ckpt_path=self.ckpt_path)

        assert self.state.stopped
        self.predicting = False

        return results

    def tune(
        self,
        model: "pl.LightningModule",
        train_dataloaders: Optional[Union[TRAIN_DATALOADERS, LightningDataModule]] = None,
        val_dataloaders: Optional[EVAL_DATALOADERS] = None,
        datamodule: Optional[LightningDataModule] = None,
        scale_batch_size_kwargs: Optional[Dict[str, Any]] = None,
        lr_find_kwargs: Optional[Dict[str, Any]] = None,
    ) -> _TunerResult:
        r"""
        Runs routines to tune hyperparameters before training.

        Args:
            model: Model to tune.

            train_dataloaders: A collection of :class:`torch.utils.data.DataLoader` or a
                :class:`~pytorch_lightning.core.datamodule.LightningDataModule` specifying training samples.
                In the case of multiple dataloaders, please see this :ref:`section <multiple-dataloaders>`.

            val_dataloaders: A :class:`torch.utils.data.DataLoader` or a sequence of them specifying validation samples.

            datamodule: An instance of :class:`~pytorch_lightning.core.datamodule.LightningDataModule`.

            scale_batch_size_kwargs: Arguments for :func:`~pytorch_lightning.tuner.batch_size_scaling.scale_batch_size`

            lr_find_kwargs: Arguments for :func:`~pytorch_lightning.tuner.lr_finder.lr_find`
        """
        if not isinstance(model, pl.LightningModule):
            raise TypeError(f"`Trainer.tune()` requires a `LightningModule`, got: {model.__class__.__qualname__}")

        Trainer._log_api_event("tune")

        self.state.fn = TrainerFn.TUNING
        self.state.status = TrainerStatus.RUNNING
        self.tuning = True

        # if a datamodule comes in as the second arg, then fix it for the user
        if isinstance(train_dataloaders, LightningDataModule):
            datamodule = train_dataloaders
            train_dataloaders = None
        # If you supply a datamodule you can't supply train_dataloader or val_dataloaders
        if (train_dataloaders is not None or val_dataloaders is not None) and datamodule is not None:
            raise MisconfigurationException(
                "You cannot pass `train_dataloader` or `val_dataloaders` to `trainer.tune(datamodule=...)`"
            )

        # links data to the trainer
        self._data_connector.attach_data(
            model, train_dataloaders=train_dataloaders, val_dataloaders=val_dataloaders, datamodule=datamodule
        )

        with isolate_rng():
            result = self.tuner._tune(
                model, scale_batch_size_kwargs=scale_batch_size_kwargs, lr_find_kwargs=lr_find_kwargs
            )

        assert self.state.stopped
        self.tuning = False

        return result

    def _restore_modules_and_callbacks(self, checkpoint_path: Optional[_PATH] = None) -> None:
        # restore modules after setup
        self._checkpoint_connector.resume_start(checkpoint_path)
        self._checkpoint_connector._restore_quantization_callbacks()
        self._checkpoint_connector.restore_model()
        self._checkpoint_connector.restore_datamodule()
        if self.state.fn == TrainerFn.FITTING:
            # restore callback states
            self._checkpoint_connector.restore_callbacks()

    def _run(
        self, model: "pl.LightningModule", ckpt_path: Optional[str] = None
    ) -> Optional[Union[_EVALUATE_OUTPUT, _PREDICT_OUTPUT]]:
        if self.state.fn in (TrainerFn.FITTING, TrainerFn.TUNING):
            min_epochs, max_epochs = _parse_loop_limits(
                self.min_steps, self.max_steps, self.min_epochs, self.max_epochs, self
            )
            self.fit_loop.min_epochs = min_epochs
            self.fit_loop.max_epochs = max_epochs

        # clean hparams
        if hasattr(model, "hparams"):
            parsing.clean_namespace(model.hparams)

        # attach model to the strategy
        self.strategy.connect(model)

        self._callback_connector._attach_model_callbacks()
        self._callback_connector._attach_model_logging_functions()

        verify_loop_configurations(self)

        # hook
        log.detail(f"{self.__class__.__name__}: preparing data")
        self._data_connector.prepare_data()

        # ----------------------------
        # SET UP TRAINING
        # ----------------------------
        self._call_callback_hooks("on_before_accelerator_backend_setup")
        log.detail(f"{self.__class__.__name__}: setting up strategy environment")
        self.strategy.setup_environment()
        self.__setup_profiler()

        self._call_setup_hook()  # allow user to setup lightning_module in accelerator environment

        # check if we should delay restoring checkpoint till later
        if not self.strategy.restore_checkpoint_after_setup:
            log.detail(f"{self.__class__.__name__}: restoring module and callbacks from checkpoint path: {ckpt_path}")
            self._restore_modules_and_callbacks(ckpt_path)

        log.detail(f"{self.__class__.__name__}: configuring sharded model")
        self._call_configure_sharded_model()  # allow user to setup in model sharded environment

        # ----------------------------
        # INSPECT THE CORE LOOPS
        # ----------------------------
        rf"""
             Lightning internal flow looks like this:
        {Trainer.fit} or {Trainer.test} or {Trainer.predict}  ||
                                |                             ||
                         spawn processes                      ||
                 {self.strategy.setup_environment}            ||
                                |                             ||
                        setup accelerator                     ||
                           and strategy                       ||  LIGHTNING
                                |                             ||
                        {self._run_stage}                     ||  FLOW
                                |                             ||
                        {self._run_train}                     ||  DIRECTION
                     or {self._run_evaluate}                  ||
                     or {self._run_predict}                   ||
                                |                             ||
                             results                          \/
        This is used to guide readers to the core loops: train, test, predict.
        {self._run_predict} is the simplest to understand, use `Go to Definition` to read it :)
        """

        # ----------------------------
        # TRAIN
        # ----------------------------
        # reset logger connector
        self._logger_connector.reset_results()
        self._logger_connector.reset_metrics()

        # strategy will configure model and move it to the device
        self.strategy.setup(self)

        # hook
        if self.state.fn == TrainerFn.FITTING:
            self._call_callback_hooks("on_fit_start")
            self._call_lightning_module_hook("on_fit_start")

        self._log_hyperparams()

        if self.strategy.restore_checkpoint_after_setup:
            log.detail(f"{self.__class__.__name__}: restoring module and callbacks from checkpoint path: {ckpt_path}")
            self._restore_modules_and_callbacks(ckpt_path)

        # restore optimizers, etc.
        log.detail(f"{self.__class__.__name__}: restoring training state")
        self._checkpoint_connector.restore_training_state()

        self._checkpoint_connector.resume_end()

        results = self._run_stage()

        log.detail(f"{self.__class__.__name__}: trainer tearing down")
        self._teardown()

        # ----------------------------
        # POST-Training CLEAN UP
        # ----------------------------
        # hook
        if self.state.fn == TrainerFn.FITTING:
            self._call_callback_hooks("on_fit_end")
            self._call_lightning_module_hook("on_fit_end")

        log.detail(f"{self.__class__.__name__}: calling teardown hooks")
        self._call_teardown_hook()

        self.state.status = TrainerStatus.FINISHED
        self.state.stage = None

        return results

    def _log_hyperparams(self) -> None:
        if not self.loggers:
            return
        # log hyper-parameters
        hparams_initial = None

        # save exp to get started (this is where the first experiment logs are written)
        datamodule_log_hyperparams = self.datamodule._log_hyperparams if self.datamodule is not None else False

        if self.lightning_module._log_hyperparams and datamodule_log_hyperparams:
            datamodule_hparams = self.datamodule.hparams_initial
            lightning_hparams = self.lightning_module.hparams_initial
            inconsistent_keys = []
            for key in lightning_hparams.keys() & datamodule_hparams.keys():
                lm_val, dm_val = lightning_hparams[key], datamodule_hparams[key]
                if type(lm_val) != type(dm_val):
                    inconsistent_keys.append(key)
                elif isinstance(lm_val, Tensor) and id(lm_val) != id(dm_val):
                    inconsistent_keys.append(key)
                elif lm_val != dm_val:
                    inconsistent_keys.append(key)
            if inconsistent_keys:
                raise MisconfigurationException(
                    f"Error while merging hparams: the keys {inconsistent_keys} are present "
                    "in both the LightningModule's and LightningDataModule's hparams "
                    "but have different values."
                )
            hparams_initial = {**lightning_hparams, **datamodule_hparams}
        elif self.lightning_module._log_hyperparams:
            hparams_initial = self.lightning_module.hparams_initial
        elif datamodule_log_hyperparams:
            hparams_initial = self.datamodule.hparams_initial

        for logger in self.loggers:
            if hparams_initial is not None:
                logger.log_hyperparams(hparams_initial)
            logger.log_graph(self.lightning_module)
            logger.save()

    def _teardown(self):
        """This is the Trainer's internal teardown, unrelated to the `teardown` hooks in LightningModule and
        Callback; those are handled by :meth:`_call_teardown_hook`."""
        self.strategy.teardown()
        loop = self._active_loop
        # loop should never be `None` here but it can because we don't know the trainer stage with `ddp_spawn`
        if loop is not None:
            loop.teardown()
        self._logger_connector.teardown()
        self._signal_connector.teardown()

    def run_stage(self) -> None:
        rank_zero_deprecation(
            "`Trainer.run_stage` is deprecated in v1.6 and will be removed in v1.8. Use"
            " `Trainer.{fit,validate,test,predict}` instead."
        )
        return self._run_stage()

    def _run_stage(self):
        self.strategy.barrier("run-stage")
        self.strategy.dispatch(self)

        if self.evaluating:
            return self._run_evaluate()
        if self.predicting:
            return self._run_predict()
        return self._run_train()

    def _pre_training_routine(self):
        # wait for all to join if on distributed
        self.strategy.barrier("setup_training")

        # register signals
        self._signal_connector.register_signal_handlers()

        # --------------------------
        # Pre-train
        # --------------------------
        self._call_callback_hooks("on_pretrain_routine_start")
        self._call_lightning_module_hook("on_pretrain_routine_start")

        self._call_callback_hooks("on_pretrain_routine_end")
        self._call_lightning_module_hook("on_pretrain_routine_end")

    def _run_train(self) -> None:
        self._pre_training_routine()

        with isolate_rng():
            self._run_sanity_check()

        # enable train mode
        self.model.train()
        torch.set_grad_enabled(True)

        self.fit_loop.trainer = self

        with torch.autograd.set_detect_anomaly(self._detect_anomaly):
            self.fit_loop.run()

    def _run_evaluate(self) -> _EVALUATE_OUTPUT:
        assert self.evaluating

        # reload dataloaders
        self._evaluation_loop._reload_evaluation_dataloaders()

        # reset trainer on this loop and all child loops in case user connected a custom loop
        self._evaluation_loop.trainer = self

        with self.profiler.profile(f"run_{self.state.stage}_evaluation"), _evaluation_context(self.accelerator):
            eval_loop_results = self._evaluation_loop.run()

        # remove the tensors from the eval results
        for result in eval_loop_results:
            if isinstance(result, dict):
                for k, v in result.items():
                    if isinstance(v, Tensor):
                        result[k] = v.cpu().item()

        return eval_loop_results

    def _run_predict(self) -> Optional[_PREDICT_OUTPUT]:
        self.reset_predict_dataloader(self.lightning_module)
        # reset trainer on this loop and all child loops in case user connected a custom loop
        self.predict_loop.trainer = self
        with _evaluation_context(self.accelerator):
            return self.predict_loop.run()

    def _run_sanity_check(self) -> None:
        val_loop = self.fit_loop.epoch_loop.val_loop

        should_sanity_check = (
            self.enable_validation
            and self.num_sanity_val_steps > 0
            # do not sanity check if restarting because it would mess up the loaded state
            and not val_loop.restarting
        )

        # run tiny validation (if validation defined)
        # to make sure program won't crash during val
        if should_sanity_check:
            stage = self.state.stage
            self.sanity_checking = True

            # reset logger connector
            self._logger_connector.reset_results()
            self._logger_connector.reset_metrics()

            self._call_callback_hooks("on_sanity_check_start")

            # reload dataloaders
            val_loop._reload_evaluation_dataloaders()
            self.num_sanity_val_batches = [
                min(self.num_sanity_val_steps, val_batches) for val_batches in self.num_val_batches
            ]

            # run eval step
            with torch.no_grad():
                val_loop.run()

            self._call_callback_hooks("on_sanity_check_end")

            # reset logger connector
            self._logger_connector.reset_results()
            self._logger_connector.reset_metrics()

            # reset the progress tracking state after sanity checking. we don't need to set the state before
            # because sanity check only runs when we are not restarting
            _reset_progress(val_loop)

            # restore the previous stage when the sanity check if finished
            self.state.stage = stage

    def __set_ckpt_path(self, ckpt_path: Optional[str], model_provided: bool, model_connected: bool) -> Optional[str]:
        # fault-tolerance takes precedence
        from pytorch_lightning.callbacks.fault_tolerance import _FaultToleranceCheckpoint

        ft_checkpoints = [cb for cb in self.callbacks if isinstance(cb, _FaultToleranceCheckpoint)]
        fn = self.state.fn.value

        if ckpt_path is None and ft_checkpoints and self.state.fn == TrainerFn.FITTING:
            ckpt_path = "last"
            rank_zero_warn(
                f"`.{fn}(ckpt_path=None)` was called without a model."
                " Because fault tolerance is enabled, the last model of the previous `fit` call will be used."
                f" You can pass `{fn}(ckpt_path='best')` to use the best model or"
                f" `{fn}(ckpt_path='last')` to use the last model."
                " If you pass a value, this warning will be silenced."
            )

        if model_provided and ckpt_path is None:
            # use passed model to function without loading weights
            return

        if model_connected and ckpt_path is None:
            ckpt_path = "best"
            ft_tip = (
                " There is also a fault-tolerant checkpoint available, however it is used by default only when fitting."
                if ft_checkpoints
                else ""
            )
            rank_zero_warn(
                f"`.{fn}(ckpt_path=None)` was called without a model."
                " The best model of the previous `fit` call will be used."
                + ft_tip
                + f" You can pass `.{fn}(ckpt_path='best')` to use the best model or"
                f" `.{fn}(ckpt_path='last')` to use the last model."
                " If you pass a value, this warning will be silenced."
            )

        if ckpt_path == "best":
            if len(self.checkpoint_callbacks) > 1:
                rank_zero_warn(
                    f'`.{fn}(ckpt_path="best")` is called with Trainer configured with multiple `ModelCheckpoint`'
                    " callbacks. It will use the best checkpoint path from first checkpoint callback."
                )

            if not self.checkpoint_callback:
                raise MisconfigurationException(
                    f'`.{fn}(ckpt_path="best")` is set but `ModelCheckpoint` is not configured.'
                )

            if hasattr(self.checkpoint_callback, "best_model_path") and not self.checkpoint_callback.best_model_path:
                if self.fast_dev_run:
                    raise MisconfigurationException(
                        f'You cannot execute `.{fn}(ckpt_path="best")` with `fast_dev_run=True`.'
                        f" Please pass an exact checkpoint path to `.{fn}(ckpt_path=...)`"
                    )
                raise MisconfigurationException(
                    f'`.{fn}(ckpt_path="best")` is set but `ModelCheckpoint` is not configured to save the best model.'
                )
            # load best weights
            ckpt_path = getattr(self.checkpoint_callback, "best_model_path", None)

        if ckpt_path == "last":
            candidates = [getattr(ft, "ckpt_path", None) for ft in ft_checkpoints] + [
                getattr(cb, "last_model_path", None) for cb in self.checkpoint_callbacks
            ]
            candidates_fs = {path: get_filesystem(path) for path in candidates if path}
            candidates_ts = {path: fs.modified(path) for path, fs in candidates_fs.items() if fs.exists(path)}
            if not candidates_ts:
                # not an error so it can be set and forget before the first `fit` run
                rank_zero_warn(
                    f'.{fn}(ckpt_path="last") is set, but there is no fault tolerant'
                    " or last checkpoint available. No checkpoint will be loaded."
                )
                return
            ckpt_path = max(candidates_ts.keys(), key=partial(operator.getitem, candidates_ts))

        if not ckpt_path:
            raise MisconfigurationException(
                f"`.{fn}()` found no path for the best weights: {ckpt_path!r}. Please"
                f" specify a path for a checkpoint `.{fn}(ckpt_path=PATH)`"
            )
        return ckpt_path

    def _call_setup_hook(self) -> None:
        fn = self.state.fn._setup_fn

        self.strategy.barrier("pre_setup")

        if self.datamodule is not None:
            self._call_lightning_datamodule_hook("setup", stage=fn)
        self._call_callback_hooks("setup", stage=fn)
        self._call_lightning_module_hook("setup", stage=fn)

        self.strategy.barrier("post_setup")

    def _call_configure_sharded_model(self) -> None:
        with self.strategy.model_sharded_context():
            # experimental support for torchdistx
            if module_available("torchdistx.deferred_init"):
                from torchdistx.deferred_init import materialize_module

                materialize_module(self.lightning_module)

            self._call_lightning_module_hook("configure_sharded_model")
            self._call_callback_hooks("on_configure_sharded_model")

    def _call_teardown_hook(self) -> None:
        fn = self.state.fn._setup_fn

        if self.datamodule is not None:
            self._call_lightning_datamodule_hook("teardown", stage=fn)

        self._call_callback_hooks("teardown", stage=fn)
        self._call_lightning_module_hook("teardown", stage=fn)

        self.lightning_module._current_fx_name = None
        # these could have become stale if metrics are defined in `setup`
        self.lightning_module._metric_attributes = None

        # todo: TPU 8 cores hangs in flush with TensorBoard. Might do for all loggers.
        # It might be related to xla tensors blocked when moving the cpu kill loggers.
        for logger in self.loggers:
            logger.finalize("success")

        # summarize profile results
        self.profiler.describe()

    def call_hook(
        self, hook_name: str, *args: Any, pl_module: Optional["pl.LightningModule"] = None, **kwargs: Any
    ) -> Any:
        r"""
        .. deprecated:: v1.6
            The Trainer's `call_hook` method was deprecated in v1.6 and will be removed in v1.8.
        """
        rank_zero_deprecation("The Trainer's `call_hook` method was deprecated in v1.6 and will be removed in v1.8.")
        pl_module = self.lightning_module or pl_module
        if pl_module:
            prev_fx_name = pl_module._current_fx_name
            pl_module._current_fx_name = hook_name

        # always profile hooks
        with self.profiler.profile(hook_name):

            # first call trainer hook
            callback_fx = getattr(self, hook_name, None)
            if callable(callback_fx):
                callback_fx(*args, **kwargs)

            # next call hook in lightningModule
            output = None
            model_fx = getattr(pl_module, hook_name, None)
            if callable(model_fx):
                output = model_fx(*args, **kwargs)

            # call the strategy hook
            if hook_name not in ("setup", "teardown", "on_train_start") and hasattr(self.strategy, hook_name):
                strategy_hook = getattr(self.strategy, hook_name)
                strategy_output = strategy_hook(*args, **kwargs)
                output = strategy_output if output is None else output

        if pl_module:
            # restore current_fx when nested context
            pl_module._current_fx_name = prev_fx_name

        return output

    def _call_lightning_module_hook(
        self,
        hook_name: str,
        *args: Any,
        pl_module: Optional["pl.LightningModule"] = None,
        **kwargs: Any,
    ) -> Any:
        pl_module = pl_module or self.lightning_module

        if pl_module is None:
            raise TypeError("No `LightningModule` is available to call hooks on.")

        fn = getattr(pl_module, hook_name)
        if not callable(fn):
            return

        prev_fx_name = pl_module._current_fx_name
        pl_module._current_fx_name = hook_name

        with self.profiler.profile(f"[LightningModule]{pl_module.__class__.__name__}.{hook_name}"):
            output = fn(*args, **kwargs)

        # restore current_fx when nested context
        pl_module._current_fx_name = prev_fx_name

        return output

    def _call_lightning_datamodule_hook(
        self,
        hook_name: str,
        *args: Any,
        **kwargs: Any,
    ) -> Any:
        if self.datamodule is None:
            raise TypeError("No `LightningDataModule` is available to call hooks on.")

        fn = getattr(self.datamodule, hook_name)
        if callable(fn):
            with self.profiler.profile(f"[LightningDataModule]{self.datamodule.__class__.__name__}.{hook_name}"):
                return fn(*args, **kwargs)

    def _call_callback_hooks(
        self,
        hook_name: str,
        *args: Any,
        **kwargs: Any,
    ) -> None:
        log.debug(f"{self.__class__.__name__}: calling callback hook: {hook_name}")
        # TODO: remove if block in v1.8
        if hook_name in ("on_init_start", "on_init_end"):
            # these `Callback` hooks are the only ones that do not take a lightning module.
            # we also don't profile bc profiler hasn't been set yet
            for callback in self.callbacks:
                fn = getattr(callback, hook_name)
                if callable(fn):
                    fn(self, *args, **kwargs)
            return

        pl_module = self.lightning_module
        if pl_module:
            prev_fx_name = pl_module._current_fx_name
            pl_module._current_fx_name = hook_name

        for callback in self.callbacks:
            fn = getattr(callback, hook_name)
            if callable(fn):
                with self.profiler.profile(f"[Callback]{callback.state_key}.{hook_name}"):
                    fn(self, self.lightning_module, *args, **kwargs)

        if pl_module:
            # restore current_fx when nested context
            pl_module._current_fx_name = prev_fx_name

    def _call_callbacks_state_dict(self) -> Dict[str, dict]:
        """Called when saving a model checkpoint, calls and returns every callback's `state_dict`, keyed by
        `Callback.state_key`."""
        callback_state_dicts = {}
        for callback in self.callbacks:
            state_dict = callback.state_dict()
            if state_dict:
                callback_state_dicts[callback.state_key] = state_dict
        return callback_state_dicts

    def _call_callbacks_on_save_checkpoint(self, checkpoint: Dict[str, Any]) -> None:
        """Called when saving a model checkpoint, calls every callback's `on_save_checkpoint` hook.

        Will be removed in v1.8: If state is returned, we insert the callback state into
        ``checkpoint["callbacks"][Callback.state_key]``. It overrides ``state_dict`` if already present.
        """
        pl_module = self.lightning_module
        if pl_module:
            prev_fx_name = pl_module._current_fx_name
            pl_module._current_fx_name = "on_save_checkpoint"

        for callback in self.callbacks:
            with self.profiler.profile(f"[Callback]{callback.state_key}.on_save_checkpoint"):
                state = callback.on_save_checkpoint(self, self.lightning_module, checkpoint)
            if state:
                rank_zero_deprecation(
                    f"Returning a value from `{callback.__class__.__name__}.on_save_checkpoint` is deprecated in v1.6"
                    " and will be removed in v1.8. Please override `Callback.state_dict`"
                    " to return state to be saved."
                )
                checkpoint["callbacks"][callback.state_key] = state

        if pl_module:
            # restore current_fx when nested context
            pl_module._current_fx_name = prev_fx_name

    def _call_callbacks_on_load_checkpoint(self, checkpoint: Dict[str, Any]) -> None:
        """Called when loading a model checkpoint.

        Calls every callback's `on_load_checkpoint` hook. We have a dedicated function for this rather than using
        `_call_callback_hooks` because we have special logic for getting callback_states.
        """
        pl_module = self.lightning_module
        if pl_module:
            prev_fx_name = pl_module._current_fx_name
            pl_module._current_fx_name = "on_load_checkpoint"

        callback_states: Dict[Union[Type, str], Dict] = checkpoint.get("callbacks")

        if callback_states is None:
            return

        is_legacy_ckpt = Version(checkpoint["pytorch-lightning_version"]) < Version("1.5.0dev")
        current_callbacks_keys = {cb._legacy_state_key if is_legacy_ckpt else cb.state_key for cb in self.callbacks}
        difference = callback_states.keys() - current_callbacks_keys
        if difference:
            rank_zero_warn(
                "Be aware that when using `ckpt_path`,"
                " callbacks used to create the checkpoint need to be provided during `Trainer` instantiation."
                f" Please add the following callbacks: {list(difference)}.",
            )

        for callback in self.callbacks:
            state = callback_states.get(callback.state_key, callback_states.get(callback._legacy_state_key))
            if state:
                state = deepcopy(state)
                with self.profiler.profile(f"[Callback]{callback.state_key}.on_load_checkpoint"):
                    callback.on_load_checkpoint(self, self.lightning_module, state)

        if pl_module:
            # restore current_fx when nested context
            pl_module._current_fx_name = prev_fx_name

    def _call_callbacks_load_state_dict(self, checkpoint: Dict[str, Any]) -> None:
        """Called when loading a model checkpoint, calls every callback's `load_state_dict`."""
        callback_states: Dict[Union[Type, str], Dict] = checkpoint.get("callbacks")

        if callback_states is None:
            return

        for callback in self.callbacks:
            state = callback_states.get(callback.state_key, callback_states.get(callback._legacy_state_key))
            if state:
                state = deepcopy(state)
                callback.load_state_dict(state)

    def _call_strategy_hook(
        self,
        hook_name: str,
        *args: Any,
        **kwargs: Any,
    ) -> Any:
        pl_module = self.lightning_module
        prev_fx_name = pl_module._current_fx_name
        pl_module._current_fx_name = hook_name

        fn = getattr(self.strategy, hook_name)
        if not callable(fn):
            return

        with self.profiler.profile(f"[Strategy]{self.strategy.__class__.__name__}.{hook_name}"):
            output = fn(*args, **kwargs)

        # restore current_fx when nested context
        pl_module._current_fx_name = prev_fx_name

        return output

    @staticmethod
    def _log_api_event(event: str) -> None:
        torch._C._log_api_usage_once("lightning.trainer." + event)

    def __init_profiler(self, profiler: Optional[Union[Profiler, str]]) -> None:
        if isinstance(profiler, str):
            PROFILERS = {
                "simple": SimpleProfiler,
                "advanced": AdvancedProfiler,
                "pytorch": PyTorchProfiler,
                "xla": XLAProfiler,
            }
            profiler = profiler.lower()
            if profiler not in PROFILERS:
                raise MisconfigurationException(
                    "When passing string value for the `profiler` parameter of `Trainer`,"
                    f" it can only be one of {list(PROFILERS.keys())}"
                )
            profiler_class = PROFILERS[profiler]
            profiler = profiler_class()
        self.profiler: Profiler = profiler or PassThroughProfiler()

    def __setup_profiler(self) -> None:
        local_rank = self.local_rank if self.world_size > 1 else None
        self.profiler._lightning_module = proxy(self.lightning_module)
        self.profiler.setup(stage=self.state.fn._setup_fn, local_rank=local_rank, log_dir=self.log_dir)

    def _log_device_info(self) -> None:

        if CUDAAccelerator.is_available():
            gpu_available = True
            gpu_type = " (cuda)"
        elif MPSAccelerator.is_available():
            gpu_available = True
            gpu_type = " (mps)"
        else:
            gpu_available = False
            gpu_type = ""

        gpu_used = isinstance(self.accelerator, (CUDAAccelerator, MPSAccelerator))
        rank_zero_info(f"GPU available: {gpu_available}{gpu_type}, used: {gpu_used}")

        num_tpu_cores = self.num_devices if isinstance(self.accelerator, TPUAccelerator) else 0
        rank_zero_info(f"TPU available: {_TPU_AVAILABLE}, using: {num_tpu_cores} TPU cores")

        num_ipus = self.num_devices if isinstance(self.accelerator, IPUAccelerator) else 0
        rank_zero_info(f"IPU available: {_IPU_AVAILABLE}, using: {num_ipus} IPUs")

        num_hpus = self.num_devices if isinstance(self.accelerator, HPUAccelerator) else 0
        rank_zero_info(f"HPU available: {_HPU_AVAILABLE}, using: {num_hpus} HPUs")

        # TODO: Integrate MPS Accelerator here, once gpu maps to both
        if CUDAAccelerator.is_available() and not isinstance(self.accelerator, CUDAAccelerator):
            rank_zero_warn(
                "GPU available but not used. Set `accelerator` and `devices` using"
                f" `Trainer(accelerator='gpu', devices={CUDAAccelerator.auto_device_count()})`.",
                category=PossibleUserWarning,
            )

        if _TPU_AVAILABLE and not isinstance(self.accelerator, TPUAccelerator):
            rank_zero_warn(
                "TPU available but not used. Set `accelerator` and `devices` using"
                f" `Trainer(accelerator='tpu', devices={TPUAccelerator.auto_device_count()})`."
            )

        if _IPU_AVAILABLE and not isinstance(self.accelerator, IPUAccelerator):
            rank_zero_warn(
                "IPU available but not used. Set `accelerator` and `devices` using"
                f" `Trainer(accelerator='ipu', devices={IPUAccelerator.auto_device_count()})`."
            )

        if _HPU_AVAILABLE and not isinstance(self.accelerator, HPUAccelerator):
            rank_zero_warn(
                "HPU available but not used. Set `accelerator` and `devices` using"
                f" `Trainer(accelerator='hpu', devices={HPUAccelerator.auto_device_count()})`."
            )

        if MPSAccelerator.is_available() and not isinstance(self.accelerator, MPSAccelerator):
            rank_zero_warn(
                "MPS available but not used. Set `accelerator` and `devices` using"
                f" `Trainer(accelerator='mps', devices={MPSAccelerator.auto_device_count()})`."
            )

    """
    Data loading methods
    """

    def reset_train_dataloader(self, model: Optional["pl.LightningModule"] = None) -> None:
        """Resets the train dataloader and initialises required variables (number of batches, when to validate,
        etc.).

        Args:
            model: The ``LightningModule`` if calling this outside of the trainer scope.
        """
        source = self._data_connector._train_dataloader_source
        pl_module = model or self.lightning_module
        has_step = is_overridden("training_step", pl_module)
        enable_training = self.limit_train_batches > 0
        if not (source.is_defined() and has_step and enable_training):
            return

        self.train_dataloader = self._data_connector._request_dataloader(RunningStage.TRAINING)

        if self.overfit_batches > 0:
            self.train_dataloader = self._data_connector._resolve_overfit_batches(
                self.train_dataloader, mode=RunningStage.TRAINING
            )

        # automatically add samplers
        self.train_dataloader = apply_to_collection(
            self.train_dataloader,
            (DataLoader, CombinedLoader),
            self._data_connector._prepare_dataloader,
            mode=RunningStage.TRAINING,
        )
        loaders = (
            self.train_dataloader.loaders
            if isinstance(self.train_dataloader, CombinedLoader)
            else self.train_dataloader
        )

        # check the workers recursively
        apply_to_collection(loaders, DataLoader, self._data_connector._worker_check, "train_dataloader")

        # add worker_init_fn for correct seeding in worker processes
        apply_to_collection(loaders, DataLoader, _auto_add_worker_init_fn, rank=self.global_rank)

        # add collate_fn to collect metadata for fault tolerant training
        if _fault_tolerant_training():
            apply_to_collection(loaders, DataLoader, _add_capture_metadata_collate)

        # wrap the sequence of train loaders to a CombinedLoader object for computing the num_training_batches
        if not isinstance(self.train_dataloader, CombinedLoader):
            self.train_dataloader = CombinedLoader(loaders, self._data_connector.multiple_trainloader_mode)

        module = model or self.lightning_module or self.datamodule
        orig_train_batches = self.num_training_batches = (
            len(self.train_dataloader)
            if has_len_all_ranks(self.train_dataloader, self.strategy, module)
            else float("inf")
        )
        if orig_train_batches == 0:
            return

        # store epoch of dataloader reset for reload_dataloaders_every_n_epochs
        self._last_train_dl_reload_epoch = self.current_epoch

        if isinstance(self.limit_train_batches, int):
            self.num_training_batches = min(orig_train_batches, self.limit_train_batches)
        elif self.num_training_batches != float("inf"):
            self.num_training_batches = int(orig_train_batches * self.limit_train_batches)
        elif self.limit_train_batches != 1.0:
            raise MisconfigurationException(
                "When using an `IterableDataset`, `Trainer(limit_train_batches)` must be `1.0` or an int."
                "An int specifies `num_training_batches` to use."
            )

        if isinstance(self.val_check_interval, int):
            self.val_check_batch = self.val_check_interval
            if self.val_check_batch > self.num_training_batches and self.check_val_every_n_epoch is not None:
                raise ValueError(
                    f"`val_check_interval` ({self.val_check_interval}) must be less than or equal "
                    f"to the number of the training batches ({self.num_training_batches}). "
                    "If you want to disable validation set `limit_val_batches` to 0.0 instead."
                    "If you want to validate based on the total training batches, set `check_val_every_n_epoch=None`."
                )
        else:
            if not has_len_all_ranks(self.train_dataloader, self.strategy, module):
                if self.val_check_interval == 1.0:
                    self.val_check_batch = float("inf")
                else:
                    raise MisconfigurationException(
                        "When using an IterableDataset for `train_dataloader`,"
                        " `Trainer(val_check_interval)` must be `1.0` or an int. An int k specifies"
                        " checking validation every k training batches."
                    )
            else:
                self.val_check_batch = int(self.num_training_batches * self.val_check_interval)
                self.val_check_batch = max(1, self.val_check_batch)

        if self.loggers and self.num_training_batches < self.log_every_n_steps:
            rank_zero_warn(
                f"The number of training batches ({self.num_training_batches}) is smaller than the logging interval"
                f" Trainer(log_every_n_steps={self.log_every_n_steps}). Set a lower value for log_every_n_steps if"
                " you want to see logs for the training epoch.",
                category=PossibleUserWarning,
            )

        if (
            self.num_training_batches == 0
            and self.limit_train_batches > 0.0
            and isinstance(self.limit_train_batches, float)
            and orig_train_batches != float("inf")
        ):
            min_percentage = 1.0 / orig_train_batches
            raise MisconfigurationException(
                f"You requested to check {self.limit_train_batches} of the `train_dataloader` but"
                f" {self.limit_train_batches} * {orig_train_batches} < 1. Please increase the"
                f" `limit_train_batches` argument. Try at least"
                f" `limit_train_batches={min_percentage}`"
            )

    def reset_val_dataloader(self, model: Optional["pl.LightningModule"] = None) -> None:
        """Resets the validation dataloader and determines the number of batches.

        Args:
            model: The ``LightningModule`` if called outside of the trainer scope.
        """
        source = self._data_connector._val_dataloader_source
        pl_module = self.lightning_module or model
        has_step = is_overridden("validation_step", pl_module)
        enable_validation = self.limit_val_batches > 0
        if source.is_defined() and has_step and enable_validation:
            # store epoch of dataloader reset for reload_dataloaders_every_n_epochs
            # it should not reload again if it has already reloaded during sanity_check
            if self.state.fn == TrainerFn.FITTING and (
                (self.sanity_checking and self.fit_loop.epoch_loop._should_check_val_epoch())
                or not self.sanity_checking
            ):
                self._last_val_dl_reload_epoch = self.current_epoch

            self.num_val_batches, self.val_dataloaders = self._data_connector._reset_eval_dataloader(
                RunningStage.VALIDATING, model=pl_module
            )

    def reset_test_dataloader(self, model: Optional["pl.LightningModule"] = None) -> None:
        """Resets the test dataloader and determines the number of batches.

        Args:
            model: The ``LightningModule`` if called outside of the trainer scope.
        """
        source = self._data_connector._test_dataloader_source
        pl_module = self.lightning_module or model
        has_step = is_overridden("test_step", pl_module)
        enable_testing = self.limit_test_batches > 0
        if source.is_defined() and has_step and enable_testing:
            self.num_test_batches, self.test_dataloaders = self._data_connector._reset_eval_dataloader(
                RunningStage.TESTING, model=pl_module
            )

    def reset_predict_dataloader(self, model: Optional["pl.LightningModule"] = None) -> None:
        """Resets the predict dataloader and determines the number of batches.

        Args:
            model: The ``LightningModule`` if called outside of the trainer scope.
        """
        source = self._data_connector._predict_dataloader_source
        pl_module = self.lightning_module or model
        enable_prediction = self.limit_predict_batches > 0
        if source.is_defined() and enable_prediction:
            self.num_predict_batches, self.predict_dataloaders = self._data_connector._reset_eval_dataloader(
                RunningStage.PREDICTING, model=pl_module
            )

    def reset_train_val_dataloaders(self, model: Optional["pl.LightningModule"] = None) -> None:
        """Resets train and val dataloaders if none are attached to the trainer.

        The val dataloader must be initialized before training loop starts, as the training loop
        inspects the val dataloader to determine whether to run the evaluation loop.

        Args:
            model: The ``LightningModule`` if called outside of the trainer scope.

        .. deprecated:: v1.7
            This method is deprecated in v1.7 and will be removed in v1.9.
            Please use ``Trainer.reset_{train,val}_dataloader`` instead.
        """
        rank_zero_deprecation(
            "`Trainer.reset_train_val_dataloaders` has been deprecated in v1.7 and will be removed in v1.9."
            " Use `Trainer.reset_{train,val}_dataloader` instead"
        )
        if self.train_dataloader is None:
            self.reset_train_dataloader(model=model)
        if self.val_dataloaders is None:
            self.reset_val_dataloader(model=model)

    """
    Accelerator properties
    """

    @property
    def accelerator(self) -> Accelerator:
        return self.strategy.accelerator

    @property
    def strategy(self) -> Strategy:
        return self._accelerator_connector.strategy

    @property
    def precision_plugin(self) -> PrecisionPlugin:
        return self.strategy.precision_plugin

    @property
    def global_rank(self) -> int:
        return self.strategy.global_rank

    @property
    def local_rank(self) -> int:
        # some strategies define a local rank
        return getattr(self.strategy, "local_rank", 0)

    @property
    def node_rank(self) -> int:
        # some strategies define a node rank
        return getattr(self.strategy, "node_rank", 0)

    @property
    def world_size(self) -> int:
        # some strategies define a world size
        return getattr(self.strategy, "world_size", 1)

    @property
    def should_rank_save_checkpoint(self) -> bool:
        rank_zero_deprecation(
            "`Trainer.should_rank_save_checkpoint` is deprecated in v1.6 and will be removed in v1.8.", stacklevel=5
        )
        strategy = self.strategy
        return (
            isinstance(strategy, pl.strategies.TPUSpawnStrategy) and strategy.local_rank == 0 or strategy.is_global_zero
        )

    @property
    def num_nodes(self) -> int:
        return getattr(self.strategy, "num_nodes", 1)

    @property
    def device_ids(self) -> List[int]:
        """List of device indexes per node."""
        devices = (
            self.strategy.parallel_devices
            if isinstance(self.strategy, ParallelStrategy)
            else [self.strategy.root_device]
        )
        device_ids = []
        for idx, device in enumerate(devices):
            if isinstance(device, torch.device):
                device_ids.append(device.index or idx)
            elif isinstance(device, int):
                device_ids.append(device)
        return device_ids

    @property
    def num_devices(self) -> int:
        """Number of devices the trainer uses per node."""
        return len(self.device_ids)

    @property
    def root_gpu(self) -> Optional[int]:
        rank_zero_deprecation(
            "`Trainer.root_gpu` is deprecated in v1.6 and will be removed in v1.8. "
            "Please use `Trainer.strategy.root_device.index` instead."
        )
        return self.strategy.root_device.index if isinstance(self.accelerator, CUDAAccelerator) else None

    @property
    def tpu_cores(self) -> int:
        rank_zero_deprecation(
            "`Trainer.tpu_cores` is deprecated in v1.6 and will be removed in v1.8. "
            "Please use `Trainer.num_devices` instead."
        )
        return self.num_devices if isinstance(self.accelerator, TPUAccelerator) else 0

    @property
    def ipus(self) -> int:
        rank_zero_deprecation(
            "`Trainer.ipus` was deprecated in v1.6 and will be removed in v1.8."
            " Please use `Trainer.num_devices` instead."
        )
        return self.num_devices if isinstance(self.accelerator, IPUAccelerator) else 0

    @property
    def num_gpus(self) -> int:
        rank_zero_deprecation(
            "`Trainer.num_gpus` was deprecated in v1.6 and will be removed in v1.8."
            " Please use `Trainer.num_devices` instead."
        )
        return self.num_devices if isinstance(self.accelerator, CUDAAccelerator) else 0

    @property
    def devices(self) -> int:
        rank_zero_deprecation(
            "`Trainer.devices` was deprecated in v1.6 and will be removed in v1.8."
            " Please use `Trainer.num_devices` or `Trainer.device_ids` to get device information instead."
        )
        return self.num_devices

    @property
    def lightning_module(self) -> "pl.LightningModule":
        # TODO: this is actually an optional return
        return self.strategy.lightning_module

    @property
    def optimizers(self) -> List[Optimizer]:
        return self.strategy.optimizers

    @optimizers.setter
    def optimizers(self, new_optims: Optional[List[Optimizer]]) -> None:
        self.strategy.optimizers = new_optims

    @property
    def lightning_optimizers(self) -> Dict[int, LightningOptimizer]:
        rank_zero_deprecation(
            "`Trainer.lightning_optimizers` is deprecated in v1.6 and will be removed in v1.8", stacklevel=5
        )
        return self.strategy._lightning_optimizers

    @property
    def lr_scheduler_configs(self) -> List[LRSchedulerConfig]:
        return self.strategy.lr_scheduler_configs

    @property
    def optimizer_frequencies(self) -> List[int]:
        return self.strategy.optimizer_frequencies

    @optimizer_frequencies.setter
    def optimizer_frequencies(self, new_freqs: List[int]) -> None:
        self.strategy.optimizer_frequencies = new_freqs

    @property
    def amp_backend(self) -> Optional[AMPType]:
        if isinstance(self.precision_plugin, ApexMixedPrecisionPlugin):
            return AMPType.APEX
        if isinstance(self.precision_plugin, NativeMixedPrecisionPlugin):
            return AMPType.NATIVE
        return None

    @property
    def precision(self) -> Union[str, int]:
        return self.strategy.precision_plugin.precision

    @property
    def scaler(self) -> Optional[Any]:
        return getattr(self.precision_plugin, "scaler", None)

    @property
    def gpus(self) -> Optional[Union[List[int], str, int]]:
        rank_zero_deprecation(
            "`Trainer.gpus` was deprecated in v1.6 and will be removed in v1.8."
            " Please use `Trainer.num_devices` or `Trainer.device_ids` to get device information instead."
        )
        return self._accelerator_connector._gpus

    @property
    def model(self) -> torch.nn.Module:
        """The LightningModule, but possibly wrapped into DataParallel or DistributedDataParallel.

        To access the pure LightningModule, use
        :meth:`~pytorch_lightning.trainer.trainer.Trainer.lightning_module` instead.
        """
        return self.strategy.model

    @model.setter
    def model(self, model: torch.nn.Module) -> None:
        """Setter for the model, pass-through to accelerator and plugin where the model reference is stored. Used
        by the Tuner to reset the state of Trainer and Accelerator.

        Args:
            model: The LightningModule, possibly wrapped into DataParallel or DistributedDataParallel, depending
                on the backend.
        """
        self.strategy.model = model

    """
    General properties
    """

    @property
    def log_dir(self) -> Optional[str]:
        if len(self.loggers) > 0:
            if isinstance(self.loggers[0], TensorBoardLogger):
                dirpath = self.loggers[0].log_dir
            else:
                dirpath = self.loggers[0].save_dir
        else:
            dirpath = self.default_root_dir

        dirpath = self.strategy.broadcast(dirpath)
        return dirpath

    @property
    def use_amp(self) -> bool:
        rank_zero_deprecation(
            "`Trainer.use_amp` is deprecated in v1.6.0 and will be removed in v1.8.0."
            " Please use `Trainer.amp_backend` instead."
        )
        return self.precision == 16

    @property
    def is_global_zero(self) -> bool:
        return self.strategy.is_global_zero

    @property
    def distributed_sampler_kwargs(self) -> Optional[Dict[str, Any]]:
        if isinstance(self.strategy, ParallelStrategy):
            return self.strategy.distributed_sampler_kwargs

    @property
    def data_parallel(self) -> bool:
        return isinstance(self.strategy, ParallelStrategy)

    @property
    def enable_validation(self) -> bool:
        """Check if we should run validation during training."""
        return (
            self._data_connector._val_dataloader_source.is_defined()
            and is_overridden("validation_step", self.lightning_module)
            and self.limit_val_batches > 0
        )

    @property
    def default_root_dir(self) -> str:
        """The default location to save artifacts of loggers, checkpoints etc.

        It is used as a fallback if logger or checkpoint callback do not define specific save paths.
        """
        if get_filesystem(self._default_root_dir).protocol == "file":
            return os.path.normpath(self._default_root_dir)
        return self._default_root_dir

    @property
    def early_stopping_callback(self) -> Optional[EarlyStopping]:
        """The first :class:`~pytorch_lightning.callbacks.early_stopping.EarlyStopping` callback in the
        Trainer.callbacks list, or ``None`` if it doesn't exist."""
        callbacks = self.early_stopping_callbacks
        return callbacks[0] if len(callbacks) > 0 else None

    @property
    def early_stopping_callbacks(self) -> List[EarlyStopping]:
        """A list of all instances of :class:`~pytorch_lightning.callbacks.early_stopping.EarlyStopping` found in
        the Trainer.callbacks list."""
        return [c for c in self.callbacks if isinstance(c, EarlyStopping)]

    @property
    def prediction_writer_callbacks(self) -> List[BasePredictionWriter]:
        """A list of all instances of :class:`~pytorch_lightning.callbacks.prediction_writer.BasePredictionWriter`
        found in the Trainer.callbacks list."""
        return [cb for cb in self.callbacks if isinstance(cb, BasePredictionWriter)]

    @property
    def checkpoint_callback(self) -> Optional[Checkpoint]:
        """The first :class:`~pytorch_lightning.callbacks.model_checkpoint.ModelCheckpoint` callback in the
        Trainer.callbacks list, or ``None`` if it doesn't exist."""
        callbacks = self.checkpoint_callbacks
        return callbacks[0] if len(callbacks) > 0 else None

    @property
    def checkpoint_callbacks(self) -> List[Checkpoint]:
        """A list of all instances of :class:`~pytorch_lightning.callbacks.model_checkpoint.ModelCheckpoint` found
        in the Trainer.callbacks list."""
        return [c for c in self.callbacks if isinstance(c, Checkpoint)]

    @property
    def progress_bar_callback(self) -> Optional[ProgressBarBase]:
        """An instance of :class:`~pytorch_lightning.callbacks.progress.base.ProgressBarBase` found in the
        Trainer.callbacks list, or ``None`` if one doesn't exist."""
        for c in self.callbacks:
            if isinstance(c, ProgressBarBase):
                return c
        return None

    @property
    def resume_from_checkpoint(self) -> Optional[Union[str, Path]]:
        resume_from_checkpoint = self._checkpoint_connector.resume_from_checkpoint_fit_path
        if resume_from_checkpoint is not None:
            rank_zero_deprecation(
                "`trainer.resume_from_checkpoint` is deprecated in v1.5 and will be removed in v2.0."
                " Specify the fit checkpoint path with `trainer.fit(ckpt_path=)` instead.",
                stacklevel=5,
            )

        return resume_from_checkpoint

    @property
    def ckpt_path(self) -> Optional[str]:
        """Set to the path/URL of a checkpoint loaded via :meth:`~pytorch_lightning.trainer.trainer.Trainer.fit`,
        :meth:`~pytorch_lightning.trainer.trainer.Trainer.validate`,
        :meth:`~pytorch_lightning.trainer.trainer.Trainer.test`, or
        :meth:`~pytorch_lightning.trainer.trainer.Trainer.predict`. ``None`` otherwise."""
        return self._ckpt_path

    @property
    def validated_ckpt_path(self) -> Optional[str]:
        rank_zero_deprecation(
            "The `Trainer.validated_ckpt_path` attribute was deprecated in v1.6 and will be removed in v1.8. The"
            " path of a checkpoint loaded via `Trainer.{fit,validate,test,predict}` should be accessed via"
            " `Trainer.ckpt_path` instead.",
            stacklevel=5,
        )
        return self._validated_ckpt_path

    @validated_ckpt_path.setter
    def validated_ckpt_path(self, ckpt_path: Optional[str]) -> None:
        rank_zero_deprecation(
            "The `Trainer.validated_ckpt_path` attribute was deprecated in v1.6 and will be removed in v1.8. The"
            " path of a checkpoint loaded via `Trainer.{fit,validate,test,predict}` should be accessed via the"
            " read-only `Trainer.ckpt_path`.",
            stacklevel=5,
        )
        self._validated_ckpt_path = ckpt_path

    @property
    def tested_ckpt_path(self) -> Optional[str]:
        rank_zero_deprecation(
            "The `Trainer.tested_ckpt_path` attribute was deprecated in v1.6 and will be removed in v1.8. The"
            " path of a checkpoint loaded via `Trainer.{fit,validate,test,predict}` should be accessed via"
            " `Trainer.ckpt_path` instead.",
            stacklevel=5,
        )
        return self._tested_ckpt_path

    @tested_ckpt_path.setter
    def tested_ckpt_path(self, ckpt_path: Optional[str]) -> None:
        rank_zero_deprecation(
            "The `Trainer.tested_ckpt_path` attribute was deprecated in v1.6 and will be removed in v1.8. The"
            " path of a checkpoint loaded via `Trainer.{fit,validate,test,predict}` should be accessed via the"
            " read-only `Trainer.ckpt_path` instead.",
            stacklevel=5,
        )
        self._tested_ckpt_path = ckpt_path

    @property
    def predicted_ckpt_path(self) -> Optional[str]:
        rank_zero_deprecation(
            "The `Trainer.predicted_ckpt_path` attribute was deprecated in v1.6 and will be removed in v1.8. The"
            " path of a checkpoint loaded via `Trainer.{fit,validate,test,predict}` should be accessed via"
            " `Trainer.ckpt_path` instead.",
            stacklevel=5,
        )
        return self._predicted_ckpt_path

    @predicted_ckpt_path.setter
    def predicted_ckpt_path(self, ckpt_path: Optional[str]) -> None:
        rank_zero_deprecation(
            "The `Trainer.predicted_ckpt_path` attribute was deprecated in v1.6 and will be removed in v1.8. The"
            " path of a checkpoint loaded via `Trainer.{fit,validate,test,predict}` should be accessed via the"
            " read-only `Trainer.ckpt_path` instead.",
            stacklevel=5,
        )
        self._predicted_ckpt_path = ckpt_path

    def save_checkpoint(
        self, filepath: _PATH, weights_only: bool = False, storage_options: Optional[Any] = None
    ) -> None:
        r"""
        Runs routine to create a checkpoint.

        Args:
            filepath: Path where checkpoint is saved.
            weights_only: If ``True``, will only save the model weights.
            storage_options: parameter for how to save to storage, passed to ``CheckpointIO`` plugin

        """
        if self.model is None:
            raise AttributeError(
                "Saving a checkpoint is only possible if a model is attached to the Trainer. Did you call"
                " `Trainer.save_checkpoint()` before calling `Trainer.{fit,validate,test,predict}`?"
            )
        self._checkpoint_connector.save_checkpoint(filepath, weights_only=weights_only, storage_options=storage_options)

    """
    Parsing properties
    """

    @classmethod
    def default_attributes(cls) -> dict:
        init_signature = inspect.signature(cls)
        return {k: v.default for k, v in init_signature.parameters.items()}

    @classmethod
    def from_argparse_args(cls: Any, args: Union[Namespace, ArgumentParser], **kwargs) -> Any:
        return from_argparse_args(cls, args, **kwargs)

    @classmethod
    def parse_argparser(cls, arg_parser: Union[ArgumentParser, Namespace]) -> Namespace:
        return parse_argparser(cls, arg_parser)

    @classmethod
    def match_env_arguments(cls) -> Namespace:
        return parse_env_variables(cls)

    @classmethod
    def add_argparse_args(cls, parent_parser: ArgumentParser, **kwargs) -> ArgumentParser:
        return add_argparse_args(cls, parent_parser, **kwargs)

    """
    State properties
    """

    @property
    def interrupted(self) -> bool:
        return self.state.status == TrainerStatus.INTERRUPTED

    @property
    def training(self) -> bool:
        return self.state.stage == RunningStage.TRAINING

    @training.setter
    def training(self, val: bool) -> None:
        if val:
            self.state.stage = RunningStage.TRAINING
        elif self.training:
            self.state.stage = None

    @property
    def testing(self) -> bool:
        return self.state.stage == RunningStage.TESTING

    @testing.setter
    def testing(self, val: bool) -> None:
        if val:
            self.state.stage = RunningStage.TESTING
        elif self.testing:
            self.state.stage = None

    @property
    def predicting(self) -> bool:
        return self.state.stage == RunningStage.PREDICTING

    @predicting.setter
    def predicting(self, val: bool) -> None:
        if val:
            self.state.stage = RunningStage.PREDICTING
        elif self.predicting:
            self.state.stage = None

    @property
    def tuning(self) -> bool:
        return self.state.stage == RunningStage.TUNING

    @tuning.setter
    def tuning(self, val: bool) -> None:
        if val:
            self.state.stage = RunningStage.TUNING
        elif self.tuning:
            self.state.stage = None

    @property
    def validating(self) -> bool:
        return self.state.stage == RunningStage.VALIDATING

    @validating.setter
    def validating(self, val: bool) -> None:
        if val:
            self.state.stage = RunningStage.VALIDATING
        elif self.validating:
            self.state.stage = None

    @property
    def evaluating(self) -> bool:
        return self.state.stage and self.state.stage.evaluating

    @property
    def sanity_checking(self) -> bool:
        return self.state.stage == RunningStage.SANITY_CHECKING

    @sanity_checking.setter
    def sanity_checking(self, val: bool) -> None:
        if val:
            self.state.stage = RunningStage.SANITY_CHECKING
        elif self.sanity_checking:
            self.state.stage = None

    """
    Loop properties
    """

    @property
    def global_step(self) -> int:
        """The number of optimizer steps taken (does not reset each epoch).

        This includes multiple optimizers and TBPTT steps (if enabled).
        """
        return self.fit_loop.epoch_loop.global_step

    @property
    def current_epoch(self) -> int:
        """The current epoch, updated after the epoch end hooks are run."""
        return self.fit_loop.epoch_progress.current.completed

    @property
    def max_epochs(self) -> int:
        return self.fit_loop.max_epochs

    @property
    def min_epochs(self) -> int:
        return self.fit_loop.min_epochs

    @property
    def max_steps(self) -> int:
        return self.fit_loop.max_steps

    @property
    def min_steps(self) -> Optional[int]:
        return self.fit_loop.min_steps

    @property
    def is_last_batch(self) -> bool:
        """Whether trainer is executing the last batch."""
        return self.fit_loop.epoch_loop.batch_progress.is_last_batch

    @property
    def fit_loop(self) -> FitLoop:
        return self._fit_loop

    @fit_loop.setter
    def fit_loop(self, loop: FitLoop):
        """Attach a custom fit loop to this Trainer.

        It will run with
        :meth:`~pytorch_lightning.trainer.trainer.Trainer.fit`.
        """
        loop.trainer = self
        self._fit_loop = loop

    @property
    def validate_loop(self) -> EvaluationLoop:
        return self._validate_loop

    @validate_loop.setter
    def validate_loop(self, loop: EvaluationLoop):
        """Attach a custom validation loop to this Trainer.

        It will run with
        :meth:`~pytorch_lightning.trainer.trainer.Trainer.validate`. Note that this loop is different from the one
        running during training inside the :meth:`pytorch_lightning.trainer.trainer.Trainer.fit` call.
        """
        loop.trainer = self
        self._validate_loop = loop

    @property
    def test_loop(self) -> EvaluationLoop:
        return self._test_loop

    @test_loop.setter
    def test_loop(self, loop: EvaluationLoop):
        """Attach a custom test loop to this Trainer.

        It will run with
        :meth:`~pytorch_lightning.trainer.trainer.Trainer.test`.
        """
        loop.trainer = self
        self._test_loop = loop

    @property
    def predict_loop(self) -> PredictionLoop:
        return self._predict_loop

    @predict_loop.setter
    def predict_loop(self, loop: PredictionLoop):
        """Attach a custom prediction loop to this Trainer.

        It will run with
        :meth:`~pytorch_lightning.trainer.trainer.Trainer.predict`.
        """
        loop.trainer = self
        self._predict_loop = loop

    @property
    def verbose_evaluate(self) -> bool:
        rank_zero_deprecation(
            "The `Trainer.verbose_evaluate` property has been deprecated and will be removed in v1.8. The current value"
            " returned is the union of the validate and test loop values. You can choose which one to access with"
            " `trainer.{validate,test}_loop.verbose`.",
            stacklevel=5,
        )
        return self.validate_loop.verbose or self.test_loop.verbose

    @verbose_evaluate.setter
    def verbose_evaluate(self, verbose: bool) -> None:
        rank_zero_deprecation(
            "The `Trainer.verbose_evaluate` property has been deprecated and will be removed in v1.8. This will set"
            " the value for both trainer.{validate,test}_loop.verbose`.",
            stacklevel=5,
        )
        self.validate_loop.verbose = verbose
        self.test_loop.verbose = verbose

    @property
    def _evaluation_loop(self) -> EvaluationLoop:
        if self.state.fn in (TrainerFn.FITTING, TrainerFn.TUNING):
            return self.fit_loop.epoch_loop.val_loop
        if self.state.fn == TrainerFn.VALIDATING:
            return self.validate_loop
        if self.state.fn == TrainerFn.TESTING:
            return self.test_loop
        raise RuntimeError("The `Trainer._evaluation_loop` property isn't defined. Accessed outside of scope")

    @property
    def _active_loop(self) -> Optional[Union[FitLoop, EvaluationLoop, PredictionLoop]]:
        if self.training:
            return self.fit_loop
        if self.sanity_checking or self.evaluating:
            return self._evaluation_loop
        if self.predicting:
            return self.predict_loop

    """
    Logging properties
    """

    @property
    def logger(self) -> Optional[Logger]:
        return self.loggers[0] if len(self.loggers) > 0 else None

    @logger.setter
    def logger(self, logger: Optional[Logger]) -> None:
        if not logger:
            self.loggers = []
        else:
            self.loggers = [logger]

    @property
    def loggers(self) -> List[Logger]:
        return self._loggers

    @loggers.setter
    def loggers(self, loggers: Optional[List[Logger]]) -> None:
        self._loggers = loggers if loggers else []

    @property
    def callback_metrics(self) -> Dict[str, Tensor]:
        # TODO: the true typing return can include dictionaries as defined in
        # `pytorch_lightning.trainer.connectors.logger_connector.result._OUT_DICT`
        return self._logger_connector.callback_metrics

    @property
    def logged_metrics(self) -> dict:
        return self._logger_connector.logged_metrics

    @property
    def progress_bar_metrics(self) -> dict:
        return self._logger_connector.progress_bar_metrics

    @property
    def _results(self) -> Optional[_ResultCollection]:
        active_loop = self._active_loop
        if active_loop is not None:
            return active_loop._results

    def _exit_gracefully_on_signal(self) -> None:
        if not _fault_tolerant_training() or not self._should_terminate_gracefully():
            return
        raise ExitGracefullyException(0)

    def _should_terminate_gracefully(self) -> bool:
        value = torch.tensor(int(self._terminate_gracefully), device=self.strategy.root_device)
        return self.strategy.reduce(value, reduce_op="sum") > 0

    """
    Other
    """

    @property
    def estimated_stepping_batches(self) -> Union[int, float]:
        r"""
        Estimated stepping batches for the complete training inferred from DataLoaders, gradient
        accumulation factor and distributed setup.

        Examples::

            def configure_optimizers(self):
                optimizer = ...
                scheduler = torch.optim.lr_scheduler.OneCycleLR(
                    optimizer, max_lr=1e-3, total_steps=self.trainer.estimated_stepping_batches
                )
                return [optimizer], [scheduler]

        """
        accumulation_scheduler = self.accumulation_scheduler

        if accumulation_scheduler.epochs != [0]:
            raise MisconfigurationException(
                "Estimated stepping batches cannot be computed with different"
                " `accumulate_grad_batches` at different epochs."
            )

        # infinite training
        if self.max_epochs == -1:
            return float("inf") if self.max_steps == -1 else self.max_steps

        if self.train_dataloader is None:
            rank_zero_info("Loading `train_dataloader` to estimate number of stepping batches.")
            self.reset_train_dataloader()

        total_batches = self.num_training_batches

        # iterable dataset
        if total_batches == float("inf"):
            return self.max_steps

        self.accumulate_grad_batches = accumulation_scheduler.get_accumulate_grad_batches(self.current_epoch)
        effective_batch_size = self.accumulate_grad_batches
        max_estimated_steps = math.ceil(total_batches / effective_batch_size) * max(self.max_epochs, 1)

        max_estimated_steps = min(max_estimated_steps, self.max_steps) if self.max_steps != -1 else max_estimated_steps
        return max_estimated_steps


@contextmanager
def _evaluation_context(accelerator: Accelerator) -> Generator:
    # inference mode is not supported with gloo backend (#9431),
    # and HPU & TPU accelerators.
    context_manager_class = (
        torch.inference_mode
        if not (dist.is_initialized() and dist.get_backend() == "gloo")
        and not isinstance(accelerator, HPUAccelerator)
        and not isinstance(accelerator, TPUAccelerator)
        else torch.no_grad
    )
    with context_manager_class():
        yield


def _determine_batch_limits(batches: Optional[Union[int, float]], name: str) -> Union[int, float]:
    if batches is None:
        # batches is optional to know if the user passed a value so that we can show the above info messages only to the
        # users that set a value explicitly
        return 1.0

    # differentiating based on the type can be error-prone for users. show a message describing the chosen behaviour
    if isinstance(batches, int) and batches == 1:
        if name == "limit_train_batches":
            message = "1 batch per epoch will be used."
        elif name == "val_check_interval":
            message = "validation will run after every batch."
        else:
            message = "1 batch will be used."
        rank_zero_info(f"`Trainer({name}=1)` was configured so {message}")
    elif isinstance(batches, float) and batches == 1.0:
        if name == "limit_train_batches":
            message = "100% of the batches per epoch will be used."
        elif name == "val_check_interval":
            message = "validation will run at the end of the training epoch."
        else:
            message = "100% of the batches will be used."
        rank_zero_info(f"`Trainer({name}=1.0)` was configured so {message}.")

    if 0 <= batches <= 1:
        return batches
    if batches > 1 and batches % 1.0 == 0:
        return int(batches)
    raise MisconfigurationException(
        f"You have passed invalid value {batches} for {name}, it has to be in [0.0, 1.0] or an int."
    )<|MERGE_RESOLUTION|>--- conflicted
+++ resolved
@@ -591,22 +591,6 @@
                 f"Running in `fast_dev_run` mode: will run the requested loop using {num_batches} batch(es). "
                 "Logging and checkpointing is suppressed."
             )
-<<<<<<< HEAD
-
-        self.limit_train_batches: Union[int, float] = _determine_batch_limits(
-            limit_train_batches, "limit_train_batches"
-        )
-        self.limit_val_batches = _determine_batch_limits(limit_val_batches, "limit_val_batches")
-        self.limit_test_batches = _determine_batch_limits(limit_test_batches, "limit_test_batches")
-        self.limit_predict_batches = _determine_batch_limits(limit_predict_batches, "limit_predict_batches")
-        self.val_check_interval = _determine_batch_limits(val_check_interval, "val_check_interval")
-        self.overfit_batches = _determine_batch_limits(overfit_batches, "overfit_batches")
-        self._configure_overfit_batches(self.overfit_batches)
-
-    def _configure_overfit_batches(self, overfit_batches: Union[int, float]) -> None:
-        """Configure batch limits using `overfit_batches`."""
-        if overfit_batches > 0:
-=======
         else:
             if not overfit_batches_enabled:
                 self.limit_train_batches = _determine_batch_limits(limit_train_batches, "limit_train_batches")
@@ -617,7 +601,6 @@
             self.val_check_interval = _determine_batch_limits(val_check_interval, "val_check_interval")
 
         if overfit_batches_enabled:
->>>>>>> 19a12740
             self.limit_train_batches = overfit_batches
             self.limit_val_batches = overfit_batches
 
