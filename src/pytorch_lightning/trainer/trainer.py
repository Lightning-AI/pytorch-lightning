# Copyright The PyTorch Lightning team.
#
# Licensed under the Apache License, Version 2.0 (the "License");
# you may not use this file except in compliance with the License.
# You may obtain a copy of the License at
#
#     http://www.apache.org/licenses/LICENSE-2.0
#
# Unless required by applicable law or agreed to in writing, software
# distributed under the License is distributed on an "AS IS" BASIS,
# WITHOUT WARRANTIES OR CONDITIONS OF ANY KIND, either express or implied.
# See the License for the specific language governing permissions and
# limitations under the License.
"""Trainer to automate the training."""
import inspect
import logging
import math
import operator
import os
import traceback
import warnings
from argparse import ArgumentParser, Namespace
from contextlib import contextmanager
from copy import deepcopy
from datetime import timedelta
from functools import partial
from pathlib import Path
from typing import Any, Callable, Dict, Generator, Iterable, List, Optional, Type, Union
from weakref import proxy

import torch
import torch.distributed as dist
from packaging.version import Version
from torch import Tensor
from torch.optim import Optimizer
from torch.utils.data import DataLoader

import pytorch_lightning as pl
from pytorch_lightning.accelerators import (
    Accelerator,
    CUDAAccelerator,
    HPUAccelerator,
    IPUAccelerator,
    MPSAccelerator,
    TPUAccelerator,
)
from pytorch_lightning.callbacks import Callback, Checkpoint, EarlyStopping, ProgressBarBase
from pytorch_lightning.callbacks.prediction_writer import BasePredictionWriter
from pytorch_lightning.core.datamodule import LightningDataModule
from pytorch_lightning.core.optimizer import LightningOptimizer
from pytorch_lightning.loggers import Logger
from pytorch_lightning.loggers.logger import DummyLogger, LoggerCollection
from pytorch_lightning.loggers.tensorboard import TensorBoardLogger
from pytorch_lightning.loops import PredictionLoop, TrainingEpochLoop
from pytorch_lightning.loops.dataloader.evaluation_loop import EvaluationLoop
from pytorch_lightning.loops.fit_loop import FitLoop
from pytorch_lightning.loops.utilities import _parse_loop_limits, _reset_progress
from pytorch_lightning.plugins import (
    ApexMixedPrecisionPlugin,
    NativeMixedPrecisionPlugin,
    PLUGIN_INPUT,
    PrecisionPlugin,
)
from pytorch_lightning.profilers import (
    AdvancedProfiler,
    PassThroughProfiler,
    Profiler,
    PyTorchProfiler,
    SimpleProfiler,
    XLAProfiler,
)
from pytorch_lightning.strategies import ParallelStrategy, Strategy
from pytorch_lightning.strategies.ddp_spawn import DDPSpawnStrategy
from pytorch_lightning.trainer.callback_hook import TrainerCallbackHookMixin
from pytorch_lightning.trainer.configuration_validator import verify_loop_configurations
from pytorch_lightning.trainer.connectors.accelerator_connector import _LITERAL_WARN, AcceleratorConnector
from pytorch_lightning.trainer.connectors.callback_connector import CallbackConnector
from pytorch_lightning.trainer.connectors.checkpoint_connector import CheckpointConnector
from pytorch_lightning.trainer.connectors.data_connector import DataConnector
from pytorch_lightning.trainer.connectors.logger_connector import LoggerConnector
from pytorch_lightning.trainer.connectors.logger_connector.result import _ResultCollection
from pytorch_lightning.trainer.connectors.signal_connector import SignalConnector
from pytorch_lightning.trainer.data_loading import TrainerDataLoadingMixin
from pytorch_lightning.trainer.optimizers import TrainerOptimizersMixin
from pytorch_lightning.trainer.states import RunningStage, TrainerFn, TrainerState, TrainerStatus
from pytorch_lightning.trainer.supporters import CombinedLoader
from pytorch_lightning.tuner.tuning import _TunerResult, Tuner
from pytorch_lightning.utilities import (
    _HPU_AVAILABLE,
    _IPU_AVAILABLE,
    _TPU_AVAILABLE,
    AMPType,
    GradClipAlgorithmType,
    parsing,
)
from pytorch_lightning.utilities.apply_func import apply_to_collection
from pytorch_lightning.utilities.argparse import (
    _defaults_from_env_vars,
    add_argparse_args,
    from_argparse_args,
    parse_argparser,
    parse_env_variables,
)
from pytorch_lightning.utilities.auto_restart import _add_capture_metadata_collate
from pytorch_lightning.utilities.cloud_io import get_filesystem
from pytorch_lightning.utilities.data import _auto_add_worker_init_fn, has_len_all_ranks
from pytorch_lightning.utilities.distributed import distributed_available
from pytorch_lightning.utilities.exceptions import ExitGracefullyException, MisconfigurationException
from pytorch_lightning.utilities.imports import _fault_tolerant_training
from pytorch_lightning.utilities.meta import is_on_meta_device, materialize_module
from pytorch_lightning.utilities.model_helpers import is_overridden
from pytorch_lightning.utilities.rank_zero import rank_zero_deprecation, rank_zero_info, rank_zero_warn
from pytorch_lightning.utilities.seed import isolate_rng
from pytorch_lightning.utilities.types import (
    _EVALUATE_OUTPUT,
    _PATH,
    _PREDICT_OUTPUT,
    EVAL_DATALOADERS,
    LRSchedulerConfig,
    TRAIN_DATALOADERS,
)
from pytorch_lightning.utilities.warnings import PossibleUserWarning

log = logging.getLogger(__name__)
# warnings to ignore in trainer
warnings.filterwarnings(
    "ignore", message="torch.distributed.reduce_op is deprecated, please use torch.distributed.ReduceOp instead"
)


class Trainer(
    TrainerCallbackHookMixin,  # TODO: Remove in v1.8
    TrainerOptimizersMixin,  # TODO: Remove in v1.8
    TrainerDataLoadingMixin,  # TODO: Remove in v1.8
):
    @_defaults_from_env_vars
    def __init__(
        self,
        logger: Union[Logger, Iterable[Logger], bool] = True,
        enable_checkpointing: bool = True,
        callbacks: Optional[Union[List[Callback], Callback]] = None,
        default_root_dir: Optional[str] = None,
        gradient_clip_val: Optional[Union[int, float]] = None,
        gradient_clip_algorithm: Optional[str] = None,
        num_nodes: int = 1,
        num_processes: Optional[int] = None,  # TODO: Remove in 2.0
        devices: Optional[Union[List[int], str, int]] = None,
        gpus: Optional[Union[List[int], str, int]] = None,  # TODO: Remove in 2.0
        auto_select_gpus: bool = False,
        tpu_cores: Optional[Union[List[int], str, int]] = None,  # TODO: Remove in 2.0
        ipus: Optional[int] = None,  # TODO: Remove in 2.0
        enable_progress_bar: bool = True,
        overfit_batches: Union[int, float] = 0.0,
        track_grad_norm: Union[int, float, str] = -1,
        check_val_every_n_epoch: Optional[int] = 1,
        fast_dev_run: Union[int, bool] = False,
        accumulate_grad_batches: Optional[Union[int, Dict[int, int]]] = None,
        max_epochs: Optional[int] = None,
        min_epochs: Optional[int] = None,
        max_steps: int = -1,
        min_steps: Optional[int] = None,
        max_time: Optional[Union[str, timedelta, Dict[str, int]]] = None,
        limit_train_batches: Optional[Union[int, float]] = None,
        limit_val_batches: Optional[Union[int, float]] = None,
        limit_test_batches: Optional[Union[int, float]] = None,
        limit_predict_batches: Optional[Union[int, float]] = None,
        val_check_interval: Optional[Union[int, float]] = None,
        log_every_n_steps: int = 50,
        accelerator: Optional[Union[str, Accelerator]] = None,
        strategy: Optional[Union[str, Strategy]] = None,
        sync_batchnorm: bool = False,
        precision: Union[int, str] = 32,
        enable_model_summary: bool = True,
        weights_save_path: Optional[str] = None,  # TODO: Remove in 1.8
        num_sanity_val_steps: int = 2,
        resume_from_checkpoint: Optional[Union[Path, str]] = None,
        profiler: Optional[Union[Profiler, str]] = None,
        benchmark: Optional[bool] = None,
        deterministic: Optional[Union[bool, _LITERAL_WARN]] = None,
        reload_dataloaders_every_n_epochs: int = 0,
        auto_lr_find: Union[bool, str] = False,
        replace_sampler_ddp: bool = True,
        detect_anomaly: bool = False,
        auto_scale_batch_size: Union[str, bool] = False,
        plugins: Optional[Union[PLUGIN_INPUT, List[PLUGIN_INPUT]]] = None,
        amp_backend: str = "native",
        amp_level: Optional[str] = None,
        move_metrics_to_cpu: bool = False,
        multiple_trainloader_mode: str = "max_size_cycle",
    ) -> None:
        r"""
        Customize every aspect of training via flags.

        Args:

            accelerator: Supports passing different accelerator types ("cpu", "gpu", "tpu", "ipu", "hpu", "mps, "auto")
                as well as custom accelerator instances.

                .. deprecated:: v1.5
                    Passing training strategies (e.g., 'ddp') to ``accelerator`` has been deprecated in v1.5.0
                    and will be removed in v1.7.0. Please use the ``strategy`` argument instead.

            accumulate_grad_batches: Accumulates grads every k batches or as set up in the dict.
                Default: ``None``.

            amp_backend: The mixed precision backend to use ("native" or "apex").
                Default: ``'native''``.

            amp_level: The optimization level to use (O1, O2, etc...). By default it will be set to "O2"
                if ``amp_backend`` is set to "apex".

            auto_lr_find: If set to True, will make trainer.tune() run a learning rate finder,
                trying to optimize initial learning for faster convergence. trainer.tune() method will
                set the suggested learning rate in self.lr or self.learning_rate in the LightningModule.
                To use a different key set a string instead of True with the key name.
                Default: ``False``.

            auto_scale_batch_size: If set to True, will `initially` run a batch size
                finder trying to find the largest batch size that fits into memory.
                The result will be stored in self.batch_size in the LightningModule.
                Additionally, can be set to either `power` that estimates the batch size through
                a power search or `binsearch` that estimates the batch size through a binary search.
                Default: ``False``.

            auto_select_gpus: If enabled and ``gpus`` or ``devices`` is an integer, pick available
                gpus automatically. This is especially useful when
                GPUs are configured to be in "exclusive mode", such
                that only one process at a time can access them.
                Default: ``False``.

            benchmark: The value (``True`` or ``False``) to set ``torch.backends.cudnn.benchmark`` to.
                The value for ``torch.backends.cudnn.benchmark`` set in the current session will be used
                (``False`` if not manually set). If :paramref:`~pytorch_lightning.trainer.Trainer.deterministic` is set
                to ``True``, this will default to ``False``. Override to manually set a different value.
                Default: ``None``.

            callbacks: Add a callback or list of callbacks.
                Default: ``None``.

            enable_checkpointing: If ``True``, enable checkpointing.
                It will configure a default ModelCheckpoint callback if there is no user-defined ModelCheckpoint in
                :paramref:`~pytorch_lightning.trainer.trainer.Trainer.callbacks`.
                Default: ``True``.

            check_val_every_n_epoch: Perform a validation loop every after every `N` training epochs. If ``None``,
                validation will be done solely based on the number of training batches, requiring ``val_check_interval``
                to be an integer value.
                Default: ``1``.

            default_root_dir: Default path for logs and weights when no logger/ckpt_callback passed.
                Default: ``os.getcwd()``.
                Can be remote file paths such as `s3://mybucket/path` or 'hdfs://path/'

            detect_anomaly: Enable anomaly detection for the autograd engine.
                Default: ``False``.

            deterministic: If ``True``, sets whether PyTorch operations must use deterministic algorithms.
                Set to ``"warn"`` to use deterministic algorithms whenever possible, throwing warnings on operations
                that don't support deterministic mode (requires Pytorch 1.11+). If not set, defaults to ``False``.
                Default: ``None``.

            devices: Will be mapped to either `gpus`, `tpu_cores`, `num_processes` or `ipus`,
                based on the accelerator type.

            fast_dev_run: Runs n if set to ``n`` (int) else 1 if set to ``True`` batch(es)
                of train, val and test to find any bugs (ie: a sort of unit test).
                Default: ``False``.

            gpus: Number of GPUs to train on (int) or which GPUs to train on (list or str) applied per node
                Default: ``None``.

                .. deprecated:: v1.7
                    ``gpus`` has been deprecated in v1.7 and will be removed in v2.0.
                    Please use ``accelerator='gpu'`` and ``devices=x`` instead.

            gradient_clip_val: The value at which to clip gradients. Passing ``gradient_clip_val=None`` disables
                gradient clipping. If using Automatic Mixed Precision (AMP), the gradients will be unscaled before.
                Default: ``None``.

            gradient_clip_algorithm: The gradient clipping algorithm to use. Pass ``gradient_clip_algorithm="value"``
                to clip by value, and ``gradient_clip_algorithm="norm"`` to clip by norm. By default it will
                be set to ``"norm"``.

            limit_train_batches: How much of training dataset to check (float = fraction, int = num_batches).
                Default: ``1.0``.

            limit_val_batches: How much of validation dataset to check (float = fraction, int = num_batches).
                Default: ``1.0``.

            limit_test_batches: How much of test dataset to check (float = fraction, int = num_batches).
                Default: ``1.0``.

            limit_predict_batches: How much of prediction dataset to check (float = fraction, int = num_batches).
                Default: ``1.0``.

            logger: Logger (or iterable collection of loggers) for experiment tracking. A ``True`` value uses
                the default ``TensorBoardLogger``. ``False`` will disable logging. If multiple loggers are
                provided and the `save_dir` property of that logger is not set, local files (checkpoints,
                profiler traces, etc.) are saved in ``default_root_dir`` rather than in the ``log_dir`` of any
                of the individual loggers.
                Default: ``True``.

            log_every_n_steps: How often to log within steps.
                Default: ``50``.

            enable_progress_bar: Whether to enable to progress bar by default.
                Default: ``True``.

            profiler: To profile individual steps during training and assist in identifying bottlenecks.
                Default: ``None``.

            overfit_batches: Overfit a fraction of training/validation data (float) or a set number of batches (int).
                Default: ``0.0``.

            plugins: Plugins allow modification of core behavior like ddp and amp, and enable custom lightning plugins.
                Default: ``None``.

            precision: Double precision (64), full precision (32), half precision (16) or bfloat16 precision (bf16).
                Can be used on CPU, GPU, TPUs, HPUs or IPUs.
                Default: ``32``.

            max_epochs: Stop training once this number of epochs is reached. Disabled by default (None).
                If both max_epochs and max_steps are not specified, defaults to ``max_epochs = 1000``.
                To enable infinite training, set ``max_epochs = -1``.

            min_epochs: Force training for at least these many epochs. Disabled by default (None).

            max_steps: Stop training after this number of steps. Disabled by default (-1). If ``max_steps = -1``
                and ``max_epochs = None``, will default to ``max_epochs = 1000``. To enable infinite training, set
                ``max_epochs`` to ``-1``.

            min_steps: Force training for at least these number of steps. Disabled by default (``None``).

            max_time: Stop training after this amount of time has passed. Disabled by default (``None``).
                The time duration can be specified in the format DD:HH:MM:SS (days, hours, minutes seconds), as a
                :class:`datetime.timedelta`, or a dictionary with keys that will be passed to
                :class:`datetime.timedelta`.

            num_nodes: Number of GPU nodes for distributed training.
                Default: ``1``.

            num_processes: Number of processes for distributed training with ``accelerator="cpu"``.
                Default: ``1``.

                .. deprecated:: v1.7
                    ``num_processes`` has been deprecated in v1.7 and will be removed in v2.0.
                    Please use ``accelerator='cpu'`` and ``devices=x`` instead.

            num_sanity_val_steps: Sanity check runs n validation batches before starting the training routine.
                Set it to `-1` to run all batches in all validation dataloaders.
                Default: ``2``.

            reload_dataloaders_every_n_epochs: Set to a non-negative integer to reload dataloaders every n epochs.
                Default: ``0``.

            replace_sampler_ddp: Explicitly enables or disables sampler replacement. If not specified this
                will toggled automatically when DDP is used. By default it will add ``shuffle=True`` for
                train sampler and ``shuffle=False`` for val/test sampler. If you want to customize it,
                you can set ``replace_sampler_ddp=False`` and add your own distributed sampler.

            resume_from_checkpoint: Path/URL of the checkpoint from which training is resumed. If there is
                no checkpoint file at the path, an exception is raised. If resuming from mid-epoch checkpoint,
                training will start from the beginning of the next epoch.

                .. deprecated:: v1.5
                    ``resume_from_checkpoint`` is deprecated in v1.5 and will be removed in v2.0.
                    Please pass the path to ``Trainer.fit(..., ckpt_path=...)`` instead.

            strategy: Supports different training strategies with aliases
                as well custom strategies.
                Default: ``None``.

            sync_batchnorm: Synchronize batch norm layers between process groups/whole world.
                Default: ``False``.

            tpu_cores: How many TPU cores to train on (1 or 8) / Single TPU to train on (1)
                Default: ``None``.

                .. deprecated:: v1.7
                    ``tpu_cores`` has been deprecated in v1.7 and will be removed in v2.0.
                    Please use ``accelerator='tpu'`` and ``devices=x`` instead.

            ipus: How many IPUs to train on.
                Default: ``None``.

                .. deprecated:: v1.7
                    ``ipus`` has been deprecated in v1.7 and will be removed in v2.0.
                    Please use ``accelerator='ipu'`` and ``devices=x`` instead.

            track_grad_norm: -1 no tracking. Otherwise tracks that p-norm. May be set to 'inf' infinity-norm. If using
                Automatic Mixed Precision (AMP), the gradients will be unscaled before logging them.
                Default: ``-1``.

            val_check_interval: How often to check the validation set. Pass a ``float`` in the range [0.0, 1.0] to check
                after a fraction of the training epoch. Pass an ``int`` to check after a fixed number of training
                batches. An ``int`` value can only be higher than the number of training batches when
                ``check_val_every_n_epoch=None``.
                Default: ``1.0``.

            enable_model_summary: Whether to enable model summarization by default.
                Default: ``True``.

            weights_save_path: Where to save weights if specified. Will override default_root_dir
                for checkpoints only. Use this if for whatever reason you need the checkpoints
                stored in a different place than the logs written in `default_root_dir`.
                Can be remote file paths such as `s3://mybucket/path` or 'hdfs://path/'
                Defaults to `default_root_dir`.

                .. deprecated:: v1.6
                    ``weights_save_path`` has been deprecated in v1.6 and will be removed in v1.8. Please pass
                    ``dirpath`` directly to the :class:`~pytorch_lightning.callbacks.model_checkpoint.ModelCheckpoint`
                    callback.

            move_metrics_to_cpu: Whether to force internal logged metrics to be moved to cpu.
                This can save some gpu memory, but can make training slower. Use with attention.
                Default: ``False``.

            multiple_trainloader_mode: How to loop over the datasets when there are multiple train loaders.
                In 'max_size_cycle' mode, the trainer ends one epoch when the largest dataset is traversed,
                and smaller datasets reload when running out of their data. In 'min_size' mode, all the datasets
                reload when reaching the minimum length of datasets.
                Default: ``"max_size_cycle"``.
        """
        super().__init__()
        Trainer._log_api_event("init")
        log.detail(f"{self.__class__.__name__}: Initializing trainer with parameters: {locals()}")
        self.state = TrainerState()

        # init connectors
        self._data_connector = DataConnector(self, multiple_trainloader_mode)

        self._accelerator_connector = AcceleratorConnector(
            num_processes=num_processes,
            devices=devices,
            tpu_cores=tpu_cores,
            ipus=ipus,
            accelerator=accelerator,
            strategy=strategy,
            gpus=gpus,
            num_nodes=num_nodes,
            sync_batchnorm=sync_batchnorm,
            benchmark=benchmark,
            replace_sampler_ddp=replace_sampler_ddp,
            deterministic=deterministic,
            auto_select_gpus=auto_select_gpus,
            precision=precision,
            amp_type=amp_backend,
            amp_level=amp_level,
            plugins=plugins,
        )
        self._logger_connector = LoggerConnector(self)
        self._callback_connector = CallbackConnector(self)
        self._checkpoint_connector = CheckpointConnector(self, resume_from_checkpoint)
        self._signal_connector = SignalConnector(self)
        self.tuner = Tuner(self)

        min_steps, max_steps, min_epochs, max_epochs, max_time = _parse_loop_limits(
            min_steps, max_steps, min_epochs, max_epochs, max_time
        )
        fit_loop = FitLoop(min_epochs=min_epochs, max_epochs=max_epochs)
        training_epoch_loop = TrainingEpochLoop(min_steps=min_steps, max_steps=max_steps)
        fit_loop.connect(epoch_loop=training_epoch_loop)

        # default .fit() loop
        self.fit_loop = fit_loop

        # default .validate() loop
        self.validate_loop = EvaluationLoop()

        # default .test() loop
        self.test_loop = EvaluationLoop()

        # default .predict() loop
        self.predict_loop = PredictionLoop()

        # set when a checkpoint is loaded via `Trainer.{fit,validate,test,predict}`.
        self._ckpt_path: Optional[str] = None

        # .validate(), predict() and .test() set these when they load a checkpoint. They will be removed in favor of
        #  the unified read-only `Trainer.ckpt_path` attribute in v1.8
        self._validated_ckpt_path: Optional[str] = None  # TODO: remove in v1.8
        self._tested_ckpt_path: Optional[str] = None  # TODO: remove in v1.8
        self._predicted_ckpt_path: Optional[str] = None  # TODO: remove in v1.8

        # init callbacks
        # Declare attributes to be set in _callback_connector on_trainer_init
        self._callback_connector.on_trainer_init(
            callbacks,
            enable_checkpointing,
            enable_progress_bar,
            default_root_dir,
            weights_save_path,
            enable_model_summary,
            max_time,
            accumulate_grad_batches,
        )

        # hook
        self._call_callback_hooks("on_init_start")

        # init data flags
        self.check_val_every_n_epoch: int
        self._data_connector.on_trainer_init(
            val_check_interval,
            reload_dataloaders_every_n_epochs,
            check_val_every_n_epoch,
        )

        # gradient clipping
        if gradient_clip_val is not None and not isinstance(gradient_clip_val, (int, float)):
            raise TypeError(f"`gradient_clip_val` should be an int or a float. Got {gradient_clip_val}.")

        if gradient_clip_algorithm is not None and not GradClipAlgorithmType.supported_type(
            gradient_clip_algorithm.lower()
        ):
            raise MisconfigurationException(
                f"`gradient_clip_algorithm` {gradient_clip_algorithm} is invalid. "
                f"Allowed algorithms: {GradClipAlgorithmType.supported_types()}."
            )

        # gradient norm tracking
        if track_grad_norm != -1 and not (
            (isinstance(track_grad_norm, (int, float)) or track_grad_norm == "inf") and float(track_grad_norm) > 0
        ):
            raise MisconfigurationException(
                f"`track_grad_norm` must be a positive number or 'inf' (infinity norm). Got {track_grad_norm}."
            )

        self.gradient_clip_val: Union[int, float] = gradient_clip_val
        self.gradient_clip_algorithm: Optional[GradClipAlgorithmType] = (
            GradClipAlgorithmType(gradient_clip_algorithm.lower()) if gradient_clip_algorithm is not None else None
        )
        self.track_grad_norm: float = float(track_grad_norm)

        self._detect_anomaly: bool = detect_anomaly
        self._setup_on_init(num_sanity_val_steps)

        # configure tuner
        self.tuner.on_trainer_init(auto_lr_find, auto_scale_batch_size)

        # configure profiler
        self.__init_profiler(profiler)

        # init logger flags
        self._loggers: List[Logger]
        self._logger_connector.on_trainer_init(logger, log_every_n_steps, move_metrics_to_cpu)

        # init debugging flags
        self.val_check_interval: Union[int, float]
        self._init_debugging_flags(
            limit_train_batches,
            limit_val_batches,
            limit_test_batches,
            limit_predict_batches,
            val_check_interval,
            overfit_batches,
            fast_dev_run,
        )

        # Callback system
        self._call_callback_hooks("on_init_end")

    def _init_debugging_flags(
        self,
        limit_train_batches: Optional[Union[int, float]],
        limit_val_batches: Optional[Union[int, float]],
        limit_test_batches: Optional[Union[int, float]],
        limit_predict_batches: Optional[Union[int, float]],
        val_check_interval: Optional[Union[int, float]],
        overfit_batches: Union[int, float],
        fast_dev_run: Union[int, bool],
    ) -> None:
        if isinstance(fast_dev_run, int) and (fast_dev_run < 0):
            raise MisconfigurationException(
                f"fast_dev_run={fast_dev_run} is not a valid configuration. It should be >= 0."
            )

        self.fast_dev_run = fast_dev_run

        # set fast_dev_run=True when it is 1, used while logging
        if fast_dev_run == 1:
            self.fast_dev_run = True

        if fast_dev_run:
            num_batches = int(fast_dev_run)
            limit_train_batches = num_batches
            limit_val_batches = num_batches
            limit_test_batches = num_batches
            limit_predict_batches = num_batches
            self.fit_loop.max_steps = num_batches
            self.num_sanity_val_steps = 0
            self.fit_loop.max_epochs = 1
            val_check_interval = 1.0
            self.check_val_every_n_epoch = 1
            self.loggers = [DummyLogger()] if self.loggers else []

            rank_zero_info(
                f"Running in `fast_dev_run` mode: will run the requested loop using {num_batches} batch(es). "
                "Logging and checkpointing is suppressed."
            )

        self.limit_train_batches = _determine_batch_limits(limit_train_batches, "limit_train_batches")
        self.limit_val_batches = _determine_batch_limits(limit_val_batches, "limit_val_batches")
        self.limit_test_batches = _determine_batch_limits(limit_test_batches, "limit_test_batches")
        self.limit_predict_batches = _determine_batch_limits(limit_predict_batches, "limit_predict_batches")
        self.val_check_interval = _determine_batch_limits(val_check_interval, "val_check_interval")
        self.overfit_batches = _determine_batch_limits(overfit_batches, "overfit_batches")
        self._configure_overfit_batches(self.overfit_batches)

    def _configure_overfit_batches(self, overfit_batches: Union[int, float]) -> None:
        """Configure batch limits using `overfit_batches`."""
        if overfit_batches > 0:
            self.limit_train_batches = overfit_batches
            self.limit_val_batches = overfit_batches

    def _setup_on_init(self, num_sanity_val_steps: int) -> None:
        self._log_device_info()

        self.should_stop = False
        self.state = TrainerState()
        self.num_training_batches = float("inf")
        self.train_dataloader = None

        if num_sanity_val_steps == -1:
            self.num_sanity_val_steps = float("inf")
        else:
            self.num_sanity_val_steps = num_sanity_val_steps

        self.num_sanity_val_batches = []
        self.num_test_batches = []
        self.num_val_batches = []
        self.test_dataloaders = None
        self.val_dataloaders = None
        self._last_train_dl_reload_epoch = float("-inf")
        self._last_val_dl_reload_epoch = float("-inf")

        self.num_predict_batches = []

    def _call_and_handle_interrupt(self, trainer_fn: Callable, *args: Any, **kwargs: Any) -> Any:
        r"""
        Error handling, intended to be used only for main trainer function entry points (fit, validate, test, predict)
        as all errors should funnel through them

        Args:
            trainer_fn: one of (fit, validate, test, predict)
            *args: positional arguments to be passed to the `trainer_fn`
            **kwargs: keyword arguments to be passed to `trainer_fn`
        """
        try:
            if self.strategy.launcher is not None:
                return self.strategy.launcher.launch(trainer_fn, *args, trainer=self, **kwargs)
            else:
                return trainer_fn(*args, **kwargs)
        # TODO(awaelchli): Unify both exceptions below, where `KeyboardError` doesn't re-raise
        except KeyboardInterrupt as exception:
            rank_zero_warn("Detected KeyboardInterrupt, attempting graceful shutdown...")
            # user could press Ctrl+c many times... only shutdown once
            if not self.interrupted:
                self.state.status = TrainerStatus.INTERRUPTED
                self._call_callback_hooks("on_exception", exception)
        except BaseException as exception:
            self.state.status = TrainerStatus.INTERRUPTED
            if distributed_available() and self.world_size > 1:
                # try syncing remaining processes, kill otherwise
                self.strategy.reconciliate_processes(traceback.format_exc())
            self._call_callback_hooks("on_exception", exception)
            self._teardown()
            # teardown might access the stage so we reset it after
            self.state.stage = None
            raise

    def fit(
        self,
        model: "pl.LightningModule",
        train_dataloaders: Optional[Union[TRAIN_DATALOADERS, LightningDataModule]] = None,
        val_dataloaders: Optional[EVAL_DATALOADERS] = None,
        datamodule: Optional[LightningDataModule] = None,
        ckpt_path: Optional[str] = None,
    ) -> None:
        r"""
        Runs the full optimization routine.

        Args:
            model: Model to fit.

            train_dataloaders: A collection of :class:`torch.utils.data.DataLoader` or a
                :class:`~pytorch_lightning.core.datamodule.LightningDataModule` specifying training samples.
                In the case of multiple dataloaders, please see this :ref:`section <multiple-dataloaders>`.

            val_dataloaders: A :class:`torch.utils.data.DataLoader` or a sequence of them specifying validation samples.

            ckpt_path: Path/URL of the checkpoint from which training is resumed. If there is
                no checkpoint file at the path, an exception is raised. If resuming from mid-epoch checkpoint,
                training will start from the beginning of the next epoch.

            datamodule: An instance of :class:`~pytorch_lightning.core.datamodule.LightningDataModule`.
        """
        self.strategy.model = model
        self._call_and_handle_interrupt(
            self._fit_impl, model, train_dataloaders, val_dataloaders, datamodule, ckpt_path
        )

    def _fit_impl(
        self,
        model: "pl.LightningModule",
        train_dataloaders: Optional[Union[TRAIN_DATALOADERS, LightningDataModule]] = None,
        val_dataloaders: Optional[EVAL_DATALOADERS] = None,
        datamodule: Optional[LightningDataModule] = None,
        ckpt_path: Optional[str] = None,
    ) -> None:
        Trainer._log_api_event("fit")
        log.detail(f"{self.__class__.__name__}: trainer fit stage")

        self.state.fn = TrainerFn.FITTING
        self.state.status = TrainerStatus.RUNNING
        self.training = True
        self._last_train_dl_reload_epoch = float("-inf")
        self._last_val_dl_reload_epoch = float("-inf")

        # if a datamodule comes in as the second arg, then fix it for the user
        if isinstance(train_dataloaders, LightningDataModule):
            datamodule = train_dataloaders
            train_dataloaders = None
        # If you supply a datamodule you can't supply train_dataloader or val_dataloaders
        if (train_dataloaders is not None or val_dataloaders is not None) and datamodule is not None:
            raise MisconfigurationException(
                "You cannot pass `train_dataloader` or `val_dataloaders` to `trainer.fit(datamodule=...)`"
            )

        # links data to the trainer
        self._data_connector.attach_data(
            model, train_dataloaders=train_dataloaders, val_dataloaders=val_dataloaders, datamodule=datamodule
        )

        # TODO: ckpt_path only in v2.0
        ckpt_path = ckpt_path or self.resume_from_checkpoint
        self._ckpt_path = self.__set_ckpt_path(
            ckpt_path, model_provided=True, model_connected=self.lightning_module is not None
        )
        results = self._run(model, ckpt_path=self.ckpt_path)

        assert self.state.stopped
        self.training = False
        return results

    def validate(
        self,
        model: Optional["pl.LightningModule"] = None,
        dataloaders: Optional[Union[EVAL_DATALOADERS, LightningDataModule]] = None,
        ckpt_path: Optional[str] = None,
        verbose: bool = True,
        datamodule: Optional[LightningDataModule] = None,
    ) -> _EVALUATE_OUTPUT:
        r"""
        Perform one evaluation epoch over the validation set.

        Args:
            model: The model to validate.

            dataloaders: A :class:`torch.utils.data.DataLoader` or a sequence of them,
                or a :class:`~pytorch_lightning.core.datamodule.LightningDataModule` specifying validation samples.

            ckpt_path: Either ``best`` or path to the checkpoint you wish to validate.
                If ``None`` and the model instance was passed, use the current weights.
                Otherwise, the best model checkpoint from the previous ``trainer.fit`` call will be loaded
                if a checkpoint callback is configured.

            verbose: If True, prints the validation results.

            datamodule: An instance of :class:`~pytorch_lightning.core.datamodule.LightningDataModule`.

        Returns:
            List of dictionaries with metrics logged during the validation phase, e.g., in model- or callback hooks
            like :meth:`~pytorch_lightning.core.module.LightningModule.validation_step`,
            :meth:`~pytorch_lightning.core.module.LightningModule.validation_epoch_end`, etc.
            The length of the list corresponds to the number of validation dataloaders used.
        """
        self.strategy.model = model or self.lightning_module
        return self._call_and_handle_interrupt(self._validate_impl, model, dataloaders, ckpt_path, verbose, datamodule)

    def _validate_impl(
        self,
        model: Optional["pl.LightningModule"] = None,
        dataloaders: Optional[Union[EVAL_DATALOADERS, LightningDataModule]] = None,
        ckpt_path: Optional[str] = None,
        verbose: bool = True,
        datamodule: Optional[LightningDataModule] = None,
    ) -> _EVALUATE_OUTPUT:
        # --------------------
        # SETUP HOOK
        # --------------------
        Trainer._log_api_event("validate")
        log.detail(f"{self.__class__.__name__}: trainer validate stage")

        self.state.fn = TrainerFn.VALIDATING
        self.state.status = TrainerStatus.RUNNING
        self.validating = True

        # if a datamodule comes in as the second arg, then fix it for the user
        if isinstance(dataloaders, LightningDataModule):
            datamodule = dataloaders
            dataloaders = None
        # If you supply a datamodule you can't supply val_dataloaders
        if dataloaders is not None and datamodule:
            raise MisconfigurationException("You cannot pass both `trainer.validate(dataloaders=..., datamodule=...)`")

        model_provided = model is not None
        model = model or self.lightning_module
        if model is None:
            raise MisconfigurationException(
                "`model` must be provided to `trainer.validate()` when it hasn't been passed in a previous run"
            )

        self.validate_loop.verbose = verbose

        # links data to the trainer
        self._data_connector.attach_data(model, val_dataloaders=dataloaders, datamodule=datamodule)

        self._ckpt_path = self.__set_ckpt_path(
            ckpt_path, model_provided=model_provided, model_connected=self.lightning_module is not None
        )

        self._validated_ckpt_path = self.ckpt_path  # TODO: remove in v1.8

        # run validate
        results = self._run(model, ckpt_path=self.ckpt_path)

        assert self.state.stopped
        self.validating = False

        return results

    def test(
        self,
        model: Optional["pl.LightningModule"] = None,
        dataloaders: Optional[Union[EVAL_DATALOADERS, LightningDataModule]] = None,
        ckpt_path: Optional[str] = None,
        verbose: bool = True,
        datamodule: Optional[LightningDataModule] = None,
    ) -> _EVALUATE_OUTPUT:
        r"""
        Perform one evaluation epoch over the test set.
        It's separated from fit to make sure you never run on your test set until you want to.

        Args:
            model: The model to test.

            dataloaders: A :class:`torch.utils.data.DataLoader` or a sequence of them,
                or a :class:`~pytorch_lightning.core.datamodule.LightningDataModule` specifying test samples.

            ckpt_path: Either ``best`` or path to the checkpoint you wish to test.
                If ``None`` and the model instance was passed, use the current weights.
                Otherwise, the best model checkpoint from the previous ``trainer.fit`` call will be loaded
                if a checkpoint callback is configured.

            verbose: If True, prints the test results.

            datamodule: An instance of :class:`~pytorch_lightning.core.datamodule.LightningDataModule`.

        Returns:
            List of dictionaries with metrics logged during the test phase, e.g., in model- or callback hooks
            like :meth:`~pytorch_lightning.core.module.LightningModule.test_step`,
            :meth:`~pytorch_lightning.core.module.LightningModule.test_epoch_end`, etc.
            The length of the list corresponds to the number of test dataloaders used.
        """
        self.strategy.model = model or self.lightning_module
        return self._call_and_handle_interrupt(self._test_impl, model, dataloaders, ckpt_path, verbose, datamodule)

    def _test_impl(
        self,
        model: Optional["pl.LightningModule"] = None,
        dataloaders: Optional[Union[EVAL_DATALOADERS, LightningDataModule]] = None,
        ckpt_path: Optional[str] = None,
        verbose: bool = True,
        datamodule: Optional[LightningDataModule] = None,
    ) -> _EVALUATE_OUTPUT:
        # --------------------
        # SETUP HOOK
        # --------------------
        Trainer._log_api_event("test")
        log.detail(f"{self.__class__.__name__}: trainer test stage")

        self.state.fn = TrainerFn.TESTING
        self.state.status = TrainerStatus.RUNNING
        self.testing = True

        # if a datamodule comes in as the second arg, then fix it for the user
        if isinstance(dataloaders, LightningDataModule):
            datamodule = dataloaders
            dataloaders = None
        # If you supply a datamodule you can't supply test_dataloaders
        if dataloaders is not None and datamodule:
            raise MisconfigurationException("You cannot pass both `trainer.test(dataloaders=..., datamodule=...)`")

        model_provided = model is not None
        model = model or self.lightning_module
        if model is None:
            raise MisconfigurationException(
                "`model` must be provided to `trainer.test()` when it hasn't been passed in a previous run"
            )

        self.test_loop.verbose = verbose

        # links data to the trainer
        self._data_connector.attach_data(model, test_dataloaders=dataloaders, datamodule=datamodule)

        self._ckpt_path = self.__set_ckpt_path(
            ckpt_path, model_provided=model_provided, model_connected=self.lightning_module is not None
        )

        self._tested_ckpt_path = self.ckpt_path  # TODO: remove in v1.8

        # run test
        results = self._run(model, ckpt_path=self.ckpt_path)

        assert self.state.stopped
        self.testing = False

        return results

    def predict(
        self,
        model: Optional["pl.LightningModule"] = None,
        dataloaders: Optional[Union[EVAL_DATALOADERS, LightningDataModule]] = None,
        datamodule: Optional[LightningDataModule] = None,
        return_predictions: Optional[bool] = None,
        ckpt_path: Optional[str] = None,
    ) -> Optional[_PREDICT_OUTPUT]:
        r"""
        Run inference on your data.
        This will call the model forward function to compute predictions. Useful to perform distributed
        and batched predictions. Logging is disabled in the predict hooks.

        Args:
            model: The model to predict with.

            dataloaders: A :class:`torch.utils.data.DataLoader` or a sequence of them,
                or a :class:`~pytorch_lightning.core.datamodule.LightningDataModule` specifying prediction samples.

            datamodule: The datamodule with a predict_dataloader method that returns one or more dataloaders.

            return_predictions: Whether to return predictions.
                ``True`` by default except when an accelerator that spawns processes is used (not supported).

            ckpt_path: Either ``best`` or path to the checkpoint you wish to predict.
                If ``None`` and the model instance was passed, use the current weights.
                Otherwise, the best model checkpoint from the previous ``trainer.fit`` call will be loaded
                if a checkpoint callback is configured.

        Returns:
            Returns a list of dictionaries, one for each provided dataloader containing their respective predictions.
        """
        self.strategy.model = model or self.lightning_module
        return self._call_and_handle_interrupt(
            self._predict_impl, model, dataloaders, datamodule, return_predictions, ckpt_path
        )

    def _predict_impl(
        self,
        model: Optional["pl.LightningModule"] = None,
        dataloaders: Optional[Union[EVAL_DATALOADERS, LightningDataModule]] = None,
        datamodule: Optional[LightningDataModule] = None,
        return_predictions: Optional[bool] = None,
        ckpt_path: Optional[str] = None,
    ) -> Optional[_PREDICT_OUTPUT]:
        # --------------------
        # SETUP HOOK
        # --------------------
        Trainer._log_api_event("predict")
        log.detail(f"{self.__class__.__name__}: trainer predict stage")

        self.state.fn = TrainerFn.PREDICTING
        self.state.status = TrainerStatus.RUNNING
        self.predicting = True

        self.predict_loop.return_predictions = return_predictions

        # if a datamodule comes in as the second arg, then fix it for the user
        if isinstance(dataloaders, LightningDataModule):
            datamodule = dataloaders
            dataloaders = None
        if dataloaders is not None and datamodule:
            raise MisconfigurationException("You cannot pass both `trainer.predict(dataloaders=..., datamodule=...)`")

        model_provided = model is not None
        model = model or self.lightning_module
        if model is None:
            raise MisconfigurationException(
                "`model` must be provided to `trainer.predict()` when it hasn't been passed in a previous run"
            )

        # links data to the trainer
        self._data_connector.attach_data(model, predict_dataloaders=dataloaders, datamodule=datamodule)

        self._ckpt_path = self.__set_ckpt_path(
            ckpt_path, model_provided=model_provided, model_connected=self.lightning_module is not None
        )

        self._predicted_ckpt_path = self.ckpt_path  # TODO: remove in v1.8

        results = self._run(model, ckpt_path=self.ckpt_path)

        assert self.state.stopped
        self.predicting = False

        return results

    def tune(
        self,
        model: "pl.LightningModule",
        train_dataloaders: Optional[Union[TRAIN_DATALOADERS, LightningDataModule]] = None,
        val_dataloaders: Optional[EVAL_DATALOADERS] = None,
        datamodule: Optional[LightningDataModule] = None,
        scale_batch_size_kwargs: Optional[Dict[str, Any]] = None,
        lr_find_kwargs: Optional[Dict[str, Any]] = None,
    ) -> _TunerResult:
        r"""
        Runs routines to tune hyperparameters before training.

        Args:
            model: Model to tune.

            train_dataloaders: A collection of :class:`torch.utils.data.DataLoader` or a
                :class:`~pytorch_lightning.core.datamodule.LightningDataModule` specifying training samples.
                In the case of multiple dataloaders, please see this :ref:`section <multiple-dataloaders>`.

            val_dataloaders: A :class:`torch.utils.data.DataLoader` or a sequence of them specifying validation samples.

            datamodule: An instance of :class:`~pytorch_lightning.core.datamodule.LightningDataModule`.

            scale_batch_size_kwargs: Arguments for :func:`~pytorch_lightning.tuner.batch_size_scaling.scale_batch_size`

            lr_find_kwargs: Arguments for :func:`~pytorch_lightning.tuner.lr_finder.lr_find`
        """
        Trainer._log_api_event("tune")

        self.state.fn = TrainerFn.TUNING
        self.state.status = TrainerStatus.RUNNING
        self.tuning = True

        # if a datamodule comes in as the second arg, then fix it for the user
        if isinstance(train_dataloaders, LightningDataModule):
            datamodule = train_dataloaders
            train_dataloaders = None
        # If you supply a datamodule you can't supply train_dataloader or val_dataloaders
        if (train_dataloaders is not None or val_dataloaders is not None) and datamodule is not None:
            raise MisconfigurationException(
                "You cannot pass `train_dataloader` or `val_dataloaders` to `trainer.tune(datamodule=...)`"
            )

        # links data to the trainer
        self._data_connector.attach_data(
            model, train_dataloaders=train_dataloaders, val_dataloaders=val_dataloaders, datamodule=datamodule
        )

        with isolate_rng():
            result = self.tuner._tune(
                model, scale_batch_size_kwargs=scale_batch_size_kwargs, lr_find_kwargs=lr_find_kwargs
            )

        assert self.state.stopped
        self.tuning = False

        return result

    def _restore_modules_and_callbacks(self, checkpoint_path: Optional[_PATH] = None) -> None:
        # restore modules after setup
        self._checkpoint_connector.resume_start(checkpoint_path)
        self._checkpoint_connector._restore_quantization_callbacks()
        self._checkpoint_connector.restore_model()
        self._checkpoint_connector.restore_datamodule()
        if self.state.fn == TrainerFn.FITTING:
            # restore callback states
            self._checkpoint_connector.restore_callbacks()

    def _run(
        self, model: "pl.LightningModule", ckpt_path: Optional[str] = None
    ) -> Optional[Union[_EVALUATE_OUTPUT, _PREDICT_OUTPUT]]:
        # clean hparams
        if hasattr(model, "hparams"):
            parsing.clean_namespace(model.hparams)

        # attach model to the strategy
        self.strategy.connect(model)

        self._callback_connector._attach_model_callbacks()
        self._callback_connector._attach_model_logging_functions()

        verify_loop_configurations(self)

        # hook
        log.detail(f"{self.__class__.__name__}: preparing data")
        self._data_connector.prepare_data()

        # ----------------------------
        # SET UP TRAINING
        # ----------------------------
        self._call_callback_hooks("on_before_accelerator_backend_setup")
        log.detail(f"{self.__class__.__name__}: setting up strategy environment")
        self.strategy.setup_environment()
        self.__setup_profiler()

        self._call_setup_hook()  # allow user to setup lightning_module in accelerator environment

        # check if we should delay restoring checkpoint till later
        if not self.strategy.restore_checkpoint_after_setup:
            log.detail(f"{self.__class__.__name__}: restoring module and callbacks from checkpoint path: {ckpt_path}")
            self._restore_modules_and_callbacks(ckpt_path)

        log.detail(f"{self.__class__.__name__}: configuring sharded model")
        self._call_configure_sharded_model()  # allow user to setup in model sharded environment

        # ----------------------------
        # INSPECT THE CORE LOOPS
        # ----------------------------
        rf"""
             Lightning internal flow looks like this:
        {Trainer.fit} or {Trainer.test} or {Trainer.predict}  ||
                                |                             ||
                         spawn processes                      ||
                 {self.strategy.setup_environment}            ||
                                |                             ||
                        setup accelerator                     ||
                           and strategy                       ||  LIGHTNING
                                |                             ||
                        {self._run_stage}                     ||  FLOW
                                |                             ||
                        {self._run_train}                     ||  DIRECTION
                     or {self._run_evaluate}                  ||
                     or {self._run_predict}                   ||
                                |                             ||
                             results                          \/
        This is used to guide readers to the core loops: train, test, predict.
        {self._run_predict} is the simplest to understand, use `Go to Definition` to read it :)
        """

        # ----------------------------
        # TRAIN
        # ----------------------------

        # reset logger connector
        self._logger_connector.reset_results()
        self._logger_connector.reset_metrics()

        # strategy will configure model and move it to the device
        self.strategy.setup(self)

        # hook
        if self.state.fn == TrainerFn.FITTING:
            self._call_callback_hooks("on_fit_start")
            self._call_lightning_module_hook("on_fit_start")

        self._log_hyperparams()

        if self.strategy.restore_checkpoint_after_setup:
            log.detail(f"{self.__class__.__name__}: restoring module and callbacks from checkpoint path: {ckpt_path}")
            self._restore_modules_and_callbacks(ckpt_path)

        # restore optimizers, etc.
        log.detail(f"{self.__class__.__name__}: restoring training state")
        self._checkpoint_connector.restore_training_state()

        self._checkpoint_connector.resume_end()

        results = self._run_stage()

        log.detail(f"{self.__class__.__name__}: trainer tearing down")
        self._teardown()

        # ----------------------------
        # POST-Training CLEAN UP
        # ----------------------------
        # hook
        if self.state.fn == TrainerFn.FITTING:
            self._call_callback_hooks("on_fit_end")
            self._call_lightning_module_hook("on_fit_end")

        log.detail(f"{self.__class__.__name__}: calling teardown hooks")
        self._call_teardown_hook()

        self.state.status = TrainerStatus.FINISHED
        self.state.stage = None

        return results

    def _log_hyperparams(self) -> None:
        if not self.loggers:
            return
        # log hyper-parameters
        hparams_initial = None

        # save exp to get started (this is where the first experiment logs are written)
        datamodule_log_hyperparams = self.datamodule._log_hyperparams if self.datamodule is not None else False

        if self.lightning_module._log_hyperparams and datamodule_log_hyperparams:
            datamodule_hparams = self.datamodule.hparams_initial
            lightning_hparams = self.lightning_module.hparams_initial
            inconsistent_keys = []
            for key in lightning_hparams.keys() & datamodule_hparams.keys():
                lm_val, dm_val = lightning_hparams[key], datamodule_hparams[key]
                if type(lm_val) != type(dm_val):
                    inconsistent_keys.append(key)
                elif isinstance(lm_val, Tensor) and id(lm_val) != id(dm_val):
                    inconsistent_keys.append(key)
                elif lm_val != dm_val:
                    inconsistent_keys.append(key)
            if inconsistent_keys:
                raise MisconfigurationException(
                    f"Error while merging hparams: the keys {inconsistent_keys} are present "
                    "in both the LightningModule's and LightningDataModule's hparams "
                    "but have different values."
                )
            hparams_initial = {**lightning_hparams, **datamodule_hparams}
        elif self.lightning_module._log_hyperparams:
            hparams_initial = self.lightning_module.hparams_initial
        elif datamodule_log_hyperparams:
            hparams_initial = self.datamodule.hparams_initial

        for logger in self.loggers:
            if hparams_initial is not None:
                logger.log_hyperparams(hparams_initial)
            logger.log_graph(self.lightning_module)
            logger.save()

    def _teardown(self):
        """This is the Trainer's internal teardown, unrelated to the `teardown` hooks in LightningModule and
        Callback; those are handled by :meth:`_call_teardown_hook`."""
        self.strategy.teardown()
        loop = self._active_loop
        # loop should never be `None` here but it can because we don't know the trainer stage with `ddp_spawn`
        if loop is not None:
            loop.teardown()
        self._logger_connector.teardown()
        self._signal_connector.teardown()

    def run_stage(self) -> None:
        rank_zero_deprecation(
            "`Trainer.run_stage` is deprecated in v1.6 and will be removed in v1.8. Use"
            " `Trainer.{fit,validate,test,predict}` instead."
        )
        return self._run_stage()

    def _run_stage(self):
        self.strategy.barrier("run-stage")
        self.strategy.dispatch(self)

        if self.evaluating:
            return self._run_evaluate()
        if self.predicting:
            return self._run_predict()
        return self._run_train()

    def _pre_training_routine(self):
        # wait for all to join if on distributed
        self.strategy.barrier("setup_training")

        # register signals
        self._signal_connector.register_signal_handlers()

        # --------------------------
        # Pre-train
        # --------------------------
        self._call_callback_hooks("on_pretrain_routine_start")
        self._call_lightning_module_hook("on_pretrain_routine_start")

        self._call_callback_hooks("on_pretrain_routine_end")
        self._call_lightning_module_hook("on_pretrain_routine_end")

    def _run_train(self) -> None:
        self._pre_training_routine()

        with isolate_rng():
            self._run_sanity_check()

        # enable train mode
        self.model.train()
        torch.set_grad_enabled(True)

        self.fit_loop.trainer = self
        with torch.autograd.set_detect_anomaly(self._detect_anomaly):
            self.fit_loop.run()

    def _run_evaluate(self) -> _EVALUATE_OUTPUT:
        assert self.evaluating

        # reload dataloaders
        self._evaluation_loop._reload_evaluation_dataloaders()

        # reset trainer on this loop and all child loops in case user connected a custom loop
        self._evaluation_loop.trainer = self

        with self.profiler.profile(f"run_{self.state.stage}_evaluation"), _evaluation_context(self.accelerator):
            eval_loop_results = self._evaluation_loop.run()

        # remove the tensors from the eval results
        for result in eval_loop_results:
            if isinstance(result, dict):
                for k, v in result.items():
                    if isinstance(v, Tensor):
                        result[k] = v.cpu().item()

        return eval_loop_results

    def _run_predict(self) -> Optional[_PREDICT_OUTPUT]:
        self.reset_predict_dataloader(self.lightning_module)
        # reset trainer on this loop and all child loops in case user connected a custom loop
        self.predict_loop.trainer = self
        with _evaluation_context(self.accelerator):
            return self.predict_loop.run()

    def _run_sanity_check(self) -> None:
        val_loop = self.fit_loop.epoch_loop.val_loop

        should_sanity_check = (
            self.enable_validation
            and self.num_sanity_val_steps > 0
            # do not sanity check if restarting because it would mess up the loaded state
            and not val_loop.restarting
        )

        # run tiny validation (if validation defined)
        # to make sure program won't crash during val
        if should_sanity_check:
            stage = self.state.stage
            self.sanity_checking = True

            # reset logger connector
            self._logger_connector.reset_results()
            self._logger_connector.reset_metrics()

            self._call_callback_hooks("on_sanity_check_start")

            # reload dataloaders
            val_loop._reload_evaluation_dataloaders()
            self.num_sanity_val_batches = [
                min(self.num_sanity_val_steps, val_batches) for val_batches in self.num_val_batches
            ]

            # run eval step
            with torch.no_grad():
                val_loop.run()

            self._call_callback_hooks("on_sanity_check_end")

            # reset logger connector
            self._logger_connector.reset_results()
            self._logger_connector.reset_metrics()

            # reset the progress tracking state after sanity checking. we don't need to set the state before
            # because sanity check only runs when we are not restarting
            _reset_progress(val_loop)

            # restore the previous stage when the sanity check if finished
            self.state.stage = stage

    def __set_ckpt_path(self, ckpt_path: Optional[str], model_provided: bool, model_connected: bool) -> Optional[str]:
        # fault-tolerance takes precedence
        from pytorch_lightning.callbacks.fault_tolerance import _FaultToleranceCheckpoint

        ft_checkpoints = [cb for cb in self.callbacks if isinstance(cb, _FaultToleranceCheckpoint)]
        fn = self.state.fn.value

        if ckpt_path is None and ft_checkpoints and self.state.fn == TrainerFn.FITTING:
            ckpt_path = "last"
            rank_zero_warn(
                f"`.{fn}(ckpt_path=None)` was called without a model."
                " Because fault tolerance is enabled, the last model of the previous `fit` call will be used."
                f" You can pass `{fn}(ckpt_path='best')` to use the best model or"
                f" `{fn}(ckpt_path='last')` to use the last model."
                " If you pass a value, this warning will be silenced."
            )

        if model_provided and ckpt_path is None:
            # use passed model to function without loading weights
            return

        if model_connected and ckpt_path is None:
            ckpt_path = "best"
            ft_tip = (
                " There is also a fault-tolerant checkpoint available, however it is used by default only when fitting."
                if ft_checkpoints
                else ""
            )
            rank_zero_warn(
                f"`.{fn}(ckpt_path=None)` was called without a model."
                " The best model of the previous `fit` call will be used."
                + ft_tip
                + f" You can pass `.{fn}(ckpt_path='best')` to use the best model or"
                f" `.{fn}(ckpt_path='last')` to use the last model."
                " If you pass a value, this warning will be silenced."
            )

        if ckpt_path == "best":
            if len(self.checkpoint_callbacks) > 1:
                rank_zero_warn(
                    f'`.{fn}(ckpt_path="best")` is called with Trainer configured with multiple `ModelCheckpoint`'
                    " callbacks. It will use the best checkpoint path from first checkpoint callback."
                )

            if not self.checkpoint_callback:
                raise MisconfigurationException(
                    f'`.{fn}(ckpt_path="best")` is set but `ModelCheckpoint` is not configured.'
                )

            if hasattr(self.checkpoint_callback, "best_model_path") and not self.checkpoint_callback.best_model_path:
                if self.fast_dev_run:
                    raise MisconfigurationException(
                        f'You cannot execute `.{fn}(ckpt_path="best")` with `fast_dev_run=True`.'
                        f" Please pass an exact checkpoint path to `.{fn}(ckpt_path=...)`"
                    )
                raise MisconfigurationException(
                    f'`.{fn}(ckpt_path="best")` is set but `ModelCheckpoint` is not configured to save the best model.'
                )
            # load best weights
            ckpt_path = getattr(self.checkpoint_callback, "best_model_path", None)

        if ckpt_path == "last":
            candidates = [getattr(ft, "ckpt_path", None) for ft in ft_checkpoints] + [
                getattr(cb, "last_model_path", None) for cb in self.checkpoint_callbacks
            ]
            candidates_fs = {path: get_filesystem(path) for path in candidates if path}
            candidates_ts = {path: fs.modified(path) for path, fs in candidates_fs.items() if fs.exists(path)}
            if not candidates_ts:
                # not an error so it can be set and forget before the first `fit` run
                rank_zero_warn(
                    f'.{fn}(ckpt_path="last") is set, but there is no fault tolerant'
                    " or last checkpoint available. No checkpoint will be loaded."
                )
                return
            ckpt_path = max(candidates_ts.keys(), key=partial(operator.getitem, candidates_ts))

        if not ckpt_path:
            raise MisconfigurationException(
                f"`.{fn}()` found no path for the best weights: {ckpt_path!r}. Please"
                f" specify a path for a checkpoint `.{fn}(ckpt_path=PATH)`"
            )
        return ckpt_path

    def _call_setup_hook(self) -> None:
        fn = self.state.fn._setup_fn

        self.strategy.barrier("pre_setup")

        if self.datamodule is not None:
            self._call_lightning_datamodule_hook("setup", stage=fn)
        self._call_callback_hooks("setup", stage=fn)
        self._call_lightning_module_hook("setup", stage=fn)

        self.strategy.barrier("post_setup")

    def _call_configure_sharded_model(self) -> None:
        with self.strategy.model_sharded_context():
            self._handle_meta_model()
            self._call_lightning_module_hook("configure_sharded_model")
            self._call_callback_hooks("on_configure_sharded_model")

    def _handle_meta_model(self) -> None:
        if not is_on_meta_device(self.lightning_module):
            return

        if isinstance(self.strategy, DDPSpawnStrategy):
            raise MisconfigurationException("LightningModule on meta device isn't supported with spawn.")

        materialize_module(self.lightning_module)
        # the trainer reference is lost during materialization
        self.lightning_module.trainer = proxy(self)

    def _call_teardown_hook(self) -> None:
        fn = self.state.fn._setup_fn

        if self.datamodule is not None:
            self._call_lightning_datamodule_hook("teardown", stage=fn)

        self._call_callback_hooks("teardown", stage=fn)
        self._call_lightning_module_hook("teardown", stage=fn)

        self.lightning_module._current_fx_name = None
        # these could have become stale if metrics are defined in `setup`
        self.lightning_module._metric_attributes = None

        # todo: TPU 8 cores hangs in flush with TensorBoard. Might do for all loggers.
        # It might be related to xla tensors blocked when moving the cpu kill loggers.
        for logger in self.loggers:
            logger.finalize("success")

        # summarize profile results
        self.profiler.describe()

    def call_hook(
        self, hook_name: str, *args: Any, pl_module: Optional["pl.LightningModule"] = None, **kwargs: Any
    ) -> Any:
        r"""
        .. deprecated:: v1.6
            The Trainer's `call_hook` method was deprecated in v1.6 and will be removed in v1.8.
        """
        rank_zero_deprecation("The Trainer's `call_hook` method was deprecated in v1.6 and will be removed in v1.8.")
        pl_module = self.lightning_module or pl_module
        if pl_module:
            prev_fx_name = pl_module._current_fx_name
            pl_module._current_fx_name = hook_name

        # always profile hooks
        with self.profiler.profile(hook_name):

            # first call trainer hook
            callback_fx = getattr(self, hook_name, None)
            if callable(callback_fx):
                callback_fx(*args, **kwargs)

            # next call hook in lightningModule
            output = None
            model_fx = getattr(pl_module, hook_name, None)
            if callable(model_fx):
                output = model_fx(*args, **kwargs)

            # call the strategy hook
            if hook_name not in ("setup", "teardown", "on_train_start") and hasattr(self.strategy, hook_name):
                strategy_hook = getattr(self.strategy, hook_name)
                strategy_output = strategy_hook(*args, **kwargs)
                output = strategy_output if output is None else output

        if pl_module:
            # restore current_fx when nested context
            pl_module._current_fx_name = prev_fx_name

        return output

    def _call_lightning_module_hook(
        self,
        hook_name: str,
        *args: Any,
        pl_module: Optional["pl.LightningModule"] = None,
        **kwargs: Any,
    ) -> Any:
        pl_module = pl_module or self.lightning_module

        if pl_module is None:
            raise TypeError("No `LightningModule` is available to call hooks on.")

        fn = getattr(pl_module, hook_name)
        if not callable(fn):
            return

        prev_fx_name = pl_module._current_fx_name
        pl_module._current_fx_name = hook_name

        with self.profiler.profile(f"[LightningModule]{pl_module.__class__.__name__}.{hook_name}"):
            output = fn(*args, **kwargs)

        # restore current_fx when nested context
        pl_module._current_fx_name = prev_fx_name

        return output

    def _call_lightning_datamodule_hook(
        self,
        hook_name: str,
        *args: Any,
        **kwargs: Any,
    ) -> Any:
        if self.datamodule is None:
            raise TypeError("No `LightningDataModule` is available to call hooks on.")

        fn = getattr(self.datamodule, hook_name)
        if callable(fn):
            with self.profiler.profile(f"[LightningDataModule]{self.datamodule.__class__.__name__}.{hook_name}"):
                return fn(*args, **kwargs)

    def _call_callback_hooks(
        self,
        hook_name: str,
        *args: Any,
        **kwargs: Any,
    ) -> None:
        log.debug(f"{self.__class__.__name__}: calling callback hook: {hook_name}")
        # TODO: remove if block in v1.8
        if hook_name in ("on_init_start", "on_init_end"):
            # these `Callback` hooks are the only ones that do not take a lightning module.
            # we also don't profile bc profiler hasn't been set yet
            for callback in self.callbacks:
                fn = getattr(callback, hook_name)
                if callable(fn):
                    fn(self, *args, **kwargs)
            return

        pl_module = self.lightning_module
        if pl_module:
            prev_fx_name = pl_module._current_fx_name
            pl_module._current_fx_name = hook_name

        for callback in self.callbacks:
            fn = getattr(callback, hook_name)
            if callable(fn):
                with self.profiler.profile(f"[Callback]{callback.state_key}.{hook_name}"):
                    fn(self, self.lightning_module, *args, **kwargs)

        if pl_module:
            # restore current_fx when nested context
            pl_module._current_fx_name = prev_fx_name

    def _call_callbacks_state_dict(self) -> Dict[str, dict]:
        """Called when saving a model checkpoint, calls and returns every callback's `state_dict`, keyed by
        `Callback.state_key`."""
        callback_state_dicts = {}
        for callback in self.callbacks:
            state_dict = callback.state_dict()
            if state_dict:
                callback_state_dicts[callback.state_key] = state_dict
        return callback_state_dicts

    def _call_callbacks_on_save_checkpoint(self, checkpoint: Dict[str, Any]) -> None:
        """Called when saving a model checkpoint, calls every callback's `on_save_checkpoint` hook.

        Will be removed in v1.8: If state is returned, we insert the callback state into
        ``checkpoint["callbacks"][Callback.state_key]``. It overrides ``state_dict`` if already present.
        """
        pl_module = self.lightning_module
        if pl_module:
            prev_fx_name = pl_module._current_fx_name
            pl_module._current_fx_name = "on_save_checkpoint"

        for callback in self.callbacks:
            with self.profiler.profile(f"[Callback]{callback.state_key}.on_save_checkpoint"):
                state = callback.on_save_checkpoint(self, self.lightning_module, checkpoint)
            if state:
                rank_zero_deprecation(
                    f"Returning a value from `{callback.__class__.__name__}.on_save_checkpoint` is deprecated in v1.6"
                    " and will be removed in v1.8. Please override `Callback.state_dict`"
                    " to return state to be saved."
                )
                checkpoint["callbacks"][callback.state_key] = state

        if pl_module:
            # restore current_fx when nested context
            pl_module._current_fx_name = prev_fx_name

    def _call_callbacks_on_load_checkpoint(self, checkpoint: Dict[str, Any]) -> None:
        """Called when loading a model checkpoint.

        Calls every callback's `on_load_checkpoint` hook. We have a dedicated function for this rather than using
        `_call_callback_hooks` because we have special logic for getting callback_states.
        """
        pl_module = self.lightning_module
        if pl_module:
            prev_fx_name = pl_module._current_fx_name
            pl_module._current_fx_name = "on_load_checkpoint"

        callback_states: Dict[Union[Type, str], Dict] = checkpoint.get("callbacks")

        if callback_states is None:
            return

        is_legacy_ckpt = Version(checkpoint["pytorch-lightning_version"]) < Version("1.5.0dev")
        current_callbacks_keys = {cb._legacy_state_key if is_legacy_ckpt else cb.state_key for cb in self.callbacks}
        difference = callback_states.keys() - current_callbacks_keys
        if difference:
            rank_zero_warn(
                "Be aware that when using `ckpt_path`,"
                " callbacks used to create the checkpoint need to be provided during `Trainer` instantiation."
                f" Please add the following callbacks: {list(difference)}.",
            )

        for callback in self.callbacks:
            state = callback_states.get(callback.state_key, callback_states.get(callback._legacy_state_key))
            if state:
                state = deepcopy(state)
                with self.profiler.profile(f"[Callback]{callback.state_key}.on_load_checkpoint"):
                    callback.on_load_checkpoint(self, self.lightning_module, state)

        if pl_module:
            # restore current_fx when nested context
            pl_module._current_fx_name = prev_fx_name

    def _call_callbacks_load_state_dict(self, checkpoint: Dict[str, Any]) -> None:
        """Called when loading a model checkpoint, calls every callback's `load_state_dict`."""
        callback_states: Dict[Union[Type, str], Dict] = checkpoint.get("callbacks")

        if callback_states is None:
            return

        for callback in self.callbacks:
            state = callback_states.get(callback.state_key, callback_states.get(callback._legacy_state_key))
            if state:
                state = deepcopy(state)
                callback.load_state_dict(state)

    def _call_strategy_hook(
        self,
        hook_name: str,
        *args: Any,
        **kwargs: Any,
    ) -> Any:
        pl_module = self.lightning_module
        prev_fx_name = pl_module._current_fx_name
        pl_module._current_fx_name = hook_name

        fn = getattr(self.strategy, hook_name)
        if not callable(fn):
            return

        with self.profiler.profile(f"[Strategy]{self.strategy.__class__.__name__}.{hook_name}"):
            output = fn(*args, **kwargs)

        # restore current_fx when nested context
        pl_module._current_fx_name = prev_fx_name

        return output

    @staticmethod
    def _log_api_event(event: str) -> None:
        torch._C._log_api_usage_once("lightning.trainer." + event)

    def __init_profiler(self, profiler: Optional[Union[Profiler, str]]) -> None:
        if isinstance(profiler, str):
            PROFILERS = {
                "simple": SimpleProfiler,
                "advanced": AdvancedProfiler,
                "pytorch": PyTorchProfiler,
                "xla": XLAProfiler,
            }
            profiler = profiler.lower()
            if profiler not in PROFILERS:
                raise MisconfigurationException(
                    "When passing string value for the `profiler` parameter of `Trainer`,"
                    f" it can only be one of {list(PROFILERS.keys())}"
                )
            profiler_class = PROFILERS[profiler]
            profiler = profiler_class()
        self.profiler: Profiler = profiler or PassThroughProfiler()

    def __setup_profiler(self) -> None:
        local_rank = self.local_rank if self.world_size > 1 else None
        self.profiler._lightning_module = proxy(self.lightning_module)
        self.profiler.setup(stage=self.state.fn._setup_fn, local_rank=local_rank, log_dir=self.log_dir)

    def _log_device_info(self) -> None:

        if CUDAAccelerator.is_available():
            gpu_available = True
            gpu_type = " (cuda)"
        elif MPSAccelerator.is_available():
            gpu_available = True
            gpu_type = " (mps)"
        else:
            gpu_available = False
            gpu_type = ""

        gpu_used = isinstance(self.accelerator, (CUDAAccelerator, MPSAccelerator))
        rank_zero_info(f"GPU available: {gpu_available}{gpu_type}, used: {gpu_used}")

        num_tpu_cores = self.num_devices if isinstance(self.accelerator, TPUAccelerator) else 0
        rank_zero_info(f"TPU available: {_TPU_AVAILABLE}, using: {num_tpu_cores} TPU cores")

        num_ipus = self.num_devices if isinstance(self.accelerator, IPUAccelerator) else 0
        rank_zero_info(f"IPU available: {_IPU_AVAILABLE}, using: {num_ipus} IPUs")

        num_hpus = self.num_devices if isinstance(self.accelerator, HPUAccelerator) else 0
        rank_zero_info(f"HPU available: {_HPU_AVAILABLE}, using: {num_hpus} HPUs")

        # TODO: Integrate MPS Accelerator here, once gpu maps to both
<<<<<<< HEAD
        if GPUAccelerator.is_available() and not isinstance(self.accelerator, GPUAccelerator):
=======
        if torch.cuda.is_available() and not isinstance(self.accelerator, CUDAAccelerator):
>>>>>>> c67b075c
            rank_zero_warn(
                "GPU available but not used. Set `accelerator` and `devices` using"
                f" `Trainer(accelerator='gpu', devices={CUDAAccelerator.auto_device_count()})`.",
                category=PossibleUserWarning,
            )

        if _TPU_AVAILABLE and not isinstance(self.accelerator, TPUAccelerator):
            rank_zero_warn(
                "TPU available but not used. Set `accelerator` and `devices` using"
                f" `Trainer(accelerator='tpu', devices={TPUAccelerator.auto_device_count()})`."
            )

        if _IPU_AVAILABLE and not isinstance(self.accelerator, IPUAccelerator):
            rank_zero_warn(
                "IPU available but not used. Set `accelerator` and `devices` using"
                f" `Trainer(accelerator='ipu', devices={IPUAccelerator.auto_device_count()})`."
            )

        if _HPU_AVAILABLE and not isinstance(self.accelerator, HPUAccelerator):
            rank_zero_warn(
                "HPU available but not used. Set `accelerator` and `devices` using"
                f" `Trainer(accelerator='hpu', devices={HPUAccelerator.auto_device_count()})`."
            )

        if MPSAccelerator.is_available() and not isinstance(self.accelerator, MPSAccelerator):
            rank_zero_warn(
                "MPS available but not used. Set `accelerator` and `devices` using"
                f" `Trainer(accelerator='mps', devices={MPSAccelerator.auto_device_count()})`."
            )

    """
    Data loading methods
    """

    def reset_train_dataloader(self, model: Optional["pl.LightningModule"] = None) -> None:
        """Resets the train dataloader and initialises required variables (number of batches, when to validate,
        etc.).

        Args:
            model: The ``LightningModule`` if calling this outside of the trainer scope.
        """
        source = self._data_connector._train_dataloader_source
        pl_module = model or self.lightning_module
        has_step = is_overridden("training_step", pl_module)
        enable_training = self.limit_train_batches > 0
        if not (source.is_defined() and has_step and enable_training):
            return

        self.train_dataloader = self._data_connector._request_dataloader(RunningStage.TRAINING)

        if self.overfit_batches > 0:
            self.train_dataloader = self._data_connector._resolve_overfit_batches(
                self.train_dataloader, mode=RunningStage.TRAINING
            )

        # automatically add samplers
        self.train_dataloader = apply_to_collection(
            self.train_dataloader,
            (DataLoader, CombinedLoader),
            self._data_connector._prepare_dataloader,
            mode=RunningStage.TRAINING,
        )
        loaders = (
            self.train_dataloader.loaders
            if isinstance(self.train_dataloader, CombinedLoader)
            else self.train_dataloader
        )

        # check the workers recursively
        apply_to_collection(loaders, DataLoader, self._data_connector._worker_check, "train_dataloader")

        # add worker_init_fn for correct seeding in worker processes
        apply_to_collection(loaders, DataLoader, _auto_add_worker_init_fn, rank=self.global_rank)

        # add collate_fn to collect metadata for fault tolerant training
        if _fault_tolerant_training():
            apply_to_collection(loaders, DataLoader, _add_capture_metadata_collate)

        # wrap the sequence of train loaders to a CombinedLoader object for computing the num_training_batches
        if not isinstance(self.train_dataloader, CombinedLoader):
            self.train_dataloader = CombinedLoader(loaders, self._data_connector.multiple_trainloader_mode)

        module = model or self.lightning_module or self.datamodule
        orig_train_batches = self.num_training_batches = (
            len(self.train_dataloader)
            if has_len_all_ranks(self.train_dataloader, self.strategy, module)
            else float("inf")
        )
        if orig_train_batches == 0:
            return

        # store epoch of dataloader reset for reload_dataloaders_every_n_epochs
        self._last_train_dl_reload_epoch = self.current_epoch

        if isinstance(self.limit_train_batches, int):
            self.num_training_batches = min(orig_train_batches, self.limit_train_batches)
        elif self.num_training_batches != float("inf"):
            self.num_training_batches = int(orig_train_batches * self.limit_train_batches)
        elif self.limit_train_batches != 1.0:
            raise MisconfigurationException(
                "When using an `IterableDataset`, `Trainer(limit_train_batches)` must be `1.0` or an int."
                "An int specifies `num_training_batches` to use."
            )

        if isinstance(self.val_check_interval, int):
            self.val_check_batch = self.val_check_interval
            if self.val_check_batch > self.num_training_batches and self.check_val_every_n_epoch is not None:
                raise ValueError(
                    f"`val_check_interval` ({self.val_check_interval}) must be less than or equal "
                    f"to the number of the training batches ({self.num_training_batches}). "
                    "If you want to disable validation set `limit_val_batches` to 0.0 instead."
                    "If you want to validate based on the total training batches, set `check_val_every_n_epoch=None`."
                )
        else:
            if not has_len_all_ranks(self.train_dataloader, self.strategy, module):
                if self.val_check_interval == 1.0:
                    self.val_check_batch = float("inf")
                else:
                    raise MisconfigurationException(
                        "When using an IterableDataset for `train_dataloader`,"
                        " `Trainer(val_check_interval)` must be `1.0` or an int. An int k specifies"
                        " checking validation every k training batches."
                    )
            else:
                self.val_check_batch = int(self.num_training_batches * self.val_check_interval)
                self.val_check_batch = max(1, self.val_check_batch)

        if self.loggers and self.num_training_batches < self.log_every_n_steps:
            rank_zero_warn(
                f"The number of training batches ({self.num_training_batches}) is smaller than the logging interval"
                f" Trainer(log_every_n_steps={self.log_every_n_steps}). Set a lower value for log_every_n_steps if"
                " you want to see logs for the training epoch.",
                category=PossibleUserWarning,
            )

        if (
            self.num_training_batches == 0
            and self.limit_train_batches > 0.0
            and isinstance(self.limit_train_batches, float)
            and orig_train_batches != float("inf")
        ):
            min_percentage = 1.0 / orig_train_batches
            raise MisconfigurationException(
                f"You requested to check {self.limit_train_batches} of the `train_dataloader` but"
                f" {self.limit_train_batches} * {orig_train_batches} < 1. Please increase the"
                f" `limit_train_batches` argument. Try at least"
                f" `limit_train_batches={min_percentage}`"
            )

    def reset_val_dataloader(self, model: Optional["pl.LightningModule"] = None) -> None:
        """Resets the validation dataloader and determines the number of batches.

        Args:
            model: The ``LightningModule`` if called outside of the trainer scope.
        """
        source = self._data_connector._val_dataloader_source
        pl_module = self.lightning_module or model
        has_step = is_overridden("validation_step", pl_module)
        enable_validation = self.limit_val_batches > 0
        if source.is_defined() and has_step and enable_validation:
            self.num_val_batches, self.val_dataloaders = self._data_connector._reset_eval_dataloader(
                RunningStage.VALIDATING, model=pl_module
            )

            # store epoch of dataloader reset for reload_dataloaders_every_n_epochs
            self._last_val_dl_reload_epoch = self.current_epoch

    def reset_test_dataloader(self, model: Optional["pl.LightningModule"] = None) -> None:
        """Resets the test dataloader and determines the number of batches.

        Args:
            model: The ``LightningModule`` if called outside of the trainer scope.
        """
        source = self._data_connector._test_dataloader_source
        pl_module = self.lightning_module or model
        has_step = is_overridden("test_step", pl_module)
        enable_testing = self.limit_test_batches > 0
        if source.is_defined() and has_step and enable_testing:
            self.num_test_batches, self.test_dataloaders = self._data_connector._reset_eval_dataloader(
                RunningStage.TESTING, model=pl_module
            )

    def reset_predict_dataloader(self, model: Optional["pl.LightningModule"] = None) -> None:
        """Resets the predict dataloader and determines the number of batches.

        Args:
            model: The ``LightningModule`` if called outside of the trainer scope.
        """
        source = self._data_connector._predict_dataloader_source
        pl_module = self.lightning_module or model
        enable_prediction = self.limit_predict_batches > 0
        if source.is_defined() and enable_prediction:
            self.num_predict_batches, self.predict_dataloaders = self._data_connector._reset_eval_dataloader(
                RunningStage.PREDICTING, model=pl_module
            )

    def reset_train_val_dataloaders(self, model: Optional["pl.LightningModule"] = None) -> None:
        """Resets train and val dataloaders if none are attached to the trainer.

        The val dataloader must be initialized before training loop starts, as the training loop
        inspects the val dataloader to determine whether to run the evaluation loop.

        Args:
            model: The ``LightningModule`` if called outside of the trainer scope.

        .. deprecated:: v1.7
            This method is deprecated in v1.7 and will be removed in v1.9.
            Please use ``Trainer.reset_{train,val}_dataloader`` instead.
        """
        rank_zero_deprecation(
            "`Trainer.reset_train_val_dataloaders` has been deprecated in v1.7 and will be removed in v1.9."
            " Use `Trainer.reset_{train,val}_dataloader` instead"
        )
        if self.train_dataloader is None:
            self.reset_train_dataloader(model=model)
        if self.val_dataloaders is None:
            self.reset_val_dataloader(model=model)

    """
    Accelerator properties
    """

    @property
    def accelerator(self) -> Accelerator:
        return self.strategy.accelerator

    @property
    def strategy(self) -> Strategy:
        return self._accelerator_connector.strategy

    @property
    def training_type_plugin(self) -> Strategy:
        rank_zero_deprecation(
            "`Trainer.training_type_plugin` is deprecated in v1.6 and will be removed in v1.8. Use"
            " `Trainer.strategy` instead."
        )
        return self.strategy

    @property
    def precision_plugin(self) -> PrecisionPlugin:
        return self.strategy.precision_plugin

    @property
    def global_rank(self) -> int:
        return self.strategy.global_rank

    @property
    def local_rank(self) -> int:
        # some strategies define a local rank
        return getattr(self.strategy, "local_rank", 0)

    @property
    def node_rank(self) -> int:
        # some strategies define a node rank
        return getattr(self.strategy, "node_rank", 0)

    @property
    def world_size(self) -> int:
        # some strategies define a world size
        return getattr(self.strategy, "world_size", 1)

    @property
    def should_rank_save_checkpoint(self) -> bool:
        rank_zero_deprecation(
            "`Trainer.should_rank_save_checkpoint` is deprecated in v1.6 and will be removed in v1.8.", stacklevel=5
        )
        strategy = self.strategy
        return (
            isinstance(strategy, pl.strategies.TPUSpawnStrategy) and strategy.local_rank == 0 or strategy.is_global_zero
        )

    @property
    def num_nodes(self) -> int:
        return getattr(self.strategy, "num_nodes", 1)

    @property
    def device_ids(self) -> List[int]:
        """List of device indexes per node."""
        devices = (
            self.strategy.parallel_devices
            if isinstance(self.strategy, ParallelStrategy)
            else [self.strategy.root_device]
        )
        device_ids = []
        for idx, device in enumerate(devices):
            if isinstance(device, torch.device):
                device_ids.append(device.index or idx)
            elif isinstance(device, int):
                device_ids.append(device)
        return device_ids

    @property
    def num_devices(self) -> int:
        """Number of devices the trainer uses per node."""
        return len(self.device_ids)

    @property
    def num_processes(self) -> int:
        rank_zero_deprecation(
            "`Trainer.num_processes` is deprecated in v1.6 and will be removed in v1.8. "
            "Please use `Trainer.num_devices` instead."
        )
        return self.num_devices

    @property
    def root_gpu(self) -> Optional[int]:
        rank_zero_deprecation(
            "`Trainer.root_gpu` is deprecated in v1.6 and will be removed in v1.8. "
            "Please use `Trainer.strategy.root_device.index` instead."
        )
        return self.strategy.root_device.index if isinstance(self.accelerator, CUDAAccelerator) else None

    @property
    def tpu_cores(self) -> int:
        rank_zero_deprecation(
            "`Trainer.tpu_cores` is deprecated in v1.6 and will be removed in v1.8. "
            "Please use `Trainer.num_devices` instead."
        )
        return self.num_devices if isinstance(self.accelerator, TPUAccelerator) else 0

    @property
    def ipus(self) -> int:
        rank_zero_deprecation(
            "`Trainer.ipus` was deprecated in v1.6 and will be removed in v1.8."
            " Please use `Trainer.num_devices` instead."
        )
        return self.num_devices if isinstance(self.accelerator, IPUAccelerator) else 0

    @property
    def num_gpus(self) -> int:
        rank_zero_deprecation(
            "`Trainer.num_gpus` was deprecated in v1.6 and will be removed in v1.8."
            " Please use `Trainer.num_devices` instead."
        )
        return self.num_devices if isinstance(self.accelerator, CUDAAccelerator) else 0

    @property
    def devices(self) -> int:
        rank_zero_deprecation(
            "`Trainer.devices` was deprecated in v1.6 and will be removed in v1.8."
            " Please use `Trainer.num_devices` or `Trainer.device_ids` to get device information instead."
        )
        return self.num_devices

    @property
    def data_parallel_device_ids(self) -> Optional[List[int]]:
        rank_zero_deprecation(
            "`Trainer.data_parallel_device_ids` was deprecated in v1.6 and will be removed in v1.8."
            " Please use `Trainer.device_ids` instead."
        )
        return self.device_ids if isinstance(self.accelerator, CUDAAccelerator) else None

    @property
    def lightning_module(self) -> "pl.LightningModule":
        # TODO: this is actually an optional return
        return self.strategy.lightning_module

    @property
    def optimizers(self) -> List[Optimizer]:
        return self.strategy.optimizers

    @optimizers.setter
    def optimizers(self, new_optims: Optional[List[Optimizer]]) -> None:
        self.strategy.optimizers = new_optims

    @property
    def lightning_optimizers(self) -> Dict[int, LightningOptimizer]:
        rank_zero_deprecation(
            "`Trainer.lightning_optimizers` is deprecated in v1.6 and will be removed in v1.8", stacklevel=5
        )
        return self.strategy._lightning_optimizers

    @property
    def lr_scheduler_configs(self) -> List[LRSchedulerConfig]:
        return self.strategy.lr_scheduler_configs

    @property
    def lr_schedulers(self) -> List[Dict[str, Any]]:
        rank_zero_deprecation(
            "`Trainer.lr_schedulers` is deprecated in v1.6 and will be removed in v1.8."
            " You can use `trainer.lr_scheduler_configs` instead which contains dataclasses instead of dictionaries.",
            stacklevel=5,
        )
        from dataclasses import asdict

        return [asdict(config) for config in self.strategy.lr_scheduler_configs]

    @property
    def optimizer_frequencies(self) -> List[int]:
        return self.strategy.optimizer_frequencies

    @optimizer_frequencies.setter
    def optimizer_frequencies(self, new_freqs: List[int]) -> None:
        self.strategy.optimizer_frequencies = new_freqs

    @property
    def amp_backend(self) -> Optional[AMPType]:
        if isinstance(self.precision_plugin, ApexMixedPrecisionPlugin):
            return AMPType.APEX
        if isinstance(self.precision_plugin, NativeMixedPrecisionPlugin):
            return AMPType.NATIVE
        return None

    @property
    def precision(self) -> Union[str, int]:
        return self.strategy.precision_plugin.precision

    @property
    def scaler(self) -> Optional[Any]:
        return getattr(self.precision_plugin, "scaler", None)

    @property
    def gpus(self) -> Optional[Union[List[int], str, int]]:
        rank_zero_deprecation(
            "`Trainer.gpus` was deprecated in v1.6 and will be removed in v1.8."
            " Please use `Trainer.num_devices` or `Trainer.device_ids` to get device information instead."
        )
        return self._accelerator_connector._gpus

    @property
    def model(self) -> torch.nn.Module:
        """The LightningModule, but possibly wrapped into DataParallel or DistributedDataParallel.

        To access the pure LightningModule, use
        :meth:`~pytorch_lightning.trainer.trainer.Trainer.lightning_module` instead.
        """
        return self.strategy.model

    @model.setter
    def model(self, model: torch.nn.Module) -> None:
        """Setter for the model, pass-through to accelerator and plugin where the model reference is stored. Used
        by the Tuner to reset the state of Trainer and Accelerator.

        Args:
            model: The LightningModule, possibly wrapped into DataParallel or DistributedDataParallel, depending
                on the backend.
        """
        self.strategy.model = model

    """
    General properties
    """

    @property
    def log_dir(self) -> Optional[str]:
        if len(self.loggers) == 1:
            if isinstance(self.logger, TensorBoardLogger):
                dirpath = self.logger.log_dir
            else:
                dirpath = self.logger.save_dir
        else:
            dirpath = self.default_root_dir

        dirpath = self.strategy.broadcast(dirpath)
        return dirpath

    @property
    def use_amp(self) -> bool:
        rank_zero_deprecation(
            "`Trainer.use_amp` is deprecated in v1.6.0 and will be removed in v1.8.0."
            " Please use `Trainer.amp_backend` instead."
        )
        return self.precision == 16

    @property
    def is_global_zero(self) -> bool:
        return self.strategy.is_global_zero

    @property
    def distributed_sampler_kwargs(self) -> Optional[dict]:
        if isinstance(self.strategy, ParallelStrategy):
            return self.strategy.distributed_sampler_kwargs

    @property
    def data_parallel(self) -> bool:
        return isinstance(self.strategy, ParallelStrategy)

    @property
    def enable_validation(self) -> bool:
        """Check if we should run validation during training."""
        return (
            self._data_connector._val_dataloader_source.is_defined()
            and is_overridden("validation_step", self.lightning_module)
            and self.limit_val_batches > 0
        )

    @property
    def default_root_dir(self) -> str:
        """The default location to save artifacts of loggers, checkpoints etc.

        It is used as a fallback if logger or checkpoint callback do not define specific save paths.
        """
        if get_filesystem(self._default_root_dir).protocol == "file":
            return os.path.normpath(self._default_root_dir)
        return self._default_root_dir

    @property
    def weights_save_path(self) -> str:
        """
        The default root location to save weights (checkpoints), e.g., when the
        :class:`~pytorch_lightning.callbacks.model_checkpoint.ModelCheckpoint` does not define a file path.

        .. deprecated:: v1.6
            `Trainer.weights_save_path` has been deprecated in v1.6 and will be removed in v1.8.
        """
        rank_zero_deprecation("`Trainer.weights_save_path` has been deprecated in v1.6 and will be removed in v1.8.")
        return self._weights_save_path_internal

    # TODO: Remove _weights_save_path_internal in v1.8
    @property
    def _weights_save_path_internal(self) -> str:
        """This is an internal implementation of weights_save_path which allows weights_save_path to be used
        internally by the framework without emitting a deprecation warning.

        To be removed in v1.8.
        """
        if get_filesystem(self._weights_save_path).protocol == "file":
            return os.path.normpath(self._weights_save_path)
        return self._weights_save_path

    @property
    def early_stopping_callback(self) -> Optional[EarlyStopping]:
        """The first :class:`~pytorch_lightning.callbacks.early_stopping.EarlyStopping` callback in the
        Trainer.callbacks list, or ``None`` if it doesn't exist."""
        callbacks = self.early_stopping_callbacks
        return callbacks[0] if len(callbacks) > 0 else None

    @property
    def early_stopping_callbacks(self) -> List[EarlyStopping]:
        """A list of all instances of :class:`~pytorch_lightning.callbacks.early_stopping.EarlyStopping` found in
        the Trainer.callbacks list."""
        return [c for c in self.callbacks if isinstance(c, EarlyStopping)]

    @property
    def prediction_writer_callbacks(self) -> List[BasePredictionWriter]:
        """A list of all instances of :class:`~pytorch_lightning.callbacks.prediction_writer.BasePredictionWriter`
        found in the Trainer.callbacks list."""
        return [cb for cb in self.callbacks if isinstance(cb, BasePredictionWriter)]

    @property
    def checkpoint_callback(self) -> Optional[Checkpoint]:
        """The first :class:`~pytorch_lightning.callbacks.model_checkpoint.ModelCheckpoint` callback in the
        Trainer.callbacks list, or ``None`` if it doesn't exist."""
        callbacks = self.checkpoint_callbacks
        return callbacks[0] if len(callbacks) > 0 else None

    @property
    def checkpoint_callbacks(self) -> List[Checkpoint]:
        """A list of all instances of :class:`~pytorch_lightning.callbacks.model_checkpoint.ModelCheckpoint` found
        in the Trainer.callbacks list."""
        return [c for c in self.callbacks if isinstance(c, Checkpoint)]

    @property
    def progress_bar_callback(self) -> Optional[ProgressBarBase]:
        """An instance of :class:`~pytorch_lightning.callbacks.progress.base.ProgressBarBase` found in the
        Trainer.callbacks list, or ``None`` if one doesn't exist."""
        for c in self.callbacks:
            if isinstance(c, ProgressBarBase):
                return c
        return None

    @property
    def resume_from_checkpoint(self) -> Optional[Union[str, Path]]:
        resume_from_checkpoint = self._checkpoint_connector.resume_from_checkpoint_fit_path
        if resume_from_checkpoint is not None:
            rank_zero_deprecation(
                "`trainer.resume_from_checkpoint` is deprecated in v1.5 and will be removed in v2.0."
                " Specify the fit checkpoint path with `trainer.fit(ckpt_path=)` instead.",
                stacklevel=5,
            )

        return resume_from_checkpoint

    @property
    def ckpt_path(self) -> Optional[str]:
        """Set to the path/URL of a checkpoint loaded via :meth:`~pytorch_lightning.trainer.trainer.Trainer.fit`,
        :meth:`~pytorch_lightning.trainer.trainer.Trainer.validate`,
        :meth:`~pytorch_lightning.trainer.trainer.Trainer.test`, or
        :meth:`~pytorch_lightning.trainer.trainer.Trainer.predict`. ``None`` otherwise."""
        return self._ckpt_path

    @property
    def validated_ckpt_path(self) -> Optional[str]:
        rank_zero_deprecation(
            "The `Trainer.validated_ckpt_path` attribute was deprecated in v1.6 and will be removed in v1.8. The"
            " path of a checkpoint loaded via `Trainer.{fit,validate,test,predict}` should be accessed via"
            " `Trainer.ckpt_path` instead.",
            stacklevel=5,
        )
        return self._validated_ckpt_path

    @validated_ckpt_path.setter
    def validated_ckpt_path(self, ckpt_path: Optional[str]) -> None:
        rank_zero_deprecation(
            "The `Trainer.validated_ckpt_path` attribute was deprecated in v1.6 and will be removed in v1.8. The"
            " path of a checkpoint loaded via `Trainer.{fit,validate,test,predict}` should be accessed via the"
            " read-only `Trainer.ckpt_path`.",
            stacklevel=5,
        )
        self._validated_ckpt_path = ckpt_path

    @property
    def tested_ckpt_path(self) -> Optional[str]:
        rank_zero_deprecation(
            "The `Trainer.tested_ckpt_path` attribute was deprecated in v1.6 and will be removed in v1.8. The"
            " path of a checkpoint loaded via `Trainer.{fit,validate,test,predict}` should be accessed via"
            " `Trainer.ckpt_path` instead.",
            stacklevel=5,
        )
        return self._tested_ckpt_path

    @tested_ckpt_path.setter
    def tested_ckpt_path(self, ckpt_path: Optional[str]) -> None:
        rank_zero_deprecation(
            "The `Trainer.tested_ckpt_path` attribute was deprecated in v1.6 and will be removed in v1.8. The"
            " path of a checkpoint loaded via `Trainer.{fit,validate,test,predict}` should be accessed via the"
            " read-only `Trainer.ckpt_path` instead.",
            stacklevel=5,
        )
        self._tested_ckpt_path = ckpt_path

    @property
    def predicted_ckpt_path(self) -> Optional[str]:
        rank_zero_deprecation(
            "The `Trainer.predicted_ckpt_path` attribute was deprecated in v1.6 and will be removed in v1.8. The"
            " path of a checkpoint loaded via `Trainer.{fit,validate,test,predict}` should be accessed via"
            " `Trainer.ckpt_path` instead.",
            stacklevel=5,
        )
        return self._predicted_ckpt_path

    @predicted_ckpt_path.setter
    def predicted_ckpt_path(self, ckpt_path: Optional[str]) -> None:
        rank_zero_deprecation(
            "The `Trainer.predicted_ckpt_path` attribute was deprecated in v1.6 and will be removed in v1.8. The"
            " path of a checkpoint loaded via `Trainer.{fit,validate,test,predict}` should be accessed via the"
            " read-only `Trainer.ckpt_path` instead.",
            stacklevel=5,
        )
        self._predicted_ckpt_path = ckpt_path

    def save_checkpoint(
        self, filepath: _PATH, weights_only: bool = False, storage_options: Optional[Any] = None
    ) -> None:
        r"""
        Runs routine to create a checkpoint.

        Args:
            filepath: Path where checkpoint is saved.
            weights_only: If ``True``, will only save the model weights.
            storage_options: parameter for how to save to storage, passed to ``CheckpointIO`` plugin

        """
        if self.model is None:
            raise AttributeError(
                "Saving a checkpoint is only possible if a model is attached to the Trainer. Did you call"
                " `Trainer.save_checkpoint()` before calling `Trainer.{fit,validate,test,predict}`?"
            )
        self._checkpoint_connector.save_checkpoint(filepath, weights_only=weights_only, storage_options=storage_options)

    """
    Parsing properties
    """

    @classmethod
    def default_attributes(cls) -> dict:
        init_signature = inspect.signature(cls)
        return {k: v.default for k, v in init_signature.parameters.items()}

    @classmethod
    def get_deprecated_arg_names(cls) -> List:
        """Returns a list with deprecated Trainer arguments."""
        depr_arg_names = []
        for name, val in cls.__dict__.items():
            if name.startswith("DEPRECATED") and isinstance(val, (tuple, list)):
                depr_arg_names.extend(val)
        return depr_arg_names

    @classmethod
    def from_argparse_args(cls: Any, args: Union[Namespace, ArgumentParser], **kwargs) -> Any:
        return from_argparse_args(cls, args, **kwargs)

    @classmethod
    def parse_argparser(cls, arg_parser: Union[ArgumentParser, Namespace]) -> Namespace:
        return parse_argparser(cls, arg_parser)

    @classmethod
    def match_env_arguments(cls) -> Namespace:
        return parse_env_variables(cls)

    @classmethod
    def add_argparse_args(cls, parent_parser: ArgumentParser, **kwargs) -> ArgumentParser:
        return add_argparse_args(cls, parent_parser, **kwargs)

    """
    State properties
    """

    @property
    def interrupted(self) -> bool:
        return self.state.status == TrainerStatus.INTERRUPTED

    @property
    def training(self) -> bool:
        return self.state.stage == RunningStage.TRAINING

    @training.setter
    def training(self, val: bool) -> None:
        if val:
            self.state.stage = RunningStage.TRAINING
        elif self.training:
            self.state.stage = None

    @property
    def testing(self) -> bool:
        return self.state.stage == RunningStage.TESTING

    @testing.setter
    def testing(self, val: bool) -> None:
        if val:
            self.state.stage = RunningStage.TESTING
        elif self.testing:
            self.state.stage = None

    @property
    def predicting(self) -> bool:
        return self.state.stage == RunningStage.PREDICTING

    @predicting.setter
    def predicting(self, val: bool) -> None:
        if val:
            self.state.stage = RunningStage.PREDICTING
        elif self.predicting:
            self.state.stage = None

    @property
    def tuning(self) -> bool:
        return self.state.stage == RunningStage.TUNING

    @tuning.setter
    def tuning(self, val: bool) -> None:
        if val:
            self.state.stage = RunningStage.TUNING
        elif self.tuning:
            self.state.stage = None

    @property
    def validating(self) -> bool:
        return self.state.stage == RunningStage.VALIDATING

    @validating.setter
    def validating(self, val: bool) -> None:
        if val:
            self.state.stage = RunningStage.VALIDATING
        elif self.validating:
            self.state.stage = None

    @property
    def evaluating(self) -> bool:
        return self.state.stage and self.state.stage.evaluating

    @property
    def sanity_checking(self) -> bool:
        return self.state.stage == RunningStage.SANITY_CHECKING

    @sanity_checking.setter
    def sanity_checking(self, val: bool) -> None:
        if val:
            self.state.stage = RunningStage.SANITY_CHECKING
        elif self.sanity_checking:
            self.state.stage = None

    """
    Loop properties
    """

    @property
    def global_step(self) -> int:
        """The number of optimizer steps taken (does not reset each epoch).

        This includes multiple optimizers and TBPTT steps (if enabled).
        """
        return self.fit_loop.epoch_loop.global_step

    @property
    def current_epoch(self) -> int:
        """The current epoch, updated after the epoch end hooks are run."""
        return self.fit_loop.epoch_progress.current.completed

    @property
    def max_epochs(self) -> int:
        return self.fit_loop.max_epochs

    @property
    def min_epochs(self) -> int:
        return self.fit_loop.min_epochs

    @property
    def max_steps(self) -> int:
        return self.fit_loop.max_steps

    @property
    def min_steps(self) -> Optional[int]:
        return self.fit_loop.min_steps

    @property
    def is_last_batch(self) -> bool:
        """Whether trainer is executing the last batch."""
        return self.fit_loop.epoch_loop.batch_progress.is_last_batch

    @property
    def fit_loop(self) -> FitLoop:
        return self._fit_loop

    @fit_loop.setter
    def fit_loop(self, loop: FitLoop):
        """Attach a custom fit loop to this Trainer.

        It will run with
        :meth:`~pytorch_lightning.trainer.trainer.Trainer.fit`.
        """
        loop.trainer = self
        self._fit_loop = loop

    @property
    def validate_loop(self) -> EvaluationLoop:
        return self._validate_loop

    @validate_loop.setter
    def validate_loop(self, loop: EvaluationLoop):
        """Attach a custom validation loop to this Trainer.

        It will run with
        :meth:`~pytorch_lightning.trainer.trainer.Trainer.validate`. Note that this loop is different from the one
        running during training inside the :meth:`pytorch_lightning.trainer.trainer.Trainer.fit` call.
        """
        loop.trainer = self
        self._validate_loop = loop

    @property
    def test_loop(self) -> EvaluationLoop:
        return self._test_loop

    @test_loop.setter
    def test_loop(self, loop: EvaluationLoop):
        """Attach a custom test loop to this Trainer.

        It will run with
        :meth:`~pytorch_lightning.trainer.trainer.Trainer.test`.
        """
        loop.trainer = self
        self._test_loop = loop

    @property
    def predict_loop(self) -> PredictionLoop:
        return self._predict_loop

    @predict_loop.setter
    def predict_loop(self, loop: PredictionLoop):
        """Attach a custom prediction loop to this Trainer.

        It will run with
        :meth:`~pytorch_lightning.trainer.trainer.Trainer.predict`.
        """
        loop.trainer = self
        self._predict_loop = loop

    @property
    def verbose_evaluate(self) -> bool:
        rank_zero_deprecation(
            "The `Trainer.verbose_evaluate` property has been deprecated and will be removed in v1.8. The current value"
            " returned is the union of the validate and test loop values. You can choose which one to access with"
            " `trainer.{validate,test}_loop.verbose`.",
            stacklevel=5,
        )
        return self.validate_loop.verbose or self.test_loop.verbose

    @verbose_evaluate.setter
    def verbose_evaluate(self, verbose: bool) -> None:
        rank_zero_deprecation(
            "The `Trainer.verbose_evaluate` property has been deprecated and will be removed in v1.8. This will set"
            " the value for both trainer.{validate,test}_loop.verbose`.",
            stacklevel=5,
        )
        self.validate_loop.verbose = verbose
        self.test_loop.verbose = verbose

    @property
    def _evaluation_loop(self) -> EvaluationLoop:
        if self.state.fn in (TrainerFn.FITTING, TrainerFn.TUNING):
            return self.fit_loop.epoch_loop.val_loop
        if self.state.fn == TrainerFn.VALIDATING:
            return self.validate_loop
        if self.state.fn == TrainerFn.TESTING:
            return self.test_loop
        raise RuntimeError("The `Trainer._evaluation_loop` property isn't defined. Accessed outside of scope")

    @property
    def _active_loop(self) -> Optional[Union[FitLoop, EvaluationLoop, PredictionLoop]]:
        if self.training:
            return self.fit_loop
        if self.sanity_checking or self.evaluating:
            return self._evaluation_loop
        if self.predicting:
            return self.predict_loop

    """
    Logging properties
    """

    @property
    def logger(self) -> Optional[Logger]:
        loggers = self.loggers
        if len(loggers) == 0:
            return None
        if len(loggers) == 1:
            return loggers[0]
        else:
            rank_zero_deprecation(
                "Using `trainer.logger` when multiple loggers are configured."
                " This behavior will change in v1.8 when `LoggerCollection` is removed, and"
                " `trainer.logger` will return the first logger available.",
                stacklevel=5,
            )
            with warnings.catch_warnings():
                warnings.simplefilter("ignore")
                return LoggerCollection(loggers)

    @logger.setter
    def logger(self, logger: Optional[Logger]) -> None:
        if not logger:
            self.loggers = []
        elif isinstance(logger, LoggerCollection):
            self.loggers = list(logger)
        else:
            self.loggers = [logger]

    @property
    def loggers(self) -> List[Logger]:
        return self._loggers

    @loggers.setter
    def loggers(self, loggers: Optional[List[Logger]]) -> None:
        self._loggers = loggers if loggers else []

    @property
    def callback_metrics(self) -> dict:
        return self._logger_connector.callback_metrics

    @property
    def logged_metrics(self) -> dict:
        return self._logger_connector.logged_metrics

    @property
    def progress_bar_metrics(self) -> dict:
        return self._logger_connector.progress_bar_metrics

    @property
    def _results(self) -> Optional[_ResultCollection]:
        active_loop = self._active_loop
        if active_loop is not None:
            return active_loop._results

    def _exit_gracefully_on_signal(self) -> None:
        if not _fault_tolerant_training() or not self._should_terminate_gracefully():
            return
        raise ExitGracefullyException(0)

    def _should_terminate_gracefully(self) -> bool:
        value = torch.tensor(int(self._terminate_gracefully), device=self.strategy.root_device)
        return self.strategy.reduce(value, reduce_op="sum") > 0

    """
    Other
    """

    @property
    def estimated_stepping_batches(self) -> Union[int, float]:
        r"""
        Estimated stepping batches for the complete training inferred from DataLoaders, gradient
        accumulation factor and distributed setup.

        Examples::

            def configure_optimizers(self):
                optimizer = ...
                scheduler = torch.optim.lr_scheduler.OneCycleLR(
                    optimizer, max_lr=1e-3, total_steps=self.trainer.estimated_stepping_batches
                )
                return [optimizer], [scheduler]

        """
        accumulation_scheduler = self.accumulation_scheduler

        if accumulation_scheduler.epochs != [0]:
            raise MisconfigurationException(
                "Estimated stepping batches cannot be computed with different"
                " `accumulate_grad_batches` at different epochs."
            )

        # infinite training
        if self.max_epochs == -1 and self.max_steps == -1:
            return float("inf")

        if self.train_dataloader is None:
            rank_zero_info("Loading `train_dataloader` to estimate number of stepping batches.")
            self.reset_train_dataloader()

        total_batches = self.num_training_batches

        # iterable dataset
        if total_batches == float("inf"):
            return self.max_steps

        self.accumulate_grad_batches = accumulation_scheduler.get_accumulate_grad_batches(self.current_epoch)
        effective_batch_size = self.accumulate_grad_batches
        max_estimated_steps = math.ceil(total_batches / effective_batch_size) * max(self.max_epochs, 1)

        max_estimated_steps = min(max_estimated_steps, self.max_steps) if self.max_steps != -1 else max_estimated_steps
        return max_estimated_steps


@contextmanager
def _evaluation_context(accelerator: Accelerator) -> Generator:
    # inference mode is not supported with gloo backend (#9431),
    # and HPU & TPU accelerators.
    context_manager_class = (
        torch.inference_mode
        if not (dist.is_initialized() and dist.get_backend() == "gloo")
        and not isinstance(accelerator, HPUAccelerator)
        and not isinstance(accelerator, TPUAccelerator)
        else torch.no_grad
    )
    with context_manager_class():
        yield


def _determine_batch_limits(batches: Optional[Union[int, float]], name: str) -> Union[int, float]:
    if batches is None:
        # batches is optional to know if the user passed a value so that we can show the above info messages only to the
        # users that set a value explicitly
        return 1.0

    # differentiating based on the type can be error-prone for users. show a message describing the chosen behaviour
    if isinstance(batches, int) and batches == 1:
        if name == "limit_train_batches":
            message = "1 batch per epoch will be used."
        elif name == "val_check_interval":
            message = "validation will run after every batch."
        else:
            message = "1 batch will be used."
        rank_zero_info(f"`Trainer({name}=1)` was configured so {message}")
    elif isinstance(batches, float) and batches == 1.0:
        if name == "limit_train_batches":
            message = "100% of the batches per epoch will be used."
        elif name == "val_check_interval":
            message = "validation will run at the end of the training epoch."
        else:
            message = "100% of the batches will be used."
        rank_zero_info(f"`Trainer({name}=1.0)` was configured so {message}.")

    if 0 <= batches <= 1:
        return batches
    if batches > 1 and batches % 1.0 == 0:
        return int(batches)
    raise MisconfigurationException(
        f"You have passed invalid value {batches} for {name}, it has to be in [0.0, 1.0] or an int."
    )<|MERGE_RESOLUTION|>--- conflicted
+++ resolved
@@ -1758,11 +1758,7 @@
         rank_zero_info(f"HPU available: {_HPU_AVAILABLE}, using: {num_hpus} HPUs")
 
         # TODO: Integrate MPS Accelerator here, once gpu maps to both
-<<<<<<< HEAD
-        if GPUAccelerator.is_available() and not isinstance(self.accelerator, GPUAccelerator):
-=======
-        if torch.cuda.is_available() and not isinstance(self.accelerator, CUDAAccelerator):
->>>>>>> c67b075c
+        if GPUAccelerator.is_available() and not isinstance(self.accelerator, CUDAAccelerator):
             rank_zero_warn(
                 "GPU available but not used. Set `accelerator` and `devices` using"
                 f" `Trainer(accelerator='gpu', devices={CUDAAccelerator.auto_device_count()})`.",
