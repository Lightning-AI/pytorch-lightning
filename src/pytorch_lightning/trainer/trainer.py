--- conflicted
+++ resolved
@@ -696,13 +696,9 @@
 
             datamodule: An instance of :class:`~pytorch_lightning.core.datamodule.LightningDataModule`.
         """
-<<<<<<< HEAD
-        self.strategy._lightning_module = model
-=======
         if not isinstance(model, pl.LightningModule):
             raise TypeError(f"`Trainer.fit()` requires a `LightningModule`, got: {model.__class__.__qualname__}")
-        self.strategy.model = model
->>>>>>> 0883971c
+        self.strategy._lightning_module = model
         self._call_and_handle_interrupt(
             self._fit_impl, model, train_dataloaders, val_dataloaders, datamodule, ckpt_path
         )
@@ -782,13 +778,9 @@
             :meth:`~pytorch_lightning.core.module.LightningModule.validation_epoch_end`, etc.
             The length of the list corresponds to the number of validation dataloaders used.
         """
-<<<<<<< HEAD
-        self.strategy._lightning_module = model or self.lightning_module
-=======
         if model is not None and not isinstance(model, pl.LightningModule):
             raise TypeError(f"`Trainer.validate()` requires a `LightningModule`, got: {model.__class__.__qualname__}")
-        self.strategy.model = model or self.lightning_module
->>>>>>> 0883971c
+        self.strategy._lightning_module = model or self.lightning_module
         return self._call_and_handle_interrupt(self._validate_impl, model, dataloaders, ckpt_path, verbose, datamodule)
 
     def _validate_impl(
@@ -876,13 +868,9 @@
             :meth:`~pytorch_lightning.core.module.LightningModule.test_epoch_end`, etc.
             The length of the list corresponds to the number of test dataloaders used.
         """
-<<<<<<< HEAD
-        self.strategy._lightning_module = model or self.lightning_module
-=======
         if model is not None and not isinstance(model, pl.LightningModule):
             raise TypeError(f"`Trainer.test()` requires a `LightningModule`, got: {model.__class__.__qualname__}")
-        self.strategy.model = model or self.lightning_module
->>>>>>> 0883971c
+        self.strategy._lightning_module = model or self.lightning_module
         return self._call_and_handle_interrupt(self._test_impl, model, dataloaders, ckpt_path, verbose, datamodule)
 
     def _test_impl(
@@ -969,13 +957,9 @@
         Returns:
             Returns a list of dictionaries, one for each provided dataloader containing their respective predictions.
         """
-<<<<<<< HEAD
-        self.strategy._lightning_module = model or self.lightning_module
-=======
         if model is not None and not isinstance(model, pl.LightningModule):
             raise TypeError(f"`Trainer.predict()` requires a `LightningModule`, got: {model.__class__.__qualname__}")
-        self.strategy.model = model or self.lightning_module
->>>>>>> 0883971c
+        self.strategy._lightning_module = model or self.lightning_module
         return self._call_and_handle_interrupt(
             self._predict_impl, model, dataloaders, datamodule, return_predictions, ckpt_path
         )
