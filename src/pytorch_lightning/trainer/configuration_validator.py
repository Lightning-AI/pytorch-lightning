--- conflicted
+++ resolved
@@ -164,119 +164,4 @@
                     f"The `batch_idx` argument in `{type(model).__name__}.{hook}` hook may"
                     " not match with the actual batch index when using a `dataloader_iter`"
                     " argument in your `training_step`."
-                )
-
-<<<<<<< HEAD
-
-def _check_on_epoch_start_end(model: "pl.LightningModule") -> None:
-    hooks = (
-        ("on_epoch_start", "on_<train/validation/test>_epoch_start"),
-        ("on_epoch_end", "on_<train/validation/test>_epoch_end"),
-    )
-
-    for hook, alternative_hook in hooks:
-        if callable(getattr(model, hook, None)):
-            raise RuntimeError(
-                f"The `LightningModule.{hook}` hook was removed in v1.8. Please use"
-                f" `LightningModule.{alternative_hook}` instead."
-            )
-
-
-def _check_on_pretrain_routine(model: "pl.LightningModule") -> None:
-    hooks = (("on_pretrain_routine_start", "on_fit_start"), ("on_pretrain_routine_end", "on_fit_start"))
-    for hook, alternative_hook in hooks:
-        if callable(getattr(model, hook, None)):
-            raise RuntimeError(
-                f"The `LightningModule.{hook}` hook was removed in v1.8. Please use"
-                f" `LightningModule.{alternative_hook}` instead."
-            )
-
-
-def _check_deprecated_callback_hooks(trainer: "pl.Trainer") -> None:
-    for callback in trainer.callbacks:
-        if callable(getattr(callback, "on_init_start", None)):
-            raise RuntimeError(
-                "The `on_init_start` callback hook was deprecated in v1.6 and is no longer supported as of v1.8."
-            )
-        if callable(getattr(callback, "on_init_end", None)):
-            raise RuntimeError(
-                "The `on_init_end` callback hook was deprecated in v1.6 and is no longer supported as of v1.8."
-            )
-        if callable(getattr(callback, "on_configure_sharded_model", None)):
-            raise RuntimeError(
-                "The `on_configure_sharded_model` callback hook was removed in v1.8. Use `setup()` instead."
-            )
-        if callable(getattr(callback, "on_before_accelerator_backend_setup", None)):
-            raise RuntimeError(
-                "The `on_before_accelerator_backend_setup` callback hook was removed in v1.8. Use `setup()` instead."
-            )
-
-        has_legacy_argument = "callback_state" in inspect.signature(callback.on_load_checkpoint).parameters
-        if is_overridden(method_name="on_load_checkpoint", instance=callback) and has_legacy_argument:
-            # TODO: Remove this error message in v2.0
-            raise RuntimeError(
-                f"`{callback.__class__.__name__}.on_load_checkpoint` has changed its signature and behavior in v1.8."
-                " If you wish to load the state of the callback, use `load_state_dict` instead."
-                " As of 1.8, `on_load_checkpoint(..., checkpoint)` receives the entire loaded"
-                " checkpoint dictionary instead of the callback state. To continue using this hook and avoid this error"
-                " message, rename the `callback_state` argument to `checkpoint`."
-            )
-
-        for hook, alternative_hook in (
-            ["on_batch_start", "on_train_batch_start"],
-            ["on_batch_end", "on_train_batch_end"],
-        ):
-            if callable(getattr(callback, hook, None)):
-                raise RuntimeError(
-                    f"The `Callback.{hook}` hook was removed in v1.8. Please use `Callback.{alternative_hook}` instead."
-                )
-        for hook, alternative_hook in (
-            ["on_epoch_start", "on_<train/validation/test>_epoch_start"],
-            ["on_epoch_end", "on_<train/validation/test>_epoch_end"],
-        ):
-            if callable(getattr(callback, hook, None)):
-                raise RuntimeError(
-                    f"The `Callback.{hook}` hook was removed in v1.8. Please use `Callback.{alternative_hook}` instead."
-                )
-        for hook in ("on_pretrain_routine_start", "on_pretrain_routine_end"):
-            if callable(getattr(callback, hook, None)):
-                raise RuntimeError(
-                    f"The `Callback.{hook}` hook was removed in v1.8. Please use `Callback.on_fit_start` instead."
-                )
-
-
-def _check_deprecated_logger_methods(trainer: "pl.Trainer") -> None:
-    for logger in trainer.loggers:
-        if is_overridden(method_name="update_agg_funcs", instance=logger, parent=Logger):
-            raise RuntimeError(
-                f"`{type(logger).__name__}.update_agg_funcs` was deprecated in v1.6 and is no longer supported as of"
-                " v1.8."
-            )
-        if is_overridden(method_name="agg_and_log_metrics", instance=logger, parent=Logger):
-            raise RuntimeError(
-                f"`{type(logger).__name__}.agg_and_log_metrics` was deprecated in v1.6 and is no longer supported as of"
-                " v1.8."
-            )
-
-
-def _check_unsupported_datamodule_hooks(trainer: "pl.Trainer") -> None:
-    datahook_selector = trainer._data_connector._datahook_selector
-    assert datahook_selector is not None
-
-    if is_overridden("on_save_checkpoint", datahook_selector.datamodule):
-        raise NotImplementedError(
-            "`LightningDataModule.on_save_checkpoint` was deprecated in v1.6 and is no longer supported as of v1.8."
-            " Use `state_dict` instead."
-        )
-    if is_overridden("on_load_checkpoint", datahook_selector.datamodule):
-        raise NotImplementedError(
-            "`LightningDataModule.on_load_checkpoint` was deprecated in v1.6 and is no longer supported as of v1.8."
-            " Use `load_state_dict` instead."
-        )
-=======
-        if model.truncated_bptt_steps > 0:
-            raise MisconfigurationException(
-                "The model taking a `dataloader_iter` argument in your `training_step` "
-                "is incompatible with `truncated_bptt_steps > 0`."
-            )
->>>>>>> dd60c1dd
+                )