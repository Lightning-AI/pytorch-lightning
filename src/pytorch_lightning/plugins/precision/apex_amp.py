--- conflicted
+++ resolved
@@ -11,11 +11,7 @@
 # WITHOUT WARRANTIES OR CONDITIONS OF ANY KIND, either express or implied.
 # See the License for the specific language governing permissions and
 # limitations under the License.
-<<<<<<< HEAD
-from typing import Any, Dict
-=======
 from typing import Any, Callable, Dict, Optional
->>>>>>> 45ca7816
 
 from torch import Tensor
 from torch.optim import LBFGS, Optimizer
@@ -62,10 +58,7 @@
         self,
         tensor: Tensor,
         model: "pl.LightningModule",
-<<<<<<< HEAD
-=======
         optimizer: Optional[Steppable],
->>>>>>> 45ca7816
         *args: Any,
         **kwargs: Any,
     ) -> None:
@@ -74,25 +67,14 @@
         Args:
             tensor: the loss value obtained from the closure
             model: the model to be optimized
-<<<<<<< HEAD
-=======
             optimizer: current optimizer being used. ``None`` if using manual optimization
             \*args: Positional arguments intended for the actual function that performs the backward, like
                 :meth:`~torch.Tensor.backward`.
             \**kwargs: Keyword arguments for the same purpose as ``*args``.
->>>>>>> 45ca7816
         """
         optimizer, optimizer_idx, *args = args
         opt = optimizer or model.trainer.optimizers
         with amp.scale_loss(tensor, opt) as tensor:
-<<<<<<< HEAD
-            super().backward(tensor, model, optimizer, optimizer_idx, *args, **kwargs)
-
-    def optimizer_step(self, optimizer: Steppable, **kwargs: Any) -> Any:
-        optimizer_idx = kwargs.pop("optimizer_idx")
-        closure = kwargs.pop("closure")
-        model: pl.LightningModule = kwargs.pop("model")
-=======
             super().backward(tensor, model, optimizer, *args, **kwargs)
 
     def optimizer_step(  # type: ignore[override]
@@ -103,7 +85,6 @@
         closure: Callable[[], Any],
         **kwargs: Any,
     ) -> Any:
->>>>>>> 45ca7816
         if self._state_dict_loaded:
             raise RuntimeError(
                 "Resuming training with APEX is currently not supported. Set `amp_backend=None` for example or use a"
