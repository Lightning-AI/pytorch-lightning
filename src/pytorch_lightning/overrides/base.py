# Copyright The PyTorch Lightning team.
#
# Licensed under the Apache License, Version 2.0 (the "License");
# you may not use this file except in compliance with the License.
# You may obtain a copy of the License at
#
#     http://www.apache.org/licenses/LICENSE-2.0
#
# Unless required by applicable law or agreed to in writing, software
# distributed under the License is distributed on an "AS IS" BASIS,
# WITHOUT WARRANTIES OR CONDITIONS OF ANY KIND, either express or implied.
# See the License for the specific language governing permissions and
# limitations under the License.
from typing import Any, Optional

import torch
import torch.nn as nn
from torch.nn import DataParallel
from torch.nn.parallel import DistributedDataParallel

import pytorch_lightning as pl
from pytorch_lightning.core.mixins import DeviceDtypeModuleMixin


class _LightningPrecisionModuleWrapperBase(DeviceDtypeModuleMixin, torch.nn.Module):
    def __init__(self, pl_module: "pl.LightningModule") -> None:
        """Wraps the user's LightningModule. Requires overriding all ``*_step`` methods and ``forward`` so that it
        can safely be wrapped by a ``_LightningModuleWrapperBase`` and a ``*DataParallel``.

        Args:
            pl_module: the model to wrap
        """
        super().__init__()
        self.module = pl_module

        # set the parameters_to_ignore from LightningModule.
        _ddp_params_and_buffers_to_ignore = getattr(pl_module, "_ddp_params_and_buffers_to_ignore", [])
        self._ddp_params_and_buffers_to_ignore = [f"module.{p}" for p in _ddp_params_and_buffers_to_ignore]

    def training_step(self, *args: Any, **kwargs: Any) -> Any:
        raise NotImplementedError

    def validation_step(self, *args: Any, **kwargs: Any) -> Any:
        raise NotImplementedError

    def test_step(self, *args: Any, **kwargs: Any) -> Any:
        raise NotImplementedError

    def predict_step(self, *args: Any, **kwargs: Any) -> Any:
        raise NotImplementedError

    def forward(self, *args: Any, **kwargs: Any) -> Any:
        raise NotImplementedError


class _LightningModuleWrapperBase(DeviceDtypeModuleMixin, torch.nn.Module):
    def __init__(self, forward_module: nn.Module, lightning_module: Optional["pl.LightningDataModule"] = None) -> None:
        """Wraps the user's LightningModule and redirects the forward call to the appropriate method, either
        ``training_step``, ``validation_step``, ``test_step``, or ``predict_step``.

        Inheriting classes may also modify the inputs or outputs of forward.

        Args:
            pl_module: the model to wrap
        """
        super().__init__()
        self._forward_module = forward_module
        self._lightning_module = lightning_module or forward_module

        # set the parameters_to_ignore from LightningModule
        _ddp_params_and_buffers_to_ignore = getattr(self._lightning_module, "_ddp_params_and_buffers_to_ignore", [])
        self._ddp_params_and_buffers_to_ignore = [f"module.{p}" for p in _ddp_params_and_buffers_to_ignore]

    @property
    def module(self):
        return self._forward_module

    def forward(self, *inputs: Any, **kwargs: Any) -> Any:
<<<<<<< HEAD
        trainer = self._lightning_module.trainer
=======
        pl_module = unwrap_lightning_module(self.module)
        trainer = pl_module._trainer
>>>>>>> a90ef3b7

        if trainer is not None:
            if trainer.training:
                output = self.module.training_step(*inputs, **kwargs)
                # In manual_optimization, we need to prevent DDP reducer as
                # it is done manually in `LightningModule.manual_backward`
                # `require_backward_grad_sync` will be reset in the
                # ddp_strategy `post_training_step` hook
                if not self._lightning_module.automatic_optimization:
                    trainer.model.require_backward_grad_sync = False  # type: ignore[assignment]
                return output
            if trainer.testing:
                return self.module.test_step(*inputs, **kwargs)
            if trainer.sanity_checking or trainer.validating:
                return self.module.validation_step(*inputs, **kwargs)
            if trainer.predicting:
                return self.module.predict_step(*inputs, **kwargs)
        return self.module(*inputs, **kwargs)

<<<<<<< HEAD
    def on_post_move_to_device(self) -> None:
        pass
=======

def unwrap_lightning_module(wrapped_model: nn.Module) -> "pl.LightningModule":
    """Recursively unwraps a :class:`~pytorch_lightning.core.module.LightningModule` by following the ``.module``
    attributes on the wrapper.

    Raises:
        TypeError: If the unwrapping leads to a module that is not a LightningModule and that cannot be unwrapped
            further.
    """
    model = wrapped_model
    if isinstance(model, (DistributedDataParallel, DataParallel)):
        model = unwrap_lightning_module(model.module)
    if isinstance(model, (_LightningModuleWrapperBase, _LightningPrecisionModuleWrapperBase)):
        model = unwrap_lightning_module(model.module)
    if not isinstance(model, pl.LightningModule):
        raise TypeError(f"Unwrapping the module did not yield a `LightningModule`, got {type(model)} instead.")
    return model
>>>>>>> a90ef3b7
<|MERGE_RESOLUTION|>--- conflicted
+++ resolved
@@ -76,12 +76,7 @@
         return self._forward_module
 
     def forward(self, *inputs: Any, **kwargs: Any) -> Any:
-<<<<<<< HEAD
         trainer = self._lightning_module.trainer
-=======
-        pl_module = unwrap_lightning_module(self.module)
-        trainer = pl_module._trainer
->>>>>>> a90ef3b7
 
         if trainer is not None:
             if trainer.training:
@@ -100,26 +95,3 @@
             if trainer.predicting:
                 return self.module.predict_step(*inputs, **kwargs)
         return self.module(*inputs, **kwargs)
-
-<<<<<<< HEAD
-    def on_post_move_to_device(self) -> None:
-        pass
-=======
-
-def unwrap_lightning_module(wrapped_model: nn.Module) -> "pl.LightningModule":
-    """Recursively unwraps a :class:`~pytorch_lightning.core.module.LightningModule` by following the ``.module``
-    attributes on the wrapper.
-
-    Raises:
-        TypeError: If the unwrapping leads to a module that is not a LightningModule and that cannot be unwrapped
-            further.
-    """
-    model = wrapped_model
-    if isinstance(model, (DistributedDataParallel, DataParallel)):
-        model = unwrap_lightning_module(model.module)
-    if isinstance(model, (_LightningModuleWrapperBase, _LightningPrecisionModuleWrapperBase)):
-        model = unwrap_lightning_module(model.module)
-    if not isinstance(model, pl.LightningModule):
-        raise TypeError(f"Unwrapping the module did not yield a `LightningModule`, got {type(model)} instead.")
-    return model
->>>>>>> a90ef3b7
