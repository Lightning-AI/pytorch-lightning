# Copyright The PyTorch Lightning team.
#
# Licensed under the Apache License, Version 2.0 (the "License");
# you may not use this file except in compliance with the License.
# You may obtain a copy of the License at
#
#     http://www.apache.org/licenses/LICENSE-2.0
#
# Unless required by applicable law or agreed to in writing, software
# distributed under the License is distributed on an "AS IS" BASIS,
# WITHOUT WARRANTIES OR CONDITIONS OF ANY KIND, either express or implied.
# See the License for the specific language governing permissions and
# limitations under the License.
import numbers
import warnings
<<<<<<< HEAD
from typing import Any, Union
=======
from typing import Any, cast, Optional, Union
>>>>>>> fe9e5d55

import torch
from torch import Tensor

import pytorch_lightning as pl
from pytorch_lightning.overrides.base import _LightningModuleWrapperBase, _LightningPrecisionModuleWrapperBase
from pytorch_lightning.utilities.apply_func import apply_to_collection
from pytorch_lightning.utilities.rank_zero import rank_zero_warn


def _ignore_scalar_return_in_dp() -> None:
    # Users get confused by this warning so we silence it
    warnings.filterwarnings(
        "ignore",
        message=(
            "Was asked to gather along dimension 0, but all input tensors were scalars;"
            " will instead unsqueeze and return a vector."
        ),
    )


class LightningParallelModule(_LightningModuleWrapperBase):
    """Wraps the user's LightningModule and redirects the forward call to the appropriate method, either
    ``training_step``, ``validation_step``, ``test_step``, or ``predict_step``.

    This class is used in combination with :class:`~torch.nn.parallel.DataParallel` as shown in the example.
    It also takes care of converting Python scalars to Tensors and un-squeezes 0-dimensional Tensors as it is required
    by :class:`~torch.nn.parallel.DataParallel`.

    Example:

        dp_model = torch.nn.DataParallel(
            module=LightningParallelModule(lightning_module),
            device_ids=[3, 4],
            ...
        )

    Args:
        pl_module: The module to wrap. See description for `forward_module`.

            .. deprecated:: v1.8.0
                The argument ``pl_module`` is deprecated in v1.8.0 and will be removed in v1.10.0. Please use
                ``forward_module`` instead.

        forward_module: The module to wrap. If it's not a ``LightningModule``, it must have an attribute ``.module``
            pointing to a ``LightningModule`` reference.
    """

    def __init__(
        self,
        forward_module: Optional[Union["pl.LightningModule", _LightningPrecisionModuleWrapperBase]] = None,
        pl_module: Optional[Union["pl.LightningModule", _LightningPrecisionModuleWrapperBase]] = None,
    ) -> None:
        self._validate_init_arguments(pl_module, forward_module)
        super().__init__(forward_module=(pl_module or forward_module))
        _ignore_scalar_return_in_dp()

    def forward(self, *inputs: Any, **kwargs: Any) -> Any:
        self.update_replica_device_attributes(inputs)
        # forward call will redirect to training_step, validation_step, etc.
        output = super().forward(*inputs, **kwargs)

        def output_transform(data: Any) -> Any:
<<<<<<< HEAD
            device = self.module.device
=======
            device = cast(torch.device, self.lightning_module.device)
>>>>>>> fe9e5d55
            data = python_scalar_to_tensor(data, device)
            data = unsqueeze_scalar_tensor(data)
            return data

        output = apply_to_collection(output, dtype=(numbers.Number, Tensor), function=output_transform)
        return output

    def update_replica_device_attributes(self, inputs: Any) -> None:
        """Updates the device information of LightningModule by reading the device from the inputs. In
        :class:`~torch.nn.data_parallel.DataParallel` changes to the state during the `forward` pass are lost when
        the replicas get discarded. The only way to know the current device is from the inputs passed into the
        model.

        Args:
            inputs: A collection of inputs (typically a tuple). If the inputs don't contain tensors,
                a warning is shown that accessing ``self.device`` will not return the correct device.
        """
        replica_device = None

        def find_tensor_with_device(tensor: Tensor) -> Tensor:
            nonlocal replica_device
            if replica_device is None and tensor.device != torch.device("cpu"):
                replica_device = tensor.device
            return tensor

        apply_to_collection(inputs, dtype=Tensor, function=find_tensor_with_device)

        if replica_device is not None:
            # by calling .to() we force the update to the self.device property
            self._forward_module.to(device=replica_device)
        else:
            rank_zero_warn(
                "Could not determine on which device the inputs are."
                " When using DataParallel (strategy='dp'), be aware that in case you are using self.device"
                " in your code, it will reference only the root device."
            )


def python_scalar_to_tensor(data: Any, device: Union[str, torch.device] = torch.device("cpu")) -> Any:
    """Converts a Python scalar number to a torch tensor and places it on the given device."""
    if isinstance(data, numbers.Number):
        data = torch.tensor([data], device=device)
    return data


def unsqueeze_scalar_tensor(data: Any) -> Any:
    """Un-squeezes a 0-dim tensor."""
    if isinstance(data, Tensor) and data.dim() == 0:
        data = data.unsqueeze(0)
    return data<|MERGE_RESOLUTION|>--- conflicted
+++ resolved
@@ -13,11 +13,7 @@
 # limitations under the License.
 import numbers
 import warnings
-<<<<<<< HEAD
-from typing import Any, Union
-=======
-from typing import Any, cast, Optional, Union
->>>>>>> fe9e5d55
+from typing import Any, Optional, Union
 
 import torch
 from torch import Tensor
@@ -81,11 +77,7 @@
         output = super().forward(*inputs, **kwargs)
 
         def output_transform(data: Any) -> Any:
-<<<<<<< HEAD
             device = self.module.device
-=======
-            device = cast(torch.device, self.lightning_module.device)
->>>>>>> fe9e5d55
             data = python_scalar_to_tensor(data, device)
             data = unsqueeze_scalar_tensor(data)
             return data
