--- conflicted
+++ resolved
@@ -264,30 +264,7 @@
     @property
     def logger(self) -> Optional[Logger]:
         """Reference to the logger object in the Trainer."""
-<<<<<<< HEAD
         return self._trainer.logger if self._trainer is not None else None
-=======
-        # this should match the implementation of `trainer.logger`
-        # we don't reuse it so we can properly set the deprecation stacklevel
-        if self._trainer is None:
-            return None
-        loggers = self.trainer.loggers
-        if len(loggers) == 0:
-            return None
-        if len(loggers) == 1:
-            return loggers[0]
-        else:
-            if not self._running_torchscript:
-                rank_zero_deprecation(
-                    "Using `lightning_module.logger` when multiple loggers are configured."
-                    " This behavior will change in v1.8 when `LoggerCollection` is removed, and"
-                    " `lightning_module.logger` will return the first logger available.",
-                    stacklevel=5,
-                )
-            with warnings.catch_warnings():
-                warnings.simplefilter("ignore")
-                return LoggerCollection(loggers)
->>>>>>> 89506135
 
     @property
     def loggers(self) -> List[Logger]:
