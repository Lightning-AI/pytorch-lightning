--- conflicted
+++ resolved
@@ -40,33 +40,18 @@
 log = logging.getLogger(__name__)
 
 _TENSORBOARD_AVAILABLE = RequirementCache("tensorboard")
-_TENSORBOARDX_AVAILABLE = RequirementCache("tensorboardX")
-if TYPE_CHECKING:
-    # assumes at least one will be installed when type checking
-    if _TENSORBOARD_AVAILABLE:
-        from torch.utils.tensorboard import SummaryWriter
-    else:
-        from tensorboardX import SummaryWriter  # type: ignore[no-redef]
+if TYPE_CHECKING and _TENSORBOARD_AVAILABLE:
+    from torch.utils.tensorboard import SummaryWriter
 
 if _OMEGACONF_AVAILABLE:
     from omegaconf import Container, OmegaConf
-
-_TENSORBOARD_AVAILABLE = RequirementCache("tensorboard>=2.9.1")
-if TYPE_CHECKING and _TENSORBOARD_AVAILABLE:
-    from torch.utils.tensorboard import SummaryWriter
-else:
-    SummaryWriter = Any  # type: ignore[misc,assignment]
 
 
 class TensorBoardLogger(Logger):
     r"""
     Log to local file system in `TensorBoard <https://www.tensorflow.org/tensorboard>`_ format.
 
-<<<<<<< HEAD
     Implemented using :class:`torch.utils.tensorboard.SummaryWriter`. Logs are saved to
-=======
-    Implemented using :class:`~tensorboardX.SummaryWriter`. Logs are saved to
->>>>>>> a9708105
     ``os.path.join(save_dir, name, version)``. This is the default logger in Lightning, it comes
     preinstalled.
 
@@ -97,11 +82,7 @@
         sub_dir: Sub-directory to group TensorBoard logs. If a sub_dir argument is passed
             then logs are saved in ``/save_dir/name/version/sub_dir/``. Defaults to ``None`` in which
             logs are saved in ``/save_dir/name/version/``.
-<<<<<<< HEAD
         \**kwargs: Additional arguments used by :class:`torch.utils.tensorboard.SummaryWriter` can be passed as keyword
-=======
-        \**kwargs: Additional arguments used by :class:`tensorboardX.SummaryWriter` can be passed as keyword
->>>>>>> a9708105
             arguments in this logger. To automatically flush to disk, `max_queue` sets the size
             of the queue for pending logs before flushing. `flush_secs` determines how many seconds
             elapses before flushing.
@@ -130,7 +111,6 @@
         sub_dir: Optional[_PATH] = None,
         **kwargs: Any,
     ):
-<<<<<<< HEAD
         if not _TENSORBOARD_AVAILABLE:
             # TODO: replace this with `raise ModuleNotFoundError` in v2.0.0
             rank_zero_deprecation(
@@ -142,12 +122,6 @@
             if not _TENSORBOARD_AVAILABLE:
                 raise RuntimeError("Failed to install `tensorboard` automatically.")
 
-=======
-        if not _TENSORBOARD_AVAILABLE and not _TENSORBOARDX_AVAILABLE:
-            raise ModuleNotFoundError(
-                "Neither `tensorboard` nor `tensorboardX` is available. Try `pip install`ing either."
-            )
->>>>>>> a9708105
         super().__init__()
         save_dir = os.fspath(save_dir)
         self._save_dir = save_dir
@@ -227,15 +201,7 @@
         assert rank_zero_only.rank == 0, "tried to init log dirs in non global_rank=0"
         if self.root_dir:
             self._fs.makedirs(self.root_dir, exist_ok=True)
-<<<<<<< HEAD
         from torch.utils.tensorboard import SummaryWriter
-=======
-
-        if _TENSORBOARD_AVAILABLE:
-            from torch.utils.tensorboard import SummaryWriter
-        else:
-            from tensorboardX import SummaryWriter  # type: ignore[no-redef]
->>>>>>> a9708105
 
         self._experiment = SummaryWriter(log_dir=self.log_dir, **self._kwargs)
         return self._experiment
@@ -273,15 +239,7 @@
 
         if metrics:
             self.log_metrics(metrics, 0)
-<<<<<<< HEAD
             from torch.utils.tensorboard.summary import hparams
-=======
-
-            if _TENSORBOARD_AVAILABLE:
-                from torch.utils.tensorboard.summary import hparams
-            else:
-                from tensorboardX.summary import hparams  # type: ignore[no-redef]
->>>>>>> a9708105
 
             exp, ssi, sei = hparams(params, metrics)
             writer = self.experiment._get_file_writer()
