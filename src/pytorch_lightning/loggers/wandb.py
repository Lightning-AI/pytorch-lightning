# Copyright The PyTorch Lightning team.
#
# Licensed under the Apache License, Version 2.0 (the "License");
# you may not use this file except in compliance with the License.
# You may obtain a copy of the License at
#
#     http://www.apache.org/licenses/LICENSE-2.0
#
# Unless required by applicable law or agreed to in writing, software
# distributed under the License is distributed on an "AS IS" BASIS,
# WITHOUT WARRANTIES OR CONDITIONS OF ANY KIND, either express or implied.
# See the License for the specific language governing permissions and
# limitations under the License.
"""
Weights and Biases Logger
-------------------------
"""
import os
from argparse import Namespace
from pathlib import Path
from typing import Any, Dict, List, Mapping, Optional, Union
from weakref import ReferenceType

import torch.nn as nn
from lightning_utilities.core.imports import RequirementCache

from pytorch_lightning.callbacks import Checkpoint
from pytorch_lightning.loggers.logger import Logger, rank_zero_experiment
from pytorch_lightning.utilities.exceptions import MisconfigurationException
from pytorch_lightning.utilities.logger import _add_prefix, _convert_params, _flatten_dict, _sanitize_callable_params
from pytorch_lightning.utilities.rank_zero import rank_zero_only, rank_zero_warn

try:
    import wandb
    from wandb.sdk.lib import RunDisabled
    from wandb.wandb_run import Run
except ModuleNotFoundError:
    # needed for test mocks, these tests shall be updated
    wandb, Run, RunDisabled = None, None, None  # type: ignore

_WANDB_AVAILABLE = RequirementCache("wandb")
_WANDB_GREATER_EQUAL_0_10_22 = RequirementCache("wandb>=0.10.22")
_WANDB_GREATER_EQUAL_0_12_10 = RequirementCache("wandb>=0.12.10")


class WandbLogger(Logger):
    r"""
    Log using `Weights and Biases <https://docs.wandb.ai/integrations/lightning>`_.

    **Installation and set-up**

    Install with pip:

    .. code-block:: bash

        pip install wandb

    Create a `WandbLogger` instance:

    .. code-block:: python

        from pytorch_lightning.loggers import WandbLogger

        wandb_logger = WandbLogger(project="MNIST")

    Pass the logger instance to the `Trainer`:

    .. code-block:: python

        trainer = Trainer(logger=wandb_logger)

    A new W&B run will be created when training starts if you have not created one manually before with `wandb.init()`.

    **Log metrics**

    Log from :class:`~pytorch_lightning.core.module.LightningModule`:

    .. code-block:: python

        class LitModule(LightningModule):
            def training_step(self, batch, batch_idx):
                self.log("train/loss", loss)

    Use directly wandb module:

    .. code-block:: python

        wandb.log({"train/loss": loss})

    **Log hyper-parameters**

    Save :class:`~pytorch_lightning.core.module.LightningModule` parameters:

    .. code-block:: python

        class LitModule(LightningModule):
            def __init__(self, *args, **kwarg):
                self.save_hyperparameters()

    Add other config parameters:

    .. code-block:: python

        # add one parameter
        wandb_logger.experiment.config["key"] = value

        # add multiple parameters
        wandb_logger.experiment.config.update({key1: val1, key2: val2})

        # use directly wandb module
        wandb.config["key"] = value
        wandb.config.update()

    **Log gradients, parameters and model topology**

    Call the `watch` method for automatically tracking gradients:

    .. code-block:: python

        # log gradients and model topology
        wandb_logger.watch(model)

        # log gradients, parameter histogram and model topology
        wandb_logger.watch(model, log="all")

        # change log frequency of gradients and parameters (100 steps by default)
        wandb_logger.watch(model, log_freq=500)

        # do not log graph (in case of errors)
        wandb_logger.watch(model, log_graph=False)

    The `watch` method adds hooks to the model which can be removed at the end of training:

    .. code-block:: python

        wandb_logger.unwatch(model)

    **Log model checkpoints**

    Log model checkpoints at the end of training:

    .. code-block:: python

        wandb_logger = WandbLogger(log_model=True)

    Log model checkpoints as they get created during training:

    .. code-block:: python

        wandb_logger = WandbLogger(log_model="all")

    Custom checkpointing can be set up through :class:`~pytorch_lightning.callbacks.ModelCheckpoint`:

    .. code-block:: python

        # log model only if `val_accuracy` increases
        wandb_logger = WandbLogger(log_model="all")
        checkpoint_callback = ModelCheckpoint(monitor="val_accuracy", mode="max")
        trainer = Trainer(logger=wandb_logger, callbacks=[checkpoint_callback])

    `latest` and `best` aliases are automatically set to easily retrieve a model checkpoint:

    .. code-block:: python

        # reference can be retrieved in artifacts panel
        # "VERSION" can be a version (ex: "v2") or an alias ("latest or "best")
        checkpoint_reference = "USER/PROJECT/MODEL-RUN_ID:VERSION"

        # download checkpoint locally (if not already cached)
        run = wandb.init(project="MNIST")
        artifact = run.use_artifact(checkpoint_reference, type="model")
        artifact_dir = artifact.download()

        # load checkpoint
        model = LitModule.load_from_checkpoint(Path(artifact_dir) / "model.ckpt")

    **Log media**

    Log text with:

    .. code-block:: python

        # using columns and data
        columns = ["input", "label", "prediction"]
        data = [["cheese", "english", "english"], ["fromage", "french", "spanish"]]
        wandb_logger.log_text(key="samples", columns=columns, data=data)

        # using a pandas DataFrame
        wandb_logger.log_text(key="samples", dataframe=my_dataframe)

    Log images with:

    .. code-block:: python

        # using tensors, numpy arrays or PIL images
        wandb_logger.log_image(key="samples", images=[img1, img2])

        # adding captions
        wandb_logger.log_image(key="samples", images=[img1, img2], caption=["tree", "person"])

        # using file path
        wandb_logger.log_image(key="samples", images=["img_1.jpg", "img_2.jpg"])

    More arguments can be passed for logging segmentation masks and bounding boxes. Refer to
    `Image Overlays documentation <https://docs.wandb.ai/guides/track/log/media#image-overlays>`_.

    **Log Tables**

    `W&B Tables <https://docs.wandb.ai/guides/data-vis>`_ can be used to log, query and analyze tabular data.

    They support any type of media (text, image, video, audio, molecule, html, etc) and are great for storing,
    understanding and sharing any form of data, from datasets to model predictions.

    .. code-block:: python

        columns = ["caption", "image", "sound"]
        data = [["cheese", wandb.Image(img_1), wandb.Audio(snd_1)], ["wine", wandb.Image(img_2), wandb.Audio(snd_2)]]
        wandb_logger.log_table(key="samples", columns=columns, data=data)


    **Downloading and Using Artifacts**

    To download an artifact without starting a run, call the ``download_artifact``
    function on the class:

    .. code-block:: python

        from pytorch_lightning.loggers import WandbLogger

        artifact_dir = WandbLogger.download_artifact(artifact="path/to/artifact")

    To download an artifact and link it to an ongoing run call the ``download_artifact``
    function on the logger instance:

    .. code-block:: python

        class MyModule(LightningModule):
            def any_lightning_module_function_or_hook(self):
                self.logger.download_artifact(artifact="path/to/artifact")

    To link an artifact from a previous run you can use ``use_artifact`` function:

    .. code-block:: python

        from pytorch_lightning.loggers import WandbLogger

        wandb_logger = WandbLogger(project="my_project", name="my_run")
        wandb_logger.use_artifact(artifact="path/to/artifact")

    See Also:
        - `Demo in Google Colab <http://wandb.me/lightning>`__ with hyperparameter search and model logging
        - `W&B Documentation <https://docs.wandb.ai/integrations/lightning>`__

    Args:
        name: Display name for the run.
        save_dir: Path where data is saved.
        offline: Run offline (data can be streamed later to wandb servers).
        id: Sets the version, mainly used to resume a previous run.
        version: Same as id.
        anonymous: Enables or explicitly disables anonymous logging.
        project: The name of the project to which this run will belong.
        log_model: Log checkpoints created by :class:`~pytorch_lightning.callbacks.model_checkpoint.ModelCheckpoint`
            as W&B artifacts. `latest` and `best` aliases are automatically set.

            * if ``log_model == 'all'``, checkpoints are logged during training.
            * if ``log_model == True``, checkpoints are logged at the end of training, except when
              :paramref:`~pytorch_lightning.callbacks.model_checkpoint.ModelCheckpoint.save_top_k` ``== -1``
              which also logs every checkpoint during training.
            * if ``log_model == False`` (default), no checkpoint is logged.

        prefix: A string to put at the beginning of metric keys.
        experiment: WandB experiment object. Automatically set when creating a run.
        \**kwargs: Arguments passed to :func:`wandb.init` like `entity`, `group`, `tags`, etc.

    Raises:
        ModuleNotFoundError:
            If required WandB package is not installed on the device.
        MisconfigurationException:
            If both ``log_model`` and ``offline`` is set to ``True``.

    """

    LOGGER_JOIN_CHAR = "-"

    def __init__(
        self,
        name: Optional[str] = None,
        save_dir: str = ".",
        offline: bool = False,
        id: Optional[str] = None,
        anonymous: Optional[bool] = None,
        version: Optional[str] = None,
        project: str = "lightning_logs",
        log_model: Union[str, bool] = False,
        experiment: Union[Run, RunDisabled, None] = None,
        prefix: str = "",
        **kwargs: Any,
    ) -> None:
        if wandb is None:
            raise ModuleNotFoundError(
                "You want to use `wandb` logger which is not installed yet,"
                " install it with `pip install wandb`."  # pragma: no-cover
            )

        if offline and log_model:
            raise MisconfigurationException(
                f"Providing log_model={log_model} and offline={offline} is an invalid configuration"
                " since model checkpoints cannot be uploaded in offline mode.\n"
                "Hint: Set `offline=False` to log your model."
            )

        if log_model and not _WANDB_GREATER_EQUAL_0_10_22:
            rank_zero_warn(
                f"Providing log_model={log_model} requires wandb version >= 0.10.22"
                " for logging associated model metadata.\n"
                "Hint: Upgrade with `pip install --upgrade wandb`."
            )

        super().__init__()
        self._offline = offline
        self._log_model = log_model
        self._prefix = prefix
        self._experiment = experiment
<<<<<<< HEAD
        self._checkpoint_callback = None
=======
        self._logged_model_time: Dict[str, float] = {}
        self._checkpoint_callback: Optional["ReferenceType[Checkpoint]"] = None
>>>>>>> d3863359
        # set wandb init arguments
        self._wandb_init: Dict[str, Any] = dict(
            name=name,
            project=project,
            id=version or id,
            dir=save_dir or kwargs.pop("dir"),
            resume="allow",
            anonymous=("allow" if anonymous else None),
        )
        self._wandb_init.update(**kwargs)
        # extract parameters
        self._project = self._wandb_init.get("project")
        self._save_dir = self._wandb_init.get("dir")
        self._name = self._wandb_init.get("name")
        self._id = self._wandb_init.get("id")
        # start wandb run (to create an attach_id for distributed modes)
        if _WANDB_GREATER_EQUAL_0_12_10:
            wandb.require("service")
            _ = self.experiment

    def __getstate__(self) -> Dict[str, Any]:
        state = self.__dict__.copy()
        # args needed to reload correct experiment
        if self._experiment is not None:
            state["_id"] = getattr(self._experiment, "id", None)
            state["_attach_id"] = getattr(self._experiment, "_attach_id", None)
            state["_name"] = self._experiment.name

        # cannot be pickled
        state["_experiment"] = None
        return state

    @property  # type: ignore[misc]
    @rank_zero_experiment
    def experiment(self) -> Union[Run, RunDisabled]:
        r"""

        Actual wandb object. To use wandb features in your
        :class:`~pytorch_lightning.core.module.LightningModule` do the following.

        Example::

        .. code-block:: python

            self.logger.experiment.some_wandb_function()

        """
        if self._experiment is None:
            if self._offline:
                os.environ["WANDB_MODE"] = "dryrun"

            attach_id = getattr(self, "_attach_id", None)
            if wandb.run is not None:
                # wandb process already created in this instance
                rank_zero_warn(
                    "There is a wandb run already in progress and newly created instances of `WandbLogger` will reuse"
                    " this run. If this is not desired, call `wandb.finish()` before instantiating `WandbLogger`."
                )
                self._experiment = wandb.run
            elif attach_id is not None and hasattr(wandb, "_attach"):
                # attach to wandb process referenced
                self._experiment = wandb._attach(attach_id)
            else:
                # create new wandb process
                self._experiment = wandb.init(**self._wandb_init)

                # define default x-axis
                if isinstance(self._experiment, (Run, RunDisabled)) and getattr(
                    self._experiment, "define_metric", None
                ):
                    self._experiment.define_metric("trainer/global_step")
                    self._experiment.define_metric("*", step_metric="trainer/global_step", step_sync=True)

        assert isinstance(self._experiment, (Run, RunDisabled))
        return self._experiment

    def watch(self, model: nn.Module, log: str = "gradients", log_freq: int = 100, log_graph: bool = True) -> None:
        self.experiment.watch(model, log=log, log_freq=log_freq, log_graph=log_graph)

    @rank_zero_only
    def log_hyperparams(self, params: Union[Dict[str, Any], Namespace]) -> None:
        params = _convert_params(params)
        params = _flatten_dict(params)
        params = _sanitize_callable_params(params)
        self.experiment.config.update(params, allow_val_change=True)

    @rank_zero_only
    def log_metrics(self, metrics: Mapping[str, float], step: Optional[int] = None) -> None:
        assert rank_zero_only.rank == 0, "experiment tried to log from global_rank != 0"

        metrics = _add_prefix(metrics, self._prefix, self.LOGGER_JOIN_CHAR)
        if step is not None:
            self.experiment.log(dict(metrics, **{"trainer/global_step": step}))
        else:
            self.experiment.log(metrics)

    @rank_zero_only
    def log_table(
        self,
        key: str,
        columns: List[str] = None,
        data: List[List[Any]] = None,
        dataframe: Any = None,
        step: Optional[int] = None,
    ) -> None:
        """Log a Table containing any object type (text, image, audio, video, molecule, html, etc).

        Can be defined either with `columns` and `data` or with `dataframe`.
        """

        metrics = {key: wandb.Table(columns=columns, data=data, dataframe=dataframe)}
        self.log_metrics(metrics, step)

    @rank_zero_only
    def log_text(
        self,
        key: str,
        columns: List[str] = None,
        data: List[List[str]] = None,
        dataframe: Any = None,
        step: Optional[int] = None,
    ) -> None:
        """Log text as a Table.

        Can be defined either with `columns` and `data` or with `dataframe`.
        """

        self.log_table(key, columns, data, dataframe, step)

    @rank_zero_only
    def log_image(self, key: str, images: List[Any], step: Optional[int] = None, **kwargs: Any) -> None:
        """Log images (tensors, numpy arrays, PIL Images or file paths).

        Optional kwargs are lists passed to each image (ex: caption, masks, boxes).
        """
        if not isinstance(images, list):
            raise TypeError(f'Expected a list as "images", found {type(images)}')
        n = len(images)
        for k, v in kwargs.items():
            if len(v) != n:
                raise ValueError(f"Expected {n} items but only found {len(v)} for {k}")
        kwarg_list = [{k: kwargs[k][i] for k in kwargs.keys()} for i in range(n)]
        metrics = {key: [wandb.Image(img, **kwarg) for img, kwarg in zip(images, kwarg_list)]}
        self.log_metrics(metrics, step)

    @property
    def save_dir(self) -> Optional[str]:
        """Gets the save directory.

        Returns:
            The path to the save directory.
        """
        return self._save_dir

    @property
    def name(self) -> Optional[str]:
        """The project name of this experiment.

        Returns:
            The name of the project the current experiment belongs to. This name is not the same as `wandb.Run`'s
            name. To access wandb's internal experiment name, use ``logger.experiment.name`` instead.
        """
        return self._project

    @property
    def version(self) -> Optional[str]:
        """Gets the id of the experiment.

        Returns:
            The id of the experiment if the experiment exists else the id given to the constructor.
        """
        # don't create an experiment if we don't have one
        return self._experiment.id if self._experiment else self._id

    def after_save_checkpoint(self, checkpoint_callback: "ReferenceType[Checkpoint]") -> None:
        # log checkpoints as artifacts
        if (
            self._log_model == "all"
            or self._log_model is True
            and hasattr(checkpoint_callback, "save_top_k")
            and checkpoint_callback.save_top_k == -1
        ):
            self._scan_and_log_checkpoints(checkpoint_callback)
        elif self._log_model is True:
            self._checkpoint_callback = checkpoint_callback

    @staticmethod
    @rank_zero_only
    def download_artifact(
        artifact: str,
        save_dir: Optional[str] = None,
        artifact_type: Optional[str] = None,
        use_artifact: Optional[bool] = True,
    ) -> str:
        """Downloads an artifact from the wandb server.

        Args:
            artifact: The path of the artifact to download.
            save_dir: The directory to save the artifact to.
            artifact_type: The type of artifact to download.
            use_artifact: Whether to add an edge between the artifact graph.

        Returns:
            The path to the downloaded artifact.
        """
        if wandb.run is not None and use_artifact:
            artifact = wandb.run.use_artifact(artifact)
        else:
            api = wandb.Api()
            artifact = api.artifact(artifact, type=artifact_type)

        return artifact.download(root=save_dir)

    def use_artifact(self, artifact: str, artifact_type: Optional[str] = None) -> "wandb.Artifact":
        """Logs to the wandb dashboard that the mentioned artifact is used by the run.

        Args:
            artifact: The path of the artifact.
            artifact_type: The type of artifact being used.

        Returns:
            wandb Artifact object for the artifact.
        """
        return self.experiment.use_artifact(artifact, type=artifact_type)

    @rank_zero_only
    def finalize(self, status: str) -> None:
        if status != "success":
            # Currently, checkpoints only get logged on success
            return
        # log checkpoints as artifacts
        if self._checkpoint_callback and self._experiment is not None:
            self._scan_and_log_checkpoints(self._checkpoint_callback)

<<<<<<< HEAD
    def _log_checkpoints(
        self, checkpoint_callback: "ReferenceType[ModelCheckpoint]", checkpoints: List[ModelCheckpoint]
    ) -> None:
=======
    def _scan_and_log_checkpoints(self, checkpoint_callback: "ReferenceType[Checkpoint]") -> None:
        # get checkpoints to be saved with associated score
        checkpoints = dict()
        if hasattr(checkpoint_callback, "last_model_path") and hasattr(checkpoint_callback, "current_score"):
            checkpoints[checkpoint_callback.last_model_path] = (checkpoint_callback.current_score, "latest")

        if hasattr(checkpoint_callback, "best_model_path") and hasattr(checkpoint_callback, "best_model_score"):
            checkpoints[checkpoint_callback.best_model_path] = (checkpoint_callback.best_model_score, "best")

        if hasattr(checkpoint_callback, "best_k_models"):
            for key, value in checkpoint_callback.best_k_models.items():
                checkpoints[key] = (value, "best_k")

        checkpoints = sorted(
            (Path(p).stat().st_mtime, p, s, tag) for p, (s, tag) in checkpoints.items() if Path(p).is_file()
        )
        checkpoints = [
            c for c in checkpoints if c[1] not in self._logged_model_time.keys() or self._logged_model_time[c[1]] < c[0]
        ]

>>>>>>> d3863359
        # log iteratively all new checkpoints
        for t, p, s, tag in checkpoints:
            metadata = (
                {
                    "score": s,
                    "original_filename": Path(p).name,
                    checkpoint_callback.__class__.__name__: {
                        k: getattr(checkpoint_callback, k)
                        for k in [
                            "monitor",
                            "mode",
                            "save_last",
                            "save_top_k",
                            "save_weights_only",
                            "_every_n_train_steps",
                        ]
                        # ensure it does not break if `ModelCheckpoint` args change
                        if hasattr(checkpoint_callback, k)
                    },
                }
                if _WANDB_GREATER_EQUAL_0_10_22
                else None
            )
            artifact = wandb.Artifact(name=f"model-{self.experiment.id}", type="model", metadata=metadata)
            artifact.add_file(p, name="model.ckpt")
            self.experiment.log_artifact(artifact, aliases=[tag])
            # remember logged models - timestamp needed in case filename didn't change (lastkckpt or custom name)
            self._logged_model_time[p] = t<|MERGE_RESOLUTION|>--- conflicted
+++ resolved
@@ -149,13 +149,13 @@
 
         wandb_logger = WandbLogger(log_model="all")
 
-    Custom checkpointing can be set up through :class:`~pytorch_lightning.callbacks.ModelCheckpoint`:
+    Custom checkpointing can be set up through :class:`~pytorch_lightning.callbacks.Checkpoint`:
 
     .. code-block:: python
 
         # log model only if `val_accuracy` increases
         wandb_logger = WandbLogger(log_model="all")
-        checkpoint_callback = ModelCheckpoint(monitor="val_accuracy", mode="max")
+        checkpoint_callback = Checkpoint(monitor="val_accuracy", mode="max")
         trainer = Trainer(logger=wandb_logger, callbacks=[checkpoint_callback])
 
     `latest` and `best` aliases are automatically set to easily retrieve a model checkpoint:
@@ -259,12 +259,12 @@
         version: Same as id.
         anonymous: Enables or explicitly disables anonymous logging.
         project: The name of the project to which this run will belong.
-        log_model: Log checkpoints created by :class:`~pytorch_lightning.callbacks.model_checkpoint.ModelCheckpoint`
+        log_model: Log checkpoints created by :class:`~pytorch_lightning.callbacks.model_checkpoint.Checkpoint`
             as W&B artifacts. `latest` and `best` aliases are automatically set.
 
             * if ``log_model == 'all'``, checkpoints are logged during training.
             * if ``log_model == True``, checkpoints are logged at the end of training, except when
-              :paramref:`~pytorch_lightning.callbacks.model_checkpoint.ModelCheckpoint.save_top_k` ``== -1``
+              :paramref:`~pytorch_lightning.callbacks.model_checkpoint.Checkpoint.save_top_k` ``== -1``
               which also logs every checkpoint during training.
             * if ``log_model == False`` (default), no checkpoint is logged.
 
@@ -321,12 +321,8 @@
         self._log_model = log_model
         self._prefix = prefix
         self._experiment = experiment
-<<<<<<< HEAD
-        self._checkpoint_callback = None
-=======
         self._logged_model_time: Dict[str, float] = {}
         self._checkpoint_callback: Optional["ReferenceType[Checkpoint]"] = None
->>>>>>> d3863359
         # set wandb init arguments
         self._wandb_init: Dict[str, Any] = dict(
             name=name,
@@ -561,32 +557,7 @@
         if self._checkpoint_callback and self._experiment is not None:
             self._scan_and_log_checkpoints(self._checkpoint_callback)
 
-<<<<<<< HEAD
-    def _log_checkpoints(
-        self, checkpoint_callback: "ReferenceType[ModelCheckpoint]", checkpoints: List[ModelCheckpoint]
-    ) -> None:
-=======
-    def _scan_and_log_checkpoints(self, checkpoint_callback: "ReferenceType[Checkpoint]") -> None:
-        # get checkpoints to be saved with associated score
-        checkpoints = dict()
-        if hasattr(checkpoint_callback, "last_model_path") and hasattr(checkpoint_callback, "current_score"):
-            checkpoints[checkpoint_callback.last_model_path] = (checkpoint_callback.current_score, "latest")
-
-        if hasattr(checkpoint_callback, "best_model_path") and hasattr(checkpoint_callback, "best_model_score"):
-            checkpoints[checkpoint_callback.best_model_path] = (checkpoint_callback.best_model_score, "best")
-
-        if hasattr(checkpoint_callback, "best_k_models"):
-            for key, value in checkpoint_callback.best_k_models.items():
-                checkpoints[key] = (value, "best_k")
-
-        checkpoints = sorted(
-            (Path(p).stat().st_mtime, p, s, tag) for p, (s, tag) in checkpoints.items() if Path(p).is_file()
-        )
-        checkpoints = [
-            c for c in checkpoints if c[1] not in self._logged_model_time.keys() or self._logged_model_time[c[1]] < c[0]
-        ]
-
->>>>>>> d3863359
+    def _log_checkpoints(self, checkpoint_callback: "ReferenceType[Checkpoint]", checkpoints: List[Checkpoint]) -> None:
         # log iteratively all new checkpoints
         for t, p, s, tag in checkpoints:
             metadata = (
@@ -603,7 +574,7 @@
                             "save_weights_only",
                             "_every_n_train_steps",
                         ]
-                        # ensure it does not break if `ModelCheckpoint` args change
+                        # ensure it does not break if `Checkpoint` args change
                         if hasattr(checkpoint_callback, k)
                     },
                 }
