--- conflicted
+++ resolved
@@ -99,7 +99,7 @@
         else:
             self._agg_default_func = np.mean
 
-<<<<<<< HEAD
+
     @property
     def state_key(self) -> str:
         """Identifier for the state of the logger.
@@ -119,10 +119,8 @@
         """
         return f"{self.__class__.__qualname__}{repr(kwargs)}"
 
-    def after_save_checkpoint(self, checkpoint_callback: "ReferenceType[ModelCheckpoint]") -> None:
-=======
+
     def after_save_checkpoint(self, checkpoint_callback: "ReferenceType[Checkpoint]") -> None:
->>>>>>> 9098514e
         """Called after model checkpoint callback saves a new checkpoint.
 
         Args:
