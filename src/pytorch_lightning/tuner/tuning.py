--- conflicted
+++ resolved
@@ -220,13 +220,8 @@
 def _check_lr_find_configuration(trainer: "pl.Trainer"):
     configured_callbacks = [cb for cb in trainer.callbacks if isinstance(cb, LearningRateFinder)]
     if configured_callbacks:
-<<<<<<< HEAD
         raise ValueError(
-            f"Trainer is already configured with a `LearningRateFinder` callback."
-=======
-        raise MisconfigurationException(
             "Trainer is already configured with a `LearningRateFinder` callback."
->>>>>>> 166f1200
             "Please remove it if you want to use the Tuner."
         )
 
