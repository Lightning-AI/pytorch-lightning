--- conflicted
+++ resolved
@@ -17,11 +17,8 @@
 
 import numpy as np
 import torch
-<<<<<<< HEAD
+from lightning_utilities.core.apply_func import apply_to_collection
 from lightning_utilities.core.rank_zero import WarningCache
-=======
-from lightning_utilities.core.apply_func import apply_to_collection
->>>>>>> 273a9ed8
 
 import pytorch_lightning as pl
 from pytorch_lightning import loops  # import as loops to avoid circular imports
