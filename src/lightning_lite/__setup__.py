import os
from importlib.util import module_from_spec, spec_from_file_location
from types import ModuleType
from typing import Any, Dict

from pkg_resources import parse_requirements
from setuptools import find_packages

_PROJECT_ROOT = "."
_SOURCE_ROOT = os.path.join(_PROJECT_ROOT, "src")
_PACKAGE_ROOT = os.path.join(_SOURCE_ROOT, "lightning_lite")
_PATH_REQUIREMENTS = os.path.join("requirements", "lite")
_FREEZE_REQUIREMENTS = bool(int(os.environ.get("FREEZE_REQUIREMENTS", 0)))


def _load_py_module(name: str, location: str) -> ModuleType:
    spec = spec_from_file_location(name, location)
    assert spec, f"Failed to load module {name} from {location}"
    py = module_from_spec(spec)
    assert spec.loader, f"ModuleSpec.loader is None for {name} from {location}"
    spec.loader.exec_module(py)
    return py


<<<<<<< HEAD
def _prepare_extras(**kwargs: Any) -> Dict[str, Any]:
    _path_setup_tools = os.path.join(_PROJECT_ROOT, ".actions", "setup_tools.py")
    _setup_tools = _load_py_module("setup_tools", _path_setup_tools)
=======
def _prepare_extras() -> Dict[str, Any]:
    path_setup_tools = os.path.join(_PROJECT_ROOT, ".actions", "setup_tools.py")
    setup_tools = _load_py_module("setup_tools", path_setup_tools)
>>>>>>> d0b092fd
    # https://setuptools.readthedocs.io/en/latest/setuptools.html#declaring-extras
    # Define package extras. These are only installed if you specify them.
    # From remote, use like `pip install pytorch-lightning[dev, docs]`
    # From local copy of repo, use like `pip install ".[dev, docs]"`
    common_args = dict(path_dir=_PATH_REQUIREMENTS, unfreeze="" if _FREEZE_REQUIREMENTS else "all")
    extras = {
<<<<<<< HEAD
        "strategies": _setup_tools.load_requirements(file_name="strategies.txt", **common_args),
        "test": _setup_tools.load_requirements(file_name="test.txt", **common_args),
=======
        "strategies": setup_tools.load_requirements(file_name="strategies.txt", **common_args),
        "test": setup_tools.load_requirements(file_name="test.txt", **common_args),
>>>>>>> d0b092fd
    }
    for req in parse_requirements(extras["strategies"]):
        extras[req.key] = [str(req)]
    extras["dev"] = extras["test"]
    extras["all"] = extras["dev"] + extras["strategies"]
    return extras


def _adjust_manifest(**__: Any) -> None:
    manifest_path = os.path.join(_PROJECT_ROOT, "MANIFEST.in")
    assert os.path.isfile(manifest_path)
    with open(manifest_path) as fp:
        lines = fp.readlines()
    lines += [
        "recursive-exclude src *.md" + os.linesep,
        "recursive-exclude requirements *.txt" + os.linesep,
        "recursive-include requirements/lite *.txt" + os.linesep,
        "recursive-include src/lightning_lite *.md" + os.linesep,
    ]

    # TODO: remove this once lightning-ui package is ready as a dependency
    lines += ["recursive-include src/lightning_app/ui *" + os.linesep]

    with open(manifest_path, "w") as fp:
        fp.writelines(lines)


def _setup_args(**__: Any) -> Dict[str, Any]:
    _path_setup_tools = os.path.join(_PROJECT_ROOT, ".actions", "setup_tools.py")
    _setup_tools = _load_py_module("setup_tools", _path_setup_tools)
    _about = _load_py_module("about", os.path.join(_PACKAGE_ROOT, "__about__.py"))
    _version = _load_py_module("version", os.path.join(_PACKAGE_ROOT, "__version__.py"))
    _long_description = _setup_tools.load_readme_description(
        _PACKAGE_ROOT, homepage=_about.__homepage__, version=_version.version
    )

    return dict(
        name="lightning-lite",
        version=_version.version,  # todo: consider using date version + branch for installation from source
        description=_about.__docs__,
        author=_about.__author__,
        author_email=_about.__author_email__,
        url=_about.__homepage__,
        download_url="https://github.com/Lightning-AI/lightning",
        license=_about.__license__,
        packages=find_packages(where="src", include=["lightning_lite", "lightning_lite.*"]),
        package_dir={"": "src"},
        long_description=_long_description,
        long_description_content_type="text/markdown",
        include_package_data=True,
        zip_safe=False,
        keywords=["deep learning", "pytorch", "AI"],
        python_requires=">=3.7",
        setup_requires=["wheel"],
        install_requires=_setup_tools.load_requirements(_PATH_REQUIREMENTS, unfreeze=not _FREEZE_REQUIREMENTS),
        extras_require=_prepare_extras(),
        project_urls={
            "Bug Tracker": "https://github.com/Lightning-AI/lightning/issues",
            "Documentation": "https://pytorch-lightning.rtfd.io/en/latest/",
            "Source Code": "https://github.com/Lightning-AI/lightning",
        },
        classifiers=[
            "Environment :: Console",
            "Natural Language :: English",
            # How mature is this project? Common values are
            #   3 - Alpha, 4 - Beta, 5 - Production/Stable
            "Development Status :: 4 - Beta",
            # Indicate who your project is intended for
            "Intended Audience :: Developers",
            "Topic :: Scientific/Engineering :: Artificial Intelligence",
            "Topic :: Scientific/Engineering :: Information Analysis",
            # Pick your license as you wish
            # 'License :: OSI Approved :: BSD License',
            "Operating System :: OS Independent",
            # Specify the Python versions you support here. In particular, ensure
            # that you indicate whether you support Python 2, Python 3 or both.
            "Programming Language :: Python :: 3",
            "Programming Language :: Python :: 3.7",
            "Programming Language :: Python :: 3.8",
            "Programming Language :: Python :: 3.9",
            "Programming Language :: Python :: 3.10",
        ],
    )<|MERGE_RESOLUTION|>--- conflicted
+++ resolved
@@ -22,28 +22,17 @@
     return py
 
 
-<<<<<<< HEAD
-def _prepare_extras(**kwargs: Any) -> Dict[str, Any]:
-    _path_setup_tools = os.path.join(_PROJECT_ROOT, ".actions", "setup_tools.py")
-    _setup_tools = _load_py_module("setup_tools", _path_setup_tools)
-=======
 def _prepare_extras() -> Dict[str, Any]:
     path_setup_tools = os.path.join(_PROJECT_ROOT, ".actions", "setup_tools.py")
     setup_tools = _load_py_module("setup_tools", path_setup_tools)
->>>>>>> d0b092fd
     # https://setuptools.readthedocs.io/en/latest/setuptools.html#declaring-extras
     # Define package extras. These are only installed if you specify them.
     # From remote, use like `pip install pytorch-lightning[dev, docs]`
     # From local copy of repo, use like `pip install ".[dev, docs]"`
     common_args = dict(path_dir=_PATH_REQUIREMENTS, unfreeze="" if _FREEZE_REQUIREMENTS else "all")
     extras = {
-<<<<<<< HEAD
-        "strategies": _setup_tools.load_requirements(file_name="strategies.txt", **common_args),
-        "test": _setup_tools.load_requirements(file_name="test.txt", **common_args),
-=======
         "strategies": setup_tools.load_requirements(file_name="strategies.txt", **common_args),
         "test": setup_tools.load_requirements(file_name="test.txt", **common_args),
->>>>>>> d0b092fd
     }
     for req in parse_requirements(extras["strategies"]):
         extras[req.key] = [str(req)]
