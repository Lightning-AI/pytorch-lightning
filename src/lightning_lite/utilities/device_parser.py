--- conflicted
+++ resolved
@@ -14,10 +14,6 @@
 from typing import Any, List, MutableSequence, Optional, Tuple, Union
 
 import lightning_lite.accelerators as accelerators  # avoid circular dependency
-<<<<<<< HEAD
-=======
-from lightning_lite.plugins.environments.torchelastic import TorchElasticEnvironment
->>>>>>> b556713e
 from lightning_lite.utilities.exceptions import MisconfigurationException
 from lightning_lite.utilities.types import _DEVICE
 
@@ -93,7 +89,7 @@
     if not gpus:
         raise MisconfigurationException("GPUs requested but none are available.")
 
-    from lightning_lite.plugins.environments.torchelastic_environment import TorchElasticEnvironment
+    from lightning_lite.plugins.environments.torchelastic import TorchElasticEnvironment
 
     if (
         TorchElasticEnvironment.detect()
