# Copyright The PyTorch Lightning team.
#
# Licensed under the Apache License, Version 2.0 (the "License");
# you may not use this file except in compliance with the License.
# You may obtain a copy of the License at
#
#     http://www.apache.org/licenses/LICENSE-2.0
#
# Unless required by applicable law or agreed to in writing, software
# distributed under the License is distributed on an "AS IS" BASIS,
# WITHOUT WARRANTIES OR CONDITIONS OF ANY KIND, either express or implied.
# See the License for the specific language governing permissions and
# limitations under the License.
from datetime import timedelta
from typing import Any, List, Literal, Optional

import torch
<<<<<<< HEAD
from torch.distributed.constants import default_pg_timeout

from lightning_lite.accelerators import Accelerator
from lightning_lite.plugins import CheckpointIO, ClusterEnvironment, Precision
from lightning_lite.strategies import DDPStrategy
=======
import torch.distributed
from torch import Tensor
from torch.nn import Module
from torch.nn.parallel.distributed import DistributedDataParallel
from typing_extensions import Literal

from lightning_lite.accelerators.accelerator import Accelerator
from lightning_lite.plugins.collectives.torch_collective import default_pg_timeout
from lightning_lite.plugins.environments.cluster_environment import ClusterEnvironment
from lightning_lite.plugins.io.checkpoint_io import CheckpointIO
from lightning_lite.plugins.precision import Precision
from lightning_lite.strategies.ddp import _DDPBackwardSyncControl
from lightning_lite.strategies.launchers.multiprocessing import _MultiProcessingLauncher
from lightning_lite.strategies.parallel import ParallelStrategy
from lightning_lite.strategies.strategy import TBroadcast
from lightning_lite.utilities.distributed import (
    _distributed_available,
    _get_default_process_group_backend_for_device,
    _init_dist_connection,
    _sync_ddp_if_available,
)
from lightning_lite.utilities.distributed import group as _group
from lightning_lite.utilities.distributed import ReduceOp
from lightning_lite.utilities.rank_zero import rank_zero_only
>>>>>>> be699a8a


class DDPSpawnStrategy(DDPStrategy):
    """Spawns processes using the :func:`torch.multiprocessing.spawn` method and joins processes after training
    finishes."""

    def __init__(
        self,
        accelerator: Optional[Accelerator] = None,
        parallel_devices: Optional[List[torch.device]] = None,
        cluster_environment: Optional[ClusterEnvironment] = None,
        checkpoint_io: Optional[CheckpointIO] = None,
        precision: Optional[Precision] = None,
        process_group_backend: Optional[str] = None,
        timeout: Optional[timedelta] = default_pg_timeout,
        start_method: Literal["popen", "spawn", "fork", "forkserver"] = "spawn",  # different default than in ddp
        **kwargs: Any,
    ) -> None:
        super().__init__(
            accelerator=accelerator,
            parallel_devices=parallel_devices,
            cluster_environment=cluster_environment,
            checkpoint_io=checkpoint_io,
<<<<<<< HEAD
            precision_plugin=precision_plugin,
            process_group_backend=process_group_backend,
            timeout=timeout,
            start_method=start_method,
            **kwargs,
        )
=======
            precision=precision,
        )
        self._num_nodes = 1
        self._process_group_backend: Optional[str] = process_group_backend
        self._timeout: Optional[timedelta] = timeout
        self._backward_sync_control = _DDPBackwardSyncControl()
        self._start_method = start_method
        self._ddp_kwargs = kwargs
        self._local_rank = 0

    @property
    def root_device(self) -> torch.device:
        assert self.parallel_devices is not None
        return self.parallel_devices[self.local_rank]

    @property
    def num_nodes(self) -> int:
        return self._num_nodes

    @num_nodes.setter
    def num_nodes(self, num_nodes: int) -> None:
        # note that world ranks is related to num_nodes, when resetting it, need to reset world ranks
        self._num_nodes = num_nodes

    @property
    def num_processes(self) -> int:
        return len(self.parallel_devices) if self.parallel_devices is not None else 0

    @property
    def distributed_sampler_kwargs(self) -> Dict[str, int]:
        return dict(num_replicas=(self.num_nodes * self.num_processes), rank=self.global_rank)

    @property
    def process_group_backend(self) -> Optional[str]:
        return self._process_group_backend

    @property
    def local_rank(self) -> int:
        return self._local_rank

    def _configure_launcher(self) -> None:
        self._launcher = _MultiProcessingLauncher(self, start_method=self._start_method)

    def setup_environment(self) -> None:
        self._setup_distributed()
        super().setup_environment()

    def setup_module(self, module: Module) -> Module:
        return DistributedDataParallel(module=module, device_ids=self._determine_ddp_device_ids(), **self._ddp_kwargs)

    def module_to_device(self, module: Module) -> None:
        module.to(self.root_device)

    def reduce(
        self, tensor: Tensor, group: Optional[Any] = None, reduce_op: Optional[Union[ReduceOp, str]] = "mean"
    ) -> Tensor:
        """Reduces a tensor from several distributed processes to one aggregated tensor.

        Args:
            tensor: the tensor to sync and reduce
            group: the process group to gather results from. Defaults to all processes (world)
            reduce_op: the reduction operation. Defaults to 'mean'/'avg'.
                Can also be a string 'sum' to calculate the sum during reduction.

        Return:
            reduced value, except when the input was not a tensor the output remains is unchanged
        """
        if isinstance(tensor, Tensor):
            tensor = _sync_ddp_if_available(tensor, group, reduce_op=reduce_op)
        return tensor

    def barrier(self, *args: Any, **kwargs: Any) -> None:
        if not _distributed_available():
            return
        if torch.distributed.get_backend() == "nccl":
            torch.distributed.barrier(device_ids=self._determine_ddp_device_ids())
        else:
            torch.distributed.barrier()

    def broadcast(self, obj: TBroadcast, src: int = 0) -> TBroadcast:
        if not _distributed_available():
            return obj
        obj = [obj]
        if self.global_rank != src:
            obj = [None]  # type: ignore[list-item]
        torch.distributed.broadcast_object_list(obj, src, group=_group.WORLD)
        return obj[0]

    @classmethod
    def register_strategies(cls, strategy_registry: Dict) -> None:
        entries = (
            ("ddp_spawn", "spawn"),
            ("ddp_fork", "fork"),
            ("ddp_notebook", "fork"),
        )
        for name, start_method in entries:
            strategy_registry.register(
                name,
                cls,
                description=f"DDP strategy with `start_method` '{start_method}'",
                start_method=start_method,
            )

        entries = (
            ("ddp_spawn_find_unused_parameters_false", "spawn"),
            ("ddp_fork_find_unused_parameters_false", "fork"),
            ("ddp_notebook_find_unused_parameters_false", "fork"),
        )
        for name, start_method in entries:
            strategy_registry.register(
                name,
                cls,
                description=f"DDP strategy with `find_unused_parameters` as False and `start_method` '{start_method}'",
                find_unused_parameters=False,
                start_method=start_method,
            )

    def _setup_distributed(self) -> None:
        self._set_world_ranks()
        rank_zero_only.rank = self.global_rank
        self._process_group_backend = self._get_process_group_backend()
        assert self.cluster_environment is not None
        _init_dist_connection(
            self.cluster_environment,
            self._process_group_backend,
            self.global_rank,
            self.world_size,
            timeout=self._timeout,
        )

    def _get_process_group_backend(self) -> str:
        return self._process_group_backend or _get_default_process_group_backend_for_device(self.root_device)

    def _set_world_ranks(self) -> None:
        if self.cluster_environment is None:
            return
        self.cluster_environment.set_global_rank(self.node_rank * self.num_processes + self.local_rank)
        self.cluster_environment.set_world_size(self.num_nodes * self.num_processes)
        rank_zero_only.rank = self.cluster_environment.global_rank()

    def _determine_ddp_device_ids(self) -> Optional[List[int]]:
        if self.root_device.type == "cpu":
            return None
        return [self.root_device.index]
>>>>>>> be699a8a
<|MERGE_RESOLUTION|>--- conflicted
+++ resolved
@@ -15,38 +15,11 @@
 from typing import Any, List, Literal, Optional
 
 import torch
-<<<<<<< HEAD
 from torch.distributed.constants import default_pg_timeout
 
 from lightning_lite.accelerators import Accelerator
 from lightning_lite.plugins import CheckpointIO, ClusterEnvironment, Precision
 from lightning_lite.strategies import DDPStrategy
-=======
-import torch.distributed
-from torch import Tensor
-from torch.nn import Module
-from torch.nn.parallel.distributed import DistributedDataParallel
-from typing_extensions import Literal
-
-from lightning_lite.accelerators.accelerator import Accelerator
-from lightning_lite.plugins.collectives.torch_collective import default_pg_timeout
-from lightning_lite.plugins.environments.cluster_environment import ClusterEnvironment
-from lightning_lite.plugins.io.checkpoint_io import CheckpointIO
-from lightning_lite.plugins.precision import Precision
-from lightning_lite.strategies.ddp import _DDPBackwardSyncControl
-from lightning_lite.strategies.launchers.multiprocessing import _MultiProcessingLauncher
-from lightning_lite.strategies.parallel import ParallelStrategy
-from lightning_lite.strategies.strategy import TBroadcast
-from lightning_lite.utilities.distributed import (
-    _distributed_available,
-    _get_default_process_group_backend_for_device,
-    _init_dist_connection,
-    _sync_ddp_if_available,
-)
-from lightning_lite.utilities.distributed import group as _group
-from lightning_lite.utilities.distributed import ReduceOp
-from lightning_lite.utilities.rank_zero import rank_zero_only
->>>>>>> be699a8a
 
 
 class DDPSpawnStrategy(DDPStrategy):
@@ -70,156 +43,9 @@
             parallel_devices=parallel_devices,
             cluster_environment=cluster_environment,
             checkpoint_io=checkpoint_io,
-<<<<<<< HEAD
             precision_plugin=precision_plugin,
             process_group_backend=process_group_backend,
             timeout=timeout,
             start_method=start_method,
             **kwargs,
-        )
-=======
-            precision=precision,
-        )
-        self._num_nodes = 1
-        self._process_group_backend: Optional[str] = process_group_backend
-        self._timeout: Optional[timedelta] = timeout
-        self._backward_sync_control = _DDPBackwardSyncControl()
-        self._start_method = start_method
-        self._ddp_kwargs = kwargs
-        self._local_rank = 0
-
-    @property
-    def root_device(self) -> torch.device:
-        assert self.parallel_devices is not None
-        return self.parallel_devices[self.local_rank]
-
-    @property
-    def num_nodes(self) -> int:
-        return self._num_nodes
-
-    @num_nodes.setter
-    def num_nodes(self, num_nodes: int) -> None:
-        # note that world ranks is related to num_nodes, when resetting it, need to reset world ranks
-        self._num_nodes = num_nodes
-
-    @property
-    def num_processes(self) -> int:
-        return len(self.parallel_devices) if self.parallel_devices is not None else 0
-
-    @property
-    def distributed_sampler_kwargs(self) -> Dict[str, int]:
-        return dict(num_replicas=(self.num_nodes * self.num_processes), rank=self.global_rank)
-
-    @property
-    def process_group_backend(self) -> Optional[str]:
-        return self._process_group_backend
-
-    @property
-    def local_rank(self) -> int:
-        return self._local_rank
-
-    def _configure_launcher(self) -> None:
-        self._launcher = _MultiProcessingLauncher(self, start_method=self._start_method)
-
-    def setup_environment(self) -> None:
-        self._setup_distributed()
-        super().setup_environment()
-
-    def setup_module(self, module: Module) -> Module:
-        return DistributedDataParallel(module=module, device_ids=self._determine_ddp_device_ids(), **self._ddp_kwargs)
-
-    def module_to_device(self, module: Module) -> None:
-        module.to(self.root_device)
-
-    def reduce(
-        self, tensor: Tensor, group: Optional[Any] = None, reduce_op: Optional[Union[ReduceOp, str]] = "mean"
-    ) -> Tensor:
-        """Reduces a tensor from several distributed processes to one aggregated tensor.
-
-        Args:
-            tensor: the tensor to sync and reduce
-            group: the process group to gather results from. Defaults to all processes (world)
-            reduce_op: the reduction operation. Defaults to 'mean'/'avg'.
-                Can also be a string 'sum' to calculate the sum during reduction.
-
-        Return:
-            reduced value, except when the input was not a tensor the output remains is unchanged
-        """
-        if isinstance(tensor, Tensor):
-            tensor = _sync_ddp_if_available(tensor, group, reduce_op=reduce_op)
-        return tensor
-
-    def barrier(self, *args: Any, **kwargs: Any) -> None:
-        if not _distributed_available():
-            return
-        if torch.distributed.get_backend() == "nccl":
-            torch.distributed.barrier(device_ids=self._determine_ddp_device_ids())
-        else:
-            torch.distributed.barrier()
-
-    def broadcast(self, obj: TBroadcast, src: int = 0) -> TBroadcast:
-        if not _distributed_available():
-            return obj
-        obj = [obj]
-        if self.global_rank != src:
-            obj = [None]  # type: ignore[list-item]
-        torch.distributed.broadcast_object_list(obj, src, group=_group.WORLD)
-        return obj[0]
-
-    @classmethod
-    def register_strategies(cls, strategy_registry: Dict) -> None:
-        entries = (
-            ("ddp_spawn", "spawn"),
-            ("ddp_fork", "fork"),
-            ("ddp_notebook", "fork"),
-        )
-        for name, start_method in entries:
-            strategy_registry.register(
-                name,
-                cls,
-                description=f"DDP strategy with `start_method` '{start_method}'",
-                start_method=start_method,
-            )
-
-        entries = (
-            ("ddp_spawn_find_unused_parameters_false", "spawn"),
-            ("ddp_fork_find_unused_parameters_false", "fork"),
-            ("ddp_notebook_find_unused_parameters_false", "fork"),
-        )
-        for name, start_method in entries:
-            strategy_registry.register(
-                name,
-                cls,
-                description=f"DDP strategy with `find_unused_parameters` as False and `start_method` '{start_method}'",
-                find_unused_parameters=False,
-                start_method=start_method,
-            )
-
-    def _setup_distributed(self) -> None:
-        self._set_world_ranks()
-        rank_zero_only.rank = self.global_rank
-        self._process_group_backend = self._get_process_group_backend()
-        assert self.cluster_environment is not None
-        _init_dist_connection(
-            self.cluster_environment,
-            self._process_group_backend,
-            self.global_rank,
-            self.world_size,
-            timeout=self._timeout,
-        )
-
-    def _get_process_group_backend(self) -> str:
-        return self._process_group_backend or _get_default_process_group_backend_for_device(self.root_device)
-
-    def _set_world_ranks(self) -> None:
-        if self.cluster_environment is None:
-            return
-        self.cluster_environment.set_global_rank(self.node_rank * self.num_processes + self.local_rank)
-        self.cluster_environment.set_world_size(self.num_nodes * self.num_processes)
-        rank_zero_only.rank = self.cluster_environment.global_rank()
-
-    def _determine_ddp_device_ids(self) -> Optional[List[int]]:
-        if self.root_device.type == "cpu":
-            return None
-        return [self.root_device.index]
->>>>>>> be699a8a
+        )