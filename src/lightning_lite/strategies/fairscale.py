# Copyright The PyTorch Lightning team.
#
# Licensed under the Apache License, Version 2.0 (the "License");
# you may not use this file except in compliance with the License.
# You may obtain a copy of the License at
#
#     http://www.apache.org/licenses/LICENSE-2.0
#
# Unless required by applicable law or agreed to in writing, software
# distributed under the License is distributed on an "AS IS" BASIS,
# WITHOUT WARRANTIES OR CONDITIONS OF ANY KIND, either express or implied.
# See the License for the specific language governing permissions and
# limitations under the License.
from contextlib import contextmanager
from datetime import timedelta
from typing import Any, Dict, Generator, List, Literal, Optional, Tuple

import torch
from lightning_utilities.core.imports import module_available
from torch.nn import Module
from torch.nn.parallel import DistributedDataParallel
from torch.optim import Optimizer

from lightning_lite.accelerators import Accelerator
<<<<<<< HEAD
from lightning_lite.plugins import CheckpointIO, ClusterEnvironment, Precision
=======
from lightning_lite.plugins.collectives.torch_collective import default_pg_timeout
from lightning_lite.plugins.environments.cluster_environment import ClusterEnvironment
from lightning_lite.plugins.io.checkpoint_io import CheckpointIO
from lightning_lite.plugins.precision.precision import Precision
from lightning_lite.strategies import DDPSpawnStrategy
>>>>>>> be699a8a
from lightning_lite.strategies.ddp import DDPStrategy
from lightning_lite.strategies.strategy import _BackwardSyncControl
from lightning_lite.utilities.enums import PrecisionType
from lightning_lite.utilities.imports import _IS_WINDOWS

_FAIRSCALE_AVAILABLE = not _IS_WINDOWS and module_available("fairscale.nn")

if _FAIRSCALE_AVAILABLE:
    from fairscale.nn.data_parallel.sharded_ddp import ShardedDataParallel
    from fairscale.optim import OSS
else:
    OSS = ShardedDataParallel = object


class DDPShardedStrategy(DDPStrategy):
    """Optimizer and gradient sharded training provided by FairScale."""

    _REDUCE_BUFFER_SIZE_DEFAULT: int = 2**23  # 8M

    def __init__(
        self,
        accelerator: Optional[Accelerator] = None,
        parallel_devices: Optional[List[torch.device]] = None,
        cluster_environment: Optional[ClusterEnvironment] = None,
        checkpoint_io: Optional[CheckpointIO] = None,
        precision: Optional[Precision] = None,
        process_group_backend: Optional[str] = None,
        timeout: Optional[timedelta] = default_pg_timeout,
        **kwargs: Any,
    ) -> None:
        super().__init__(
            accelerator=accelerator,
            parallel_devices=parallel_devices,
            cluster_environment=cluster_environment,
            checkpoint_io=checkpoint_io,
            precision=precision,
            process_group_backend=process_group_backend,
            timeout=timeout,
            **kwargs,
        )
        self._backward_sync_control = _FairscaleBackwardSyncControl()
        if "reduce_buffer_size" not in self._ddp_kwargs:
            # For multi-node training, enabling bucketing will improve performance.
            self._ddp_kwargs["reduce_buffer_size"] = self._REDUCE_BUFFER_SIZE_DEFAULT if self.num_nodes > 1 else 0

    def setup_module_and_optimizers(
        self, module: Module, optimizers: List[Optimizer]
    ) -> Tuple[Module, List[Optimizer]]:
        """Wraps the model and optimizers with fairscale components.

        Return:
            The model wrapped into a :class:`~fairscale.nn.data_parallel.ShardedDataParallel` module
            and a list of optimizer wrapped in :class:~`fairscale.optim.OSS`.
        """
        optimizers = _reinit_optimizers_with_oss(optimizers, self.precision, self.num_nodes)
        for optimizer in optimizers:
            # This forces buckets to be rebuilt on the first forward pass
            # We are not sure why this is needed, but it prevents an error resulting from buckets having a different
            # device than the params
            optimizer._clear_cache()
        model = ShardedDataParallel(module, sharded_optimizer=optimizers, **self._ddp_kwargs)
        return model, optimizers

    def setup_module(self, module: Module) -> DistributedDataParallel:
        """Setting up the module without optimizers in this strategy is not supported.

        Please use :meth:`setup_module_and_optimizers` instead.
        """
        raise NotImplementedError(self._err_msg_joint_setup_required())

    def setup_optimizer(self, optimizer: Optimizer) -> Optimizer:
        """Optimizers can only be set up jointly with the model in this strategy.

        Please use :meth:`setup_module_and_optimizers` to set up both module and optimizer(s) together.
        """
        raise NotImplementedError(self._err_msg_joint_setup_required())

    @classmethod
    def register_strategies(cls, strategy_registry: Dict) -> None:
        strategy_registry.register(
            "ddp_sharded_find_unused_parameters_false",
            cls,
            description="DDP Sharded Strategy with `find_unused_parameters` as False",
            find_unused_parameters=False,
        )
        strategy_registry.register(
            "ddp_sharded",
            cls,
            description=cls.__class__.__name__,
        )
        strategy_registry.register(
            "ddp_sharded_spawn_find_unused_parameters_false",
            cls,
            description="DDP Spawn Sharded Strategy with `find_unused_parameters` as False",
            find_unused_parameters=False,
            start_method="spawn",
        )
        strategy_registry.register("ddp_sharded_spawn", cls, description=cls.__class__.__name__, start_method="spawn")


class DDPSpawnShardedStrategy(DDPStrategy):
    """Optimizer and gradient sharded training provided by FairScale with Spawn."""

    _REDUCE_BUFFER_SIZE_DEFAULT: int = 2**23  # 8M

    def __init__(
        self,
        accelerator: Optional[Accelerator] = None,
        parallel_devices: Optional[List[torch.device]] = None,
        cluster_environment: Optional[ClusterEnvironment] = None,
        checkpoint_io: Optional[CheckpointIO] = None,
        precision: Optional[Precision] = None,
        process_group_backend: Optional[str] = None,
        timeout: Optional[timedelta] = default_pg_timeout,
        start_method: Literal["popen", "spawn", "fork", "forkserver"] = "spawn",  # different default than in ddp
        **kwargs: Any,
    ) -> None:
        super().__init__(
            accelerator=accelerator,
            parallel_devices=parallel_devices,
            cluster_environment=cluster_environment,
            checkpoint_io=checkpoint_io,
            precision=precision,
            process_group_backend=process_group_backend,
            timeout=timeout,
            start_method=start_method,
            **kwargs,
        )
<<<<<<< HEAD
=======
        self._backward_sync_control = _FairscaleBackwardSyncControl()
        if "reduce_buffer_size" not in self._ddp_kwargs:
            # For multi-node training, enabling bucketing will improve performance.
            self._ddp_kwargs["reduce_buffer_size"] = self._REDUCE_BUFFER_SIZE_DEFAULT if self.num_nodes > 1 else 0

    def setup_module_and_optimizers(
        self, module: Module, optimizers: List[Optimizer]
    ) -> Tuple["ShardedDataParallel", List[Optimizer]]:
        """Wraps the model and optimizers with fairscale components.

        Return:
            The model wrapped into a :class:`~fairscale.nn.data_parallel.ShardedDataParallel` module
            and a list of optimizer wrapped in :class:~`fairscale.optim.OSS`.
        """
        optimizers = _reinit_optimizers_with_oss(optimizers, self.precision, self.num_nodes)
        for optimizer in optimizers:
            # This forces buckets to be rebuilt on the first forward pass
            # We are not sure why this is needed, but it prevents an error resulting from buckets having a different
            # device than the params
            optimizer._clear_cache()
        model = ShardedDataParallel(module, sharded_optimizer=optimizers, **self._ddp_kwargs)
        return model, optimizers

    def setup_module(self, module: Module) -> DistributedDataParallel:
        """Setting up the module without optimizers in this strategy is not supported.

        Please use :meth:`setup_module_and_optimizers` instead.
        """
        raise NotImplementedError(self._err_msg_joint_setup_required())

    def setup_optimizer(self, optimizer: Optimizer) -> Optimizer:
        """Optimizers can only be set up jointly with the model in this strategy.

        Please use :meth:`setup_module_and_optimizers` to set up both module and optimizer(s) together.
        """
        raise NotImplementedError(self._err_msg_joint_setup_required())

    @classmethod
    def register_strategies(cls, strategy_registry: Dict) -> None:
        strategy_registry.register(
            "ddp_sharded_spawn_find_unused_parameters_false",
            cls,
            description="DDP Spawn Sharded Strategy with `find_unused_parameters` as False",
            find_unused_parameters=False,
        )
        strategy_registry.register(
            "ddp_sharded_spawn",
            cls,
            description=cls.__class__.__name__,
        )
>>>>>>> be699a8a


def _reinit_optimizers_with_oss(optimizers: List[Optimizer], precision: Precision, num_nodes: int) -> List["OSS"]:
    for x, optimizer in enumerate(optimizers):
        if not isinstance(optimizer, OSS):
            optim_class = type(optimizer)
            zero_optimizer = OSS(params=optimizer.param_groups, optim=optim_class, **optimizer.defaults)
            is_fp16 = precision.precision in (PrecisionType.MIXED, PrecisionType.HALF)
            # For multi-node training, compressing the model shards in fp16 before broadcasting
            # improves performance. When using PyTorch AMP, it will not degrade
            # the model performance.
            zero_optimizer.broadcast_fp16 = is_fp16 and num_nodes > 1
            optimizers[x] = zero_optimizer
            del optimizer
    return optimizers


class _FairscaleBackwardSyncControl(_BackwardSyncControl):
    @contextmanager
    def no_backward_sync(self, module: Module) -> Generator:
        """Blocks gradient synchronization inside the :class:`~fairscale.nn.data_parallel.ShardedDataParallel`
        wrapper."""
        if not isinstance(module, ShardedDataParallel):
            raise TypeError(
                "Blocking backward sync is only possible if the module passed to"
                f" `{self.__class__.__name__}.no_backward_sync` is wrapped in `ShardedDataParallel`."
                f" Got: {module.__class__.__name__}."
            )
        with module.no_sync():
            yield None


def _optimizer_has_flat_params(optimizer: Optimizer) -> bool:
    from fairscale.nn.misc.flatten_params_wrapper import FlatParameter

    return any(isinstance(param, FlatParameter) for param in optimizer.param_groups[0]["params"])<|MERGE_RESOLUTION|>--- conflicted
+++ resolved
@@ -22,15 +22,12 @@
 from torch.optim import Optimizer
 
 from lightning_lite.accelerators import Accelerator
-<<<<<<< HEAD
 from lightning_lite.plugins import CheckpointIO, ClusterEnvironment, Precision
-=======
 from lightning_lite.plugins.collectives.torch_collective import default_pg_timeout
 from lightning_lite.plugins.environments.cluster_environment import ClusterEnvironment
 from lightning_lite.plugins.io.checkpoint_io import CheckpointIO
 from lightning_lite.plugins.precision.precision import Precision
 from lightning_lite.strategies import DDPSpawnStrategy
->>>>>>> be699a8a
 from lightning_lite.strategies.ddp import DDPStrategy
 from lightning_lite.strategies.strategy import _BackwardSyncControl
 from lightning_lite.utilities.enums import PrecisionType
@@ -159,8 +156,6 @@
             start_method=start_method,
             **kwargs,
         )
-<<<<<<< HEAD
-=======
         self._backward_sync_control = _FairscaleBackwardSyncControl()
         if "reduce_buffer_size" not in self._ddp_kwargs:
             # For multi-node training, enabling bucketing will improve performance.
@@ -211,7 +206,6 @@
             cls,
             description=cls.__class__.__name__,
         )
->>>>>>> be699a8a
 
 
 def _reinit_optimizers_with_oss(optimizers: List[Optimizer], precision: Precision, num_nodes: int) -> List["OSS"]:
