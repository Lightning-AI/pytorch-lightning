--- conflicted
+++ resolved
@@ -89,28 +89,12 @@
         model = ShardedDataParallel(module, sharded_optimizer=optimizers, **self._ddp_kwargs)
         return model, optimizers
 
-<<<<<<< HEAD
     def setup_module(self, module: Module) -> Module:
         raise RuntimeError("not supported")  # TODO: proper error message
 
     def setup_optimizer(self, optimizer: Optimizer) -> Optimizer:
         raise RuntimeError("not supported")  # TODO: proper error message
 
-    @contextmanager
-    def block_backward_sync(self, module: Module) -> Generator:
-        """Blocks syncing gradients behaviour on backwards pass.
-
-        This is useful for skipping sync when accumulating gradients, reducing communication overhead
-        Returns: context manager with sync behaviour off
-        """
-        if isinstance(module, ShardedDataParallel):
-            with module.no_sync():
-                yield None
-        else:
-            yield None
-
-=======
->>>>>>> 6a72a15a
     @classmethod
     def register_strategies(cls, strategy_registry: Dict) -> None:
         strategy_registry.register(
@@ -175,28 +159,12 @@
         model = ShardedDataParallel(module, sharded_optimizer=optimizers, **self._ddp_kwargs)
         return model, optimizers
 
-<<<<<<< HEAD
     def setup_module(self, module: Module) -> Module:
         raise RuntimeError("not supported")  # TODO: proper error message
 
     def setup_optimizer(self, optimizer: Optimizer) -> Optimizer:
         raise RuntimeError("not supported")  # TODO: proper error message
 
-    @contextmanager
-    def block_backward_sync(self, module: Module) -> Generator:
-        """Blocks syncing gradients behaviour on backwards pass.
-
-        This is useful for skipping sync when accumulating gradients, reducing communication overhead
-        Returns: context manager with sync behaviour off
-        """
-        if isinstance(module, ShardedDataParallel):
-            with module.no_sync():
-                yield None
-        else:
-            yield None
-
-=======
->>>>>>> 6a72a15a
     @classmethod
     def register_strategies(cls, strategy_registry: Dict) -> None:
         strategy_registry.register(
