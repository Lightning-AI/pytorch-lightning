--- conflicted
+++ resolved
@@ -24,15 +24,13 @@
   * `Fabric.load` returns a dictionary of objects that weren't loaded into the state
   * `Strategy.save_checkpoint` and `Fabric.load_checkpoint` are now responsible for accessing the state of the model and optimizers
 
-<<<<<<< HEAD
 - `DataParallelStrategy.get_module_state_dict()` and `DDPStrategy.get_module_state_dict()` now correctly extracts the state dict without keys prefixed with 'module' ([#16487](https://github.com/Lightning-AI/lightning/pull/16487))
-=======
+
 - "Native" suffix removal ([#16490](https://github.com/Lightning-AI/lightning/pull/16490))
  * `strategy="fsdp_full_shard_offload"` is now `strategy="fsdp_cpu_offload"`
  * `lightning_fabric.plugins.precision.native_amp` is now `lightning_fabric.plugins.precision.amp`
 
 - Enabled all shorthand strategy names that can be supported in the CLI ([#16485](https://github.com/Lightning-AI/lightning/pull/16485))
->>>>>>> c68cfd68
 
 
 ### Deprecated
