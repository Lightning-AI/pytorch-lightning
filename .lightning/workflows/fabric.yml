trigger:
  push:
    branches: ["master"]
  pull_request:
    branches: ["master"]

timeout: "75" # minutes
machine: "L4_X_2"
parametrize:
  matrix: {}
  include:
    # note that this is setting also all oldest requirements which is linked to Torch == 2.0
    - image: "pytorchlightning/pytorch_lightning:base-cuda-py3.10-torch2.1-cuda12.1.1"
      PACKAGE_NAME: "fabric"
    - image: "pytorchlightning/pytorch_lightning:base-cuda-py3.12-torch2.7-cuda12.6.3"
      PACKAGE_NAME: "fabric"
    # - image: "pytorchlightning/pytorch_lightning:base-cuda-py3.12-torch2.7-cuda12.6.3"
    #   PACKAGE_NAME: "fabric"
    - image: "pytorchlightning/pytorch_lightning:base-cuda-py3.12-torch2.7-cuda12.6.3"
      PACKAGE_NAME: "lightning"
  exclude: []

env:
  FREEZE_REQUIREMENTS: "1"
  RUN_ONLY_CUDA_TESTS: "1"

run: |
  whereis nvidia
  nvidia-smi
  python --version
  pip --version
  pip install -q fire wget packaging
  set -ex

  CUDA_VERSION="${image##*cuda}" # Remove everything up to and including "cuda"
  echo "Using CUDA version: ${CUDA_VERSION}"
  CUDA_VERSION_M_M="${cuda_version%.*}" # Get major.minor by removing the last dot and everything after
  CUDA_VERSION_MM="${CUDA_VERSION_M_M//'.'/''}"
  TORCH_URL="https://download.pytorch.org/whl/cu${CUDA_VERSION_MM}/torch_stable.html"
  echo ${TORCH_URL}
  COVERAGE_SOURCE=$(python -c 'n = "$(PACKAGE_NAME)" ; print(dict(fabric="lightning_fabric").get(n, n))')
  echo "collecting coverage for: ${COVERAGE_SOURCE}"

  if [ "${TORCH_VER}" == "2.1" ]; then
    # Set oldest versions
    python .actions/assistant.py replace_oldest_ver
    pip install "cython<3.0" wheel  # for compatibility
  fi

  # Adjust torch versions in requirements files
  PYTORCH_VERSION=$(python -c "import torch; print(torch.__version__.split('+')[0])")
  pip install -q wget packaging
  python -m wget https://raw.githubusercontent.com/Lightning-AI/utilities/main/scripts/adjust-torch-versions.py
  for fpath in `ls requirements/**/*.txt`; do \
    python ./adjust-torch-versions.py $fpath ${PYTORCH_VERSION}; \
  done

  if [ "${PACKAGE_NAME}" == "fabric" ]; then
    pip install -U -q -r .actions/requirements.txt
    python .actions/assistant.py copy_replace_imports --source_dir="./tests/tests_fabric" \
      --source_import="lightning.fabric" \
      --target_import="lightning_fabric"
    python .actions/assistant.py copy_replace_imports --source_dir="./examples/fabric" \
      --source_import="lightning.fabric" \
      --target_import="lightning_fabric"
  fi

  extra=$(python -c "print({'lightning': 'fabric-'}.get('$(PACKAGE_NAME)', ''))")
  pip install -e ".[${extra}dev]" -U --upgrade-strategy=eager --extra-index-url="${TORCH_URL}"

  python requirements/collect_env_details.py
  python -c "import torch ; mgpu = torch.cuda.device_count() ; assert mgpu >= 2, f'GPU: {mgpu}'"
  python requirements/pytorch/check-avail-extras.py
  python -c "import bitsandbytes"

  # Testing: Fabric doctests
  if [ "${PACKAGE_NAME}" == "fabric" ]; then
    cd src/
    python -m pytest lightning_fabric
    cd ..
  fi

  cd tests/
  # Testing: fabric standard
  python -m coverage run --source ${COVERAGE_SOURCE} -m pytest tests_fabric/ -v --durations=50

  # Testing: fabric standalone
  export PL_RUN_STANDALONE_TESTS=1
  wget https://raw.githubusercontent.com/Lightning-AI/utilities/main/scripts/run_standalone_tests.sh
  bash ./run_standalone_tests.sh "tests_fabric"

  python -m coverage report
  python -m coverage xml
  python -m coverage html

  # TODO: enable coverage
  #  # https://docs.codecov.com/docs/codecov-uploader
  #  curl -Os https://uploader.codecov.io/latest/linux/codecov
  #  chmod +x codecov
  #  ./codecov --token=$(CODECOV_TOKEN) --commit=$(Build.SourceVersion) \
  #    --flags=gpu,pytest,${COVERAGE_SOURCE} --name="GPU-coverage" --env=linux,azure
  #  ls -l
<<<<<<< HEAD
  cd ..
  
=======

>>>>>>> ff91af8f
  # Testing: fabric examples
  cd examples/
  bash run_fabric_examples.sh --accelerator=cuda --devices=1
  bash run_fabric_examples.sh --accelerator=cuda --devices=2 --strategy ddp<|MERGE_RESOLUTION|>--- conflicted
+++ resolved
@@ -100,12 +100,8 @@
   #  ./codecov --token=$(CODECOV_TOKEN) --commit=$(Build.SourceVersion) \
   #    --flags=gpu,pytest,${COVERAGE_SOURCE} --name="GPU-coverage" --env=linux,azure
   #  ls -l
-<<<<<<< HEAD
   cd ..
-  
-=======
 
->>>>>>> ff91af8f
   # Testing: fabric examples
   cd examples/
   bash run_fabric_examples.sh --accelerator=cuda --devices=1
