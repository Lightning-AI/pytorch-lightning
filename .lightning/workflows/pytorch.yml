--- conflicted
+++ resolved
@@ -4,13 +4,10 @@
   pull_request:
     branches: ["master", "release/stable"]
 
-<<<<<<< HEAD
+
 timeout: "55" # minutes
 machine: "L4_X_2"
 image: "nvidia/cuda:12.6.3-runtime-ubuntu22.04"
-=======
-timeout: "60" # minutes
->>>>>>> 4662d0ce
 parametrize:
   matrix: {}
   include:
