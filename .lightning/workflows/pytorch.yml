--- conflicted
+++ resolved
@@ -6,7 +6,7 @@
 
 timeout: "60" # minutes
 machine: "L4_X_2"
-image: "nvidia/cuda:12.6.3-runtime-ubuntu22.04"
+image: "nvidia/cuda:12.6.3-devel-ubuntu22.04"
 parametrize:
   matrix: {}
   include:
@@ -14,22 +14,11 @@
     - image: "nvidia/cuda:12.1.1-devel-ubuntu22.04"
       PACKAGE_NAME: "pytorch"
       python_version: "3.10"
-<<<<<<< HEAD
-      machine: "L4_X_2"
-    - image: "nvidia/cuda:12.6.3-devel-ubuntu22.04"
-      PACKAGE_NAME: "pytorch"
-=======
     - PACKAGE_NAME: "pytorch"
->>>>>>> e21b1725
       python_version: "3.12"
-    # - image: "nvidia/cuda:12.6.3-runtime-ubuntu22.04"
-    #   PACKAGE_NAME: "pytorch"
-<<<<<<< HEAD
-    - image: "nvidia/cuda:12.6.3-devel-ubuntu22.04"
-      PACKAGE_NAME: "lightning"
-=======
+    #- image: "nvidia/cuda:12.6.3-devel-ubuntu22.04"
+    #  PACKAGE_NAME: "pytorch"
     - PACKAGE_NAME: "lightning"
->>>>>>> e21b1725
       python_version: "3.12"
   exclude: []
 
