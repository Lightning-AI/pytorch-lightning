--- conflicted
+++ resolved
@@ -30,44 +30,4 @@
 
 
 # TODO
-pytorch_lightning/tuner/*
-
-
-# TODO
-<<<<<<< HEAD
-tests/accelerators/*
-
-
-# TODO
-tests/base/*
-
-
-# TODO
-tests/callbacks/*
-
-
-# TODO
-tests/deprecated_api/*
-
-
-# TODO
-tests/overrides/*
-
-
-# TODO
-tests/plugins/*
-
-
-# TODO
-tests/trainer/*
-
-
-# TODO
-tests/tuner/*
-
-
-# TODO
-tests/utilities/*
-=======
-tests/metrics/*
->>>>>>> ec742310
+pytorch_lightning/tuner/*