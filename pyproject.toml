[build-system]
requires = [
    "setuptools",
    "wheel",
]


[tool.isort]
known_first_party = [
    "pl_examples",
    "pytorch_lightning",
    "tests_pytorch",
]
profile = "black"
line_length = 120
force_sort_within_sections = "False"
order_by_type = "False"


[tool.black]
line-length = 120


[tool.mypy]
files = ["pytorch_lightning"]
disallow_untyped_defs = "True"
ignore_missing_imports = "True"
show_error_codes = "True"
warn_redundant_casts = "True"
warn_unused_configs = "True"
warn_unused_ignores = "True"
allow_redefinition = "True"
# disable this rule as the Trainer attributes are defined in the connectors, not in its __init__
disable_error_code = "attr-defined"
# style choices
warn_no_return = "False"

# Ignore mypy errors for these files
# TODO: the goal is for this to be empty
[[tool.mypy.overrides]]
# the list can be generated with:
# mypy | tr ':' ' ' |  awk '{print $1}' | sort | uniq | sed 's/\.py//g' | sed 's|\/|\.|g' | xargs -I {} echo '"{}",'
module = [
    "pytorch_lightning.callbacks.model_checkpoint",
    "pytorch_lightning.callbacks.progress.rich_progress",
    "pytorch_lightning.callbacks.quantization",
    "pytorch_lightning.callbacks.stochastic_weight_avg",
    "pytorch_lightning.core.datamodule",
    "pytorch_lightning.core.decorators",
    "pytorch_lightning.core.module",
    "pytorch_lightning.core.mixins.device_dtype_mixin",
    "pytorch_lightning.core.saving",
    "pytorch_lightning.demos.boring_classes",
    "pytorch_lightning.demos.mnist_datamodule",
    "pytorch_lightning.distributed.dist",
<<<<<<< HEAD
    "pytorch_lightning.loggers.logger",
=======
    "pytorch_lightning.loggers.base",
>>>>>>> 933848dc
    "pytorch_lightning.loggers.comet",
    "pytorch_lightning.loggers.csv_logs",
    "pytorch_lightning.loggers.mlflow",
    "pytorch_lightning.loggers.neptune",
    "pytorch_lightning.loggers.tensorboard",
    "pytorch_lightning.loggers.wandb",
    "pytorch_lightning.loops.epoch.training_epoch_loop",
    "pytorch_lightning.strategies.ddp",
    "pytorch_lightning.strategies.ddp_spawn",
    "pytorch_lightning.strategies.deepspeed",
    "pytorch_lightning.strategies.dp",
    "pytorch_lightning.strategies.fully_sharded",
    "pytorch_lightning.strategies.horovod",
    "pytorch_lightning.strategies.ipu",
    "pytorch_lightning.strategies.parallel",
    "pytorch_lightning.strategies.sharded",
    "pytorch_lightning.strategies.sharded_spawn",
    "pytorch_lightning.strategies.tpu_spawn",
    "pytorch_lightning.strategies.strategy",
    "pytorch_lightning.profilers.advanced",
    "pytorch_lightning.profilers.base",
    "pytorch_lightning.profilers.pytorch",
    "pytorch_lightning.profilers.simple",
    "pytorch_lightning.trainer.callback_hook",
    "pytorch_lightning.trainer.connectors.callback_connector",
    "pytorch_lightning.trainer.connectors.data_connector",
    "pytorch_lightning.trainer.data_loading",
    "pytorch_lightning.trainer.supporters",
    "pytorch_lightning.trainer.trainer",
    "pytorch_lightning.tuner.batch_size_scaling",
    "pytorch_lightning.tuner.tuning",
    "pytorch_lightning.utilities.auto_restart",
    "pytorch_lightning.utilities.data",
    "pytorch_lightning.utilities.distributed",
    "pytorch_lightning.utilities.meta",
]
ignore_errors = "True"<|MERGE_RESOLUTION|>--- conflicted
+++ resolved
@@ -53,11 +53,7 @@
     "pytorch_lightning.demos.boring_classes",
     "pytorch_lightning.demos.mnist_datamodule",
     "pytorch_lightning.distributed.dist",
-<<<<<<< HEAD
     "pytorch_lightning.loggers.logger",
-=======
-    "pytorch_lightning.loggers.base",
->>>>>>> 933848dc
     "pytorch_lightning.loggers.comet",
     "pytorch_lightning.loggers.csv_logs",
     "pytorch_lightning.loggers.mlflow",
