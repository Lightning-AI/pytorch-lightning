[build-system]
requires = [
    "setuptools",
    "wheel",
]


[tool.isort]
known_first_party = [
    "docs",
    "pl_examples",
    "pytorch_lightning",
    "tests",
]
profile = "black"
line_length = 120
force_sort_within_sections = "False"
order_by_type = "False"


[tool.black]
line-length = 120


[tool.mypy]
files = ["pytorch_lightning"]
disallow_untyped_defs = "True"
ignore_missing_imports = "True"
show_error_codes = "True"
warn_redundant_casts = "True"
warn_unused_configs = "True"
warn_unused_ignores = "True"
allow_redefinition = "True"
# disable this rule as the Trainer attributes are defined in the connectors, not in its __init__
disable_error_code = "attr-defined"
# style choices
warn_no_return = "False"

# Ignore mypy errors for these files
# TODO: the goal is for this to be empty
[[tool.mypy.overrides]]
# the list can be generated with:
# mypy | tr ':' ' ' |  awk '{print $1}' | sort | uniq | sed 's/\.py//g' | sed 's|\/|\.|g' | xargs -I {} echo '"{}",'
module = [
<<<<<<< HEAD
    "pytorch_lightning.callbacks.*",
    "pytorch_lightning.core.*",
    "pytorch_lightning.loggers.*",
    "pytorch_lightning.loops.*",
    "pytorch_lightning.metrics.*",
    "pytorch_lightning.overrides.*",
    "pytorch_lightning.plugins.training_type.*",
    "pytorch_lightning.profiler.*",
    "pytorch_lightning.trainer.*",
    "pytorch_lightning.distributed.*",
    "pytorch_lightning.tuner.*",
    "pytorch_lightning.utilities.*",
    "pl_examples.*",
    "benchmarks.*",
    "tests.helpers.*"
]
ignore_errors = "True"

[[tool.mypy.overrides]]
module = [
    "pytorch_lightning.callbacks.device_stats_monitor",
    "pytorch_lightning.callbacks.early_stopping",
    "pytorch_lightning.callbacks.gpu_stats_monitor",
    "pytorch_lightning.callbacks.gradient_accumulation_scheduler",
    "pytorch_lightning.callbacks.lr_monitor",
    "pytorch_lightning.callbacks.model_summary",
    "pytorch_lightning.callbacks.progress",
    "pytorch_lightning.callbacks.pruning",
    "pytorch_lightning.callbacks.rich_model_summary",
    "pytorch_lightning.core.optimizer",
    "pytorch_lightning.lite.*",
    "pytorch_lightning.loops.optimization.*",
    "pytorch_lightning.loops.evaluation_loop",
    "pytorch_lightning.plugins.environments.*",
=======
    "pytorch_lightning.accelerators.accelerator",
    "pytorch_lightning.accelerators.gpu",
    "pytorch_lightning.callbacks.finetuning",
    "pytorch_lightning.callbacks.lr_monitor",
    "pytorch_lightning.callbacks.model_checkpoint",
    "pytorch_lightning.callbacks.prediction_writer",
    "pytorch_lightning.callbacks.progress.base",
    "pytorch_lightning.callbacks.progress.progress",
    "pytorch_lightning.callbacks.progress.rich_progress",
    "pytorch_lightning.callbacks.progress.tqdm_progress",
    "pytorch_lightning.callbacks.quantization",
    "pytorch_lightning.callbacks.stochastic_weight_avg",
    "pytorch_lightning.callbacks.xla_stats_monitor",
    "pytorch_lightning.core.datamodule",
    "pytorch_lightning.core.decorators",
    "pytorch_lightning.core.lightning",
    "pytorch_lightning.core.mixins.device_dtype_mixin",
    "pytorch_lightning.core.saving",
    "pytorch_lightning.distributed.dist",
    "pytorch_lightning.loggers.base",
    "pytorch_lightning.loggers.comet",
    "pytorch_lightning.loggers.csv_logs",
    "pytorch_lightning.loggers.mlflow",
    "pytorch_lightning.loggers.neptune",
    "pytorch_lightning.loggers.tensorboard",
    "pytorch_lightning.loggers.test_tube",
    "pytorch_lightning.loggers.wandb",
    "pytorch_lightning.loops.epoch.training_epoch_loop",
    "pytorch_lightning.plugins.environments.lightning_environment",
    "pytorch_lightning.plugins.environments.lsf_environment",
    "pytorch_lightning.plugins.environments.slurm_environment",
    "pytorch_lightning.plugins.environments.torchelastic_environment",
    "pytorch_lightning.plugins.training_type.ddp",
    "pytorch_lightning.plugins.training_type.ddp2",
    "pytorch_lightning.plugins.training_type.ddp_spawn",
    "pytorch_lightning.plugins.training_type.deepspeed",
    "pytorch_lightning.plugins.training_type.dp",
    "pytorch_lightning.plugins.training_type.fully_sharded",
    "pytorch_lightning.plugins.training_type.horovod",
    "pytorch_lightning.plugins.training_type.ipu",
    "pytorch_lightning.plugins.training_type.parallel",
    "pytorch_lightning.plugins.training_type.sharded",
    "pytorch_lightning.plugins.training_type.sharded_spawn",
    "pytorch_lightning.plugins.training_type.single_device",
    "pytorch_lightning.plugins.training_type.single_tpu",
    "pytorch_lightning.plugins.training_type.tpu_spawn",
    "pytorch_lightning.plugins.training_type.training_type_plugin",
    "pytorch_lightning.profiler.advanced",
    "pytorch_lightning.profiler.base",
    "pytorch_lightning.profiler.pytorch",
    "pytorch_lightning.profiler.simple",
    "pytorch_lightning.trainer.callback_hook",
    "pytorch_lightning.trainer.configuration_validator",
    "pytorch_lightning.trainer.connectors.accelerator_connector",
    "pytorch_lightning.trainer.connectors.callback_connector",
>>>>>>> 3d59a2fa
    "pytorch_lightning.trainer.connectors.checkpoint_connector",
    "pytorch_lightning.trainer.connectors.data_connector",
    "pytorch_lightning.trainer.data_loading",
    "pytorch_lightning.trainer.optimizers",
    "pytorch_lightning.trainer.supporters",
    "pytorch_lightning.trainer.trainer",
    "pytorch_lightning.tuner.batch_size_scaling",
    "pytorch_lightning.tuner.lr_finder",
    "pytorch_lightning.tuner.tuning",
    "pytorch_lightning.utilities.auto_restart",
    "pytorch_lightning.utilities.data",
    "pytorch_lightning.utilities.deepspeed",
    "pytorch_lightning.utilities.distributed",
    "pytorch_lightning.utilities.enums",
    "pytorch_lightning.utilities.fetching",
    "pytorch_lightning.utilities.imports",
    "pytorch_lightning.utilities.memory",
    "pytorch_lightning.utilities.meta",
    "pytorch_lightning.utilities.metrics",
    "pytorch_lightning.utilities.migration",
    "pytorch_lightning.utilities.upgrade_checkpoint",
    "pytorch_lightning.utilities.warnings",
]
ignore_errors = "True"<|MERGE_RESOLUTION|>--- conflicted
+++ resolved
@@ -42,42 +42,6 @@
 # the list can be generated with:
 # mypy | tr ':' ' ' |  awk '{print $1}' | sort | uniq | sed 's/\.py//g' | sed 's|\/|\.|g' | xargs -I {} echo '"{}",'
 module = [
-<<<<<<< HEAD
-    "pytorch_lightning.callbacks.*",
-    "pytorch_lightning.core.*",
-    "pytorch_lightning.loggers.*",
-    "pytorch_lightning.loops.*",
-    "pytorch_lightning.metrics.*",
-    "pytorch_lightning.overrides.*",
-    "pytorch_lightning.plugins.training_type.*",
-    "pytorch_lightning.profiler.*",
-    "pytorch_lightning.trainer.*",
-    "pytorch_lightning.distributed.*",
-    "pytorch_lightning.tuner.*",
-    "pytorch_lightning.utilities.*",
-    "pl_examples.*",
-    "benchmarks.*",
-    "tests.helpers.*"
-]
-ignore_errors = "True"
-
-[[tool.mypy.overrides]]
-module = [
-    "pytorch_lightning.callbacks.device_stats_monitor",
-    "pytorch_lightning.callbacks.early_stopping",
-    "pytorch_lightning.callbacks.gpu_stats_monitor",
-    "pytorch_lightning.callbacks.gradient_accumulation_scheduler",
-    "pytorch_lightning.callbacks.lr_monitor",
-    "pytorch_lightning.callbacks.model_summary",
-    "pytorch_lightning.callbacks.progress",
-    "pytorch_lightning.callbacks.pruning",
-    "pytorch_lightning.callbacks.rich_model_summary",
-    "pytorch_lightning.core.optimizer",
-    "pytorch_lightning.lite.*",
-    "pytorch_lightning.loops.optimization.*",
-    "pytorch_lightning.loops.evaluation_loop",
-    "pytorch_lightning.plugins.environments.*",
-=======
     "pytorch_lightning.accelerators.accelerator",
     "pytorch_lightning.accelerators.gpu",
     "pytorch_lightning.callbacks.finetuning",
@@ -106,10 +70,6 @@
     "pytorch_lightning.loggers.test_tube",
     "pytorch_lightning.loggers.wandb",
     "pytorch_lightning.loops.epoch.training_epoch_loop",
-    "pytorch_lightning.plugins.environments.lightning_environment",
-    "pytorch_lightning.plugins.environments.lsf_environment",
-    "pytorch_lightning.plugins.environments.slurm_environment",
-    "pytorch_lightning.plugins.environments.torchelastic_environment",
     "pytorch_lightning.plugins.training_type.ddp",
     "pytorch_lightning.plugins.training_type.ddp2",
     "pytorch_lightning.plugins.training_type.ddp_spawn",
@@ -133,7 +93,6 @@
     "pytorch_lightning.trainer.configuration_validator",
     "pytorch_lightning.trainer.connectors.accelerator_connector",
     "pytorch_lightning.trainer.connectors.callback_connector",
->>>>>>> 3d59a2fa
     "pytorch_lightning.trainer.connectors.checkpoint_connector",
     "pytorch_lightning.trainer.connectors.data_connector",
     "pytorch_lightning.trainer.data_loading",
