--- conflicted
+++ resolved
@@ -51,11 +51,7 @@
     "pytorch_lightning.callbacks.quantization",
     "pytorch_lightning.core.datamodule",
     "pytorch_lightning.core.decorators",
-<<<<<<< HEAD
     "pytorch_lightning.core.mixins.device_dtype_mixin",
-=======
-    "pytorch_lightning.core.module",
->>>>>>> faf7ff57
     "pytorch_lightning.core.saving",
     "pytorch_lightning.demos.boring_classes",
     "pytorch_lightning.demos.mnist_datamodule",
