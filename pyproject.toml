[build-system]
requires = [
    "setuptools",
    "wheel",
]


[tool.isort]
known_first_party = [
    "pl_examples",
    "pytorch_lightning",
    "tests_pytorch",
]
profile = "black"
line_length = 120
force_sort_within_sections = "False"
order_by_type = "False"
skip = ["_notebooks"]


[tool.black]
line-length = 120
exclude = '(_notebooks/.*)'


[tool.mypy]
files = [
    "src/pytorch_lightning",
    # TODO: Check typing in app source
    # "src/lightning_app",
]
install_types = "True"
non_interactive = "True"
disallow_untyped_defs = "True"
ignore_missing_imports = "True"
show_error_codes = "True"
warn_redundant_casts = "True"
warn_unused_configs = "True"
warn_unused_ignores = "True"
allow_redefinition = "True"
# disable this rule as the Trainer attributes are defined in the connectors, not in its __init__
disable_error_code = "attr-defined"
# style choices
warn_no_return = "False"

# Ignore mypy errors for these files
# TODO: the goal is for this to be empty
[[tool.mypy.overrides]]
# the list can be generated with:
# mypy --no-error-summary 2>&1 | tr ':' ' ' | awk '{print $1}' | sort | uniq | sed 's/\.py//g; s|src/||g;  s|\/|\.|g' | xargs -I {} echo '"{}",'
module = [
    "pytorch_lightning.callbacks.progress.rich_progress",
    "pytorch_lightning.callbacks.quantization",
    "pytorch_lightning.core.datamodule",
    "pytorch_lightning.core.decorators",
    "pytorch_lightning.core.module",
    "pytorch_lightning.core.saving",
    "pytorch_lightning.demos.boring_classes",
    "pytorch_lightning.demos.mnist_datamodule",
    "pytorch_lightning.loggers.neptune",
    "pytorch_lightning.profilers.base",
    "pytorch_lightning.profilers.pytorch",
    "pytorch_lightning.profilers.simple",
    "pytorch_lightning.strategies.ddp",
<<<<<<< HEAD
    "pytorch_lightning.strategies.deepspeed",
=======
    "pytorch_lightning.strategies.ddp_spawn",
>>>>>>> 511875e5
    "pytorch_lightning.strategies.fully_sharded",
    "pytorch_lightning.strategies.ipu",
    "pytorch_lightning.strategies.sharded",
    "pytorch_lightning.strategies.sharded_spawn",
    "pytorch_lightning.strategies.tpu_spawn",
    "pytorch_lightning.trainer.callback_hook",
    "pytorch_lightning.trainer.connectors.callback_connector",
    "pytorch_lightning.trainer.connectors.data_connector",
    "pytorch_lightning.trainer.supporters",
    "pytorch_lightning.trainer.trainer",
    "pytorch_lightning.tuner.batch_size_scaling",
    "pytorch_lightning.utilities.auto_restart",
    "pytorch_lightning.utilities.data",
    "pytorch_lightning.utilities.meta",
]
ignore_errors = "True"<|MERGE_RESOLUTION|>--- conflicted
+++ resolved
@@ -62,11 +62,6 @@
     "pytorch_lightning.profilers.pytorch",
     "pytorch_lightning.profilers.simple",
     "pytorch_lightning.strategies.ddp",
-<<<<<<< HEAD
-    "pytorch_lightning.strategies.deepspeed",
-=======
-    "pytorch_lightning.strategies.ddp_spawn",
->>>>>>> 511875e5
     "pytorch_lightning.strategies.fully_sharded",
     "pytorch_lightning.strategies.ipu",
     "pytorch_lightning.strategies.sharded",
