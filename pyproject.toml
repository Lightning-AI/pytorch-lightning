# Copyright The Lightning AI team.
#
# Licensed under the Apache License, Version 2.0 (the "License");
# you may not use this file except in compliance with the License.
# You may obtain a copy of the License at
#
#     http://www.apache.org/licenses/LICENSE-2.0
#
# Unless required by applicable law or agreed to in writing, software
# distributed under the License is distributed on an "AS IS" BASIS,
# WITHOUT WARRANTIES OR CONDITIONS OF ANY KIND, either express or implied.
# See the License for the specific language governing permissions and
# limitations under the License.

[metadata]
name = "pytorch-lightning"
author = "Lightning-AI et al."
url = "https://github.com/Lightning-AI/lightning"

[build-system]
requires = [
    "setuptools",
    "wheel",
]


[tool.isort]
known_first_party = [
    "examples",
    "lightning",
    "lightning_app",
    "lightning_fabric",
    "pytorch_lightning",
    "integrations_app",
    "tests_app",
    "tests_cloud",
    "tests_fabric",
    "tests_pytorch",
]
profile = "black"
line_length = 120
force_sort_within_sections = "False"
order_by_type = "False"
skip = ["_notebooks"]


[tool.black]
line-length = 120
exclude = '(_notebooks/.*)'


[tool.ruff]
line-length = 120
# Enable Pyflakes `E` and `F` codes by default.
select = [
    "E", "W",  # see: https://pypi.org/project/pycodestyle
    "F",  # see: https://pypi.org/project/pyflakes
]
ignore = [
    "E731",  # Do not assign a lambda expression, use a def
]
# Exclude a variety of commonly ignored directories.
exclude = [
    ".git",
    "docs",
    "_notebooks"
]
ignore-init-module-imports = true

[tool.ruff.mccabe]
# Unlike Flake8, default to a complexity level of 10.
max-complexity = 10


[tool.mypy]
files = [
    "src/lightning",
]
# This section is for folders with "-" as they are not valid python modules
exclude = [
    "src/lightning_app/__about__.py",
    "src/lightning_app/__setup__.py",
    "src/lightning_app/__version__.py",
    "src/lightning_fabric/__about__.py",
    "src/lightning_fabric/__setup__.py",
    "src/lightning_fabric/__version__.py",
    "src/lightning/app/cli/app-template",
    "src/lightning/app/cli/component-template",
    "src/lightning/app/cli/pl-app-template",
    "src/lightning/app/cli/react-ui-template",
]
install_types = "True"
non_interactive = "True"
disallow_untyped_defs = "True"
ignore_missing_imports = "True"
show_error_codes = "True"
warn_redundant_casts = "True"
warn_unused_configs = "True"
warn_unused_ignores = "True"
allow_redefinition = "True"
# disable this rule as the Trainer attributes are defined in the connectors, not in its __init__
disable_error_code = "attr-defined"
# style choices
warn_no_return = "False"

# Ignore mypy errors for these files
# TODO: the goal is for this to be empty
[[tool.mypy.overrides]]
# the list can be generated with:
# mypy --no-error-summary 2>&1 | tr ':' ' ' | awk '{print $1}' | sort | uniq | sed 's/\.py//g; s|src/||g;  s|\/|\.|g' | xargs -I {} echo '"{}",'
module = [
    "lightning.app.api.http_methods",
    "lightning.app.api.request_types",
    "lightning.app.cli.cmd_install",
    "lightning.app.cli.commands.app_commands",
    "lightning.app.cli.commands.cd",
    "lightning.app.cli.commands.cp",
    "lightning.app.cli.commands.ls",
    "lightning.app.cli.connect.app",
    "lightning.app.components.database.client",
    "lightning.app.components.database.server",
    "lightning.app.components.database.utilities",
    "lightning.app.components.multi_node.base",
    "lightning.app.components.multi_node.fabric",
    "lightning.app.components.multi_node.pytorch_spawn",
    "lightning.app.components.multi_node.trainer",
    "lightning.app.components.python.popen",
    "lightning.app.components.python.tracer",
    "lightning.app.components.serve.auto_scaler",
    "lightning.app.components.serve.gradio_server",
    "lightning.app.components.serve.python_server",
    "lightning.app.components.serve.serve",
    "lightning.app.components.serve.streamlit",
    "lightning.app.components.serve.types.image",
    "lightning.app.components.serve.types.type",
    "lightning.app.components.training",
    "lightning.app.core.api",
<<<<<<< HEAD
    "lightning.app.core.flow",
=======
    "lightning.app.core.app",
>>>>>>> 9e12816d
    "lightning.app.core.queues",
    "lightning.app.frontend.panel.app_state_comm",
    "lightning.app.frontend.panel.app_state_watcher",
    "lightning.app.frontend.panel.panel_frontend",
    "lightning.app.frontend.panel.panel_serve_render_fn",
    "lightning.app.frontend.streamlit_base",
    "lightning.app.frontend.stream_lit",
    "lightning.app.frontend.utils",
    "lightning.app.frontend.web",
    "lightning.app.perf.pdb",
    "lightning.app.runners.backends.backend",
    "lightning.app.runners.backends.cloud",
    "lightning.app.runners.backends.docker",
    "lightning.app.runners.backends.mp_process",
    "lightning.app.runners.cloud",
    "lightning.app.runners.multiprocess",
    "lightning.app.runners.runtime",
    "lightning.app.source_code.copytree",
    "lightning.app.source_code.hashing",
    "lightning.app.source_code.local",
    "lightning.app.source_code.tar",
    "lightning.app.source_code.uploader",
    "lightning.app.storage.copier",
    "lightning.app.storage.drive",
    "lightning.app.storage.filesystem",
    "lightning.app.storage.orchestrator",
    "lightning.app.storage.path",
    "lightning.app.storage.payload",
    "lightning.app.structures.dict",
    "lightning.app.structures.list",
    "lightning.app.testing.helpers",
    "lightning.app.testing.testing",
    "lightning.app.utilities.app_helpers",
    "lightning.app.utilities.app_logs",
    "lightning.app.utilities.cli_helpers",
    "lightning.app.utilities.cloud",
    "lightning.app.utilities.cluster_logs",
    "lightning.app.utilities.commands.base",
    "lightning.app.utilities.component",
    "lightning.app.utilities.enum",
    "lightning.app.utilities.exceptions",
    "lightning.app.utilities.git",
    "lightning.app.utilities.imports",
    "lightning.app.utilities.introspection",
    "lightning.app.utilities.layout",
    "lightning.app.utilities.load_app",
    "lightning.app.utilities.log_helpers",
    "lightning.app.utilities.login",
    "lightning.app.utilities.name_generator",
    "lightning.app.utilities.network",
    "lightning.app.utilities.openapi",
    "lightning.app.utilities.packaging.cloud_compute",
    "lightning.app.utilities.packaging.lightning_utils",
    "lightning.app.utilities.proxies",
    "lightning.app.utilities.scheduler",
    "lightning.app.utilities.state",
    "lightning.app.utilities.tracer",
    "lightning.app.utilities.tree",
    "lightning.store.authentication",
    "lightning.store.cloud_api",
    "lightning.store.save",
    "lightning.store.utils",
]
ignore_errors = "True"


[tool.coverage.report]
exclude_lines = [
    "pragma: no cover",
    "warnings",
    "pass",
    "rank_zero_warn",
    "raise NotImplementedError",
]


[tool.pytest.ini_options]
norecursedirs = [
    ".git",
    ".github",
    "dist",
    "build",
    "docs",
]
addopts = [
    "--strict-markers",
    "--doctest-modules",
    "--color=yes",
    "--disable-pytest-warnings",
    "--ignore=legacy/checkpoints",
]
markers = [
    "cloud:Run the cloud tests for example",
]
filterwarnings = [
    "error::FutureWarning",
]
xfail_strict = true
junit_duration_report = "call"<|MERGE_RESOLUTION|>--- conflicted
+++ resolved
@@ -135,11 +135,6 @@
     "lightning.app.components.serve.types.type",
     "lightning.app.components.training",
     "lightning.app.core.api",
-<<<<<<< HEAD
-    "lightning.app.core.flow",
-=======
-    "lightning.app.core.app",
->>>>>>> 9e12816d
     "lightning.app.core.queues",
     "lightning.app.frontend.panel.app_state_comm",
     "lightning.app.frontend.panel.app_state_watcher",
