--- conflicted
+++ resolved
@@ -135,11 +135,6 @@
     "lightning.app.components.serve.types.type",
     "lightning.app.components.training",
     "lightning.app.core.api",
-<<<<<<< HEAD
-    "lightning.app.core.queues",
-=======
-    "lightning.app.core.app",
->>>>>>> 4e26cd5f
     "lightning.app.frontend.panel.app_state_comm",
     "lightning.app.frontend.panel.app_state_watcher",
     "lightning.app.frontend.panel.panel_frontend",
