--- conflicted
+++ resolved
@@ -182,11 +182,8 @@
     # "error::DeprecationWarning",
     "error::FutureWarning",
     "ignore::FutureWarning:onnxscript", # Temporary ignore until onnxscript is updated
-<<<<<<< HEAD
     "ignore:You are using `torch.load` with `weights_only=False`.*:FutureWarning",
-=======
     "ignore:The pynvml package is deprecated:FutureWarning", # Ignore pynvml deprecation warning, since it is not installed by PL directly
->>>>>>> f41f73d7
 ]
 xfail_strict = true
 junit_duration_report = "call"