--- conflicted
+++ resolved
@@ -23,8 +23,6 @@
     "tests",
 ]
 skip_glob = [
-
-
     # todo
     "pytorch_lightning/accelerators/*",
 
@@ -79,22 +77,6 @@
 
     # todo
     "tests/backends/*",
-
-
-    # todo
-<<<<<<< HEAD
-    "tests/loggers/*",
-=======
-    "tests/base/*",
-
-
-    # todo
-    "tests/tuner/*",
->>>>>>> ddd9cc1a
-
-
-    # todo
-    "tests/utilities/*",
 ]
 profile = "black"
 line_length = 120
