--- conflicted
+++ resolved
@@ -73,18 +73,7 @@
     "pytorch_lightning.strategies.ipu",
     "pytorch_lightning.strategies.sharded",
     "pytorch_lightning.strategies.sharded_spawn",
-<<<<<<< HEAD
-    "pytorch_lightning.strategies.single_device",
-    "pytorch_lightning.strategies.single_tpu",
     "pytorch_lightning.strategies.tpu_spawn",
-    "pytorch_lightning.profilers.advanced",
-    "pytorch_lightning.profilers.base",
-    "pytorch_lightning.profilers.pytorch",
-    "pytorch_lightning.profilers.simple",
-=======
-    "pytorch_lightning.strategies.strategy",
-    "pytorch_lightning.strategies.tpu_spawn",
->>>>>>> e451fa28
     "pytorch_lightning.trainer.callback_hook",
     "pytorch_lightning.trainer.connectors.callback_connector",
     "pytorch_lightning.trainer.connectors.data_connector",
