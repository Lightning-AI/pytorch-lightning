--- conflicted
+++ resolved
@@ -58,11 +58,6 @@
 module = [
     "pytorch_lightning.callbacks.progress.rich_progress",
     "pytorch_lightning.trainer.trainer",
-<<<<<<< HEAD
-    "pytorch_lightning.tuner.batch_size_scaling",
-=======
-    "pytorch_lightning.trainer.connectors.checkpoint_connector",
->>>>>>> 5f0c4aad
     "lightning_app.api.http_methods",
     "lightning_app.api.request_types",
     "lightning_app.cli.app-template.app",
