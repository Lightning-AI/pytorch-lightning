[build-system]
requires = [
    "setuptools",
    "wheel",
]


[tool.isort]
known_first_party = [
    "pl_examples",
    "pytorch_lightning",
    "tests_pytorch",
]
profile = "black"
line_length = 120
force_sort_within_sections = "False"
order_by_type = "False"
skip = ["_notebooks"]


[tool.black]
line-length = 120
exclude = '(_notebooks/.*)'


[tool.mypy]
files = [
    "src/pytorch_lightning",
    # TODO: Check typing in app source
    # "src/lightning_app",
]
install_types = "True"
non_interactive = "True"
disallow_untyped_defs = "True"
ignore_missing_imports = "True"
show_error_codes = "True"
warn_redundant_casts = "True"
warn_unused_configs = "True"
warn_unused_ignores = "True"
allow_redefinition = "True"
# disable this rule as the Trainer attributes are defined in the connectors, not in its __init__
disable_error_code = "attr-defined"
# style choices
warn_no_return = "False"

# Ignore mypy errors for these files
# TODO: the goal is for this to be empty
[[tool.mypy.overrides]]
# the list can be generated with:
# mypy --no-error-summary 2>&1 | tr ':' ' ' | awk '{print $1}' | sort | uniq | sed 's/\.py//g; s|src/||g;  s|\/|\.|g' | xargs -I {} echo '"{}",'
module = [
    "pytorch_lightning.callbacks.progress.rich_progress",
<<<<<<< HEAD
    "pytorch_lightning.callbacks.quantization",
    "pytorch_lightning.core.module",
=======
    "pytorch_lightning.core.datamodule",
>>>>>>> 9cf9bc58
    "pytorch_lightning.demos.boring_classes",
    "pytorch_lightning.demos.mnist_datamodule",
    "pytorch_lightning.profilers.base",
    "pytorch_lightning.profilers.pytorch",
    "pytorch_lightning.strategies.sharded",
    "pytorch_lightning.trainer.callback_hook",
    "pytorch_lightning.trainer.connectors.data_connector",
    "pytorch_lightning.trainer.supporters",
    "pytorch_lightning.trainer.trainer",
    "pytorch_lightning.tuner.batch_size_scaling",
    "pytorch_lightning.utilities.auto_restart",
    "pytorch_lightning.utilities.data",
]
ignore_errors = "True"<|MERGE_RESOLUTION|>--- conflicted
+++ resolved
@@ -50,12 +50,6 @@
 # mypy --no-error-summary 2>&1 | tr ':' ' ' | awk '{print $1}' | sort | uniq | sed 's/\.py//g; s|src/||g;  s|\/|\.|g' | xargs -I {} echo '"{}",'
 module = [
     "pytorch_lightning.callbacks.progress.rich_progress",
-<<<<<<< HEAD
-    "pytorch_lightning.callbacks.quantization",
-    "pytorch_lightning.core.module",
-=======
-    "pytorch_lightning.core.datamodule",
->>>>>>> 9cf9bc58
     "pytorch_lightning.demos.boring_classes",
     "pytorch_lightning.demos.mnist_datamodule",
     "pytorch_lightning.profilers.base",
