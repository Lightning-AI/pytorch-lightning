#!/usr/bin/env python
# Copyright The PyTorch Lightning team.
#
# Licensed under the Apache License, Version 2.0 (the "License");
# you may not use this file except in compliance with the License.
# You may obtain a copy of the License at
#
#     http://www.apache.org/licenses/LICENSE-2.0
#
# Unless required by applicable law or agreed to in writing, software
# distributed under the License is distributed on an "AS IS" BASIS,
# WITHOUT WARRANTIES OR CONDITIONS OF ANY KIND, either express or implied.
# See the License for the specific language governing permissions and
# limitations under the License.

import os
from importlib.util import module_from_spec, spec_from_file_location

from setuptools import find_packages, setup

# https://packaging.python.org/guides/single-sourcing-package-version/
# http://blog.ionelmc.ro/2014/05/25/python-packaging/
_PATH_ROOT = os.path.dirname(__file__)
_PATH_REQUIRE = os.path.join(_PATH_ROOT, "requirements")


def _load_py_module(fname, pkg="pytorch_lightning"):
    spec = spec_from_file_location(os.path.join(pkg, fname), os.path.join(_PATH_ROOT, pkg, fname))
    py = module_from_spec(spec)
    spec.loader.exec_module(py)
    return py


about = _load_py_module("__about__.py")
setup_tools = _load_py_module("setup_tools.py")

# https://setuptools.readthedocs.io/en/latest/setuptools.html#declaring-extras
# Define package extras. These are only installed if you specify them.
# From remote, use like `pip install pytorch-lightning[dev, docs]`
# From local copy of repo, use like `pip install ".[dev, docs]"`
extras = {
    # 'docs': load_requirements(file_name='docs.txt'),
    "examples": setup_tools._load_requirements(path_dir=_PATH_REQUIRE, file_name="examples.txt"),
    "loggers": setup_tools._load_requirements(path_dir=_PATH_REQUIRE, file_name="loggers.txt"),
    "extra": setup_tools._load_requirements(path_dir=_PATH_REQUIRE, file_name="extra.txt"),
    "test": setup_tools._load_requirements(path_dir=_PATH_REQUIRE, file_name="test.txt"),
}
extras["dev"] = extras["extra"] + extras["loggers"] + extras["test"]
extras["all"] = extras["dev"] + extras["examples"]  # + extras['docs']

# These packages shall be installed only on GPU machines
PACKAGES_GPU_ONLY = ["horovod"]
# create a version for CPU machines
for ex in ("cpu", "cpu-extra"):
    kw = ex.split("-")[1] if "-" in ex else "all"
    # filter cpu only packages
    extras[ex] = [pkg for pkg in extras[kw] if not any(pgpu.lower() in pkg.lower() for pgpu in PACKAGES_GPU_ONLY)]

long_description = setup_tools._load_readme_description(
    _PATH_ROOT, homepage=about.__homepage__, version=about.__version__
)

# https://packaging.python.org/discussions/install-requires-vs-requirements /
# keep the meta-data here for simplicity in reading this file... it's not obvious
# what happens and to non-engineers they won't know to look in init ...
# the goal of the project is simplicity for researchers, don't want to add too much
# engineer specific practices
setup(
    name="pytorch-lightning",
    version=about.__version__,
    description=about.__docs__,
    author=about.__author__,
    author_email=about.__author_email__,
    url=about.__homepage__,
    download_url="https://github.com/PyTorchLightning/pytorch-lightning",
    license=about.__license__,
<<<<<<< HEAD
    packages=find_packages(exclude=['tests*', 'pl_examples*', 'benchmarks*']),
    include_package_data=True,
    long_description=long_description,
    long_description_content_type='text/markdown',
=======
    packages=find_packages(exclude=["tests", "tests/*", "benchmarks", "legacy", "legacy/*"]),
    long_description=long_description,
    long_description_content_type="text/markdown",
    include_package_data=True,
>>>>>>> d515bcac
    zip_safe=False,
    keywords=["deep learning", "pytorch", "AI"],
    python_requires=">=3.6",
    setup_requires=[],
    install_requires=setup_tools._load_requirements(_PATH_ROOT),
    extras_require=extras,
    project_urls={
        "Bug Tracker": "https://github.com/PyTorchLightning/pytorch-lightning/issues",
        "Documentation": "https://pytorch-lightning.rtfd.io/en/latest/",
        "Source Code": "https://github.com/PyTorchLightning/pytorch-lightning",
    },
    classifiers=[
        "Environment :: Console",
        "Natural Language :: English",
        # How mature is this project? Common values are
        #   3 - Alpha, 4 - Beta, 5 - Production/Stable
        "Development Status :: 4 - Beta",
        # Indicate who your project is intended for
        "Intended Audience :: Developers",
        "Topic :: Scientific/Engineering :: Artificial Intelligence",
        "Topic :: Scientific/Engineering :: Image Recognition",
        "Topic :: Scientific/Engineering :: Information Analysis",
        # Pick your license as you wish
        "License :: OSI Approved :: Apache Software License",
        "Operating System :: OS Independent",
        # Specify the Python versions you support here. In particular, ensure
        # that you indicate whether you support Python 2, Python 3 or both.
        "Programming Language :: Python :: 3",
        "Programming Language :: Python :: 3.6",
        "Programming Language :: Python :: 3.7",
        "Programming Language :: Python :: 3.8",
        "Programming Language :: Python :: 3.9",
    ],
)<|MERGE_RESOLUTION|>--- conflicted
+++ resolved
@@ -74,17 +74,10 @@
     url=about.__homepage__,
     download_url="https://github.com/PyTorchLightning/pytorch-lightning",
     license=about.__license__,
-<<<<<<< HEAD
     packages=find_packages(exclude=['tests*', 'pl_examples*', 'benchmarks*']),
     include_package_data=True,
     long_description=long_description,
     long_description_content_type='text/markdown',
-=======
-    packages=find_packages(exclude=["tests", "tests/*", "benchmarks", "legacy", "legacy/*"]),
-    long_description=long_description,
-    long_description_content_type="text/markdown",
-    include_package_data=True,
->>>>>>> d515bcac
     zip_safe=False,
     keywords=["deep learning", "pytorch", "AI"],
     python_requires=">=3.6",
