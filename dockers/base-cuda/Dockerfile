# Copyright The PyTorch Lightning team.
#
# Licensed under the Apache License, Version 2.0 (the "License");
# you may not use this file except in compliance with the License.
# You may obtain a copy of the License at
#
#     http://www.apache.org/licenses/LICENSE-2.0
#
# Unless required by applicable law or agreed to in writing, software
# distributed under the License is distributed on an "AS IS" BASIS,
# WITHOUT WARRANTIES OR CONDITIONS OF ANY KIND, either express or implied.
# See the License for the specific language governing permissions and
# limitations under the License.

ARG CUDA_VERSION=10.2

FROM nvidia/cuda:${CUDA_VERSION}-devel-ubuntu18.04

ARG PYTHON_VERSION=3.9
ARG PYTORCH_VERSION=1.8

SHELL ["/bin/bash", "-c"]
# https://techoverflow.net/2019/05/18/how-to-fix-configuring-tzdata-interactive-input-when-building-docker-images/
ENV \
    DEBIAN_FRONTEND=noninteractive \
    TZ=Europe/Prague \
    PATH="$PATH:/root/.local/bin" \
    CUDA_TOOLKIT_ROOT_DIR="/usr/local/cuda" \
    TORCH_CUDA_ARCH_LIST="3.7;5.0;6.0;7.0;7.5" \
    MKL_THREADING_LAYER=GNU \
    MAKEFLAGS="-j$(nproc)"
    # MAKEFLAGS="-j1"

RUN apt-get update -qq --fix-missing  && \
    apt-get install -y --no-install-recommends \
        build-essential \
        pkg-config \
        cmake \
        git \
        wget \
        curl \
        unzip \
        ca-certificates \
        software-properties-common \
        libopenmpi-dev \
    && \

# Install python
    add-apt-repository ppa:deadsnakes/ppa && \
    apt-get install -y \
        python${PYTHON_VERSION} \
        python${PYTHON_VERSION}-distutils \
        python${PYTHON_VERSION}-dev \
    && \

    update-alternatives --install /usr/bin/python${PYTHON_VERSION%%.*} python${PYTHON_VERSION%%.*} /usr/bin/python${PYTHON_VERSION} 1 && \
    update-alternatives --install /usr/bin/python python /usr/bin/python${PYTHON_VERSION} 1 && \

# Cleaning
    apt-get autoremove -y && \
    apt-get clean && \
    rm -rf /root/.cache && \
    rm -rf /var/lib/apt/lists/*

ENV \
    HOROVOD_CUDA_HOME=$CUDA_TOOLKIT_ROOT_DIR \
    HOROVOD_BUILD_CUDA_CC_LIST=$TORCH_CUDA_ARCH_LIST \
    HOROVOD_GPU_OPERATIONS=NCCL \
    HOROVOD_WITH_PYTORCH=1 \
    HOROVOD_WITHOUT_TENSORFLOW=1 \
    HOROVOD_WITHOUT_MXNET=1 \
    HOROVOD_WITH_GLOO=1 \
    HOROVOD_WITHOUT_MPI=1

COPY ./requirements.txt requirements.txt
COPY ./requirements/ ./requirements/

RUN \
    wget https://bootstrap.pypa.io/get-pip.py --progress=bar:force:noscroll --no-check-certificate && \
    python${PYTHON_VERSION} get-pip.py && \
    rm get-pip.py && \

    # Disable cache
    pip config set global.cache-dir false && \
    # set particular PyTorch version
    python ./requirements/adjust_versions.py requirements.txt ${PYTORCH_VERSION} && \
    python ./requirements/adjust_versions.py requirements/extra.txt ${PYTORCH_VERSION} && \
    python ./requirements/adjust_versions.py requirements/examples.txt ${PYTORCH_VERSION} && \
    # Install all requirements
    pip install --user -r requirements/devel.txt --no-cache-dir && \
    rm -rf requirements.* requirements/

RUN \
    CUDA_VERSION_MAJOR=$(python -c "import torch; print(torch.version.cuda.split('.')[0])") && \
    py_ver=$(python -c "print(int('$PYTHON_VERSION'.split('.') >= '3.9'.split('.')))") && \
    # install DALI, needed for examples
    # todo: waiting for 1.4 - https://github.com/NVIDIA/DALI/issues/3144#issuecomment-877386691
    if [ $py_ver -eq "0" ]; then \
        pip install --extra-index-url https://developer.download.nvidia.com/compute/redist "nvidia-dali-cuda${CUDA_VERSION_MAJOR}0>1.0" ; \
        python -c 'from nvidia.dali.pipeline import Pipeline' ; \
    fi

RUN \
    # install NVIDIA apex
    pip install --user --no-cache-dir --global-option="--cuda_ext" https://github.com/NVIDIA/apex/archive/refs/heads/master.zip && \
    python -c "from apex import amp"

RUN \
    # install FairScale
<<<<<<< HEAD
    pip install fairscale==0.4.5
=======
    pip install fairscale==0.4.0 && \
    python -c "import fairscale; print(fairscale.__version__)"
>>>>>>> a143a528

RUN \
    # install DeepSpeed
    pip install deepspeed==0.5.7 && \
    python -c "import deepspeed; print(deepspeed.__version__)"

RUN \
    # Show what we have
    pip --version && \
    pip list && \
    python -c "import sys; ver = sys.version_info ; assert f'{ver.major}.{ver.minor}' == '$PYTHON_VERSION', ver" && \
    python -c "import torch; assert torch.__version__.startswith('$PYTORCH_VERSION'), torch.__version__" && \
    python -c "import horovod.torch"<|MERGE_RESOLUTION|>--- conflicted
+++ resolved
@@ -107,12 +107,8 @@
 
 RUN \
     # install FairScale
-<<<<<<< HEAD
-    pip install fairscale==0.4.5
-=======
-    pip install fairscale==0.4.0 && \
+    pip install fairscale==0.4.5 && \
     python -c "import fairscale; print(fairscale.__version__)"
->>>>>>> a143a528
 
 RUN \
     # install DeepSpeed
