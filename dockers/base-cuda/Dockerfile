# Copyright The PyTorch Lightning team.
#
# Licensed under the Apache License, Version 2.0 (the "License");
# you may not use this file except in compliance with the License.
# You may obtain a copy of the License at
#
#     http://www.apache.org/licenses/LICENSE-2.0
#
# Unless required by applicable law or agreed to in writing, software
# distributed under the License is distributed on an "AS IS" BASIS,
# WITHOUT WARRANTIES OR CONDITIONS OF ANY KIND, either express or implied.
# See the License for the specific language governing permissions and
# limitations under the License.

ARG UBUNTU_VERSION=20.04
ARG CUDA_VERSION=11.7.1


FROM nvidia/cuda:${CUDA_VERSION}-devel-ubuntu${UBUNTU_VERSION}

ARG PYTHON_VERSION=3.9
ARG PYTORCH_VERSION=1.13
ARG MAX_ALLOWED_NCCL=2.16.2

SHELL ["/bin/bash", "-c"]
# https://techoverflow.net/2019/05/18/how-to-fix-configuring-tzdata-interactive-input-when-building-docker-images/
ENV \
    DEBIAN_FRONTEND=noninteractive \
    TZ=Europe/Prague \
    PATH="$PATH:/root/.local/bin" \
    CUDA_TOOLKIT_ROOT_DIR="/usr/local/cuda" \
    TORCH_CUDA_ARCH_LIST="3.7;5.0;6.0;7.0;7.5;8.0" \
    MKL_THREADING_LAYER=GNU \
    # MAKEFLAGS="-j$(nproc)"
    MAKEFLAGS="-j2"

RUN \
    # TODO: Remove the manual key installation once the base image is updated.
    # https://github.com/NVIDIA/nvidia-docker/issues/1631
    # https://github.com/NVIDIA/nvidia-docker/issues/1631#issuecomment-1264715214
    apt-get update && apt-get install -y wget && \
    wget https://developer.download.nvidia.com/compute/cuda/repos/ubuntu2004/x86_64/3bf863cc.pub && \
    mkdir -p /etc/apt/keyrings/ && mv 3bf863cc.pub /etc/apt/keyrings/ && \
    echo "deb [signed-by=/etc/apt/keyrings/3bf863cc.pub] https://developer.download.nvidia.com/compute/cuda/repos/ubuntu2204/x86_64/ /" /etc/apt/sources.list.d/cuda.list && \
    apt-get update && \
    apt-get update -qq --fix-missing && \
    NCCL_VER=$(dpkg -s libnccl2 | grep '^Version:' | awk -F ' ' '{print $2}' | awk -F '-' '{print $1}' | grep -ve '^\s*$') && \
    CUDA_VERSION_MM="${CUDA_VERSION%.*}" && \
    TO_INSTALL_NCCL=$(echo -e "$MAX_ALLOWED_NCCL\n$NCCL_VER" | sort -V  | head -n1)-1+cuda${CUDA_VERSION_MM} && \
    apt-get install -y --no-install-recommends --allow-downgrades --allow-change-held-packages \
        build-essential \
        pkg-config \
        cmake \
        git \
        wget \
        curl \
        unzip \
        ca-certificates \
        software-properties-common \
        libopenmpi-dev \
        openmpi-bin \
        ssh \
        ninja-build \
        libnccl2=$TO_INSTALL_NCCL \
        libnccl-dev=$TO_INSTALL_NCCL && \
    # Install python
    add-apt-repository ppa:deadsnakes/ppa && \
    apt-get install -y \
        python${PYTHON_VERSION} \
        python${PYTHON_VERSION}-distutils \
        python${PYTHON_VERSION}-dev \
    && \
    update-alternatives --install /usr/bin/python${PYTHON_VERSION%%.*} python${PYTHON_VERSION%%.*} /usr/bin/python${PYTHON_VERSION} 1 && \
    update-alternatives --install /usr/bin/python python /usr/bin/python${PYTHON_VERSION} 1 && \
    # Cleaning
    apt-get autoremove -y && \
    apt-get clean && \
    rm -rf /root/.cache && \
    rm -rf /var/lib/apt/lists/*

COPY ./requirements/pytorch/ ./requirements/pytorch/
COPY ./.actions/assistant.py assistant.py

ENV PYTHONPATH=/usr/lib/python${PYTHON_VERSION}/site-packages

RUN \
    wget https://bootstrap.pypa.io/get-pip.py --progress=bar:force:noscroll --no-check-certificate && \
    python${PYTHON_VERSION} get-pip.py && \
    rm get-pip.py && \
    pip install -q fire && \
    # Disable cache \
    export CUDA_VERSION_MM=$(python -c "print(''.join('$CUDA_VERSION'.split('.')[:2]))") && \
    pip config set global.cache-dir false && \
<<<<<<< HEAD
    # set particular PyTorch version
    python ./requirements/pytorch/adjust-versions.py requirements/pytorch/base.txt ${PYTORCH_VERSION} && \
    python ./requirements/pytorch/adjust-versions.py requirements/pytorch/extra.txt ${PYTORCH_VERSION} && \
    python ./requirements/pytorch/adjust-versions.py requirements/pytorch/examples.txt ${PYTORCH_VERSION} && \
=======
    # set particular PyTorch version \
    for fpath in `ls requirements/**/*.txt`; do \
      python ./requirements/pytorch/adjust-versions.py $fpath ${PYTORCH_VERSION}; \
    done && \

>>>>>>> 1c196da3
    # Install base requirements \
    pip install -r requirements/pytorch/base.txt --no-cache-dir --find-links https://download.pytorch.org/whl/cu${CUDA_VERSION_MM}/torch_stable.html && \
    rm assistant.py

ENV \
    HOROVOD_CUDA_HOME=$CUDA_TOOLKIT_ROOT_DIR \
    HOROVOD_GPU_OPERATIONS=NCCL \
    HOROVOD_WITH_PYTORCH=1 \
    HOROVOD_WITHOUT_TENSORFLOW=1 \
    HOROVOD_WITHOUT_MXNET=1 \
    HOROVOD_WITH_GLOO=1 \
    HOROVOD_WITH_MPI=1

RUN \
    # CUDA 10.2 doesn't support ampere architecture (8.0).
    if [[ "$CUDA_VERSION" < "11.0" ]]; then export TORCH_CUDA_ARCH_LIST=${TORCH_CUDA_ARCH_LIST//";8.0"/}; echo $TORCH_CUDA_ARCH_LIST; fi && \
    HOROVOD_BUILD_CUDA_CC_LIST=${TORCH_CUDA_ARCH_LIST//";"/","} && \
    export HOROVOD_BUILD_CUDA_CC_LIST=${HOROVOD_BUILD_CUDA_CC_LIST//"."/""} && \
    echo $HOROVOD_BUILD_CUDA_CC_LIST && \
    cmake --version && \
    pip install --no-cache-dir horovod && \
    horovodrun --check-build

RUN \
    CUDA_VERSION_MAJOR=$(python -c "import torch; print(torch.version.cuda.split('.')[0])") && \
    py_ver=$(python -c "print(int('$PYTHON_VERSION'.split('.') >= '3.9'.split('.')))") && \
    # install DALI, needed for examples
    # todo: waiting for 1.4 - https://github.com/NVIDIA/DALI/issues/3144#issuecomment-877386691
    if [ $py_ver -eq "0" ]; then \
        pip install --extra-index-url https://developer.download.nvidia.com/compute/redist "nvidia-dali-cuda${CUDA_VERSION_MAJOR}0>1.0" ; \
        python -c 'from nvidia.dali.pipeline import Pipeline' ; \
    fi

RUN \
    # CUDA 10.2 doesn't support ampere architecture (8.0).
    if [[ "$CUDA_VERSION" < "11.0" ]]; then export TORCH_CUDA_ARCH_LIST=${TORCH_CUDA_ARCH_LIST//";8.0"/}; echo $TORCH_CUDA_ARCH_LIST; fi && \
    # install NVIDIA apex
    pip install -v --disable-pip-version-check --no-cache-dir --global-option="--cpp_ext" --global-option="--cuda_ext" https://github.com/NVIDIA/apex/archive/refs/heads/master.zip && \
    python -c "from apex import amp"

RUN \
    # install Bagua
    if [[ $PYTORCH_VERSION != "1.13" ]]; then \
        CUDA_VERSION_MM=$(python -c "print(''.join('$CUDA_VERSION'.split('.')[:2]))") ; \
        CUDA_VERSION_BAGUA=$(python -c "print([ver for ver in [116,113,111,102] if $CUDA_VERSION_MM >= ver][0])") ; \
        pip install "bagua-cuda$CUDA_VERSION_BAGUA" ; \
        if [[ "$CUDA_VERSION_MM" = "$CUDA_VERSION_BAGUA" ]]; then \
          python -c "import bagua_core; bagua_core.install_deps()"; \
        fi ; \
        python -c "import bagua; print(bagua.__version__)"; \
    fi

RUN \
    # install ColossalAI
    # TODO: 1.13 wheels are not released, remove skip once they are
    if [[ $PYTORCH_VERSION != "1.13" ]]; then \
        PYTORCH_VERSION_COLOSSALAI=$(python -c "import torch; print(torch.__version__.split('+')[0][:4])") ; \
        CUDA_VERSION_MM_COLOSSALAI=$(python -c "import torch ; print(''.join(map(str, torch.version.cuda)))") ; \
        CUDA_VERSION_COLOSSALAI=$(python -c "print([ver for ver in [11.3, 11.1] if $CUDA_VERSION_MM_COLOSSALAI >= ver][0])") ; \
        pip install "colossalai==0.1.10+torch${PYTORCH_VERSION_COLOSSALAI}cu${CUDA_VERSION_COLOSSALAI}" --find-links https://release.colossalai.org ; \
        python -c "import colossalai; print(colossalai.__version__)" ; \
    fi

RUN \
    # install rest of strategies
    # remove colossalai from requirements since they are installed separately
    python -c "fname = 'requirements/pytorch/strategies.txt' ; lines = [line for line in open(fname).readlines() if 'colossalai' not in line] ; open(fname, 'w').writelines(lines)" ; \
    python -c "fname = 'requirements/pytorch/strategies.txt' ; lines = [line for line in open(fname).readlines() if 'horovod' not in line] ; open(fname, 'w').writelines(lines)" ; \
    cat requirements/pytorch/strategies.txt && \
    pip install -r requirements/pytorch/devel.txt -r requirements/pytorch/strategies.txt --no-cache-dir --find-links https://download.pytorch.org/whl/cu${CUDA_VERSION_MM}/torch_stable.html

COPY requirements/pytorch/check-avail-extras.py check-avail-extras.py
COPY requirements/pytorch/check-avail-strategies.py check-avail-strategies.py

RUN \
    # Show what we have
    pip --version && \
    pip list && \
    python -c "import sys; ver = sys.version_info ; assert f'{ver.major}.{ver.minor}' == '$PYTHON_VERSION', ver" && \
    python -c "import torch; assert torch.__version__.startswith('$PYTORCH_VERSION'), torch.__version__" && \
    python requirements/pytorch/check-avail-extras.py && \
    rm -rf requirements/<|MERGE_RESOLUTION|>--- conflicted
+++ resolved
@@ -91,18 +91,11 @@
     # Disable cache \
     export CUDA_VERSION_MM=$(python -c "print(''.join('$CUDA_VERSION'.split('.')[:2]))") && \
     pip config set global.cache-dir false && \
-<<<<<<< HEAD
-    # set particular PyTorch version
-    python ./requirements/pytorch/adjust-versions.py requirements/pytorch/base.txt ${PYTORCH_VERSION} && \
-    python ./requirements/pytorch/adjust-versions.py requirements/pytorch/extra.txt ${PYTORCH_VERSION} && \
-    python ./requirements/pytorch/adjust-versions.py requirements/pytorch/examples.txt ${PYTORCH_VERSION} && \
-=======
     # set particular PyTorch version \
     for fpath in `ls requirements/**/*.txt`; do \
       python ./requirements/pytorch/adjust-versions.py $fpath ${PYTORCH_VERSION}; \
     done && \
 
->>>>>>> 1c196da3
     # Install base requirements \
     pip install -r requirements/pytorch/base.txt --no-cache-dir --find-links https://download.pytorch.org/whl/cu${CUDA_VERSION_MM}/torch_stable.html && \
     rm assistant.py
