# Copyright The PyTorch Lightning team.
#
# Licensed under the Apache License, Version 2.0 (the "License");
# you may not use this file except in compliance with the License.
# You may obtain a copy of the License at
#
#     http://www.apache.org/licenses/LICENSE-2.0
#
# Unless required by applicable law or agreed to in writing, software
# distributed under the License is distributed on an "AS IS" BASIS,
# WITHOUT WARRANTIES OR CONDITIONS OF ANY KIND, either express or implied.
# See the License for the specific language governing permissions and
# limitations under the License.
import glob
import logging
import os
import pathlib
import re
import shutil
import tarfile
import tempfile
import urllib.request
from datetime import datetime
from distutils.version import LooseVersion
from importlib.util import module_from_spec, spec_from_file_location
from itertools import chain, groupby
from types import ModuleType
from typing import List

from pkg_resources import parse_requirements

_PROJECT_ROOT = os.path.dirname(os.path.dirname(__file__))
_PACKAGE_MAPPING = {"pytorch": "pytorch_lightning", "app": "lightning_app"}

# TODO: remove this once lightning-ui package is ready as a dependency
_LIGHTNING_FRONTEND_RELEASE_URL = "https://storage.googleapis.com/grid-packages/lightning-ui/v0.0.0/build.tar.gz"


def _load_py_module(name: str, location: str) -> ModuleType:
    spec = spec_from_file_location(name, location)
    assert spec, f"Failed to load module {name} from {location}"
    py = module_from_spec(spec)
    assert spec.loader, f"ModuleSpec.loader is None for {name} from {location}"
    spec.loader.exec_module(py)
    return py


def _augment_requirement(ln: str, comment_char: str = "#", unfreeze: str = "all") -> str:
    """Adjust the upper version contrains.

    Args:
        ln: raw line from requirement
        comment_char: charter marking comment
        unfreeze: Enum or "all"|"major"|""

    Returns:
        adjusted requirement

    >>> _augment_requirement("arrow>=1.2.0, <=1.2.2  # anything", unfreeze="")
    'arrow>=1.2.0, <=1.2.2'
    >>> _augment_requirement("arrow>=1.2.0, <=1.2.2  # strict", unfreeze="")
    'arrow>=1.2.0, <=1.2.2  # strict'
    >>> _augment_requirement("arrow>=1.2.0, <=1.2.2  # my name", unfreeze="all")
    'arrow>=1.2.0'
    >>> _augment_requirement("arrow>=1.2.0, <=1.2.2  # strict", unfreeze="all")
    'arrow>=1.2.0, <=1.2.2  # strict'
    >>> _augment_requirement("arrow", unfreeze="all")
    'arrow'
    >>> _augment_requirement("arrow>=1.2.0, <=1.2.2  # cool", unfreeze="major")
    'arrow>=1.2.0, <2.0  # strict'
    >>> _augment_requirement("arrow>=1.2.0, <=1.2.2  # strict", unfreeze="major")
    'arrow>=1.2.0, <=1.2.2  # strict'
    >>> _augment_requirement("arrow>=1.2.0", unfreeze="major")
    'arrow>=1.2.0, <2.0  # strict'
    >>> _augment_requirement("arrow", unfreeze="major")
    'arrow'
    """
    # filer all comments
    if comment_char in ln:
        comment = ln[ln.index(comment_char) :]
        ln = ln[: ln.index(comment_char)]
        is_strict = "strict" in comment
    else:
        is_strict = False
    req = ln.strip()
    # skip directly installed dependencies
    if not req or req.startswith("http") or "@http" in req:
        return ""
    # extract the major version from all listed versions
    if unfreeze == "major":
        req_ = list(parse_requirements([req]))[0]
        vers = [LooseVersion(v) for s, v in req_.specs if s not in ("==", "~=")]
        ver_major = sorted(vers)[-1].version[0] if vers else None
    else:
        ver_major = None

    # remove version restrictions unless they are strict
    if unfreeze and "<" in req and not is_strict:
        req = re.sub(r",? *<=? *[\d\.\*]+", "", req).strip()
    if ver_major is not None and not is_strict:
        # add , only if there are already some versions
        req += f"{',' if any(c in req for c in '<=>') else ''} <{int(ver_major) + 1}.0"

    # adding strict back to the comment
    if is_strict or ver_major is not None:
        req += "  # strict"

    return req


def load_requirements(
    path_dir: str, file_name: str = "base.txt", comment_char: str = "#", unfreeze: str = "all"
) -> List[str]:
    """Loading requirements from a file.

    >>> path_req = os.path.join(_PROJECT_ROOT, "requirements")
    >>> load_requirements(path_req, unfreeze="major")  # doctest: +ELLIPSIS +NORMALIZE_WHITESPACE
    ['pytorch_lightning...', 'lightning_app...']
    """
    with open(os.path.join(path_dir, file_name)) as file:
        lines = [ln.strip() for ln in file.readlines()]
    reqs = []
    for ln in lines:
        reqs.append(_augment_requirement(ln, comment_char=comment_char, unfreeze=unfreeze))
    # filter empty lines
    return [str(req) for req in reqs if req]


def load_readme_description(path_dir: str, homepage: str, version: str) -> str:
    """Load readme as decribtion.

    >>> load_readme_description(_PROJECT_ROOT, "", "")  # doctest: +ELLIPSIS +NORMALIZE_WHITESPACE
    '...'
    """
    path_readme = os.path.join(path_dir, "README.md")
    text = open(path_readme, encoding="utf-8").read()

    # drop images from readme
    text = text.replace("![PT to PL](docs/source/_static/images/general/pl_quick_start_full_compressed.gif)", "")

    # https://github.com/Lightning-AI/lightning/raw/master/docs/source/_static/images/lightning_module/pt_to_pl.png
    github_source_url = os.path.join(homepage, "raw", version)
    # replace relative repository path to absolute link to the release
    #  do not replace all "docs" as in the readme we reger some other sources with particular path to docs
    text = text.replace("docs/source/_static/", f"{os.path.join(github_source_url, 'docs/source/_static/')}")

    # readthedocs badge
    text = text.replace("badge/?version=stable", f"badge/?version={version}")
    text = text.replace("pytorch-lightning.readthedocs.io/en/stable/", f"pytorch-lightning.readthedocs.io/en/{version}")
    # codecov badge
    text = text.replace("/branch/master/graph/badge.svg", f"/release/{version}/graph/badge.svg")
    # github actions badge
    text = text.replace("badge.svg?branch=master&event=push", f"badge.svg?tag={version}")
    # azure pipelines badge
    text = text.replace("?branchName=master", f"?branchName=refs%2Ftags%2F{version}")

    skip_begin = r"<!-- following section will be skipped from PyPI description -->"
    skip_end = r"<!-- end skipping PyPI description -->"
    # todo: wrap content as commented description
    text = re.sub(rf"{skip_begin}.+?{skip_end}", "<!--  -->", text, flags=re.IGNORECASE + re.DOTALL)

    # # https://github.com/Borda/pytorch-lightning/releases/download/1.1.0a6/codecov_badge.png
    # github_release_url = os.path.join(homepage, "releases", "download", version)
    # # download badge and replace url with local file
    # text = _parse_for_badge(text, github_release_url)
    return text


def replace_block_with_imports(lines: List[str], import_path: str, kword: str = "class") -> List[str]:
    """Parse a file and replace implementtaions bodies of function or class.

    >>> py_file = os.path.join(_PROJECT_ROOT, "src", "pytorch_lightning", "loggers", "logger.py")
    >>> import_path = ".".join(["pytorch_lightning", "loggers", "logger"])
    >>> with open(py_file, encoding="utf-8") as fp:
    ...     lines = [ln.rstrip() for ln in fp.readlines()]
    >>> lines = replace_block_with_imports(lines, import_path, "class")
    >>> lines = replace_block_with_imports(lines, import_path, "def")
    """
    body, tracking, skip_offset = [], False, 0
    for i, ln in enumerate(lines):
<<<<<<< HEAD
        # support for defining a class with this condition

        conditional_class_definitions = ("if TYPE_CHECKING", "if typing.TYPE_CHECKING", "if torch.", "if _TORCH_")
        if (
            any(ln.startswith(pattern) for pattern in conditional_class_definitions)
            # avoid bug in CI for the <1.7 meta code
            and "pytorch_lightning.utilities.meta" not in import_path
        ):
            # dedent the next line
            lines[i + 1] = lines[i + 1].lstrip()
            continue

=======
>>>>>>> 8c4184c1
        offset = len(ln) - len(ln.lstrip())

        # support for defining a class with this condition
        if ln.startswith("if TYPE_CHECKING") or ln.startswith("if typing.TYPE_CHECKING"):
            # dedent the next line
            lines[i + 1] = lines[i + 1].lstrip()
            continue

        # in case of mating the class args are multi-line
        if tracking and ln and offset <= skip_offset and not any(ln.lstrip().startswith(c) for c in ")]"):
            tracking = False
        if ln.lstrip().startswith(f"{kword} ") and not tracking:
            name = ln.replace(f"{kword} ", "").strip()
            idxs = [name.index(c) for c in ":(" if c in name]
            name = name[: min(idxs)]
            # skip private, TODO: consider skip even protected
            if not name.startswith("__"):
                body.append(f"{' ' * offset}from {import_path} import {name}  # noqa: F401")
            tracking, skip_offset = True, offset
            continue
        if not tracking:
            body.append(ln)
    return body


def replace_vars_with_imports(lines: List[str], import_path: str) -> List[str]:
    """Parse a file and replace variable filling with import.

    >>> py_file = os.path.join(_PROJECT_ROOT, "src", "pytorch_lightning", "utilities", "imports.py")
    >>> import_path = ".".join(["pytorch_lightning", "utilities", "imports"])
    >>> with open(py_file, encoding="utf-8") as fp:
    ...     lines = [ln.rstrip() for ln in fp.readlines()]
    >>> lines = replace_vars_with_imports(lines, import_path)
    """
    copied = []
    body, tracking, skip_offset = [], False, 0
    for ln in lines:
        offset = len(ln) - len(ln.lstrip())
        # in case of mating the class args are multi-line
        if tracking and ln and offset <= skip_offset and not any(ln.lstrip().startswith(c) for c in ")]}"):
            tracking = False
        var = re.match(r"^([\w_\d]+)[: [\w\., \[\]]*]? = ", ln.lstrip())
        if var:
            name = var.groups()[0]
            # skip private or apply white-list for allowed vars
            if name not in copied and (not name.startswith("__") or name in ("__all__",)):
                body.append(f"{' ' * offset}from {import_path} import {name}  # noqa: F401")
                copied.append(name)
            tracking, skip_offset = True, offset
            continue
        if not tracking:
            body.append(ln)
    return body


def prune_imports_callables(lines: List[str]) -> List[str]:
    """Prune imports and calling functions from a file, even multi-line.

    >>> py_file = os.path.join(_PROJECT_ROOT, "src", "pytorch_lightning", "utilities", "cli.py")
    >>> import_path = ".".join(["pytorch_lightning", "utilities", "cli"])
    >>> with open(py_file, encoding="utf-8") as fp:
    ...     lines = [ln.rstrip() for ln in fp.readlines()]
    >>> lines = prune_imports_callables(lines)
    """
    body, tracking, skip_offset = [], False, 0
    for ln in lines:
        if ln.lstrip().startswith("import "):
            continue
        offset = len(ln) - len(ln.lstrip())
        # in case of mating the class args are multi-line
        if tracking and ln and offset <= skip_offset and not any(ln.lstrip().startswith(c) for c in ")]}"):
            tracking = False
        # catching callable
        call = re.match(r"^[\w_\d\.]+\(", ln.lstrip())
        if (ln.lstrip().startswith("from ") and " import " in ln) or call:
            tracking, skip_offset = True, offset
            continue
        if not tracking:
            body.append(ln)
    return body


def prune_func_calls(lines: List[str]) -> List[str]:
    """Prune calling functions from a file, even multi-line.

    >>> py_file = os.path.join(_PROJECT_ROOT, "src", "pytorch_lightning", "loggers", "__init__.py")
    >>> import_path = ".".join(["pytorch_lightning", "loggers"])
    >>> with open(py_file, encoding="utf-8") as fp:
    ...     lines = [ln.rstrip() for ln in fp.readlines()]
    >>> lines = prune_func_calls(lines)
    """
    body, tracking, score = [], False, 0
    for ln in lines:
        # catching callable
        calling = re.match(r"^@?[\w_\d\.]+ *\(", ln.lstrip())
        if calling and " import " not in ln:
            tracking = True
            score = 0
        if tracking:
            score += ln.count("(") - ln.count(")")
            if score == 0:
                tracking = False
        else:
            body.append(ln)
    return body


def prune_empty_statements(lines: List[str]) -> List[str]:
    """Prune emprty if/else and try/except.

    >>> py_file = os.path.join(_PROJECT_ROOT, "src", "pytorch_lightning", "utilities", "cli.py")
    >>> import_path = ".".join(["pytorch_lightning", "utilities", "cli"])
    >>> with open(py_file, encoding="utf-8") as fp:
    ...     lines = [ln.rstrip() for ln in fp.readlines()]
    >>> lines = prune_imports_callables(lines)
    >>> lines = prune_empty_statements(lines)
    """
    kwords_pairs = ("with", "if ", "elif ", "else", "try", "except")
    body, tracking, skip_offset, last_count = [], False, 0, 0
    # todo: consider some more complex logic as for example only some leaves of if/else tree are empty
    for i, ln in enumerate(lines):
        offset = len(ln) - len(ln.lstrip())
        # skipp all decorators
        if ln.lstrip().startswith("@"):
            # consider also multi-line decorators
            if "(" in ln and ")" not in ln:
                tracking, skip_offset = True, offset
            continue
        # in case of mating the class args are multi-line
        if tracking and ln and offset <= skip_offset and not any(ln.lstrip().startswith(c) for c in ")]}"):
            tracking = False
        starts = [k for k in kwords_pairs if ln.lstrip().startswith(k)]
        if starts:
            start, count = starts[0], -1
            # look forward if this statement has a body
            for ln_ in lines[i:]:
                offset_ = len(ln_) - len(ln_.lstrip())
                if count == -1 and ln_.rstrip().endswith(":"):
                    count = 0
                elif ln_ and offset_ <= offset:
                    break
                # skipp all til end of statement
                elif ln_.lstrip():
                    # count non-zero body lines
                    count += 1
            # cache the last key body as the supplement canot be without
            if start in ("if", "elif", "try"):
                last_count = count
            if count <= 0 or (start in ("else", "except") and last_count <= 0):
                tracking, skip_offset = True, offset
        if not tracking:
            body.append(ln)
    return body


def prune_comments_docstrings(lines: List[str]) -> List[str]:
    """Prune all doctsrings with triple " notation.

    >>> py_file = os.path.join(_PROJECT_ROOT, "src", "pytorch_lightning", "loggers", "csv_logs.py")
    >>> import_path = ".".join(["pytorch_lightning", "loggers", "csv_logs"])
    >>> with open(py_file, encoding="utf-8") as fp:
    ...     lines = [ln.rstrip() for ln in fp.readlines()]
    >>> lines = prune_comments_docstrings(lines)
    """
    body, tracking = [], False
    for ln in lines:
        if "#" in ln and "noqa:" not in ln:
            ln = ln[: ln.index("#")]
        if not tracking and any(ln.lstrip().startswith(s) for s in ['"""', 'r"""']):
            # oneliners skip directly
            if len(ln.strip()) >= 6 and ln.rstrip().endswith('"""'):
                continue
            tracking = True
        elif ln.rstrip().endswith('"""'):
            tracking = False
            continue
        if not tracking:
            body.append(ln.rstrip())
    return body


def wrap_try_except(body: List[str], pkg: str, ver: str) -> List[str]:
    """Wrap the file with try/except for better traceability of import misalignment."""
    not_empty = sum(1 for ln in body if ln)
    if not_empty == 0:
        return body
    body = ["try:"] + [f"    {ln}" if ln else "" for ln in body]
    body += [
        "",
        "except ImportError as err:",
        "",
        "    from os import linesep",
        f"    from {pkg} import __version__",
        f"    msg = f'Your `lightning` package was built for `{pkg}=={ver}`," + " but you are running {__version__}'",
        "    raise type(err)(str(err) + linesep + msg)",
    ]
    return body


def parse_version_from_file(pkg_root: str) -> str:
    """Loading the package version from file."""
    file_ver = os.path.join(pkg_root, "__version__.py")
    file_about = os.path.join(pkg_root, "__about__.py")
    if os.path.isfile(file_ver):
        ver = _load_py_module("version", file_ver).version
    elif os.path.isfile(file_about):
        ver = _load_py_module("about", file_about).__version__
    else:  # this covers case you have build only meta-package so not additional source files are present
        ver = ""
    return ver


def prune_duplicate_lines(body):
    body_ = []
    # drop duplicated lines
    for ln in body:
        if ln.lstrip() not in body_ or ln.lstrip() in (")", ""):
            body_.append(ln)
    return body_


def create_meta_package(src_folder: str, pkg_name: str = "pytorch_lightning", lit_name: str = "pytorch"):
    """Parse the real python package and for each module create a mirroe version with repalcing all function and
    class implementations by cross-imports to the true package.

    As validation run in termnal: `flake8 src/lightning/ --ignore E402,F401,E501`

    >>> create_meta_package(os.path.join(_PROJECT_ROOT, "src"))
    """
    package_dir = os.path.join(src_folder, pkg_name)
    pkg_ver = parse_version_from_file(package_dir)
    # shutil.rmtree(os.path.join(src_folder, "lightning", lit_name))
    py_files = glob.glob(os.path.join(src_folder, pkg_name, "**", "*.py"), recursive=True)
    for py_file in py_files:
        local_path = py_file.replace(package_dir + os.path.sep, "")
        fname = os.path.basename(py_file)
        if "-" in local_path:
            continue
        with open(py_file, encoding="utf-8") as fp:
            lines = [ln.rstrip() for ln in fp.readlines()]
        import_path = pkg_name + "." + local_path.replace(".py", "").replace(os.path.sep, ".")
        import_path = import_path.replace(".__init__", "")

        if fname in ("__about__.py", "__version__.py"):
            body = lines
        else:
            if fname.startswith("_") and fname not in ("__init__.py", "__main__.py"):
                logging.warning(f"unsupported file: {local_path}")
                continue
            # ToDO: perform some smarter parsing - preserve Constants, lambdas, etc
            body = prune_comments_docstrings([ln.rstrip() for ln in lines])
            if fname not in ("__init__.py", "__main__.py"):
                body = prune_imports_callables(body)
            for key_word in ("class", "def", "async def"):
                body = replace_block_with_imports(body, import_path, key_word)
            # TODO: fix reimporting which is artefact after replacing var assignment with import;
            #  after fixing , update CI by remove F811 from CI/check pkg
            body = replace_vars_with_imports(body, import_path)
            if fname not in ("__main__.py",):
                body = prune_func_calls(body)
            body_len = -1
            # in case of several in-depth statements
            while body_len != len(body):
                body_len = len(body)
                body = prune_duplicate_lines(body)
                body = prune_empty_statements(body)
            # add try/catch wrapper for whole body,
            #  so when import fails it tells you what is the package version this meta package was generated for...
            body = wrap_try_except(body, pkg_name, pkg_ver)

        # todo: apply pre-commit formatting
        # clean to many empty lines
        body = [ln for ln, _group in groupby(body)]
        # drop duplicated lines
        body = prune_duplicate_lines(body)
        # compose the target file name
        new_file = os.path.join(src_folder, "lightning", lit_name, local_path)
        os.makedirs(os.path.dirname(new_file), exist_ok=True)
        with open(new_file, "w", encoding="utf-8") as fp:
            fp.writelines([ln + os.linesep for ln in body])


def set_version_today(fpath: str) -> None:
    """Replace the template date with today."""
    with open(fpath) as fp:
        lines = fp.readlines()

    def _replace_today(ln):
        today = datetime.now()
        return ln.replace("YYYY.-M.-D", f"{today.year}.{today.month}.{today.day}")

    lines = list(map(_replace_today, lines))
    with open(fpath, "w") as fp:
        fp.writelines(lines)


def _download_frontend(root: str = _PROJECT_ROOT):
    """Downloads an archive file for a specific release of the Lightning frontend and extracts it to the correct
    directory."""

    try:
        frontend_dir = pathlib.Path(root, "src", "lightning_app", "ui")
        download_dir = tempfile.mkdtemp()

        shutil.rmtree(frontend_dir, ignore_errors=True)
        response = urllib.request.urlopen(_LIGHTNING_FRONTEND_RELEASE_URL)

        file = tarfile.open(fileobj=response, mode="r|gz")
        file.extractall(path=download_dir)

        shutil.move(os.path.join(download_dir, "build"), frontend_dir)
        print("The Lightning UI has successfully been downloaded!")

    # If installing from source without internet connection, we don't want to break the installation
    except Exception:
        print("The Lightning UI downloading has failed!")


def _relax_require_versions(source_dir: str = "src", req_dir: str = "requirements") -> None:
    """Parse the base requirements and append  as version adjustments if needed `pkg>=X1.Y1.Z1,==X2.Y2.*`.

    >>> _relax_require_versions("../src", "../requirements")
    """
    reqs = load_requirements(req_dir, file_name="base.txt")
    for i, req in enumerate(parse_requirements(reqs)):
        ver_ = parse_version_from_file(os.path.join(source_dir, req.name))
        if not ver_:
            continue
        ver2 = ".".join(ver_.split(".")[:2] + ["*"])
        reqs[i] = f"{req}, =={ver2}"

    with open(os.path.join(req_dir, "base.txt"), "w") as fp:
        fp.writelines([ln + os.linesep for ln in reqs])


def _load_aggregate_requirements(req_dir: str = "requirements", freeze_requirements: bool = False) -> None:
    """Load all base requirements from all particular packages and prune duplicates."""
    requires = [
        load_requirements(d, file_name="base.txt", unfreeze=not freeze_requirements)
        for d in glob.glob(os.path.join(req_dir, "*"))
        if os.path.isdir(d)
    ]
    if not requires:
        return None
    # TODO: add some smarter version aggregation per each package
    requires = list(chain(*requires))
    with open(os.path.join(req_dir, "base.txt"), "w") as fp:
        fp.writelines([ln + os.linesep for ln in requires])<|MERGE_RESOLUTION|>--- conflicted
+++ resolved
@@ -178,9 +178,7 @@
     """
     body, tracking, skip_offset = [], False, 0
     for i, ln in enumerate(lines):
-<<<<<<< HEAD
         # support for defining a class with this condition
-
         conditional_class_definitions = ("if TYPE_CHECKING", "if typing.TYPE_CHECKING", "if torch.", "if _TORCH_")
         if (
             any(ln.startswith(pattern) for pattern in conditional_class_definitions)
@@ -191,16 +189,7 @@
             lines[i + 1] = lines[i + 1].lstrip()
             continue
 
-=======
->>>>>>> 8c4184c1
         offset = len(ln) - len(ln.lstrip())
-
-        # support for defining a class with this condition
-        if ln.startswith("if TYPE_CHECKING") or ln.startswith("if typing.TYPE_CHECKING"):
-            # dedent the next line
-            lines[i + 1] = lines[i + 1].lstrip()
-            continue
-
         # in case of mating the class args are multi-line
         if tracking and ln and offset <= skip_offset and not any(ln.lstrip().startswith(c) for c in ")]"):
             tracking = False
