--- conflicted
+++ resolved
@@ -146,11 +146,7 @@
     custom_plugin_model = model_cls()
 
     trainer = Trainer(fast_dev_run=True, max_epochs=1, gpus=gpus, precision=precision, strategy="ddp_sharded_spawn")
-<<<<<<< HEAD
-    assert isinstance(trainer.strategy, DDPSpawnShardedPlugin)
-=======
-    assert isinstance(trainer.training_type_plugin, DDPSpawnShardedStrategy)
->>>>>>> 4bfe5bda
+    assert isinstance(trainer.strategy, DDPSpawnShardedStrategy)
 
     max_memory_custom, custom_model_time = record_ddp_fit_model_stats(
         trainer=trainer, model=custom_plugin_model, use_cuda=use_cuda
