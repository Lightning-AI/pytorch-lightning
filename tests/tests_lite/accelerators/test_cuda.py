--- conflicted
+++ resolved
@@ -11,10 +11,7 @@
 # WITHOUT WARRANTIES OR CONDITIONS OF ANY KIND, either express or implied.
 # See the License for the specific language governing permissions and
 # limitations under the License.
-<<<<<<< HEAD
 
-=======
->>>>>>> 741462f3
 import importlib
 import os
 from unittest import mock
@@ -74,10 +71,6 @@
 @mock.patch.dict(os.environ, {}, clear=True)
 def test_force_nvml_based_cuda_check():
     """Test that we force PyTorch to use the NVML-based CUDA checks."""
-<<<<<<< HEAD
-    importlib.reload(lightning_lite)  # reload module to run top-level code
-=======
     importlib.reload(lightning_lite)  # reevaluate top-level code, without becoming a different object
 
->>>>>>> 741462f3
     assert os.environ["PYTORCH_NVML_BASED_CUDA_CHECK"] == "1"