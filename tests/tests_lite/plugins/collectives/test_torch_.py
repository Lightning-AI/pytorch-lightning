import contextlib
import datetime
import os
from functools import partial
from unittest import mock

import pytest
import torch
from tests_lite.helpers.runif import RunIf

from lightning_lite.accelerators import CPUAccelerator, CUDAAccelerator
from lightning_lite.plugins.collectives import TorchCollective
from lightning_lite.plugins.environments import LightningEnvironment
from lightning_lite.strategies.ddp_spawn import DDPSpawnStrategy
from lightning_lite.strategies.launchers.multiprocessing import _MultiProcessingLauncher
from lightning_lite.utilities.imports import _TORCH_GREATER_EQUAL_1_11, _TORCH_GREATER_EQUAL_1_13

if TorchCollective.is_available():
    from torch.distributed import ReduceOp
else:
    ReduceOp = mock.Mock()

skip_distributed_unavailable = pytest.mark.skipif(
    not TorchCollective.is_available(), reason="torch.distributed unavailable"
)

PASSED_TENSOR = mock.Mock()
PASSED_OBJECT = mock.Mock()


@contextlib.contextmanager
def check_destroy_group():
    with mock.patch(
        "lightning_lite.plugins.collectives.torch_collective.TorchCollective.new_group",
        wraps=TorchCollective.new_group,
    ) as mock_new, mock.patch(
        "lightning_lite.plugins.collectives.torch_collective.TorchCollective.destroy_group",
        wraps=TorchCollective.destroy_group,
    ) as mock_destroy:
        yield
    # 0 to account for tests that mock distributed
    # -1 to account for destroying the default process group
    expected = 0 if mock_new.call_count == 0 else mock_destroy.call_count - 1
    assert (
        mock_new.call_count == expected
    ), f"new_group={mock_new.call_count} != destroy_group={mock_destroy.call_count}"
    if TorchCollective.is_available():
        assert not torch.distributed.distributed_c10d._pg_map
        assert not TorchCollective.is_initialized()


@pytest.mark.parametrize(
    ["fn_name", "kwargs", "return_key"],
    [
        ("send", {"tensor": PASSED_TENSOR, "dst": 0, "tag": 0}, None),
        ("recv", {"tensor": PASSED_TENSOR, "src": 0, "tag": 0}, "tensor"),
        ("broadcast", {"tensor": PASSED_TENSOR, "src": 0}, "tensor"),
        ("all_reduce", {"tensor": PASSED_TENSOR, "op": ReduceOp.SUM}, "tensor"),
        ("reduce", {"tensor": PASSED_TENSOR, "dst": 0, "op": ReduceOp.SUM}, "tensor"),
        ("all_gather", {"tensor_list": [PASSED_TENSOR], "tensor": PASSED_TENSOR}, "tensor_list"),
        ("gather", {"tensor": PASSED_TENSOR, "gather_list": [PASSED_TENSOR], "dst": 0}, "gather_list"),
        ("scatter", {"tensor": PASSED_TENSOR, "scatter_list": [PASSED_TENSOR], "src": 0}, "tensor"),
        ("reduce_scatter", {"output": PASSED_TENSOR, "input_list": [PASSED_TENSOR], "op": ReduceOp.SUM}, "output"),
        (
            "all_to_all",
            {"output_tensor_list": [PASSED_TENSOR], "input_tensor_list": [PASSED_TENSOR]},
            "output_tensor_list",
        ),
        ("barrier", {"device_ids": [0]}, None),
        ("all_gather_object", {"object_list": [PASSED_OBJECT], "obj": PASSED_OBJECT}, "object_list"),
        pytest.param(
            "broadcast_object_list",
            {"object_list": [PASSED_OBJECT], "src": 0},
            "object_list",
            marks=RunIf(max_torch="1.10"),
        ),
        pytest.param(
            "broadcast_object_list",
            {"object_list": [PASSED_OBJECT], "src": 0, "device": torch.device("cpu")},
            "object_list",
            marks=RunIf(min_torch="1.10"),
        ),
        (
            "gather_object",
            {"obj": PASSED_OBJECT, "object_gather_list": [PASSED_OBJECT], "dst": 0},
            "object_gather_list",
        ),
        (
            "scatter_object_list",
            {"scatter_object_output_list": [PASSED_OBJECT], "scatter_object_input_list": [PASSED_OBJECT], "src": 0},
            "scatter_object_output_list",
        ),
        ("monitored_barrier", {"timeout": datetime.timedelta(seconds=1), "wait_all_ranks": False}, None),
    ],
)
@skip_distributed_unavailable
def test_collective_calls_with_created_group(fn_name, kwargs, return_key):
    collective = TorchCollective()
    with mock.patch("torch.distributed.init_process_group"):
        collective.setup()
    with mock.patch("torch.distributed.new_group"):
        collective.create_group()
    fn = getattr(collective, fn_name)
    with mock.patch(f"torch.distributed.{fn_name}", autospec=True) as mock_call:
        result = fn(**kwargs)
    mock_call.assert_called_once_with(**kwargs, group=collective.group)
    if return_key is not None:
        assert result == kwargs[return_key]

    with mock.patch("torch.distributed.destroy_process_group"):
        collective.teardown()


@skip_distributed_unavailable
def test_convert_ops():
    # Test regular names
    assert TorchCollective._convert_to_native_op("band") == ReduceOp.BAND
    assert TorchCollective._convert_to_native_op("bor") == ReduceOp.BOR
    assert TorchCollective._convert_to_native_op("bxor") == ReduceOp.BXOR
    assert TorchCollective._convert_to_native_op("max") == ReduceOp.MAX
    assert TorchCollective._convert_to_native_op("min") == ReduceOp.MIN
    assert TorchCollective._convert_to_native_op("product") == ReduceOp.PRODUCT
    assert TorchCollective._convert_to_native_op("sum") == ReduceOp.SUM
    # Test we are passing through native ops without change
    assert TorchCollective._convert_to_native_op(ReduceOp.BAND) == ReduceOp.BAND
    assert TorchCollective._convert_to_native_op(ReduceOp.BOR) == ReduceOp.BOR
    assert TorchCollective._convert_to_native_op(ReduceOp.BXOR) == ReduceOp.BXOR
    assert TorchCollective._convert_to_native_op(ReduceOp.MAX) == ReduceOp.MAX
    assert TorchCollective._convert_to_native_op(ReduceOp.MIN) == ReduceOp.MIN
    assert TorchCollective._convert_to_native_op(ReduceOp.PRODUCT) == ReduceOp.PRODUCT
    assert TorchCollective._convert_to_native_op(ReduceOp.SUM) == ReduceOp.SUM
    # Test we are handling different casing properly
    assert TorchCollective._convert_to_native_op("BOR") == ReduceOp.BOR
    assert TorchCollective._convert_to_native_op("BoR") == ReduceOp.BOR

    # AVG is very recent!
    if _TORCH_GREATER_EQUAL_1_11:
        assert TorchCollective._convert_to_native_op("avg") == ReduceOp.AVG

    # Test invalid type
    with pytest.raises(ValueError, match="Unsupported op 1 of type int"):
        TorchCollective._convert_to_native_op(1)

    # Test invalid string
    with pytest.raises(ValueError, match="op 'INVALID' is not a member of `Red"):
        TorchCollective._convert_to_native_op("invalid")

    # Test RedOpType
    if _TORCH_GREATER_EQUAL_1_13:
        assert TorchCollective._convert_to_native_op(ReduceOp.RedOpType.AVG) == ReduceOp.AVG
        op = torch.distributed._make_nccl_premul_sum(2.0)  # this returns a ReduceOp
        assert TorchCollective._convert_to_native_op(op) == ReduceOp.PREMUL_SUM
        assert TorchCollective._convert_to_native_op("premul_sum") == ReduceOp.PREMUL_SUM


@skip_distributed_unavailable
@mock.patch.dict(os.environ, {}, clear=True)
def test_repeated_create_and_destroy():
    collective = TorchCollective()
    with mock.patch("torch.distributed.init_process_group"):
        collective.setup(main_address="foo", main_port=123)

    assert not os.environ

    with mock.patch("torch.distributed.new_group") as new_mock:
        collective.create_group()
    new_mock.assert_called_once()

    with pytest.raises(RuntimeError, match="TorchCollective` already owns a group"):
        collective.create_group()

    with mock.patch("torch.distributed.destroy_process_group") as destroy_mock:
        collective.teardown()
    # this would be called twice if `init_process_group` wasn't patched. once for the group and once for the default
    # group
    destroy_mock.assert_called_once()

    assert not os.environ

    with pytest.raises(RuntimeError, match="TorchCollective` does not own a group to destroy"):
        collective.teardown()
    destroy_mock.assert_called_once_with(new_mock.return_value)
    assert collective._group is None

    with mock.patch("torch.distributed.new_group"), mock.patch("torch.distributed.destroy_process_group"):
        # check we can create_group again. also chaining
        collective.create_group().teardown()


def collective_launch(fn, parallel_devices, num_groups=1):
    device_to_accelerator = {"cuda": CUDAAccelerator, "cpu": CPUAccelerator}
    accelerator_cls = device_to_accelerator[parallel_devices[0].type]
    strategy = DDPSpawnStrategy(
        accelerator=accelerator_cls(), parallel_devices=parallel_devices, cluster_environment=LightningEnvironment()
    )
    launcher = _MultiProcessingLauncher(strategy=strategy)
    collectives = [TorchCollective() for _ in range(num_groups)]
    wrapped = partial(wrap_launch_function, fn, strategy, collectives[0])
    return launcher.launch(wrapped, strategy, *collectives)


def wrap_launch_function(fn, strategy, collective, *args, **kwargs):
    strategy._set_world_ranks()
    collective.setup(
        world_size=strategy.num_processes,
        main_address="localhost",
        backend=strategy._get_process_group_backend(),
        rank=strategy.global_rank,
    )
    return fn(*args, **kwargs)


def _test_distributed_collectives_fn(strategy, collective):
    with check_destroy_group():  # the fixture does not work inside the launched function, use it manually
        collective.create_group()

<<<<<<< HEAD
        # all_gather
        tensor_list = [torch.zeros(2, dtype=torch.long) for _ in range(strategy.num_processes)]
        this = torch.arange(2, dtype=torch.long) + 2 * strategy.global_rank
        out = collective.all_gather(tensor_list, this)
        expected = torch.arange(2 * strategy.num_processes).split(2)
        torch.testing.assert_close(tuple(out), expected)

        # reduce
        this = torch.tensor(strategy.global_rank + 1)
        out = collective.reduce(this, dst=0, op="max")
        expected = torch.tensor(strategy.num_processes) if strategy.global_rank == 0 else this
        torch.testing.assert_close(out, expected)

        # all_reduce
        this = torch.tensor(strategy.global_rank + 1)
        out = collective.all_reduce(this, op="min")
        expected = torch.tensor(1)
        torch.testing.assert_close(out, expected)
=======
    # all_reduce
    this = torch.tensor(strategy.global_rank + 1)
    out = collective.all_reduce(this, op=ReduceOp.MIN)
    expected = torch.tensor(1)
    torch.testing.assert_close(out, expected)
>>>>>>> b866dc3a

        collective.teardown()


@skip_distributed_unavailable
@pytest.mark.parametrize("n", (1, 2))
def test_collectives_distributed(n):
    collective_launch(_test_distributed_collectives_fn, [torch.device("cpu")] * n)


def _test_distributed_collectives_cuda_fn(strategy, collective):
    collective.create_group()

    this = torch.tensor(1.5, device=strategy.root_device)
    premul_sum = torch.distributed._make_nccl_premul_sum(2.0)
    out = collective.all_reduce(this, op=premul_sum)
    assert out == 3

    collective.teardown()


@skip_distributed_unavailable
@RunIf(min_cuda_gpus=1, min_torch="1.13")
def test_collectives_distributed_cuda():
    collective_launch(_test_distributed_collectives_cuda_fn, [torch.device("cuda")])


def _test_two_groups(strategy, left_collective, right_collective):
    with check_destroy_group():  # the fixture does not work inside the launched function, use it manually
        left_collective.create_group(ranks=[0, 1])
        right_collective.create_group(ranks=[1, 2])

        tensor = torch.tensor(strategy.global_rank)
        if strategy.global_rank in (0, 1):
            tensor = left_collective.all_reduce(tensor)
            assert tensor == 1
        right_collective.barrier()  # avoids deadlock for global rank 1
        if strategy.global_rank in (1, 2):
            tensor = right_collective.all_reduce(tensor)
            assert tensor == 3

        left_collective.teardown()
        right_collective.teardown()


@skip_distributed_unavailable
def test_two_groups():
    collective_launch(_test_two_groups, [torch.device("cpu")] * 3, num_groups=2)<|MERGE_RESOLUTION|>--- conflicted
+++ resolved
@@ -214,7 +214,6 @@
     with check_destroy_group():  # the fixture does not work inside the launched function, use it manually
         collective.create_group()
 
-<<<<<<< HEAD
         # all_gather
         tensor_list = [torch.zeros(2, dtype=torch.long) for _ in range(strategy.num_processes)]
         this = torch.arange(2, dtype=torch.long) + 2 * strategy.global_rank
@@ -230,16 +229,9 @@
 
         # all_reduce
         this = torch.tensor(strategy.global_rank + 1)
-        out = collective.all_reduce(this, op="min")
+        out = collective.all_reduce(this, op=ReduceOp.MIN)
         expected = torch.tensor(1)
         torch.testing.assert_close(out, expected)
-=======
-    # all_reduce
-    this = torch.tensor(strategy.global_rank + 1)
-    out = collective.all_reduce(this, op=ReduceOp.MIN)
-    expected = torch.tensor(1)
-    torch.testing.assert_close(out, expected)
->>>>>>> b866dc3a
 
         collective.teardown()
 
@@ -251,14 +243,15 @@
 
 
 def _test_distributed_collectives_cuda_fn(strategy, collective):
-    collective.create_group()
-
-    this = torch.tensor(1.5, device=strategy.root_device)
-    premul_sum = torch.distributed._make_nccl_premul_sum(2.0)
-    out = collective.all_reduce(this, op=premul_sum)
-    assert out == 3
-
-    collective.teardown()
+    with check_destroy_group():  # the fixture does not work inside the launched function, use it manually
+        collective.create_group()
+
+        this = torch.tensor(1.5, device=strategy.root_device)
+        premul_sum = torch.distributed._make_nccl_premul_sum(2.0)
+        out = collective.all_reduce(this, op=premul_sum)
+        assert out == 3
+
+        collective.teardown()
 
 
 @skip_distributed_unavailable
