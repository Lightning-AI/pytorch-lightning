# Copyright The PyTorch Lightning team.
#
# Licensed under the Apache License, Version 2.0 (the "License");
# you may not use this file except in compliance with the License.
# You may obtain a copy of the License at
#
#     http://www.apache.org/licenses/LICENSE-2.0
#
# Unless required by applicable law or agreed to in writing, software
# distributed under the License is distributed on an "AS IS" BASIS,
# WITHOUT WARRANTIES OR CONDITIONS OF ANY KIND, either express or implied.
# See the License for the specific language governing permissions and
# limitations under the License.

from lightning_lite.strategies import STRATEGY_REGISTRY


def test_strategy_registry_with_new_strategy():
    class TestStrategy:

        strategy_name = "test_strategy"

        def __init__(self, param1, param2):
            self.param1 = param1
            self.param2 = param2

    strategy_name = "test_strategy"
    strategy_description = "Test Strategy"

    # TODO(lite): Registering classes that do not inherit from Strategy should not be allowed
    STRATEGY_REGISTRY.register(strategy_name, TestStrategy, description=strategy_description, param1="abc", param2=123)

    assert strategy_name in STRATEGY_REGISTRY
    assert STRATEGY_REGISTRY[strategy_name]["description"] == strategy_description
    assert STRATEGY_REGISTRY[strategy_name]["init_params"] == {"param1": "abc", "param2": 123}
    assert STRATEGY_REGISTRY[strategy_name]["strategy_name"] == "test_strategy"
    assert isinstance(STRATEGY_REGISTRY.get(strategy_name), TestStrategy)

    STRATEGY_REGISTRY.remove(strategy_name)
    assert strategy_name not in STRATEGY_REGISTRY


def test_available_strategies_in_registry():
    assert set(STRATEGY_REGISTRY.available_strategies()) == {
<<<<<<< HEAD
        "ddp_sharded_spawn_find_unused_parameters_false",
        "ddp_sharded_spawn",
        "ddp_spawn",
        "ddp_fork",
        "ddp_notebook",
        "ddp_spawn_find_unused_parameters_false",
        "ddp_fork_find_unused_parameters_false",
        "ddp_notebook_find_unused_parameters_false",
        "tpu_spawn",
        "xla",
=======
        "dp",
        "single_tpu",
>>>>>>> 98cf134b
    }<|MERGE_RESOLUTION|>--- conflicted
+++ resolved
@@ -42,7 +42,6 @@
 
 def test_available_strategies_in_registry():
     assert set(STRATEGY_REGISTRY.available_strategies()) == {
-<<<<<<< HEAD
         "ddp_sharded_spawn_find_unused_parameters_false",
         "ddp_sharded_spawn",
         "ddp_spawn",
@@ -51,10 +50,8 @@
         "ddp_spawn_find_unused_parameters_false",
         "ddp_fork_find_unused_parameters_false",
         "ddp_notebook_find_unused_parameters_false",
+        "single_tpu",
         "tpu_spawn",
         "xla",
-=======
         "dp",
-        "single_tpu",
->>>>>>> 98cf134b
     }