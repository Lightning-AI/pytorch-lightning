--- conflicted
+++ resolved
@@ -16,10 +16,6 @@
 import pytest
 import torch
 
-<<<<<<< HEAD
-import lightning_lite.utilities.device_parser as device_parser
-from lightning_lite.utilities.exceptions import MisconfigurationException
-=======
 from lightning_lite.utilities import device_parser
 from lightning_lite.utilities.exceptions import MisconfigurationException
 
@@ -104,7 +100,6 @@
 def test_parse_gpu_returns_none_when_no_devices_are_available(mocked_device_count_0, devices):
     with pytest.raises(MisconfigurationException):
         device_parser.parse_gpu_ids(devices, include_cuda=True)
->>>>>>> 95374440
 
 
 @pytest.mark.skipif(
@@ -116,7 +111,6 @@
     """This merely tests that on platforms without fork support our helper functions fall back to the default
     implementation for determining cuda availability."""
     assert device_parser.is_cuda_available()
-<<<<<<< HEAD
     assert device_parser.num_cuda_devices() == 2
 
 
@@ -124,7 +118,4 @@
 def test_invalid_devices_with_cpu_accelerator(devices):
     """Test invalid device flag raises MisconfigurationException."""
     with pytest.raises(MisconfigurationException, match="should be an int > 0"):
-        device_parser.parse_cpu_cores(devices)
-=======
-    assert device_parser.num_cuda_devices() == 2
->>>>>>> 95374440
+        device_parser.parse_cpu_cores(devices)