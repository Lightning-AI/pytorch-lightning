--- conflicted
+++ resolved
@@ -202,13 +202,8 @@
     ],
 )
 def test_boring_lite_model_ddp(precision, strategy, devices, accelerator, tmpdir):
-<<<<<<< HEAD
-    Fabric.seed_everything(42)
-    train_dataloader = DataLoader(RandomDataset(32, 4))
-=======
-    LightningLite.seed_everything(42)
+    LightningFabric.seed_everything(42)
     train_dataloader = DataLoader(RandomDataset(32, 4), shuffle=True)
->>>>>>> edc99860
     model = BoringModel()
     num_epochs = 1
     state_dict = deepcopy(model.state_dict())
@@ -221,13 +216,8 @@
     for w_pure, w_lite in zip(state_dict.values(), lite_model_state_dict.values()):
         assert not torch.allclose(w_pure.cpu(), w_lite.cpu())
 
-<<<<<<< HEAD
-    Fabric.seed_everything(42)
-    train_dataloader = DataLoader(RandomDataset(32, 4))
-=======
-    LightningLite.seed_everything(42)
+    LightningFabric.seed_everything(42)
     train_dataloader = DataLoader(RandomDataset(32, 4), shuffle=True)
->>>>>>> edc99860
     model = BoringModel()
     run(lite.global_rank, model, train_dataloader, num_epochs, precision, accelerator, tmpdir)
     pure_model_state_dict = model.state_dict()
