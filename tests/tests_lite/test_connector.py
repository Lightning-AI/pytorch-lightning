--- conflicted
+++ resolved
@@ -691,17 +691,7 @@
 )
 def test_ddp_fork_on_unsupported_platform(_, strategy):
     with pytest.raises(ValueError, match="process forking is not supported on this platform"):
-<<<<<<< HEAD
         _Connector(strategy=strategy)
-
-
-@RunIf(skip_windows=True)
-@pytest.mark.parametrize("strategy", _DDP_FORK_ALIASES)
-@mock.patch.dict(os.environ, {"PL_DISABLE_FORK": "1"}, clear=True)
-def test_strategy_choice_ddp_spawn_in_interactive_when_fork_disabled(strategy):
-    """Test there is an error when forking is disabled via the environment variable and the user requests fork."""
-    with pytest.raises(ValueError, match="Forking is disabled in this environment"):
-        _Connector(devices=2, strategy=strategy)
 
 
 def test_precision_selection_16_on_cpu_warns():
@@ -740,7 +730,4 @@
         strategy=strategy,
         plugins=plugin,
     )
-    assert isinstance(trainer.precision_plugin, plugin_cls)
-=======
-        _Connector(strategy=strategy)
->>>>>>> b9ed8823
+    assert isinstance(trainer.precision_plugin, plugin_cls)