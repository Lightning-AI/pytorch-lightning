# Copyright The PyTorch Lightning team.
#
# Licensed under the Apache License, Version 2.0 (the "License");
# you may not use this file except in compliance with the License.
# You may obtain a copy of the License at
#
#     http://www.apache.org/licenses/LICENSE-2.0
#
# Unless required by applicable law or agreed to in writing, software
# distributed under the License is distributed on an "AS IS" BASIS,
# WITHOUT WARRANTIES OR CONDITIONS OF ANY KIND, either express or implied.
# See the License for the specific language governing permissions and
# limitations under the License

import os
from re import escape
from typing import Any, Dict
from unittest import mock

import pytest
import torch
import torch.distributed
from tests_lite.helpers.runif import RunIf

import lightning_lite
from lightning_lite.accelerators import TPUAccelerator
from lightning_lite.accelerators.accelerator import Accelerator
from lightning_lite.accelerators.cpu import CPUAccelerator
from lightning_lite.accelerators.cuda import CUDAAccelerator
from lightning_lite.accelerators.mps import MPSAccelerator
from lightning_lite.connector import _Connector
from lightning_lite.plugins import DoublePrecision, NativeMixedPrecision, Precision, TPUPrecision
from lightning_lite.plugins.environments import (
    KubeflowEnvironment,
    LightningEnvironment,
    LSFEnvironment,
    SLURMEnvironment,
    TorchElasticEnvironment,
)
from lightning_lite.plugins.io import TorchCheckpointIO
from lightning_lite.strategies import (
    DataParallelStrategy,
    DDPShardedStrategy,
    DDPStrategy,
    DeepSpeedStrategy,
    SingleDeviceStrategy,
    SingleTPUStrategy,
    XLAStrategy,
)
from lightning_lite.strategies.ddp import _DDP_FORK_ALIASES
from lightning_lite.utilities.exceptions import MisconfigurationException


def test_accelerator_choice_cpu():
    connector = _Connector()
    assert isinstance(connector.accelerator, CPUAccelerator)
    assert isinstance(connector.strategy, SingleDeviceStrategy)


@RunIf(tpu=True, standalone=True)
@pytest.mark.parametrize(
    ["accelerator", "devices"], [("tpu", None), ("tpu", 1), ("tpu", [1]), ("tpu", 8), ("auto", 1), ("auto", 8)]
)
@mock.patch.dict(os.environ, os.environ.copy(), clear=True)
def test_accelerator_choice_tpu(accelerator, devices):
    connector = _Connector(accelerator=accelerator, devices=devices)
    assert isinstance(connector.accelerator, TPUAccelerator)
    if devices is None or (isinstance(devices, int) and devices > 1):
        # accelerator=tpu, devices=None (default) maps to devices=auto (8) and then chooses XLAStrategy
        # This behavior may change in the future: https://github.com/Lightning-AI/lightning/issues/10606
        assert isinstance(connector.strategy, XLAStrategy)
    else:
        assert isinstance(connector.strategy, SingleTPUStrategy)


@RunIf(skip_windows=True, standalone=True)
def test_strategy_choice_ddp_on_cpu():
    """Test that selecting DDPStrategy on CPU works."""
    _test_strategy_choice_ddp_and_cpu(ddp_strategy_class=DDPStrategy)


def _test_strategy_choice_ddp_and_cpu(ddp_strategy_class):
    connector = _Connector(
        strategy=ddp_strategy_class(),
        accelerator="cpu",
        devices=2,
    )
    assert isinstance(connector.strategy, ddp_strategy_class)
    assert isinstance(connector.accelerator, CPUAccelerator)
    assert connector.strategy.num_processes == 2
    assert connector.strategy.parallel_devices == [torch.device("cpu")] * 2


@mock.patch.dict(
    os.environ,
    {
        "SLURM_NTASKS": "2",
        "SLURM_JOB_NAME": "SOME_NAME",
        "SLURM_NODEID": "0",
        "LOCAL_RANK": "0",
        "SLURM_PROCID": "0",
        "SLURM_LOCALID": "0",
    },
)
@mock.patch("lightning_lite.accelerators.cuda.num_cuda_devices", return_value=0)
def test_custom_cluster_environment_in_slurm_environment(_):
    """Test that we choose the custom cluster even when SLURM or TE flags are around."""

    class CustomCluster(LightningEnvironment):
        @property
        def main_address(self):
            return "asdf"

        @property
        def creates_processes_externally(self) -> bool:
            return True

    connector = _Connector(
        plugins=[CustomCluster()],
        accelerator="cpu",
        strategy="ddp",
        devices=2,
    )
    assert isinstance(connector.accelerator, CPUAccelerator)
    assert isinstance(connector.strategy, DDPStrategy)
    assert isinstance(connector.strategy.cluster_environment, CustomCluster)


@mock.patch.dict(
    os.environ,
    {
        "SLURM_NTASKS": "2",
        "SLURM_NTASKS_PER_NODE": "1",
        "SLURM_JOB_NAME": "SOME_NAME",
        "SLURM_NODEID": "0",
        "LOCAL_RANK": "0",
        "SLURM_PROCID": "0",
        "SLURM_LOCALID": "0",
    },
)
@mock.patch("lightning_lite.accelerators.cuda.num_cuda_devices", return_value=0)
def test_custom_accelerator(*_):
    class Accel(Accelerator):
        def setup_device(self, device: torch.device) -> None:
            pass

        def get_device_stats(self, device: torch.device) -> Dict[str, Any]:
            pass

        def teardown(self) -> None:
            pass

        @staticmethod
        def parse_devices(devices):
            return devices

        @staticmethod
        def get_parallel_devices(devices):
            return [torch.device("cpu")] * devices

        @staticmethod
        def auto_device_count() -> int:
            return 1

        @staticmethod
        def is_available() -> bool:
            return True

        @staticmethod
        def name() -> str:
            return "custom_acc_name"

    class Prec(Precision):
        pass

    class Strat(SingleDeviceStrategy):
        pass

    strategy = Strat(device=torch.device("cpu"), accelerator=Accel(), precision=Prec())
    connector = _Connector(strategy=strategy, devices=2)
    assert isinstance(connector.accelerator, Accel)
    assert isinstance(connector.strategy, Strat)
    assert isinstance(connector.precision, Prec)
    assert connector.strategy is strategy

    class Strat(DDPStrategy):
        pass

    strategy = Strat(accelerator=Accel(), precision=Prec())
    connector = _Connector(strategy=strategy, devices=2)
    assert isinstance(connector.accelerator, Accel)
    assert isinstance(connector.strategy, Strat)
    assert isinstance(connector.precision, Prec)
    assert connector.strategy is strategy


@pytest.mark.parametrize(
    "env_vars,expected_environment",
    [
        (
            {
                "SLURM_NTASKS": "2",
                "SLURM_NTASKS_PER_NODE": "1",
                "SLURM_JOB_NAME": "SOME_NAME",
                "SLURM_NODEID": "0",
                "LOCAL_RANK": "0",
                "SLURM_PROCID": "0",
                "SLURM_LOCALID": "0",
            },
            SLURMEnvironment,
        ),
        (
            {
                "LSB_JOBID": "1",
                "LSB_DJOB_RANKFILE": "SOME_RANK_FILE",
                "JSM_NAMESPACE_LOCAL_RANK": "1",
                "JSM_NAMESPACE_SIZE": "20",
                "JSM_NAMESPACE_RANK": "1",
            },
            LSFEnvironment,
        ),
    ],
)
@mock.patch("lightning_lite.plugins.environments.lsf.LSFEnvironment._read_hosts", return_value=["node0", "node1"])
@mock.patch("lightning_lite.plugins.environments.lsf.LSFEnvironment._get_node_rank", return_value=0)
def test_fallback_from_ddp_spawn_to_ddp_on_cluster(_, __, env_vars, expected_environment):
    with mock.patch.dict(os.environ, env_vars, clear=True):
        trainer = _Connector(strategy="ddp_spawn", accelerator="cpu", devices=2)
    assert isinstance(trainer.accelerator, CPUAccelerator)
    assert isinstance(trainer.strategy, DDPStrategy)
    assert isinstance(trainer.strategy.cluster_environment, expected_environment)


@RunIf(mps=False)
@mock.patch("lightning_lite.accelerators.cuda.num_cuda_devices", return_value=2)
def test_interactive_incompatible_backend_error(_, monkeypatch):
    monkeypatch.setattr(lightning_lite.connector, "_IS_INTERACTIVE", True)
    with pytest.raises(RuntimeError, match=r"strategy='ddp'\)`.*is not compatible"):
        _Connector(strategy="ddp", accelerator="gpu", devices=2)

    with pytest.raises(RuntimeError, match=r"strategy='ddp_spawn'\)`.*is not compatible"):
        _Connector(strategy="ddp_spawn", accelerator="gpu", devices=2)

    with pytest.raises(RuntimeError, match=r"strategy='ddp_sharded_spawn'\)`.*is not compatible"):
        _Connector(strategy="ddp_sharded_spawn", accelerator="gpu", devices=2)

    with pytest.raises(RuntimeError, match=r"strategy='ddp'\)`.*is not compatible"):
        # Edge case: _Connector maps dp to ddp if accelerator != gpu
        _Connector(strategy="dp")


@mock.patch("lightning_lite.accelerators.cuda.num_cuda_devices", return_value=2)
def test_interactive_compatible_dp_strategy_gpu(_, monkeypatch):
    monkeypatch.setattr(lightning_lite.utilities.imports, "_IS_INTERACTIVE", True)
    connector = _Connector(strategy="dp", accelerator="gpu")
    assert connector.strategy.launcher is None


@RunIf(skip_windows=True)
def test_interactive_compatible_strategy_tpu(tpu_available, monkeypatch):
    monkeypatch.setattr(lightning_lite.utilities.imports, "_IS_INTERACTIVE", True)
    connector = _Connector(accelerator="tpu")
    assert connector.strategy.launcher.is_interactive_compatible


@RunIf(skip_windows=True)
def test_interactive_compatible_strategy_ddp_fork(monkeypatch):
    monkeypatch.setattr(lightning_lite.utilities.imports, "_IS_INTERACTIVE", True)
    connector = _Connector(strategy="ddp_fork", accelerator="cpu")
    assert connector.strategy.launcher.is_interactive_compatible


@RunIf(mps=False)
@pytest.mark.parametrize(
    ["strategy", "strategy_class"],
    [
        ("ddp", DDPStrategy),
        ("ddp_spawn", DDPStrategy),
        ("ddp_sharded", DDPShardedStrategy),
        ("ddp_sharded_spawn", DDPShardedStrategy),
        pytest.param("deepspeed", DeepSpeedStrategy, marks=RunIf(deepspeed=True)),
    ],
)
@pytest.mark.parametrize("devices", [1, 2])
@mock.patch("lightning_lite.accelerators.cuda.num_cuda_devices", return_value=2)
def test_strategy_choice_multi_node_gpu(_, strategy, strategy_class, devices):
    connector = _Connector(num_nodes=2, accelerator="gpu", strategy=strategy, devices=devices)
    assert isinstance(connector.strategy, strategy_class)


@mock.patch("lightning_lite.accelerators.cuda.num_cuda_devices", return_value=0)
def test_cuda_accelerator_can_not_run_on_system(_):
    connector = _Connector(accelerator="cpu")
    assert isinstance(connector.accelerator, CPUAccelerator)

    with pytest.raises(
        RuntimeError,
        match="CUDAAccelerator` can not run on your system since the accelerator is not available.",
    ):
        _Connector(accelerator="cuda", devices=1)


@pytest.mark.skipif(TPUAccelerator.is_available(), reason="test requires missing TPU")
@mock.patch("lightning_lite.accelerators.tpu._XLA_AVAILABLE", True)
def test_tpu_accelerator_can_not_run_on_system():
    with pytest.raises(RuntimeError, match="TPUAccelerator` can not run on your system"):
        _Connector(accelerator="tpu", devices=8)


@mock.patch("lightning_lite.accelerators.cuda.num_cuda_devices", return_value=2)
@pytest.mark.parametrize("device_count", (["0"], [0, "1"], ["GPU"], [["0", "1"], [0, 1]], [False]))
def test_accelererator_invalid_type_devices(_, device_count):
    with pytest.raises(
        MisconfigurationException, match=r"must be an int, a string, a sequence of ints or None, but you"
    ):
        _ = _Connector(accelerator="gpu", devices=device_count)


@RunIf(min_cuda_gpus=1)
def test_accelerator_gpu():
    connector = _Connector(accelerator="gpu", devices=1)
    assert isinstance(connector.accelerator, CUDAAccelerator)

    connector = _Connector(accelerator="gpu")
    assert isinstance(connector.accelerator, CUDAAccelerator)

    connector = _Connector(accelerator="auto", devices=1)
    assert isinstance(connector.accelerator, CUDAAccelerator)


@pytest.mark.parametrize(["devices", "strategy_class"], [(1, SingleDeviceStrategy), (5, DDPStrategy)])
def test_accelerator_cpu_with_devices(devices, strategy_class):
    connector = _Connector(accelerator="cpu", devices=devices)
    assert connector._parallel_devices == [torch.device("cpu")] * devices
    assert isinstance(connector.strategy, strategy_class)
    assert isinstance(connector.accelerator, CPUAccelerator)


@RunIf(min_cuda_gpus=2)
@pytest.mark.parametrize(
    ["devices", "strategy_class"], [(1, SingleDeviceStrategy), ([1], SingleDeviceStrategy), (2, DDPStrategy)]
)
def test_accelerator_gpu_with_devices(devices, strategy_class):
    connector = _Connector(accelerator="gpu", devices=devices)
    assert len(connector._parallel_devices) == len(devices) if isinstance(devices, list) else devices
    assert isinstance(connector.strategy, strategy_class)
    assert isinstance(connector.accelerator, CUDAAccelerator)


@RunIf(min_cuda_gpus=1)
def test_accelerator_auto_with_devices_gpu():
    connector = _Connector(accelerator="auto", devices=1)
    assert isinstance(connector.accelerator, CUDAAccelerator)
    assert connector._parallel_devices == [torch.device("cuda", 0)]


def test_set_devices_if_none_cpu():
    connector = _Connector(accelerator="cpu", devices=3)
    assert connector._parallel_devices == [torch.device("cpu")] * 3


def test_unsupported_strategy_types_on_cpu_and_fallback():
    with pytest.warns(UserWarning, match="is not supported on CPUs, hence setting `strategy='ddp"):
        connector = _Connector(strategy="dp", devices=2)
    assert isinstance(connector.strategy, DDPStrategy)


def test_invalid_accelerator_choice():
    with pytest.raises(ValueError, match="You selected an invalid accelerator name: `accelerator='cocofruit'`"):
        _Connector(accelerator="cocofruit")


def test_invalid_strategy_choice():
    with pytest.raises(ValueError, match="You selected an invalid strategy name: `strategy='cocofruit'`"):
        _Connector(strategy="cocofruit")


@pytest.mark.parametrize(
    ["strategy", "strategy_class"],
    [
<<<<<<< HEAD
        ("ddp_spawn", DDPSpawnStrategy),
=======
        ("ddp_spawn", DDPStrategy),
        ("ddp_spawn_find_unused_parameters_false", DDPStrategy),
>>>>>>> c8b4bce3
        ("ddp", DDPStrategy),
    ],
)
def test_strategy_choice_cpu_str(strategy, strategy_class):
    connector = _Connector(strategy=strategy, accelerator="cpu", devices=2)
    assert isinstance(connector.strategy, strategy_class)


@RunIf(min_cuda_gpus=2)
@pytest.mark.parametrize(
    ["strategy", "strategy_class"],
    [
<<<<<<< HEAD
        ("ddp_spawn", DDPSpawnStrategy),
=======
        ("ddp_spawn", DDPStrategy),
        ("ddp_spawn_find_unused_parameters_false", DDPStrategy),
>>>>>>> c8b4bce3
        ("ddp", DDPStrategy),
        ("dp", DataParallelStrategy),
        ("ddp_sharded", DDPShardedStrategy),
        ("ddp_sharded_spawn", DDPShardedStrategy),
        pytest.param("deepspeed", DeepSpeedStrategy, marks=RunIf(deepspeed=True)),
    ],
)
def test_strategy_choice_gpu_str(strategy, strategy_class):
    connector = _Connector(strategy=strategy, accelerator="gpu", devices=2)
    assert isinstance(connector.strategy, strategy_class)


@RunIf(fairscale=True)
@pytest.mark.parametrize(
    "strategy,expected_strategy", [("ddp_sharded", DDPShardedStrategy), ("ddp_sharded_spawn", DDPShardedStrategy)]
)
@pytest.mark.parametrize(
    "precision,expected_precision", [(16, NativeMixedPrecision), (32, Precision), ("bf16", NativeMixedPrecision)]
)
def test_strategy_choice_sharded(strategy, expected_strategy, precision, expected_precision):
    connector = _Connector(strategy=strategy, devices=1, precision=precision)
    assert isinstance(connector.strategy, expected_strategy)
    assert isinstance(connector.precision, expected_precision)


def test_device_type_when_strategy_instance_cpu_passed():
    connector = _Connector(strategy=DDPStrategy(), accelerator="cpu", devices=2)
    assert isinstance(connector.strategy, DDPStrategy)
    assert isinstance(connector.accelerator, CPUAccelerator)


@RunIf(min_cuda_gpus=2)
def test_device_type_when_strategy_instance_gpu_passed():
    connector = _Connector(strategy=DDPStrategy(), accelerator="gpu", devices=2)
    assert isinstance(connector.strategy, DDPStrategy)
    assert isinstance(connector.accelerator, CUDAAccelerator)


@pytest.mark.parametrize("precision", [1, 12, "invalid"])
def test_validate_precision_type(precision):
    with pytest.raises(ValueError, match=f"Precision {repr(precision)} is invalid"):
        _Connector(precision=precision)


def test_strategy_choice_ddp_spawn_cpu():
    connector = _Connector(strategy="ddp_spawn", accelerator="cpu", devices=2)
    assert isinstance(connector.accelerator, CPUAccelerator)
    assert isinstance(connector.strategy, DDPStrategy)
    assert isinstance(connector.strategy.cluster_environment, LightningEnvironment)
    assert connector.strategy._start_method == "spawn"
    assert connector.strategy.launcher._start_method == "spawn"


@RunIf(skip_windows=True)
@mock.patch("lightning_lite.connector._IS_INTERACTIVE", True)
def test_strategy_choice_ddp_fork_in_interactive():
    """Test that when accelerator and strategy are unspecified, the connector chooses DDP Fork in interactive
    environments by default."""
    connector = _Connector(devices=2)
    assert isinstance(connector.accelerator, CPUAccelerator)
    assert isinstance(connector.strategy, DDPStrategy)
    assert isinstance(connector.strategy.cluster_environment, LightningEnvironment)
    assert connector.strategy._start_method == "fork"
    assert connector.strategy.launcher._start_method == "fork"


@RunIf(skip_windows=True)
def test_strategy_choice_ddp_fork_cpu():
    connector = _Connector(strategy="ddp_fork", accelerator="cpu", devices=2)
    assert isinstance(connector.accelerator, CPUAccelerator)
    assert isinstance(connector.strategy, DDPStrategy)
    assert isinstance(connector.strategy.cluster_environment, LightningEnvironment)
    assert connector.strategy._start_method == "fork"
    assert connector.strategy.launcher._start_method == "fork"


@mock.patch.dict(os.environ, {"CUDA_VISIBLE_DEVICES": "0,1"})
@mock.patch("lightning_lite.accelerators.cuda.num_cuda_devices", return_value=2)
@mock.patch("lightning_lite.accelerators.mps.MPSAccelerator.is_available", return_value=False)
def test_strategy_choice_ddp(*_):
    connector = _Connector(strategy="ddp", accelerator="gpu", devices=1)
    assert isinstance(connector.accelerator, CUDAAccelerator)
    assert isinstance(connector.strategy, DDPStrategy)
    assert isinstance(connector.strategy.cluster_environment, LightningEnvironment)


@mock.patch.dict(os.environ, {"CUDA_VISIBLE_DEVICES": "0,1"})
@mock.patch("lightning_lite.accelerators.cuda.num_cuda_devices", return_value=2)
@mock.patch("lightning_lite.accelerators.mps.MPSAccelerator.is_available", return_value=False)
def test_strategy_choice_ddp_spawn(*_):
    connector = _Connector(strategy="ddp_spawn", accelerator="gpu", devices=1)
    assert isinstance(connector.accelerator, CUDAAccelerator)
    assert isinstance(connector.strategy, DDPStrategy)
    assert isinstance(connector.strategy.cluster_environment, LightningEnvironment)


@mock.patch("lightning_lite.accelerators.cuda.num_cuda_devices", return_value=2)
@pytest.mark.parametrize("job_name,expected_env", [("some_name", SLURMEnvironment), ("bash", LightningEnvironment)])
@pytest.mark.parametrize("strategy", ["ddp", DDPStrategy])
def test_strategy_choice_ddp_slurm(_, strategy, job_name, expected_env):
    if not isinstance(strategy, str):
        strategy = strategy()

    with mock.patch.dict(
        os.environ,
        {
            "CUDA_VISIBLE_DEVICES": "0,1",
            "SLURM_NTASKS": "2",
            "SLURM_NTASKS_PER_NODE": "1",
            "SLURM_JOB_NAME": job_name,
            "SLURM_NODEID": "0",
            "SLURM_PROCID": "1",
            "SLURM_LOCALID": "1",
        },
    ):
        connector = _Connector(strategy=strategy, accelerator="cuda", devices=2)
        assert isinstance(connector.accelerator, CUDAAccelerator)
        assert isinstance(connector.strategy, DDPStrategy)
        assert isinstance(connector.strategy.cluster_environment, expected_env)


@mock.patch.dict(
    os.environ,
    {
        "CUDA_VISIBLE_DEVICES": "0,1",
        "WORLD_SIZE": "2",
        "LOCAL_WORLD_SIZE": "2",
        "RANK": "1",
        "LOCAL_RANK": "1",
        "GROUP_RANK": "0",
        "TORCHELASTIC_RUN_ID": "1",
    },
)
@mock.patch("lightning_lite.accelerators.cuda.num_cuda_devices", return_value=2)
@mock.patch("lightning_lite.accelerators.mps.MPSAccelerator.is_available", return_value=False)
def test_strategy_choice_ddp_te(*_):
    connector = _Connector(strategy="ddp", accelerator="gpu", devices=2)
    assert isinstance(connector.accelerator, CUDAAccelerator)
    assert isinstance(connector.strategy, DDPStrategy)
    assert isinstance(connector.strategy.cluster_environment, TorchElasticEnvironment)
    assert connector.strategy.cluster_environment.local_rank() == 1
    assert connector.strategy.local_rank == 1


@mock.patch.dict(
    os.environ,
    {
        "WORLD_SIZE": "2",
        "LOCAL_WORLD_SIZE": "2",
        "RANK": "1",
        "LOCAL_RANK": "1",
        "GROUP_RANK": "0",
        "TORCHELASTIC_RUN_ID": "1",
    },
)
def test_strategy_choice_ddp_cpu_te():
    connector = _Connector(strategy="ddp_spawn", accelerator="cpu", devices=2)
    assert isinstance(connector.accelerator, CPUAccelerator)
    assert isinstance(connector.strategy, DDPStrategy)
    assert isinstance(connector.strategy.cluster_environment, TorchElasticEnvironment)
    assert connector.strategy.cluster_environment.local_rank() == 1
    assert connector.strategy.local_rank == 1


@mock.patch.dict(
    os.environ,
    {
        "CUDA_VISIBLE_DEVICES": "0",
        "KUBERNETES_PORT": "tcp://127.0.0.1:443",
        "MASTER_ADDR": "1.2.3.4",
        "MASTER_PORT": "500",
        "WORLD_SIZE": "20",
        "RANK": "1",
    },
)
@mock.patch("lightning_lite.accelerators.cuda.num_cuda_devices", return_value=1)
@mock.patch("lightning_lite.accelerators.mps.MPSAccelerator.is_available", return_value=False)
def test_strategy_choice_ddp_kubeflow(*_):
    connector = _Connector(strategy="ddp", accelerator="gpu", devices=1)
    assert isinstance(connector.accelerator, CUDAAccelerator)
    assert isinstance(connector.strategy, DDPStrategy)
    assert isinstance(connector.strategy.cluster_environment, KubeflowEnvironment)
    assert connector.strategy.cluster_environment.local_rank() == 0
    assert connector.strategy.local_rank == 0


@mock.patch.dict(
    os.environ,
    {
        "KUBERNETES_PORT": "tcp://127.0.0.1:443",
        "MASTER_ADDR": "1.2.3.4",
        "MASTER_PORT": "500",
        "WORLD_SIZE": "20",
        "RANK": "1",
    },
)
def test_strategy_choice_ddp_cpu_kubeflow():
    connector = _Connector(strategy="ddp_spawn", accelerator="cpu", devices=2)
    assert isinstance(connector.accelerator, CPUAccelerator)
    assert isinstance(connector.strategy, DDPStrategy)
    assert isinstance(connector.strategy.cluster_environment, KubeflowEnvironment)
    assert connector.strategy.cluster_environment.local_rank() == 0
    assert connector.strategy.local_rank == 0


@mock.patch.dict(
    os.environ,
    {
        "SLURM_NTASKS": "2",
        "SLURM_NTASKS_PER_NODE": "1",
        "SLURM_JOB_NAME": "SOME_NAME",
        "SLURM_NODEID": "0",
        "LOCAL_RANK": "0",
        "SLURM_PROCID": "0",
        "SLURM_LOCALID": "0",
    },
)
@pytest.mark.parametrize("strategy", ["ddp", DDPStrategy()])
def test_strategy_choice_ddp_cpu_slurm(strategy):
    connector = _Connector(strategy=strategy, accelerator="cpu", devices=2)
    assert isinstance(connector.accelerator, CPUAccelerator)
    assert isinstance(connector.strategy, DDPStrategy)
    assert isinstance(connector.strategy.cluster_environment, SLURMEnvironment)
    assert connector.strategy.local_rank == 0


@mock.patch.dict(os.environ, {}, clear=True)
def test_unsupported_tpu_choice(tpu_available):
    with pytest.raises(NotImplementedError, match=r"accelerator='tpu', precision=64\)` is not implemented"):
        _Connector(accelerator="tpu", precision=64)

    # if user didn't set strategy, _Connector will choose the TPUSingleStrategy or XLAStrategy
    with pytest.raises(ValueError, match="TPUAccelerator` can only be used with a `SingleTPUStrategy`"), pytest.warns(
        UserWarning, match=r"accelerator='tpu', precision=16\)` but native AMP is not supported"
    ):
        _Connector(accelerator="tpu", precision=16, strategy="ddp")

    # wrong precision plugin type
    strategy = XLAStrategy(accelerator=TPUAccelerator(), precision=Precision())
    with pytest.raises(ValueError, match="TPUAccelerator` can only be used with a `TPUPrecision` plugin"):
        _Connector(strategy=strategy, devices=8)

    # wrong strategy type
    strategy = DDPStrategy(accelerator=TPUAccelerator(), precision=TPUPrecision())
    with pytest.raises(ValueError, match="TPUAccelerator` can only be used with a `SingleTPUStrategy`"):
        _Connector(strategy=strategy, devices=8)


@mock.patch("lightning_lite.accelerators.cuda.CUDAAccelerator.is_available", return_value=False)
@mock.patch("lightning_lite.accelerators.mps.MPSAccelerator.is_available", return_value=False)
def test_devices_auto_choice_cpu(tpu_available, *_):
    connector = _Connector(accelerator="auto", devices="auto")
    assert isinstance(connector.accelerator, CPUAccelerator)
    assert isinstance(connector.strategy, SingleDeviceStrategy)
    assert connector.strategy.root_device == torch.device("cpu")


@RunIf(mps=False)
@mock.patch("lightning_lite.accelerators.cuda.num_cuda_devices", return_value=2)
def test_devices_auto_choice_gpu(*_):
    connector = _Connector(accelerator="auto", devices="auto")
    assert isinstance(connector.accelerator, CUDAAccelerator)
    assert isinstance(connector.strategy, DDPStrategy)
    assert len(connector._parallel_devices) == 2


@RunIf(mps=True)
def test_devices_auto_choice_mps():
    connector = _Connector(accelerator="auto", devices="auto")
    assert isinstance(connector.accelerator, MPSAccelerator)
    assert isinstance(connector.strategy, SingleDeviceStrategy)
    assert connector.strategy.root_device == torch.device("mps", 0)
    assert connector._parallel_devices == [torch.device("mps", 0)]


@pytest.mark.parametrize(
    ["parallel_devices", "accelerator"],
    [([torch.device("cpu")], "cuda"), ([torch.device("cuda", i) for i in range(8)], "tpu")],
)
def test_parallel_devices_in_strategy_conflict_with_accelerator(parallel_devices, accelerator):
    with pytest.raises(ValueError, match=r"parallel_devices set through"):
        _Connector(strategy=DDPStrategy(parallel_devices=parallel_devices), accelerator=accelerator)


@pytest.mark.parametrize(
    ["plugins", "expected"],
    [
        ([LightningEnvironment(), SLURMEnvironment()], "ClusterEnvironment"),
        ([TorchCheckpointIO(), TorchCheckpointIO()], "CheckpointIO"),
        (
            [Precision(), DoublePrecision(), LightningEnvironment(), SLURMEnvironment()],
            "Precision, ClusterEnvironment",
        ),
    ],
)
def test_plugin_only_one_instance_for_one_type(plugins, expected):
    with pytest.raises(ValueError, match=f"Received multiple values for {expected}"):
        _Connector(plugins=plugins)


@pytest.mark.parametrize("accelerator", ("cpu", "cuda", "mps", "tpu"))
@pytest.mark.parametrize("devices", ("0", 0, []))
def test_passing_zero_and_empty_list_to_devices_flag(accelerator, devices):
    with pytest.raises(ValueError, match="value is not a valid input using"):
        _Connector(accelerator=accelerator, devices=devices)


@pytest.mark.parametrize(
    "expected_accelerator_flag,expected_accelerator_class",
    [
        pytest.param("cuda", CUDAAccelerator, marks=RunIf(min_cuda_gpus=1)),
        pytest.param("mps", MPSAccelerator, marks=RunIf(mps=True)),
    ],
)
def test_gpu_accelerator_backend_choice(expected_accelerator_flag, expected_accelerator_class):
    connector = _Connector(accelerator="gpu")
    assert connector._accelerator_flag == expected_accelerator_flag
    assert isinstance(connector.accelerator, expected_accelerator_class)


@mock.patch("lightning_lite.accelerators.mps.MPSAccelerator.is_available", return_value=False)
@mock.patch("lightning_lite.accelerators.cuda.num_cuda_devices", return_value=1)
def test_gpu_accelerator_backend_choice_cuda(*_):
    connector = _Connector(accelerator="gpu")
    assert connector._accelerator_flag == "cuda"
    assert isinstance(connector.accelerator, CUDAAccelerator)


@RunIf(min_torch="1.12")
@mock.patch("lightning_lite.accelerators.mps.MPSAccelerator.is_available", return_value=True)
@mock.patch("lightning_lite.accelerators.mps._get_all_available_mps_gpus", return_value=[0])
def test_gpu_accelerator_backend_choice_mps(*_):
    connector = _Connector(accelerator="gpu")
    assert connector._accelerator_flag == "mps"
    assert isinstance(connector.accelerator, MPSAccelerator)


@mock.patch("lightning_lite.accelerators.mps.MPSAccelerator.is_available", return_value=False)
@mock.patch("lightning_lite.accelerators.cuda.CUDAAccelerator.is_available", return_value=False)
def test_gpu_accelerator_no_gpu_backend_found_error(*_):
    with pytest.raises(RuntimeError, match="No supported gpu backend found!"):
        _Connector(accelerator="gpu")


@pytest.mark.parametrize("strategy", _DDP_FORK_ALIASES)
@mock.patch(
    "lightning_lite.connector.torch.multiprocessing.get_all_start_methods",
    return_value=[],
)
def test_ddp_fork_on_unsupported_platform(_, strategy):
    with pytest.raises(ValueError, match="process forking is not supported on this platform"):
        _Connector(strategy=strategy)


def test_precision_selection_16_on_cpu_warns():
    with pytest.warns(
        UserWarning, match=r"precision=16\)` but native AMP is not supported on CPU. Using `precision='bf16"
    ):
        _Connector(precision=16)


class MyNativeAMP(NativeMixedPrecision):
    pass


@RunIf(mps=False)
@pytest.mark.parametrize("strategy,devices", [("ddp", 2), ("ddp_spawn", 2)])
@pytest.mark.parametrize(
    "is_custom_plugin,plugin_cls",
    [(False, NativeMixedPrecision), (True, MyNativeAMP)],
)
def test_precision_selection_amp_ddp(strategy, devices, is_custom_plugin, plugin_cls):
    plugin = None
    if is_custom_plugin:
        plugin = plugin_cls(16, "cpu")
    connector = _Connector(
        precision=16,
        devices=devices,
        strategy=strategy,
        plugins=plugin,
    )
    assert isinstance(connector.precision, plugin_cls)


@pytest.mark.parametrize(["strategy", "strategy_cls"], [("DDP", DDPStrategy), ("Ddp", DDPStrategy)])
def test_strategy_str_passed_being_case_insensitive(strategy, strategy_cls):
    connector = _Connector(strategy=strategy)
    assert isinstance(connector.strategy, strategy_cls)


@pytest.mark.parametrize("precision", ["64", "32", "16", pytest.param("bf16", marks=RunIf(min_torch="1.10"))])
@mock.patch("lightning_lite.accelerators.cuda.num_cuda_devices", return_value=1)
def test_precision_from_environment(_, precision):
    """Test that the precision input can be set through the environment variable."""
    with mock.patch.dict(os.environ, {"LT_PRECISION": precision}):
        connector = _Connector(accelerator="cuda")  # need to use cuda, because AMP not available on CPU
    assert isinstance(connector.precision, Precision)


@pytest.mark.parametrize(
    "accelerator, strategy, expected_accelerator, expected_strategy",
    [
        ("cpu", None, CPUAccelerator, SingleDeviceStrategy),
        ("cpu", "ddp", CPUAccelerator, DDPStrategy),
        pytest.param("mps", None, MPSAccelerator, SingleDeviceStrategy, marks=RunIf(mps=True)),
        pytest.param("cuda", "dp", CUDAAccelerator, DataParallelStrategy, marks=RunIf(min_cuda_gpus=1)),
        pytest.param(
            "cuda", "deepspeed", CUDAAccelerator, DeepSpeedStrategy, marks=RunIf(min_cuda_gpus=1, deepspeed=True)
        ),
    ],
)
def test_accelerator_strategy_from_environment(accelerator, strategy, expected_accelerator, expected_strategy):
    """Test that the accelerator and strategy input can be set through the environment variables."""
    env_vars = {"LT_ACCELERATOR": accelerator}
    if strategy is not None:
        env_vars["LT_STRATEGY"] = strategy

    with mock.patch.dict(os.environ, env_vars):
        connector = _Connector()
        assert isinstance(connector.accelerator, expected_accelerator)
        assert isinstance(connector.strategy, expected_strategy)


@mock.patch("lightning_lite.accelerators.cuda.num_cuda_devices", return_value=8)
def test_devices_from_environment(*_):
    """Test that the devices and number of nodes can be set through the environment variables."""
    with mock.patch.dict(os.environ, {"LT_DEVICES": "2", "LT_NUM_NODES": "3"}):
        connector = _Connector(accelerator="cuda")
        assert isinstance(connector.accelerator, CUDAAccelerator)
        assert isinstance(connector.strategy, DDPStrategy)
        assert len(connector._parallel_devices) == 2
        assert connector._num_nodes_flag == 3


def test_arguments_from_environment_collision():
    """Test that the connector raises an error when the CLI settings conflict with settings in the code."""
    with mock.patch.dict(os.environ, {"LT_ACCELERATOR": "cpu"}):
        with pytest.raises(
            ValueError, match=escape("Your code has `LightningLite(accelerator='cuda', ...)` but it conflicts")
        ):
            _Connector(accelerator="cuda")

    with mock.patch.dict(os.environ, {"LT_STRATEGY": "ddp"}):
        with pytest.raises(
            ValueError, match=escape("Your code has `LightningLite(strategy='ddp_spawn', ...)` but it conflicts")
        ):
            _Connector(strategy="ddp_spawn")

    with mock.patch.dict(os.environ, {"LT_DEVICES": "2"}):
        with pytest.raises(ValueError, match=escape("Your code has `LightningLite(devices=3, ...)` but it conflicts")):
            _Connector(devices=3)

    with mock.patch.dict(os.environ, {"LT_NUM_NODES": "3"}):
        with pytest.raises(
            ValueError, match=escape("Your code has `LightningLite(num_nodes=2, ...)` but it conflicts")
        ):
            _Connector(num_nodes=2)

    with mock.patch.dict(os.environ, {"LT_PRECISION": "16"}):
        with pytest.raises(
            ValueError, match=escape("Your code has `LightningLite(precision=64, ...)` but it conflicts")
        ):
            _Connector(precision=64)


@RunIf(min_torch="1.12")
def test_fsdp_unsupported_on_cpu():
    """Test that we raise an error if attempting to run FSDP without GPU."""
    with pytest.raises(ValueError, match="You selected the FSDP strategy but FSDP is only available on GPU"):
        _Connector(strategy="fsdp")<|MERGE_RESOLUTION|>--- conflicted
+++ resolved
@@ -378,12 +378,7 @@
 @pytest.mark.parametrize(
     ["strategy", "strategy_class"],
     [
-<<<<<<< HEAD
-        ("ddp_spawn", DDPSpawnStrategy),
-=======
         ("ddp_spawn", DDPStrategy),
-        ("ddp_spawn_find_unused_parameters_false", DDPStrategy),
->>>>>>> c8b4bce3
         ("ddp", DDPStrategy),
     ],
 )
@@ -396,12 +391,7 @@
 @pytest.mark.parametrize(
     ["strategy", "strategy_class"],
     [
-<<<<<<< HEAD
-        ("ddp_spawn", DDPSpawnStrategy),
-=======
         ("ddp_spawn", DDPStrategy),
-        ("ddp_spawn_find_unused_parameters_false", DDPStrategy),
->>>>>>> c8b4bce3
         ("ddp", DDPStrategy),
         ("dp", DataParallelStrategy),
         ("ddp_sharded", DDPShardedStrategy),
