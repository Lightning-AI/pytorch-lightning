# Copyright The PyTorch Lightning team.
#
# Licensed under the Apache License, Version 2.0 (the "License");
# you may not use this file except in compliance with the License.
# You may obtain a copy of the License at
#
#     http://www.apache.org/licenses/LICENSE-2.0
#
# Unless required by applicable law or agreed to in writing, software
# distributed under the License is distributed on an "AS IS" BASIS,
# WITHOUT WARRANTIES OR CONDITIONS OF ANY KIND, either express or implied.
# See the License for the specific language governing permissions and
# limitations under the License.
from unittest.mock import call, Mock

from pytorch_lightning import Trainer
from tests.helpers import BoringModel


<<<<<<< HEAD
@mock.patch("torch.save")  # need to mock torch.save or we get pickle error
def test_trainer_callback_hook_system_fit(_, tmpdir):
    """Test the callback hook system for fit."""

    model = BoringModel()
    callback_mock = MagicMock()
    trainer = Trainer(
        default_root_dir=tmpdir,
        callbacks=[callback_mock],
        max_epochs=1,
        limit_val_batches=1,
        limit_train_batches=3,
        progress_bar_refresh_rate=0,
    )

    # check that only the to calls exists
    assert trainer.callbacks[0] == callback_mock
    assert callback_mock.method_calls == [
        call.on_init_start(trainer),
        call.on_init_end(trainer),
    ]

    # fit model
    trainer.fit(model)

    assert callback_mock.method_calls == [
        call.on_init_start(trainer),
        call.on_init_end(trainer),
        call.on_before_accelerator_backend_setup(trainer, model),
        call.setup(trainer, model, stage='fit'),
        call.on_configure_sharded_model(trainer, model),
        call.on_fit_start(trainer, model),
        call.on_pretrain_routine_start(trainer, model),
        call.on_pretrain_routine_end(trainer, model),
        call.on_sanity_check_start(trainer, model),
        call.on_validation_start(trainer, model),
        call.on_epoch_start(trainer, model),
        call.on_validation_epoch_start(trainer, model),
        call.on_validation_batch_start(trainer, model, ANY, 0, 0),
        call.on_validation_batch_end(trainer, model, ANY, ANY, 0, 0),
        call.on_validation_epoch_end(trainer, model),
        call.on_epoch_end(trainer, model),
        call.on_validation_end(trainer, model),
        call.on_sanity_check_end(trainer, model),
        call.on_train_start(trainer, model),
        call.on_epoch_start(trainer, model),
        call.on_train_epoch_start(trainer, model),
        call.on_batch_start(trainer, model),
        call.on_train_batch_start(trainer, model, ANY, 0, 0),
        call.on_before_zero_grad(trainer, model, trainer.optimizers[0]),
        call.on_before_backward(trainer, model, ANY),
        call.on_after_backward(trainer, model),
        call.on_train_batch_end(trainer, model, ANY, ANY, 0, 0),
        call.on_batch_end(trainer, model),
        call.on_batch_start(trainer, model),
        call.on_train_batch_start(trainer, model, ANY, 1, 0),
        call.on_before_zero_grad(trainer, model, trainer.optimizers[0]),
        call.on_before_backward(trainer, model, ANY),
        call.on_after_backward(trainer, model),
        call.on_train_batch_end(trainer, model, ANY, ANY, 1, 0),
        call.on_batch_end(trainer, model),
        call.on_batch_start(trainer, model),
        call.on_train_batch_start(trainer, model, ANY, 2, 0),
        call.on_before_zero_grad(trainer, model, trainer.optimizers[0]),
        call.on_before_backward(trainer, model, ANY),
        call.on_after_backward(trainer, model),
        call.on_train_batch_end(trainer, model, ANY, ANY, 2, 0),
        call.on_batch_end(trainer, model),
        call.on_validation_start(trainer, model),
        call.on_epoch_start(trainer, model),
        call.on_validation_epoch_start(trainer, model),
        call.on_validation_batch_start(trainer, model, ANY, 0, 0),
        call.on_validation_batch_end(trainer, model, ANY, ANY, 0, 0),
        call.on_validation_epoch_end(trainer, model),
        call.on_epoch_end(trainer, model),
        call.on_validation_end(trainer, model),
        call.on_save_checkpoint(trainer, model),  # should take ANY but we are inspecting signature for BC
        call.on_train_epoch_end(trainer, model, ANY),
        call.on_epoch_end(trainer, model),
        call.on_train_end(trainer, model),
        call.on_fit_end(trainer, model),
        call.teardown(trainer, model, stage='fit'),
    ]


=======
>>>>>>> c32e5e04
def test_callbacks_configured_in_model(tmpdir):
    """ Test the callback system with callbacks added through the model hook. """

    model_callback_mock = Mock()
    trainer_callback_mock = Mock()

    class TestModel(BoringModel):

        def configure_callbacks(self):
            return [model_callback_mock]

    model = TestModel()
    trainer_options = dict(
        default_root_dir=tmpdir,
        checkpoint_callback=False,
        fast_dev_run=True,
        progress_bar_refresh_rate=0,
    )

    def assert_expected_calls(_trainer, model_callback, trainer_callback):
        # some methods in callbacks configured through model won't get called
        uncalled_methods = [
            call.on_init_start(_trainer),
            call.on_init_end(_trainer),
        ]
        for uncalled in uncalled_methods:
            assert uncalled not in model_callback.method_calls

        # assert that the rest of calls are the same as for trainer callbacks
        expected_calls = [m for m in trainer_callback.method_calls if m not in uncalled_methods]
        assert expected_calls
        assert model_callback.method_calls == expected_calls

    # .fit()
    trainer_options.update(callbacks=[trainer_callback_mock])
    trainer = Trainer(**trainer_options)

    assert trainer_callback_mock in trainer.callbacks
    assert model_callback_mock not in trainer.callbacks
    trainer.fit(model)

    assert model_callback_mock in trainer.callbacks
    assert trainer.callbacks[-1] == model_callback_mock
    assert_expected_calls(trainer, model_callback_mock, trainer_callback_mock)

    # .test()
    for fn in ("test", "validate"):
        model_callback_mock.reset_mock()
        trainer_callback_mock.reset_mock()

        trainer_options.update(callbacks=[trainer_callback_mock])
        trainer = Trainer(**trainer_options)

        trainer_fn = getattr(trainer, fn)
        trainer_fn(model)

        assert model_callback_mock in trainer.callbacks
        assert trainer.callbacks[-1] == model_callback_mock
        assert_expected_calls(trainer, model_callback_mock, trainer_callback_mock)


def test_configure_callbacks_hook_multiple_calls(tmpdir):
    """ Test that subsequent calls to `configure_callbacks` do not change the callbacks list. """
    model_callback_mock = Mock()

    class TestModel(BoringModel):

        def configure_callbacks(self):
            return [model_callback_mock]

    model = TestModel()
    trainer = Trainer(
        default_root_dir=tmpdir,
        fast_dev_run=True,
        checkpoint_callback=False,
        progress_bar_refresh_rate=1,
    )

    callbacks_before_fit = trainer.callbacks.copy()
    assert callbacks_before_fit

    trainer.fit(model)
    callbacks_after_fit = trainer.callbacks.copy()
    assert callbacks_after_fit == callbacks_before_fit + [model_callback_mock]

    for fn in ("test", "validate"):
        trainer_fn = getattr(trainer, fn)
        trainer_fn(model)

        callbacks_after = trainer.callbacks.copy()
        assert callbacks_after == callbacks_after_fit

        trainer_fn(ckpt_path=None)
        callbacks_after = trainer.callbacks.copy()
        assert callbacks_after == callbacks_after_fit<|MERGE_RESOLUTION|>--- conflicted
+++ resolved
@@ -17,94 +17,6 @@
 from tests.helpers import BoringModel
 
 
-<<<<<<< HEAD
-@mock.patch("torch.save")  # need to mock torch.save or we get pickle error
-def test_trainer_callback_hook_system_fit(_, tmpdir):
-    """Test the callback hook system for fit."""
-
-    model = BoringModel()
-    callback_mock = MagicMock()
-    trainer = Trainer(
-        default_root_dir=tmpdir,
-        callbacks=[callback_mock],
-        max_epochs=1,
-        limit_val_batches=1,
-        limit_train_batches=3,
-        progress_bar_refresh_rate=0,
-    )
-
-    # check that only the to calls exists
-    assert trainer.callbacks[0] == callback_mock
-    assert callback_mock.method_calls == [
-        call.on_init_start(trainer),
-        call.on_init_end(trainer),
-    ]
-
-    # fit model
-    trainer.fit(model)
-
-    assert callback_mock.method_calls == [
-        call.on_init_start(trainer),
-        call.on_init_end(trainer),
-        call.on_before_accelerator_backend_setup(trainer, model),
-        call.setup(trainer, model, stage='fit'),
-        call.on_configure_sharded_model(trainer, model),
-        call.on_fit_start(trainer, model),
-        call.on_pretrain_routine_start(trainer, model),
-        call.on_pretrain_routine_end(trainer, model),
-        call.on_sanity_check_start(trainer, model),
-        call.on_validation_start(trainer, model),
-        call.on_epoch_start(trainer, model),
-        call.on_validation_epoch_start(trainer, model),
-        call.on_validation_batch_start(trainer, model, ANY, 0, 0),
-        call.on_validation_batch_end(trainer, model, ANY, ANY, 0, 0),
-        call.on_validation_epoch_end(trainer, model),
-        call.on_epoch_end(trainer, model),
-        call.on_validation_end(trainer, model),
-        call.on_sanity_check_end(trainer, model),
-        call.on_train_start(trainer, model),
-        call.on_epoch_start(trainer, model),
-        call.on_train_epoch_start(trainer, model),
-        call.on_batch_start(trainer, model),
-        call.on_train_batch_start(trainer, model, ANY, 0, 0),
-        call.on_before_zero_grad(trainer, model, trainer.optimizers[0]),
-        call.on_before_backward(trainer, model, ANY),
-        call.on_after_backward(trainer, model),
-        call.on_train_batch_end(trainer, model, ANY, ANY, 0, 0),
-        call.on_batch_end(trainer, model),
-        call.on_batch_start(trainer, model),
-        call.on_train_batch_start(trainer, model, ANY, 1, 0),
-        call.on_before_zero_grad(trainer, model, trainer.optimizers[0]),
-        call.on_before_backward(trainer, model, ANY),
-        call.on_after_backward(trainer, model),
-        call.on_train_batch_end(trainer, model, ANY, ANY, 1, 0),
-        call.on_batch_end(trainer, model),
-        call.on_batch_start(trainer, model),
-        call.on_train_batch_start(trainer, model, ANY, 2, 0),
-        call.on_before_zero_grad(trainer, model, trainer.optimizers[0]),
-        call.on_before_backward(trainer, model, ANY),
-        call.on_after_backward(trainer, model),
-        call.on_train_batch_end(trainer, model, ANY, ANY, 2, 0),
-        call.on_batch_end(trainer, model),
-        call.on_validation_start(trainer, model),
-        call.on_epoch_start(trainer, model),
-        call.on_validation_epoch_start(trainer, model),
-        call.on_validation_batch_start(trainer, model, ANY, 0, 0),
-        call.on_validation_batch_end(trainer, model, ANY, ANY, 0, 0),
-        call.on_validation_epoch_end(trainer, model),
-        call.on_epoch_end(trainer, model),
-        call.on_validation_end(trainer, model),
-        call.on_save_checkpoint(trainer, model),  # should take ANY but we are inspecting signature for BC
-        call.on_train_epoch_end(trainer, model, ANY),
-        call.on_epoch_end(trainer, model),
-        call.on_train_end(trainer, model),
-        call.on_fit_end(trainer, model),
-        call.teardown(trainer, model, stage='fit'),
-    ]
-
-
-=======
->>>>>>> c32e5e04
 def test_callbacks_configured_in_model(tmpdir):
     """ Test the callback system with callbacks added through the model hook. """
 
