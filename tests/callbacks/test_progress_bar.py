--- conflicted
+++ resolved
@@ -24,12 +24,8 @@
 
 from pytorch_lightning import Trainer
 from pytorch_lightning.callbacks import ModelCheckpoint, ProgressBar, ProgressBarBase
-<<<<<<< HEAD
-from pytorch_lightning.callbacks.progress import tqdm
 from pytorch_lightning.core.lightning import LightningModule
-=======
 from pytorch_lightning.callbacks.progress.tqdm_progress import Tqdm
->>>>>>> a79c351a
 from pytorch_lightning.utilities.exceptions import MisconfigurationException
 from tests.helpers.boring_model import BoringModel, RandomDataset
 from tests.helpers.runif import RunIf
@@ -562,7 +558,6 @@
         assert trainer.progress_bar_callback.main_progress_bar.total == total_train_batches + total_val_batches
 
 
-<<<<<<< HEAD
 def test_get_progress_bar_metrics(tmpdir: str):
     class TestProgressBar(ProgressBar):
         def get_metrics(self, trainer: Trainer, model: LightningModule):
@@ -583,7 +578,8 @@
     assert "loss" in standard_metrics.keys()
     assert "split_idx" in standard_metrics.keys()
     assert "v_num" not in standard_metrics.keys()
-=======
+
+
 def test_progress_bar_main_bar_resume():
     """Test that the progress bar can resume its counters based on the Trainer state."""
     bar = ProgressBar()
@@ -611,5 +607,4 @@
 
     # restarting mid validation epoch is not currently supported
     assert bar.val_progress_bar.n == 0
-    assert bar.val_progress_bar.total == 3
->>>>>>> a79c351a
+    assert bar.val_progress_bar.total == 3