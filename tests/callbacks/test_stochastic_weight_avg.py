# Copyright The PyTorch Lightning team.
#
# Licensed under the Apache License, Version 2.0 (the "License");
# you may not use this file except in compliance with the License.
# You may obtain a copy of the License at
#
#     http://www.apache.org/licenses/LICENSE-2.0
#
# Unless required by applicable law or agreed to in writing, software
# distributed under the License is distributed on an "AS IS" BASIS,
# WITHOUT WARRANTIES OR CONDITIONS OF ANY KIND, either express or implied.
# See the License for the specific language governing permissions and
# limitations under the License.
import logging
import os
from pathlib import Path
from typing import Optional
from unittest import mock

import pytest
import torch
from torch import nn
from torch.optim.swa_utils import SWALR
from torch.utils.data import DataLoader

from pytorch_lightning import LightningModule, Trainer
from pytorch_lightning.callbacks import StochasticWeightAveraging
from pytorch_lightning.plugins import DDPSpawnStrategy
from pytorch_lightning.plugins.training_type import Strategy
from pytorch_lightning.utilities.exceptions import MisconfigurationException
from tests.helpers.boring_model import BoringModel, RandomDataset, RandomIterableDataset
from tests.helpers.runif import RunIf


class SwaTestModel(BoringModel):
    def __init__(
        self, batchnorm: bool = True, interval: str = "epoch", iterable_dataset: bool = False, crash_after_epoch=None
    ):
        super().__init__()
        layers = [nn.Linear(32, 32)]
        if batchnorm:
            layers.append(nn.BatchNorm1d(32))
        layers += [nn.ReLU(), nn.Linear(32, 2)]
        self.layer = nn.Sequential(*layers)
        self.interval = interval
        self.iterable_dataset = iterable_dataset
        self.crash_after_epoch = crash_after_epoch
        self._epoch_count = 0
        self.save_hyperparameters()

    def training_step(self, batch, batch_idx):
        output = self.forward(batch)
        loss = self.loss(batch, output)
        return {"loss": loss}

    def train_dataloader(self):

        dset_cls = RandomIterableDataset if self.iterable_dataset else RandomDataset
        dset = dset_cls(32, 64)

        return DataLoader(dset, batch_size=2)

    def configure_optimizers(self):
        optimizer = torch.optim.SGD(self.layer.parameters(), lr=0.1)
        return {
            "optimizer": optimizer,
            "lr_scheduler": {
                "scheduler": torch.optim.lr_scheduler.StepLR(optimizer, step_size=1),
                "interval": self.interval,
            },
        }

    def training_epoch_end(self, _):
        if not self.crash_after_epoch:
            return
        self._epoch_count += 1
        if self._epoch_count >= self.crash_after_epoch:
            raise RuntimeError("Crash test")


class SwaTestCallback(StochasticWeightAveraging):
    update_parameters_calls: int = 0
    transfer_weights_calls: int = 0
    # Record the first epoch, as if we are resuming from a checkpoint this may not be equal to 0
    first_epoch: Optional[int] = None

    def update_parameters(self, *args, **kwargs):
        self.update_parameters_calls += 1
        return StochasticWeightAveraging.update_parameters(*args, **kwargs)

    def transfer_weights(self, *args, **kwargs):
        self.transfer_weights_calls += 1
        return StochasticWeightAveraging.transfer_weights(*args, **kwargs)

    def on_train_epoch_start(self, trainer, *args):
        super().on_train_epoch_start(trainer, *args)
        if self.first_epoch is None:
            self.first_epoch = trainer.current_epoch
        assert trainer.fit_loop._skip_backward == (trainer.current_epoch > self.swa_end)
        if self.swa_start <= trainer.current_epoch:
            assert isinstance(trainer.lr_schedulers[0]["scheduler"], SWALR)
            assert trainer.lr_schedulers[0]["interval"] == "epoch"
            assert trainer.lr_schedulers[0]["frequency"] == 1

    def on_train_epoch_end(self, trainer, *args):
        super().on_train_epoch_end(trainer, *args)
        if self.swa_start <= trainer.current_epoch <= self.swa_end:
            swa_epoch = trainer.current_epoch - self.swa_start
            assert self.n_averaged == swa_epoch + 1
            assert self._swa_scheduler is not None
            # Scheduler is stepped once on initialization and then at the end of each epoch
            assert self._swa_scheduler._step_count == swa_epoch + 2
        elif trainer.current_epoch > self.swa_end:
            assert self.n_averaged == self._max_epochs - self.swa_start

    def on_train_end(self, trainer, pl_module):
        super().on_train_end(trainer, pl_module)

        # make sure these are correctly set again
        assert not trainer.fit_loop._skip_backward
        assert trainer.accumulate_grad_batches == 2
        assert trainer.num_training_batches == 5

        if not isinstance(trainer.strategy, DDPSpawnStrategy):
            # check backward call count. the batchnorm update epoch should not backward
<<<<<<< HEAD
            assert trainer.training_type_plugin.backward.call_count == (
                (trainer.max_epochs - self.first_epoch) * trainer.limit_train_batches
            )
=======
            assert trainer.strategy.backward.call_count == trainer.max_epochs * trainer.limit_train_batches
>>>>>>> 85304d46

        # check call counts
        first_swa_epoch = max(self.first_epoch, self.swa_start)
        assert self.update_parameters_calls == trainer.max_epochs - first_swa_epoch
        assert self.transfer_weights_calls == 1


def train_with_swa(
    tmpdir, batchnorm=True, strategy=None, gpus=None, num_processes=1, interval="epoch", iterable_dataset=False
):
    model = SwaTestModel(batchnorm=batchnorm, interval=interval, iterable_dataset=iterable_dataset)
    swa_start = 2
    max_epochs = 5
    swa_callback = SwaTestCallback(swa_epoch_start=swa_start, swa_lrs=0.1)
    assert swa_callback.update_parameters_calls == 0
    assert swa_callback.transfer_weights_calls == 0

    trainer = Trainer(
        default_root_dir=tmpdir,
        enable_progress_bar=False,
        max_epochs=max_epochs,
        limit_train_batches=5,
        limit_val_batches=0,
        callbacks=[swa_callback],
        accumulate_grad_batches=2,
        strategy=strategy,
        gpus=gpus,
        num_processes=num_processes,
    )

    with mock.patch.object(Strategy, "backward", wraps=trainer.strategy.backward):
        trainer.fit(model)

    # check the model is the expected
    assert trainer.lightning_module == model


@RunIf(min_gpus=2, standalone=True)
def test_swa_callback_ddp(tmpdir):
    train_with_swa(tmpdir, strategy="ddp", gpus=2)


@RunIf(min_gpus=2)
def test_swa_callback_ddp_spawn(tmpdir):
    train_with_swa(tmpdir, strategy="ddp_spawn", gpus=2)


@RunIf(skip_windows=True, skip_49370=True)
def test_swa_callback_ddp_cpu(tmpdir):
    train_with_swa(tmpdir, strategy="ddp_spawn", num_processes=2)


@RunIf(min_gpus=1)
def test_swa_callback_1_gpu(tmpdir):
    train_with_swa(tmpdir, gpus=1)


@pytest.mark.parametrize("batchnorm", (True, False))
@pytest.mark.parametrize("iterable_dataset", (True, False))
def test_swa_callback(tmpdir, batchnorm: bool, iterable_dataset: bool):
    train_with_swa(tmpdir, batchnorm=batchnorm, iterable_dataset=iterable_dataset)


@pytest.mark.parametrize("interval", ("epoch", "step"))
def test_swa_callback_scheduler_step(tmpdir, interval: str):
    train_with_swa(tmpdir, interval=interval)


def test_swa_warns(tmpdir, caplog):
    model = SwaTestModel(interval="step")
    trainer = Trainer(default_root_dir=tmpdir, fast_dev_run=True, callbacks=StochasticWeightAveraging())
    with caplog.at_level(level=logging.INFO), pytest.warns(UserWarning, match="SWA is currently only supported"):
        trainer.fit(model)
    assert "Swapping scheduler `StepLR` for `SWALR`" in caplog.text


def test_swa_raises():
    with pytest.raises(MisconfigurationException, match=">0 integer or a float between 0 and 1"):
        StochasticWeightAveraging(swa_epoch_start=0, swa_lrs=0.1)
    with pytest.raises(MisconfigurationException, match=">0 integer or a float between 0 and 1"):
        StochasticWeightAveraging(swa_epoch_start=1.5, swa_lrs=0.1)
    with pytest.raises(MisconfigurationException, match=">0 integer or a float between 0 and 1"):
        StochasticWeightAveraging(swa_epoch_start=-1, swa_lrs=0.1)
    with pytest.raises(MisconfigurationException, match="positive float, or a list of positive floats"):
        StochasticWeightAveraging(swa_epoch_start=5, swa_lrs=[0.2, 1])


@pytest.mark.parametrize("stochastic_weight_avg", [False, True])
@pytest.mark.parametrize("use_callbacks", [False, True])
def test_trainer_and_stochastic_weight_avg(tmpdir, use_callbacks: bool, stochastic_weight_avg: bool):
    """Test to ensure SWA Callback is injected when `stochastic_weight_avg` is provided to the Trainer."""

    class TestModel(BoringModel):
        def configure_optimizers(self):
            optimizer = torch.optim.SGD(self.layer.parameters(), lr=0.1)
            return optimizer

    model = TestModel()
    kwargs = {
        "default_root_dir": tmpdir,
        "callbacks": StochasticWeightAveraging(swa_lrs=1e-3) if use_callbacks else None,
        "stochastic_weight_avg": stochastic_weight_avg,
        "limit_train_batches": 4,
        "limit_val_batches": 4,
        "max_epochs": 2,
    }
    if stochastic_weight_avg:
        with pytest.deprecated_call(match=r"stochastic_weight_avg=True\)` is deprecated in v1.5"):
            trainer = Trainer(**kwargs)
    else:
        trainer = Trainer(**kwargs)
    trainer.fit(model)
    if use_callbacks or stochastic_weight_avg:
        assert sum(1 for cb in trainer.callbacks if isinstance(cb, StochasticWeightAveraging)) == 1
        assert trainer.callbacks[0]._swa_lrs == [1e-3 if use_callbacks else 0.1]
    else:
        assert all(not isinstance(cb, StochasticWeightAveraging) for cb in trainer.callbacks)


def test_swa_deepcopy(tmpdir):
    """Test to ensure SWA Callback doesn't deepcopy dataloaders and datamodule potentially leading to OOM."""

    class TestSWA(StochasticWeightAveraging):
        def __init__(self, *args, **kwargs):
            super().__init__(*args, **kwargs)
            self.on_before_accelerator_backend_setup_called = False

        def on_before_accelerator_backend_setup(self, trainer: "Trainer", pl_module: "LightningModule"):
            super().on_before_accelerator_backend_setup(trainer, pl_module)
            assert self._average_model.train_dataloader is not pl_module.train_dataloader
            assert self._average_model.train_dataloader.__self__ == self._average_model
            assert self._average_model.trainer is None
            self.on_before_accelerator_backend_setup_called = True

    model = BoringModel()
    swa = TestSWA()
    trainer = Trainer(default_root_dir=tmpdir, callbacks=swa, fast_dev_run=True)
    trainer.fit(model, train_dataloaders=DataLoader(RandomDataset(32, 2)))
    assert swa.on_before_accelerator_backend_setup_called


def test_swa_multiple_lrs(tmpdir):
    swa_lrs = [0.123, 0.321]

    class TestModel(BoringModel):
        def __init__(self):
            super().__init__()
            self.layer1 = torch.nn.Linear(32, 32)
            self.layer2 = torch.nn.Linear(32, 2)
            self.on_train_epoch_start_called = False

        def forward(self, x):
            x = self.layer1(x)
            x = self.layer2(x)
            return x

        def configure_optimizers(self):
            params = [{"params": self.layer1.parameters(), "lr": 0.1}, {"params": self.layer2.parameters(), "lr": 0.2}]
            return torch.optim.Adam(params)

        def on_train_epoch_start(self):
            optimizer = trainer.optimizers[0]
            assert [pg["lr"] for pg in optimizer.param_groups] == [0.1, 0.2]
            assert [pg["initial_lr"] for pg in optimizer.param_groups] == swa_lrs
            assert [pg["swa_lr"] for pg in optimizer.param_groups] == swa_lrs
            self.on_train_epoch_start_called = True

    model = TestModel()
    swa_callback = StochasticWeightAveraging(swa_lrs=swa_lrs)
    trainer = Trainer(
        default_root_dir=tmpdir,
        callbacks=swa_callback,
        fast_dev_run=1,
    )
    trainer.fit(model)
    assert model.on_train_epoch_start_called


def swa_resume_training_from_checkpoint(tmpdir, crash_after_epoch=4, ddp=False):
    model = SwaTestModel(crash_after_epoch=crash_after_epoch)
    swa_start = 3
    max_epochs = 5
    swa_callback = SwaTestCallback(swa_epoch_start=swa_start, swa_lrs=0.1)

    num_processes = 2 if ddp else 1
    strategy = "ddp_spawn" if ddp else None

    trainer = Trainer(
        default_root_dir=tmpdir,
        enable_progress_bar=False,
        max_epochs=max_epochs,
        limit_train_batches=5,
        limit_val_batches=0,
        callbacks=[swa_callback],
        accumulate_grad_batches=2,
        num_processes=num_processes,
        strategy=strategy,
    )

    exception_type = Exception if ddp else RuntimeError
    backward_patch = mock.patch.object(Strategy, "backward", wraps=trainer.training_type_plugin.backward)
    with backward_patch, pytest.raises(exception_type):
        trainer.fit(model)

    checkpoint_dir = Path(tmpdir) / "lightning_logs" / "version_0" / "checkpoints"
    checkpoint_files = os.listdir(checkpoint_dir)
    assert len(checkpoint_files) == 1
    checkpoint_path = checkpoint_dir / checkpoint_files[0]

    model = SwaTestModel()
    swa_callback = SwaTestCallback(swa_epoch_start=swa_start, swa_lrs=0.1)
    trainer = Trainer(
        default_root_dir=tmpdir,
        enable_progress_bar=False,
        max_epochs=max_epochs,
        limit_train_batches=5,
        limit_val_batches=0,
        callbacks=[swa_callback],
        accumulate_grad_batches=2,
        num_processes=num_processes,
        strategy=strategy,
    )

    with mock.patch.object(Strategy, "backward", wraps=trainer.training_type_plugin.backward):
        trainer.fit(model, ckpt_path=checkpoint_path.as_posix())


@pytest.mark.parametrize("crash_after_epoch", [2, 4])
def test_swa_resume_training_from_checkpoint(tmpdir, crash_after_epoch):
    swa_resume_training_from_checkpoint(tmpdir, crash_after_epoch=crash_after_epoch)


@RunIf(skip_windows=True, min_torch="1.8")
def test_swa_resume_training_from_checkpoint_ddp(tmpdir):
    # Requires PyTorch >= 1.8 to include this segfault fix:
    # https://github.com/pytorch/pytorch/pull/50998
    swa_resume_training_from_checkpoint(tmpdir, ddp=True)


def _test_misconfiguration_error_with_sharded_model(tmpdir, strategy, gpus=None):
    model = SwaTestModel()
    swa_callback = SwaTestCallback(swa_epoch_start=2, swa_lrs=0.1)
    trainer = Trainer(
        default_root_dir=tmpdir,
        enable_progress_bar=False,
        max_epochs=5,
        callbacks=[swa_callback],
        strategy=strategy,
        gpus=gpus,
    )
    with pytest.raises(MisconfigurationException, match="SWA does not currently support sharded models"):
        trainer.fit(model)


@RunIf(fairscale_fully_sharded=True, min_gpus=1)
def test_misconfiguration_error_with_ddp_fully_sharded(tmpdir):
    _test_misconfiguration_error_with_sharded_model(tmpdir, "fsdp", 1)


@RunIf(deepspeed=True, min_gpus=1)
def test_misconfiguration_error_with_deep_speed(tmpdir):
    _test_misconfiguration_error_with_sharded_model(tmpdir, "deepspeed", 1)<|MERGE_RESOLUTION|>--- conflicted
+++ resolved
@@ -123,13 +123,9 @@
 
         if not isinstance(trainer.strategy, DDPSpawnStrategy):
             # check backward call count. the batchnorm update epoch should not backward
-<<<<<<< HEAD
-            assert trainer.training_type_plugin.backward.call_count == (
+            assert trainer.strategy.backward.call_count == (
                 (trainer.max_epochs - self.first_epoch) * trainer.limit_train_batches
             )
-=======
-            assert trainer.strategy.backward.call_count == trainer.max_epochs * trainer.limit_train_batches
->>>>>>> 85304d46
 
         # check call counts
         first_swa_epoch = max(self.first_epoch, self.swa_start)
@@ -330,7 +326,7 @@
     )
 
     exception_type = Exception if ddp else RuntimeError
-    backward_patch = mock.patch.object(Strategy, "backward", wraps=trainer.training_type_plugin.backward)
+    backward_patch = mock.patch.object(Strategy, "backward", wraps=trainer.strategy.backward)
     with backward_patch, pytest.raises(exception_type):
         trainer.fit(model)
 
@@ -353,7 +349,7 @@
         strategy=strategy,
     )
 
-    with mock.patch.object(Strategy, "backward", wraps=trainer.training_type_plugin.backward):
+    with mock.patch.object(Strategy, "backward", wraps=trainer.strategy.backward):
         trainer.fit(model, ckpt_path=checkpoint_path.as_posix())
 
 
