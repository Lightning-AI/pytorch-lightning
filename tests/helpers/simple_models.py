--- conflicted
+++ resolved
@@ -14,17 +14,12 @@
 import torch
 import torch.nn.functional as F
 from torch import nn
-<<<<<<< HEAD
 from torch.utils.data import DataLoader
+from torchmetrics import Accuracy, MeanSquaredError
 
 from pytorch_lightning import LightningModule
 from pytorch_lightning.metrics import Accuracy, MeanSquaredError
 from tests.helpers.datasets import ExampleDataset
-=======
-from torchmetrics import Accuracy, MeanSquaredError
-
-from pytorch_lightning import LightningModule
->>>>>>> 9c80727b
 
 
 class ClassificationModel(LightningModule):
