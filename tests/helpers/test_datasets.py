--- conflicted
+++ resolved
@@ -16,21 +16,15 @@
 import cloudpickle
 import pytest
 
-from tests import _PATH_DATASETS
+from tests import PATH_DATASETS
 from tests.helpers.datasets import AverageDataset, MNIST, TrialMNIST
 
 
 @pytest.mark.parametrize(
     'dataset_cls,args', [
-<<<<<<< HEAD
-        (MNIST, dict(root=_PATH_DATASETS)),
-        (TrialMNIST, dict(root=_PATH_DATASETS)),
-        (AverageDataset, dict()),
-=======
         (MNIST, dict(root=PATH_DATASETS)),
         (TrialMNIST, dict(root=PATH_DATASETS)),
         (AverageDataset, {}),
->>>>>>> ea13f602
     ]
 )
 def test_pickling_dataset_mnist(tmpdir, dataset_cls, args):
