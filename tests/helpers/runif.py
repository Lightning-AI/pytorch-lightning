# Copyright The PyTorch Lightning team.
#
# Licensed under the Apache License, Version 2.0 (the "License");
# you may not use this file except in compliance with the License.
# You may obtain a copy of the License at
#
#     http://www.apache.org/licenses/LICENSE-2.0
#
# Unless required by applicable law or agreed to in writing, software
# distributed under the License is distributed on an "AS IS" BASIS,
# WITHOUT WARRANTIES OR CONDITIONS OF ANY KIND, either express or implied.
# See the License for the specific language governing permissions and
# limitations under the License.
import os
import sys
from typing import Optional

import pytest
import torch
from packaging.version import Version
from pkg_resources import get_distribution

from pytorch_lightning.utilities.imports import (
    _APEX_AVAILABLE,
    _BAGUA_AVAILABLE,
    _DEEPSPEED_AVAILABLE,
    _FAIRSCALE_AVAILABLE,
    _FAIRSCALE_FULLY_SHARDED_AVAILABLE,
    _HIVEMIND_AVAILABLE,
    _HOROVOD_AVAILABLE,
    _HPU_AVAILABLE,
    _IPU_AVAILABLE,
    _OMEGACONF_AVAILABLE,
    _PSUTIL_AVAILABLE,
    _RICH_AVAILABLE,
    _TORCH_GREATER_EQUAL_1_10,
    _TORCH_QUANTIZE_AVAILABLE,
    _TPU_AVAILABLE,
)

_HOROVOD_NCCL_AVAILABLE = False
if _HOROVOD_AVAILABLE:
    import horovod

    try:

        # `nccl_built` returns an integer
        _HOROVOD_NCCL_AVAILABLE = bool(horovod.torch.nccl_built())
    except AttributeError:
        # AttributeError can be raised if MPI is not available:
        # https://github.com/horovod/horovod/blob/v0.23.0/horovod/torch/__init__.py#L33-L34
        pass


class RunIf:
    """RunIf wrapper for simple marking specific cases, fully compatible with pytest.mark::

    @RunIf(min_torch="0.0")
    @pytest.mark.parametrize("arg1", [1, 2.0])
    def test_wrapper(arg1):
        assert arg1 > 0.0
    """

    def __new__(
        self,
        *args,
        min_gpus: int = 0,
        min_torch: Optional[str] = None,
        max_torch: Optional[str] = None,
        min_python: Optional[str] = None,
        quantization: bool = False,
        amp_apex: bool = False,
        bf16_cuda: bool = False,
        tpu: bool = False,
        ipu: bool = False,
        hpu: bool = False,
        horovod: bool = False,
        horovod_nccl: bool = False,
        skip_windows: bool = False,
        standalone: bool = False,
        fairscale: bool = False,
        fairscale_fully_sharded: bool = False,
        deepspeed: bool = False,
        rich: bool = False,
        skip_hanging_spawn: bool = False,
        omegaconf: bool = False,
        slow: bool = False,
        bagua: bool = False,
<<<<<<< HEAD
        psutil: bool = False,
=======
        hivemind: bool = False,
>>>>>>> 4818229b
        **kwargs,
    ):
        """
        Args:
            *args: Any :class:`pytest.mark.skipif` arguments.
            min_gpus: Require this number of gpus.
            min_torch: Require that PyTorch is greater or equal than this version.
            max_torch: Require that PyTorch is less than this version.
            min_python: Require that Python is greater or equal than this version.
            quantization: Require that `torch.quantization` is available.
            amp_apex: Require that NVIDIA/apex is installed.
            bf16_cuda: Require that CUDA device supports bf16.
            tpu: Require that TPU is available.
            ipu: Require that IPU is available.
            hpu: Require that HPU is available.
            horovod: Require that Horovod is installed.
            horovod_nccl: Require that Horovod is installed with NCCL support.
            skip_windows: Skip for Windows platform.
            standalone: Mark the test as standalone, our CI will run it in a separate process.
            fairscale: Require that facebookresearch/fairscale is installed.
            fairscale_fully_sharded: Require that `fairscale` fully sharded support is available.
            deepspeed: Require that microsoft/DeepSpeed is installed.
            rich: Require that willmcgugan/rich is installed.
            skip_hanging_spawn: Skip the test as it's impacted by hanging loggers on spawn.
            omegaconf: Require that omry/omegaconf is installed.
            slow: Mark the test as slow, our CI will run it in a separate job.
            bagua: Require that BaguaSys/bagua is installed.
<<<<<<< HEAD
            psutil: Require that psutil is installed.
=======
            hivemind: Require that Hivemind is installed.
>>>>>>> 4818229b
            **kwargs: Any :class:`pytest.mark.skipif` keyword arguments.
        """
        conditions = []
        reasons = []

        if min_gpus:
            conditions.append(torch.cuda.device_count() < min_gpus)
            reasons.append(f"GPUs>={min_gpus}")

        if min_torch:
            torch_version = get_distribution("torch").version
            conditions.append(Version(torch_version) < Version(min_torch))
            reasons.append(f"torch>={min_torch}")

        if max_torch:
            torch_version = get_distribution("torch").version
            conditions.append(Version(torch_version) >= Version(max_torch))
            reasons.append(f"torch<{max_torch}")

        if min_python:
            py_version = f"{sys.version_info.major}.{sys.version_info.minor}.{sys.version_info.micro}"
            conditions.append(Version(py_version) < Version(min_python))
            reasons.append(f"python>={min_python}")

        if quantization:
            _miss_default = "fbgemm" not in torch.backends.quantized.supported_engines
            conditions.append(not _TORCH_QUANTIZE_AVAILABLE or _miss_default)
            reasons.append("PyTorch quantization")

        if amp_apex:
            conditions.append(not _APEX_AVAILABLE)
            reasons.append("NVIDIA Apex")

        if bf16_cuda:
            try:
                cond = not (torch.cuda.is_available() and _TORCH_GREATER_EQUAL_1_10 and torch.cuda.is_bf16_supported())
            except (AssertionError, RuntimeError) as e:
                # AssertionError: Torch not compiled with CUDA enabled
                # RuntimeError: Found no NVIDIA driver on your system.
                is_unrelated = "Found no NVIDIA driver" not in str(e) or "Torch not compiled with CUDA" not in str(e)
                if is_unrelated:
                    raise e
                cond = True

            conditions.append(cond)
            reasons.append("CUDA device bf16")

        if skip_windows:
            conditions.append(sys.platform == "win32")
            reasons.append("unimplemented on Windows")

        if tpu:
            conditions.append(not _TPU_AVAILABLE)
            reasons.append("TPU")

        if ipu:
            env_flag = os.getenv("PL_RUN_IPU_TESTS", "0")
            conditions.append(env_flag != "1" or not _IPU_AVAILABLE)
            reasons.append("IPU")
            kwargs["ipu"] = True

        if hpu:
            conditions.append(not _HPU_AVAILABLE)
            reasons.append("HPU")

        if horovod:
            conditions.append(not _HOROVOD_AVAILABLE)
            reasons.append("Horovod")

        if horovod_nccl:
            conditions.append(not _HOROVOD_NCCL_AVAILABLE)
            reasons.append("Horovod with NCCL")

        if standalone:
            env_flag = os.getenv("PL_RUN_STANDALONE_TESTS", "0")
            conditions.append(env_flag != "1")
            reasons.append("Standalone execution")
            # used in tests/conftest.py::pytest_collection_modifyitems
            kwargs["standalone"] = True

        if fairscale:
            conditions.append(not _FAIRSCALE_AVAILABLE)
            reasons.append("Fairscale")

        if fairscale_fully_sharded:
            conditions.append(not _FAIRSCALE_FULLY_SHARDED_AVAILABLE)
            reasons.append("Fairscale Fully Sharded")

        if deepspeed:
            conditions.append(not _DEEPSPEED_AVAILABLE)
            reasons.append("Deepspeed")

        if rich:
            conditions.append(not _RICH_AVAILABLE)
            reasons.append("Rich")

        if skip_hanging_spawn:
            # strategy=ddp_spawn, accelerator=cpu, python>=3.8, torch<1.9 does not work
            py_version = f"{sys.version_info.major}.{sys.version_info.minor}.{sys.version_info.micro}"
            ge_3_8 = Version(py_version) >= Version("3.8")
            torch_version = get_distribution("torch").version
            old_torch = Version(torch_version) < Version("1.9")
            conditions.append(ge_3_8 and old_torch)
            reasons.append("Impacted by hanging DDP spawn")

        if omegaconf:
            conditions.append(not _OMEGACONF_AVAILABLE)
            reasons.append("omegaconf")

        if slow:
            env_flag = os.getenv("PL_RUN_SLOW_TESTS", "0")
            conditions.append(env_flag != "1")
            reasons.append("Slow test")
            # used in tests/conftest.py::pytest_collection_modifyitems
            kwargs["slow"] = True

        if bagua:
            conditions.append(not _BAGUA_AVAILABLE or sys.platform in ("win32", "darwin"))
            reasons.append("Bagua")

<<<<<<< HEAD
        if psutil:
            conditions.append(not _PSUTIL_AVAILABLE)
            reasons.append("psutil")
=======
        if hivemind:
            conditions.append(not _HIVEMIND_AVAILABLE or sys.platform in ("win32", "darwin"))
            reasons.append("Hivemind")
>>>>>>> 4818229b

        reasons = [rs for cond, rs in zip(conditions, reasons) if cond]
        return pytest.mark.skipif(
            *args, condition=any(conditions), reason=f"Requires: [{' + '.join(reasons)}]", **kwargs
        )


@RunIf(min_torch="99")
def test_always_skip():
    exit(1)


@pytest.mark.parametrize("arg1", [0.5, 1.0, 2.0])
@RunIf(min_torch="0.0")
def test_wrapper(arg1: float):
    assert arg1 > 0.0<|MERGE_RESOLUTION|>--- conflicted
+++ resolved
@@ -86,11 +86,8 @@
         omegaconf: bool = False,
         slow: bool = False,
         bagua: bool = False,
-<<<<<<< HEAD
         psutil: bool = False,
-=======
         hivemind: bool = False,
->>>>>>> 4818229b
         **kwargs,
     ):
         """
@@ -118,11 +115,8 @@
             omegaconf: Require that omry/omegaconf is installed.
             slow: Mark the test as slow, our CI will run it in a separate job.
             bagua: Require that BaguaSys/bagua is installed.
-<<<<<<< HEAD
             psutil: Require that psutil is installed.
-=======
             hivemind: Require that Hivemind is installed.
->>>>>>> 4818229b
             **kwargs: Any :class:`pytest.mark.skipif` keyword arguments.
         """
         conditions = []
@@ -243,15 +237,13 @@
             conditions.append(not _BAGUA_AVAILABLE or sys.platform in ("win32", "darwin"))
             reasons.append("Bagua")
 
-<<<<<<< HEAD
         if psutil:
             conditions.append(not _PSUTIL_AVAILABLE)
             reasons.append("psutil")
-=======
+
         if hivemind:
             conditions.append(not _HIVEMIND_AVAILABLE or sys.platform in ("win32", "darwin"))
             reasons.append("Hivemind")
->>>>>>> 4818229b
 
         reasons = [rs for cond, rs in zip(conditions, reasons) if cond]
         return pytest.mark.skipif(
