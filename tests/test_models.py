--- conflicted
+++ resolved
@@ -1034,12 +1034,7 @@
     assert trainer.resolve_root_node_address('abc[23-24, 45-40, 40]') == 'abc23'
 
     # test model loading with a map_location
-<<<<<<< HEAD
-    map_location = 'cuda:1'
-    pretrained_model = load_model(logger.experiment, save_dir, True, map_location)
-=======
-    pretrained_model = load_model(exp, save_dir, True)
->>>>>>> eb268c41
+    pretrained_model = load_model(logger.experiment, save_dir, True)
 
     # test model preds
     run_prediction(model.test_dataloader, pretrained_model)
