--- conflicted
+++ resolved
@@ -26,7 +26,7 @@
 # ------------------------------------------------------------------------
 # TESTS
 # ------------------------------------------------------------------------
-<<<<<<< HEAD
+
 def test_optimizer_return_options():
 
     trainer = Trainer()
@@ -53,7 +53,7 @@
     assert len(optim) == 1 and len(lr_sched) == 1
     assert optim[0] == opts[0][0] and lr_sched[0] == 'lr_scheduler'
 
-=======
+
 def test_single_gpu_batch_parse():
     if not torch.cuda.is_available():
         warnings.warn('test_amp_gpu_ddp cannot run.'
@@ -88,7 +88,7 @@
     batch = trainer.transfer_batch_to_gpu(batch, 0)
     assert batch[0]['a'].device.index == 0 and batch[0]['a'].type() == 'torch.cuda.FloatTensor'
     assert batch[0]['b'].device.index == 0 and batch[0]['b'].type() == 'torch.cuda.FloatTensor'
->>>>>>> db9254ac
+
 
 
 def test_early_stopping_cpu_model():
