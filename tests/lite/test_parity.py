--- conflicted
+++ resolved
@@ -111,11 +111,7 @@
         pytest.param(32, None, 1, "cpu"),
         pytest.param(32, None, 1, "gpu", marks=RunIf(min_gpus=1)),
         pytest.param(16, None, 1, "gpu", marks=RunIf(min_gpus=1)),
-<<<<<<< HEAD
-        pytest.param("bf16", None, 1, "gpu", marks=RunIf(min_torch="1.10", min_gpus=1, bf16_cuda=True)),
-=======
-        pytest.param("bf16", None, 1, "gpu", marks=RunIf(min_gpus=1, min_torch="1.10")),
->>>>>>> 97121a5d
+        pytest.param("bf16", None, 1, "gpu", marks=RunIf(min_gpus=1, min_torch="1.10", bf16_cuda=True)),
     ],
 )
 def test_boring_lite_model_single_device(precision, strategy, devices, accelerator, tmpdir):
