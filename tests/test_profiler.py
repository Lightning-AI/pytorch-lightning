--- conflicted
+++ resolved
@@ -314,16 +314,10 @@
     )
     trainer.fit(model)
 
-<<<<<<< HEAD
     if _TORCH_GREATER_EQUAL_1_8_1:
         expected = ('validation_step', )
     else:
         expected = ('validation_step', 'training_step_and_backward', 'training_step', 'backward')
-=======
-    expected = ['validation_step']
-    if not _TORCH_GREATER_EQUAL_1_8:
-        expected += ['training_step_and_backward', 'training_step', 'backward']
->>>>>>> 5aa19ec7
     for name in expected:
         assert sum(e.name == name for e in pytorch_profiler.function_events), name
 
@@ -360,13 +354,8 @@
     path = pytorch_profiler.dirpath / f"test-{pytorch_profiler.filename}.txt"
     assert path.read_text("utf-8")
 
-<<<<<<< HEAD
     if _TORCH_GREATER_EQUAL_1_8_1:
         files = sorted([file for file in os.listdir(tmpdir) if file.endswith('.json')])
-=======
-    if _TORCH_GREATER_EQUAL_1_8:
-        files = [file for file in os.listdir(tmpdir) if file.endswith('.json')]
->>>>>>> 5aa19ec7
         assert any(f'test_step_{trainer.local_rank}' in f for f in files)
 
 
