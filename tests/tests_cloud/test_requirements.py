import os

<<<<<<< HEAD
from tests_cloud import _API_KEY, _PROJECT_ID, _PROJECT_ROOT, _USERNAME
=======
from tests_cloud import _API_KEY, _PROJECT_ID, _USERNAME
from tests_cloud.helpers import cleanup
>>>>>>> bb7b8d60

from lightning.store import download_from_cloud, upload_to_cloud
from lightning.store.save import __STORAGE_DIR_NAME
from pytorch_lightning.demos.boring_classes import BoringModel


<<<<<<< HEAD
def test_requirements_as_a_file(clean_home, version: str = "latest", model_name: str = "boring_model"):
    requirements_file_path = os.path.join(_PROJECT_ROOT, "requirements", "app", "base.txt")

    upload_to_cloud(
        model_name,
        version=version,
        model=BoringModel(),
        requirements_file_path=requirements_file_path,
        api_key=_API_KEY,
        project_id=_PROJECT_ID,
    )

    download_from_cloud(f"{_USERNAME}/{model_name}")

    req_folder_path = os.path.join(clean_home, __STORAGE_DIR_NAME, _USERNAME, model_name, version)
    assert os.path.isdir(req_folder_path), "missing: %s" % req_folder_path
    assert "requirements.txt" in os.listdir(req_folder_path), "among files: %r" % os.listdir(req_folder_path)


def test_requirements_as_a_list(clean_home, version: str = "1.0.0", model_name: str = "boring_model"):
=======
def test_requirements(version: str = "1.0.0", model_name: str = "boring_model"):
    cleanup()

>>>>>>> bb7b8d60
    requirements_list = ["pytorch_lightning==1.7.7", "lightning"]

    upload_to_cloud(
        model_name,
        version=version,
        model=BoringModel(),
        requirements=requirements_list,
        api_key=_API_KEY,
        project_id=_PROJECT_ID,
    )

    download_from_cloud(f"{_USERNAME}/{model_name}", version=version)

    req_folder_path = os.path.join(clean_home, __STORAGE_DIR_NAME, _USERNAME, model_name, version)
    assert os.path.isdir(req_folder_path), "missing: %s" % req_folder_path
    assert "requirements.txt" in os.listdir(req_folder_path), "among files: %r" % os.listdir(req_folder_path)

    with open(f"{req_folder_path}/requirements.txt") as req_file:
        reqs = req_file.readlines()
        reqs = [req.strip("\n") for req in reqs]

    assert requirements_list == reqs<|MERGE_RESOLUTION|>--- conflicted
+++ resolved
@@ -1,43 +1,13 @@
 import os
 
-<<<<<<< HEAD
-from tests_cloud import _API_KEY, _PROJECT_ID, _PROJECT_ROOT, _USERNAME
-=======
 from tests_cloud import _API_KEY, _PROJECT_ID, _USERNAME
-from tests_cloud.helpers import cleanup
->>>>>>> bb7b8d60
 
 from lightning.store import download_from_cloud, upload_to_cloud
 from lightning.store.save import __STORAGE_DIR_NAME
 from pytorch_lightning.demos.boring_classes import BoringModel
 
 
-<<<<<<< HEAD
-def test_requirements_as_a_file(clean_home, version: str = "latest", model_name: str = "boring_model"):
-    requirements_file_path = os.path.join(_PROJECT_ROOT, "requirements", "app", "base.txt")
-
-    upload_to_cloud(
-        model_name,
-        version=version,
-        model=BoringModel(),
-        requirements_file_path=requirements_file_path,
-        api_key=_API_KEY,
-        project_id=_PROJECT_ID,
-    )
-
-    download_from_cloud(f"{_USERNAME}/{model_name}")
-
-    req_folder_path = os.path.join(clean_home, __STORAGE_DIR_NAME, _USERNAME, model_name, version)
-    assert os.path.isdir(req_folder_path), "missing: %s" % req_folder_path
-    assert "requirements.txt" in os.listdir(req_folder_path), "among files: %r" % os.listdir(req_folder_path)
-
-
-def test_requirements_as_a_list(clean_home, version: str = "1.0.0", model_name: str = "boring_model"):
-=======
-def test_requirements(version: str = "1.0.0", model_name: str = "boring_model"):
-    cleanup()
-
->>>>>>> bb7b8d60
+def test_requirements(clean_home, version: str = "1.0.0", model_name: str = "boring_model"):
     requirements_list = ["pytorch_lightning==1.7.7", "lightning"]
 
     upload_to_cloud(
