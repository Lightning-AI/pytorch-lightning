--- conflicted
+++ resolved
@@ -16,12 +16,6 @@
 # THIS FILE ASSUMES IT IS RUN INSIDE THE tests DIRECTORY.
 
 # Batch size for testing: Determines how many standalone test invocations run in parallel
-<<<<<<< HEAD
-# It can be set through the env variable PL_STANDALONE_TESTS_BATCH_SIZE and defaults to 6 if not set
-test_batch_size="${PL_STANDALONE_TESTS_BATCH_SIZE:-5}"
-source="${PL_STANDALONE_TESTS_SOURCE:-"lightning"}"
-# this is the directory where the tests are located
-=======
 # It can be set through the env variable NUM_PARALLEL_TESTS and defaults to 5 if not set
 test_batch_size="${NUM_PARALLEL_TESTS:-5}"
 
@@ -29,7 +23,6 @@
 codecov_source="${CODECOV_SOURCE:-"lightning"}"
 
 # The test directory is passed as the first argument to the script
->>>>>>> e8d70bc9
 test_dir=$1 # parse the first argument
 
 # There is also timeout for the tests.
