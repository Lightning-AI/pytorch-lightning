# Copyright The PyTorch Lightning team.
#
# Licensed under the Apache License, Version 2.0 (the "License");
# you may not use this file except in compliance with the License.
# You may obtain a copy of the License at
#
#     http://www.apache.org/licenses/LICENSE-2.0
#
# Unless required by applicable law or agreed to in writing, software
# distributed under the License is distributed on an "AS IS" BASIS,
# WITHOUT WARRANTIES OR CONDITIONS OF ANY KIND, either express or implied.
# See the License for the specific language governing permissions and
# limitations under the License.
import sys
from unittest.mock import Mock

import pytest
import torch
from torch import nn
from torch.optim import Adam, SGD

from pytorch_lightning import LightningModule, Trainer
from pytorch_lightning.loggers import TensorBoardLogger
from pytorch_lightning.utilities.exceptions import MisconfigurationException
from pytorch_lightning.utilities.imports import _TORCH_GREATER_EQUAL_1_11
from tests.helpers import BoringModel
from tests.helpers.runif import RunIf


def test_lightning_module_not_abstract():
    """Test that the LightningModule can be instantiated (it is not an abstract class)."""
    _ = LightningModule()


def test_property_current_epoch():
    """Test that the current_epoch in LightningModule is accessible via the Trainer."""
    model = BoringModel()
    assert model.current_epoch == 0

    trainer = Mock(current_epoch=123)
    model.trainer = trainer
    assert model.current_epoch == 123


def test_property_global_step():
    """Test that the global_step in LightningModule is accessible via the Trainer."""
    model = BoringModel()
    assert model.global_step == 0

    trainer = Mock(global_step=123)
    model.trainer = trainer
    assert model.global_step == 123


def test_property_global_rank():
    """Test that the global rank in LightningModule is accessible via the Trainer."""
    model = BoringModel()
    assert model.global_rank == 0

    trainer = Mock(global_rank=123)
    model.trainer = trainer
    assert model.global_rank == 123


def test_property_local_rank():
    """Test that the local rank in LightningModule is accessible via the Trainer."""
    model = BoringModel()
    assert model.local_rank == 0

    trainer = Mock(local_rank=123)
    model.trainer = trainer
    assert model.local_rank == 123


def test_property_logger(tmpdir):
    """Test that the logger in LightningModule is accessible via the Trainer."""
    model = BoringModel()
    assert model.logger is None

    logger = TensorBoardLogger(tmpdir)
    trainer = Mock(loggers=[logger])
    model.trainer = trainer
    assert model.logger == logger


def test_property_loggers(tmpdir):
    """Test that loggers in LightningModule is accessible via the Trainer."""
    model = BoringModel()
    assert model.loggers == []

    logger = TensorBoardLogger(tmpdir)
    trainer = Trainer(logger=logger)
    model.trainer = trainer
    assert model.loggers == [logger]


def test_1_optimizer_toggle_model():
    """Test toggle_model runs when only one optimizer is used."""
    model = BoringModel()
    trainer = Mock()
    model.trainer = trainer
    params = model.parameters()
    optimizer = torch.optim.SGD(params, lr=0.1)
    trainer.optimizers = [optimizer]

    assert not model._param_requires_grad_state
    # toggle optimizer was failing with a single optimizer
    model.toggle_optimizer(optimizer, 0)
    assert model._param_requires_grad_state
    model.untoggle_optimizer(0)
    assert not model._param_requires_grad_state


def test_toggle_untoggle_2_optimizers_no_shared_parameters(tmpdir):
    class TestModel(BoringModel):
        def training_step(self, batch, batch_idx, optimizer_idx=None):
            return super().training_step(batch, batch_idx)

        def __init__(self):
            super().__init__()
            self.layer_1 = nn.Sequential(nn.Linear(32, 32), nn.ReLU(), nn.Linear(32, 32), nn.ReLU(), nn.Linear(32, 32))

            self.layer_2 = nn.Sequential(
                nn.ReLU(), nn.Linear(32, 32), nn.ReLU(), nn.Linear(32, 32), nn.ReLU(), nn.Linear(32, 2)
            )

            # set some weights to False to check untoggle works as expected.
            self.layer_1[2].weight.requires_grad = False
            self.layer_1[4].weight.requires_grad = False

            self.layer_2[1].weight.requires_grad = False
            self.layer_2[3].weight.requires_grad = False

        def configure_optimizers(self):
            optimizer = SGD(self.layer_1.parameters(), lr=0.1)
            optimizer_2 = Adam(self.layer_2.parameters(), lr=0.1)
            return [optimizer, optimizer_2]

        def optimizer_step(
            self,
            current_epoch,
            batch_nb,
            optimizer,
            optimizer_idx,
            closure,
            on_tpu=False,
            using_native_amp=False,
            using_lbfgs=False,
        ):
            if optimizer_idx == 0:
                assert self.layer_1[0].weight.requires_grad is True
                assert self.layer_1[2].weight.requires_grad is False
                assert self.layer_1[4].weight.requires_grad is False

                assert self.layer_2[1].weight.requires_grad is False
                assert self.layer_2[3].weight.requires_grad is False
                assert self.layer_2[5].weight.requires_grad is False

            if optimizer_idx == 1:
                assert self.layer_1[0].weight.requires_grad is False
                assert self.layer_1[2].weight.requires_grad is False
                assert self.layer_1[4].weight.requires_grad is False

                assert self.layer_2[1].weight.requires_grad is False
                assert self.layer_2[3].weight.requires_grad is False
                assert self.layer_2[5].weight.requires_grad is True

            optimizer.step(closure=closure)

    model = TestModel()
    model.training_epoch_end = None

    trainer = Trainer(
        max_epochs=1, default_root_dir=tmpdir, limit_train_batches=8, accumulate_grad_batches=2, limit_val_batches=0
    )
    trainer.fit(model)


def test_toggle_untoggle_3_optimizers_shared_parameters(tmpdir):
    class TestModel(BoringModel):
        def __init__(self):
            super().__init__()
            self.layer_1 = nn.Sequential(nn.Linear(32, 32), nn.ReLU(), nn.Linear(32, 32), nn.ReLU(), nn.Linear(32, 32))

            self.layer_2 = nn.Sequential(
                nn.ReLU(), nn.Linear(32, 32), nn.ReLU(), nn.Linear(32, 32), nn.ReLU(), nn.Linear(32, 2)
            )

            self.layer_3 = nn.Sequential(
                nn.ReLU(), nn.Linear(32, 32), nn.ReLU(), nn.Linear(32, 32), nn.ReLU(), nn.Linear(32, 2)
            )

            # set some weights to False to check untoggle works as expected.
            self.layer_1[2].weight.requires_grad = False
            self.layer_1[4].weight.requires_grad = False

            self.layer_2[1].weight.requires_grad = False
            self.layer_2[3].weight.requires_grad = False

            self.layer_3[1].weight.requires_grad = False
            self.layer_3[5].weight.requires_grad = False

        def optimizer_step(
            self,
            current_epoch,
            batch_nb,
            optimizer,
            optimizer_idx,
            closure,
            on_tpu=False,
            using_native_amp=False,
            using_lbfgs=False,
        ):
            if optimizer_idx == 0:
                assert self.layer_1[0].weight.requires_grad is True
                assert self.layer_1[2].weight.requires_grad is False
                assert self.layer_1[4].weight.requires_grad is False

                assert self.layer_2[1].weight.requires_grad is False
                assert self.layer_2[3].weight.requires_grad is False
                assert self.layer_2[5].weight.requires_grad is True

                assert self.layer_3[1].weight.requires_grad is False
                assert self.layer_3[3].weight.requires_grad is False
                assert self.layer_3[5].weight.requires_grad is False

            if optimizer_idx == 1:
                assert self.layer_1[0].weight.requires_grad is False
                assert self.layer_1[2].weight.requires_grad is False
                assert self.layer_1[4].weight.requires_grad is False

                assert self.layer_2[1].weight.requires_grad is False
                assert self.layer_2[3].weight.requires_grad is False
                assert self.layer_2[5].weight.requires_grad is True

                assert self.layer_3[1].weight.requires_grad is False
                assert self.layer_3[3].weight.requires_grad is True
                assert self.layer_3[5].weight.requires_grad is False

            if optimizer_idx == 2:
                assert self.layer_1[0].weight.requires_grad is True
                assert self.layer_1[2].weight.requires_grad is False
                assert self.layer_1[4].weight.requires_grad is False

                assert self.layer_2[1].weight.requires_grad is False
                assert self.layer_2[3].weight.requires_grad is False
                assert self.layer_2[5].weight.requires_grad is False

                assert self.layer_3[1].weight.requires_grad is False
                assert self.layer_3[3].weight.requires_grad is True
                assert self.layer_3[5].weight.requires_grad is False

            optimizer.step(closure=closure)

        def training_step(self, batch, batch_idx, optimizer_idx=None):
            loss = super().training_step(batch, batch_idx)
            # make sure the model is untoggle when returning None
            return loss if batch_idx % 2 == 0 else None

        @staticmethod
        def combine_generators(gen_1, gen_2):
            yield from gen_1
            yield from gen_2

        def configure_optimizers(self):
            optimizer_1 = SGD(self.combine_generators(self.layer_1.parameters(), self.layer_2.parameters()), lr=0.1)
            optimizer_2 = Adam(self.combine_generators(self.layer_2.parameters(), self.layer_3.parameters()), lr=0.1)
            optimizer_3 = SGD(self.combine_generators(self.layer_3.parameters(), self.layer_1.parameters()), lr=0.1)
            return [optimizer_1, optimizer_2, optimizer_3]

    model = TestModel()
    model.training_epoch_end = None

    trainer = Trainer(max_epochs=1, default_root_dir=tmpdir, limit_train_batches=8, accumulate_grad_batches=2)

    trainer.fit(model)


<<<<<<< HEAD
@pytest.mark.parametrize(
    "accelerator,device",
    [
        pytest.param("gpu", "cuda:0", marks=RunIf(min_cuda_gpus=1)),
        pytest.param("mps", "mps:0", marks=RunIf(mps=True)),
    ],
)
def test_device_placement(tmpdir, accelerator, device):
=======
@RunIf(min_cuda_gpus=1)
def test_device_placement(tmpdir):
>>>>>>> fbd887df

    model = BoringModel()
    trainer = Trainer(default_root_dir=tmpdir, fast_dev_run=True, accelerator=accelerator, devices=1)
    trainer.fit(model)

    def assert_device(device: torch.device) -> None:
        assert model.device == device
        for p in model.parameters():
            assert p.device == device

    assert_device(torch.device("cpu"))
    model.to(torch.device(device))
    assert_device(torch.device(device))
    trainer.test(model)
    assert_device(torch.device("cpu"))
    trainer.predict(model, dataloaders=model.train_dataloader())
    assert_device(torch.device("cpu"))


@RunIf(min_torch="1.10", skip_windows=True)
def test_sharded_tensor_state_dict(single_process_pg):
    from torch.distributed._sharded_tensor import empty as sharded_tensor_empty
    from torch.distributed._sharding_spec import ChunkShardingSpec

    class BoringModelWithShardedTensor(BoringModel):
        def __init__(self, spec):
            super().__init__()
            self.sharded_tensor = sharded_tensor_empty(spec, 10, 20)
            self.sharded_tensor.local_shards()[0].tensor.fill_(0)

    spec = ChunkShardingSpec(
        dim=0,
        placements=[
            "rank:0/cpu",
        ],
    )

    m_0 = BoringModelWithShardedTensor(spec)
    m_0.sharded_tensor.local_shards()[0].tensor.fill_(1)
    name_st = ".sharded_tensor" if _TORCH_GREATER_EQUAL_1_11 else "sharded_tensor"
    assert name_st in m_0.state_dict(), 'Expect "sharded_tensor" to appear in the state dict'

    m_1 = BoringModelWithShardedTensor(spec)
    assert not torch.allclose(
        m_1.sharded_tensor.local_shards()[0].tensor, m_0.sharded_tensor.local_shards()[0].tensor
    ), "Expect the shards to be different before `m_1` loading `m_0`'s state dict"

    m_1.load_state_dict(m_0.state_dict(), strict=False)
    assert torch.allclose(
        m_1.sharded_tensor.local_shards()[0].tensor, m_0.sharded_tensor.local_shards()[0].tensor
    ), "Expect the shards to be same after `m_1` loading `m_0`'s state dict"


def test_lightning_module_configure_gradient_clipping(tmpdir):
    """Test custom gradient clipping inside `configure_gradient_clipping` hook."""

    class TestModel(BoringModel):

        has_validated_gradients = False
        custom_gradient_clip_val = 1e-2

        def configure_gradient_clipping(self, optimizer, optimizer_idx, gradient_clip_val, gradient_clip_algorithm):
            assert gradient_clip_val == self.trainer.gradient_clip_val
            assert gradient_clip_algorithm == self.trainer.gradient_clip_algorithm

            for pg in optimizer.param_groups:
                for p in pg["params"]:
                    p.grad.clamp_(min=0, max=self.custom_gradient_clip_val)

    model = TestModel()
    trainer = Trainer(
        default_root_dir=tmpdir, max_epochs=1, limit_train_batches=1, limit_val_batches=0, gradient_clip_val=1e-4
    )
    trainer.fit(model)

    optimizer = model.optimizers()
    for pg in optimizer.param_groups:
        for p in pg["params"]:
            if p.grad is not None:
                assert p.grad.min() >= 0
                assert p.grad.max() <= model.custom_gradient_clip_val


def test_lightning_module_configure_gradient_clipping_different_argument_values(tmpdir):
    """Test that setting gradient clipping arguments in `Trainer` and cusotmizing gradient clipping inside
    `configure_gradient_clipping` with different values raises an exception."""

    class TestModel(BoringModel):
        custom_gradient_clip_val = 1e-2

        def configure_gradient_clipping(self, optimizer, optimizer_idx, gradient_clip_val, gradient_clip_algorithm):
            self.clip_gradients(optimizer, gradient_clip_val=self.custom_gradient_clip_val)

    model = TestModel()
    trainer = Trainer(
        default_root_dir=tmpdir, max_epochs=1, limit_train_batches=2, limit_val_batches=0, gradient_clip_val=1e-4
    )
    with pytest.raises(
        MisconfigurationException,
        match=r"gradient_clip_val=0.0001\)` and have passed `clip_gradients\(gradient_clip_val=0.01",
    ):
        trainer.fit(model)

    class TestModel(BoringModel):
        custom_gradient_clip_algorithm = "foo"

        def configure_gradient_clipping(self, optimizer, optimizer_idx, gradient_clip_val, gradient_clip_algorithm):
            self.clip_gradients(optimizer, gradient_clip_algorithm=self.custom_gradient_clip_algorithm)

    model = TestModel()
    trainer = Trainer(
        default_root_dir=tmpdir,
        max_epochs=1,
        limit_train_batches=2,
        limit_val_batches=0,
        gradient_clip_algorithm="norm",
    )
    with pytest.raises(
        MisconfigurationException,
        match=r"gradient_clip_algorithm='norm'\)` and have passed `clip_gradients\(gradient_clip_algorithm='foo'",
    ):
        trainer.fit(model)


def test_proper_refcount():
    torch_module = nn.Module()
    lightning_module = LightningModule()

    assert sys.getrefcount(torch_module) == sys.getrefcount(lightning_module)<|MERGE_RESOLUTION|>--- conflicted
+++ resolved
@@ -275,8 +275,6 @@
 
     trainer.fit(model)
 
-
-<<<<<<< HEAD
 @pytest.mark.parametrize(
     "accelerator,device",
     [
@@ -285,10 +283,6 @@
     ],
 )
 def test_device_placement(tmpdir, accelerator, device):
-=======
-@RunIf(min_cuda_gpus=1)
-def test_device_placement(tmpdir):
->>>>>>> fbd887df
 
     model = BoringModel()
     trainer = Trainer(default_root_dir=tmpdir, fast_dev_run=True, accelerator=accelerator, devices=1)
