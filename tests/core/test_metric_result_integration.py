# Copyright The PyTorch Lightning team.
#
# Licensed under the Apache License, Version 2.0 (the "License");
# you may not use this file except in compliance with the License.
# You may obtain a copy of the License at
#
#     http://www.apache.org/licenses/LICENSE-2.0
#
# Unless required by applicable law or agreed to in writing, software
# distributed under the License is distributed on an "AS IS" BASIS,
# WITHOUT WARRANTIES OR CONDITIONS OF ANY KIND, either express or implied.
# See the License for the specific language governing permissions and
# limitations under the License.
import os
import pickle
from contextlib import suppress
from copy import deepcopy
from unittest import mock

import pytest
import torch
import torch.distributed as dist
import torch.multiprocessing as mp
from torch.nn import ModuleDict, ModuleList
from torchmetrics import Metric, MetricCollection

import tests.helpers.utils as tutils
from pytorch_lightning import Trainer
from pytorch_lightning.callbacks import ModelCheckpoint
from pytorch_lightning.trainer.connectors.logger_connector.result import (
    _Metadata,
    _ResultCollection,
    _ResultMetric,
    _Sync,
)
from tests.helpers import BoringModel
from tests.helpers.runif import RunIf


class DummyMetric(Metric):
    def __init__(self):
        super().__init__()
        self.add_state("x", torch.tensor(0), dist_reduce_fx="sum")

    def update(self, x):
        self.x += x

    def compute(self):
        return self.x


def _setup_ddp(rank, worldsize):
    import os

    os.environ["MASTER_ADDR"] = "localhost"

    # initialize the process group
    dist.init_process_group("gloo", rank=rank, world_size=worldsize)


def _ddp_test_fn(rank, worldsize):
    _setup_ddp(rank, worldsize)
    torch.tensor([1.0])

    metric_a = DummyMetric()
    metric_b = DummyMetric()
    metric_c = DummyMetric()

    metric_a = metric_a.to(f"cuda:{rank}")
    metric_b = metric_b.to(f"cuda:{rank}")
    metric_c = metric_c.to(f"cuda:{rank}")

    result = _ResultCollection(True, torch.device(f"cuda:{rank}"))

    for _ in range(3):
        cumulative_sum = 0
        for i in range(5):
            metric_a(i)
            metric_b(i)
            metric_c(i)

            cumulative_sum += i

            result.log("h", "a", metric_a, on_step=True, on_epoch=True)
            result.log("h", "b", metric_b, on_step=False, on_epoch=True)
            result.log("h", "c", metric_c, on_step=True, on_epoch=False)

            batch_log = result.metrics(True)["log"]
            assert batch_log == {"a_step": i, "c": i}

        epoch_log = result.metrics(False)["log"]
        result.reset()

        # assert metric state reset to default values
        assert metric_a.x == metric_a._defaults["x"], (metric_a.x, metric_a._defaults["x"])
        assert metric_b.x == metric_b._defaults["x"]
        assert metric_c.x == metric_c._defaults["x"]

        assert epoch_log == {"b": cumulative_sum * worldsize, "a_epoch": cumulative_sum * worldsize}


@RunIf(min_cuda_gpus=2, skip_windows=True)
def test_result_reduce_ddp():
    """Make sure result logging works with DDP."""
    tutils.set_random_main_port()

    worldsize = 2
    mp.spawn(_ddp_test_fn, args=(worldsize,), nprocs=worldsize)


def test_result_metric_integration():
    metric_a = DummyMetric()
    metric_b = DummyMetric()
    metric_c = DummyMetric()

    result = _ResultCollection(True, torch.device("cpu"))

    for _ in range(3):
        cumulative_sum = 0
        for i in range(5):
            metric_a(i)
            metric_b(i)
            metric_c(i)

            cumulative_sum += i

            result.log("h", "a", metric_a, on_step=True, on_epoch=True)
            result.log("h", "b", metric_b, on_step=False, on_epoch=True)
            result.log("h", "c", metric_c, on_step=True, on_epoch=False)

            batch_log = result.metrics(True)["log"]
            assert batch_log == {"a_step": i, "c": i}

        epoch_log = result.metrics(False)["log"]
        result.reset()

        # assert metric state reset to default values
        assert metric_a.x == metric_a._defaults["x"]
        assert metric_b.x == metric_b._defaults["x"]
        assert metric_c.x == metric_c._defaults["x"]

        assert epoch_log == {"b": cumulative_sum, "a_epoch": cumulative_sum}

    result.minimize = torch.tensor(1.0)
    result.extra = {}
    assert str(result) == (
        "_ResultCollection("
        "{"
        "'h.a': _ResultMetric('a', value=DummyMetric()), "
        "'h.b': _ResultMetric('b', value=DummyMetric()), "
        "'h.c': _ResultMetric('c', value=DummyMetric())"
        "})"
    )
    assert repr(result) == (
        "{"
        "True, "
        "device(type='cpu'), "
        "{'h.a': _ResultMetric('a', value=DummyMetric()), "
        "'h.b': _ResultMetric('b', value=DummyMetric()), "
        "'h.c': _ResultMetric('c', value=DummyMetric())"
        "}}"
    )


def test_result_collection_simple_loop():
    result = _ResultCollection(True, torch.device("cpu"))
    current_fx_name = None
    batch_idx = None

    def lightning_log(fx, *args, **kwargs):
        nonlocal current_fx_name
        if current_fx_name != fx and batch_idx in (None, 0):
            result.reset(metrics=False, fx=fx)
        result.log(fx, *args, **kwargs)
        current_fx_name = fx

    lightning_log("a0", "a", torch.tensor(0.0), on_step=True, on_epoch=True)
    lightning_log("a1", "a", torch.tensor(0.0), on_step=True, on_epoch=True)
    for epoch in range(2):
        lightning_log("b0", "a", torch.tensor(1.0) + epoch, on_step=True, on_epoch=True)
        lightning_log("b1", "a", torch.tensor(1.0) + epoch, on_step=True, on_epoch=True)
        for batch_idx in range(2):
            lightning_log("c0", "a", torch.tensor(2.0) + epoch, on_step=True, on_epoch=True)
            lightning_log("c1", "a", torch.tensor(2.0) + epoch, on_step=True, on_epoch=True)
            lightning_log("c2", "a", torch.tensor(2.0) + epoch, on_step=True, on_epoch=True)
        batch_idx = None
        lightning_log("d0", "a", torch.tensor(3.0) + epoch, on_step=False, on_epoch=True)
        lightning_log("d1", "a", torch.tensor(3.0) + epoch, on_step=False, on_epoch=True)

        for k in ("a0.a", "a1.a"):
            assert result[k].value == torch.tensor(0.0), k
            assert result[k].cumulated_batch_size == torch.tensor(1.0), k

        for k in ("b0.a", "b1.a"):
            assert result[k].value == torch.tensor(1.0) + epoch, k
            assert result[k].cumulated_batch_size == torch.tensor(1.0), k

        for k in ("c0.a", "c1.a", "c2.a"):
            assert result[k].value == torch.tensor(4.0) + epoch * 2, k
            assert result[k].cumulated_batch_size == torch.tensor(2.0), k

        for k in ("d0.a", "d1.a"):
            assert result[k].value == torch.tensor(3.0) + epoch, k
            assert result[k].cumulated_batch_size == torch.tensor(1.0), k


def my_sync_dist(x, *_, **__):
    return x


def test_result_collection_restoration(tmpdir):
    """This test make sure metrics are properly reloaded on failure."""

    result = _ResultCollection(True, torch.device("cpu"))
    metric_a = DummyMetric()
    metric_b = DummyMetric()
    metric_c = DummyMetric()
    metric_d = DummyMetric()
    current_fx_name = None
    batch_idx = None

    def lightning_log(fx, *args, **kwargs):
        nonlocal current_fx_name
        if current_fx_name != fx and batch_idx in (None, 0):
            result.reset(metrics=False, fx=fx)
        result.log(fx, *args, **kwargs, sync_dist_fn=my_sync_dist)
        current_fx_name = fx

    for epoch in range(2):

        cumulative_sum = 0

        for i in range(3):

            a = metric_a(i)
            b = metric_b(i)
            c = metric_c(i)
            metric_d(i)

            cumulative_sum += i

            metric = metric_a if i < 1 else metric_d
            lightning_log("training_step", "a", metric, on_step=True, on_epoch=True, metric_attribute="metric")
            lightning_log("training_step", "b", metric_b, on_step=False, on_epoch=True, metric_attribute="metric_b")
            lightning_log("training_step", "c", metric_c, on_step=True, on_epoch=False, metric_attribute="metric_c")
            lightning_log("training_step", "a_1", a, on_step=True, on_epoch=True)
            lightning_log("training_step", "b_1", b, on_step=False, on_epoch=True)
            lightning_log("training_step", "c_1", {"1": c, "2": c}, on_step=True, on_epoch=False)

            batch_log = result.metrics(on_step=True)["log"]
            assert set(batch_log) == {"a_step", "c", "a_1_step", "c_1"}
            assert set(batch_log["c_1"]) == {"1", "2"}

            result_copy = deepcopy(result)
            new_result = _ResultCollection(True, torch.device("cpu"))
            state_dict = result.state_dict()
            # check the sync fn was dropped
            assert "fn" not in state_dict["items"]["training_step.a"]["meta"]["_sync"]

            assert not new_result.result_metrics
            assert len(result.result_metrics) == 7 + epoch > 0

            new_result.load_state_dict(
                state_dict, metrics={"metric": metric, "metric_b": metric_b, "metric_c": metric_c}
            )
            # should match
            assert result_copy == new_result
            # the sync fn has been kept
            assert result_copy["training_step.a"].meta.sync.fn == new_result["training_step.a"].meta.sync.fn

        epoch_log = result.metrics(on_step=False)["log"]
        epoch_log_copy = result_copy.metrics(on_step=False)["log"]
        assert epoch_log == epoch_log_copy

        lightning_log("train_epoch_end", "a", metric_a, on_step=False, on_epoch=True)
        epoch_log = result.metrics(on_step=False)["log"]
        assert epoch_log == {
            "a_1_epoch": 1,
            "a_epoch": cumulative_sum,
            "a": cumulative_sum,
            "b": cumulative_sum,
            "b_1": 1,
        }

        # make sure can be pickled
        pickle.loads(pickle.dumps(result))
        # make sure can be torch.loaded
        filepath = str(tmpdir / "result")
        torch.save(result, filepath)
        torch.load(filepath)

        # assert metric state reset to default values
        result.reset()
        assert metric_a.x == metric_a._defaults["x"]
        assert metric_b.x == metric_b._defaults["x"]
        assert metric_c.x == metric_c._defaults["x"]

        batch_idx = None


<<<<<<< HEAD
@pytest.mark.parametrize(
    "accelerator,device",
    (
        ("cpu", "cpu"),
        pytest.param("gpu", "cuda", marks=RunIf(min_cuda_gpus=1)),
        pytest.param("mps", "mps", marks=RunIf(mps=True)),
    ),
)
def test_lightning_module_logging_result_collection(tmpdir, accelerator, device):
=======
@pytest.mark.parametrize("device", ("cpu", pytest.param("cuda", marks=RunIf(min_cuda_gpus=1))))
def test_lightning_module_logging_result_collection(tmpdir, device):
>>>>>>> fbd887df
    class LoggingModel(BoringModel):
        def __init__(self):
            super().__init__()
            self.metric = DummyMetric()

        def validation_step(self, batch, batch_idx):
            v = self.metric(batch_idx)
            self.log_dict({"v": v, "m": self.metric})
            return super().validation_step(batch, batch_idx)

        def on_save_checkpoint(self, checkpoint) -> None:
            results = self.trainer._results
            # simplify logic
            state_dict = results.state_dict(drop_value=False)

            # check device
            assert results["validation_step.v"].value.device.type == device
            assert state_dict["items"]["validation_step.v"]["value"].device.type == device

            # sync fn should be kept
            assert results["validation_step.v"].meta.sync.fn == self.trainer.strategy.reduce

            # sync fn dropped from the state dict
            assert "fn" not in state_dict["items"]["validation_step.v"]["meta"]["_sync"]
            results.load_state_dict(state_dict)

            # check device after loading
            assert results["validation_step.v"].value.device.type == device

            # sync fn was preserved in the original result
            assert results["validation_step.v"].meta.sync.fn == self.trainer.strategy.reduce

            # default sync fn
            new_results = _ResultCollection(False, device)
            new_results.load_state_dict(state_dict, map_location="cpu")
            assert new_results["validation_step.v"].meta.sync.fn is None

            # check map location
            assert new_results["validation_step.v"].value.device.type == "cpu"

    model = LoggingModel()
    ckpt = ModelCheckpoint(dirpath=tmpdir, save_on_train_epoch_end=False)
    trainer = Trainer(
        default_root_dir=tmpdir,
        max_epochs=2,
        limit_train_batches=2,
        limit_val_batches=2,
        callbacks=[ckpt],
        accelerator=accelerator,
        devices=1,
    )
    trainer.fit(model)


class DummyMeanMetric(Metric):
    def __init__(self):
        super().__init__()
        self.add_state("sum", torch.tensor(0), dist_reduce_fx=torch.sum)
        self.add_state("count", torch.tensor(0), dist_reduce_fx=torch.sum)

    def update(self, increment):
        self.sum += increment
        self.count += 1

    def compute(self):
        return self.sum // self.count

    def __repr__(self) -> str:
        return f"{self.__class__.__name__}(sum={self.sum}, count={self.count})"


def result_collection_reload(accelerator="auto", devices=1, **kwargs):
    """This test is going to validate _ResultCollection is properly being reload and final accumulation with Fault
    Tolerant Training is correct."""

    class CustomException(Exception):
        pass

    class ExtendedBoringModel(BoringModel):
        def __init__(self):
            super().__init__()
            self.breaking_batch_idx = 3
            self.has_validated_sum = False
            self.dummy_metric = DummyMeanMetric()

        @property
        def results(self):
            return self.trainer.fit_loop._results

        def training_step(self, batch, batch_idx):

            # In the training step, we will accumulate metrics using batch_idx from 0 to 4
            # Without failure, we would expect to get `total=10 * world_size` and `num_batches=5 * world_size`
            # Therefore, compute on `epoch_end` should provide 2 as `10 / 5`.
            # However, below we will simulate a failure on `batch_idx=3`.

            if self.trainer.fit_loop.restarting:
                self.log("tracking", batch_idx, on_step=True, on_epoch=True)
                self.log("tracking_2", batch_idx, on_step=True, on_epoch=True, sync_dist=True)

                self.dummy_metric(batch_idx)
                self.log("tracking_metric", self.dummy_metric, on_step=True, on_epoch=True)

                value = self.results["training_step.tracking_metric"].value
                value_2 = self.results["training_step.tracking"].value

                # On failure, the Metric states are being accumulated on rank 0 and zeroed-out on other ranks.
                # The shift indicates we failed while the state was `shift=sign(is_global_zero > 0) * [0..3]`
                shift = 0
                if devices == 2:
                    shift = 3 if self.trainer.is_global_zero else -3
                expected = sum(range(batch_idx + 1)) + shift
                assert expected == value == value_2
            else:
                if batch_idx == self.breaking_batch_idx:
                    # simulate failure mid epoch
                    raise CustomException

                self.log("tracking", batch_idx, on_step=True, on_epoch=True)
                self.log("tracking_2", batch_idx, on_step=True, on_epoch=True, sync_dist=True)

                self.dummy_metric(batch_idx)
                self.log("tracking_metric", self.dummy_metric, on_step=True, on_epoch=True)

                value = self.results["training_step.tracking"].value
                assert value == sum(range(batch_idx + 1))

                value = self.results["training_step.tracking_2"]
                assert value == sum(range(batch_idx + 1))

            return super().training_step(batch, batch_idx)

        def on_train_epoch_end(self) -> None:
            if self.trainer.fit_loop.restarting:
                total = sum(range(5)) * devices
                metrics = self.results.metrics(on_step=False)
                assert self.results["training_step.tracking"].value == total
                assert metrics["callback"]["tracking"] == self.dummy_metric.compute() == 2
                assert self.results["training_step.tracking_2"].value == total
                assert metrics["callback"]["tracking_2"] == self.dummy_metric.compute() == 2
                self.has_validated_sum = True

    model = ExtendedBoringModel()
    trainer_kwargs = {
        "max_epochs": 1,
        "limit_train_batches": 5,
        "limit_val_batches": 0,
        "accelerator": accelerator,
        "devices": devices,
    }
    trainer_kwargs.update(kwargs)
    trainer = Trainer(**trainer_kwargs)

    with suppress(CustomException):
        trainer.fit(model)
    assert not model.has_validated_sum

    tmpdir = (
        trainer.strategy.broadcast(trainer_kwargs["default_root_dir"], 0)
        if devices >= 2
        else trainer_kwargs["default_root_dir"]
    )
    ckpt_path = os.path.join(tmpdir, ".pl_auto_save.ckpt")

    trainer = Trainer(**trainer_kwargs, enable_progress_bar=False, enable_model_summary=False)
    trainer.fit(model, ckpt_path=ckpt_path)
    assert model.has_validated_sum


@mock.patch.dict(os.environ, {"PL_FAULT_TOLERANT_TRAINING": "1"})
def test_result_collection_reload(tmpdir):
    result_collection_reload(default_root_dir=tmpdir)


<<<<<<< HEAD
@pytest.mark.parametrize(
    "accelerator",
    [
        pytest.param("gpu", marks=RunIf(min_cuda_gpus=1)),
    ],
)
=======
@RunIf(min_cuda_gpus=1)
>>>>>>> fbd887df
@mock.patch.dict(os.environ, {"PL_FAULT_TOLERANT_TRAINING": "1"})
def test_result_collection_reload_1_gpu_ddp(tmpdir, accelerator):
    result_collection_reload(default_root_dir=tmpdir, strategy="ddp", accelerator=accelerator)


@RunIf(min_cuda_gpus=2, standalone=True)
@mock.patch.dict(os.environ, {"PL_FAULT_TOLERANT_TRAINING": "1"})
def test_result_collection_reload_2_gpus(tmpdir):
    result_collection_reload(default_root_dir=tmpdir, strategy="ddp", accelerator="gpu", devices=2)


def test_metric_collections(tmpdir):
    """This test ensures the metric attribute is properly found even with complex nested metric structure."""

    class TestModel(BoringModel):
        def __init__(self):
            super().__init__()
            self.metrics_list = ModuleList([DummyMetric() for _ in range(2)])
            self.metrics_dict = ModuleDict({"a": DummyMetric(), "b": DummyMetric()})
            self.metrics_collection_dict = MetricCollection({"a": DummyMetric(), "b": DummyMetric()})
            self.metrics_collection_dict_nested = ModuleDict(
                {"a": ModuleList([ModuleDict({"b": DummyMetric()}), DummyMetric()])}
            )

        def training_step(self, batch, batch_idx):
            loss = super().training_step(batch, batch_idx)
            self.metrics_list[0](batch_idx)
            self.metrics_list[1](batch_idx)

            self.metrics_dict["a"](batch_idx)
            self.metrics_dict["b"](batch_idx)

            self.metrics_collection_dict["a"](batch_idx)
            self.metrics_collection_dict["b"](batch_idx)

            self.metrics_collection_dict_nested["a"][0]["b"](batch_idx)
            self.metrics_collection_dict_nested["a"][1](batch_idx)

            self.log("a", self.metrics_list[0])
            self.log("b", self.metrics_list[1])

            self.log("c", self.metrics_dict["a"])
            self.log("d", self.metrics_dict["b"])

            self.log("e", self.metrics_collection_dict["a"])
            self.log("f", self.metrics_collection_dict["b"])

            self.log("g", self.metrics_collection_dict_nested["a"][0]["b"])
            self.log("h", self.metrics_collection_dict_nested["a"][1])

            return loss

        def on_train_epoch_end(self) -> None:
            results = self.trainer.fit_loop.epoch_loop._results
            assert results["training_step.a"].meta.metric_attribute == "metrics_list.0"
            assert results["training_step.b"].meta.metric_attribute == "metrics_list.1"

            assert results["training_step.c"].meta.metric_attribute == "metrics_dict.a"
            assert results["training_step.d"].meta.metric_attribute == "metrics_dict.b"

            assert results["training_step.e"].meta.metric_attribute == "metrics_collection_dict.a"
            assert results["training_step.f"].meta.metric_attribute == "metrics_collection_dict.b"

            assert results["training_step.g"].meta.metric_attribute == "metrics_collection_dict_nested.a.0.b"
            assert results["training_step.h"].meta.metric_attribute == "metrics_collection_dict_nested.a.1"

    model = TestModel()

    trainer = Trainer(default_root_dir=tmpdir, max_epochs=2, limit_train_batches=2, limit_val_batches=0)
    trainer.fit(model)


def test_metric_result_computed_check():
    """Unittest ``_get_cache`` with multielement tensors."""
    metadata = _Metadata("foo", "bar", on_epoch=True, enable_graph=True)
    metadata.sync = _Sync()
    rm = _ResultMetric(metadata, is_tensor=True)
    computed_value = torch.tensor([1, 2, 3])
    rm._computed = computed_value
    cache = _ResultCollection._get_cache(rm, on_step=False)
    # `enable_graph=True` so no detach, identity works
    assert cache is computed_value


@pytest.mark.parametrize("floating_dtype", (torch.float, torch.double))
def test_metric_result_respects_dtype(floating_dtype):
    torch.set_default_dtype(floating_dtype)
    fixed_dtype = torch.long  # default by PyTorch

    metadata = _Metadata("foo", "bar")
    metadata.sync = _Sync()
    rm = _ResultMetric(metadata, is_tensor=True)

    assert rm.value.dtype == floating_dtype
    assert rm.cumulated_batch_size.dtype == fixed_dtype

    # two fixed point numbers - should be converted
    value, batch_size = torch.tensor(2), 3
    assert value.dtype == fixed_dtype
    with pytest.warns(
        UserWarning, match=rf"`self.log\('bar', ...\)` in your `foo` .* Converting it to {floating_dtype}"
    ):
        rm.update(value, batch_size)
    # floating and fixed
    rm.update(torch.tensor(4.0), 5)

    total = rm.compute()

    assert total == (2 * 3 + 4 * 5) / (5 + 3)
    assert total.dtype == floating_dtype

    # restore to avoid impacting other tests
    torch.set_default_dtype(torch.float)


@pytest.mark.parametrize("reduce_fx", ("mean", sum))
def test_metric_result_dtype_promotion(reduce_fx):
    metadata = _Metadata("foo", "bar", reduce_fx=reduce_fx)
    metadata.sync = _Sync()
    rm = _ResultMetric(metadata, is_tensor=True)
    assert rm.value.dtype == torch.float

    # log a double
    rm.update(torch.tensor(0, dtype=torch.double), 1)
    # `rm.value.dtype` is promoted
    assert rm.value.dtype == torch.double
    # log a float
    rm.update(torch.tensor(0, dtype=torch.float), 1)
    # the previous dtype stays
    assert rm.value.dtype == torch.double

    total = rm.compute()
    assert total.dtype == torch.double


@pytest.mark.parametrize(["reduce_fx", "expected"], [(max, -2), (min, 2)])
def test_result_metric_max_min(reduce_fx, expected):
    metadata = _Metadata("foo", "bar", reduce_fx=reduce_fx)
    metadata.sync = _Sync()
    rm = _ResultMetric(metadata, is_tensor=True)
    rm.update(torch.tensor(expected), 1)
    assert rm.compute() == expected<|MERGE_RESOLUTION|>--- conflicted
+++ resolved
@@ -298,7 +298,6 @@
         batch_idx = None
 
 
-<<<<<<< HEAD
 @pytest.mark.parametrize(
     "accelerator,device",
     (
@@ -308,10 +307,7 @@
     ),
 )
 def test_lightning_module_logging_result_collection(tmpdir, accelerator, device):
-=======
-@pytest.mark.parametrize("device", ("cpu", pytest.param("cuda", marks=RunIf(min_cuda_gpus=1))))
-def test_lightning_module_logging_result_collection(tmpdir, device):
->>>>>>> fbd887df
+
     class LoggingModel(BoringModel):
         def __init__(self):
             super().__init__()
@@ -486,16 +482,12 @@
     result_collection_reload(default_root_dir=tmpdir)
 
 
-<<<<<<< HEAD
 @pytest.mark.parametrize(
     "accelerator",
     [
         pytest.param("gpu", marks=RunIf(min_cuda_gpus=1)),
     ],
 )
-=======
-@RunIf(min_cuda_gpus=1)
->>>>>>> fbd887df
 @mock.patch.dict(os.environ, {"PL_FAULT_TOLERANT_TRAINING": "1"})
 def test_result_collection_reload_1_gpu_ddp(tmpdir, accelerator):
     result_collection_reload(default_root_dir=tmpdir, strategy="ddp", accelerator=accelerator)
