# Copyright The PyTorch Lightning team.
#
# Licensed under the Apache License, Version 2.0 (the "License");
# you may not use this file except in compliance with the License.
# You may obtain a copy of the License at
#
#     http://www.apache.org/licenses/LICENSE-2.0
#
# Unless required by applicable law or agreed to in writing, software
# distributed under the License is distributed on an "AS IS" BASIS,
# WITHOUT WARRANTIES OR CONDITIONS OF ANY KIND, either express or implied.
# See the License for the specific language governing permissions and
# limitations under the License.
import pickle
from argparse import ArgumentParser
from typing import Any, Dict
from unittest import mock
from unittest.mock import call, PropertyMock

import pytest
import torch
<<<<<<< HEAD
from torch.utils.data import DataLoader, random_split

from pytorch_lightning import LightningDataModule, Trainer, seed_everything
from pytorch_lightning.utilities import AttributeDict
from tests.base import EvalModelTemplate
from tests.base.datasets import TrialMNIST
from tests.base.datamodules import TrialMNISTDataModule
from tests.base.develop_utils import reset_seed
from pytorch_lightning.utilities.model_utils import is_overridden
from pytorch_lightning.accelerators.gpu_accelerator import GPUAccelerator
=======

from pytorch_lightning import LightningDataModule, Trainer
>>>>>>> 92a78d58
from pytorch_lightning.callbacks import ModelCheckpoint
from pytorch_lightning.utilities.model_helpers import is_overridden
from tests.helpers import BoringDataModule, BoringModel
from tests.helpers.datamodules import ClassifDataModule
from tests.helpers.runif import RunIf
from tests.helpers.simple_models import ClassificationModel
from tests.helpers.utils import reset_seed


@mock.patch("pytorch_lightning.trainer.trainer.Trainer.node_rank", new_callable=PropertyMock)
@mock.patch("pytorch_lightning.trainer.trainer.Trainer.local_rank", new_callable=PropertyMock)
def test_can_prepare_data(local_rank, node_rank):

    model = BoringModel()
    dm = BoringDataModule()
    trainer = Trainer()
    trainer.datamodule = dm

    # 1 no DM
    # prepare_data_per_node = True
    # local rank = 0   (True)
    trainer.prepare_data_per_node = True

    dm.random_full = None
    dm._has_prepared_data = False
    local_rank.return_value = 0
    assert trainer.local_rank == 0
    assert trainer.data_connector.can_prepare_data()

    trainer.data_connector.prepare_data(model)
    assert dm.random_full is not None

    # local rank = 1   (False)
    dm.random_full = None
    dm._has_prepared_data = False
    local_rank.return_value = 1
    assert trainer.local_rank == 1
    assert not trainer.data_connector.can_prepare_data()

    trainer.data_connector.prepare_data(model)
    assert dm.random_full is None

    # prepare_data_per_node = False (prepare across all nodes)
    # global rank = 0   (True)
    dm.random_full = None
    dm._has_prepared_data = False
    trainer.prepare_data_per_node = False
    node_rank.return_value = 0
    local_rank.return_value = 0
    assert trainer.data_connector.can_prepare_data()

    trainer.data_connector.prepare_data(model)
    assert dm.random_full is not None

    # global rank = 1   (False)
    dm.random_full = None
    dm._has_prepared_data = False
    node_rank.return_value = 1
    local_rank.return_value = 0
    assert not trainer.data_connector.can_prepare_data()

    trainer.data_connector.prepare_data(model)
    assert dm.random_full is None

    node_rank.return_value = 0
    local_rank.return_value = 1
    assert not trainer.data_connector.can_prepare_data()

    trainer.data_connector.prepare_data(model)
    assert dm.random_full is None

    # 2 dm
    # prepar per node = True
    # local rank = 0 (True)
    trainer.prepare_data_per_node = True
    local_rank.return_value = 0

    # is_overridden prepare data = True
    # has been called
    # False
    dm._has_prepared_data = True
    assert not trainer.data_connector.can_prepare_data()

    # has not been called
    # True
    dm._has_prepared_data = False
    assert trainer.data_connector.can_prepare_data()

    # is_overridden prepare data = False
    # True
    dm.prepare_data = None
    assert trainer.data_connector.can_prepare_data()


def test_hooks_no_recursion_error():
    # hooks were appended in cascade every tine a new data module was instantiated leading to a recursion error.
    # See https://github.com/PyTorchLightning/pytorch-lightning/issues/3652
    class DummyDM(LightningDataModule):

        def setup(self, *args, **kwargs):
            pass

        def prepare_data(self, *args, **kwargs):
            pass

    for i in range(1005):
        dm = DummyDM()
        dm.setup()
        dm.prepare_data()


def test_helper_boringdatamodule():
    dm = BoringDataModule()
    dm.prepare_data()
    dm.setup()


def test_helper_boringdatamodule_with_verbose_setup():
    dm = BoringDataModule()
    dm.prepare_data()
    dm.setup('fit')
    dm.setup('test')


def test_data_hooks_called():
    dm = BoringDataModule()
    assert not dm.has_prepared_data
    assert not dm.has_setup_fit
    assert not dm.has_setup_test
    assert not dm.has_setup_validate
    assert not dm.has_setup_predict
    assert not dm.has_teardown_fit
    assert not dm.has_teardown_test
    assert not dm.has_teardown_validate
    assert not dm.has_teardown_predict

    dm.prepare_data()
    assert dm.has_prepared_data
    assert not dm.has_setup_fit
    assert not dm.has_setup_test
    assert not dm.has_setup_validate
    assert not dm.has_setup_predict
    assert not dm.has_teardown_fit
    assert not dm.has_teardown_test
    assert not dm.has_teardown_validate
    assert not dm.has_teardown_predict

    dm.setup()
    assert dm.has_prepared_data
    assert dm.has_setup_fit
    assert dm.has_setup_test
    assert dm.has_setup_validate
    assert not dm.has_setup_predict
    assert not dm.has_teardown_fit
    assert not dm.has_teardown_test
    assert not dm.has_teardown_validate
    assert not dm.has_teardown_predict

    dm.teardown()
    assert dm.has_prepared_data
    assert dm.has_setup_fit
    assert dm.has_setup_test
    assert dm.has_setup_validate
    assert not dm.has_setup_predict
    assert dm.has_teardown_fit
    assert dm.has_teardown_test
    assert dm.has_teardown_validate
    assert not dm.has_teardown_predict


@pytest.mark.parametrize("use_kwarg", (False, True))
def test_data_hooks_called_verbose(use_kwarg):
    dm = BoringDataModule()
    dm.prepare_data()
    assert not dm.has_setup_fit
    assert not dm.has_setup_test
    assert not dm.has_setup_validate
    assert not dm.has_setup_predict
    assert not dm.has_teardown_fit
    assert not dm.has_teardown_test
    assert not dm.has_teardown_validate
    assert not dm.has_teardown_predict

    dm.setup(stage='fit') if use_kwarg else dm.setup('fit')
    assert dm.has_setup_fit
    assert not dm.has_setup_validate
    assert not dm.has_setup_test
    assert not dm.has_setup_predict

    dm.setup(stage='validate') if use_kwarg else dm.setup('validate')
    assert dm.has_setup_fit
    assert dm.has_setup_validate
    assert not dm.has_setup_test
    assert not dm.has_setup_predict

    dm.setup(stage='test') if use_kwarg else dm.setup('test')
    assert dm.has_setup_fit
    assert dm.has_setup_validate
    assert dm.has_setup_test
    assert not dm.has_setup_predict

    dm.setup(stage='predict') if use_kwarg else dm.setup('predict')
    assert dm.has_setup_fit
    assert dm.has_setup_validate
    assert dm.has_setup_test
    assert dm.has_setup_predict

    dm.teardown(stage='fit') if use_kwarg else dm.teardown('fit')
    assert dm.has_teardown_fit
    assert not dm.has_teardown_validate
    assert not dm.has_teardown_test
    assert not dm.has_teardown_predict

    dm.teardown(stage='validate') if use_kwarg else dm.teardown('validate')
    assert dm.has_teardown_fit
    assert dm.has_teardown_validate
    assert not dm.has_teardown_test
    assert not dm.has_teardown_predict

    dm.teardown(stage='test') if use_kwarg else dm.teardown('test')
    assert dm.has_teardown_fit
    assert dm.has_teardown_validate
    assert dm.has_teardown_test
    assert not dm.has_teardown_predict

    dm.teardown(stage='predict') if use_kwarg else dm.teardown('predict')
    assert dm.has_teardown_fit
    assert dm.has_teardown_validate
    assert dm.has_teardown_test
    assert dm.has_teardown_predict


def test_dm_add_argparse_args(tmpdir):
    parser = ArgumentParser()
    parser = BoringDataModule.add_argparse_args(parser)
    args = parser.parse_args(['--data_dir', str(tmpdir)])
    assert args.data_dir == str(tmpdir)


def test_dm_init_from_argparse_args(tmpdir):
    parser = ArgumentParser()
    parser = BoringDataModule.add_argparse_args(parser)
    args = parser.parse_args(['--data_dir', str(tmpdir)])
    dm = BoringDataModule.from_argparse_args(args)
    dm.prepare_data()
    dm.setup()
    assert dm.data_dir == args.data_dir == str(tmpdir)


def test_dm_pickle_after_init():
    dm = BoringDataModule()
    pickle.dumps(dm)


def test_train_loop_only(tmpdir):
    reset_seed()

    dm = ClassifDataModule()
    model = ClassificationModel()

    model.validation_step = None
    model.validation_step_end = None
    model.validation_epoch_end = None
    model.test_step = None
    model.test_step_end = None
    model.test_epoch_end = None

    trainer = Trainer(
        default_root_dir=tmpdir,
        max_epochs=1,
        weights_summary=None,
    )

    # fit model
    trainer.fit(model, datamodule=dm)
    assert trainer.state.finished, f"Training failed with {trainer.state}"
    assert trainer.callback_metrics['train_loss'] < 1.0


def test_train_val_loop_only(tmpdir):
    reset_seed()

    dm = ClassifDataModule()
    model = ClassificationModel()

    model.validation_step = None
    model.validation_step_end = None
    model.validation_epoch_end = None

    trainer = Trainer(
        default_root_dir=tmpdir,
        max_epochs=1,
        weights_summary=None,
    )

    # fit model
    trainer.fit(model, datamodule=dm)
    assert trainer.state.finished, f"Training failed with {trainer.state}"
    assert trainer.callback_metrics['train_loss'] < 1.0


def test_dm_checkpoint_save(tmpdir):

    class CustomBoringModel(BoringModel):

        def validation_step(self, batch, batch_idx):
            out = super().validation_step(batch, batch_idx)
            self.log('early_stop_on', out['x'])
            return out

    class CustomBoringDataModule(BoringDataModule):

        def on_save_checkpoint(self, checkpoint: Dict[str, Any]) -> None:
            checkpoint[self.__class__.__name__] = self.__class__.__name__

        def on_load_checkpoint(self, checkpoint: Dict[str, Any]) -> None:
            self.checkpoint_state = checkpoint.get(self.__class__.__name__)

    reset_seed()
    dm = CustomBoringDataModule()
    model = CustomBoringModel()

    trainer = Trainer(
        default_root_dir=tmpdir,
        max_epochs=1,
        limit_train_batches=2,
        limit_val_batches=1,
        weights_summary=None,
        callbacks=[ModelCheckpoint(dirpath=tmpdir, monitor='early_stop_on')],
    )

    # fit model
    trainer.fit(model, dm)
    assert trainer.state.finished, f"Training failed with {trainer.state}"
    checkpoint_path = list(trainer.checkpoint_callback.best_k_models.keys())[0]
    checkpoint = torch.load(checkpoint_path)
    assert dm.__class__.__name__ in checkpoint
    assert checkpoint[dm.__class__.__name__] == dm.__class__.__name__


def test_full_loop(tmpdir):
    reset_seed()

    dm = ClassifDataModule()
    model = ClassificationModel()

    trainer = Trainer(
        default_root_dir=tmpdir,
        max_epochs=1,
        weights_summary=None,
        deterministic=True,
    )

    # fit model
    trainer.fit(model, dm)
    assert trainer.state.finished, f"Training failed with {trainer.state}"
    assert dm.trainer is not None

    # validate
    result = trainer.validate(model, dm)
    assert dm.trainer is not None
    assert result[0]['val_acc'] > 0.7

    # test
    result = trainer.test(model, dm)
    assert dm.trainer is not None
    assert result[0]['test_acc'] > 0.6


@RunIf(min_gpus=1)
@mock.patch("pytorch_lightning.accelerators.accelerator.Accelerator.lightning_module", new_callable=PropertyMock)
def test_dm_apply_batch_transfer_handler(get_module_mock):
    expected_device = torch.device('cuda', 0)

    class CustomBatch:

        def __init__(self, data):
            self.samples = data[0]
            self.targets = data[1]

    class CurrentTestDM(LightningDataModule):
        rank = 0
        transfer_batch_to_device_hook_rank = None
        on_before_batch_transfer_hook_rank = None
        on_after_batch_transfer_hook_rank = None

        def on_before_batch_transfer(self, batch, dataloader_idx):
            assert dataloader_idx is None
            self.on_before_batch_transfer_hook_rank = self.rank
            self.rank += 1
            batch.samples += 1
            return batch

        def on_after_batch_transfer(self, batch, dataloader_idx):
            assert dataloader_idx is None
            assert batch.samples.device == batch.targets.device == expected_device
            self.on_after_batch_transfer_hook_rank = self.rank
            self.rank += 1
            batch.targets *= 2
            return batch

        def transfer_batch_to_device(self, batch, device, dataloader_idx):
            assert dataloader_idx is None
            self.transfer_batch_to_device_hook_rank = self.rank
            self.rank += 1
            batch.samples = batch.samples.to(device)
            batch.targets = batch.targets.to(device)
            return batch

    dm = CurrentTestDM()
    model = BoringModel()

    batch = CustomBatch((torch.zeros(5, 32), torch.ones(5, 1, dtype=torch.long)))

    trainer = Trainer(gpus=1)
    # running .fit() would require us to implement custom data loaders, we mock the model reference instead
    get_module_mock.return_value = model
    if is_overridden('transfer_batch_to_device', dm):
        model.transfer_batch_to_device = dm.transfer_batch_to_device

    model.on_before_batch_transfer = dm.on_before_batch_transfer
    model.transfer_batch_to_device = dm.transfer_batch_to_device
    model.on_after_batch_transfer = dm.on_after_batch_transfer

    batch_gpu = trainer.accelerator.batch_to_device(batch, expected_device)

    assert dm.on_before_batch_transfer_hook_rank == 0
    assert dm.transfer_batch_to_device_hook_rank == 1
    assert dm.on_after_batch_transfer_hook_rank == 2
    assert batch_gpu.samples.device == batch_gpu.targets.device == expected_device
    assert torch.allclose(batch_gpu.samples.cpu(), torch.ones(5, 32))
    assert torch.allclose(batch_gpu.targets.cpu(), torch.ones(5, 1, dtype=torch.long) * 2)


def test_dm_reload_dataloaders_every_epoch(tmpdir):
    """Test datamodule, where trainer argument
    reload_dataloaders_every_epoch is set to True/False"""

    class CustomBoringDataModule(BoringDataModule):

        def __init__(self):
            super().__init__()
            self._epochs_called_for = []

        def train_dataloader(self):
            assert self.trainer.current_epoch not in self._epochs_called_for
            self._epochs_called_for.append(self.trainer.current_epoch)
            return super().train_dataloader()

    dm = CustomBoringDataModule()
    model = BoringModel()

    model.validation_step = None
    model.validation_step_end = None
    model.validation_epoch_end = None
    model.test_step = None
    model.test_step_end = None
    model.test_epoch_end = None

    trainer = Trainer(
        default_root_dir=tmpdir,
        max_epochs=2,
        limit_train_batches=0.01,
        reload_dataloaders_every_epoch=True,
    )
    trainer.fit(model, dm)


<<<<<<< HEAD
def test_simple_hyperparameters_saving():
    data = TrialMNISTDataModule()
    assert data.hparams == AttributeDict({'data_dir': data.data_dir})
=======
class DummyDS(torch.utils.data.Dataset):

    def __getitem__(self, index):
        return 1

    def __len__(self):
        return 100


class DummyIDS(torch.utils.data.IterableDataset):

    def __iter__(self):
        yield 1


@pytest.mark.parametrize("iterable", (False, True))
def test_dm_init_from_datasets_dataloaders(iterable):
    ds = DummyIDS if iterable else DummyDS

    train_ds = ds()
    dm = LightningDataModule.from_datasets(train_ds, batch_size=4, num_workers=0)
    with mock.patch("pytorch_lightning.core.datamodule.DataLoader") as dl_mock:
        dm.train_dataloader()
        dl_mock.assert_called_once_with(train_ds, batch_size=4, shuffle=not iterable, num_workers=0, pin_memory=True)
    assert dm.val_dataloader() is None
    assert dm.test_dataloader() is None

    train_ds_sequence = [ds(), ds()]
    dm = LightningDataModule.from_datasets(train_ds_sequence, batch_size=4, num_workers=0)
    with mock.patch("pytorch_lightning.core.datamodule.DataLoader") as dl_mock:
        dm.train_dataloader()
        dl_mock.assert_has_calls([
            call(train_ds_sequence[0], batch_size=4, shuffle=not iterable, num_workers=0, pin_memory=True),
            call(train_ds_sequence[1], batch_size=4, shuffle=not iterable, num_workers=0, pin_memory=True)
        ])
    assert dm.val_dataloader() is None
    assert dm.test_dataloader() is None

    valid_ds = ds()
    test_ds = ds()
    dm = LightningDataModule.from_datasets(val_dataset=valid_ds, test_dataset=test_ds, batch_size=2, num_workers=0)
    with mock.patch("pytorch_lightning.core.datamodule.DataLoader") as dl_mock:
        dm.val_dataloader()
        dl_mock.assert_called_with(valid_ds, batch_size=2, shuffle=False, num_workers=0, pin_memory=True)
        dm.test_dataloader()
        dl_mock.assert_called_with(test_ds, batch_size=2, shuffle=False, num_workers=0, pin_memory=True)
    assert dm.train_dataloader() is None

    valid_dss = [ds(), ds()]
    test_dss = [ds(), ds()]
    dm = LightningDataModule.from_datasets(train_ds, valid_dss, test_dss, batch_size=4, num_workers=0)
    with mock.patch("pytorch_lightning.core.datamodule.DataLoader") as dl_mock:
        dm.val_dataloader()
        dm.test_dataloader()
        dl_mock.assert_has_calls([
            call(valid_dss[0], batch_size=4, shuffle=False, num_workers=0, pin_memory=True),
            call(valid_dss[1], batch_size=4, shuffle=False, num_workers=0, pin_memory=True),
            call(test_dss[0], batch_size=4, shuffle=False, num_workers=0, pin_memory=True),
            call(test_dss[1], batch_size=4, shuffle=False, num_workers=0, pin_memory=True)
        ])
>>>>>>> 92a78d58
<|MERGE_RESOLUTION|>--- conflicted
+++ resolved
@@ -19,21 +19,8 @@
 
 import pytest
 import torch
-<<<<<<< HEAD
-from torch.utils.data import DataLoader, random_split
-
-from pytorch_lightning import LightningDataModule, Trainer, seed_everything
-from pytorch_lightning.utilities import AttributeDict
-from tests.base import EvalModelTemplate
-from tests.base.datasets import TrialMNIST
-from tests.base.datamodules import TrialMNISTDataModule
-from tests.base.develop_utils import reset_seed
-from pytorch_lightning.utilities.model_utils import is_overridden
-from pytorch_lightning.accelerators.gpu_accelerator import GPUAccelerator
-=======
 
 from pytorch_lightning import LightningDataModule, Trainer
->>>>>>> 92a78d58
 from pytorch_lightning.callbacks import ModelCheckpoint
 from pytorch_lightning.utilities.model_helpers import is_overridden
 from tests.helpers import BoringDataModule, BoringModel
@@ -502,11 +489,6 @@
     trainer.fit(model, dm)
 
 
-<<<<<<< HEAD
-def test_simple_hyperparameters_saving():
-    data = TrialMNISTDataModule()
-    assert data.hparams == AttributeDict({'data_dir': data.data_dir})
-=======
 class DummyDS(torch.utils.data.Dataset):
 
     def __getitem__(self, index):
@@ -567,4 +549,8 @@
             call(test_dss[0], batch_size=4, shuffle=False, num_workers=0, pin_memory=True),
             call(test_dss[1], batch_size=4, shuffle=False, num_workers=0, pin_memory=True)
         ])
->>>>>>> 92a78d58
+
+
+def test_simple_hyperparameters_saving():
+    data = LightningDataModule.from_datasets(train_ds, batch_size=4, num_workers=0)
+    assert data.hparams == AttributeDict({'data_dir': data.data_dir})