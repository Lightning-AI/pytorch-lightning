--- conflicted
+++ resolved
@@ -119,30 +119,11 @@
     dm = BoringDataModule()
     dm.prepare_data()
     dm.setup('fit')
-    dm.setup('validation')
     dm.setup('test')
 
 
 def test_data_hooks_called(tmpdir):
     dm = BoringDataModule()
-<<<<<<< HEAD
-    assert dm.has_prepared_data is False
-    assert dm.has_setup_fit is False
-    assert dm.has_setup_validation is False
-    assert dm.has_setup_test is False
-
-    dm.prepare_data()
-    assert dm.has_prepared_data is True
-    assert dm.has_setup_fit is False
-    assert dm.has_setup_validation is False
-    assert dm.has_setup_test is False
-
-    dm.setup()
-    assert dm.has_prepared_data is True
-    assert dm.has_setup_fit is True
-    assert dm.has_setup_validation is True
-    assert dm.has_setup_test is True
-=======
     assert not dm.has_prepared_data
     assert not dm.has_setup_fit
     assert not dm.has_setup_test
@@ -162,67 +143,16 @@
     assert dm.has_setup_test
     assert dm.has_setup_validate
     assert not dm.has_setup_predict
->>>>>>> 0e9d69c3
 
 
 @pytest.mark.parametrize("use_kwarg", (False, True))
 def test_data_hooks_called_verbose(tmpdir, use_kwarg):
     dm = BoringDataModule()
-<<<<<<< HEAD
-    assert dm.has_prepared_data is False
-    assert dm.has_setup_fit is False
-    assert dm.has_setup_validation is False
-    assert dm.has_setup_test is False
-
-    dm.prepare_data()
-    assert dm.has_prepared_data is True
-    assert dm.has_setup_fit is False
-    assert dm.has_setup_validation is False
-    assert dm.has_setup_test is False
-
-    dm.setup('fit')
-    assert dm.has_prepared_data is True
-    assert dm.has_setup_fit is True
-    assert dm.has_setup_validation is False
-    assert dm.has_setup_test is False
-
-    dm.setup('validation')
-    assert dm.has_prepared_data is True
-    assert dm.has_setup_fit is True
-    assert dm.has_setup_validation is True
-    assert dm.has_setup_test is False
-
-    dm.setup('test')
-    assert dm.has_prepared_data is True
-    assert dm.has_setup_fit is True
-    assert dm.has_setup_validation is True
-    assert dm.has_setup_test is True
-
-=======
     assert not dm.has_prepared_data
     assert not dm.has_setup_fit
     assert not dm.has_setup_test
->>>>>>> 0e9d69c3
 
     dm.prepare_data()
-<<<<<<< HEAD
-    assert dm.has_prepared_data is True
-
-    dm.setup(stage='fit')
-    assert dm.has_setup_fit is True
-    assert dm.has_setup_validation is False
-    assert dm.has_setup_test is False
-
-    dm.setup(stage='validation')
-    assert dm.has_setup_fit is True
-    assert dm.has_setup_validation is True
-    assert dm.has_setup_test is False
-
-    dm.setup(stage='test')
-    assert dm.has_setup_fit is True
-    assert dm.has_setup_validation is True
-    assert dm.has_setup_test is True
-=======
     assert dm.has_prepared_data
     assert not dm.has_setup_fit
     assert not dm.has_setup_test
@@ -255,7 +185,6 @@
     assert dm.has_setup_validate
     assert dm.has_setup_test
     assert dm.has_setup_predict
->>>>>>> 0e9d69c3
 
 
 def test_dm_add_argparse_args(tmpdir):
@@ -368,21 +297,6 @@
     assert checkpoint[dm.__class__.__name__] == dm.__class__.__name__
 
 
-def test_validate_loop_only(tmpdir):
-    reset_seed()
-
-    dm = TrialMNISTDataModule(tmpdir)
-
-    model = EvalModelTemplate()
-
-    trainer = Trainer(
-        default_root_dir=tmpdir,
-        max_epochs=3,
-        weights_summary=None,
-    )
-    trainer.validate(model, datamodule=dm)
-
-
 def test_test_loop_only(tmpdir):
     reset_seed()
 
@@ -414,11 +328,6 @@
     result = trainer.fit(model, dm)
     assert trainer.state == TrainerState.FINISHED, f"Training failed with {trainer.state}"
     assert result
-
-    # validate
-    result = trainer.validate(datamodule=dm)
-    result = result[0]
-    assert result['val_acc'] > 0.8
 
     # test
     result = trainer.test(datamodule=dm)
@@ -444,11 +353,6 @@
     # fit model
     trainer.fit(model, dm)
     assert trainer.state == TrainerState.FINISHED, f"Training failed with {trainer.state}"
-    assert dm.trainer is not None
-
-    # validate
-    result = trainer.validate(datamodule=dm)
-    result = result[0]
     assert dm.trainer is not None
 
     # test
@@ -477,11 +381,6 @@
     assert trainer.state == TrainerState.FINISHED, f"Training failed with {trainer.state}"
     assert result
 
-    # validate
-    result = trainer.validate(datamodule=dm)
-    result = result[0]
-    assert result['val_acc'] > 0.8
-
     # test
     result = trainer.test(datamodule=dm)
     assert result[0]['test_acc'] > 0.6
@@ -528,11 +427,6 @@
     result = trainer.fit(model, datamodule=dm)
     assert trainer.state == TrainerState.FINISHED, f"Training failed with {trainer.state}"
     assert result
-
-    # validate
-    result = trainer.validate(datamodule=dm)
-    result = result[0]
-    assert result['val_acc'] > 0.8
 
     # test
     result = trainer.test(datamodule=dm)
