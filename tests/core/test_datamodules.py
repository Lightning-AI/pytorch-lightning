--- conflicted
+++ resolved
@@ -534,8 +534,6 @@
     data = DataModuleWithHparams(10, "foo", kwarg0="bar")
     assert data.hparams == AttributeDict({"arg0": 10, "arg1": "foo", "kwarg0": "bar"})
 
-
-<<<<<<< HEAD
 def test_define_as_dataclass():
     """
     Test datamodule for initialization as Python dataclass.
@@ -611,7 +609,7 @@
 
     # checks if the trainer can finish one loop
     assert trainer.state.finished, f"Training failed with {trainer.state}"
-=======
+
 def test_inconsistent_prepare_data_per_node(tmpdir):
     with pytest.raises(MisconfigurationException, match="Inconsistent settings found for `prepare_data_per_node`."):
         model = BoringModel()
@@ -619,5 +617,4 @@
         trainer = Trainer(prepare_data_per_node=False)
         trainer.model = model
         trainer.datamodule = dm
-        trainer.data_connector.prepare_data()
->>>>>>> 81145ca9
+        trainer.data_connector.prepare_data()