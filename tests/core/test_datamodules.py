--- conflicted
+++ resolved
@@ -13,14 +13,9 @@
 # limitations under the License.
 import pickle
 from argparse import ArgumentParser
-<<<<<<< HEAD
-from typing import Any, Dict
-from unittest import mock
-from unittest.mock import PropertyMock
-=======
+
 from typing import Any, Dict, Optional
 from unittest.mock import MagicMock
->>>>>>> e676ff96
 
 import pytest
 import torch
