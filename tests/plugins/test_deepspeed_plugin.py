--- conflicted
+++ resolved
@@ -541,40 +541,19 @@
     )
     trainer.fit(model, datamodule=dm)
 
-<<<<<<< HEAD
-    results = trainer.test(ckpt_path='best', datamodule=dm)
+    results = trainer.test(model, datamodule=dm)
     assert results[0]['test_acc'] > 0.7
-=======
-    results = trainer.test(model, datamodule=dm)
-    assert results[0]["test_acc"] > 0.7
-
->>>>>>> c7e5743d
     saved_results = trainer.test(ckpt_path=ck.best_model_path, datamodule=dm)
     assert saved_results[0]["test_acc"] > 0.7
     assert saved_results == results
 
-<<<<<<< HEAD
     if automatic_optimization:
         model = ModelParallelClassificationModel()
     else:
         model = ManualModelParallelClassificationModel()
     trainer = Trainer(default_root_dir=tmpdir, gpus=2, plugins=[DeepSpeedPlugin(stage=3)], precision=16)
-=======
-    trainer = Trainer(
-        default_root_dir=tmpdir,
-        max_epochs=10,
-        plugins=[DeepSpeedPlugin(stage=3, save_full_weights=save_full_weights)],
-        gpus=2,
-        precision=16,
-        accumulate_grad_batches=2,
-        callbacks=[ck],
-        resume_from_checkpoint=ck.best_model_path,
-    )
+
     results = trainer.test(model, datamodule=dm)
-    assert results[0]["test_acc"] > 0.7
->>>>>>> c7e5743d
-
-    results = trainer.test(model, datamodule=dm, ckpt_path=ck.best_model_path)
     assert results[0]['test_acc'] > 0.7
 
 
