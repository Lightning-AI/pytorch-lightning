--- conflicted
+++ resolved
@@ -165,13 +165,8 @@
         default_root_dir=tmpdir,
         max_epochs=2,
         log_every_n_steps=2,
-<<<<<<< HEAD
         enable_model_summary=False,
-        checkpoint_callback=False,
-=======
-        weights_summary=None,
         enable_checkpointing=False,
->>>>>>> 4610fddb
     )
     trainer.fit(model)
     assert set(trainer.logged_metrics) == {"loss_step", "loss_epoch", "epoch"}