# Copyright The PyTorch Lightning team.
#
# Licensed under the Apache License, Version 2.0 (the "License");
# you may not use this file except in compliance with the License.
# You may obtain a copy of the License at
#
#     http://www.apache.org/licenses/LICENSE-2.0
#
# Unless required by applicable law or agreed to in writing, software
# distributed under the License is distributed on an "AS IS" BASIS,
# WITHOUT WARRANTIES OR CONDITIONS OF ANY KIND, either express or implied.
# See the License for the specific language governing permissions and
# limitations under the License.
import os
from copy import deepcopy
from dataclasses import dataclass
from typing import Any, Dict, Iterator
from unittest import mock
from unittest.mock import ANY

import pytest
import torch

from pytorch_lightning import Trainer
from pytorch_lightning.callbacks import ModelCheckpoint
from pytorch_lightning.loops import Loop, TrainingBatchLoop
from pytorch_lightning.trainer.progress import BaseProgress
from tests.helpers import BoringModel
from tests.helpers.runif import RunIf


class NestedLoop(Loop):
    def __init__(self):
        super().__init__()
        self.child_loop0 = None
        self.child_loop1 = None

    @property
    def done(self) -> bool:
        return False

    def connect(self, child0, child1):
        self.child_loop0 = child0
        self.child_loop1 = child1

    def reset(self) -> None:
        pass

    def advance(self, *args, **kwargs):
        pass


@pytest.mark.parametrize("loop_name", ["fit_loop", "validate_loop", "test_loop", "predict_loop"])
def test_connect_loops_direct(loop_name):
    """Test Trainer referenes in loops on assignment."""
    loop = NestedLoop()

    with pytest.raises(RuntimeError, match="The loop is not attached to a Trainer"):
        _ = loop.trainer

    trainer = Trainer()

    # trainer.loop = loop
    setattr(trainer, loop_name, loop)
    assert loop.trainer is trainer


def test_connect_loops_recursive():
    """Test Trainer references in a nested loop assigned to a Trainer."""
    main_loop = NestedLoop()
    child0 = NestedLoop()
    child1 = NestedLoop()
    main_loop.connect(child0, child1)

    with pytest.raises(RuntimeError, match="The loop is not attached to a Trainer"):
        _ = main_loop.trainer

    with pytest.raises(RuntimeError, match="The loop is not attached to a Trainer"):
        _ = main_loop.child_loop0.trainer

    trainer = Trainer()
    trainer.fit_loop = main_loop
    assert child0.trainer is trainer
    assert child1.trainer is trainer


def test_connect_subloops(tmpdir):
    """Test connecting individual subloops by calling `trainer.x.y.connect()`"""
    model = BoringModel()
    trainer = Trainer(default_root_dir=tmpdir, fast_dev_run=True)

    epoch_loop = trainer.fit_loop.epoch_loop
    new_batch_loop = TrainingBatchLoop()
    epoch_loop.connect(batch_loop=new_batch_loop)
    assert epoch_loop.batch_loop is new_batch_loop

    with pytest.raises(RuntimeError, match="The loop is not attached to a Trainer"):
        _ = new_batch_loop.trainer

    trainer.fit(model)
    assert new_batch_loop.trainer is trainer


class CustomException(Exception):
    pass


def test_loop_restore():
    class Simple(Loop):
        def __init__(self, dataset: Iterator):
            super().__init__()
            self.iteration_count = 0
            self.dataset = dataset

        @property
        def skip(self) -> bool:
            return False

        @property
        def done(self) -> bool:
            return self.iteration_count > len(self.dataset)

        def reset(self) -> None:
            self.iter_dataset = iter(self.dataset)
            if self.restarting:
                for _ in range(self.iteration_count):
                    next(self.iter_dataset)
                self.iteration_count += 1
            else:
                self.outputs = []

        def advance(self) -> None:
            value = next(self.iter_dataset)

            if self.iteration_count == 5:
                raise CustomException

            self.outputs.append(value)

        def on_advance_end(self) -> None:
            self.iteration_count += 1

        def state_dict(self) -> Dict:
            return {"iteration_count": self.iteration_count, "outputs": self.outputs}

        def load_state_dict(self, state_dict: Dict) -> None:
            self.iteration_count = state_dict["iteration_count"]
            self.outputs = state_dict["outputs"]

    trainer = Trainer()

    data = range(10)
    loop = Simple(data)
    loop.trainer = trainer
    try:
        loop.run()
        state_dict = {}
    except CustomException:
        state_dict = loop.state_dict()

    loop = Simple(data)
    loop.trainer = trainer
    loop.load_state_dict(state_dict)
    loop.restarting = True
    loop.run()

    assert not loop.restarting
    assert loop.outputs == list(range(10))


def test_loop_hierarchy():
    @dataclass
    class SimpleProgress(BaseProgress):
        increment: int = 0

        def reset_on_restart(self):
            pass

    class Simple(Loop):
        def __init__(self, a):
            super().__init__()
            self.a = a
            self.progress = SimpleProgress()

        def advance(self, *args: Any, **kwargs: Any) -> None:
            loop = getattr(self, "loop_child", None)
            if not loop:
                return
            loop.run()

        def on_advance_end(self):
            self.progress.increment += 1

        @property
        def done(self) -> bool:
            return self.progress.increment > 0

        def reset(self) -> None:
            ...

        def on_save_checkpoint(self) -> Dict:
            return {"a": self.a}

        def on_load_checkpoint(self, state_dict: Dict) -> None:
            self.a = state_dict["a"]

    loop_parent = Simple(1)
    loop_child = Simple(2)
    loop_parent.loop_child = loop_child

    # check the trainer reference is propagated
    loop_parent.trainer = Trainer()
    assert loop_child.trainer is loop_parent.trainer

    state_dict = loop_parent.state_dict()
    assert state_dict == {
        "state_dict": {"a": 1},
        "progress": {"increment": 0},
        "loop_child.state_dict": {"a": 2},
        "loop_child.progress": {"increment": 0},
    }

    state_dict["loop_child.state_dict"]["a"] = 3
    # check restarting after `load_state_dict`
    loop_parent.load_state_dict(state_dict)
    assert loop_parent.restarting

    loop_parent.run()

    # check the new state after `run`
    state_dict = loop_parent.state_dict()
    assert state_dict == {
        "state_dict": {"a": 1},
        "progress": {"increment": 1},
        "loop_child.state_dict": {"a": 3},
        "loop_child.progress": {"increment": 1},
    }

    loop_parent_copy = deepcopy(loop_parent)
    assert loop_parent_copy.state_dict() == loop_parent.state_dict()

    assert loop_parent_copy.on_save_checkpoint() == state_dict["state_dict"]
    assert loop_parent_copy.loop_child.on_save_checkpoint() == state_dict["loop_child.state_dict"]

    loop_parent = Simple(1)
    loop_child = Simple(2)
    loop_parent.loop_child = loop_child
    loop_parent.load_state_dict(state_dict)
    assert loop_parent.progress.increment == 1
    assert loop_parent.loop_child.progress.increment == 1

    del loop_parent.loop_child
    state_dict = loop_parent.state_dict()
    assert state_dict == {"state_dict": {"a": 1}, "progress": {"increment": 1}}


@RunIf(min_torch="1.7.0")
@mock.patch.dict(os.environ, {"PL_FAULT_TOLERANT_TRAINING": "1"})
@pytest.mark.parametrize("stop_epoch", (1, 2))
@pytest.mark.parametrize("stop_batch", (1, 2))
@pytest.mark.parametrize("n_dataloaders,stop_dataloader", [(2, 0), (2, 1), (3, 2)])
def test_loop_restart_progress_multiple_dataloaders(tmpdir, n_dataloaders, stop_dataloader, stop_epoch, stop_batch):
    n_batches = 5
    n_epochs = 3

    class ValidationModel(BoringModel):
        def __init__(self):
            super().__init__()

        def validation_step(self, batch, batch_idx, dataloader_idx):
            if self.current_epoch == stop_epoch and batch_idx == stop_batch and dataloader_idx == stop_dataloader:
                raise CustomException
            return super().validation_step(batch, batch_idx)

        def val_dataloader(self):
            return [super(ValidationModel, self).val_dataloader() for _ in range(n_dataloaders)]

    model = ValidationModel()
    model.validation_epoch_end = None

    trainer = Trainer(
        default_root_dir=tmpdir,
        max_epochs=n_epochs,
        limit_train_batches=1,
        limit_val_batches=n_batches,
        num_sanity_val_steps=0,
    )

    # simulate a failure
    with pytest.raises(CustomException):
        trainer.fit(model)

    ckpt_path = str(tmpdir / ".pl_auto_save.ckpt")
    checkpoint = torch.load(ckpt_path)["loops"]["fit_loop"]

    total_dataloader = stop_epoch * n_dataloaders + stop_dataloader
    expected = {
        "total": {"ready": total_dataloader + 1, "completed": total_dataloader},
        "current": {"ready": stop_dataloader + 1, "completed": stop_dataloader},
    }
    assert checkpoint["epoch_loop.val_loop.dataloader_progress"] == expected

    trainer.fit_loop.load_state_dict(checkpoint)

    # `nbe_`: non-breaking epoch, as in, no exception will be raised. `be_`: breaking epoch
    nbe_total_val_batch = stop_epoch * n_dataloaders * n_batches
    be_total_val_batch = stop_dataloader * n_batches + stop_batch
    total_val_batch = nbe_total_val_batch + be_total_val_batch
    expected = {
        "total": {
            "ready": total_val_batch + 1,
            "started": total_val_batch + 1,
            "processed": total_val_batch,
            "completed": total_val_batch,
        },
        "current": {
            "ready": stop_batch + 1,
            "started": stop_batch + 1,
            "processed": stop_batch,
            "completed": stop_batch,
        },
    }
    assert trainer.fit_loop.epoch_loop.val_loop.epoch_loop.batch_progress.state_dict() == expected

<<<<<<< HEAD
    trainer.fit_loop.load_state_dict(checkpoint)
    expected = {
        "total": {
            "ready": total_val_batch + 1,
            "started": total_val_batch + 1,
            "processed": total_val_batch,
            "completed": total_val_batch,
        },
        "current": {
            "ready": stop_batch + 1,
            "started": stop_batch + 1,
            "processed": stop_batch,
            "completed": stop_batch,
        },
    }
    assert trainer.fit_loop.epoch_loop.val_loop.epoch_loop.batch_progress.state_dict() == expected

=======
>>>>>>> bbcb9778

@RunIf(min_torch="1.7.0")
@mock.patch.dict(os.environ, {"PL_FAULT_TOLERANT_TRAINING": "1"})
@pytest.mark.parametrize("accumulate_grad_batches", (1, 2, 3))
@pytest.mark.parametrize("n_optimizers", (1, 3, 5))
@pytest.mark.parametrize("stop_epoch", (1, 2))
@pytest.mark.parametrize("stop_batch", (1, 2))
@pytest.mark.parametrize("stop_optimizer", (1, 2))
def test_loop_state_on_exception(accumulate_grad_batches, stop_epoch, stop_batch, stop_optimizer, n_optimizers, tmpdir):
    stop_optimizer = stop_optimizer if stop_optimizer < n_optimizers else 0
    n_epochs = 3
    n_batches = 3

    class TestModel(BoringModel):
        def __init__(self):
            super().__init__()
            if n_optimizers > 1:
                self.configure_optimizers = self.configure_optimizers_multiple

        def training_step(self, batch, batch_idx, optimizer_idx=0):
            if self.trainer.current_epoch == stop_epoch and batch_idx == stop_batch and optimizer_idx == stop_optimizer:
                raise CustomException
            return super().training_step(batch, batch_idx)

        def configure_optimizers_multiple(self):
            optimizers = [torch.optim.Adam(self.layer.parameters(), lr=0.1) for _ in range(n_optimizers)]

            lr_scheduler_0 = torch.optim.lr_scheduler.StepLR(optimizers[0], step_size=1)
            lr_scheduler_1 = torch.optim.lr_scheduler.StepLR(optimizers[1], step_size=1)
            # no scheduler for optimizer_2
            lr_schedulers = [lr_scheduler_0, {"scheduler": lr_scheduler_1, "interval": "step"}]

            return optimizers, lr_schedulers

    model = TestModel()
    model.training_epoch_end = None

    trainer = Trainer(
        default_root_dir=tmpdir,
        max_epochs=n_epochs,
        limit_train_batches=n_batches,
        limit_val_batches=0,
        accumulate_grad_batches=accumulate_grad_batches,
        progress_bar_refresh_rate=0,
        logger=False,
        checkpoint_callback=False,
    )

    # simulate a failure
    with pytest.raises(CustomException):
        trainer.fit(model)

    ckpt_path = str(tmpdir / ".pl_auto_save.ckpt")
    assert os.path.exists(ckpt_path)
    checkpoint = torch.load(ckpt_path)

    optim_progress = trainer.fit_loop.epoch_loop.batch_loop.optimizer_loop.optim_progress
    sch_progress = trainer.fit_loop.epoch_loop.scheduler_progress

    # `nbe_`: non-breaking epoch, as in, no exception will be raised. `be_`: breaking epoch
    nbe_batches_completed = stop_epoch * n_batches
    be_batches_completed = stop_batch
    be_batches_ready = stop_batch + 1
    # lightning applies leftover accumulated gradients when the epoch ends
    has_leftover_accumulation_batches = n_batches % accumulate_grad_batches != 0
    # number of batches that will call `optimizer.step()` during non-breaking and breaking epochs
    nbe_stepping_batches = nbe_batches_completed // accumulate_grad_batches
    be_stepping_batches = be_batches_completed // accumulate_grad_batches

    nbe_total_opt_steps = (nbe_stepping_batches + has_leftover_accumulation_batches) * n_optimizers
    does_last_be_batch_step = be_batches_ready % accumulate_grad_batches == 0 or has_leftover_accumulation_batches
    be_total_opt_steps = be_stepping_batches * n_optimizers + does_last_be_batch_step * stop_optimizer
    assert optim_progress.optimizer_steps == nbe_total_opt_steps + be_total_opt_steps
    assert optim_progress.optimizer.step.current.completed == be_total_opt_steps
    has_opt_stepped_in_be = stop_batch + 1 >= accumulate_grad_batches

    nbe_total_zero_grad = (nbe_stepping_batches + has_leftover_accumulation_batches) * n_optimizers
    does_last_be_batch_zero_grad = be_batches_completed % accumulate_grad_batches == 0
    # `max` because the first batch always zero-grads
    be_total_zero_grad = max(1, be_stepping_batches) * n_optimizers + stop_optimizer * does_last_be_batch_zero_grad
    assert optim_progress.optimizer.zero_grad.total.completed == nbe_total_zero_grad + be_total_zero_grad
    assert optim_progress.optimizer.zero_grad.current.completed == be_total_zero_grad

    nbe_sch_steps = stop_epoch
    be_sch_steps = 0  # the current epoch did not complete
    if n_optimizers > 1:
        # assumes that the scheduler config is unchanged
        # `* 1` because there is only one step-level scheduler
        nbe_sch_steps = stop_epoch + nbe_stepping_batches + has_leftover_accumulation_batches * 1
        # `0 +` for the epoch-level scheduler
        be_sch_steps = 0 + be_stepping_batches
    assert sch_progress.total.completed == nbe_sch_steps + be_sch_steps
    assert sch_progress.current.completed == be_sch_steps

    expected = {
        "state_dict": ANY,
        "epoch_progress": {
            "total": {
                "ready": stop_epoch + 1,
                "started": stop_epoch + 1,
                "processed": stop_epoch,
                "completed": stop_epoch,
            },
            "current": {
                "ready": stop_epoch + 1,
                "started": stop_epoch + 1,
                "processed": stop_epoch,
                "completed": stop_epoch,
            },
        },
        "epoch_loop.state_dict": ANY,
        "epoch_loop.batch_progress": {
            "total": {
                "ready": nbe_batches_completed + be_batches_completed + 1,
                "started": nbe_batches_completed + be_batches_completed + 1,
                "processed": nbe_batches_completed + be_batches_completed,
                "completed": nbe_batches_completed + be_batches_completed,
            },
            "current": {
                "ready": stop_batch + 1,
                "started": stop_batch + 1,
                "processed": stop_batch,
                "completed": stop_batch,
            },
        },
        "epoch_loop.scheduler_progress": {
            "total": {"ready": nbe_sch_steps + be_sch_steps, "completed": nbe_sch_steps + be_sch_steps},
            "current": {"ready": be_sch_steps, "completed": be_sch_steps},
        },
        "epoch_loop.batch_loop.state_dict": ANY,
        "epoch_loop.batch_loop.manual_loop.state_dict": ANY,
        "epoch_loop.batch_loop.optimizer_loop.state_dict": {},
        "epoch_loop.batch_loop.optimizer_loop.optim_progress": {
            "optimizer_position": stop_optimizer,
            "optimizer": {
                "step": {
                    "total": {
                        "ready": nbe_total_opt_steps + be_total_opt_steps + has_opt_stepped_in_be,
                        "completed": nbe_total_opt_steps + be_total_opt_steps,
                    },
                    "current": {"ready": be_total_opt_steps + has_opt_stepped_in_be, "completed": be_total_opt_steps},
                },
                "zero_grad": {
                    "total": {
                        "ready": nbe_total_zero_grad + be_total_zero_grad,
                        "started": nbe_total_zero_grad + be_total_zero_grad,
                        "completed": nbe_total_zero_grad + be_total_zero_grad,
                    },
                    "current": {
                        "ready": be_total_zero_grad,
                        "started": be_total_zero_grad,
                        "completed": be_total_zero_grad,
                    },
                },
            },
        },
        "epoch_loop.val_loop.state_dict": ANY,
        "epoch_loop.val_loop.dataloader_progress": ANY,
        "epoch_loop.val_loop.epoch_loop.state_dict": ANY,
        "epoch_loop.val_loop.epoch_loop.batch_progress": ANY,
        "epoch_loop.val_loop._results": ANY,
        "epoch_loop._results": ANY,
    }
    assert checkpoint["loops"]["fit_loop"] == expected

    trainer.fit_loop.load_state_dict(checkpoint["loops"]["fit_loop"])
    state_dict = trainer.fit_loop.state_dict()

    # need to remove these elements for comparison; comparing with `fit_loop.state_dict()` would require the
    # fit loop to have an iterator, which is only available during training
    checkpoint["loops"]["fit_loop"]["state_dict"]["dataloader_state_dict"] = ANY
    assert state_dict == checkpoint["loops"]["fit_loop"]

    trainer.fit_loop.load_state_dict(checkpoint["loops"]["fit_loop"])
    # test resetting manually, we expect all `ready` counters to be reset to `completed`
    trainer.fit_loop.reset()
    trainer.fit_loop.epoch_loop.reset()
    trainer.fit_loop.epoch_loop.batch_loop.reset()
    trainer.fit_loop.epoch_loop.batch_loop.optimizer_loop.reset()
    trainer.fit_loop.epoch_loop.val_loop.reset()
    trainer.fit_loop.epoch_loop.val_loop.epoch_loop.reset()

    epoch_progress = trainer.fit_loop.epoch_progress
    assert epoch_progress.current.ready == stop_epoch
    assert epoch_progress.current.completed == stop_epoch

    batch_progress = trainer.fit_loop.epoch_loop.batch_progress
    assert batch_progress.current.ready == be_batches_completed
    assert batch_progress.current.completed == be_batches_completed

    optim_progress = trainer.fit_loop.epoch_loop.batch_loop.optimizer_loop.optim_progress
    assert optim_progress.optimizer.step.current.ready == be_total_opt_steps
    assert optim_progress.optimizer.step.current.completed == be_total_opt_steps
    assert optim_progress.optimizer.zero_grad.current.ready == be_total_zero_grad
    assert optim_progress.optimizer.zero_grad.current.completed == be_total_zero_grad

    state_dict = trainer.fit_loop.state_dict()
    assert state_dict != checkpoint["loops"]["fit_loop"]
    assert state_dict["epoch_progress"]["total"]["started"] == stop_epoch + 1
    assert state_dict["epoch_progress"]["current"]["started"] == stop_epoch


@RunIf(min_torch="1.7.0")
@mock.patch.dict(os.environ, {"PL_FAULT_TOLERANT_TRAINING": "1"})
@pytest.mark.parametrize("n_optimizers", (1, 3, 5))
def test_loop_state_on_complete_run(n_optimizers, tmpdir):
    n_epochs = 3
    n_batches = 3
    accumulate_grad_batches = 1

    class TestModel(BoringModel):
        def __init__(self):
            super().__init__()
            if n_optimizers > 1:
                self.configure_optimizers = self.configure_optimizers_multiple

        def training_step(self, batch, batch_idx, optimizer_idx=0):
            return super().training_step(batch, batch_idx)

        def configure_optimizers_multiple(self):
            optimizers = [torch.optim.Adam(self.layer.parameters(), lr=0.1) for _ in range(n_optimizers)]

            lr_scheduler_0 = torch.optim.lr_scheduler.StepLR(optimizers[0], step_size=1)
            lr_scheduler_1 = torch.optim.lr_scheduler.StepLR(optimizers[1], step_size=1)
            # no scheduler for optimizer_2
            lr_schedulers = [lr_scheduler_0, {"scheduler": lr_scheduler_1, "interval": "step"}]

            return optimizers, lr_schedulers

    model = TestModel()
    model.training_epoch_end = None

    trainer = Trainer(
        default_root_dir=tmpdir,
        max_epochs=n_epochs,
        limit_train_batches=n_batches,
        limit_val_batches=0,
        accumulate_grad_batches=accumulate_grad_batches,
        progress_bar_refresh_rate=0,
        logger=False,
        checkpoint_callback=True,
    )
    trainer.fit(model)

    ckpt_path = trainer.checkpoint_callback.best_model_path
    assert os.path.exists(ckpt_path)
    checkpoint = torch.load(ckpt_path)

    n_sch_steps_total = n_epochs
    n_sch_steps_current = 1
    if n_optimizers > 1:
        n_sch_steps_total = n_epochs + n_epochs * n_batches
        n_sch_steps_current = n_batches + 1

    expected = {
        "state_dict": ANY,
        "epoch_progress": {
            "total": {
                "ready": n_epochs,
                "started": n_epochs,
                "processed": n_epochs,
                # TODO: the following "-1" offset will be fixed by
                #   https://github.com/PyTorchLightning/pytorch-lightning/pull/8578
                "completed": n_epochs - 1,
            },
            "current": {
                "ready": n_epochs,
                "started": n_epochs,
                "processed": n_epochs,
                # TODO: the following "-1" offset will be fixed by
                #   https://github.com/PyTorchLightning/pytorch-lightning/pull/8578
                "completed": n_epochs - 1,
            },
        },
        "epoch_loop.state_dict": ANY,
        "epoch_loop.batch_progress": {
            "total": {
                "ready": n_epochs * n_batches,
                "started": n_epochs * n_batches,
                "processed": n_epochs * n_batches,
                "completed": n_epochs * n_batches,
            },
            "current": {
                "ready": n_batches,
                "started": n_batches,
                "processed": n_batches,
                "completed": n_batches,
            },
        },
        "epoch_loop.scheduler_progress": {
            "total": {"ready": n_sch_steps_total, "completed": n_sch_steps_total},
            "current": {"ready": n_sch_steps_current, "completed": n_sch_steps_current},
        },
        "epoch_loop.batch_loop.state_dict": ANY,
        "epoch_loop.batch_loop.manual_loop.state_dict": ANY,
        "epoch_loop.batch_loop.optimizer_loop.state_dict": {},
        "epoch_loop.batch_loop.optimizer_loop.optim_progress": {
            "optimizer_position": n_optimizers,
            "optimizer": {
                "step": {
                    "total": {
                        "ready": n_epochs * n_batches * n_optimizers,
                        "completed": n_epochs * n_batches * n_optimizers,
                    },
                    "current": {
                        "ready": n_batches * n_optimizers,
                        "completed": n_batches * n_optimizers,
                    },
                },
                "zero_grad": {
                    "total": {
                        "ready": n_epochs * n_batches * n_optimizers,
                        "started": n_epochs * n_batches * n_optimizers,
                        "completed": n_epochs * n_batches * n_optimizers,
                    },
                    "current": {
                        "ready": n_batches * n_optimizers,
                        "started": n_batches * n_optimizers,
                        "completed": n_batches * n_optimizers,
                    },
                },
            },
        },
        "epoch_loop.val_loop.state_dict": ANY,
        "epoch_loop.val_loop.dataloader_progress": ANY,
        "epoch_loop.val_loop.epoch_loop.state_dict": ANY,
        "epoch_loop.val_loop.epoch_loop.batch_progress": ANY,
        "epoch_loop.val_loop._results": ANY,
        "epoch_loop._results": ANY,
    }
    assert checkpoint["loops"]["fit_loop"] == expected


@RunIf(min_torch="1.7.0")
@mock.patch.dict(os.environ, {"PL_FAULT_TOLERANT_TRAINING": "1"})
def test_fit_loop_reset(tmpdir):
    """Test that the reset logic in fit- and epoch loop is aware of whether the loop is restarting from a completed
    loop or from a mid-epoch checkpoint."""

    # generate checkpoints at end of epoch and mid-epoch
    model = BoringModel()
    checkpoint_callback = ModelCheckpoint(
        dirpath=tmpdir,
        every_n_train_steps=2,
        save_top_k=-1,
    )
    trainer = Trainer(
        default_root_dir=tmpdir,
        limit_train_batches=4,
        num_sanity_val_steps=0,
        max_epochs=2,
        callbacks=[checkpoint_callback],
        logger=False,
        weights_summary=None,
    )
    trainer.fit(model)

    # reset state loaded from a checkpoint from mid-epoch
    mid_epoch_ckpt = torch.load(str(tmpdir / "epoch=0-step=1.ckpt"))
    fit_loop = trainer.fit_loop
    epoch_loop = fit_loop.epoch_loop
    optimizer_loop = epoch_loop.batch_loop.optimizer_loop
    assert not fit_loop.restarting
    assert not epoch_loop.restarting
    assert not optimizer_loop.restarting

    # we load exactly what was saved - no reset yet
    fit_loop.load_state_dict(mid_epoch_ckpt["loops"]["fit_loop"])
<<<<<<< HEAD

    def mid_epoch_reset_assertions(has_reset):
        assert fit_loop.restarting
        assert fit_loop.epoch_progress.total.ready == 1
        assert fit_loop.epoch_progress.total.completed == 0  # the checkpoint was saved mid epoch
        assert fit_loop.epoch_progress.current.ready == (not has_reset)
        assert fit_loop.epoch_progress.current.completed == 0

        assert epoch_loop.restarting
        assert epoch_loop.batch_progress.total.ready == 2
        assert epoch_loop.batch_progress.total.completed == 1  # the checkpoint was saved on train_batch_end
        assert epoch_loop.batch_progress.current.ready == 2 if has_reset else 1
        assert epoch_loop.batch_progress.current.completed == 2 if has_reset else 1

    # resetting from a mid-epoch checkpoint should not change progress counters
    mid_epoch_reset_assertions(has_reset=False)
    assert optimizer_loop.optim_progress.optimizer_position == 1
    fit_loop.reset()
    epoch_loop.reset()
    optimizer_loop.reset()
    mid_epoch_reset_assertions(has_reset=True)
=======
    # resetting from a mid-of-epoch checkpoint SHOULD NOT reset the current counters to 0
    fit_loop.reset()
    epoch_loop.reset()
    optimizer_loop.reset()

    assert fit_loop.restarting
    assert fit_loop.epoch_progress.total.ready == 1
    assert fit_loop.epoch_progress.total.completed == 0  # the checkpoint was saved mid epoch
    assert fit_loop.epoch_progress.current.ready == 0
    assert fit_loop.epoch_progress.current.completed == 0

    assert epoch_loop.restarting
    assert epoch_loop.batch_progress.total.ready == 2
    assert epoch_loop.batch_progress.total.completed == 1  # the checkpoint was saved on train_batch_end
    assert epoch_loop.batch_progress.current.ready == 2
    assert epoch_loop.batch_progress.current.completed == 2

    assert optimizer_loop.restarting
>>>>>>> bbcb9778
    assert optimizer_loop.optim_progress.optimizer_position == 1

    # reset state loaded from a checkpoint from the end of an epoch
    end_of_epoch_ckpt = torch.load(str(tmpdir / "epoch=0-step=3.ckpt"))
    fit_loop = trainer.fit_loop
    epoch_loop = fit_loop.epoch_loop
    fit_loop.restarting = False
    epoch_loop.restarting = False
    optimizer_loop.restarting = False

    # we load exactly what was saved - no reset yet
    fit_loop.load_state_dict(end_of_epoch_ckpt["loops"]["fit_loop"])
<<<<<<< HEAD

    assert fit_loop.restarting
    assert fit_loop.epoch_progress.total.ready == 1
    assert fit_loop.epoch_progress.total.completed == 0  # the checkpoint saves before the epoch completes
    assert fit_loop.epoch_progress.current.ready == 1
    assert fit_loop.epoch_progress.current.completed == 0

    assert epoch_loop.restarting
    assert epoch_loop.batch_progress.total.ready == 4
    assert epoch_loop.batch_progress.total.completed == 3  # the checkpoint was saved on train_batch_end
    assert epoch_loop.batch_progress.current.ready == 4
    assert epoch_loop.batch_progress.current.completed == 3

    assert optimizer_loop.optim_progress.optimizer_position == 1

    # resetting from a end-of-epoch checkpoint should reset the current counters to 0
    epoch_loop._val_loop_done = True
=======
    # resetting from a end-of-epoch checkpoint SHOULD reset the current counters to 0
>>>>>>> bbcb9778
    fit_loop.reset()
    epoch_loop.reset()
    optimizer_loop.reset()

    assert fit_loop.restarting
    assert fit_loop.epoch_progress.total.ready == 1
    assert fit_loop.epoch_progress.total.completed == 0  # the checkpoint saves before the epoch completes
    assert fit_loop.epoch_progress.current.ready == 0
    assert fit_loop.epoch_progress.current.completed == 0

    assert epoch_loop.restarting
    assert epoch_loop.batch_progress.total.ready == 4
    assert epoch_loop.batch_progress.total.completed == 3  # the checkpoint was saved on train_batch_end
    assert epoch_loop.batch_progress.current.ready == 0
    assert epoch_loop.batch_progress.current.completed == 0

    assert optimizer_loop.optim_progress.optimizer_position == 1<|MERGE_RESOLUTION|>--- conflicted
+++ resolved
@@ -322,26 +322,6 @@
     }
     assert trainer.fit_loop.epoch_loop.val_loop.epoch_loop.batch_progress.state_dict() == expected
 
-<<<<<<< HEAD
-    trainer.fit_loop.load_state_dict(checkpoint)
-    expected = {
-        "total": {
-            "ready": total_val_batch + 1,
-            "started": total_val_batch + 1,
-            "processed": total_val_batch,
-            "completed": total_val_batch,
-        },
-        "current": {
-            "ready": stop_batch + 1,
-            "started": stop_batch + 1,
-            "processed": stop_batch,
-            "completed": stop_batch,
-        },
-    }
-    assert trainer.fit_loop.epoch_loop.val_loop.epoch_loop.batch_progress.state_dict() == expected
-
-=======
->>>>>>> bbcb9778
 
 @RunIf(min_torch="1.7.0")
 @mock.patch.dict(os.environ, {"PL_FAULT_TOLERANT_TRAINING": "1"})
@@ -710,29 +690,6 @@
 
     # we load exactly what was saved - no reset yet
     fit_loop.load_state_dict(mid_epoch_ckpt["loops"]["fit_loop"])
-<<<<<<< HEAD
-
-    def mid_epoch_reset_assertions(has_reset):
-        assert fit_loop.restarting
-        assert fit_loop.epoch_progress.total.ready == 1
-        assert fit_loop.epoch_progress.total.completed == 0  # the checkpoint was saved mid epoch
-        assert fit_loop.epoch_progress.current.ready == (not has_reset)
-        assert fit_loop.epoch_progress.current.completed == 0
-
-        assert epoch_loop.restarting
-        assert epoch_loop.batch_progress.total.ready == 2
-        assert epoch_loop.batch_progress.total.completed == 1  # the checkpoint was saved on train_batch_end
-        assert epoch_loop.batch_progress.current.ready == 2 if has_reset else 1
-        assert epoch_loop.batch_progress.current.completed == 2 if has_reset else 1
-
-    # resetting from a mid-epoch checkpoint should not change progress counters
-    mid_epoch_reset_assertions(has_reset=False)
-    assert optimizer_loop.optim_progress.optimizer_position == 1
-    fit_loop.reset()
-    epoch_loop.reset()
-    optimizer_loop.reset()
-    mid_epoch_reset_assertions(has_reset=True)
-=======
     # resetting from a mid-of-epoch checkpoint SHOULD NOT reset the current counters to 0
     fit_loop.reset()
     epoch_loop.reset()
@@ -751,7 +708,6 @@
     assert epoch_loop.batch_progress.current.completed == 2
 
     assert optimizer_loop.restarting
->>>>>>> bbcb9778
     assert optimizer_loop.optim_progress.optimizer_position == 1
 
     # reset state loaded from a checkpoint from the end of an epoch
@@ -764,41 +720,7 @@
 
     # we load exactly what was saved - no reset yet
     fit_loop.load_state_dict(end_of_epoch_ckpt["loops"]["fit_loop"])
-<<<<<<< HEAD
-
-    assert fit_loop.restarting
-    assert fit_loop.epoch_progress.total.ready == 1
-    assert fit_loop.epoch_progress.total.completed == 0  # the checkpoint saves before the epoch completes
-    assert fit_loop.epoch_progress.current.ready == 1
-    assert fit_loop.epoch_progress.current.completed == 0
-
-    assert epoch_loop.restarting
-    assert epoch_loop.batch_progress.total.ready == 4
-    assert epoch_loop.batch_progress.total.completed == 3  # the checkpoint was saved on train_batch_end
-    assert epoch_loop.batch_progress.current.ready == 4
-    assert epoch_loop.batch_progress.current.completed == 3
-
-    assert optimizer_loop.optim_progress.optimizer_position == 1
-
-    # resetting from a end-of-epoch checkpoint should reset the current counters to 0
-    epoch_loop._val_loop_done = True
-=======
     # resetting from a end-of-epoch checkpoint SHOULD reset the current counters to 0
->>>>>>> bbcb9778
     fit_loop.reset()
     epoch_loop.reset()
-    optimizer_loop.reset()
-
-    assert fit_loop.restarting
-    assert fit_loop.epoch_progress.total.ready == 1
-    assert fit_loop.epoch_progress.total.completed == 0  # the checkpoint saves before the epoch completes
-    assert fit_loop.epoch_progress.current.ready == 0
-    assert fit_loop.epoch_progress.current.completed == 0
-
-    assert epoch_loop.restarting
-    assert epoch_loop.batch_progress.total.ready == 4
-    assert epoch_loop.batch_progress.total.completed == 3  # the checkpoint was saved on train_batch_end
-    assert epoch_loop.batch_progress.current.ready == 0
-    assert epoch_loop.batch_progress.current.completed == 0
-
-    assert optimizer_loop.optim_progress.optimizer_position == 1+    optimizer_loop.reset()