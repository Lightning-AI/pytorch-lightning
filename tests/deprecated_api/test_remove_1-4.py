--- conflicted
+++ resolved
@@ -27,39 +27,6 @@
 from pytorch_lightning.plugins.environments import LightningEnvironment
 from tests.helpers import BoringModel
 from tests.helpers.runif import RunIf
-
-
-<<<<<<< HEAD
-def test_v1_4_0_deprecated_trainer_attributes():
-    with pytest.deprecated_call(match="will be removed in v1.4."):
-        trainer = Trainer()
-        _ = trainer.accelerator_backend
-    assert trainer.accelerator == trainer.accelerator_backend
-
-
-def test_v1_4_0_deprecated_trainer_methods():
-    with pytest.deprecated_call(match='will be removed in v1.4'):
-        trainer = Trainer()
-        _ = trainer.get_model()
-    assert trainer.get_model() == trainer.lightning_module
-=======
-def test_v1_4_0_deprecated_imports():
-    _soft_unimport_module('pytorch_lightning.utilities.argparse_utils')
-    with pytest.deprecated_call(match='will be removed in v1.4'):
-        from pytorch_lightning.utilities.argparse_utils import from_argparse_args  # noqa: F811 F401
-
-    _soft_unimport_module('pytorch_lightning.utilities.model_utils')
-    with pytest.deprecated_call(match='will be removed in v1.4'):
-        from pytorch_lightning.utilities.model_utils import is_overridden  # noqa: F811 F401
-
-    _soft_unimport_module('pytorch_lightning.utilities.warning_utils')
-    with pytest.deprecated_call(match='will be removed in v1.4'):
-        from pytorch_lightning.utilities.warning_utils import WarningCache  # noqa: F811 F401
-
-    _soft_unimport_module('pytorch_lightning.utilities.xla_device_utils')
-    with pytest.deprecated_call(match='will be removed in v1.4'):
-        from pytorch_lightning.utilities.xla_device_utils import XLADeviceUtils  # noqa: F811 F401
->>>>>>> 140b0c72
 
 
 def test_v1_4_0_deprecated_trainer_device_distrib():
