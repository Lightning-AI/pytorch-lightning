--- conflicted
+++ resolved
@@ -85,10 +85,6 @@
     with pytest.deprecated_call(match=r"DataModule property `dims` was deprecated in v1.5"):
         _ = LightningDataModule(dims=(1, 1, 1))
 
-
-<<<<<<< HEAD
-def test_v1_7_0_trainer_reload_dataloaders_every_n_epochs(tmpdir):
-=======
 def test_v1_7_0_moved_get_progress_bar_dict(tmpdir):
     class TestModel(BoringModel):
         def get_progress_bar_dict(self):
@@ -111,18 +107,12 @@
     with pytest.deprecated_call(match=r"`trainer.progress_bar_dict` is deprecated in v1.5"):
         _ = trainer.progress_bar_dict
 
-
-def test_v1_7_0_trainer_prepare_data_per_node(tmpdir):
->>>>>>> 982a9560
+def test_v1_7_0_trainer_reload_dataloaders_every_n_epochs(tmpdir):
     with pytest.deprecated_call(
         match="Setting `reload_dataloaders_every_n_epochs` with the trainer flag is deprecated "
     ):
         _ = Trainer(reload_dataloaders_every_n_epochs=1)
 
-<<<<<<< HEAD
-
-def test_v1_7_0_trainer_prepare_data_per_node(tmpdir):
-=======
 def test_v1_7_0_deprecated_on_task_dataloader(tmpdir):
     class CustomBoringModel(BoringModel):
         def on_train_dataloader(self):
@@ -162,17 +152,13 @@
         match="Method `on_test_dataloader` in DataHooks is deprecated and will be removed in v1.7.0."
     ):
         _run(model, "test")
-
->>>>>>> 982a9560
+        _run(model, "predict")
+
+def test_v1_7_0_trainer_prepare_data_per_node(tmpdir):
     with pytest.deprecated_call(
         match="Setting `prepare_data_per_node` with the trainer flag is deprecated and will be removed in v1.7.0!"
     ):
-<<<<<<< HEAD
         _ = Trainer(prepare_data_per_node=False)
-=======
-        _run(model, "predict")
->>>>>>> 982a9560
-
 
 @mock.patch("pytorch_lightning.loggers.test_tube.Experiment")
 def test_v1_7_0_test_tube_logger(_, tmpdir):
