# Copyright The PyTorch Lightning team.
#
# Licensed under the Apache License, Version 2.0 (the "License");
# you may not use this file except in compliance with the License.
# You may obtain a copy of the License at
#
#     http://www.apache.org/licenses/LICENSE-2.0
#
# Unless required by applicable law or agreed to in writing, software
# distributed under the License is distributed on an "AS IS" BASIS,
# WITHOUT WARRANTIES OR CONDITIONS OF ANY KIND, either express or implied.
# See the License for the specific language governing permissions and
# limitations under the License.
"""Test deprecated functionality which will be removed in v1.7.0."""
from unittest import mock

import pytest

from pytorch_lightning import Callback, LightningDataModule, Trainer
from pytorch_lightning.loggers import TestTubeLogger
from tests.deprecated_api import _soft_unimport_module
from tests.helpers import BoringModel
from tests.helpers.datamodules import MNISTDataModule


def test_v1_7_0_deprecated_lightning_module_summarize(tmpdir):
    from pytorch_lightning.core.lightning import warning_cache

    model = BoringModel()
    model.summarize(max_depth=1)
    assert any("The `LightningModule.summarize` method is deprecated in v1.5" in w for w in warning_cache)
    warning_cache.clear()


def test_v1_7_0_moved_model_summary_and_layer_summary(tmpdir):
    _soft_unimport_module("pytorch_lightning.core.memory")
    with pytest.deprecated_call(match="to `pytorch_lightning.utilities.model_summary` since v1.5"):
        from pytorch_lightning.core.memory import LayerSummary, ModelSummary  # noqa: F401


def test_v1_7_0_moved_get_memory_profile_and_get_gpu_memory_map(tmpdir):
    _soft_unimport_module("pytorch_lightning.core.memory")
    with pytest.deprecated_call(match="to `pytorch_lightning.utilities.memory` since v1.5"):
        from pytorch_lightning.core.memory import get_gpu_memory_map, get_memory_profile  # noqa: F401


def test_v1_7_0_deprecated_model_size():
    model = BoringModel()
    with pytest.deprecated_call(
        match="LightningModule.model_size` property was deprecated in v1.5 and will be removed in v1.7"
    ):
        _ = model.model_size


def test_v1_7_0_datamodule_transform_properties(tmpdir):
    dm = MNISTDataModule()
    with pytest.deprecated_call(match=r"DataModule property `train_transforms` was deprecated in v1.5"):
        dm.train_transforms = "a"
    with pytest.deprecated_call(match=r"DataModule property `val_transforms` was deprecated in v1.5"):
        dm.val_transforms = "b"
    with pytest.deprecated_call(match=r"DataModule property `test_transforms` was deprecated in v1.5"):
        dm.test_transforms = "c"
    with pytest.deprecated_call(match=r"DataModule property `train_transforms` was deprecated in v1.5"):
        _ = LightningDataModule(train_transforms="a")
    with pytest.deprecated_call(match=r"DataModule property `val_transforms` was deprecated in v1.5"):
        _ = LightningDataModule(val_transforms="b")
    with pytest.deprecated_call(match=r"DataModule property `test_transforms` was deprecated in v1.5"):
        _ = LightningDataModule(test_transforms="c")
    with pytest.deprecated_call(match=r"DataModule property `test_transforms` was deprecated in v1.5"):
        _ = LightningDataModule(test_transforms="c", dims=(1, 1, 1))


def test_v1_7_0_datamodule_size_property(tmpdir):
    dm = MNISTDataModule()
    with pytest.deprecated_call(match=r"DataModule property `size` was deprecated in v1.5"):
        dm.size()


def test_v1_7_0_datamodule_dims_property(tmpdir):
    dm = MNISTDataModule()
    with pytest.deprecated_call(match=r"DataModule property `dims` was deprecated in v1.5"):
        _ = dm.dims
    with pytest.deprecated_call(match=r"DataModule property `dims` was deprecated in v1.5"):
        _ = LightningDataModule(dims=(1, 1, 1))


def test_v1_7_0_trainer_prepare_data_per_node(tmpdir):
    with pytest.deprecated_call(
        match="Setting `prepare_data_per_node` with the trainer flag is deprecated and will be removed in v1.7.0!"
    ):
        _ = Trainer(prepare_data_per_node=False)


<<<<<<< HEAD
def test_v1_7_0_trainer_terminate_on_nan(tmpdir):
    with pytest.deprecated_call(
        match="Trainer argument `terminate_on_nan` was deprecated in v1.5 release and will be removed"
        " in the v1.7 release. Please use trainer argument `detect_anomaly` instead."
    ):
        _ = Trainer(terminate_on_nan=True)


def test_v1_7_0_deprecated_on_train_dataloader(tmpdir):
=======
def test_v1_7_0_deprecated_on_task_dataloader(tmpdir):
    class CustomBoringModel(BoringModel):
        def on_train_dataloader(self):
            print("on_train_dataloader")

        def on_val_dataloader(self):
            print("on_val_dataloader")

        def on_test_dataloader(self):
            print("on_test_dataloader")

        def on_predict_dataloader(self):
            print("on_predict_dataloader")

    def _run(model, task="fit"):
        trainer = Trainer(default_root_dir=tmpdir, fast_dev_run=2)
        getattr(trainer, task)(model)

    model = CustomBoringModel()
>>>>>>> 8407238d

    with pytest.deprecated_call(
        match="Method `on_train_dataloader` in DataHooks is deprecated and will be removed in v1.7.0."
    ):
        _run(model, "fit")

    with pytest.deprecated_call(
        match="Method `on_val_dataloader` in DataHooks is deprecated and will be removed in v1.7.0."
    ):
        _run(model, "fit")

    with pytest.deprecated_call(
        match="Method `on_val_dataloader` in DataHooks is deprecated and will be removed in v1.7.0."
    ):
        _run(model, "validate")

    with pytest.deprecated_call(
        match="Method `on_test_dataloader` in DataHooks is deprecated and will be removed in v1.7.0."
    ):
        _run(model, "test")

    with pytest.deprecated_call(
        match="Method `on_predict_dataloader` in DataHooks is deprecated and will be removed in v1.7.0."
    ):
        _run(model, "predict")


@mock.patch("pytorch_lightning.loggers.test_tube.Experiment")
def test_v1_7_0_test_tube_logger(_, tmpdir):
    with pytest.deprecated_call(match="The TestTubeLogger is deprecated since v1.5 and will be removed in v1.7"):
        _ = TestTubeLogger(tmpdir)


def test_v1_7_0_on_interrupt(tmpdir):
    class HandleInterruptCallback(Callback):
        def on_keyboard_interrupt(self, trainer, pl_module):
            print("keyboard interrupt")

    model = BoringModel()
    handle_interrupt_callback = HandleInterruptCallback()

    trainer = Trainer(
        callbacks=[handle_interrupt_callback],
        max_epochs=1,
        limit_val_batches=0.1,
        limit_train_batches=0.2,
        progress_bar_refresh_rate=0,
        logger=False,
        default_root_dir=tmpdir,
    )
    with pytest.deprecated_call(
        match="The `on_keyboard_interrupt` callback hook was deprecated in v1.5 and will be removed in v1.7"
    ):
        trainer.fit(model)


def test_v1_7_0_process_position_trainer_constructor(tmpdir):
    with pytest.deprecated_call(match=r"Setting `Trainer\(process_position=5\)` is deprecated in v1.5"):
        _ = Trainer(process_position=5)<|MERGE_RESOLUTION|>--- conflicted
+++ resolved
@@ -91,7 +91,6 @@
         _ = Trainer(prepare_data_per_node=False)
 
 
-<<<<<<< HEAD
 def test_v1_7_0_trainer_terminate_on_nan(tmpdir):
     with pytest.deprecated_call(
         match="Trainer argument `terminate_on_nan` was deprecated in v1.5 release and will be removed"
@@ -100,8 +99,6 @@
         _ = Trainer(terminate_on_nan=True)
 
 
-def test_v1_7_0_deprecated_on_train_dataloader(tmpdir):
-=======
 def test_v1_7_0_deprecated_on_task_dataloader(tmpdir):
     class CustomBoringModel(BoringModel):
         def on_train_dataloader(self):
@@ -121,7 +118,6 @@
         getattr(trainer, task)(model)
 
     model = CustomBoringModel()
->>>>>>> 8407238d
 
     with pytest.deprecated_call(
         match="Method `on_train_dataloader` in DataHooks is deprecated and will be removed in v1.7.0."
