--- conflicted
+++ resolved
@@ -51,19 +51,10 @@
         from pytorch_lightning.core.memory import LayerSummary, ModelSummary  # noqa: F401
 
 
-<<<<<<< HEAD
-def test_v1_7_0_deprecated_model_size():
-    model = BoringModel()
-    with pytest.deprecated_call(
-        match="LightningModule.model_size` property was deprecated in v1.5 and will be removed in v1.7"
-    ):
-        _ = model.model_size
-=======
 def test_v1_7_0_moved_get_memory_profile_and_get_gpu_memory_map(tmpdir):
     _soft_unimport_module("pytorch_lightning.core.memory")
     with pytest.deprecated_call(match="to `pytorch_lightning.utilities.memory` since v1.5"):
         from pytorch_lightning.core.memory import get_gpu_memory_map, get_memory_profile  # noqa: F401
->>>>>>> c233731b
 
 
 def test_v1_7_0_datamodule_transform_properties(tmpdir):
