--- conflicted
+++ resolved
@@ -528,7 +528,6 @@
         def is_using_torchelastic():
             pass
 
-<<<<<<< HEAD
     hosts = "batch\n10.10.10.0\n10.10.10.1\n10.10.10.2\n10.10.10.3"
     p = tmp_path / "lsb_djob_rankfile"
     p.write_text(hosts)
@@ -545,11 +544,6 @@
                 match=f"MyClusterEnvironment.{method_name}` has been deprecated in v1.6 and will be removed in v1.7"
             ):
                 MyClusterEnvironment()
-=======
-    with pytest.deprecated_call(
-        match=f"MyClusterEnvironment.{method_name}` has been deprecated in v1.6 and will be removed in v1.7"
-    ):
-        MyClusterEnvironment()
 
 
 def test_v1_7_0_index_batch_sampler_wrapper_batch_indices():
@@ -567,5 +561,4 @@
             pass
 
     with pytest.deprecated_call(match=escape("`CustomPlugin.post_dispatch()` has been deprecated in v1.6")):
-        CustomPlugin(torch.device("cpu"))
->>>>>>> 8b30981b
+        CustomPlugin(torch.device("cpu"))