# Copyright The PyTorch Lightning team.
#
# Licensed under the Apache License, Version 2.0 (the "License");
# you may not use this file except in compliance with the License.
# You may obtain a copy of the License at
#
#     http://www.apache.org/licenses/LICENSE-2.0
#
# Unless required by applicable law or agreed to in writing, software
# distributed under the License is distributed on an "AS IS" BASIS,
# WITHOUT WARRANTIES OR CONDITIONS OF ANY KIND, either express or implied.
# See the License for the specific language governing permissions and
# limitations under the License.
"""Test deprecated functionality which will be removed in v1.7.0."""
import os
from re import escape
from unittest import mock
from unittest.mock import Mock

import pytest
import torch

from pytorch_lightning import Callback, Trainer
from pytorch_lightning.callbacks.lr_monitor import LearningRateMonitor
from pytorch_lightning.overrides.distributed import IndexBatchSamplerWrapper
from pytorch_lightning.plugins.environments import (
    KubeflowEnvironment,
    LightningEnvironment,
    LSFEnvironment,
    SLURMEnvironment,
    TorchElasticEnvironment,
)
from pytorch_lightning.strategies import SingleDeviceStrategy
from tests.deprecated_api import _soft_unimport_module
from tests.helpers import BoringModel
from tests.plugins.environments.test_lsf_environment import _make_rankfile


<<<<<<< HEAD
def test_v1_7_0_deprecated_lightning_module_summarize(tmpdir):
    model = BoringModel()
    with pytest.warns(FutureWarning)(match="The `LightningModule.summarize` method is deprecated in v1.5"):
        model.summarize(max_depth=1)


def test_v1_7_0_moved_model_summary_and_layer_summary(tmpdir):
    _soft_unimport_module("pytorch_lightning.core.memory")
    with pytest.warns(FutureWarning)(match="to `pytorch_lightning.utilities.model_summary` since v1.5"):
        from pytorch_lightning.core.memory import LayerSummary, ModelSummary  # noqa: F401


def test_v1_7_0_moved_get_memory_profile_and_get_gpu_memory_map(tmpdir):
    _soft_unimport_module("pytorch_lightning.core.memory")
    with pytest.warns(FutureWarning)(match="to `pytorch_lightning.utilities.memory` since v1.5"):
        from pytorch_lightning.core.memory import get_gpu_memory_map, get_memory_profile  # noqa: F401


def test_v1_7_0_deprecated_model_size():
    model = BoringModel()
    with pytest.warns(FutureWarning)(
        match="LightningModule.model_size` property was deprecated in v1.5 and will be removed in v1.7"
    ):
        _ = model.model_size


def test_v1_7_0_datamodule_transform_properties(tmpdir):
    dm = MNISTDataModule()
    with pytest.warns(FutureWarning)(match=r"DataModule property `train_transforms` was deprecated in v1.5"):
        dm.train_transforms = "a"
    with pytest.warns(FutureWarning)(match=r"DataModule property `val_transforms` was deprecated in v1.5"):
        dm.val_transforms = "b"
    with pytest.warns(FutureWarning)(match=r"DataModule property `test_transforms` was deprecated in v1.5"):
        dm.test_transforms = "c"
    with pytest.warns(FutureWarning)(match=r"DataModule property `train_transforms` was deprecated in v1.5"):
        _ = LightningDataModule(train_transforms="a")
    with pytest.warns(FutureWarning)(match=r"DataModule property `val_transforms` was deprecated in v1.5"):
        _ = LightningDataModule(val_transforms="b")
    with pytest.warns(FutureWarning)(match=r"DataModule property `test_transforms` was deprecated in v1.5"):
        _ = LightningDataModule(test_transforms="c")
    with pytest.warns(FutureWarning)(match=r"DataModule property `test_transforms` was deprecated in v1.5"):
        _ = LightningDataModule(test_transforms="c", dims=(1, 1, 1))


def test_v1_7_0_datamodule_size_property(tmpdir):
    dm = MNISTDataModule()
    with pytest.warns(FutureWarning)(match=r"DataModule property `size` was deprecated in v1.5"):
        dm.size()


def test_v1_7_0_datamodule_dims_property(tmpdir):
    dm = MNISTDataModule()
    with pytest.warns(FutureWarning)(match=r"DataModule property `dims` was deprecated in v1.5"):
        _ = dm.dims
    with pytest.warns(FutureWarning)(match=r"DataModule property `dims` was deprecated in v1.5"):
        _ = LightningDataModule(dims=(1, 1, 1))


def test_v1_7_0_moved_get_progress_bar_dict(tmpdir):
    class TestModel(BoringModel):
        def get_progress_bar_dict(self):
            items = super().get_progress_bar_dict()
            items.pop("v_num", None)
            return items

    trainer = Trainer(
        default_root_dir=tmpdir,
        progress_bar_refresh_rate=None,
        fast_dev_run=True,
    )
    test_model = TestModel()
    with pytest.warns(FutureWarning)(match=r"`LightningModule.get_progress_bar_dict` method was deprecated in v1.5"):
        trainer.fit(test_model)
    standard_metrics_postfix = trainer.progress_bar_callback.main_progress_bar.postfix
    assert "loss" in standard_metrics_postfix
    assert "v_num" not in standard_metrics_postfix

    with pytest.warns(FutureWarning)(match=r"`trainer.progress_bar_dict` is deprecated in v1.5"):
        _ = trainer.progress_bar_dict


def test_v1_7_0_trainer_prepare_data_per_node(tmpdir):
    with pytest.warns(FutureWarning)(match="Setting `prepare_data_per_node` with the trainer flag is deprecated in v1.5.0"):
        _ = Trainer(prepare_data_per_node=False)


def test_v1_7_0_stochastic_weight_avg_trainer_constructor(tmpdir):
    with pytest.warns(FutureWarning)(match=r"Setting `Trainer\(stochastic_weight_avg=True\)` is deprecated in v1.5"):
        _ = Trainer(stochastic_weight_avg=True)


@pytest.mark.parametrize("terminate_on_nan", [True, False])
def test_v1_7_0_trainer_terminate_on_nan(tmpdir, terminate_on_nan):
    with pytest.warns(FutureWarning)(
        match="Trainer argument `terminate_on_nan` was deprecated in v1.5 and will be removed in 1.7"
    ):
        trainer = Trainer(terminate_on_nan=terminate_on_nan)
        assert trainer.terminate_on_nan is terminate_on_nan
        assert trainer._detect_anomaly is False

    trainer = Trainer()
    with pytest.warns(FutureWarning)(match=r"`Trainer.terminate_on_nan` is deprecated in v1.5"):
        _ = trainer.terminate_on_nan

    with pytest.warns(FutureWarning)(match=r"Setting `Trainer.terminate_on_nan = True` is deprecated in v1.5"):
        trainer.terminate_on_nan = True


def test_v1_7_0_deprecated_on_task_dataloader(tmpdir):
    class CustomBoringModel(BoringModel):
        def on_train_dataloader(self):
            print("on_train_dataloader")

        def on_val_dataloader(self):
            print("on_val_dataloader")

        def on_test_dataloader(self):
            print("on_test_dataloader")

        def on_predict_dataloader(self):
            print("on_predict_dataloader")

    def _run(model, task="fit"):
        trainer = Trainer(default_root_dir=tmpdir, fast_dev_run=2)
        getattr(trainer, task)(model)

    model = CustomBoringModel()

    with pytest.warns(FutureWarning)(
        match="Method `on_train_dataloader` is deprecated in v1.5.0 and will be removed in v1.7.0."
    ):
        _run(model, "fit")

    with pytest.warns(FutureWarning)(
        match="Method `on_val_dataloader` is deprecated in v1.5.0 and will be removed in v1.7.0."
    ):
        _run(model, "fit")

    with pytest.warns(FutureWarning)(
        match="Method `on_val_dataloader` is deprecated in v1.5.0 and will be removed in v1.7.0."
    ):
        _run(model, "validate")

    with pytest.warns(FutureWarning)(
        match="Method `on_test_dataloader` is deprecated in v1.5.0 and will be removed in v1.7.0."
    ):
        _run(model, "test")

    with pytest.warns(FutureWarning)(
        match="Method `on_predict_dataloader` is deprecated in v1.5.0 and will be removed in v1.7.0."
    ):
        _run(model, "predict")


@mock.patch("pytorch_lightning.loggers.test_tube.Experiment")
def test_v1_7_0_test_tube_logger(_, tmpdir):
    with pytest.warns(FutureWarning)(match="The TestTubeLogger is deprecated since v1.5 and will be removed in v1.7"):
        _ = TestTubeLogger(tmpdir)


=======
>>>>>>> 79de6a95
def test_v1_7_0_on_interrupt(tmpdir):
    class HandleInterruptCallback(Callback):
        def on_keyboard_interrupt(self, trainer, pl_module):
            print("keyboard interrupt")

    model = BoringModel()
    handle_interrupt_callback = HandleInterruptCallback()

    trainer = Trainer(
        callbacks=[handle_interrupt_callback],
        max_epochs=1,
        limit_val_batches=0.1,
        limit_train_batches=0.2,
        enable_progress_bar=False,
        logger=False,
        default_root_dir=tmpdir,
    )
    with pytest.warns(FutureWarning)(
        match="The `on_keyboard_interrupt` callback hook was deprecated in v1.5 and will be removed in v1.7"
    ):
        trainer.fit(model)


<<<<<<< HEAD
def test_v1_7_0_process_position_trainer_constructor(tmpdir):
    with pytest.warns(FutureWarning)(match=r"Setting `Trainer\(process_position=5\)` is deprecated in v1.5"):
        _ = Trainer(process_position=5)


def test_v1_7_0_flush_logs_every_n_steps_trainer_constructor(tmpdir):
    with pytest.warns(FutureWarning)(match=r"Setting `Trainer\(flush_logs_every_n_steps=10\)` is deprecated in v1.5"):
        _ = Trainer(flush_logs_every_n_steps=10)


=======
>>>>>>> 79de6a95
class BoringCallbackDDPSpawnModel(BoringModel):
    def add_to_queue(self, queue):
        ...

    def get_from_queue(self, queue):
        ...


def test_v1_7_0_deprecate_add_get_queue(tmpdir):
    model = BoringCallbackDDPSpawnModel()
    trainer = Trainer(default_root_dir=tmpdir, fast_dev_run=True)

    with pytest.warns(FutureWarning)(match=r"`LightningModule.add_to_queue` method was deprecated in v1.5"):
        trainer.fit(model)

    with pytest.warns(FutureWarning)(match=r"`LightningModule.get_from_queue` method was deprecated in v1.5"):
        trainer.fit(model)


<<<<<<< HEAD
def test_v1_7_0_progress_bar_refresh_rate_trainer_constructor(tmpdir):
    with pytest.warns(FutureWarning)(match=r"Setting `Trainer\(progress_bar_refresh_rate=1\)` is deprecated in v1.5"):
        _ = Trainer(progress_bar_refresh_rate=1)


def test_v1_7_0_lightning_logger_base_close(tmpdir):
    logger = CustomLogger()
    with pytest.warns(FutureWarning)(
        match="`LightningLoggerBase.close` method is deprecated in v1.5 and will be removed in v1.7."
    ):
        logger.close()
    with pytest.warns(FutureWarning)(
        match="`LoggerCollection.close` method is deprecated in v1.5 and will be removed in v1.7."
    ):
        logger = LoggerCollection([logger])
        logger.close()


=======
>>>>>>> 79de6a95
def test_v1_7_0_deprecate_lightning_distributed(tmpdir):
    with pytest.warns(FutureWarning)(match="LightningDistributed is deprecated in v1.5 and will be removed in v1.7."):
        from pytorch_lightning.distributed.dist import LightningDistributed

        _ = LightningDistributed()


<<<<<<< HEAD
def test_v1_7_0_checkpoint_callback_trainer_constructor(tmpdir):
    with pytest.warns(FutureWarning)(match=r"Setting `Trainer\(checkpoint_callback=True\)` is deprecated in v1.5"):
        _ = Trainer(checkpoint_callback=True)


def test_v1_7_0_old_on_train_batch_start(tmpdir):
    class OldSignature(Callback):
        def on_train_batch_start(self, trainer, pl_module, batch, batch_idx, dataloader_idx):
            ...

    class OldSignatureModel(BoringModel):
        def on_train_batch_start(self, batch, batch_idx, dataloader_idx):
            ...

    model = BoringModel()
    trainer = Trainer(default_root_dir=tmpdir, max_epochs=1, callbacks=OldSignature())
    with pytest.warns(FutureWarning)(match="`dataloader_idx` argument will be removed in v1.7."):
        trainer.fit(model)

    model = OldSignatureModel()
    trainer = Trainer(default_root_dir=tmpdir, max_epochs=1)
    with pytest.warns(FutureWarning)(match="`dataloader_idx` argument will be removed in v1.7."):
        trainer.fit(model)


def test_v1_7_0_old_on_train_batch_end(tmpdir):
    class OldSignature(Callback):
        def on_train_batch_end(self, trainer, pl_module, outputs, batch, batch_idx, dataloader_idx):
            ...

    class OldSignatureModel(BoringModel):
        def on_train_batch_end(self, outputs, batch, batch_idx, dataloader_idx):
            ...

    model = BoringModel()
    trainer = Trainer(default_root_dir=tmpdir, max_epochs=1, callbacks=OldSignature(), fast_dev_run=True)
    with pytest.warns(FutureWarning)(match="`dataloader_idx` argument will be removed in v1.7."):
        trainer.fit(model)

    model = OldSignatureModel()
    trainer = Trainer(default_root_dir=tmpdir, max_epochs=1, callbacks=OldSignature(), fast_dev_run=True)
    with pytest.warns(FutureWarning)(match="`dataloader_idx` argument will be removed in v1.7."):
        trainer.fit(model)


=======
>>>>>>> 79de6a95
def test_v1_7_0_deprecate_on_post_move_to_device(tmpdir):
    class TestModel(BoringModel):
        def on_post_move_to_device(self):
            print("on_post_move_to_device")

    model = TestModel()

    trainer = Trainer(default_root_dir=tmpdir, limit_train_batches=5, max_epochs=1)

    with pytest.warns(FutureWarning)(
        match=r"Method `on_post_move_to_device` has been deprecated in v1.5 and will be removed in v1.7"
    ):
        trainer.fit(model)


def test_v1_7_0_deprecate_parameter_validation():

    _soft_unimport_module("pytorch_lightning.core.decorators")
    with pytest.warns(FutureWarning)(
        match="Using `pytorch_lightning.core.decorators.parameter_validation` is deprecated in v1.5"
    ):
        from pytorch_lightning.core.decorators import parameter_validation  # noqa: F401


<<<<<<< HEAD
def test_v1_7_0_passing_strategy_to_accelerator_trainer_flag():
    with pytest.warns(FutureWarning)(match="has been deprecated in v1.5 and will be removed in v1.7."):
        Trainer(accelerator="ddp_spawn")


def test_v1_7_0_passing_strategy_to_plugins_flag():
    with pytest.warns(FutureWarning)(match="has been deprecated in v1.5 and will be removed in v1.7."):
        Trainer(plugins="ddp_spawn")


def test_v1_7_0_weights_summary_trainer(tmpdir):
    with pytest.warns(FutureWarning)(match=r"Setting `Trainer\(weights_summary=full\)` is deprecated in v1.5"):
        t = Trainer(weights_summary="full")

    with pytest.warns(FutureWarning)(match=r"Setting `Trainer\(weights_summary=None\)` is deprecated in v1.5"):
        t = Trainer(weights_summary=None)

    t = Trainer(weights_summary="top")
    with pytest.warns(FutureWarning)(match=r"`Trainer.weights_summary` is deprecated in v1.5"):
        _ = t.weights_summary

    with pytest.warns(FutureWarning)(match=r"Setting `Trainer.weights_summary` is deprecated in v1.5"):
        t.weights_summary = "blah"


def test_v1_7_0_trainer_log_gpu_memory(tmpdir):
    with pytest.warns(FutureWarning)(
        match="Setting `log_gpu_memory` with the trainer flag is deprecated in v1.5 and will be removed"
    ):
        _ = Trainer(log_gpu_memory="min_max")


=======
>>>>>>> 79de6a95
def test_v1_7_0_deprecated_slurm_job_id():
    trainer = Trainer()
    with pytest.warns(FutureWarning)(match="Method `slurm_job_id` is deprecated in v1.6.0 and will be removed in v1.7.0."):
        trainer.slurm_job_id


<<<<<<< HEAD
@RunIf(min_gpus=1)
def test_v1_7_0_deprecate_gpu_stats_monitor(tmpdir):
    with pytest.warns(FutureWarning)(match="The `GPUStatsMonitor` callback was deprecated in v1.5"):
        _ = GPUStatsMonitor()


@RunIf(tpu=True)
def test_v1_7_0_deprecate_xla_stats_monitor(tmpdir):
    with pytest.warns(FutureWarning)(match="The `XLAStatsMonitor` callback was deprecated in v1.5"):
        _ = XLAStatsMonitor()


def test_v1_7_0_progress_bar():
    with pytest.warns(FutureWarning)(match="has been deprecated in v1.5 and will be removed in v1.7."):
        _ = ProgressBar()


=======
>>>>>>> 79de6a95
def test_v1_7_0_deprecated_max_steps_none(tmpdir):
    with pytest.warns(FutureWarning)(match="`max_steps = None` is deprecated in v1.5"):
        _ = Trainer(max_steps=None)

    trainer = Trainer()
    with pytest.warns(FutureWarning)(match="`max_steps = None` is deprecated in v1.5"):
        trainer.fit_loop.max_steps = None


def test_v1_7_0_deprecate_lr_sch_names(tmpdir):
    model = BoringModel()
    lr_monitor = LearningRateMonitor()
    trainer = Trainer(default_root_dir=tmpdir, fast_dev_run=True, callbacks=[lr_monitor])
    trainer.fit(model)

    with pytest.warns(FutureWarning)(match="`LearningRateMonitor.lr_sch_names` has been deprecated in v1.5"):
        assert lr_monitor.lr_sch_names == ["lr-SGD"]


@pytest.mark.parametrize(
    "cls",
    [
        KubeflowEnvironment,
        LightningEnvironment,
        SLURMEnvironment,
        TorchElasticEnvironment,
    ],
)
def test_v1_7_0_cluster_environment_master_address(cls):
    class MyClusterEnvironment(cls):
        def master_address(self):
            pass

    with pytest.warns(FutureWarning)(
        match="MyClusterEnvironment.master_address` has been deprecated in v1.6 and will be removed in v1.7"
    ):
        MyClusterEnvironment()


@pytest.mark.parametrize(
    "cls",
    [
        KubeflowEnvironment,
        LightningEnvironment,
        SLURMEnvironment,
        TorchElasticEnvironment,
    ],
)
def test_v1_7_0_cluster_environment_master_port(cls):
    class MyClusterEnvironment(cls):
        def master_port(self):
            pass

    with pytest.warns(FutureWarning)(
        match="MyClusterEnvironment.master_port` has been deprecated in v1.6 and will be removed in v1.7"
    ):
        MyClusterEnvironment()


@pytest.mark.parametrize(
    "cls,method_name",
    [
        (KubeflowEnvironment, "is_using_kubeflow"),
        (LSFEnvironment, "is_using_lsf"),
        (TorchElasticEnvironment, "is_using_torchelastic"),
    ],
)
def test_v1_7_0_cluster_environment_detection(cls, method_name, tmp_path):
    class MyClusterEnvironment(cls):
        @staticmethod
        def is_using_kubeflow():
            pass

        @staticmethod
        def is_using_lsf():
            pass

        @staticmethod
        def is_using_torchelastic():
            pass

    environ = {
        "LSB_DJOB_RANKFILE": _make_rankfile(tmp_path),
        "LSB_JOBID": "1234",
        "JSM_NAMESPACE_SIZE": "4",
        "JSM_NAMESPACE_RANK": "3",
        "JSM_NAMESPACE_LOCAL_RANK": "1",
    }
    with mock.patch.dict(os.environ, environ):
        with mock.patch("socket.gethostname", return_value="10.10.10.2"):
            with pytest.warns(FutureWarning)(
                match=f"MyClusterEnvironment.{method_name}` has been deprecated in v1.6 and will be removed in v1.7"
            ):
                MyClusterEnvironment()


def test_v1_7_0_index_batch_sampler_wrapper_batch_indices():
    sampler = IndexBatchSamplerWrapper(Mock())
    with pytest.warns(FutureWarning)(match="was deprecated in v1.5 and will be removed in v1.7"):
        _ = sampler.batch_indices

    with pytest.warns(FutureWarning)(match="was deprecated in v1.5 and will be removed in v1.7"):
        sampler.batch_indices = []


def test_v1_7_0_post_dispatch_hook():
    class CustomPlugin(SingleDeviceStrategy):
        def post_dispatch(self, trainer):
            pass

    with pytest.warns(FutureWarning)(match=escape("`CustomPlugin.post_dispatch()` has been deprecated in v1.6")):
        CustomPlugin(torch.device("cpu"))<|MERGE_RESOLUTION|>--- conflicted
+++ resolved
@@ -36,169 +36,6 @@
 from tests.plugins.environments.test_lsf_environment import _make_rankfile
 
 
-<<<<<<< HEAD
-def test_v1_7_0_deprecated_lightning_module_summarize(tmpdir):
-    model = BoringModel()
-    with pytest.warns(FutureWarning)(match="The `LightningModule.summarize` method is deprecated in v1.5"):
-        model.summarize(max_depth=1)
-
-
-def test_v1_7_0_moved_model_summary_and_layer_summary(tmpdir):
-    _soft_unimport_module("pytorch_lightning.core.memory")
-    with pytest.warns(FutureWarning)(match="to `pytorch_lightning.utilities.model_summary` since v1.5"):
-        from pytorch_lightning.core.memory import LayerSummary, ModelSummary  # noqa: F401
-
-
-def test_v1_7_0_moved_get_memory_profile_and_get_gpu_memory_map(tmpdir):
-    _soft_unimport_module("pytorch_lightning.core.memory")
-    with pytest.warns(FutureWarning)(match="to `pytorch_lightning.utilities.memory` since v1.5"):
-        from pytorch_lightning.core.memory import get_gpu_memory_map, get_memory_profile  # noqa: F401
-
-
-def test_v1_7_0_deprecated_model_size():
-    model = BoringModel()
-    with pytest.warns(FutureWarning)(
-        match="LightningModule.model_size` property was deprecated in v1.5 and will be removed in v1.7"
-    ):
-        _ = model.model_size
-
-
-def test_v1_7_0_datamodule_transform_properties(tmpdir):
-    dm = MNISTDataModule()
-    with pytest.warns(FutureWarning)(match=r"DataModule property `train_transforms` was deprecated in v1.5"):
-        dm.train_transforms = "a"
-    with pytest.warns(FutureWarning)(match=r"DataModule property `val_transforms` was deprecated in v1.5"):
-        dm.val_transforms = "b"
-    with pytest.warns(FutureWarning)(match=r"DataModule property `test_transforms` was deprecated in v1.5"):
-        dm.test_transforms = "c"
-    with pytest.warns(FutureWarning)(match=r"DataModule property `train_transforms` was deprecated in v1.5"):
-        _ = LightningDataModule(train_transforms="a")
-    with pytest.warns(FutureWarning)(match=r"DataModule property `val_transforms` was deprecated in v1.5"):
-        _ = LightningDataModule(val_transforms="b")
-    with pytest.warns(FutureWarning)(match=r"DataModule property `test_transforms` was deprecated in v1.5"):
-        _ = LightningDataModule(test_transforms="c")
-    with pytest.warns(FutureWarning)(match=r"DataModule property `test_transforms` was deprecated in v1.5"):
-        _ = LightningDataModule(test_transforms="c", dims=(1, 1, 1))
-
-
-def test_v1_7_0_datamodule_size_property(tmpdir):
-    dm = MNISTDataModule()
-    with pytest.warns(FutureWarning)(match=r"DataModule property `size` was deprecated in v1.5"):
-        dm.size()
-
-
-def test_v1_7_0_datamodule_dims_property(tmpdir):
-    dm = MNISTDataModule()
-    with pytest.warns(FutureWarning)(match=r"DataModule property `dims` was deprecated in v1.5"):
-        _ = dm.dims
-    with pytest.warns(FutureWarning)(match=r"DataModule property `dims` was deprecated in v1.5"):
-        _ = LightningDataModule(dims=(1, 1, 1))
-
-
-def test_v1_7_0_moved_get_progress_bar_dict(tmpdir):
-    class TestModel(BoringModel):
-        def get_progress_bar_dict(self):
-            items = super().get_progress_bar_dict()
-            items.pop("v_num", None)
-            return items
-
-    trainer = Trainer(
-        default_root_dir=tmpdir,
-        progress_bar_refresh_rate=None,
-        fast_dev_run=True,
-    )
-    test_model = TestModel()
-    with pytest.warns(FutureWarning)(match=r"`LightningModule.get_progress_bar_dict` method was deprecated in v1.5"):
-        trainer.fit(test_model)
-    standard_metrics_postfix = trainer.progress_bar_callback.main_progress_bar.postfix
-    assert "loss" in standard_metrics_postfix
-    assert "v_num" not in standard_metrics_postfix
-
-    with pytest.warns(FutureWarning)(match=r"`trainer.progress_bar_dict` is deprecated in v1.5"):
-        _ = trainer.progress_bar_dict
-
-
-def test_v1_7_0_trainer_prepare_data_per_node(tmpdir):
-    with pytest.warns(FutureWarning)(match="Setting `prepare_data_per_node` with the trainer flag is deprecated in v1.5.0"):
-        _ = Trainer(prepare_data_per_node=False)
-
-
-def test_v1_7_0_stochastic_weight_avg_trainer_constructor(tmpdir):
-    with pytest.warns(FutureWarning)(match=r"Setting `Trainer\(stochastic_weight_avg=True\)` is deprecated in v1.5"):
-        _ = Trainer(stochastic_weight_avg=True)
-
-
-@pytest.mark.parametrize("terminate_on_nan", [True, False])
-def test_v1_7_0_trainer_terminate_on_nan(tmpdir, terminate_on_nan):
-    with pytest.warns(FutureWarning)(
-        match="Trainer argument `terminate_on_nan` was deprecated in v1.5 and will be removed in 1.7"
-    ):
-        trainer = Trainer(terminate_on_nan=terminate_on_nan)
-        assert trainer.terminate_on_nan is terminate_on_nan
-        assert trainer._detect_anomaly is False
-
-    trainer = Trainer()
-    with pytest.warns(FutureWarning)(match=r"`Trainer.terminate_on_nan` is deprecated in v1.5"):
-        _ = trainer.terminate_on_nan
-
-    with pytest.warns(FutureWarning)(match=r"Setting `Trainer.terminate_on_nan = True` is deprecated in v1.5"):
-        trainer.terminate_on_nan = True
-
-
-def test_v1_7_0_deprecated_on_task_dataloader(tmpdir):
-    class CustomBoringModel(BoringModel):
-        def on_train_dataloader(self):
-            print("on_train_dataloader")
-
-        def on_val_dataloader(self):
-            print("on_val_dataloader")
-
-        def on_test_dataloader(self):
-            print("on_test_dataloader")
-
-        def on_predict_dataloader(self):
-            print("on_predict_dataloader")
-
-    def _run(model, task="fit"):
-        trainer = Trainer(default_root_dir=tmpdir, fast_dev_run=2)
-        getattr(trainer, task)(model)
-
-    model = CustomBoringModel()
-
-    with pytest.warns(FutureWarning)(
-        match="Method `on_train_dataloader` is deprecated in v1.5.0 and will be removed in v1.7.0."
-    ):
-        _run(model, "fit")
-
-    with pytest.warns(FutureWarning)(
-        match="Method `on_val_dataloader` is deprecated in v1.5.0 and will be removed in v1.7.0."
-    ):
-        _run(model, "fit")
-
-    with pytest.warns(FutureWarning)(
-        match="Method `on_val_dataloader` is deprecated in v1.5.0 and will be removed in v1.7.0."
-    ):
-        _run(model, "validate")
-
-    with pytest.warns(FutureWarning)(
-        match="Method `on_test_dataloader` is deprecated in v1.5.0 and will be removed in v1.7.0."
-    ):
-        _run(model, "test")
-
-    with pytest.warns(FutureWarning)(
-        match="Method `on_predict_dataloader` is deprecated in v1.5.0 and will be removed in v1.7.0."
-    ):
-        _run(model, "predict")
-
-
-@mock.patch("pytorch_lightning.loggers.test_tube.Experiment")
-def test_v1_7_0_test_tube_logger(_, tmpdir):
-    with pytest.warns(FutureWarning)(match="The TestTubeLogger is deprecated since v1.5 and will be removed in v1.7"):
-        _ = TestTubeLogger(tmpdir)
-
-
-=======
->>>>>>> 79de6a95
 def test_v1_7_0_on_interrupt(tmpdir):
     class HandleInterruptCallback(Callback):
         def on_keyboard_interrupt(self, trainer, pl_module):
@@ -222,19 +59,6 @@
         trainer.fit(model)
 
 
-<<<<<<< HEAD
-def test_v1_7_0_process_position_trainer_constructor(tmpdir):
-    with pytest.warns(FutureWarning)(match=r"Setting `Trainer\(process_position=5\)` is deprecated in v1.5"):
-        _ = Trainer(process_position=5)
-
-
-def test_v1_7_0_flush_logs_every_n_steps_trainer_constructor(tmpdir):
-    with pytest.warns(FutureWarning)(match=r"Setting `Trainer\(flush_logs_every_n_steps=10\)` is deprecated in v1.5"):
-        _ = Trainer(flush_logs_every_n_steps=10)
-
-
-=======
->>>>>>> 79de6a95
 class BoringCallbackDDPSpawnModel(BoringModel):
     def add_to_queue(self, queue):
         ...
@@ -254,27 +78,6 @@
         trainer.fit(model)
 
 
-<<<<<<< HEAD
-def test_v1_7_0_progress_bar_refresh_rate_trainer_constructor(tmpdir):
-    with pytest.warns(FutureWarning)(match=r"Setting `Trainer\(progress_bar_refresh_rate=1\)` is deprecated in v1.5"):
-        _ = Trainer(progress_bar_refresh_rate=1)
-
-
-def test_v1_7_0_lightning_logger_base_close(tmpdir):
-    logger = CustomLogger()
-    with pytest.warns(FutureWarning)(
-        match="`LightningLoggerBase.close` method is deprecated in v1.5 and will be removed in v1.7."
-    ):
-        logger.close()
-    with pytest.warns(FutureWarning)(
-        match="`LoggerCollection.close` method is deprecated in v1.5 and will be removed in v1.7."
-    ):
-        logger = LoggerCollection([logger])
-        logger.close()
-
-
-=======
->>>>>>> 79de6a95
 def test_v1_7_0_deprecate_lightning_distributed(tmpdir):
     with pytest.warns(FutureWarning)(match="LightningDistributed is deprecated in v1.5 and will be removed in v1.7."):
         from pytorch_lightning.distributed.dist import LightningDistributed
@@ -282,54 +85,6 @@
         _ = LightningDistributed()
 
 
-<<<<<<< HEAD
-def test_v1_7_0_checkpoint_callback_trainer_constructor(tmpdir):
-    with pytest.warns(FutureWarning)(match=r"Setting `Trainer\(checkpoint_callback=True\)` is deprecated in v1.5"):
-        _ = Trainer(checkpoint_callback=True)
-
-
-def test_v1_7_0_old_on_train_batch_start(tmpdir):
-    class OldSignature(Callback):
-        def on_train_batch_start(self, trainer, pl_module, batch, batch_idx, dataloader_idx):
-            ...
-
-    class OldSignatureModel(BoringModel):
-        def on_train_batch_start(self, batch, batch_idx, dataloader_idx):
-            ...
-
-    model = BoringModel()
-    trainer = Trainer(default_root_dir=tmpdir, max_epochs=1, callbacks=OldSignature())
-    with pytest.warns(FutureWarning)(match="`dataloader_idx` argument will be removed in v1.7."):
-        trainer.fit(model)
-
-    model = OldSignatureModel()
-    trainer = Trainer(default_root_dir=tmpdir, max_epochs=1)
-    with pytest.warns(FutureWarning)(match="`dataloader_idx` argument will be removed in v1.7."):
-        trainer.fit(model)
-
-
-def test_v1_7_0_old_on_train_batch_end(tmpdir):
-    class OldSignature(Callback):
-        def on_train_batch_end(self, trainer, pl_module, outputs, batch, batch_idx, dataloader_idx):
-            ...
-
-    class OldSignatureModel(BoringModel):
-        def on_train_batch_end(self, outputs, batch, batch_idx, dataloader_idx):
-            ...
-
-    model = BoringModel()
-    trainer = Trainer(default_root_dir=tmpdir, max_epochs=1, callbacks=OldSignature(), fast_dev_run=True)
-    with pytest.warns(FutureWarning)(match="`dataloader_idx` argument will be removed in v1.7."):
-        trainer.fit(model)
-
-    model = OldSignatureModel()
-    trainer = Trainer(default_root_dir=tmpdir, max_epochs=1, callbacks=OldSignature(), fast_dev_run=True)
-    with pytest.warns(FutureWarning)(match="`dataloader_idx` argument will be removed in v1.7."):
-        trainer.fit(model)
-
-
-=======
->>>>>>> 79de6a95
 def test_v1_7_0_deprecate_on_post_move_to_device(tmpdir):
     class TestModel(BoringModel):
         def on_post_move_to_device(self):
@@ -354,67 +109,14 @@
         from pytorch_lightning.core.decorators import parameter_validation  # noqa: F401
 
 
-<<<<<<< HEAD
-def test_v1_7_0_passing_strategy_to_accelerator_trainer_flag():
-    with pytest.warns(FutureWarning)(match="has been deprecated in v1.5 and will be removed in v1.7."):
-        Trainer(accelerator="ddp_spawn")
-
-
-def test_v1_7_0_passing_strategy_to_plugins_flag():
-    with pytest.warns(FutureWarning)(match="has been deprecated in v1.5 and will be removed in v1.7."):
-        Trainer(plugins="ddp_spawn")
-
-
-def test_v1_7_0_weights_summary_trainer(tmpdir):
-    with pytest.warns(FutureWarning)(match=r"Setting `Trainer\(weights_summary=full\)` is deprecated in v1.5"):
-        t = Trainer(weights_summary="full")
-
-    with pytest.warns(FutureWarning)(match=r"Setting `Trainer\(weights_summary=None\)` is deprecated in v1.5"):
-        t = Trainer(weights_summary=None)
-
-    t = Trainer(weights_summary="top")
-    with pytest.warns(FutureWarning)(match=r"`Trainer.weights_summary` is deprecated in v1.5"):
-        _ = t.weights_summary
-
-    with pytest.warns(FutureWarning)(match=r"Setting `Trainer.weights_summary` is deprecated in v1.5"):
-        t.weights_summary = "blah"
-
-
-def test_v1_7_0_trainer_log_gpu_memory(tmpdir):
-    with pytest.warns(FutureWarning)(
-        match="Setting `log_gpu_memory` with the trainer flag is deprecated in v1.5 and will be removed"
-    ):
-        _ = Trainer(log_gpu_memory="min_max")
-
-
-=======
->>>>>>> 79de6a95
 def test_v1_7_0_deprecated_slurm_job_id():
     trainer = Trainer()
-    with pytest.warns(FutureWarning)(match="Method `slurm_job_id` is deprecated in v1.6.0 and will be removed in v1.7.0."):
+    with pytest.warns(FutureWarning)(
+        match="Method `slurm_job_id` is deprecated in v1.6.0 and will be removed in v1.7.0."
+    ):
         trainer.slurm_job_id
 
 
-<<<<<<< HEAD
-@RunIf(min_gpus=1)
-def test_v1_7_0_deprecate_gpu_stats_monitor(tmpdir):
-    with pytest.warns(FutureWarning)(match="The `GPUStatsMonitor` callback was deprecated in v1.5"):
-        _ = GPUStatsMonitor()
-
-
-@RunIf(tpu=True)
-def test_v1_7_0_deprecate_xla_stats_monitor(tmpdir):
-    with pytest.warns(FutureWarning)(match="The `XLAStatsMonitor` callback was deprecated in v1.5"):
-        _ = XLAStatsMonitor()
-
-
-def test_v1_7_0_progress_bar():
-    with pytest.warns(FutureWarning)(match="has been deprecated in v1.5 and will be removed in v1.7."):
-        _ = ProgressBar()
-
-
-=======
->>>>>>> 79de6a95
 def test_v1_7_0_deprecated_max_steps_none(tmpdir):
     with pytest.warns(FutureWarning)(match="`max_steps = None` is deprecated in v1.5"):
         _ = Trainer(max_steps=None)
