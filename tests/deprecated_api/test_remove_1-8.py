# Copyright The PyTorch Lightning team.
#
# Licensed under the Apache License, Version 2.0 (the "License");
# you may not use this file except in compliance with the License.
# You may obtain a copy of the License at
#
#     http://www.apache.org/licenses/LICENSE-2.0
#
# Unless required by applicable law or agreed to in writing, software
# distributed under the License is distributed on an "AS IS" BASIS,
# WITHOUT WARRANTIES OR CONDITIONS OF ANY KIND, either express or implied.
# See the License for the specific language governing permissions and
# limitations under the License.
"""Test deprecated functionality which will be removed in v1.8.0."""
from unittest.mock import Mock

import pytest
import torch
from torch import optim

from pytorch_lightning import Callback, Trainer
from pytorch_lightning.loggers import CSVLogger
from pytorch_lightning.plugins.training_type.ddp import DDPPlugin
from pytorch_lightning.plugins.training_type.ddp2 import DDP2Plugin
from pytorch_lightning.plugins.training_type.ddp_spawn import DDPSpawnPlugin
from pytorch_lightning.plugins.training_type.deepspeed import DeepSpeedPlugin
from pytorch_lightning.plugins.training_type.dp import DataParallelPlugin
from pytorch_lightning.plugins.training_type.fully_sharded import DDPFullyShardedPlugin
from pytorch_lightning.plugins.training_type.ipu import IPUPlugin
from pytorch_lightning.plugins.training_type.sharded import DDPShardedPlugin
from pytorch_lightning.plugins.training_type.sharded_spawn import DDPSpawnShardedPlugin
from pytorch_lightning.plugins.training_type.single_device import SingleDevicePlugin
from pytorch_lightning.plugins.training_type.single_tpu import SingleTPUPlugin
from pytorch_lightning.plugins.training_type.tpu_spawn import TPUSpawnPlugin
from pytorch_lightning.trainer.states import RunningStage
from pytorch_lightning.utilities.apply_func import move_data_to_device
from pytorch_lightning.utilities.enums import DeviceType, DistributedType
from pytorch_lightning.utilities.imports import _TORCHTEXT_LEGACY
from pytorch_lightning.utilities.rank_zero import rank_zero_only, rank_zero_warn
from tests.helpers.boring_model import BoringDataModule, BoringModel
from tests.helpers.runif import RunIf
from tests.helpers.torchtext_utils import get_dummy_torchtext_data_iterator


def test_v1_8_0_deprecated_distributed_type_enum():

    with pytest.deprecated_call(match="has been deprecated in v1.6 and will be removed in v1.8."):
        _ = DistributedType.DDP


def test_v1_8_0_deprecated_device_type_enum():

    with pytest.deprecated_call(match="has been deprecated in v1.6 and will be removed in v1.8."):
        _ = DeviceType.CPU


@pytest.mark.skipif(not _TORCHTEXT_LEGACY, reason="torchtext.legacy is deprecated.")
def test_v1_8_0_deprecated_torchtext_batch():

    with pytest.deprecated_call(match="is deprecated and Lightning will remove support for it in v1.8"):
        data_iterator, _ = get_dummy_torchtext_data_iterator(num_samples=3, batch_size=3)
        batch = next(iter(data_iterator))
        _ = move_data_to_device(batch=batch, device=torch.device("cpu"))


def test_v1_8_0_on_init_start_end(tmpdir):
    class TestCallback(Callback):
        def on_init_start(self, trainer):
            print("Starting to init trainer!")

        def on_init_end(self, trainer):
            print("Trainer is init now")

    model = BoringModel()

    trainer = Trainer(
        callbacks=[TestCallback()],
        max_epochs=1,
        fast_dev_run=True,
        enable_progress_bar=False,
        logger=False,
        default_root_dir=tmpdir,
    )
    with pytest.deprecated_call(
        match="The `on_init_start` callback hook was deprecated in v1.6 and will be removed in v1.8"
    ):
        trainer.fit(model)
    with pytest.deprecated_call(
        match="The `on_init_end` callback hook was deprecated in v1.6 and will be removed in v1.8"
    ):
        trainer.validate(model)


def test_v1_8_0_deprecated_call_hook():
    trainer = Trainer(
        max_epochs=1,
        limit_val_batches=0.1,
        limit_train_batches=0.2,
        enable_progress_bar=False,
        logger=False,
    )
    with pytest.deprecated_call(match="was deprecated in v1.6 and will be removed in v1.8."):
        trainer.call_hook("test_hook")


def test_v1_8_0_deprecated_warning_positional_category():
    with pytest.deprecated_call(match=r"use `category=FutureWarning."):
        rank_zero_warn("foo", FutureWarning)


def test_v1_8_0_deprecated_on_hpc_hooks(tmpdir):
    class TestModelSave(BoringModel):
        def on_hpc_save(self):
            print("on_hpc_save override")

    class TestModelLoad(BoringModel):
        def on_hpc_load(self):
            print("on_hpc_load override")

    save_model = TestModelSave()
    load_model = TestModelLoad()
    trainer = Trainer(default_root_dir=tmpdir, max_epochs=1, fast_dev_run=True)

    with pytest.deprecated_call(
        match=r"Method `LightningModule.on_hpc_save` is deprecated in v1.6 and will be removed in v1.8."
    ):
        trainer.fit(save_model)
    with pytest.deprecated_call(
        match=r"Method `LightningModule.on_hpc_load` is deprecated in v1.6 and will be removed in v1.8."
    ):
        trainer.fit(load_model)


def test_v1_8_0_deprecated_run_stage():
    trainer = Trainer()
    trainer._run_stage = Mock()
    with pytest.deprecated_call(match="`Trainer.run_stage` is deprecated in v1.6 and will be removed in v1.8."):
        trainer.run_stage()


def test_v1_8_0_trainer_verbose_evaluate():
    trainer = Trainer()
    with pytest.deprecated_call(match="verbose_evaluate` property has been deprecated and will be removed in v1.8"):
        assert trainer.verbose_evaluate

    with pytest.deprecated_call(match="verbose_evaluate` property has been deprecated and will be removed in v1.8"):
        trainer.verbose_evaluate = False


@pytest.mark.parametrize("fn_prefix", ["validated", "tested", "predicted"])
def test_v1_8_0_trainer_ckpt_path_attributes(fn_prefix: str):
    test_attr = f"{fn_prefix}_ckpt_path"
    trainer = Trainer()
    with pytest.deprecated_call(match=f"{test_attr}` attribute was deprecated in v1.6 and will be removed in v1.8"):
        _ = getattr(trainer, test_attr)
    with pytest.deprecated_call(match=f"{test_attr}` attribute was deprecated in v1.6 and will be removed in v1.8"):
        setattr(trainer, test_attr, "v")


def test_v1_8_0_deprecated_trainer_should_rank_save_checkpoint(tmpdir):
    trainer = Trainer()
    with pytest.deprecated_call(
        match=r"`Trainer.should_rank_save_checkpoint` is deprecated in v1.6 and will be removed in v1.8."
    ):
        _ = trainer.should_rank_save_checkpoint


def test_v1_8_0_deprecated_lr_scheduler():
    trainer = Trainer()
    with pytest.deprecated_call(match=r"`Trainer.lr_schedulers` is deprecated in v1.6 and will be removed in v1.8."):
        assert trainer.lr_schedulers == []


def test_v1_8_0_trainer_optimizers_mixin():
    trainer = Trainer()
    model = BoringModel()
    trainer.strategy.connect(model)
    trainer.lightning_module.trainer = trainer

    with pytest.deprecated_call(
        match=r"`TrainerOptimizersMixin.init_optimizers` was deprecated in v1.6 and will be removed in v1.8."
    ):
        trainer.init_optimizers(model)

    with pytest.deprecated_call(
        match=r"`TrainerOptimizersMixin.convert_to_lightning_optimizers` was deprecated in v1.6 and will be removed in "
        "v1.8."
    ):
        trainer.convert_to_lightning_optimizers()


def test_v1_8_0_deprecate_trainer_callback_hook_mixin():
    methods_with_self = [
        "on_before_accelerator_backend_setup",
        "on_configure_sharded_model",
        "on_init_start",
        "on_init_end",
        "on_fit_start",
        "on_fit_end",
        "on_sanity_check_start",
        "on_sanity_check_end",
        "on_train_epoch_start",
        "on_train_epoch_end",
        "on_validation_epoch_start",
        "on_validation_epoch_end",
        "on_test_epoch_start",
        "on_test_epoch_end",
        "on_predict_epoch_start",
        "on_epoch_start",
        "on_epoch_end",
        "on_train_start",
        "on_train_end",
        "on_pretrain_routine_start",
        "on_pretrain_routine_end",
        "on_batch_start",
        "on_batch_end",
        "on_validation_start",
        "on_validation_end",
        "on_test_start",
        "on_test_end",
        "on_predict_start",
        "on_predict_end",
        "on_after_backward",
    ]
    methods_with_stage = [
        "setup",
        "teardown",
    ]
    methods_with_batch_batch_idx_dataloader_idx = [
        "on_train_batch_start",
        "on_validation_batch_start",
        "on_test_batch_start",
        "on_predict_batch_start",
    ]
    methods_with_outputs_batch_batch_idx_dataloader_idx = [
        "on_train_batch_end",
        "on_validation_batch_end",
        "on_test_batch_end",
        "on_predict_batch_end",
    ]
    methods_with_checkpoint = ["on_save_checkpoint", "on_load_checkpoint"]
    trainer = Trainer(
        max_epochs=1,
        limit_val_batches=0.1,
        limit_train_batches=0.2,
        enable_progress_bar=False,
        logger=False,
    )
    model = BoringModel()
    # need to attach model to trainer for testing of `on_pretrain_routine_start`
    trainer.fit(model)
    for method_name in methods_with_self:
        fn = getattr(trainer, method_name, None)
        with pytest.deprecated_call(match="was deprecated in v1.6 and will be removed in v1.8"):
            fn()
    for method_name in methods_with_stage:
        fn = getattr(trainer, method_name)
        with pytest.deprecated_call(match="was deprecated in v1.6 and will be removed in v1.8"):
            fn(stage="test")
    for method_name in methods_with_batch_batch_idx_dataloader_idx:
        fn = getattr(trainer, method_name)
        with pytest.deprecated_call(match="was deprecated in v1.6 and will be removed in v1.8"):
            fn(batch={}, batch_idx=0, dataloader_idx=0)
    for method_name in methods_with_outputs_batch_batch_idx_dataloader_idx:
        fn = getattr(trainer, method_name)
        with pytest.deprecated_call(match="was deprecated in v1.6 and will be removed in v1.8"):
            fn(outputs=torch.tensor([[1.0, -1.0], [1.0, -1.0]]), batch={}, batch_idx=0, dataloader_idx=0)
    for method_name in methods_with_checkpoint:
        fn = getattr(trainer, method_name)
        with pytest.deprecated_call(match="was deprecated in v1.6 and will be removed in v1.8"):
            fn(checkpoint={})
    with pytest.deprecated_call(match="was deprecated in v1.6 and will be removed in v1.8"):
        trainer.on_predict_epoch_end(outputs=torch.tensor([[1.0, -1.0], [1.0, -1.0]]))
    with pytest.deprecated_call(match="was deprecated in v1.6 and will be removed in v1.8"):
        trainer.on_exception(exception=Exception)
    with pytest.deprecated_call(match="was deprecated in v1.6 and will be removed in v1.8"):
        trainer.on_before_backward(loss=torch.tensor([[1.0, -1.0], [1.0, -1.0]]))
    with pytest.deprecated_call(match="was deprecated in v1.6 and will be removed in v1.8"):
        trainer.on_before_optimizer_step(
            optimizer=optim.SGD(model.parameters(), lr=0.01, momentum=0.9), optimizer_idx=0
        )
    with pytest.deprecated_call(match="was deprecated in v1.6 and will be removed in v1.8"):
        trainer.on_before_zero_grad(optimizer=optim.SGD(model.parameters(), lr=0.01, momentum=0.9))


def test_v1_8_0_deprecated_training_type_plugin_property():
    trainer = Trainer()
    with pytest.deprecated_call(match="in v1.6 and will be removed in v1.8"):
        trainer.training_type_plugin


def test_v1_8_0_deprecate_trainer_data_loading_mixin():
    trainer = Trainer(max_epochs=1)
    model = BoringModel()
    dm = BoringDataModule()
    trainer.fit(model, datamodule=dm)

    with pytest.deprecated_call(
        match=r"`TrainerDataLoadingMixin.prepare_dataloader` was deprecated in v1.6 and will be removed in v1.8.",
    ):
        trainer.prepare_dataloader(dataloader=model.train_dataloader, shuffle=False)
    with pytest.deprecated_call(
        match=r"`TrainerDataLoadingMixin.request_dataloader` was deprecated in v1.6 and will be removed in v1.8.",
    ):
        trainer.request_dataloader(stage=RunningStage.TRAINING)


def test_v_1_8_0_deprecated_device_stats_monitor_prefix_metric_keys():
    from pytorch_lightning.callbacks.device_stats_monitor import prefix_metric_keys

    with pytest.deprecated_call(match="in v1.6 and will be removed in v1.8"):
        prefix_metric_keys({"foo": 1.0}, "bar")


@pytest.mark.parametrize(
    "cls",
    [
        DDPPlugin,
        DDP2Plugin,
        DDPSpawnPlugin,
        pytest.param(DeepSpeedPlugin, marks=RunIf(deepspeed=True)),
        DataParallelPlugin,
        DDPFullyShardedPlugin,
        pytest.param(IPUPlugin, marks=RunIf(ipu=True)),
        DDPShardedPlugin,
        DDPSpawnShardedPlugin,
        TPUSpawnPlugin,
    ],
)
def test_v1_8_0_deprecated_training_type_plugin_classes(cls):
    old_name = cls.__name__
    new_name = old_name.replace("Plugin", "Strategy")
    with pytest.deprecated_call(
        match=f"{old_name}` is deprecated in v1.6 and will be removed in v1.8. Use .*{new_name}` instead."
    ):
        cls()


def test_v1_8_0_deprecated_single_device_plugin_class():
    with pytest.deprecated_call(
        match=(
            "SingleDevicePlugin` is deprecated in v1.6 and will be removed in v1.8."
            " Use `.*SingleDeviceStrategy` instead."
        )
    ):
        SingleDevicePlugin("cpu")


@RunIf(tpu=True)
def test_v1_8_0_deprecated_single_tpu_plugin_class():
    with pytest.deprecated_call(
        match=(
            "SingleTPUPlugin` is deprecated in v1.6 and will be removed in v1.8." " Use `.*SingleTPUStrategy` instead."
        )
    ):
        SingleTPUPlugin(0)


def test_v1_8_0_deprecated_lightning_optimizers():
    trainer = Trainer()
    with pytest.deprecated_call(
        match="Trainer.lightning_optimizers` is deprecated in v1.6 and will be removed in v1.8"
    ):
        assert trainer.lightning_optimizers == {}


def test_v1_8_0_remove_on_batch_start_end(tmpdir):
    class TestCallback(Callback):
        def on_batch_start(self, *args, **kwargs):
            print("on_batch_start")

    model = BoringModel()
    trainer = Trainer(
        callbacks=[TestCallback()],
        fast_dev_run=True,
        default_root_dir=tmpdir,
    )
    with pytest.deprecated_call(
        match="The `Callback.on_batch_start` hook was deprecated in v1.6 and will be removed in v1.8"
    ):
        trainer.fit(model)

    class TestCallback(Callback):
        def on_batch_end(self, *args, **kwargs):
            print("on_batch_end")

    trainer = Trainer(
        callbacks=[TestCallback()],
        fast_dev_run=True,
        default_root_dir=tmpdir,
    )
    with pytest.deprecated_call(
        match="The `Callback.on_batch_end` hook was deprecated in v1.6 and will be removed in v1.8"
    ):
        trainer.fit(model)


def test_v1_8_0_on_configure_sharded_model(tmpdir):
    class TestCallback(Callback):
        def on_configure_sharded_model(self, trainer, model):
            print("Configuring sharded model")

    model = BoringModel()

    trainer = Trainer(
        callbacks=[TestCallback()],
        max_epochs=1,
        fast_dev_run=True,
        enable_progress_bar=False,
        logger=False,
        default_root_dir=tmpdir,
    )
    with pytest.deprecated_call(
        match="The `on_configure_sharded_model` callback hook was deprecated in v1.6 and will be removed in v1.8."
    ):
        trainer.fit(model)


def test_v1_8_0_remove_on_epoch_start_end_lightning_module(tmpdir):
    class CustomModel(BoringModel):
        def on_epoch_start(self, *args, **kwargs):
            print("on_epoch_start")

    model = CustomModel()
    trainer = Trainer(
        fast_dev_run=True,
        default_root_dir=tmpdir,
    )
    with pytest.deprecated_call(
        match="The `LightningModule.on_epoch_start` hook was deprecated in v1.6 and will be removed in v1.8"
    ):
        trainer.fit(model)

    class CustomModel(BoringModel):
        def on_epoch_end(self, *args, **kwargs):
            print("on_epoch_end")

    trainer = Trainer(
        fast_dev_run=True,
        default_root_dir=tmpdir,
    )

    model = CustomModel()
    with pytest.deprecated_call(
        match="The `LightningModule.on_epoch_end` hook was deprecated in v1.6 and will be removed in v1.8"
    ):
        trainer.fit(model)


def test_v1_8_0_rank_zero_imports():

    import warnings

    from pytorch_lightning.utilities.distributed import rank_zero_debug, rank_zero_info
    from pytorch_lightning.utilities.warnings import LightningDeprecationWarning, rank_zero_deprecation, rank_zero_warn

    with pytest.deprecated_call(
        match="pytorch_lightning.utilities.distributed.rank_zero_debug has been deprecated in v1.6"
        " and will be removed in v1.8."
    ):
        rank_zero_debug("foo")
    with pytest.deprecated_call(
        match="pytorch_lightning.utilities.distributed.rank_zero_info has been deprecated in v1.6"
        " and will be removed in v1.8."
    ):
        rank_zero_info("foo")
    with pytest.deprecated_call(
        match="pytorch_lightning.utilities.warnings.rank_zero_warn has been deprecated in v1.6"
        " and will be removed in v1.8."
    ):
        rank_zero_warn("foo")
    with pytest.deprecated_call(
        match="pytorch_lightning.utilities.warnings.rank_zero_deprecation has been deprecated in v1.6"
        " and will be removed in v1.8."
    ):
        rank_zero_deprecation("foo")
    with pytest.deprecated_call(
        match="pytorch_lightning.utilities.warnings.LightningDeprecationWarning has been deprecated in v1.6"
        " and will be removed in v1.8."
    ):
        warnings.warn("foo", LightningDeprecationWarning, stacklevel=5)


def test_v1_8_0_on_before_accelerator_backend_setup(tmpdir):
    class TestCallback(Callback):
        def on_before_accelerator_backend_setup(self, *args, **kwargs):
            print("on_before_accelerator_backend called.")

    model = BoringModel()

    trainer = Trainer(
        callbacks=[TestCallback()],
        max_epochs=1,
        fast_dev_run=True,
        enable_progress_bar=False,
        logger=False,
        default_root_dir=tmpdir,
    )
    with pytest.deprecated_call(
        match="The `on_before_accelerator_backend_setup` callback hook was deprecated in v1.6"
        " and will be removed in v1.8"
    ):
        trainer.fit(model)


<<<<<<< HEAD
def test_v1_8_0_datamodule_checkpointhooks(tmpdir):
    class CustomBoringDataModuleSave(BoringDataModule):
        def on_save_checkpoint(self, checkpoint):
            print("override on_save_checkpoint")

    class CustomBoringDataModuleLoad(BoringDataModule):
        def on_load_checkpoint(self, checkpoint):
            print("override on_load_checkpoint")

    dm_save = CustomBoringDataModuleSave()
    dm_load = CustomBoringDataModuleLoad()
    model = BoringModel()
    trainer = Trainer(
        default_root_dir=tmpdir,
        max_epochs=1,
        limit_train_batches=2,
        limit_val_batches=1,
        enable_model_summary=False,
    )

    with pytest.deprecated_call(
        match="`LightningDataModule.on_save_checkpoint` was deprecated in"
        " v1.6 and will be removed in v1.8. Use `state_dict` instead."
    ):
        trainer.fit(model, datamodule=dm_save)
    with pytest.deprecated_call(
        match="`LightningDataModule.on_load_checkpoint` was deprecated in"
        " v1.6 and will be removed in v1.8. Use `load_state_dict` instead."
    ):
        trainer.fit(model, datamodule=dm_load)
=======
def test_v1_8_0_deprecated_agg_and_log_metrics_override(tmpdir):
    class AggregationOverrideLogger(CSVLogger):
        @rank_zero_only
        def agg_and_log_metrics(self, metrics, step):
            self.log_metrics(metrics=metrics, step=step)

    logger = AggregationOverrideLogger(tmpdir)
    logger2 = CSVLogger(tmpdir)
    logger3 = CSVLogger(tmpdir)

    # Test single loggers
    with pytest.deprecated_call(
        match="`LightningLoggerBase.agg_and_log_metrics` is deprecated in v1.6 and will be removed"
        " in v1.8. `Trainer` will directly call `LightningLoggerBase.log_metrics` so custom"
        " loggers should not implement `LightningLoggerBase.agg_and_log_metrics`."
    ):
        Trainer(logger=logger)
    # Should have no deprecation warning
    Trainer(logger=logger2)

    # Test multiple loggers
    with pytest.deprecated_call(
        match="`LightningLoggerBase.agg_and_log_metrics` is deprecated in v1.6 and will be removed"
        " in v1.8. `Trainer` will directly call `LightningLoggerBase.log_metrics` so custom"
        " loggers should not implement `LightningLoggerBase.agg_and_log_metrics`."
    ):
        Trainer(logger=[logger, logger3])
    # Should have no deprecation warning
    Trainer(logger=[logger2, logger3])
>>>>>>> d6137192
<|MERGE_RESOLUTION|>--- conflicted
+++ resolved
@@ -503,38 +503,6 @@
         trainer.fit(model)
 
 
-<<<<<<< HEAD
-def test_v1_8_0_datamodule_checkpointhooks(tmpdir):
-    class CustomBoringDataModuleSave(BoringDataModule):
-        def on_save_checkpoint(self, checkpoint):
-            print("override on_save_checkpoint")
-
-    class CustomBoringDataModuleLoad(BoringDataModule):
-        def on_load_checkpoint(self, checkpoint):
-            print("override on_load_checkpoint")
-
-    dm_save = CustomBoringDataModuleSave()
-    dm_load = CustomBoringDataModuleLoad()
-    model = BoringModel()
-    trainer = Trainer(
-        default_root_dir=tmpdir,
-        max_epochs=1,
-        limit_train_batches=2,
-        limit_val_batches=1,
-        enable_model_summary=False,
-    )
-
-    with pytest.deprecated_call(
-        match="`LightningDataModule.on_save_checkpoint` was deprecated in"
-        " v1.6 and will be removed in v1.8. Use `state_dict` instead."
-    ):
-        trainer.fit(model, datamodule=dm_save)
-    with pytest.deprecated_call(
-        match="`LightningDataModule.on_load_checkpoint` was deprecated in"
-        " v1.6 and will be removed in v1.8. Use `load_state_dict` instead."
-    ):
-        trainer.fit(model, datamodule=dm_load)
-=======
 def test_v1_8_0_deprecated_agg_and_log_metrics_override(tmpdir):
     class AggregationOverrideLogger(CSVLogger):
         @rank_zero_only
@@ -564,4 +532,35 @@
         Trainer(logger=[logger, logger3])
     # Should have no deprecation warning
     Trainer(logger=[logger2, logger3])
->>>>>>> d6137192
+
+    
+def test_v1_8_0_datamodule_checkpointhooks(tmpdir):
+    class CustomBoringDataModuleSave(BoringDataModule):
+        def on_save_checkpoint(self, checkpoint):
+            print("override on_save_checkpoint")
+
+    class CustomBoringDataModuleLoad(BoringDataModule):
+        def on_load_checkpoint(self, checkpoint):
+            print("override on_load_checkpoint")
+
+    dm_save = CustomBoringDataModuleSave()
+    dm_load = CustomBoringDataModuleLoad()
+    model = BoringModel()
+    trainer = Trainer(
+        default_root_dir=tmpdir,
+        max_epochs=1,
+        limit_train_batches=2,
+        limit_val_batches=1,
+        enable_model_summary=False,
+    )
+
+    with pytest.deprecated_call(
+        match="`LightningDataModule.on_save_checkpoint` was deprecated in"
+        " v1.6 and will be removed in v1.8. Use `state_dict` instead."
+    ):
+        trainer.fit(model, datamodule=dm_save)
+    with pytest.deprecated_call(
+        match="`LightningDataModule.on_load_checkpoint` was deprecated in"
+        " v1.6 and will be removed in v1.8. Use `load_state_dict` instead."
+    ):
+        trainer.fit(model, datamodule=dm_load)