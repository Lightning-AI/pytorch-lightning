--- conflicted
+++ resolved
@@ -612,38 +612,6 @@
         trainer.fit(model)
 
 
-<<<<<<< HEAD
-def test_v1_8_0_datamodule_checkpointhooks(tmpdir):
-    class CustomBoringDataModuleSave(BoringDataModule):
-        def on_save_checkpoint(self, checkpoint):
-            print("override on_save_checkpoint")
-
-    class CustomBoringDataModuleLoad(BoringDataModule):
-        def on_load_checkpoint(self, checkpoint):
-            print("override on_load_checkpoint")
-
-    dm_save = CustomBoringDataModuleSave()
-    dm_load = CustomBoringDataModuleLoad()
-    model = BoringModel()
-    trainer = Trainer(
-        default_root_dir=tmpdir,
-        max_epochs=1,
-        limit_train_batches=2,
-        limit_val_batches=1,
-        enable_model_summary=False,
-    )
-
-    with pytest.deprecated_call(
-        match="`LightningDataModule.on_save_checkpoint` was deprecated in"
-        " v1.6 and will be removed in v1.8. Use `state_dict` instead."
-    ):
-        trainer.fit(model, datamodule=dm_save)
-    with pytest.deprecated_call(
-        match="`LightningDataModule.on_load_checkpoint` was deprecated in"
-        " v1.6 and will be removed in v1.8. Use `load_state_dict` instead."
-    ):
-        trainer.fit(model, datamodule=dm_load)
-=======
 @pytest.mark.flaky(reruns=3)
 @pytest.mark.parametrize(["action", "expected"], [("a", [3, 1]), ("b", [2]), ("c", [1])])
 def test_simple_profiler_iterable_durations(tmpdir, action: str, expected: list):
@@ -684,4 +652,35 @@
     recorded_total_duration = _get_python_cprofile_total_duration(advanced_profiler.profiled_actions[action])
     expected_total_duration = np.sum(expected)
     np.testing.assert_allclose(recorded_total_duration, expected_total_duration, rtol=0.2)
->>>>>>> 6309a59c
+
+    
+def test_v1_8_0_datamodule_checkpointhooks(tmpdir):
+    class CustomBoringDataModuleSave(BoringDataModule):
+        def on_save_checkpoint(self, checkpoint):
+            print("override on_save_checkpoint")
+
+    class CustomBoringDataModuleLoad(BoringDataModule):
+        def on_load_checkpoint(self, checkpoint):
+            print("override on_load_checkpoint")
+
+    dm_save = CustomBoringDataModuleSave()
+    dm_load = CustomBoringDataModuleLoad()
+    model = BoringModel()
+    trainer = Trainer(
+        default_root_dir=tmpdir,
+        max_epochs=1,
+        limit_train_batches=2,
+        limit_val_batches=1,
+        enable_model_summary=False,
+    )
+
+    with pytest.deprecated_call(
+        match="`LightningDataModule.on_save_checkpoint` was deprecated in"
+        " v1.6 and will be removed in v1.8. Use `state_dict` instead."
+    ):
+        trainer.fit(model, datamodule=dm_save)
+    with pytest.deprecated_call(
+        match="`LightningDataModule.on_load_checkpoint` was deprecated in"
+        " v1.6 and will be removed in v1.8. Use `load_state_dict` instead."
+    ):
+        trainer.fit(model, datamodule=dm_load)