--- conflicted
+++ resolved
@@ -738,7 +738,10 @@
         trainer.fit(model)
 
 
-<<<<<<< HEAD
+def test_v1_8_0_abstract_profiler():
+    assert "`AbstractProfiler` was deprecated in v1.6" in AbstractProfiler.__doc__
+
+    
 def test_v1_8_0_callback_on_load_checkpoint_hook(tmpdir):
     class TestCallbackLoadHook(Callback):
         def on_load_checkpoint(self, trainer, pl_module, callback_state):
@@ -789,8 +792,4 @@
         trainer.save_checkpoint(tmpdir + "/path.ckpt")
 
     trainer.callbacks = [TestCallbackSaveHookOverride()]
-    trainer.save_checkpoint(tmpdir + "/pathok.ckpt")
-=======
-def test_v1_8_0_abstract_profiler():
-    assert "`AbstractProfiler` was deprecated in v1.6" in AbstractProfiler.__doc__
->>>>>>> 9b011606
+    trainer.save_checkpoint(tmpdir + "/pathok.ckpt")