--- conflicted
+++ resolved
@@ -27,11 +27,7 @@
 from pytorch_lightning.profiler import AdvancedProfiler, BaseProfiler, PyTorchProfiler, SimpleProfiler
 from pytorch_lightning.trainer.callback_hook import warning_cache as callback_warning_cache
 from tests.deprecated_api import no_deprecated_call
-<<<<<<< HEAD
 from tests.helpers import BoringDataModule, BoringModel
-=======
-from tests.helpers import BoringModel, BoringDataModule
->>>>>>> 597b309f
 from tests.helpers.utils import no_warning_call
 
 
@@ -386,7 +382,6 @@
         model.grad_norm(2)
 
 
-<<<<<<< HEAD
 def test_v1_5_0_datamodule_named_argument(tmpdir):
     model = BoringModel()
     dm = BoringDataModule()
@@ -400,12 +395,12 @@
         trainer.fit(model, dm)
     with pytest.deprecated_call(match="is deprecated in v1.3 and will be removed in v1.5"):
         trainer.tune(model, dm)
-=======
+
+
 def test_v1_5_0_datamodule_setter():
     model = BoringModel()
     datamodule = BoringDataModule()
     with no_deprecated_call(match="The `LightningModule.datamodule`"):
         model.datamodule = datamodule
     with pytest.deprecated_call(match="The `LightningModule.datamodule`"):
-        _ = model.datamodule
->>>>>>> 597b309f
+        _ = model.datamodule