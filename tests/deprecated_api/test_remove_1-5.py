--- conflicted
+++ resolved
@@ -107,7 +107,13 @@
         trainer.fit(model)
 
 
-<<<<<<< HEAD
+def test_v1_5_0_model_checkpoint_period(tmpdir):
+    with no_warning_call(DeprecationWarning):
+        ModelCheckpoint(dirpath=tmpdir)
+    with pytest.deprecated_call(match="is deprecated in v1.3 and will be removed in v1.5"):
+        ModelCheckpoint(dirpath=tmpdir, period=1)
+
+
 @mock.patch('torch.cuda.device_count', return_value=4)
 def test_v1_5_0_trainer_gpus_str_parsing(_):
     with pytest.deprecated_call(match=r"Parsing of the Trainer argument gpus='3' .* will change."):
@@ -115,11 +121,4 @@
 
     with pytest.deprecated_call(match=r"Parsing of the Trainer argument gpus='3' .* will change."):
         gpus = device_parser.parse_gpu_ids("3")
-        assert gpus == [3]
-=======
-def test_v1_5_0_model_checkpoint_period(tmpdir):
-    with no_warning_call(DeprecationWarning):
-        ModelCheckpoint(dirpath=tmpdir)
-    with pytest.deprecated_call(match="is deprecated in v1.3 and will be removed in v1.5"):
-        ModelCheckpoint(dirpath=tmpdir, period=1)
->>>>>>> 0544efd4
+        assert gpus == [3]