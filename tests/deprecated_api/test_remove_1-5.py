# Copyright The PyTorch Lightning team.
#
# Licensed under the Apache License, Version 2.0 (the "License");
# you may not use this file except in compliance with the License.
# You may obtain a copy of the License at
#
#     http://www.apache.org/licenses/LICENSE-2.0
#
# Unless required by applicable law or agreed to in writing, software
# distributed under the License is distributed on an "AS IS" BASIS,
# WITHOUT WARRANTIES OR CONDITIONS OF ANY KIND, either express or implied.
# See the License for the specific language governing permissions and
# limitations under the License.
"""Test deprecated functionality which will be removed in v1.5.0"""
import os
from unittest import mock

import pytest
import torch
from torch import optim

from pytorch_lightning import Callback, Trainer
from pytorch_lightning.callbacks import ModelCheckpoint
from pytorch_lightning.core.decorators import auto_move_data
from pytorch_lightning.loggers import WandbLogger
from pytorch_lightning.profiler import AdvancedProfiler, BaseProfiler, PyTorchProfiler, SimpleProfiler
from pytorch_lightning.trainer.callback_hook import warning_cache as callback_warning_cache
from tests.deprecated_api import no_deprecated_call
from tests.helpers import BoringModel
from tests.helpers.utils import no_warning_call


def test_v1_5_0_model_checkpoint_save_checkpoint():
    model_ckpt = ModelCheckpoint()
    model_ckpt.save_function = lambda *_, **__: None
    with pytest.deprecated_call(match="ModelCheckpoint.save_checkpoint` signature has changed"):
        model_ckpt.save_checkpoint(Trainer(), object())


@mock.patch('pytorch_lightning.loggers.wandb.wandb')
def test_v1_5_0_wandb_unused_sync_step(tmpdir):
    with pytest.deprecated_call(match=r"v1.2.1 and will be removed in v1.5"):
        WandbLogger(sync_step=True)


def test_v1_5_0_old_callback_on_save_checkpoint(tmpdir):

    class OldSignature(Callback):

        def on_save_checkpoint(self, trainer, pl_module):  # noqa
            ...

    model = BoringModel()
    trainer_kwargs = {
        "default_root_dir": tmpdir,
        "checkpoint_callback": False,
        "max_epochs": 1,
    }
    filepath = tmpdir / "test.ckpt"

    trainer = Trainer(**trainer_kwargs, callbacks=[OldSignature()])
    trainer.fit(model)

    with pytest.deprecated_call(match="old signature will be removed in v1.5"):
        trainer.save_checkpoint(filepath)

    class NewSignature(Callback):

        def on_save_checkpoint(self, trainer, pl_module, checkpoint):
            ...

    class ValidSignature1(Callback):

        def on_save_checkpoint(self, trainer, *args):
            ...

    class ValidSignature2(Callback):

        def on_save_checkpoint(self, *args):
            ...

    trainer.callbacks = [NewSignature(), ValidSignature1(), ValidSignature2()]
    with no_warning_call(DeprecationWarning):
        trainer.save_checkpoint(filepath)


def test_v1_5_0_legacy_profiler_argument():
    with pytest.deprecated_call(match="renamed to `record_functions` in v1.3"):
        PyTorchProfiler(profiled_functions=[])


def test_v1_5_0_running_sanity_check():
    trainer = Trainer()
    with pytest.deprecated_call(match='has been renamed to `Trainer.sanity_checking`'):
        assert not trainer.running_sanity_check


def test_old_training_step_signature_with_opt_idx_manual_opt(tmpdir):

    class OldSignatureModel(BoringModel):

        def __init__(self):
            super().__init__()
            self.automatic_optimization = False

        def training_step(self, batch, batch_idx, optimizer_idx):
            assert optimizer_idx is not None
            return super().training_step(batch, batch_idx)

        def configure_optimizers(self):
            return [optim.SGD(self.parameters(), lr=1e-2), optim.SGD(self.parameters(), lr=1e-2)]

    model = OldSignatureModel()
    trainer = Trainer(default_root_dir=tmpdir, fast_dev_run=2)

    with pytest.deprecated_call(match="`training_step` .* `optimizer_idx` .* manual .* will be removed in v1.5"):
        trainer.fit(model)


def test_v1_5_0_model_checkpoint_period(tmpdir):
    with no_warning_call(DeprecationWarning):
        ModelCheckpoint(dirpath=tmpdir)
    with pytest.deprecated_call(match="is deprecated in v1.3 and will be removed in v1.5"):
        ModelCheckpoint(dirpath=tmpdir, period=1)


def test_v1_5_0_old_on_validation_epoch_end(tmpdir):
    callback_warning_cache.clear()

    class OldSignature(Callback):

        def on_validation_epoch_end(self, trainer, pl_module):  # noqa
            ...

    model = BoringModel()
    trainer = Trainer(default_root_dir=tmpdir, max_epochs=1, callbacks=OldSignature())

    with pytest.deprecated_call(match="old signature will be removed in v1.5"):
        trainer.fit(model)

    class OldSignatureModel(BoringModel):

        def on_validation_epoch_end(self):  # noqa
            ...

    model = OldSignatureModel()

    with pytest.deprecated_call(match="old signature will be removed in v1.5"):
        trainer.fit(model)

    callback_warning_cache.clear()

    class NewSignature(Callback):

        def on_validation_epoch_end(self, trainer, pl_module, outputs):
            ...

    trainer.callbacks = [NewSignature()]
    with no_deprecated_call(match="`Callback.on_validation_epoch_end` signature has changed in v1.3."):
        trainer.fit(model)

    class NewSignatureModel(BoringModel):

        def on_validation_epoch_end(self, outputs):
            ...

    model = NewSignatureModel()
    with no_deprecated_call(match="`ModelHooks.on_validation_epoch_end` signature has changed in v1.3."):
        trainer.fit(model)


def test_v1_5_0_old_on_test_epoch_end(tmpdir):
    callback_warning_cache.clear()

    class OldSignature(Callback):

        def on_test_epoch_end(self, trainer, pl_module):  # noqa
            ...

    model = BoringModel()
    trainer = Trainer(default_root_dir=tmpdir, max_epochs=1, callbacks=OldSignature())

    with pytest.deprecated_call(match="old signature will be removed in v1.5"):
        trainer.test(model)

    class OldSignatureModel(BoringModel):

        def on_test_epoch_end(self):  # noqa
            ...

    model = OldSignatureModel()

    with pytest.deprecated_call(match="old signature will be removed in v1.5"):
        trainer.test(model)

    callback_warning_cache.clear()

    class NewSignature(Callback):

        def on_test_epoch_end(self, trainer, pl_module, outputs):
            ...

    trainer.callbacks = [NewSignature()]
    with no_deprecated_call(match="`Callback.on_test_epoch_end` signature has changed in v1.3."):
        trainer.test(model)

    class NewSignatureModel(BoringModel):

        def on_test_epoch_end(self, outputs):
            ...

    model = NewSignatureModel()
    with no_deprecated_call(match="`ModelHooks.on_test_epoch_end` signature has changed in v1.3."):
        trainer.test(model)


@pytest.mark.parametrize("cls", (BaseProfiler, SimpleProfiler, AdvancedProfiler, PyTorchProfiler))
def test_v1_5_0_profiler_output_filename(tmpdir, cls):
    filepath = str(tmpdir / "test.txt")
    with pytest.deprecated_call(match="`output_filename` parameter has been removed"):
        profiler = cls(output_filename=filepath)
    assert profiler.dirpath == tmpdir
    assert profiler.filename == "test"


def test_v1_5_0_trainer_training_trick_mixin(tmpdir):
    model = BoringModel()
    trainer = Trainer(default_root_dir=tmpdir, max_epochs=1, checkpoint_callback=False, logger=False)
    trainer.fit(model)
    with pytest.deprecated_call(match="is deprecated in v1.3 and will be removed in v1.5"):
        trainer.print_nan_gradients()

    dummy_loss = torch.tensor(1.0)
    with pytest.deprecated_call(match="is deprecated in v1.3 and will be removed in v1.5"):
        trainer.detect_nan_tensors(dummy_loss)


def test_v1_5_0_auto_move_data():
    with pytest.deprecated_call(match="deprecated in v1.3 and will be removed in v1.5.*was applied to `bar`"):

        class Foo:

            @auto_move_data
            def bar(self):
                pass


<<<<<<< HEAD
def test_v1_5_0_lightning_module_write_prediction(tmpdir):

    class DeprecatedWritePredictionsModel(BoringModel):

        def __init__(self):
            super().__init__()
            self._predictions_file = os.path.join(tmpdir, "predictions.pt")

        def test_step(self, batch, batch_idx):
            super().test_step(batch, batch_idx)
            self.write_prediction("a", torch.Tensor(0), self._predictions_file)

        def test_epoch_end(self, outputs):
            self.write_prediction_dict({"a": "b"}, self._predictions_file)

    with pytest.deprecated_call(match="`write_prediction` was deprecated in v1.3 and will be removed in v1.5"):
        model = DeprecatedWritePredictionsModel()
        trainer = Trainer(
            default_root_dir=tmpdir,
            max_epochs=1,
            checkpoint_callback=False,
            logger=False,
        )
        trainer.test(model)

    with pytest.deprecated_call(match="`write_prediction_dict` was deprecated in v1.3 and will be removed in v1.5"):
        model = DeprecatedWritePredictionsModel()
        trainer = Trainer(
            default_root_dir=tmpdir,
            max_epochs=1,
            checkpoint_callback=False,
            logger=False,
        )
        trainer.test(model)
=======
def test_v1_5_0_trainer_logging_mixin(tmpdir):
    trainer = Trainer(default_root_dir=tmpdir, max_epochs=1, checkpoint_callback=False, logger=False)
    with pytest.deprecated_call(match="is deprecated in v1.3 and will be removed in v1.5"):
        trainer.metrics_to_scalars({})
>>>>>>> 591b9cee
<|MERGE_RESOLUTION|>--- conflicted
+++ resolved
@@ -245,7 +245,6 @@
                 pass
 
 
-<<<<<<< HEAD
 def test_v1_5_0_lightning_module_write_prediction(tmpdir):
 
     class DeprecatedWritePredictionsModel(BoringModel):
@@ -280,9 +279,9 @@
             logger=False,
         )
         trainer.test(model)
-=======
+
+
 def test_v1_5_0_trainer_logging_mixin(tmpdir):
     trainer = Trainer(default_root_dir=tmpdir, max_epochs=1, checkpoint_callback=False, logger=False)
     with pytest.deprecated_call(match="is deprecated in v1.3 and will be removed in v1.5"):
-        trainer.metrics_to_scalars({})
->>>>>>> 591b9cee
+        trainer.metrics_to_scalars({})