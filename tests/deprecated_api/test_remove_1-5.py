--- conflicted
+++ resolved
@@ -15,28 +15,12 @@
 import pytest
 
 from pytorch_lightning import Trainer
-from pytorch_lightning.callbacks import ModelCheckpoint
 from pytorch_lightning.core.decorators import auto_move_data
 from pytorch_lightning.plugins import DeepSpeedPlugin
 from pytorch_lightning.profiler import AdvancedProfiler, BaseProfiler, PyTorchProfiler, SimpleProfiler
 from tests.deprecated_api import no_deprecated_call
 from tests.helpers import BoringDataModule, BoringModel
 from tests.helpers.runif import RunIf
-from tests.helpers.utils import no_warning_call
-
-
-<<<<<<< HEAD
-def test_v1_5_0_running_sanity_check():
-    trainer = Trainer()
-    with pytest.deprecated_call(match="has been renamed to `Trainer.sanity_checking`"):
-        assert not trainer.running_sanity_check
-=======
-def test_v1_5_0_model_checkpoint_period(tmpdir):
-    with no_warning_call(DeprecationWarning):
-        ModelCheckpoint(dirpath=tmpdir)
-    with pytest.deprecated_call(match="is deprecated in v1.3 and will be removed in v1.5"):
-        ModelCheckpoint(dirpath=tmpdir, period=1)
->>>>>>> 34053ef8
 
 
 @pytest.mark.parametrize("cls", (BaseProfiler, SimpleProfiler, AdvancedProfiler, PyTorchProfiler))
