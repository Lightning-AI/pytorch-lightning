"""This script is meant to be executed from `../../test_horovod.py`.

Because Horovod uses a parallel programming model similar to MPI, unit tests for collective
ops like allreduce need to be run in parallel. The most common approach for running parallel
Horovod workers is to launch multiple replicas of the training script via the `horovodrun`
command-line tool:

.. code-block:: bash

    horovodrun -np 2 python train_default_model.py ...

Individual test parameters are configured by the serialized `--trainer-options` JSON object.

An non-zero exit code from this script on any rank will indicate failure, while a zero exit code
across all ranks indicates success.
"""

import argparse
import json
import os
import sys

import torch

# this is needed because Conda does not use `PYTHONPATH` env var while pip and virtualenv do
PYTHONPATH = os.getenv("PYTHONPATH", "")
if ":" in PYTHONPATH:
    sys.path = PYTHONPATH.split(":") + sys.path

from pytorch_lightning import Trainer  # noqa: E402
from pytorch_lightning.callbacks import ModelCheckpoint  # noqa: E402
from pytorch_lightning.utilities import _HOROVOD_AVAILABLE  # noqa: E402

if _HOROVOD_AVAILABLE:
    import horovod.torch as hvd
else:
    print("You requested to import Horovod which is missing or not supported for your OS.")

from tests.helpers import BoringModel  # noqa: E402
from tests.helpers.utils import reset_seed, set_random_main_port  # noqa: E402

parser = argparse.ArgumentParser()
parser.add_argument("--trainer-options", required=True)
parser.add_argument("--on-gpu", action="store_true", default=False)


def run_test_from_config(trainer_options, on_gpu, check_size=True):
    """Trains the default model with the given config."""
    set_random_main_port()
    reset_seed()

    ckpt_path = trainer_options["default_root_dir"]
    trainer_options.update(callbacks=[ModelCheckpoint(dirpath=ckpt_path)])

    class TestModel(BoringModel):
        def on_train_start(self) -> None:
            expected_device = torch.device("cuda", self.trainer.local_rank) if on_gpu else torch.device("cpu")
            assert self.device == expected_device

        def training_epoch_end(self, outputs) -> None:
            res = self.trainer.strategy.reduce(torch.tensor(1.0, device=self.device), reduce_op="sum")
            assert res.sum() == self.trainer.strategy.world_size

    model = TestModel()
    trainer = Trainer(**trainer_options)

    trainer.fit(model)
    assert trainer.state.finished, f"Training failed with {trainer.state}"
    trainer.test(model)

    assert model.device == torch.device("cpu")

    # Horovod should be initialized following training. If not, this will raise an exception.
    if check_size:
        assert hvd.size() == 2

    if trainer.global_rank > 0:
        return

    # test model loading
    pretrained_model = BoringModel.load_from_checkpoint(trainer.checkpoint_callback.best_model_path)

    # test new model accuracy
    test_loaders = model.test_dataloader()
    if not isinstance(test_loaders, list):
        test_loaders = [test_loaders]

    for dataloader in test_loaders:
        batch = next(iter(dataloader))
        pretrained_model(batch)

    # test HPC saving
    # save logger to make sure we get all the metrics
    if trainer.logger:
        trainer.logger.finalize("finished")
    hpc_save_path = trainer._checkpoint_connector.hpc_save_path(ckpt_path)
    trainer.save_checkpoint(hpc_save_path)
    # test HPC loading
    checkpoint_path = trainer._checkpoint_connector._CheckpointConnector__get_max_ckpt_path_from_folder(ckpt_path)
    trainer._checkpoint_connector.restore(checkpoint_path)

    if on_gpu:
<<<<<<< HEAD
        trainer = Trainer(accelerator="gpu", devices=1, strategy="horovod", max_epochs=1)
        # Test the root_gpu property
        assert trainer.root_gpu == hvd.local_rank()
=======
        trainer = Trainer(gpus=1, strategy="horovod", max_epochs=1)
        # test root gpu index
        assert trainer.strategy.root_device.index == hvd.local_rank()
>>>>>>> bc1c8b92


if __name__ == "__main__":
    args = parser.parse_args()
    run_test_from_config(json.loads(args.trainer_options), args.on_gpu)<|MERGE_RESOLUTION|>--- conflicted
+++ resolved
@@ -100,15 +100,9 @@
     trainer._checkpoint_connector.restore(checkpoint_path)
 
     if on_gpu:
-<<<<<<< HEAD
-        trainer = Trainer(accelerator="gpu", devices=1, strategy="horovod", max_epochs=1)
-        # Test the root_gpu property
-        assert trainer.root_gpu == hvd.local_rank()
-=======
         trainer = Trainer(gpus=1, strategy="horovod", max_epochs=1)
         # test root gpu index
         assert trainer.strategy.root_device.index == hvd.local_rank()
->>>>>>> bc1c8b92
 
 
 if __name__ == "__main__":
