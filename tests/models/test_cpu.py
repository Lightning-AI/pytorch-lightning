--- conflicted
+++ resolved
@@ -142,11 +142,7 @@
     )
 
     model = BoringModel()
-<<<<<<< HEAD
-    tpipes.run_model_test(trainer_options, model, on_gpu=False, min_acc=0.3)
-=======
     tpipes.run_model_test(trainer_options, model, on_gpu=False)
->>>>>>> 937f11c0
 
 
 def test_lbfgs_cpu_model(tmpdir):
