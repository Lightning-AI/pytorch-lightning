from collections import namedtuple
import platform

import pytest
import torch
from packaging.version import parse as version_parse

import tests.base.utils as tutils
from pytorch_lightning import Trainer
from pytorch_lightning.callbacks import (
    EarlyStopping,
)
from tests.base import (
    TestModelBase,
    LightTrainDataloader,
    LightningTestModel,
    LightTestMixin,
)


def test_early_stopping_cpu_model(tmpdir):
    """Test each of the trainer options."""
    tutils.reset_seed()

    stopping = EarlyStopping(monitor='val_loss', min_delta=0.1)
    trainer_options = dict(
        default_root_dir=tmpdir,
        early_stop_callback=stopping,
        gradient_clip_val=1.0,
        overfit_pct=0.20,
        track_grad_norm=2,
        train_percent_check=0.1,
        val_percent_check=0.1,
    )

    model, hparams = tutils.get_default_model()
    tutils.run_model_test(trainer_options, model, on_gpu=False)

    # test freeze on cpu
    model.freeze()
    model.unfreeze()


@pytest.mark.spawn
@pytest.mark.skipif(platform.system() == "Windows",
                    reason="Distributed training is not supported on Windows")
@pytest.mark.skipif((platform.system() == "Darwin" and
                     version_parse(torch.__version__) < version_parse("1.3.0")),
                    reason="Distributed training is not supported on MacOS before Torch 1.3.0")
def test_multi_cpu_model_ddp(tmpdir):
    """Make sure DDP works."""
    tutils.reset_seed()
    tutils.set_random_master_port()

    model, hparams = tutils.get_default_model()
    trainer_options = dict(
        default_root_dir=tmpdir,
        progress_bar_refresh_rate=0,
        max_epochs=1,
        train_percent_check=0.4,
        val_percent_check=0.2,
        gpus=None,
        num_processes=2,
        distributed_backend='ddp_cpu'
    )

    tutils.run_model_test(trainer_options, model, on_gpu=False)


def test_lbfgs_cpu_model(tmpdir):
    """Test each of the trainer options."""
    tutils.reset_seed()

    trainer_options = dict(
        default_root_dir=tmpdir,
        max_epochs=2,
        progress_bar_refresh_rate=0,
        weights_summary='top',
        train_percent_check=1.0,
        val_percent_check=0.2,
    )

    model, hparams = tutils.get_default_model(lbfgs=True)
<<<<<<< HEAD
    tutils.run_model_test_without_loggers(trainer_options, model, min_acc=0.2)
=======
    # the test is there for the closure not the performance
    tutils.run_model_test_without_loggers(trainer_options, model, min_acc=0.)
>>>>>>> 34bc1493


def test_default_logger_callbacks_cpu_model(tmpdir):
    """Test each of the trainer options."""
    tutils.reset_seed()

    trainer_options = dict(
        default_root_dir=tmpdir,
        max_epochs=1,
        gradient_clip_val=1.0,
        overfit_pct=0.20,
        progress_bar_refresh_rate=0,
        train_percent_check=0.01,
        val_percent_check=0.01,
    )

    model, hparams = tutils.get_default_model()
    tutils.run_model_test_without_loggers(trainer_options, model)

    # test freeze on cpu
    model.freeze()
    model.unfreeze()


def test_running_test_after_fitting(tmpdir):
    """Verify test() on fitted model."""
    tutils.reset_seed()

    hparams = tutils.get_default_hparams()
    model = LightningTestModel(hparams)

    # logger file to get meta
    logger = tutils.get_default_logger(tmpdir)

    # logger file to get weights
    checkpoint = tutils.init_checkpoint_callback(logger)

    # fit model
    trainer = Trainer(
        default_root_dir=tmpdir,
        progress_bar_refresh_rate=0,
        max_epochs=8,
        train_percent_check=0.4,
        val_percent_check=0.2,
        test_percent_check=0.2,
        checkpoint_callback=checkpoint,
        logger=logger
    )
    result = trainer.fit(model)

    assert result == 1, 'training failed to complete'

    trainer.test()

    # test we have good test accuracy
    tutils.assert_ok_model_acc(trainer, thr=0.5)


def test_running_test_no_val(tmpdir):
    """Verify `test()` works on a model with no `val_loader`."""
    tutils.reset_seed()

    class CurrentTestModel(LightTrainDataloader, LightTestMixin, TestModelBase):
        pass

    hparams = tutils.get_default_hparams()
    model = CurrentTestModel(hparams)

    # logger file to get meta
    logger = tutils.get_default_logger(tmpdir)

    # logger file to get weights
    checkpoint = tutils.init_checkpoint_callback(logger)

    # fit model
    trainer = Trainer(
        progress_bar_refresh_rate=0,
        max_epochs=1,
        train_percent_check=0.4,
        val_percent_check=0.2,
        test_percent_check=0.2,
        checkpoint_callback=checkpoint,
        logger=logger,
        early_stop_callback=False
    )
    result = trainer.fit(model)

    assert result == 1, 'training failed to complete'

    trainer.test()

    # test we have good test accuracy
    tutils.assert_ok_model_acc(trainer)


@pytest.mark.skipif(not torch.cuda.is_available(), reason="test requires GPU machine")
def test_single_gpu_batch_parse():
    tutils.reset_seed()

    trainer = Trainer()

    # batch is just a tensor
    batch = torch.rand(2, 3)
    batch = trainer.transfer_batch_to_gpu(batch, 0)
    assert batch.device.index == 0 and batch.type() == 'torch.cuda.FloatTensor'

    # tensor list
    batch = [torch.rand(2, 3), torch.rand(2, 3)]
    batch = trainer.transfer_batch_to_gpu(batch, 0)
    assert batch[0].device.index == 0 and batch[0].type() == 'torch.cuda.FloatTensor'
    assert batch[1].device.index == 0 and batch[1].type() == 'torch.cuda.FloatTensor'

    # tensor list of lists
    batch = [[torch.rand(2, 3), torch.rand(2, 3)]]
    batch = trainer.transfer_batch_to_gpu(batch, 0)
    assert batch[0][0].device.index == 0 and batch[0][0].type() == 'torch.cuda.FloatTensor'
    assert batch[0][1].device.index == 0 and batch[0][1].type() == 'torch.cuda.FloatTensor'

    # tensor dict
    batch = [{'a': torch.rand(2, 3), 'b': torch.rand(2, 3)}]
    batch = trainer.transfer_batch_to_gpu(batch, 0)
    assert batch[0]['a'].device.index == 0 and batch[0]['a'].type() == 'torch.cuda.FloatTensor'
    assert batch[0]['b'].device.index == 0 and batch[0]['b'].type() == 'torch.cuda.FloatTensor'

    # tuple of tensor list and list of tensor dict
    batch = ([torch.rand(2, 3) for _ in range(2)],
             [{'a': torch.rand(2, 3), 'b': torch.rand(2, 3)} for _ in range(2)])
    batch = trainer.transfer_batch_to_gpu(batch, 0)
    assert batch[0][0].device.index == 0 and batch[0][0].type() == 'torch.cuda.FloatTensor'

    assert batch[1][0]['a'].device.index == 0
    assert batch[1][0]['a'].type() == 'torch.cuda.FloatTensor'

    assert batch[1][0]['b'].device.index == 0
    assert batch[1][0]['b'].type() == 'torch.cuda.FloatTensor'

    # namedtuple of tensor
    BatchType = namedtuple('BatchType', ['a', 'b'])
    batch = [BatchType(a=torch.rand(2, 3), b=torch.rand(2, 3)) for _ in range(2)]
    batch = trainer.transfer_batch_to_gpu(batch, 0)
    assert batch[0].a.device.index == 0
    assert batch[0].a.type() == 'torch.cuda.FloatTensor'


def test_simple_cpu(tmpdir):
    """Verify continue training session on CPU."""
    tutils.reset_seed()

    hparams = tutils.get_default_hparams()
    model = LightningTestModel(hparams)

    # fit model
    trainer = Trainer(
        default_root_dir=tmpdir,
        max_epochs=1,
        val_percent_check=0.1,
        train_percent_check=0.1,
    )
    result = trainer.fit(model)

    # traning complete
    assert result == 1, 'amp + ddp model failed to complete'


def test_cpu_model(tmpdir):
    """Make sure model trains on CPU."""
    tutils.reset_seed()

    trainer_options = dict(
        default_root_dir=tmpdir,
        progress_bar_refresh_rate=0,
        max_epochs=1,
        train_percent_check=0.4,
        val_percent_check=0.4
    )

    model, hparams = tutils.get_default_model()

    tutils.run_model_test(trainer_options, model, on_gpu=False)


def test_all_features_cpu_model(tmpdir):
    """Test each of the trainer options."""
    tutils.reset_seed()

    trainer_options = dict(
        default_root_dir=tmpdir,
        gradient_clip_val=1.0,
        overfit_pct=0.20,
        track_grad_norm=2,
        progress_bar_refresh_rate=0,
        accumulate_grad_batches=2,
        max_epochs=1,
        train_percent_check=0.4,
        val_percent_check=0.4
    )

    model, hparams = tutils.get_default_model()
    tutils.run_model_test(trainer_options, model, on_gpu=False)


def test_tbptt_cpu_model(tmpdir):
    """Test truncated back propagation through time works."""
    tutils.reset_seed()

    truncated_bptt_steps = 2
    sequence_size = 30
    batch_size = 30

    x_seq = torch.rand(batch_size, sequence_size, 1)
    y_seq_list = torch.rand(batch_size, sequence_size, 1).tolist()

    class MockSeq2SeqDataset(torch.utils.data.Dataset):
        def __getitem__(self, i):
            return x_seq, y_seq_list

        def __len__(self):
            return 1

    class BpttTestModel(LightTrainDataloader, TestModelBase):
        def __init__(self, hparams):
            super().__init__(hparams)
            self.test_hidden = None

        def training_step(self, batch, batch_idx, hiddens):
            assert hiddens == self.test_hidden, "Hidden state not persistent between tbptt steps"
            self.test_hidden = torch.rand(1)

            x_tensor, y_list = batch
            assert x_tensor.shape[1] == truncated_bptt_steps, "tbptt split Tensor failed"

            y_tensor = torch.tensor(y_list, dtype=x_tensor.dtype)
            assert y_tensor.shape[1] == truncated_bptt_steps, "tbptt split list failed"

            pred = self(x_tensor.view(batch_size, truncated_bptt_steps))
            loss_val = torch.nn.functional.mse_loss(
                pred, y_tensor.view(batch_size, truncated_bptt_steps))
            return {
                'loss': loss_val,
                'hiddens': self.test_hidden,
            }

        def train_dataloader(self):
            return torch.utils.data.DataLoader(
                dataset=MockSeq2SeqDataset(),
                batch_size=batch_size,
                shuffle=False,
                sampler=None,
            )

    hparams = tutils.get_default_hparams()
    hparams.batch_size = batch_size
    hparams.in_features = truncated_bptt_steps
    hparams.hidden_dim = truncated_bptt_steps
    hparams.out_features = truncated_bptt_steps

    model = BpttTestModel(hparams)

    # fit model
    trainer = Trainer(
        default_root_dir=tmpdir,
        max_epochs=1,
        truncated_bptt_steps=truncated_bptt_steps,
        val_percent_check=0,
        weights_summary=None,
        early_stop_callback=False
    )
    result = trainer.fit(model)

    assert result == 1, 'training failed to complete'


@pytest.mark.skipif(not torch.cuda.is_available(), reason="test requires GPU machine")
def test_single_gpu_model(tmpdir):
    """Make sure single GPU works (DP mode)."""
    tutils.reset_seed()

    model, hparams = tutils.get_default_model()

    trainer_options = dict(
        default_root_dir=tmpdir,
        progress_bar_refresh_rate=0,
        max_epochs=1,
        train_percent_check=0.1,
        val_percent_check=0.1,
        gpus=1
    )

    tutils.run_model_test(trainer_options, model)


# if __name__ == '__main__':
#     pytest.main([__file__])<|MERGE_RESOLUTION|>--- conflicted
+++ resolved
@@ -81,12 +81,8 @@
     )
 
     model, hparams = tutils.get_default_model(lbfgs=True)
-<<<<<<< HEAD
-    tutils.run_model_test_without_loggers(trainer_options, model, min_acc=0.2)
-=======
     # the test is there for the closure not the performance
     tutils.run_model_test_without_loggers(trainer_options, model, min_acc=0.)
->>>>>>> 34bc1493
 
 
 def test_default_logger_callbacks_cpu_model(tmpdir):
