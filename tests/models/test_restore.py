import glob
import logging as log
import os
import pickle

import cloudpickle
import pytest
import torch
from torch.nn import functional as F
from torch.utils.data import DataLoader

import tests.base.develop_pipelines as tpipes
import tests.base.develop_utils as tutils
from pytorch_lightning import Trainer, LightningModule, Callback
from pytorch_lightning.callbacks import ModelCheckpoint
from tests.base import EvalModelTemplate, GenericEvalModelTemplate, TrialMNIST


class ModelTrainerPropertyParity(Callback):

    def _check_properties(self, trainer, pl_module):
        assert trainer.global_step == pl_module.global_step
        assert trainer.current_epoch == pl_module.current_epoch

    def on_train_start(self, trainer, pl_module):
        self._check_properties(trainer, pl_module)

    def on_train_batch_start(self, trainer, pl_module, *args, **kwargs):
        self._check_properties(trainer, pl_module)

    def on_train_batch_end(self, trainer, pl_module, *args, **kwargs):
        self._check_properties(trainer, pl_module)

    def on_epoch_end(self, trainer, pl_module):
        self._check_properties(trainer, pl_module)

    def on_train_end(self, trainer, pl_module):
        self._check_properties(trainer, pl_module)


def test_resume_from_checkpoint(tmpdir):
    """ Test that properties like `current_epoch` and `global_step`
    in model and trainer are always the same. """
    model = EvalModelTemplate()
    checkpoint_callback = ModelCheckpoint(filepath=tmpdir, monitor="early_stop_on", save_last=True)
    trainer_args = dict(
        default_root_dir=tmpdir,
        max_epochs=2,
        logger=False,
        early_stop_callback=False,
        checkpoint_callback=checkpoint_callback,
        callbacks=[ModelTrainerPropertyParity()]  # this performs the assertions
    )
    trainer = Trainer(**trainer_args)
    trainer.fit(model)
    trainer = Trainer(**trainer_args, resume_from_checkpoint=str(tmpdir / "last.ckpt"))
    trainer.fit(model)
<<<<<<< HEAD


class ModelTrainerPropertyParity(Callback):

    def check_properties(self, trainer, pl_module):
        assert trainer.global_step == pl_module.global_step
        assert trainer.current_epoch == pl_module.current_epoch

    def on_train_start(self, trainer, pl_module):
        self.check_properties(trainer, pl_module)

    def on_train_batch_start(self, trainer, pl_module, *args, **kwargs):
        self.check_properties(trainer, pl_module)

    def on_train_batch_end(self, trainer, pl_module, *args, **kwargs):
        self.check_properties(trainer, pl_module)

    def on_epoch_end(self, trainer, pl_module):
        self.check_properties(trainer, pl_module)

    def on_train_end(self, trainer, pl_module):
        self.check_properties(trainer, pl_module)


def test_resume_from_checkpoint(tmpdir):
    """ Test that properties like `current_epoch` and `global_step`
    in model and trainer are always the same. """
    model = EvalModelTemplate()
    checkpoint_callback = ModelCheckpoint(filepath=tmpdir, monitor="val_loss", save_last=True)
    trainer_args = dict(
        default_root_dir=tmpdir,
        max_epochs=2,
        logger=False,
        early_stop_callback=False,
        checkpoint_callback=checkpoint_callback,
        callbacks=[ModelTrainerPropertyParity()]  # this performs the assertions
    )
    trainer = Trainer(**trainer_args)
    trainer.fit(model)
    trainer = Trainer(**trainer_args, resume_from_checkpoint=str(tmpdir / "last.ckpt"))
    trainer.fit(model)
=======
>>>>>>> 90929fa4


@pytest.mark.skipif(torch.cuda.device_count() < 2, reason="test requires multi-GPU machine")
def test_running_test_pretrained_model_distrib_dp(tmpdir):
    """Verify `test()` on pretrained model."""
    tutils.set_random_master_port()

    model = EvalModelTemplate()

    # exp file to get meta
    logger = tutils.get_default_logger(tmpdir)

    # exp file to get weights
    checkpoint = tutils.init_checkpoint_callback(logger)

    trainer_options = dict(
        progress_bar_refresh_rate=0,
        max_epochs=2,
        limit_train_batches=0.4,
        limit_val_batches=0.2,
        checkpoint_callback=checkpoint,
        logger=logger,
        gpus=[0, 1],
        distributed_backend='dp',
        default_root_dir=tmpdir,
    )

    # fit model
    trainer = Trainer(**trainer_options)
    result = trainer.fit(model)

    # correct result and ok accuracy
    assert result == 1, 'training failed to complete'
    pretrained_model = EvalModelTemplate.load_from_checkpoint(trainer.checkpoint_callback.best_model_path)

    # run test set
    new_trainer = Trainer(**trainer_options)
    results = new_trainer.test(pretrained_model)
    pretrained_model.cpu()

    # test we have good test accuracy
    acc = results[0]['test_acc']
    assert acc > 0.5, f"Model failed to get expected {0.5} accuracy. test_acc = {acc}"

    dataloaders = model.test_dataloader()
    if not isinstance(dataloaders, list):
        dataloaders = [dataloaders]

    for dataloader in dataloaders:
        tpipes.run_prediction(dataloader, pretrained_model)


@pytest.mark.skipif(torch.cuda.device_count() < 2, reason="test requires multi-GPU machine")
def test_running_test_pretrained_model_distrib_ddp_spawn(tmpdir):
    """Verify `test()` on pretrained model."""
    tutils.set_random_master_port()

    model = EvalModelTemplate()

    # exp file to get meta
    logger = tutils.get_default_logger(tmpdir)

    # exp file to get weights
    checkpoint = tutils.init_checkpoint_callback(logger)

    trainer_options = dict(
        progress_bar_refresh_rate=0,
        max_epochs=2,
        limit_train_batches=0.4,
        limit_val_batches=0.2,
        checkpoint_callback=checkpoint,
        logger=logger,
        gpus=[0, 1],
        distributed_backend='ddp_spawn',
        default_root_dir=tmpdir,
    )

    # fit model
    trainer = Trainer(**trainer_options)
    result = trainer.fit(model)

    log.info(os.listdir(tutils.get_data_path(logger, path_dir=tmpdir)))

    # correct result and ok accuracy
    assert result == 1, 'training failed to complete'
    pretrained_model = EvalModelTemplate.load_from_checkpoint(trainer.checkpoint_callback.best_model_path)

    # run test set
    new_trainer = Trainer(**trainer_options)
    results = new_trainer.test(pretrained_model)
    pretrained_model.cpu()

    acc = results[0]['test_acc']
    assert acc > 0.5, f"Model failed to get expected {0.5} accuracy. test_acc = {acc}"

    dataloaders = model.test_dataloader()
    if not isinstance(dataloaders, list):
        dataloaders = [dataloaders]

    for dataloader in dataloaders:
        tpipes.run_prediction(dataloader, pretrained_model)


def test_running_test_pretrained_model_cpu(tmpdir):
    """Verify test() on pretrained model."""
    model = EvalModelTemplate()

    # logger file to get meta
    logger = tutils.get_default_logger(tmpdir)

    # logger file to get weights
    checkpoint = tutils.init_checkpoint_callback(logger)

    trainer_options = dict(
        progress_bar_refresh_rate=0,
        max_epochs=3,
        limit_train_batches=0.4,
        limit_val_batches=0.2,
        checkpoint_callback=checkpoint,
        logger=logger,
        default_root_dir=tmpdir,
    )

    # fit model
    trainer = Trainer(**trainer_options)
    result = trainer.fit(model)

    # correct result and ok accuracy
    assert result == 1, 'training failed to complete'
    pretrained_model = EvalModelTemplate.load_from_checkpoint(trainer.checkpoint_callback.best_model_path)

    new_trainer = Trainer(**trainer_options)
    new_trainer.test(pretrained_model)

    # test we have good test accuracy
    tutils.assert_ok_model_acc(new_trainer)


@pytest.mark.parametrize('model_template', [EvalModelTemplate, GenericEvalModelTemplate])
def test_load_model_from_checkpoint(tmpdir, model_template):
    """Verify test() on pretrained model."""
    hparams = model_template.get_default_hparams()
    model = model_template(**hparams)

    trainer_options = dict(
        progress_bar_refresh_rate=0,
        max_epochs=2,
        limit_train_batches=0.4,
        limit_val_batches=0.2,
        checkpoint_callback=ModelCheckpoint(tmpdir, monitor='early_stop_on', save_top_k=-1),
        default_root_dir=tmpdir,
    )

    # fit model
    trainer = Trainer(**trainer_options)
    result = trainer.fit(model)
    trainer.test(ckpt_path=None)

    # correct result and ok accuracy
    assert result == 1, 'training failed to complete'

    # load last checkpoint
    last_checkpoint = sorted(glob.glob(os.path.join(trainer.checkpoint_callback.dirpath, "*.ckpt")))[-1]

    # Since `EvalModelTemplate` has `_save_hparams = True` by default, check that ckpt has hparams
    ckpt = torch.load(last_checkpoint)
    assert model_template.CHECKPOINT_HYPER_PARAMS_KEY in ckpt.keys(), 'module_arguments missing from checkpoints'

    # Ensure that model can be correctly restored from checkpoint
    pretrained_model = model_template.load_from_checkpoint(last_checkpoint)

    # test that hparams loaded correctly
    for k, v in hparams.items():
        assert getattr(pretrained_model, k) == v

    # assert weights are the same
    for (old_name, old_p), (new_name, new_p) in zip(model.named_parameters(), pretrained_model.named_parameters()):
        assert torch.all(torch.eq(old_p, new_p)), 'loaded weights are not the same as the saved weights'

    # Check `test` on pretrained model:
    new_trainer = Trainer(**trainer_options)
    new_trainer.test(pretrained_model)

    # test we have good test accuracy
    tutils.assert_ok_model_acc(new_trainer)


@pytest.mark.skipif(torch.cuda.device_count() < 2, reason="test requires multi-GPU machine")
def test_dp_resume(tmpdir):
    """Make sure DP continues training correctly."""
    hparams = EvalModelTemplate.get_default_hparams()
    model = EvalModelTemplate(**hparams)

    trainer_options = dict(max_epochs=1, gpus=2, distributed_backend='dp', default_root_dir=tmpdir,)

    # get logger
    logger = tutils.get_default_logger(tmpdir)

    # exp file to get weights
    # logger file to get weights
    checkpoint = tutils.init_checkpoint_callback(logger)

    # add these to the trainer options
    trainer_options['logger'] = logger
    trainer_options['checkpoint_callback'] = checkpoint

    # fit model
    trainer = Trainer(**trainer_options)
    trainer.is_slurm_managing_tasks = True
    result = trainer.fit(model)

    # track epoch before saving. Increment since we finished the current epoch, don't want to rerun
    real_global_epoch = trainer.current_epoch + 1

    # correct result and ok accuracy
    assert result == 1, 'amp + dp model failed to complete'

    # ---------------------------
    # HPC LOAD/SAVE
    # ---------------------------
    # save
    trainer.checkpoint_connector.hpc_save(tmpdir, logger)

    # init new trainer
    new_logger = tutils.get_default_logger(tmpdir, version=logger.version)
    trainer_options['logger'] = new_logger
    trainer_options['checkpoint_callback'] = ModelCheckpoint(tmpdir)
    trainer_options['limit_train_batches'] = 0.5
    trainer_options['limit_val_batches'] = 0.2
    trainer_options['max_epochs'] = 1
    new_trainer = Trainer(**trainer_options)

    # set the epoch start hook so we can predict before the model does the full training
    def assert_good_acc():
        assert new_trainer.current_epoch == real_global_epoch and new_trainer.current_epoch > 0

        # if model and state loaded correctly, predictions will be good even though we
        # haven't trained with the new loaded model
        dp_model = new_trainer.model
        dp_model.eval()

        dataloader = trainer.train_dataloader
        tpipes.run_prediction(dataloader, dp_model, dp=True)

    # new model
    model = EvalModelTemplate(**hparams)
    model.on_train_start = assert_good_acc

    # fit new model which should load hpc weights
    new_trainer.fit(model)

    # test freeze on gpu
    model.freeze()
    model.unfreeze()


def test_model_saving_loading(tmpdir):
    """Tests use case where trainer saves the model, and user loads it from tags independently."""
    model = EvalModelTemplate()

    # logger file to get meta
    logger = tutils.get_default_logger(tmpdir)

    # fit model
    trainer = Trainer(
        max_epochs=1, logger=logger, checkpoint_callback=ModelCheckpoint(tmpdir), default_root_dir=tmpdir,
    )
    result = trainer.fit(model)

    # traning complete
    assert result == 1, 'amp + ddp model failed to complete'

    # make a prediction
    dataloaders = model.test_dataloader()
    if not isinstance(dataloaders, list):
        dataloaders = [dataloaders]

    for dataloader in dataloaders:
        for batch in dataloader:
            break

    x, y = batch
    x = x.view(x.size(0), -1)

    # generate preds before saving model
    model.eval()
    pred_before_saving = model(x)

    # save model
    new_weights_path = os.path.join(tmpdir, 'save_test.ckpt')
    trainer.save_checkpoint(new_weights_path)

    # load new model
    hparams_path = tutils.get_data_path(logger, path_dir=tmpdir)
    hparams_path = os.path.join(hparams_path, 'hparams.yaml')
    model_2 = EvalModelTemplate.load_from_checkpoint(checkpoint_path=new_weights_path, hparams_file=hparams_path,)
    model_2.eval()

    # make prediction
    # assert that both predictions are the same
    new_pred = model_2(x)
    assert torch.all(torch.eq(pred_before_saving, new_pred)).item() == 1


@pytest.mark.parametrize('url_ckpt', [True, False])
def test_strict_model_load_more_params(monkeypatch, tmpdir, tmpdir_server, url_ckpt):
    """Tests use case where trainer saves the model, and user loads it from tags independently."""
    # set $TORCH_HOME, which determines torch hub's cache path, to tmpdir
    monkeypatch.setenv('TORCH_HOME', tmpdir)

    model = EvalModelTemplate()
    # Extra layer
    model.c_d3 = torch.nn.Linear(model.hidden_dim, model.hidden_dim)

    # logger file to get meta
    logger = tutils.get_default_logger(tmpdir)

    # fit model
    trainer = Trainer(
        default_root_dir=tmpdir, max_epochs=1, logger=logger, checkpoint_callback=ModelCheckpoint(tmpdir),
    )
    result = trainer.fit(model)

    # traning complete
    assert result == 1

    # save model
    new_weights_path = os.path.join(tmpdir, 'save_test.ckpt')
    trainer.save_checkpoint(new_weights_path)

    # load new model
    hparams_path = os.path.join(tutils.get_data_path(logger, path_dir=tmpdir), 'hparams.yaml')
    hparams_url = f'http://{tmpdir_server[0]}:{tmpdir_server[1]}/{os.path.basename(new_weights_path)}'
    ckpt_path = hparams_url if url_ckpt else new_weights_path

    EvalModelTemplate.load_from_checkpoint(
        checkpoint_path=ckpt_path, hparams_file=hparams_path, strict=False,
    )

    with pytest.raises(RuntimeError, match=r'Unexpected key\(s\) in state_dict: "c_d3.weight", "c_d3.bias"'):
        EvalModelTemplate.load_from_checkpoint(
            checkpoint_path=ckpt_path, hparams_file=hparams_path, strict=True,
        )


@pytest.mark.parametrize('url_ckpt', [True, False])
def test_strict_model_load_less_params(monkeypatch, tmpdir, tmpdir_server, url_ckpt):
    """Tests use case where trainer saves the model, and user loads it from tags independently."""
    # set $TORCH_HOME, which determines torch hub's cache path, to tmpdir
    monkeypatch.setenv('TORCH_HOME', tmpdir)

    model = EvalModelTemplate()

    # logger file to get meta
    logger = tutils.get_default_logger(tmpdir)

    # fit model
    trainer = Trainer(
        default_root_dir=tmpdir, max_epochs=1, logger=logger, checkpoint_callback=ModelCheckpoint(tmpdir),
    )
    result = trainer.fit(model)

    # traning complete
    assert result == 1

    # save model
    new_weights_path = os.path.join(tmpdir, 'save_test.ckpt')
    trainer.save_checkpoint(new_weights_path)

    # load new model
    hparams_path = os.path.join(tutils.get_data_path(logger, path_dir=tmpdir), 'hparams.yaml')
    hparams_url = f'http://{tmpdir_server[0]}:{tmpdir_server[1]}/{os.path.basename(new_weights_path)}'
    ckpt_path = hparams_url if url_ckpt else new_weights_path

    class CurrentModel(EvalModelTemplate):
        def __init__(self):
            super().__init__()
            self.c_d3 = torch.nn.Linear(7, 7)

    CurrentModel.load_from_checkpoint(
        checkpoint_path=ckpt_path, hparams_file=hparams_path, strict=False,
    )

    with pytest.raises(RuntimeError, match=r'Missing key\(s\) in state_dict: "c_d3.weight", "c_d3.bias"'):
        CurrentModel.load_from_checkpoint(
            checkpoint_path=ckpt_path, hparams_file=hparams_path, strict=True,
        )


def test_model_pickle(tmpdir):
    model = EvalModelTemplate()
    pickle.dumps(model)
    cloudpickle.dumps(model)<|MERGE_RESOLUTION|>--- conflicted
+++ resolved
@@ -55,50 +55,6 @@
     trainer.fit(model)
     trainer = Trainer(**trainer_args, resume_from_checkpoint=str(tmpdir / "last.ckpt"))
     trainer.fit(model)
-<<<<<<< HEAD
-
-
-class ModelTrainerPropertyParity(Callback):
-
-    def check_properties(self, trainer, pl_module):
-        assert trainer.global_step == pl_module.global_step
-        assert trainer.current_epoch == pl_module.current_epoch
-
-    def on_train_start(self, trainer, pl_module):
-        self.check_properties(trainer, pl_module)
-
-    def on_train_batch_start(self, trainer, pl_module, *args, **kwargs):
-        self.check_properties(trainer, pl_module)
-
-    def on_train_batch_end(self, trainer, pl_module, *args, **kwargs):
-        self.check_properties(trainer, pl_module)
-
-    def on_epoch_end(self, trainer, pl_module):
-        self.check_properties(trainer, pl_module)
-
-    def on_train_end(self, trainer, pl_module):
-        self.check_properties(trainer, pl_module)
-
-
-def test_resume_from_checkpoint(tmpdir):
-    """ Test that properties like `current_epoch` and `global_step`
-    in model and trainer are always the same. """
-    model = EvalModelTemplate()
-    checkpoint_callback = ModelCheckpoint(filepath=tmpdir, monitor="val_loss", save_last=True)
-    trainer_args = dict(
-        default_root_dir=tmpdir,
-        max_epochs=2,
-        logger=False,
-        early_stop_callback=False,
-        checkpoint_callback=checkpoint_callback,
-        callbacks=[ModelTrainerPropertyParity()]  # this performs the assertions
-    )
-    trainer = Trainer(**trainer_args)
-    trainer.fit(model)
-    trainer = Trainer(**trainer_args, resume_from_checkpoint=str(tmpdir / "last.ckpt"))
-    trainer.fit(model)
-=======
->>>>>>> 90929fa4
 
 
 @pytest.mark.skipif(torch.cuda.device_count() < 2, reason="test requires multi-GPU machine")
