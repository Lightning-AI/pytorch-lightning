# Copyright The PyTorch Lightning team.
#
# Licensed under the Apache License, Version 2.0 (the "License");
# you may not use this file except in compliance with the License.
# You may obtain a copy of the License at
#
#     http://www.apache.org/licenses/LICENSE-2.0
#
# Unless required by applicable law or agreed to in writing, software
# distributed under the License is distributed on an "AS IS" BASIS,
# WITHOUT WARRANTIES OR CONDITIONS OF ANY KIND, either express or implied.
# See the License for the specific language governing permissions and
# limitations under the License.
from distutils.version import LooseVersion

import pytest
import torch

<<<<<<< HEAD
from tests.base import BoringModel
from tests.base.datamodules import TrialMNISTDataModule
from tests.base.models import BasicGAN, ParityModuleRNN
=======
from tests.helpers import BoringModel
from tests.helpers.advanced_models import BasicGAN, ParityModuleRNN
from tests.helpers.datamodules import MNISTDataModule
>>>>>>> e7298b5d


@pytest.mark.parametrize("modelclass", [
    BoringModel,
    ParityModuleRNN,
    BasicGAN,
])
def test_torchscript_input_output(modelclass):
    """ Test that scripted LightningModule forward works. """
    model = modelclass()

    if isinstance(model, BoringModel):
        model.example_input_array = torch.randn(5, 32)

    script = model.to_torchscript()
    assert isinstance(script, torch.jit.ScriptModule)

    model.eval()
    with torch.no_grad():
        model_output = model(model.example_input_array)

    script_output = script(model.example_input_array)
    assert torch.allclose(script_output, model_output)


@pytest.mark.parametrize("modelclass", [
    BoringModel,
    ParityModuleRNN,
    BasicGAN,
])
def test_torchscript_example_input_output_trace(modelclass):
    """ Test that traced LightningModule forward works with example_input_array """
    model = modelclass()

    if isinstance(model, BoringModel):
        model.example_input_array = torch.randn(5, 32)

    script = model.to_torchscript(method='trace')
    assert isinstance(script, torch.jit.ScriptModule)

    model.eval()
    with torch.no_grad():
        model_output = model(model.example_input_array)

    script_output = script(model.example_input_array)
    assert torch.allclose(script_output, model_output)


def test_torchscript_input_output_trace():
    """ Test that traced LightningModule forward works with example_inputs """
    model = BoringModel()
    example_inputs = torch.randn(1, 32)
    script = model.to_torchscript(example_inputs=example_inputs, method='trace')
    assert isinstance(script, torch.jit.ScriptModule)

    model.eval()
    with torch.no_grad():
        model_output = model(example_inputs)

    script_output = script(example_inputs)
    assert torch.allclose(script_output, model_output)


@pytest.mark.parametrize("device", [torch.device("cpu"), torch.device("cuda", 0)])
@pytest.mark.skipif(not torch.cuda.is_available(), reason="requires GPU machine")
def test_torchscript_device(device):
    """ Test that scripted module is on the correct device. """
    model = BoringModel().to(device)
    model.example_input_array = torch.randn(5, 32)

    script = model.to_torchscript()
    assert next(script.parameters()).device == device
    script_output = script(model.example_input_array.to(device))
    assert script_output.device == device


def test_torchscript_retain_training_state():
    """ Test that torchscript export does not alter the training mode of original model. """
    model = BoringModel()
    model.train(True)
    script = model.to_torchscript()
    assert model.training
    assert not script.training
    model.train(False)
    _ = model.to_torchscript()
    assert not model.training
    assert not script.training


@pytest.mark.parametrize("modelclass", [
    BoringModel,
    ParityModuleRNN,
    BasicGAN,
])
def test_torchscript_properties(tmpdir, modelclass):
    """ Test that scripted LightningModule has unnecessary methods removed. """
    model = modelclass()
<<<<<<< HEAD
    model.datamodule = TrialMNISTDataModule(tmpdir)
=======
    model.datamodule = MNISTDataModule(tmpdir)
>>>>>>> e7298b5d
    script = model.to_torchscript()
    assert not hasattr(script, "datamodule")
    assert not hasattr(model, "batch_size") or hasattr(script, "batch_size")
    assert not hasattr(model, "learning_rate") or hasattr(script, "learning_rate")
    assert not callable(getattr(script, "training_step", None))


@pytest.mark.parametrize("modelclass", [
    BoringModel,
    ParityModuleRNN,
    BasicGAN,
])
@pytest.mark.skipif(
    LooseVersion(torch.__version__) < LooseVersion("1.5.0"),
    reason="torch.save/load has bug loading script modules on torch <= 1.4",
)
def test_torchscript_save_load(tmpdir, modelclass):
    """ Test that scripted LightningModule is correctly saved and can be loaded. """
    model = modelclass()
    output_file = str(tmpdir / "model.pt")
    script = model.to_torchscript(file_path=output_file)
    loaded_script = torch.jit.load(output_file)
    assert torch.allclose(next(script.parameters()), next(loaded_script.parameters()))


def test_torchcript_invalid_method(tmpdir):
    """Test that an error is thrown with invalid torchscript method"""
    model = BoringModel()
    model.train(True)

    with pytest.raises(ValueError, match="only supports 'script' or 'trace'"):
        model.to_torchscript(method='temp')


def test_torchscript_with_no_input(tmpdir):
    """Test that an error is thrown when there is no input tensor"""
    model = BoringModel()
    model.example_input_array = None

    with pytest.raises(ValueError, match='requires either `example_inputs` or `model.example_input_array`'):
        model.to_torchscript(method='trace')<|MERGE_RESOLUTION|>--- conflicted
+++ resolved
@@ -16,15 +16,9 @@
 import pytest
 import torch
 
-<<<<<<< HEAD
-from tests.base import BoringModel
-from tests.base.datamodules import TrialMNISTDataModule
-from tests.base.models import BasicGAN, ParityModuleRNN
-=======
 from tests.helpers import BoringModel
 from tests.helpers.advanced_models import BasicGAN, ParityModuleRNN
 from tests.helpers.datamodules import MNISTDataModule
->>>>>>> e7298b5d
 
 
 @pytest.mark.parametrize("modelclass", [
@@ -122,11 +116,7 @@
 def test_torchscript_properties(tmpdir, modelclass):
     """ Test that scripted LightningModule has unnecessary methods removed. """
     model = modelclass()
-<<<<<<< HEAD
-    model.datamodule = TrialMNISTDataModule(tmpdir)
-=======
     model.datamodule = MNISTDataModule(tmpdir)
->>>>>>> e7298b5d
     script = model.to_torchscript()
     assert not hasattr(script, "datamodule")
     assert not hasattr(model, "batch_size") or hasattr(script, "batch_size")
