from collections import OrderedDict

import torch
from torch import optim
from pytorch_lightning.core.decorators import data_loader


class LightValidationStepMixin:
    """
    Add val_dataloader and validation_step methods for the case
    when val_dataloader returns a single dataloader
    """

    def val_dataloader(self):
        return self._dataloader(train=False)

    def validation_step(self, batch, batch_idx, *args, **kwargs):
        """
        Lightning calls this inside the validation loop
        :param batch:
        :return:
        """
        x, y = batch
        x = x.view(x.size(0), -1)
        y_hat = self.forward(x)

        loss_val = self.loss(y, y_hat)

        # acc
        labels_hat = torch.argmax(y_hat, dim=1)
        val_acc = torch.sum(y == labels_hat).item() / (len(y) * 1.0)
        val_acc = torch.tensor(val_acc)

        if self.on_gpu:
            val_acc = val_acc.cuda(loss_val.device.index)

        # in DP mode (default) make sure if result is scalar, there's another dim in the beginning
        if self.trainer.use_dp:
            loss_val = loss_val.unsqueeze(0)
            val_acc = val_acc.unsqueeze(0)

        # alternate possible outputs to test
        if batch_idx % 1 == 0:
            output = OrderedDict({
                'val_loss': loss_val,
                'val_acc': val_acc,
            })
            return output
        if batch_idx % 2 == 0:
            return val_acc

        if batch_idx % 3 == 0:
            output = OrderedDict({
                'val_loss': loss_val,
                'val_acc': val_acc,
                'test_dic': {'val_loss_a': loss_val}
            })
            return output


class LightValidationMixin(LightValidationStepMixin):
    """
    Add val_dataloader, validation_step, and validation_end methods for the case
    when val_dataloader returns a single dataloader
    """

    def validation_end(self, outputs):
        """
        Called at the end of validation to aggregate outputs
        :param outputs: list of individual outputs of each validation step
        :return:
        """
        # if returned a scalar from validation_step, outputs is a list of tensor scalars
        # we return just the average in this case (if we want)
        # return torch.stack(outputs).mean()
        val_loss_mean = 0
        val_acc_mean = 0
        for output in outputs:
            val_loss = _get_output_metric(output, 'val_loss')

            # reduce manually when using dp
            if self.trainer.use_dp or self.trainer.use_ddp2:
                val_loss = torch.mean(val_loss)
            val_loss_mean += val_loss

            # reduce manually when using dp
            val_acc = _get_output_metric(output, 'val_acc')
            if self.trainer.use_dp or self.trainer.use_ddp2:
                val_acc = torch.mean(val_acc)

            val_acc_mean += val_acc

        val_loss_mean /= len(outputs)
        val_acc_mean /= len(outputs)

        tqdm_dict = {'val_loss': val_loss_mean.item(), 'val_acc': val_acc_mean.item()}
        results = {'progress_bar': tqdm_dict, 'log': tqdm_dict}
        return results


class LightValidationStepMultipleDataloadersMixin:
    """
    Add val_dataloader and validation_step methods for the case
    when val_dataloader returns multiple dataloaders
    """

    def val_dataloader(self):
        return [self._dataloader(train=False), self._dataloader(train=False)]

    def validation_step(self, batch, batch_idx, dataloader_idx, **kwargs):
        """
        Lightning calls this inside the validation loop
        :param batch:
        :return:
        """
        x, y = batch
        x = x.view(x.size(0), -1)
        y_hat = self.forward(x)

        loss_val = self.loss(y, y_hat)

        # acc
        labels_hat = torch.argmax(y_hat, dim=1)
        val_acc = torch.sum(y == labels_hat).item() / (len(y) * 1.0)
        val_acc = torch.tensor(val_acc)

        if self.on_gpu:
            val_acc = val_acc.cuda(loss_val.device.index)

        # in DP mode (default) make sure if result is scalar, there's another dim in the beginning
        if self.trainer.use_dp:
            loss_val = loss_val.unsqueeze(0)
            val_acc = val_acc.unsqueeze(0)

        # alternate possible outputs to test
        if batch_idx % 1 == 0:
            output = OrderedDict({
                'val_loss': loss_val,
                'val_acc': val_acc,
            })
            return output
        if batch_idx % 2 == 0:
            return val_acc

        if batch_idx % 3 == 0:
            output = OrderedDict({
                'val_loss': loss_val,
                'val_acc': val_acc,
                'test_dic': {'val_loss_a': loss_val}
            })
            return output
        if batch_idx % 5 == 0:
            output = OrderedDict({
                f'val_loss_{dataloader_idx}': loss_val,
                f'val_acc_{dataloader_idx}': val_acc,
            })
            return output


class LightValidationMultipleDataloadersMixin(LightValidationStepMultipleDataloadersMixin):
    """
    Add val_dataloader, validation_step, and validation_end methods for the case
    when val_dataloader returns multiple dataloaders
    """

    def validation_end(self, outputs):
        """
        Called at the end of validation to aggregate outputs
        :param outputs: list of individual outputs of each validation step
        :return:
        """
        # if returned a scalar from validation_step, outputs is a list of tensor scalars
        # we return just the average in this case (if we want)
        # return torch.stack(outputs).mean()
        val_loss_mean = 0
        val_acc_mean = 0
        i = 0
        for dl_output in outputs:
            for output in dl_output:
                val_loss = output['val_loss']

                # reduce manually when using dp
                if self.trainer.use_dp:
                    val_loss = torch.mean(val_loss)
                val_loss_mean += val_loss

                # reduce manually when using dp
                val_acc = output['val_acc']
                if self.trainer.use_dp:
                    val_acc = torch.mean(val_acc)

                val_acc_mean += val_acc
                i += 1

        val_loss_mean /= i
        val_acc_mean /= i

        tqdm_dict = {'val_loss': val_loss_mean.item(), 'val_acc': val_acc_mean.item()}
        result = {'progress_bar': tqdm_dict}
        return result


class LightTrainDataloader:
    """Simple train dataloader."""

    def train_dataloader(self):
        return self._dataloader(train=True)


class LightTestDataloader:
    """Simple test dataloader."""

    def test_dataloader(self):
        return self._dataloader(train=False)


class LightEmptyTestStep:
    """Empty test step."""

    def test_step(self, *args, **kwargs):
        return dict()


class LightTestStepMixin(LightTestDataloader):
    """Test step mixin."""

    def test_step(self, batch, batch_idx, *args, **kwargs):
        """
        Lightning calls this inside the validation loop
        :param batch:
        :return:
        """
        x, y = batch
        x = x.view(x.size(0), -1)
        y_hat = self.forward(x)

        loss_test = self.loss(y, y_hat)

        # acc
        labels_hat = torch.argmax(y_hat, dim=1)
        test_acc = torch.sum(y == labels_hat).item() / (len(y) * 1.0)
        test_acc = torch.tensor(test_acc)

        if self.on_gpu:
            test_acc = test_acc.cuda(loss_test.device.index)

        # in DP mode (default) make sure if result is scalar, there's another dim in the beginning
        if self.trainer.use_dp:
            loss_test = loss_test.unsqueeze(0)
            test_acc = test_acc.unsqueeze(0)

        # alternate possible outputs to test
        if batch_idx % 1 == 0:
            output = OrderedDict({
                'test_loss': loss_test,
                'test_acc': test_acc,
            })
            return output
        if batch_idx % 2 == 0:
            return test_acc

        if batch_idx % 3 == 0:
            output = OrderedDict({
                'test_loss': loss_test,
                'test_acc': test_acc,
                'test_dic': {'test_loss_a': loss_test}
            })
            return output


class LightTestMixin(LightTestStepMixin):
    """Ritch test mixin."""

    def test_end(self, outputs):
        """
        Called at the end of validation to aggregate outputs
        :param outputs: list of individual outputs of each validation step
        :return:
        """
        # if returned a scalar from test_step, outputs is a list of tensor scalars
        # we return just the average in this case (if we want)
        # return torch.stack(outputs).mean()
        test_loss_mean = 0
        test_acc_mean = 0
        for output in outputs:
            test_loss = _get_output_metric(output, 'test_loss')

            # reduce manually when using dp
            if self.trainer.use_dp:
                test_loss = torch.mean(test_loss)
            test_loss_mean += test_loss

            # reduce manually when using dp
            test_acc = _get_output_metric(output, 'test_acc')
            if self.trainer.use_dp:
                test_acc = torch.mean(test_acc)

            test_acc_mean += test_acc

        test_loss_mean /= len(outputs)
        test_acc_mean /= len(outputs)

        tqdm_dict = {'test_loss': test_loss_mean.item(), 'test_acc': test_acc_mean.item()}
        result = {'progress_bar': tqdm_dict}
        return result


class LightTestStepMultipleDataloadersMixin:
    """Test step multiple dataloaders mixin."""

    def test_dataloader(self):
        return [self._dataloader(train=False), self._dataloader(train=False)]

    def test_step(self, batch, batch_idx, dataloader_idx, **kwargs):
        """
        Lightning calls this inside the validation loop
        :param batch:
        :return:
        """
        x, y = batch
        x = x.view(x.size(0), -1)
        y_hat = self.forward(x)

        loss_test = self.loss(y, y_hat)

        # acc
        labels_hat = torch.argmax(y_hat, dim=1)
        test_acc = torch.sum(y == labels_hat).item() / (len(y) * 1.0)
        test_acc = torch.tensor(test_acc)

        if self.on_gpu:
            test_acc = test_acc.cuda(loss_test.device.index)

        # in DP mode (default) make sure if result is scalar, there's another dim in the beginning
        if self.trainer.use_dp:
            loss_test = loss_test.unsqueeze(0)
            test_acc = test_acc.unsqueeze(0)

        # alternate possible outputs to test
        if batch_idx % 1 == 0:
            output = OrderedDict({
                'test_loss': loss_test,
                'test_acc': test_acc,
            })
            return output
        if batch_idx % 2 == 0:
            return test_acc

        if batch_idx % 3 == 0:
            output = OrderedDict({
                'test_loss': loss_test,
                'test_acc': test_acc,
                'test_dic': {'test_loss_a': loss_test}
            })
            return output
        if batch_idx % 5 == 0:
            output = OrderedDict({
                f'test_loss_{dataloader_idx}': loss_test,
                f'test_acc_{dataloader_idx}': test_acc,
            })
            return output


class LightTestFitSingleTestDataloadersMixin:
    """Test fit single test dataloaders mixin."""

    def test_step(self, batch, batch_idx, *args, **kwargs):
        """
        Lightning calls this inside the validation loop
        :param batch:
        :return:
        """
        x, y = batch
        x = x.view(x.size(0), -1)
        y_hat = self.forward(x)

        loss_test = self.loss(y, y_hat)

        # acc
        labels_hat = torch.argmax(y_hat, dim=1)
        test_acc = torch.sum(y == labels_hat).item() / (len(y) * 1.0)
        test_acc = torch.tensor(test_acc)

        if self.on_gpu:
            test_acc = test_acc.cuda(loss_test.device.index)

        # in DP mode (default) make sure if result is scalar, there's another dim in the beginning
        if self.trainer.use_dp:
            loss_test = loss_test.unsqueeze(0)
            test_acc = test_acc.unsqueeze(0)

        # alternate possible outputs to test
        if batch_idx % 1 == 0:
            output = OrderedDict({
                'test_loss': loss_test,
                'test_acc': test_acc,
            })
            return output
        if batch_idx % 2 == 0:
            return test_acc

        if batch_idx % 3 == 0:
            output = OrderedDict({
                'test_loss': loss_test,
                'test_acc': test_acc,
                'test_dic': {'test_loss_a': loss_test}
            })
            return output


class LightTestFitMultipleTestDataloadersMixin:
    """Test fit multiple test dataloaders mixin."""

    def test_step(self, batch, batch_idx, dataloader_idx, **kwargs):
        """
        Lightning calls this inside the validation loop
        :param batch:
        :return:
        """
        x, y = batch
        x = x.view(x.size(0), -1)
        y_hat = self.forward(x)

        loss_test = self.loss(y, y_hat)

        # acc
        labels_hat = torch.argmax(y_hat, dim=1)
        test_acc = torch.sum(y == labels_hat).item() / (len(y) * 1.0)
        test_acc = torch.tensor(test_acc)

        if self.on_gpu:
            test_acc = test_acc.cuda(loss_test.device.index)

        # in DP mode (default) make sure if result is scalar, there's another dim in the beginning
        if self.trainer.use_dp:
            loss_test = loss_test.unsqueeze(0)
            test_acc = test_acc.unsqueeze(0)

        # alternate possible outputs to test
        if batch_idx % 1 == 0:
            output = OrderedDict({
                'test_loss': loss_test,
                'test_acc': test_acc,
            })
            return output
        if batch_idx % 2 == 0:
            return test_acc

        if batch_idx % 3 == 0:
            output = OrderedDict({
                'test_loss': loss_test,
                'test_acc': test_acc,
                'test_dic': {'test_loss_a': loss_test}
            })
            return output
        if batch_idx % 5 == 0:
            output = OrderedDict({
                f'test_loss_{dataloader_idx}': loss_test,
                f'test_acc_{dataloader_idx}': test_acc,
            })
            return output


class LightValStepFitSingleDataloaderMixin:

    def validation_step(self, batch, batch_idx, *args, **kwargs):
        """
        Lightning calls this inside the validation loop
        :param batch:
        :return:
        """
        x, y = batch
        x = x.view(x.size(0), -1)
        y_hat = self.forward(x)

        loss_val = self.loss(y, y_hat)

        # acc
        labels_hat = torch.argmax(y_hat, dim=1)
        val_acc = torch.sum(y == labels_hat).item() / (len(y) * 1.0)
        val_acc = torch.tensor(val_acc)

        if self.on_gpu:
            val_acc = val_acc.cuda(loss_val.device.index)

        # in DP mode (default) make sure if result is scalar, there's another dim in the beginning
        if self.trainer.use_dp:
            loss_val = loss_val.unsqueeze(0)
            val_acc = val_acc.unsqueeze(0)

        # alternate possible outputs to test
        if batch_idx % 1 == 0:
            output = OrderedDict({
                'val_loss': loss_val,
                'val_acc': val_acc,
            })
            return output
        if batch_idx % 2 == 0:
            return val_acc

        if batch_idx % 3 == 0:
            output = OrderedDict({
                'val_loss': loss_val,
                'val_acc': val_acc,
                'test_dic': {'val_loss_a': loss_val}
            })
            return output


class LightValStepFitMultipleDataloadersMixin:

    def validation_step(self, batch, batch_idx, dataloader_idx, **kwargs):
        """
        Lightning calls this inside the validation loop
        :param batch:
        :return:
        """
        x, y = batch
        x = x.view(x.size(0), -1)
        y_hat = self.forward(x)

        loss_val = self.loss(y, y_hat)

        # acc
        labels_hat = torch.argmax(y_hat, dim=1)
        val_acc = torch.sum(y == labels_hat).item() / (len(y) * 1.0)
        val_acc = torch.tensor(val_acc)

        if self.on_gpu:
            val_acc = val_acc.cuda(loss_val.device.index)

        # in DP mode (default) make sure if result is scalar, there's another dim in the beginning
        if self.trainer.use_dp:
            loss_val = loss_val.unsqueeze(0)
            val_acc = val_acc.unsqueeze(0)

        # alternate possible outputs to test
        if batch_idx % 1 == 0:
            output = OrderedDict({
                'val_loss': loss_val,
                'val_acc': val_acc,
            })
            return output
        if batch_idx % 2 == 0:
            return val_acc

        if batch_idx % 3 == 0:
            output = OrderedDict({
                'val_loss': loss_val,
                'val_acc': val_acc,
                'test_dic': {'val_loss_a': loss_val}
            })
            return output
        if batch_idx % 5 == 0:
            output = OrderedDict({
                f'val_loss_{dataloader_idx}': loss_val,
                f'val_acc_{dataloader_idx}': val_acc,
            })
            return output


class LightTestMultipleDataloadersMixin(LightTestStepMultipleDataloadersMixin):

    def test_end(self, outputs):
        """
        Called at the end of validation to aggregate outputs
        :param outputs: list of individual outputs of each validation step
        :return:
        """
        # if returned a scalar from test_step, outputs is a list of tensor scalars
        # we return just the average in this case (if we want)
        # return torch.stack(outputs).mean()
        test_loss_mean = 0
        test_acc_mean = 0
        i = 0
        for dl_output in outputs:
            for output in dl_output:
                test_loss = output['test_loss']

                # reduce manually when using dp
                if self.trainer.use_dp:
                    test_loss = torch.mean(test_loss)
                test_loss_mean += test_loss

                # reduce manually when using dp
                test_acc = output['test_acc']
                if self.trainer.use_dp:
                    test_acc = torch.mean(test_acc)

                test_acc_mean += test_acc
                i += 1

        test_loss_mean /= i
        test_acc_mean /= i

        tqdm_dict = {'test_loss': test_loss_mean.item(), 'test_acc': test_acc_mean.item()}
        result = {'progress_bar': tqdm_dict}
        return result


<<<<<<< HEAD
class LightningTestOptimizerWithSchedulingMixin:
    def configure_optimizers(self):
        if self.hparams.optimizer_name == 'lbfgs':
            optimizer = optim.LBFGS(self.parameters(), lr=self.hparams.learning_rate)
        else:
            optimizer = optim.Adam(self.parameters(), lr=self.hparams.learning_rate)
        lr_scheduler = optim.lr_scheduler.StepLR(optimizer, 1, gamma=0.1)
        return [optimizer], [lr_scheduler]


class LightningTestMultipleOptimizersWithSchedulingMixin:
    def configure_optimizers(self):
        if self.hparams.optimizer_name == 'lbfgs':
            optimizer1 = optim.LBFGS(self.parameters(), lr=self.hparams.learning_rate)
            optimizer2 = optim.LBFGS(self.parameters(), lr=self.hparams.learning_rate)
        else:
            optimizer1 = optim.Adam(self.parameters(), lr=self.hparams.learning_rate)
            optimizer2 = optim.Adam(self.parameters(), lr=self.hparams.learning_rate)
        lr_scheduler1 = optim.lr_scheduler.StepLR(optimizer1, 1, gamma=0.1)
        lr_scheduler2 = optim.lr_scheduler.StepLR(optimizer2, 1, gamma=0.1)

        return [optimizer1, optimizer2], [lr_scheduler1, lr_scheduler2]


class LightningTestOptimizersWithSchedulingAndStepsMixin:
    def configure_optimizers(self):
        if self.hparams.optimizer_name == 'lbfgs':
            optimizer1 = optim.LBFGS(self.parameters(), lr=self.hparams.learning_rate)
            optimizer2 = optim.LBFGS(self.parameters(), lr=self.hparams.learning_rate)
        else:
            optimizer1 = optim.Adam(self.parameters(), lr=self.hparams.learning_rate)
            optimizer2 = optim.Adam(self.parameters(), lr=self.hparams.learning_rate)
        lr_scheduler1 = optim.lr_scheduler.StepLR(optimizer1, 1, gamma=0.1)
        lr_scheduler2 = optim.lr_scheduler.StepLR(optimizer2, 1, gamma=0.1)

        return [optimizer1, optimizer2], [lr_scheduler1, [lr_scheduler2, 3]]
=======
def _get_output_metric(output, name):
    if isinstance(output, dict):
        val = output[name]
    else:  # if it is 2level deep -> per dataloader and per batch
        val = sum(out[name] for out in output) / len(output)
    return val
>>>>>>> be244560
<|MERGE_RESOLUTION|>--- conflicted
+++ resolved
@@ -598,8 +598,7 @@
         return result
 
 
-<<<<<<< HEAD
-class LightningTestOptimizerWithSchedulingMixin:
+class LightTestOptimizerWithSchedulingMixin:
     def configure_optimizers(self):
         if self.hparams.optimizer_name == 'lbfgs':
             optimizer = optim.LBFGS(self.parameters(), lr=self.hparams.learning_rate)
@@ -609,7 +608,7 @@
         return [optimizer], [lr_scheduler]
 
 
-class LightningTestMultipleOptimizersWithSchedulingMixin:
+class LightTestMultipleOptimizersWithSchedulingMixin:
     def configure_optimizers(self):
         if self.hparams.optimizer_name == 'lbfgs':
             optimizer1 = optim.LBFGS(self.parameters(), lr=self.hparams.learning_rate)
@@ -623,7 +622,7 @@
         return [optimizer1, optimizer2], [lr_scheduler1, lr_scheduler2]
 
 
-class LightningTestOptimizersWithSchedulingAndStepsMixin:
+class LightTestOptimizersWithSchedulingAndStepsMixin:
     def configure_optimizers(self):
         if self.hparams.optimizer_name == 'lbfgs':
             optimizer1 = optim.LBFGS(self.parameters(), lr=self.hparams.learning_rate)
@@ -635,11 +634,11 @@
         lr_scheduler2 = optim.lr_scheduler.StepLR(optimizer2, 1, gamma=0.1)
 
         return [optimizer1, optimizer2], [lr_scheduler1, [lr_scheduler2, 3]]
-=======
+
+
 def _get_output_metric(output, name):
     if isinstance(output, dict):
         val = output[name]
     else:  # if it is 2level deep -> per dataloader and per batch
         val = sum(out[name] for out in output) / len(output)
-    return val
->>>>>>> be244560
+    return val