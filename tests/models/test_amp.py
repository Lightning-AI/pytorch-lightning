--- conflicted
+++ resolved
@@ -162,29 +162,11 @@
     assert generated == 'abc23'
 
 
-<<<<<<< HEAD
-def test_cpu_model_with_amp(tmpdir):
-    """Make sure model trains on CPU."""
-    trainer_options = dict(
-        default_root_dir=tmpdir,
-        progress_bar_refresh_rate=0,
-        max_epochs=1,
-        limit_train_batches=0.4,
-        limit_val_batches=0.4,
-        precision=16,
-    )
-
-    model = EvalModelTemplate()
-
-    with pytest.raises((MisconfigurationException, ModuleNotFoundError)):
-        tpipes.run_model_test(trainer_options, model, on_gpu=False)
-=======
 @pytest.mark.skipif(torch.cuda.is_available(), reason="test is restricted only on CPU")
 def test_cpu_model_with_amp(tmpdir):
     """Make sure model trains on CPU."""
     with pytest.raises(MisconfigurationException, match="AMP is only available on GPU"):
         Trainer(precision=16)
->>>>>>> e7298b5d
 
 
 @mock.patch.dict(os.environ, {"PL_DEV_DEBUG": "1"})
@@ -214,12 +196,6 @@
 @pytest.mark.skipif(not _APEX_AVAILABLE, reason="test requires apex")
 def test_amp_with_apex(tmpdir):
     """Check calling apex scaling in training."""
-<<<<<<< HEAD
-    class CustomModel(EvalModelTemplate):
-        def configure_optimizers(self):
-            optimizer1 = optim.Adam(self.parameters(), lr=self.learning_rate)
-            optimizer2 = optim.SGD(self.parameters(), lr=self.learning_rate)
-=======
 
     class CustomModel(BoringModel):
 
@@ -229,17 +205,13 @@
         def configure_optimizers(self):
             optimizer1 = optim.Adam(self.parameters(), lr=0.01)
             optimizer2 = optim.SGD(self.parameters(), lr=0.01)
->>>>>>> e7298b5d
             lr_scheduler1 = optim.lr_scheduler.StepLR(optimizer1, 1, gamma=0.1)
             lr_scheduler2 = optim.lr_scheduler.StepLR(optimizer2, 1, gamma=0.1)
             return [optimizer1, optimizer2], [lr_scheduler1, lr_scheduler2]
 
     model = CustomModel()
-<<<<<<< HEAD
-=======
     model.training_epoch_end = None
 
->>>>>>> e7298b5d
     trainer = Trainer(
         default_root_dir=tmpdir,
         max_steps=5,
@@ -249,13 +221,8 @@
     )
     assert str(trainer.amp_backend) == "AMPType.APEX"
     trainer.fit(model)
-<<<<<<< HEAD
-    assert trainer.state == TrainerState.FINISHED
-    assert trainer.dev_debugger.count_events('AMP') == 20
-=======
     assert trainer.state == TrainerState.FINISHED, f"Training failed with {trainer.state}"
     assert trainer.dev_debugger.count_events('AMP') == 10
->>>>>>> e7298b5d
 
     assert isinstance(trainer.lr_schedulers[0]['scheduler'].optimizer, optim.Adam)
     assert isinstance(trainer.lr_schedulers[1]['scheduler'].optimizer, optim.SGD)