# Copyright The PyTorch Lightning team.
#
# Licensed under the Apache License, Version 2.0 (the "License");
# you may not use this file except in compliance with the License.
# You may obtain a copy of the License at
#
#     http://www.apache.org/licenses/LICENSE-2.0
#
# Unless required by applicable law or agreed to in writing, software
# distributed under the License is distributed on an "AS IS" BASIS,
# WITHOUT WARRANTIES OR CONDITIONS OF ANY KIND, either express or implied.
# See the License for the specific language governing permissions and
# limitations under the License.
import inspect
import os
from unittest import mock
from unittest.mock import PropertyMock

import pytest
import torch

from pytorch_lightning import Callback, Trainer
from pytorch_lightning.trainer.states import TrainerState
from tests.helpers import BoringModel, RandomDataset


@pytest.mark.parametrize('max_steps', [1, 2, 3])
def test_on_before_zero_grad_called(tmpdir, max_steps):

    class CurrentTestModel(BoringModel):
        on_before_zero_grad_called = 0

        def on_before_zero_grad(self, optimizer):
            self.on_before_zero_grad_called += 1

    model = CurrentTestModel()

    trainer = Trainer(
        default_root_dir=tmpdir,
        max_steps=max_steps,
        max_epochs=2,
    )
    assert 0 == model.on_before_zero_grad_called
    trainer.fit(model)
    assert max_steps == model.on_before_zero_grad_called

    model.on_before_zero_grad_called = 0
    trainer.test(model)
    assert 0 == model.on_before_zero_grad_called


def test_training_epoch_end_metrics_collection(tmpdir):
    """ Test that progress bar metrics also get collected at the end of an epoch. """
    num_epochs = 3

    class CurrentModel(BoringModel):

        def training_step(self, *args, **kwargs):
            output = super().training_step(*args, **kwargs)
            self.log_dict({'step_metric': torch.tensor(-1), 'shared_metric': 100}, logger=False, prog_bar=True)
            return output

        def training_epoch_end(self, outputs):
            epoch = self.current_epoch
            # both scalar tensors and Python numbers are accepted
            self.log_dict(
                {
                    f'epoch_metric_{epoch}': torch.tensor(epoch),
                    'shared_metric': 111
                },
                logger=False,
                prog_bar=True,
            )

    model = CurrentModel()
    trainer = Trainer(
        max_epochs=num_epochs,
        default_root_dir=tmpdir,
        overfit_batches=2,
    )
    trainer.fit(model)
    assert trainer.state == TrainerState.FINISHED, f"Training failed with {trainer.state}"
    metrics = trainer.progress_bar_dict

    # metrics added in training step should be unchanged by epoch end method
    assert metrics['step_metric'] == -1
    # a metric shared in both methods gets overwritten by epoch_end
    assert metrics['shared_metric'] == 111
    # metrics are kept after each epoch
    for i in range(num_epochs):
        assert metrics[f'epoch_metric_{i}'] == i


def test_training_epoch_end_metrics_collection_on_override(tmpdir):
    """ Test that batch end metrics are collected when training_epoch_end is overridden at the end of an epoch. """

    class LoggingCallback(Callback):

        def on_train_epoch_start(self, trainer, pl_module):
            self.len_outputs = 0

        def on_train_epoch_end(self, trainer, pl_module, outputs):
            self.len_outputs = len(outputs[0])

    class OverriddenModel(BoringModel):

        def on_train_epoch_start(self):
            self.num_train_batches = 0

        def training_epoch_end(self, outputs):  # Overridden
            return

        def on_train_batch_end(self, outputs, batch, batch_idx, dataloader_idx):
            self.num_train_batches += 1

    class NotOverriddenModel(BoringModel):

        def on_train_epoch_start(self):
            self.num_train_batches = 0

        def on_train_batch_end(self, outputs, batch, batch_idx, dataloader_idx):
            self.num_train_batches += 1

    overridden_model = OverriddenModel()
    not_overridden_model = NotOverriddenModel()
    not_overridden_model.training_epoch_end = None

    callback = LoggingCallback()
    trainer = Trainer(
        max_epochs=1,
        default_root_dir=tmpdir,
        overfit_batches=2,
        callbacks=[callback],
    )

    trainer.fit(overridden_model)
    # outputs from on_train_batch_end should be accessible in on_train_epoch_end hook
    # if training_epoch_end is overridden
    assert callback.len_outputs == overridden_model.num_train_batches

    trainer.fit(not_overridden_model)
    # outputs from on_train_batch_end should be empty
    assert callback.len_outputs == 0


@pytest.mark.skipif(not torch.cuda.is_available(), reason="test requires GPU machine")
@mock.patch("pytorch_lightning.accelerators.accelerator.Accelerator.lightning_module", new_callable=PropertyMock)
def test_apply_batch_transfer_handler(model_getter_mock):
    expected_device = torch.device('cuda', 0)

    class CustomBatch:

        def __init__(self, data):
            self.samples = data[0]
            self.targets = data[1]

    class CurrentTestModel(BoringModel):
        rank = 0
        transfer_batch_to_device_hook_rank = None
        on_before_batch_transfer_hook_rank = None
        on_after_batch_transfer_hook_rank = None

        def on_before_batch_transfer(self, batch):
            self.on_before_batch_transfer_hook_rank = self.rank
            self.rank += 1
            batch.samples += 1
            return batch

        def on_after_batch_transfer(self, batch):
            assert batch.samples.device == batch.targets.device == expected_device
            self.on_after_batch_transfer_hook_rank = self.rank
            self.rank += 1
            batch.targets *= 2
            return batch

        def transfer_batch_to_device(self, batch, device):
            self.transfer_batch_to_device_hook_rank = self.rank
            self.rank += 1
            batch.samples = batch.samples.to(device)
            batch.targets = batch.targets.to(device)
            return batch

    model = CurrentTestModel()
    batch = CustomBatch((torch.zeros(5, 32), torch.ones(5, 1, dtype=torch.long)))

    trainer = Trainer(gpus=1)
    # running .fit() would require us to implement custom data loaders, we mock the model reference instead

    model_getter_mock.return_value = model
<<<<<<< HEAD
    batch_gpu = trainer.accelerator.batch_to_device(batch, torch.device('cuda:0'))
    expected = torch.device('cuda', 0)
    assert model.hook_called
    assert batch_gpu.samples.device == batch_gpu.targets.device == expected
=======
    batch_gpu = trainer.accelerator_backend.batch_to_device(batch, expected_device)

    assert model.on_before_batch_transfer_hook_rank == 0
    assert model.transfer_batch_to_device_hook_rank == 1
    assert model.on_after_batch_transfer_hook_rank == 2
    assert batch_gpu.samples.device == batch_gpu.targets.device == expected_device
    assert torch.allclose(batch_gpu.samples.cpu(), torch.ones(5, 32))
    assert torch.allclose(batch_gpu.targets.cpu(), torch.ones(5, 1, dtype=torch.long) * 2)
>>>>>>> 3449e2d7


@pytest.mark.skipif(torch.cuda.device_count() < 2, reason="test requires multi-GPU machine")
@pytest.mark.skipif(
    not os.getenv("PL_RUNNING_SPECIAL_TESTS", '0') == '1', reason="test should be run outside of pytest"
)
def test_transfer_batch_hook_ddp(tmpdir):
    """
    Test custom data are properly moved to the right device using ddp
    """

    class CustomBatch:

        def __init__(self, data):
            self.samples = data[0]

        def to(self, device, **kwargs):
            self.samples = self.samples.to(device, **kwargs)
            return self

    def collate_fn(batch):
        return CustomBatch(batch)

    class TestModel(BoringModel):

        def training_step(self, batch, batch_idx):
            assert batch.samples.device == self.device
            assert isinstance(batch_idx, int)

        def train_dataloader(self):
            return torch.utils.data.DataLoader(RandomDataset(32, 64), collate_fn=collate_fn)

    model = TestModel()
    model.validation_step = None
    model.training_epoch_end = None
    trainer = Trainer(
        default_root_dir=tmpdir,
        limit_train_batches=2,
        limit_val_batches=0,
        max_epochs=1,
        weights_summary=None,
        accelerator="ddp",
        gpus=2,
    )
    trainer.fit(model)


@pytest.mark.parametrize('max_epochs,batch_idx_', [(2, 5), (3, 8), (4, 12)])
def test_on_train_batch_start_hook(max_epochs, batch_idx_):

    class CurrentModel(BoringModel):

        def on_train_batch_start(self, batch, batch_idx, dataloader_idx):
            if batch_idx == batch_idx_:
                return -1

    model = CurrentModel()
    trainer = Trainer(max_epochs=max_epochs)
    trainer.fit(model)
    if batch_idx_ > len(model.val_dataloader()) - 1:
        assert trainer.batch_idx == len(model.val_dataloader()) - 1
        assert trainer.global_step == len(model.val_dataloader()) * max_epochs
    else:
        assert trainer.batch_idx == batch_idx_
        assert trainer.global_step == (batch_idx_ + 1) * max_epochs


def test_trainer_model_hook_system(tmpdir):
    """Test the hooks system."""

    class HookedModel(BoringModel):

        def __init__(self):
            super().__init__()
            self.called = []

        def on_after_backward(self):
            self.called.append(inspect.currentframe().f_code.co_name)
            super().on_after_backward()

        def on_before_zero_grad(self, optimizer):
            self.called.append(inspect.currentframe().f_code.co_name)
            super().on_before_zero_grad(optimizer)

        def on_epoch_start(self):
            self.called.append(inspect.currentframe().f_code.co_name)
            super().on_epoch_start()

        def on_epoch_end(self):
            self.called.append(inspect.currentframe().f_code.co_name)
            super().on_epoch_end()

        def on_fit_start(self):
            self.called.append(inspect.currentframe().f_code.co_name)
            super().on_fit_start()

        def on_fit_end(self):
            self.called.append(inspect.currentframe().f_code.co_name)
            super().on_fit_end()

        def on_hpc_load(self, checkpoint):
            self.called.append(inspect.currentframe().f_code.co_name)
            super().on_hpc_load(checkpoint)

        def on_hpc_save(self, checkpoint):
            self.called.append(inspect.currentframe().f_code.co_name)
            super().on_hpc_save(checkpoint)

        def on_load_checkpoint(self, checkpoint):
            self.called.append(inspect.currentframe().f_code.co_name)
            super().on_load_checkpoint(checkpoint)

        def on_save_checkpoint(self, checkpoint):
            self.called.append(inspect.currentframe().f_code.co_name)
            super().on_save_checkpoint(checkpoint)

        def on_pretrain_routine_start(self):
            self.called.append(inspect.currentframe().f_code.co_name)
            super().on_pretrain_routine_start()

        def on_pretrain_routine_end(self):
            self.called.append(inspect.currentframe().f_code.co_name)
            super().on_pretrain_routine_end()

        def on_train_start(self):
            self.called.append(inspect.currentframe().f_code.co_name)
            super().on_train_start()

        def on_train_end(self):
            self.called.append(inspect.currentframe().f_code.co_name)
            super().on_train_end()

        def on_train_batch_start(self, batch, batch_idx, dataloader_idx):
            self.called.append(inspect.currentframe().f_code.co_name)
            super().on_train_batch_start(batch, batch_idx, dataloader_idx)

        def on_train_batch_end(self, outputs, batch, batch_idx, dataloader_idx):
            self.called.append(inspect.currentframe().f_code.co_name)
            super().on_train_batch_end(outputs, batch, batch_idx, dataloader_idx)

        def on_train_epoch_start(self):
            self.called.append(inspect.currentframe().f_code.co_name)
            super().on_train_epoch_start()

        def on_train_epoch_end(self, outputs):
            self.called.append(inspect.currentframe().f_code.co_name)
            super().on_train_epoch_end(outputs)

        def on_validation_start(self):
            self.called.append(inspect.currentframe().f_code.co_name)
            super().on_validation_start()

        def on_validation_end(self):
            self.called.append(inspect.currentframe().f_code.co_name)
            super().on_validation_end()

        def on_validation_batch_start(self, batch, batch_idx, dataloader_idx):
            self.called.append(inspect.currentframe().f_code.co_name)
            super().on_validation_batch_start(batch, batch_idx, dataloader_idx)

        def on_validation_batch_end(self, outputs, batch, batch_idx, dataloader_idx):
            self.called.append(inspect.currentframe().f_code.co_name)
            super().on_validation_batch_end(outputs, batch, batch_idx, dataloader_idx)

        def on_validation_epoch_start(self):
            self.called.append(inspect.currentframe().f_code.co_name)
            super().on_validation_epoch_start()

        def on_validation_epoch_end(self):
            self.called.append(inspect.currentframe().f_code.co_name)
            super().on_validation_epoch_end()

        def on_test_start(self):
            self.called.append(inspect.currentframe().f_code.co_name)
            super().on_test_start()

        def on_test_batch_start(self, batch, batch_idx, dataloader_idx):
            self.called.append(inspect.currentframe().f_code.co_name)
            super().on_test_batch_start(batch, batch_idx, dataloader_idx)

        def on_test_batch_end(self, outputs, batch, batch_idx, dataloader_idx):
            self.called.append(inspect.currentframe().f_code.co_name)
            super().on_test_batch_end(outputs, batch, batch_idx, dataloader_idx)

        def on_test_epoch_start(self):
            self.called.append(inspect.currentframe().f_code.co_name)
            super().on_test_epoch_start()

        def on_test_epoch_end(self):
            self.called.append(inspect.currentframe().f_code.co_name)
            super().on_test_epoch_end()

        def on_validation_model_eval(self):
            self.called.append(inspect.currentframe().f_code.co_name)
            super().on_validation_model_eval()

        def on_validation_model_train(self):
            self.called.append(inspect.currentframe().f_code.co_name)
            super().on_validation_model_train()

        def on_test_model_eval(self):
            self.called.append(inspect.currentframe().f_code.co_name)
            super().on_test_model_eval()

        def on_test_model_train(self):
            self.called.append(inspect.currentframe().f_code.co_name)
            super().on_test_model_train()

        def on_test_end(self):
            self.called.append(inspect.currentframe().f_code.co_name)
            super().on_test_end()

        def teardown(self, stage: str):
            self.called.append(inspect.currentframe().f_code.co_name)
            super().teardown(stage)

    model = HookedModel()

    assert model.called == []

    # fit model
    trainer = Trainer(
        default_root_dir=tmpdir,
        max_epochs=1,
        limit_val_batches=1,
        limit_train_batches=2,
        limit_test_batches=1,
        progress_bar_refresh_rate=0,
    )

    assert model.called == []

    trainer.fit(model)

    expected = [
        'on_fit_start',
        'on_pretrain_routine_start',
        'on_pretrain_routine_end',
        'on_validation_model_eval',
        'on_validation_start',
        'on_validation_epoch_start',
        'on_validation_batch_start',
        'on_validation_batch_end',
        'on_validation_epoch_end',
        'on_epoch_end',
        'on_validation_end',
        'on_validation_model_train',
        'on_train_start',
        'on_epoch_start',
        'on_train_epoch_start',
        'on_train_batch_start',
        'on_after_backward',
        'on_before_zero_grad',
        'on_train_batch_end',
        'on_train_batch_start',
        'on_after_backward',
        'on_before_zero_grad',
        'on_train_batch_end',
        'on_train_epoch_end',
        'on_epoch_end',
        'on_validation_model_eval',
        'on_validation_start',
        'on_validation_epoch_start',
        'on_validation_batch_start',
        'on_validation_batch_end',
        'on_validation_epoch_end',
        'on_epoch_end',
        'on_save_checkpoint',
        'on_validation_end',
        'on_validation_model_train',
        'on_train_end',
        'on_fit_end',
        'teardown',
    ]

    assert model.called == expected

    model2 = HookedModel()
    trainer.test(model2)

    expected = [
        'on_fit_start',
        'on_test_model_eval',
        'on_test_start',
        'on_test_epoch_start',
        'on_test_batch_start',
        'on_test_batch_end',
        'on_test_epoch_end',
        'on_epoch_end',
        'on_test_end',
        'on_test_model_train',
        'on_fit_end',
        'teardown',  # for 'fit'
        'teardown',  # for 'test'
    ]

    assert model2.called == expected<|MERGE_RESOLUTION|>--- conflicted
+++ resolved
@@ -187,13 +187,7 @@
     # running .fit() would require us to implement custom data loaders, we mock the model reference instead
 
     model_getter_mock.return_value = model
-<<<<<<< HEAD
-    batch_gpu = trainer.accelerator.batch_to_device(batch, torch.device('cuda:0'))
-    expected = torch.device('cuda', 0)
-    assert model.hook_called
-    assert batch_gpu.samples.device == batch_gpu.targets.device == expected
-=======
-    batch_gpu = trainer.accelerator_backend.batch_to_device(batch, expected_device)
+    batch_gpu = trainer.accelerator.batch_to_device(batch, expected_device)
 
     assert model.on_before_batch_transfer_hook_rank == 0
     assert model.transfer_batch_to_device_hook_rank == 1
@@ -201,7 +195,6 @@
     assert batch_gpu.samples.device == batch_gpu.targets.device == expected_device
     assert torch.allclose(batch_gpu.samples.cpu(), torch.ones(5, 32))
     assert torch.allclose(batch_gpu.targets.cpu(), torch.ones(5, 1, dtype=torch.long) * 2)
->>>>>>> 3449e2d7
 
 
 @pytest.mark.skipif(torch.cuda.device_count() < 2, reason="test requires multi-GPU machine")
