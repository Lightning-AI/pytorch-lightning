# Copyright The PyTorch Lightning team.
#
# Licensed under the Apache License, Version 2.0 (the "License");
# you may not use this file except in compliance with the License.
# You may obtain a copy of the License at
#
#     http://www.apache.org/licenses/LICENSE-2.0
#
# Unless required by applicable law or agreed to in writing, software
# distributed under the License is distributed on an "AS IS" BASIS,
# WITHOUT WARRANTIES OR CONDITIONS OF ANY KIND, either express or implied.
# See the License for the specific language governing permissions and
# limitations under the License.
import inspect
import os
<<<<<<< HEAD
from unittest.mock import MagicMock

import pytest
import torch


from pytorch_lightning import Trainer
from pytorch_lightning.accelerators.gpu_accelerator import GPUAccelerator
import pytorch_lightning as pl
from tests.base import BoringModel, EvalModelTemplate, RandomDataset
=======
from unittest import mock
from unittest.mock import PropertyMock

import pytest
import torch

from pytorch_lightning import Callback, Trainer
from pytorch_lightning.trainer.states import TrainerState
from tests.helpers import BoringModel, RandomDataset
>>>>>>> e7298b5d


@pytest.mark.parametrize('max_steps', [1, 2, 3])
def test_on_before_zero_grad_called(tmpdir, max_steps):

    class CurrentTestModel(BoringModel):
        on_before_zero_grad_called = 0

        def on_before_zero_grad(self, optimizer):
            self.on_before_zero_grad_called += 1

    model = CurrentTestModel()

    trainer = Trainer(
        default_root_dir=tmpdir,
        max_steps=max_steps,
        max_epochs=2,
    )
    assert 0 == model.on_before_zero_grad_called
    trainer.fit(model)
    assert max_steps == model.on_before_zero_grad_called

    model.on_before_zero_grad_called = 0
    trainer.test(model)
    assert 0 == model.on_before_zero_grad_called


def test_training_epoch_end_metrics_collection(tmpdir):
    """ Test that progress bar metrics also get collected at the end of an epoch. """
    num_epochs = 3

    class CurrentModel(BoringModel):

        def training_step(self, *args, **kwargs):
            output = super().training_step(*args, **kwargs)
            self.log_dict({'step_metric': torch.tensor(-1), 'shared_metric': 100}, logger=False, prog_bar=True)
            return output

        def training_epoch_end(self, outputs):
            epoch = self.current_epoch
            # both scalar tensors and Python numbers are accepted
            self.log_dict(
                {
                    f'epoch_metric_{epoch}': torch.tensor(epoch),
                    'shared_metric': 111
                },
                logger=False,
                prog_bar=True,
            )

    model = CurrentModel()
    trainer = Trainer(
        max_epochs=num_epochs,
        default_root_dir=tmpdir,
        overfit_batches=2,
    )
    trainer.fit(model)
    assert trainer.state == TrainerState.FINISHED, f"Training failed with {trainer.state}"
    metrics = trainer.progress_bar_dict

    # metrics added in training step should be unchanged by epoch end method
    assert metrics['step_metric'] == -1
    # a metric shared in both methods gets overwritten by epoch_end
    assert metrics['shared_metric'] == 111
    # metrics are kept after each epoch
    for i in range(num_epochs):
        assert metrics[f'epoch_metric_{i}'] == i


def test_training_epoch_end_metrics_collection_on_override(tmpdir):
    """ Test that batch end metrics are collected when training_epoch_end is overridden at the end of an epoch. """

<<<<<<< HEAD
    class LoggingCallback(pl.Callback):
=======
    class LoggingCallback(Callback):
>>>>>>> e7298b5d

        def on_train_epoch_start(self, trainer, pl_module):
            self.len_outputs = 0

        def on_train_epoch_end(self, trainer, pl_module, outputs):
            self.len_outputs = len(outputs[0])

<<<<<<< HEAD
    class OverriddenModel(EvalModelTemplate):
=======
    class OverriddenModel(BoringModel):
>>>>>>> e7298b5d

        def on_train_epoch_start(self):
            self.num_train_batches = 0

        def training_epoch_end(self, outputs):  # Overridden
            return

        def on_train_batch_end(self, outputs, batch, batch_idx, dataloader_idx):
            self.num_train_batches += 1

<<<<<<< HEAD
    class NotOverriddenModel(EvalModelTemplate):
=======
    class NotOverriddenModel(BoringModel):
>>>>>>> e7298b5d

        def on_train_epoch_start(self):
            self.num_train_batches = 0

        def on_train_batch_end(self, outputs, batch, batch_idx, dataloader_idx):
            self.num_train_batches += 1

    overridden_model = OverriddenModel()
    not_overridden_model = NotOverriddenModel()
<<<<<<< HEAD
=======
    not_overridden_model.training_epoch_end = None
>>>>>>> e7298b5d

    callback = LoggingCallback()
    trainer = Trainer(
        max_epochs=1,
        default_root_dir=tmpdir,
        overfit_batches=2,
        callbacks=[callback],
    )

    trainer.fit(overridden_model)
    # outputs from on_train_batch_end should be accessible in on_train_epoch_end hook
    # if training_epoch_end is overridden
    assert callback.len_outputs == overridden_model.num_train_batches

    trainer.fit(not_overridden_model)
    # outputs from on_train_batch_end should be empty
    assert callback.len_outputs == 0


@pytest.mark.skipif(not torch.cuda.is_available(), reason="test requires GPU machine")
@mock.patch("pytorch_lightning.accelerators.accelerator.Accelerator.lightning_module", new_callable=PropertyMock)
def test_apply_batch_transfer_handler(model_getter_mock):
    expected_device = torch.device('cuda', 0)

    class CustomBatch:

        def __init__(self, data):
            self.samples = data[0]
            self.targets = data[1]

    class CurrentTestModel(BoringModel):
        rank = 0
        transfer_batch_to_device_hook_rank = None
        on_before_batch_transfer_hook_rank = None
        on_after_batch_transfer_hook_rank = None

        def on_before_batch_transfer(self, batch, dataloader_idx):
            self.on_before_batch_transfer_hook_rank = self.rank
            self.rank += 1
            batch.samples += 1
            return batch

        def on_after_batch_transfer(self, batch, dataloader_idx):
            assert batch.samples.device == batch.targets.device == expected_device
            self.on_after_batch_transfer_hook_rank = self.rank
            self.rank += 1
            batch.targets *= 2
            return batch

        def transfer_batch_to_device(self, batch, device):
            self.transfer_batch_to_device_hook_rank = self.rank
            self.rank += 1
            batch.samples = batch.samples.to(device)
            batch.targets = batch.targets.to(device)
            return batch

    model = CurrentTestModel()
    batch = CustomBatch((torch.zeros(5, 32), torch.ones(5, 1, dtype=torch.long)))

    trainer = Trainer(gpus=1)
    # running .fit() would require us to implement custom data loaders, we mock the model reference instead

    model_getter_mock.return_value = model
    batch_gpu = trainer.accelerator.batch_to_device(batch, expected_device)

    assert model.on_before_batch_transfer_hook_rank == 0
    assert model.transfer_batch_to_device_hook_rank == 1
    assert model.on_after_batch_transfer_hook_rank == 2
    assert batch_gpu.samples.device == batch_gpu.targets.device == expected_device
    assert torch.allclose(batch_gpu.samples.cpu(), torch.ones(5, 32))
    assert torch.allclose(batch_gpu.targets.cpu(), torch.ones(5, 1, dtype=torch.long) * 2)


@pytest.mark.skipif(torch.cuda.device_count() < 2, reason="test requires multi-GPU machine")
<<<<<<< HEAD
@pytest.mark.skipif(not os.getenv("PL_RUNNING_SPECIAL_TESTS", '0') == '1',
                    reason="test should be run outside of pytest")
def test_transfer_batch_hook_ddp(tmpdir):
    """
    Test custom data are properly moved to the right device using ddp
    """

    class CustomBatch:

        def __init__(self, data):
            self.samples = data[0]

        def to(self, device, **kwargs):
            self.samples = self.samples.to(device, **kwargs)
            return self

    def collate_fn(batch):
        return CustomBatch(batch)

    class TestModel(BoringModel):
        def training_step(self, batch, batch_idx):
            assert batch.samples.device == self.device
            assert isinstance(batch_idx, int)

        def train_dataloader(self):
            return torch.utils.data.DataLoader(RandomDataset(32, 64), collate_fn=collate_fn)

    model = TestModel()
    model.validation_step = None
    model.training_epoch_end = None
    trainer = Trainer(
        default_root_dir=tmpdir,
        limit_train_batches=2,
        limit_val_batches=0,
        max_epochs=1,
        weights_summary=None,
        accelerator="ddp",
        gpus=2,
    )
    trainer.fit(model)


@pytest.mark.parametrize(
    'max_epochs,batch_idx_',
    [(2, 5), (3, 8), (4, 12)]
=======
@pytest.mark.skipif(
    not os.getenv("PL_RUNNING_SPECIAL_TESTS", '0') == '1', reason="test should be run outside of pytest"
>>>>>>> e7298b5d
)
def test_transfer_batch_hook_ddp(tmpdir):
    """
    Test custom data are properly moved to the right device using ddp
    """

    class CustomBatch:

        def __init__(self, data):
            self.samples = data[0]

        def to(self, device, **kwargs):
            self.samples = self.samples.to(device, **kwargs)
            return self

    def collate_fn(batch):
        return CustomBatch(batch)

    class TestModel(BoringModel):

        def training_step(self, batch, batch_idx):
            assert batch.samples.device == self.device
            assert isinstance(batch_idx, int)

        def train_dataloader(self):
            return torch.utils.data.DataLoader(RandomDataset(32, 64), collate_fn=collate_fn)

    model = TestModel()
    model.validation_step = None
    model.training_epoch_end = None
    trainer = Trainer(
        default_root_dir=tmpdir,
        limit_train_batches=2,
        limit_val_batches=0,
        max_epochs=1,
        weights_summary=None,
        accelerator="ddp",
        gpus=2,
    )
    trainer.fit(model)


@pytest.mark.parametrize('max_epochs,batch_idx_', [(2, 5), (3, 8), (4, 12)])
def test_on_train_batch_start_hook(max_epochs, batch_idx_):

    class CurrentModel(BoringModel):

        def on_train_batch_start(self, batch, batch_idx, dataloader_idx):
            if batch_idx == batch_idx_:
                return -1

    model = CurrentModel()
    trainer = Trainer(max_epochs=max_epochs)
    trainer.fit(model)
    if batch_idx_ > len(model.val_dataloader()) - 1:
        assert trainer.batch_idx == len(model.val_dataloader()) - 1
        assert trainer.global_step == len(model.val_dataloader()) * max_epochs
    else:
        assert trainer.batch_idx == batch_idx_
        assert trainer.global_step == (batch_idx_ + 1) * max_epochs


def test_trainer_model_hook_system(tmpdir):
    """Test the hooks system."""

    class HookedModel(BoringModel):

        def __init__(self):
            super().__init__()
            self.called = []

        def on_after_backward(self):
            self.called.append(inspect.currentframe().f_code.co_name)
            super().on_after_backward()

        def on_before_zero_grad(self, optimizer):
            self.called.append(inspect.currentframe().f_code.co_name)
            super().on_before_zero_grad(optimizer)

        def on_epoch_start(self):
            self.called.append(inspect.currentframe().f_code.co_name)
            super().on_epoch_start()

        def on_epoch_end(self):
            self.called.append(inspect.currentframe().f_code.co_name)
            super().on_epoch_end()

        def on_fit_start(self):
            self.called.append(inspect.currentframe().f_code.co_name)
            super().on_fit_start()

        def on_fit_end(self):
            self.called.append(inspect.currentframe().f_code.co_name)
            super().on_fit_end()

        def on_hpc_load(self, checkpoint):
            self.called.append(inspect.currentframe().f_code.co_name)
            super().on_hpc_load(checkpoint)

        def on_hpc_save(self, checkpoint):
            self.called.append(inspect.currentframe().f_code.co_name)
            super().on_hpc_save(checkpoint)

        def on_load_checkpoint(self, checkpoint):
            self.called.append(inspect.currentframe().f_code.co_name)
            super().on_load_checkpoint(checkpoint)

        def on_save_checkpoint(self, checkpoint):
            self.called.append(inspect.currentframe().f_code.co_name)
            super().on_save_checkpoint(checkpoint)

        def on_pretrain_routine_start(self):
            self.called.append(inspect.currentframe().f_code.co_name)
            super().on_pretrain_routine_start()

        def on_pretrain_routine_end(self):
            self.called.append(inspect.currentframe().f_code.co_name)
            super().on_pretrain_routine_end()

        def on_train_start(self):
            self.called.append(inspect.currentframe().f_code.co_name)
            super().on_train_start()

        def on_train_end(self):
            self.called.append(inspect.currentframe().f_code.co_name)
            super().on_train_end()

        def on_train_batch_start(self, batch, batch_idx, dataloader_idx):
            self.called.append(inspect.currentframe().f_code.co_name)
            super().on_train_batch_start(batch, batch_idx, dataloader_idx)

        def on_train_batch_end(self, outputs, batch, batch_idx, dataloader_idx):
            self.called.append(inspect.currentframe().f_code.co_name)
            super().on_train_batch_end(outputs, batch, batch_idx, dataloader_idx)

        def on_train_epoch_start(self):
            self.called.append(inspect.currentframe().f_code.co_name)
            super().on_train_epoch_start()

        def on_train_epoch_end(self, outputs):
            self.called.append(inspect.currentframe().f_code.co_name)
            super().on_train_epoch_end(outputs)

        def on_validation_start(self):
            self.called.append(inspect.currentframe().f_code.co_name)
            super().on_validation_start()

        def on_validation_end(self):
            self.called.append(inspect.currentframe().f_code.co_name)
            super().on_validation_end()

        def on_validation_batch_start(self, batch, batch_idx, dataloader_idx):
            self.called.append(inspect.currentframe().f_code.co_name)
            super().on_validation_batch_start(batch, batch_idx, dataloader_idx)

        def on_validation_batch_end(self, outputs, batch, batch_idx, dataloader_idx):
            self.called.append(inspect.currentframe().f_code.co_name)
            super().on_validation_batch_end(outputs, batch, batch_idx, dataloader_idx)

        def on_validation_epoch_start(self):
            self.called.append(inspect.currentframe().f_code.co_name)
            super().on_validation_epoch_start()

        def on_validation_epoch_end(self):
            self.called.append(inspect.currentframe().f_code.co_name)
            super().on_validation_epoch_end()

        def on_test_start(self):
            self.called.append(inspect.currentframe().f_code.co_name)
            super().on_test_start()

        def on_test_batch_start(self, batch, batch_idx, dataloader_idx):
            self.called.append(inspect.currentframe().f_code.co_name)
            super().on_test_batch_start(batch, batch_idx, dataloader_idx)

        def on_test_batch_end(self, outputs, batch, batch_idx, dataloader_idx):
            self.called.append(inspect.currentframe().f_code.co_name)
            super().on_test_batch_end(outputs, batch, batch_idx, dataloader_idx)

        def on_test_epoch_start(self):
            self.called.append(inspect.currentframe().f_code.co_name)
            super().on_test_epoch_start()

        def on_test_epoch_end(self):
            self.called.append(inspect.currentframe().f_code.co_name)
            super().on_test_epoch_end()

        def on_validation_model_eval(self):
            self.called.append(inspect.currentframe().f_code.co_name)
            super().on_validation_model_eval()

        def on_validation_model_train(self):
            self.called.append(inspect.currentframe().f_code.co_name)
            super().on_validation_model_train()

        def on_test_model_eval(self):
            self.called.append(inspect.currentframe().f_code.co_name)
            super().on_test_model_eval()

        def on_test_model_train(self):
            self.called.append(inspect.currentframe().f_code.co_name)
            super().on_test_model_train()

        def on_test_end(self):
            self.called.append(inspect.currentframe().f_code.co_name)
            super().on_test_end()

        def teardown(self, stage: str):
            self.called.append(inspect.currentframe().f_code.co_name)
            super().teardown(stage)

    model = HookedModel()

    assert model.called == []

    # fit model
    trainer = Trainer(
        default_root_dir=tmpdir,
        max_epochs=1,
        limit_val_batches=1,
        limit_train_batches=2,
        limit_test_batches=1,
        progress_bar_refresh_rate=0,
    )

    assert model.called == []

    trainer.fit(model)

    expected = [
        'on_fit_start',
        'on_pretrain_routine_start',
        'on_pretrain_routine_end',
        'on_validation_model_eval',
        'on_validation_start',
        'on_validation_epoch_start',
        'on_validation_batch_start',
        'on_validation_batch_end',
        'on_validation_epoch_end',
        'on_epoch_end',
        'on_validation_end',
        'on_validation_model_train',
        'on_train_start',
        'on_epoch_start',
        'on_train_epoch_start',
        'on_train_batch_start',
        'on_after_backward',
        'on_before_zero_grad',
        'on_train_batch_end',
        'on_train_batch_start',
        'on_after_backward',
        'on_before_zero_grad',
        'on_train_batch_end',
        'on_train_epoch_end',
        'on_epoch_end',
        'on_validation_model_eval',
        'on_validation_start',
        'on_validation_epoch_start',
        'on_validation_batch_start',
        'on_validation_batch_end',
        'on_validation_epoch_end',
        'on_epoch_end',
        'on_save_checkpoint',
        'on_validation_end',
        'on_validation_model_train',
        'on_train_end',
        'on_fit_end',
        'teardown',
    ]

    assert model.called == expected

    model2 = HookedModel()
    trainer.test(model2)

    expected = [
        'on_fit_start',
        'on_test_model_eval',
        'on_test_start',
        'on_test_epoch_start',
        'on_test_batch_start',
        'on_test_batch_end',
        'on_test_epoch_end',
        'on_epoch_end',
        'on_test_end',
        'on_test_model_train',
        'on_fit_end',
        'teardown',  # for 'fit'
        'teardown',  # for 'test'
    ]

    assert model2.called == expected<|MERGE_RESOLUTION|>--- conflicted
+++ resolved
@@ -13,18 +13,6 @@
 # limitations under the License.
 import inspect
 import os
-<<<<<<< HEAD
-from unittest.mock import MagicMock
-
-import pytest
-import torch
-
-
-from pytorch_lightning import Trainer
-from pytorch_lightning.accelerators.gpu_accelerator import GPUAccelerator
-import pytorch_lightning as pl
-from tests.base import BoringModel, EvalModelTemplate, RandomDataset
-=======
 from unittest import mock
 from unittest.mock import PropertyMock
 
@@ -34,7 +22,6 @@
 from pytorch_lightning import Callback, Trainer
 from pytorch_lightning.trainer.states import TrainerState
 from tests.helpers import BoringModel, RandomDataset
->>>>>>> e7298b5d
 
 
 @pytest.mark.parametrize('max_steps', [1, 2, 3])
@@ -107,11 +94,7 @@
 def test_training_epoch_end_metrics_collection_on_override(tmpdir):
     """ Test that batch end metrics are collected when training_epoch_end is overridden at the end of an epoch. """
 
-<<<<<<< HEAD
-    class LoggingCallback(pl.Callback):
-=======
     class LoggingCallback(Callback):
->>>>>>> e7298b5d
 
         def on_train_epoch_start(self, trainer, pl_module):
             self.len_outputs = 0
@@ -119,11 +102,7 @@
         def on_train_epoch_end(self, trainer, pl_module, outputs):
             self.len_outputs = len(outputs[0])
 
-<<<<<<< HEAD
-    class OverriddenModel(EvalModelTemplate):
-=======
     class OverriddenModel(BoringModel):
->>>>>>> e7298b5d
 
         def on_train_epoch_start(self):
             self.num_train_batches = 0
@@ -134,11 +113,7 @@
         def on_train_batch_end(self, outputs, batch, batch_idx, dataloader_idx):
             self.num_train_batches += 1
 
-<<<<<<< HEAD
-    class NotOverriddenModel(EvalModelTemplate):
-=======
     class NotOverriddenModel(BoringModel):
->>>>>>> e7298b5d
 
         def on_train_epoch_start(self):
             self.num_train_batches = 0
@@ -148,10 +123,7 @@
 
     overridden_model = OverriddenModel()
     not_overridden_model = NotOverriddenModel()
-<<<<<<< HEAD
-=======
     not_overridden_model.training_epoch_end = None
->>>>>>> e7298b5d
 
     callback = LoggingCallback()
     trainer = Trainer(
@@ -226,56 +198,8 @@
 
 
 @pytest.mark.skipif(torch.cuda.device_count() < 2, reason="test requires multi-GPU machine")
-<<<<<<< HEAD
-@pytest.mark.skipif(not os.getenv("PL_RUNNING_SPECIAL_TESTS", '0') == '1',
-                    reason="test should be run outside of pytest")
-def test_transfer_batch_hook_ddp(tmpdir):
-    """
-    Test custom data are properly moved to the right device using ddp
-    """
-
-    class CustomBatch:
-
-        def __init__(self, data):
-            self.samples = data[0]
-
-        def to(self, device, **kwargs):
-            self.samples = self.samples.to(device, **kwargs)
-            return self
-
-    def collate_fn(batch):
-        return CustomBatch(batch)
-
-    class TestModel(BoringModel):
-        def training_step(self, batch, batch_idx):
-            assert batch.samples.device == self.device
-            assert isinstance(batch_idx, int)
-
-        def train_dataloader(self):
-            return torch.utils.data.DataLoader(RandomDataset(32, 64), collate_fn=collate_fn)
-
-    model = TestModel()
-    model.validation_step = None
-    model.training_epoch_end = None
-    trainer = Trainer(
-        default_root_dir=tmpdir,
-        limit_train_batches=2,
-        limit_val_batches=0,
-        max_epochs=1,
-        weights_summary=None,
-        accelerator="ddp",
-        gpus=2,
-    )
-    trainer.fit(model)
-
-
-@pytest.mark.parametrize(
-    'max_epochs,batch_idx_',
-    [(2, 5), (3, 8), (4, 12)]
-=======
 @pytest.mark.skipif(
     not os.getenv("PL_RUNNING_SPECIAL_TESTS", '0') == '1', reason="test should be run outside of pytest"
->>>>>>> e7298b5d
 )
 def test_transfer_batch_hook_ddp(tmpdir):
     """
