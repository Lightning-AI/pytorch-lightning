--- conflicted
+++ resolved
@@ -286,15 +286,10 @@
         # `BoringModel` does not have a return for `test_step_end` so this would fail
         pass
 
-<<<<<<< HEAD
-    def _train_batch(self, trainer, model, batches, device=torch.device('cpu'), **kwargs):
+    def _train_batch(self, trainer, model, batches, device=torch.device('cpu'), current_epoch=0, **kwargs):
         using_native_amp = kwargs.get('amp_backend') == 'native'
         using_apex = kwargs.get('amp_backend') == 'apex'
         using_deepspeed = kwargs.get('plugins') == 'deepspeed'
-=======
-    @staticmethod
-    def _train_batch(trainer, model, batches, current_epoch=0):
->>>>>>> 8193bae6
         out = []
         for i in range(batches):
             expected = [
@@ -322,13 +317,12 @@
             expected += [
                 dict(name='training_step', args=(ANY, i)),
                 dict(name='training_step_end', args=(dict(loss=ANY), )),
-<<<<<<< HEAD
             ]
             if self.automatic_optimization:
                 expected += [
                     dict(name='Callback.on_before_zero_grad', args=(trainer, model, ANY)),
                     dict(name='on_before_zero_grad', args=(ANY, )),
-                    dict(name='optimizer_zero_grad', args=(0, i, ANY, 0)),
+                    dict(name='optimizer_zero_grad', args=(current_epoch, i, ANY, 0)),
                     # TODO: `on_before_backward`
                     *([dict(name='backward', args=(ANY, ANY, 0))] if kwargs.get('plugins') != 'deepspeed' else []),
                     dict(name='Callback.on_after_backward', args=(trainer, model)),
@@ -336,26 +330,11 @@
                     # TODO: `on_before_optimizer_step`
                     dict(
                         name='optimizer_step',
-                        args=(0, i, ANY, 0, ANY),
+                        args=(current_epoch, i, ANY, 0, ANY),
                         kwargs=dict(on_tpu=False, using_lbfgs=False, using_native_amp=using_native_amp)
                     )
                 ]
             expected += [
-=======
-                dict(name='Callback.on_before_zero_grad', args=(trainer, model, ANY)),
-                dict(name='on_before_zero_grad', args=(ANY, )),
-                dict(name='optimizer_zero_grad', args=(current_epoch, i, ANY, 0)),
-                # TODO: `on_before_backward`
-                dict(name='backward', args=(ANY, ANY, 0)),
-                dict(name='Callback.on_after_backward', args=(trainer, model)),
-                dict(name='on_after_backward'),
-                # TODO: `on_before_optimizer_step`
-                dict(
-                    name='optimizer_step',
-                    args=(current_epoch, i, ANY, 0, ANY),
-                    kwargs=dict(on_tpu=False, using_lbfgs=False, using_native_amp=False)
-                ),
->>>>>>> 8193bae6
                 dict(name='Callback.on_train_batch_end', args=(trainer, model, dict(loss=ANY), ANY, i, 0)),
                 dict(name='on_train_batch_end', args=(dict(loss=ANY), ANY, i, 0)),
                 dict(name='Callback.on_batch_end', args=(trainer, model)),
@@ -640,21 +619,6 @@
         dict(name='on_train_dataloader'),
         dict(name='train_dataloader'),
         # even though no validation runs, we initialize the val dataloader for properties like `num_val_batches`
-<<<<<<< HEAD
-        'on_val_dataloader',
-        'val_dataloader',
-        'on_train_start',
-        'on_epoch_start',
-        'on_train_epoch_start',
-        *[h['name'] for h in model._train_batch(trainer, model, train_batches) if not h['name'].startswith('Callback')],
-        'training_epoch_end',
-        'on_train_epoch_end',
-        'on_epoch_end',
-        'on_save_checkpoint',  # from train epoch end
-        'on_train_end',
-        'on_fit_end',
-        'teardown',
-=======
         dict(name='on_val_dataloader'),
         dict(name='val_dataloader'),
         dict(name='Callback.on_train_start', args=(trainer, model)),
@@ -682,7 +646,6 @@
         dict(name='on_fit_end'),
         dict(name='Callback.teardown', args=(trainer, model), kwargs=dict(stage='fit')),
         dict(name='teardown', kwargs=dict(stage='fit')),
->>>>>>> 8193bae6
     ]
     assert called == expected
 
