import copy
import os
import pickle
from argparse import Namespace

import cloudpickle
import pytest
import torch
from omegaconf import OmegaConf, Container
from torch.nn import functional as F
from torch.utils.data import DataLoader

from pytorch_lightning import Trainer, LightningModule
from pytorch_lightning.core.saving import save_hparams_to_yaml, load_hparams_from_yaml
from pytorch_lightning.utilities import AttributeDict, is_picklable
from tests.base import EvalModelTemplate, TrialMNIST
from tests.base.datamodules import TrialMNISTDataModule


class SaveHparamsModel(EvalModelTemplate):
    """ Tests that a model can take an object """
    def __init__(self, hparams):
        super().__init__()
        self.save_hyperparameters(hparams)


class AssignHparamsModel(EvalModelTemplate):
    """ Tests that a model can take an object with explicit setter """
    def __init__(self, hparams):
        super().__init__()
        self.hparams = hparams


# -------------------------
# STANDARD TESTS
# -------------------------
def _run_standard_hparams_test(tmpdir, model, cls, try_overwrite=False):
    """
    Tests for the existence of an arg 'test_arg=14'
    """
    hparam_type = type(model.hparams)
    # test proper property assignments
    assert model.hparams.test_arg == 14

    # verify we can train
    trainer = Trainer(default_root_dir=tmpdir, max_epochs=1, overfit_batches=2)
    trainer.fit(model)

    # make sure the raw checkpoint saved the properties
    raw_checkpoint_path = _raw_checkpoint_path(trainer)
    raw_checkpoint = torch.load(raw_checkpoint_path)
    assert LightningModule.CHECKPOINT_HYPER_PARAMS_KEY in raw_checkpoint
    assert raw_checkpoint[LightningModule.CHECKPOINT_HYPER_PARAMS_KEY]['test_arg'] == 14

    # verify that model loads correctly
    model2 = cls.load_from_checkpoint(raw_checkpoint_path)
    assert model2.hparams.test_arg == 14

    assert isinstance(model2.hparams, hparam_type)

    if try_overwrite:
        # verify that we can overwrite the property
        model3 = cls.load_from_checkpoint(raw_checkpoint_path, test_arg=78)
        assert model3.hparams.test_arg == 78

    return raw_checkpoint_path


@pytest.mark.parametrize("cls", [SaveHparamsModel, AssignHparamsModel])
def test_namespace_hparams(tmpdir, cls):
    # init model
    model = cls(hparams=Namespace(test_arg=14))

    # run standard test suite
    _run_standard_hparams_test(tmpdir, model, cls)


@pytest.mark.parametrize("cls", [SaveHparamsModel, AssignHparamsModel])
def test_dict_hparams(tmpdir, cls):
    # init model
    model = cls(hparams={'test_arg': 14})

    # run standard test suite
    _run_standard_hparams_test(tmpdir, model, cls)


@pytest.mark.parametrize("cls", [SaveHparamsModel, AssignHparamsModel])
def test_omega_conf_hparams(tmpdir, cls):
    # init model
    conf = OmegaConf.create(dict(test_arg=14, mylist=[15.4, dict(a=1, b=2)]))
    model = cls(hparams=conf)
    assert isinstance(model.hparams, Container)

    # run standard test suite
    raw_checkpoint_path = _run_standard_hparams_test(tmpdir, model, cls)
    model2 = cls.load_from_checkpoint(raw_checkpoint_path)
    assert isinstance(model2.hparams, Container)

    # config specific tests
    assert model2.hparams.test_arg == 14
    assert model2.hparams.mylist[0] == 15.4


def test_explicit_args_hparams(tmpdir):
    """
    Tests that a model can take implicit args and assign
    """

    # define model
    class LocalModel(EvalModelTemplate):
        def __init__(self, test_arg, test_arg2):
            super().__init__()
            self.save_hyperparameters('test_arg', 'test_arg2')

    model = LocalModel(test_arg=14, test_arg2=90)

    # run standard test suite
    raw_checkpoint_path = _run_standard_hparams_test(tmpdir, model, LocalModel)
    model = LocalModel.load_from_checkpoint(raw_checkpoint_path, test_arg2=120)

    # config specific tests
    assert model.hparams.test_arg2 == 120


def test_implicit_args_hparams(tmpdir):
    """
    Tests that a model can take regular args and assign
    """

    # define model
    class LocalModel(EvalModelTemplate):
        def __init__(self, test_arg, test_arg2):
            super().__init__()
            self.save_hyperparameters()

    model = LocalModel(test_arg=14, test_arg2=90)

    # run standard test suite
    raw_checkpoint_path = _run_standard_hparams_test(tmpdir, model, LocalModel)
    model = LocalModel.load_from_checkpoint(raw_checkpoint_path, test_arg2=120)

    # config specific tests
    assert model.hparams.test_arg2 == 120


def test_explicit_missing_args_hparams(tmpdir):
    """
    Tests that a model can take regular args and assign
    """

    # define model
    class LocalModel(EvalModelTemplate):
        def __init__(self, test_arg, test_arg2):
            super().__init__()
            self.save_hyperparameters('test_arg')

    model = LocalModel(test_arg=14, test_arg2=90)

    # test proper property assignments
    assert model.hparams.test_arg == 14

    # verify we can train
    trainer = Trainer(default_root_dir=tmpdir, max_epochs=2, overfit_batches=0.5)
    trainer.fit(model)

    # make sure the raw checkpoint saved the properties
    raw_checkpoint_path = _raw_checkpoint_path(trainer)
    raw_checkpoint = torch.load(raw_checkpoint_path)
    assert LightningModule.CHECKPOINT_HYPER_PARAMS_KEY in raw_checkpoint
    assert raw_checkpoint[LightningModule.CHECKPOINT_HYPER_PARAMS_KEY]['test_arg'] == 14

    # verify that model loads correctly
    model = LocalModel.load_from_checkpoint(raw_checkpoint_path, test_arg2=123)
    assert model.hparams.test_arg == 14
    assert 'test_arg2' not in model.hparams  # test_arg2 is not registered in class init

    return raw_checkpoint_path

# -------------------------
# SPECIFIC TESTS
# -------------------------


def test_class_nesting():

    class MyModule(LightningModule):
        def forward(self):
            ...

    # make sure PL modules are always nn.Module
    a = MyModule()
    assert isinstance(a, torch.nn.Module)

    def test_outside():
        a = MyModule()
        _ = a.hparams

    class A:
        def test(self):
            a = MyModule()
            _ = a.hparams

        def test2(self):
            test_outside()

    test_outside()
    A().test2()
    A().test()


class SubClassEvalModel(EvalModelTemplate):
    any_other_loss = torch.nn.CrossEntropyLoss()

    def __init__(self, *args, subclass_arg=1200, **kwargs):
        super().__init__(*args, **kwargs)
        self.save_hyperparameters()


class SubSubClassEvalModel(SubClassEvalModel):
    pass


class AggSubClassEvalModel(SubClassEvalModel):

    def __init__(self, *args, my_loss=torch.nn.CrossEntropyLoss(), **kwargs):
        super().__init__(*args, **kwargs)
        self.save_hyperparameters()


class UnconventionalArgsEvalModel(EvalModelTemplate):
    """ A model that has unconventional names for "self", "*args" and "**kwargs". """

    def __init__(obj, *more_args, other_arg=300, **more_kwargs):
        # intentionally named obj
        super().__init__(*more_args, **more_kwargs)
        obj.save_hyperparameters()


class DictConfSubClassEvalModel(SubClassEvalModel):
    def __init__(self, *args, dict_conf=OmegaConf.create(dict(my_param='something')), **kwargs):
        super().__init__(*args, **kwargs)
        self.save_hyperparameters()


@pytest.mark.parametrize("cls", [
    EvalModelTemplate,
    SubClassEvalModel,
    SubSubClassEvalModel,
    AggSubClassEvalModel,
    UnconventionalArgsEvalModel,
    DictConfSubClassEvalModel,
])
def test_collect_init_arguments(tmpdir, cls):
    """ Test that the model automatically saves the arguments passed into the constructor """
    extra_args = {}
    if cls is AggSubClassEvalModel:
        extra_args.update(my_loss=torch.nn.CosineEmbeddingLoss())
    elif cls is DictConfSubClassEvalModel:
        extra_args.update(dict_conf=OmegaConf.create(dict(my_param='anything')))

    model = cls(**extra_args)
    assert model.hparams.batch_size == 32
    model = cls(batch_size=179, **extra_args)
    assert model.hparams.batch_size == 179

    if isinstance(model, SubClassEvalModel):
        assert model.hparams.subclass_arg == 1200

    if isinstance(model, AggSubClassEvalModel):
        assert isinstance(model.hparams.my_loss, torch.nn.CosineEmbeddingLoss)

    # verify that the checkpoint saved the correct values
    trainer = Trainer(default_root_dir=tmpdir, max_epochs=2, overfit_batches=0.5)
    trainer.fit(model)

    raw_checkpoint_path = _raw_checkpoint_path(trainer)

    raw_checkpoint = torch.load(raw_checkpoint_path)
    assert LightningModule.CHECKPOINT_HYPER_PARAMS_KEY in raw_checkpoint
    assert raw_checkpoint[LightningModule.CHECKPOINT_HYPER_PARAMS_KEY]['batch_size'] == 179

    # verify that model loads correctly
    model = cls.load_from_checkpoint(raw_checkpoint_path)
    assert model.hparams.batch_size == 179

    if isinstance(model, AggSubClassEvalModel):
        assert isinstance(model.hparams.my_loss, torch.nn.CosineEmbeddingLoss)

    if isinstance(model, DictConfSubClassEvalModel):
        assert isinstance(model.hparams.dict_conf, Container)
        assert model.hparams.dict_conf['my_param'] == 'anything'

    # verify that we can overwrite whatever we want
    model = cls.load_from_checkpoint(raw_checkpoint_path, batch_size=99)
    assert model.hparams.batch_size == 99


def _raw_checkpoint_path(trainer) -> str:
    raw_checkpoint_paths = os.listdir(trainer.checkpoint_callback.dirpath)
    raw_checkpoint_paths = [x for x in raw_checkpoint_paths if '.ckpt' in x]
    assert raw_checkpoint_paths
    raw_checkpoint_path = raw_checkpoint_paths[0]
    raw_checkpoint_path = os.path.join(trainer.checkpoint_callback.dirpath, raw_checkpoint_path)
    return raw_checkpoint_path


class LocalVariableModelSuperLast(EvalModelTemplate):
    """ This model has the super().__init__() call at the end. """

    def __init__(self, arg1, arg2, *args, **kwargs):
        self.argument1 = arg1  # arg2 intentionally not set
        arg1 = 'overwritten'
        local_var = 1234
        super().__init__(*args, **kwargs)  # this is intentionally here at the end


class LocalVariableModelSuperFirst(EvalModelTemplate):
    """ This model has the _auto_collect_arguments() call at the end. """

    def __init__(self, arg1, arg2, *args, **kwargs):
        super().__init__(*args, **kwargs)
        self.argument1 = arg1  # arg2 intentionally not set
        arg1 = 'overwritten'
        local_var = 1234
        self.save_hyperparameters()  # this is intentionally here at the end


@pytest.mark.parametrize("cls", [
    LocalVariableModelSuperFirst,
    # LocalVariableModelSuperLast,
])
def test_collect_init_arguments_with_local_vars(cls):
    """ Tests that only the arguments are collected and not local variables. """
    model = cls(arg1=1, arg2=2)
    assert 'local_var' not in model.hparams
    assert model.hparams['arg1'] == 'overwritten'
    assert model.hparams['arg2'] == 2


# @pytest.mark.parametrize("cls,config", [
#     (SaveHparamsModel, Namespace(my_arg=42)),
#     (SaveHparamsModel, dict(my_arg=42)),
#     (SaveHparamsModel, OmegaConf.create(dict(my_arg=42))),
#     (AssignHparamsModel, Namespace(my_arg=42)),
#     (AssignHparamsModel, dict(my_arg=42)),
#     (AssignHparamsModel, OmegaConf.create(dict(my_arg=42))),
# ])
# def test_single_config_models(tmpdir, cls, config):
#     """ Test that the model automatically saves the arguments passed into the constructor """
#     model = cls(config)
#
#     # no matter how you do it, it should be assigned
#     assert model.hparams.my_arg == 42
#
#     # verify that the checkpoint saved the correct values
#     trainer = Trainer(default_root_dir=tmpdir, max_epochs=2, overfit_batches=0.5)
#     trainer.fit(model)
#
#     # verify that model loads correctly
#     raw_checkpoint_path = _raw_checkpoint_path(trainer)
#     model = cls.load_from_checkpoint(raw_checkpoint_path)
#     assert model.hparams.my_arg == 42


class AnotherArgModel(EvalModelTemplate):
    def __init__(self, arg1):
        super().__init__()
        self.save_hyperparameters(arg1)


class OtherArgsModel(EvalModelTemplate):
    def __init__(self, arg1, arg2):
        super().__init__()
        self.save_hyperparameters(arg1, arg2)


@pytest.mark.parametrize("cls,config", [
    (AnotherArgModel, dict(arg1=42)),
    (OtherArgsModel, dict(arg1=3.14, arg2='abc')),
])
def test_single_config_models_fail(tmpdir, cls, config):
    """ Test fail on passing unsupported config type. """
    with pytest.raises(ValueError):
        _ = cls(**config)


@pytest.mark.parametrize("past_key", ['module_arguments'])
def test_load_past_checkpoint(tmpdir, past_key):
    model = EvalModelTemplate()

    # verify we can train
    trainer = Trainer(default_root_dir=tmpdir, max_epochs=1)
    trainer.fit(model)

    # make sure the raw checkpoint saved the properties
    raw_checkpoint_path = _raw_checkpoint_path(trainer)
    raw_checkpoint = torch.load(raw_checkpoint_path)
    raw_checkpoint[past_key] = raw_checkpoint[LightningModule.CHECKPOINT_HYPER_PARAMS_KEY]
    raw_checkpoint['hparams_type'] = 'Namespace'
    raw_checkpoint[past_key]['batch_size'] = -17
    del raw_checkpoint[LightningModule.CHECKPOINT_HYPER_PARAMS_KEY]
    # save back the checkpoint
    torch.save(raw_checkpoint, raw_checkpoint_path)

    # verify that model loads correctly
    model2 = EvalModelTemplate.load_from_checkpoint(raw_checkpoint_path)
    assert model2.hparams.batch_size == -17


def test_hparams_pickle(tmpdir):
    ad = AttributeDict({'key1': 1, 'key2': 'abc'})
    pkl = pickle.dumps(ad)
    assert ad == pickle.loads(pkl)
    pkl = cloudpickle.dumps(ad)
    assert ad == pickle.loads(pkl)


class UnpickleableArgsEvalModel(EvalModelTemplate):
    """ A model that has an attribute that cannot be pickled. """

    def __init__(self, foo='bar', pickle_me=(lambda x: x + 1), **kwargs):
        super().__init__(**kwargs)
        assert not is_picklable(pickle_me)
        self.save_hyperparameters()


def test_hparams_pickle_warning(tmpdir):
    model = UnpickleableArgsEvalModel()
    trainer = Trainer(default_root_dir=tmpdir, max_steps=1)
    with pytest.warns(UserWarning, match="attribute 'pickle_me' removed from hparams because it cannot be pickled"):
        trainer.fit(model)
    assert 'pickle_me' not in model.hparams


def test_hparams_save_yaml(tmpdir):
    hparams = dict(batch_size=32, learning_rate=0.001, data_root='./any/path/here',
                   nasted=dict(any_num=123, anystr='abcd'))
    path_yaml = os.path.join(tmpdir, 'testing-hparams.yaml')

    save_hparams_to_yaml(path_yaml, hparams)
    assert load_hparams_from_yaml(path_yaml) == hparams

    save_hparams_to_yaml(path_yaml, Namespace(**hparams))
    assert load_hparams_from_yaml(path_yaml) == hparams

    save_hparams_to_yaml(path_yaml, AttributeDict(hparams))
    assert load_hparams_from_yaml(path_yaml) == hparams

    save_hparams_to_yaml(path_yaml, OmegaConf.create(hparams))
    assert load_hparams_from_yaml(path_yaml) == hparams


class NoArgsSubClassEvalModel(EvalModelTemplate):
    def __init__(self):
        super().__init__()


class SimpleNoArgsModel(LightningModule):
    def __init__(self):
        super().__init__()
        self.l1 = torch.nn.Linear(28 * 28, 10)

    def forward(self, x):
        return torch.relu(self.l1(x.view(x.size(0), -1)))

    def training_step(self, batch, batch_nb):
        x, y = batch
        loss = F.cross_entropy(self(x), y)
        return {'loss': loss, 'log': {'train_loss': loss}}

    def test_step(self, batch, batch_nb):
        x, y = batch
        loss = F.cross_entropy(self(x), y)
        return {'loss': loss, 'log': {'train_loss': loss}}

    def configure_optimizers(self):
        return torch.optim.Adam(self.parameters(), lr=0.02)


@pytest.mark.parametrize("cls", [
    SimpleNoArgsModel,
    NoArgsSubClassEvalModel,
])
def test_model_nohparams_train_test(tmpdir, cls):
    """Test models that do not tae any argument in init."""

    model = cls()
    trainer = Trainer(
        max_epochs=1,
        default_root_dir=tmpdir,
    )

    train_loader = DataLoader(TrialMNIST(os.getcwd(), train=True, download=True), batch_size=32)
    trainer.fit(model, train_loader)

    test_loader = DataLoader(TrialMNIST(os.getcwd(), train=False, download=True), batch_size=32)
    trainer.test(test_dataloaders=test_loader)


def test_model_ignores_non_exist_kwargument(tmpdir):
    """Test that the model takes only valid class arguments."""

    class LocalModel(EvalModelTemplate):
        def __init__(self, batch_size=15):
            super().__init__(batch_size=batch_size)
            self.save_hyperparameters()

    model = LocalModel()
    assert model.hparams.batch_size == 15

    # verify that the checkpoint saved the correct values
    trainer = Trainer(default_root_dir=tmpdir, max_epochs=1)
    trainer.fit(model)

    # verify that we can overwrite whatever we want
    raw_checkpoint_path = _raw_checkpoint_path(trainer)
    model = LocalModel.load_from_checkpoint(raw_checkpoint_path, non_exist_kwarg=99)
    assert 'non_exist_kwarg' not in model.hparams


class SuperClassPositionalArgs(EvalModelTemplate):

    def __init__(self, hparams):
        super().__init__()
        self._hparams = None  # pretend EvalModelTemplate did not call self.save_hyperparameters()
        self.hparams = hparams


class SubClassVarArgs(SuperClassPositionalArgs):
    """ Loading this model should accept hparams and init in the super class """
    def __init__(self, *args, **kwargs):
        super().__init__(*args, **kwargs)


def test_args(tmpdir):
    """ Test for inheritance: super class takes positional arg, subclass takes varargs. """
    hparams = dict(test=1)
    model = SubClassVarArgs(hparams)
    trainer = Trainer(default_root_dir=tmpdir, max_epochs=1)
    trainer.fit(model)

    raw_checkpoint_path = _raw_checkpoint_path(trainer)
<<<<<<< HEAD
    model = SubClassVarArgs.load_from_checkpoint(raw_checkpoint_path)
    assert model.hparams == hparams


def test_extending_existing_hparams(tmpdir):
    """Test that the new hparams are added to the existing ones."""
    hparams = {'arg1': 'abc'}
    model = EvalModelTemplate()
    old_hparams = copy.deepcopy(model.hparams)
    model.extend_hparams(hparams)

    old_hparams.update(hparams)
    assert old_hparams == model.hparams


def test_extending_non_existing_hparams(tmpdir):
    """Test that hparams are created if they do not exist yet when we try to extend them."""
    class DummyModel(LightningModule):
        pass

    hparams = {'arg1': 'abc'}
    model = DummyModel()
    model.extend_hparams(hparams)

    assert hparams == model.hparams


def test_extending_with_namespace(tmpdir):
    """Test that we can extend hparams with a namespace."""
    hparams = Namespace(arg1='abc')
    model = EvalModelTemplate()
    old_hparams = copy.deepcopy(model.hparams)
    model.extend_hparams(hparams)

    old_hparams.update(vars(hparams))
    assert old_hparams == model.hparams


def test_extend_with_unsupported_hparams(tmpdir):
    """Test that usupported hparams structures raise an error when extending."""
    hparams = ('arg1', 'abc')
    model = EvalModelTemplate()

    with pytest.raises(ValueError):
        model.extend_hparams(hparams)


def test_extend_with_primitive_hparams(tmpdir):
    """Test that primitives raise an error when extending."""
    hparams = 5
    model = EvalModelTemplate()

    with pytest.raises(ValueError):
        model.extend_hparams(hparams)


def test_extend_with_collision(tmp_path):
    """Test that new hparams cannot collide with existing hparams."""
    model = EvalModelTemplate()
    with pytest.raises(ValueError):
        model.extend_hparams({'batch_size': 5})


def test_adding_datamodule_hparams(tmpdir):
    """Test that hparams from datamodule are added to the checkpoint."""
    model = SaveHparamsModel({'arg1': 5, 'arg2': 'abc'})
    data = TrialMNISTDataModule()

    trainer = Trainer(default_root_dir=tmpdir, max_epochs=1)
    trainer.fit(model, datamodule=data)

    hparams = model.hparams
    hparams.update(data.hparams)
    raw_checkpoint_path = _raw_checkpoint_path(trainer)
    model = SaveHparamsModel.load_from_checkpoint(raw_checkpoint_path)
    assert model.hparams == hparams


def test_colliding_datamodule_hparams(tmpdir):
    """Test that colliding hparams from the datamodule are caught."""
    model = SaveHparamsModel({'data_dir': 'abc', 'arg2': 'abc'})
    data = TrialMNISTDataModule()

    trainer = Trainer(default_root_dir=tmpdir, max_epochs=1)

    with pytest.raises(ValueError, match='Error while adding data module hparams to model:'):
        trainer.fit(model, datamodule=data)
=======
    with pytest.raises(TypeError, match="__init__\(\) got an unexpected keyword argument 'test'"):
        SubClassVarArgs.load_from_checkpoint(raw_checkpoint_path)
>>>>>>> cea5f1f5
<|MERGE_RESOLUTION|>--- conflicted
+++ resolved
@@ -540,11 +540,13 @@
     trainer.fit(model)
 
     raw_checkpoint_path = _raw_checkpoint_path(trainer)
-<<<<<<< HEAD
     model = SubClassVarArgs.load_from_checkpoint(raw_checkpoint_path)
     assert model.hparams == hparams
 
-
+    with pytest.raises(TypeError, match="__init__\(\) got an unexpected keyword argument 'test'"):
+        SubClassVarArgs.load_from_checkpoint(raw_checkpoint_path)
+
+       
 def test_extending_existing_hparams(tmpdir):
     """Test that the new hparams are added to the existing ones."""
     hparams = {'arg1': 'abc'}
@@ -627,8 +629,4 @@
     trainer = Trainer(default_root_dir=tmpdir, max_epochs=1)
 
     with pytest.raises(ValueError, match='Error while adding data module hparams to model:'):
-        trainer.fit(model, datamodule=data)
-=======
-    with pytest.raises(TypeError, match="__init__\(\) got an unexpected keyword argument 'test'"):
-        SubClassVarArgs.load_from_checkpoint(raw_checkpoint_path)
->>>>>>> cea5f1f5
+        trainer.fit(model, datamodule=data)