--- conflicted
+++ resolved
@@ -1452,7 +1452,6 @@
         Trainer(profiler=profiler)
 
 
-<<<<<<< HEAD
 def predict(tmpdir, accelerator, gpus, num_processes, plugins=None, datamodule=True):
 
     dataloaders = [torch.utils.data.DataLoader(RandomDataset(32, 2)),
@@ -1524,7 +1523,8 @@
 @pytest.mark.skipif(platform.system() == "Windows", reason="Distributed training is not supported on Windows")
 def test_trainer_predict_ddp_cpu(tmpdir):
     predict(tmpdir, "ddp_cpu", 0, 2)
-=======
+
+    
 def test_pytorch_profiler_describe(pytorch_profiler):
     """Ensure the profiler won't fail when reporting the summary."""
     with pytorch_profiler.profile("test_step"):
@@ -1624,5 +1624,4 @@
         assert [e.name for e in pa['b']] == expected_b
 
         expected_c = ['add']
-        assert [e.name for e in pa['c']] == expected_c
->>>>>>> 5f337287
+        assert [e.name for e in pa['c']] == expected_c