--- conflicted
+++ resolved
@@ -2043,7 +2043,6 @@
     trainer.test()
 
 
-<<<<<<< HEAD
 class CustomCallbackOnLoadCheckpoint(Callback):
 
     def on_save_checkpoint(self, trainer, pl_module, checkpoint) -> dict:
@@ -2051,6 +2050,7 @@
 
 
 def test_on_load_checkpoint_missing_callbacks(tmpdir):
+    """ Test a warning appears when callbacks in the checkpoint don't match callbacks provided when resuming. """
 
     model = BoringModel()
     chk = ModelCheckpoint(dirpath=tmpdir, save_last=True)
@@ -2063,7 +2063,8 @@
     )
     with pytest.warns(UserWarning, match="CustomCallbackOnLoadCheckpoint"):
         trainer.fit(model)
-=======
+
+
 def test_module_current_fx_attributes_reset(tmpdir):
     """ Ensure that lightning module's attributes related to current hook fx are reset at the end of execution. """
     model = BoringModel()
@@ -2091,5 +2092,4 @@
     ), f"_current_hook_fx_name not reset after test: {model._current_hook_fx_name}"
     assert (
         model._current_dataloader_idx is None
-    ), f"_current_dataloader_idx not reset after test: {model._current_dataloader_idx}"
->>>>>>> e272bea4
+    ), f"_current_dataloader_idx not reset after test: {model._current_dataloader_idx}"