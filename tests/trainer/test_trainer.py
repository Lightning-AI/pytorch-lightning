import glob
import math
import os
import pickle
import sys
import types
from argparse import Namespace
from pathlib import Path
from unittest.mock import patch

import cloudpickle
import pytest
import torch
from omegaconf import OmegaConf

import tests.base.utils as tutils
from pytorch_lightning import Callback, LightningModule, Trainer
from pytorch_lightning.callbacks import EarlyStopping, ModelCheckpoint
from pytorch_lightning.core.saving import (
    load_hparams_from_tags_csv, load_hparams_from_yaml, save_hparams_to_tags_csv)
from pytorch_lightning.loggers import TensorBoardLogger
from pytorch_lightning.trainer.logging import TrainerLoggingMixin
from pytorch_lightning.utilities.exceptions import MisconfigurationException
from pytorch_lightning.utilities.cloud_io import load as pl_load
from tests.base import EvalModelTemplate


@pytest.mark.parametrize('url_ckpt', [True, False])
def test_no_val_module(monkeypatch, tmpdir, tmpdir_server, url_ckpt):
    """Tests use case where trainer saves the model, and user loads it from tags independently."""
    # set $TORCH_HOME, which determines torch hub's cache path, to tmpdir
    monkeypatch.setenv('TORCH_HOME', str(tmpdir))

    model = EvalModelTemplate()

    # logger file to get meta
    logger = tutils.get_default_logger(tmpdir)

    trainer = Trainer(
        max_epochs=1,
        logger=logger,
        checkpoint_callback=ModelCheckpoint(tmpdir)
    )
    # fit model
    result = trainer.fit(model)
    # training complete
    assert result == 1, 'amp + ddp model failed to complete'

    # save model
    new_weights_path = os.path.join(tmpdir, 'save_test.ckpt')
    trainer.save_checkpoint(new_weights_path)

    # assert ckpt has hparams
    ckpt = torch.load(new_weights_path)
    assert LightningModule.CHECKPOINT_HYPER_PARAMS_KEY in ckpt.keys(), 'module_arguments missing from checkpoints'

    # load new model
    hparams_path = tutils.get_data_path(logger, path_dir=tmpdir)
    hparams_path = os.path.join(hparams_path, 'hparams.yaml')
    ckpt_path = f'http://{tmpdir_server[0]}:{tmpdir_server[1]}/{os.path.basename(new_weights_path)}' if url_ckpt else new_weights_path
    model_2 = EvalModelTemplate.load_from_checkpoint(
        checkpoint_path=ckpt_path,
        hparams_file=hparams_path
    )
    model_2.eval()


@pytest.mark.parametrize('url_ckpt', [True, False])
def test_no_val_end_module(monkeypatch, tmpdir, tmpdir_server, url_ckpt):
    """Tests use case where trainer saves the model, and user loads it from tags independently."""
    # set $TORCH_HOME, which determines torch hub's cache path, to tmpdir
    monkeypatch.setenv('TORCH_HOME', tmpdir)

    model = EvalModelTemplate()

    # logger file to get meta
    logger = tutils.get_default_logger(tmpdir)

    # fit model
    trainer = Trainer(
        max_epochs=1,
        logger=logger,
        checkpoint_callback=ModelCheckpoint(tmpdir)
    )
    result = trainer.fit(model)

    # traning complete
    assert result == 1, 'amp + ddp model failed to complete'

    # save model
    new_weights_path = os.path.join(tmpdir, 'save_test.ckpt')
    trainer.save_checkpoint(new_weights_path)

    # load new model
    hparams_path = tutils.get_data_path(logger, path_dir=tmpdir)
    hparams_path = os.path.join(hparams_path, 'hparams.yaml')
    ckpt_path = f'http://{tmpdir_server[0]}:{tmpdir_server[1]}/{os.path.basename(new_weights_path)}' if url_ckpt else new_weights_path
    model_2 = EvalModelTemplate.load_from_checkpoint(
        checkpoint_path=ckpt_path,
        hparams_file=hparams_path
    )
    model_2.eval()


def test_gradient_accumulation_scheduling(tmpdir):
    """
    Test grad accumulation by the freq of optimizer updates
    """

    # test incorrect configs
    with pytest.raises(IndexError):
        assert Trainer(accumulate_grad_batches={-1: 3, 1: 4, 4: 6})
    with pytest.raises(IndexError):
        assert Trainer(accumulate_grad_batches={-2: 3})

    with pytest.raises(TypeError):
        assert Trainer(accumulate_grad_batches={})
    with pytest.raises(TypeError):
        assert Trainer(accumulate_grad_batches=[[2, 3], [4, 6]])
    with pytest.raises(TypeError):
        assert Trainer(accumulate_grad_batches={1: 2, 3.: 4})
    with pytest.raises(TypeError):
        assert Trainer(accumulate_grad_batches={1: 2.5, 3: 5})

    # test optimizer call freq matches scheduler
    def _optimizer_step(self, epoch, batch_idx, optimizer,
                        optimizer_idx, second_order_closure=None):
        # only test the first 12 batches in epoch
        if batch_idx < 12:
            if epoch == 0:
                # reset counter when starting epoch
                if batch_idx == 0:
                    self.prev_called_batch_idx = 0

                    # use this opportunity to test once
                    assert self.trainer.accumulate_grad_batches == 1

                assert batch_idx == self.prev_called_batch_idx
                self.prev_called_batch_idx += 1

            elif 1 <= epoch <= 2:
                # reset counter when starting epoch
                if batch_idx == 1:
                    self.prev_called_batch_idx = 1

                    # use this opportunity to test once
                    assert self.trainer.accumulate_grad_batches == 2

                assert batch_idx == self.prev_called_batch_idx
                self.prev_called_batch_idx += 2

            else:
                if batch_idx == 3:
                    self.prev_called_batch_idx = 3

                    # use this opportunity to test once
                    assert self.trainer.accumulate_grad_batches == 4

                assert batch_idx == self.prev_called_batch_idx
                self.prev_called_batch_idx += 3

        optimizer.step()

        # clear gradients
        optimizer.zero_grad()

    model = EvalModelTemplate()
    schedule = {1: 2, 3: 4}

    trainer = Trainer(accumulate_grad_batches=schedule,
                      limit_train_batches=0.1,
                      limit_val_batches=0.1,
                      max_epochs=2,
                      default_root_dir=tmpdir)

    # for the test
    trainer.optimizer_step = _optimizer_step
    model.prev_called_batch_idx = 0

    trainer.fit(model)


def test_loading_meta_tags(tmpdir):
    """ test for backward compatibility to meta_tags.csv """
    tutils.reset_seed()

    hparams = EvalModelTemplate.get_default_hparams()

    # save tags
    logger = tutils.get_default_logger(tmpdir)
    logger.log_hyperparams(Namespace(some_str='a_str', an_int=1, a_float=2.0))
    logger.log_hyperparams(hparams)
    logger.save()

    # load hparams
    path_expt_dir = tutils.get_data_path(logger, path_dir=tmpdir)
    hparams_path = os.path.join(path_expt_dir, TensorBoardLogger.NAME_HPARAMS_FILE)
    hparams = load_hparams_from_yaml(hparams_path)

    # save as legacy meta_tags.csv
    tags_path = os.path.join(path_expt_dir, 'meta_tags.csv')
    save_hparams_to_tags_csv(tags_path, hparams)

    tags = load_hparams_from_tags_csv(tags_path)

    assert hparams == tags


def test_loading_yaml(tmpdir):
    tutils.reset_seed()

    hparams = EvalModelTemplate.get_default_hparams()

    # save tags
    logger = tutils.get_default_logger(tmpdir)
    logger.log_hyperparams(Namespace(some_str='a_str', an_int=1, a_float=2.0))
    logger.log_hyperparams(hparams)
    logger.save()

    # load hparams
    path_expt_dir = tutils.get_data_path(logger, path_dir=tmpdir)
    hparams_path = os.path.join(path_expt_dir, 'hparams.yaml')
    tags = load_hparams_from_yaml(hparams_path)

    assert tags['batch_size'] == 32 and tags['hidden_dim'] == 1000


def test_dp_output_reduce():
    mixin = TrainerLoggingMixin()

    # test identity when we have a single gpu
    out = torch.rand(3, 1)
    assert mixin.reduce_distributed_output(out, num_gpus=1) is out

    # average when we have multiples
    assert mixin.reduce_distributed_output(out, num_gpus=2) == out.mean()

    # when we have a dict of vals
    out = {
        'a': out,
        'b': {
            'c': out
        }
    }
    reduced = mixin.reduce_distributed_output(out, num_gpus=3)
    assert reduced['a'] == out['a']
    assert reduced['b']['c'] == out['b']['c']


@pytest.mark.parametrize(["save_top_k", "save_last", "file_prefix", "expected_files"], [
    pytest.param(-1, False, '', {'epoch=4.ckpt', 'epoch=3.ckpt', 'epoch=2.ckpt', 'epoch=1.ckpt', 'epoch=0.ckpt'},
                 id="CASE K=-1  (all)"),
    pytest.param(1, False, 'test_prefix_', {'test_prefix_epoch=4.ckpt'},
                 id="CASE K=1 (2.5, epoch 4)"),
    pytest.param(2, False, '', {'epoch=4.ckpt', 'epoch=2.ckpt'},
                 id="CASE K=2 (2.5 epoch 4, 2.8 epoch 2)"),
    pytest.param(4, False, '', {'epoch=1.ckpt', 'epoch=4.ckpt', 'epoch=3.ckpt', 'epoch=2.ckpt'},
                 id="CASE K=4 (save all 4 base)"),
    pytest.param(3, False, '', {'epoch=2.ckpt', 'epoch=3.ckpt', 'epoch=4.ckpt'},
                 id="CASE K=3 (save the 2nd, 3rd, 4th model)"),
    pytest.param(1, True, '', {'epoch=4.ckpt', 'last.ckpt'},
                 id="CASE K=1 (save the 4th model and the last model)"),
])
def test_model_checkpoint_options(tmpdir, save_top_k, save_last, file_prefix, expected_files):
    """Test ModelCheckpoint options."""

    def mock_save_function(filepath, *args):
        open(filepath, 'a').close()

    # simulated losses
    losses = [10, 9, 2.8, 5, 2.5]

    checkpoint_callback = ModelCheckpoint(tmpdir, save_top_k=save_top_k, save_last=save_last,
                                          prefix=file_prefix, verbose=1)
    checkpoint_callback.save_function = mock_save_function
    trainer = Trainer()

    # emulate callback's calls during the training
    for i, loss in enumerate(losses):
        trainer.current_epoch = i
        trainer.callback_metrics = {'val_loss': torch.tensor(loss)}
        checkpoint_callback.on_validation_end(trainer, trainer.get_model())

    file_lists = set(os.listdir(tmpdir))

    assert len(file_lists) == len(expected_files), \
        "Should save %i models when save_top_k=%i" % (len(expected_files), save_top_k)

    # verify correct naming
    for fname in expected_files:
        assert fname in file_lists


def test_model_checkpoint_only_weights(tmpdir):
    """Tests use case where ModelCheckpoint is configured to save only model weights, and
     user tries to load checkpoint to resume training.
     """
    model = EvalModelTemplate()

    trainer = Trainer(
        max_epochs=1,
        checkpoint_callback=ModelCheckpoint(tmpdir, save_weights_only=True)
    )
    # fit model
    result = trainer.fit(model)
    # training complete
    assert result == 1, 'training failed to complete'

    checkpoint_path = list(trainer.checkpoint_callback.best_k_models.keys())[0]

    # assert saved checkpoint has no trainer data
    checkpoint = torch.load(checkpoint_path)
    assert 'optimizer_states' not in checkpoint, 'checkpoint should contain only model weights'
    assert 'lr_schedulers' not in checkpoint, 'checkpoint should contain only model weights'

    # assert loading model works when checkpoint has only weights
    assert EvalModelTemplate.load_from_checkpoint(checkpoint_path=checkpoint_path)

    # directly save model
    new_weights_path = os.path.join(tmpdir, 'save_test.ckpt')
    trainer.save_checkpoint(new_weights_path, weights_only=True)
    # assert saved checkpoint has no trainer data
    checkpoint = torch.load(new_weights_path)
    assert 'optimizer_states' not in checkpoint, 'checkpoint should contain only model weights'
    assert 'lr_schedulers' not in checkpoint, 'checkpoint should contain only model weights'

    # assert restoring train state fails
    with pytest.raises(KeyError, match='checkpoint contains only the model'):
        trainer.restore_training_state(checkpoint)


def test_model_freeze_unfreeze():

    model = EvalModelTemplate()

    model.freeze()
    model.unfreeze()


@pytest.mark.parametrize('url_ckpt', [True, False])
def test_resume_from_checkpoint_epoch_restored(monkeypatch, tmpdir, tmpdir_server, url_ckpt):
    """Verify resuming from checkpoint runs the right number of epochs"""
    # set $TORCH_HOME, which determines torch hub's cache path, to tmpdir
    monkeypatch.setenv('TORCH_HOME', tmpdir)

    hparams = EvalModelTemplate.get_default_hparams()

    def _new_model():
        # Create a model that tracks epochs and batches seen
        model = EvalModelTemplate(**hparams)
        model.num_epochs_seen = 0
        model.num_batches_seen = 0
        model.num_on_load_checkpoint_called = 0

        def increment_epoch(self):
            self.num_epochs_seen += 1

        def increment_batch(self, _):
            self.num_batches_seen += 1

        def increment_on_load_checkpoint(self, _):
            self.num_on_load_checkpoint_called += 1

        # Bind methods to keep track of epoch numbers, batch numbers it has seen
        # as well as number of times it has called on_load_checkpoint()
        model.on_epoch_end = types.MethodType(increment_epoch, model)
        model.on_batch_start = types.MethodType(increment_batch, model)
        model.on_load_checkpoint = types.MethodType(increment_on_load_checkpoint, model)
        return model

    model = _new_model()

    trainer_options = dict(
        progress_bar_refresh_rate=0,
        max_epochs=2,
        limit_train_batches=0.65,
        limit_val_batches=1,
        checkpoint_callback=ModelCheckpoint(tmpdir, save_top_k=-1),
        default_root_dir=tmpdir,
        early_stop_callback=False,
        val_check_interval=1.,
    )

    trainer = Trainer(**trainer_options)
    # fit model
    trainer.fit(model)

    training_batches = trainer.num_training_batches

    assert model.num_epochs_seen == 2
    assert model.num_batches_seen == training_batches * 2
    assert model.num_on_load_checkpoint_called == 0

    # Other checkpoints can be uncommented if/when resuming mid-epoch is supported
    checkpoints = sorted(glob.glob(os.path.join(trainer.checkpoint_callback.dirpath, '*.ckpt')))
    if url_ckpt:
        # transform local paths into url checkpoints
        ip, port = tmpdir_server
        checkpoints = [f'http://{ip}:{port}/' + os.path.basename(check) for check in checkpoints]

    for check in checkpoints:
        next_model = _new_model()
        state = pl_load(check)

        # Resume training
        trainer_options['max_epochs'] = 2
        new_trainer = Trainer(**trainer_options, resume_from_checkpoint=check)
        new_trainer.fit(next_model)
        assert state['global_step'] + next_model.num_batches_seen == training_batches * trainer_options['max_epochs']
        assert next_model.num_on_load_checkpoint_called == 1


def _init_steps_model():
    """private method for initializing a model with 5% train epochs"""
    model = EvalModelTemplate()

    # define train epoch to 5% of data
    train_percent = 0.5
    # get number of samples in 1 epoch
    num_train_samples = math.floor(len(model.train_dataloader()) * train_percent)

    trainer_options = dict(
        limit_train_batches=train_percent,
    )
    return model, trainer_options, num_train_samples


def test_trainer_max_steps_and_epochs(tmpdir):
    """Verify model trains according to specified max steps"""
    model, trainer_options, num_train_samples = _init_steps_model()

    # define less train steps than epochs
    trainer_options.update(
        default_root_dir=tmpdir,
        max_epochs=3,
        max_steps=num_train_samples + 10
    )

    # fit model
    trainer = Trainer(**trainer_options)
    result = trainer.fit(model)
    assert result == 1, "Training did not complete"

    # check training stopped at max_steps
    assert trainer.global_step == trainer.max_steps, "Model did not stop at max_steps"

    # define less train epochs than steps
    trainer_options.update(
        max_epochs=2,
        max_steps=trainer_options['max_epochs'] * 2 * num_train_samples
    )

    # fit model
    trainer = Trainer(**trainer_options)
    result = trainer.fit(model)
    assert result == 1, "Training did not complete"

    # check training stopped at max_epochs
    assert trainer.global_step == num_train_samples * trainer.max_epochs
    assert trainer.current_epoch == trainer.max_epochs - 1, "Model did not stop at max_epochs"


def test_trainer_min_steps_and_epochs(tmpdir):
    """Verify model trains according to specified min steps"""
    model, trainer_options, num_train_samples = _init_steps_model()

    # define callback for stopping the model and default epochs
    trainer_options.update(
        default_root_dir=tmpdir,
        early_stop_callback=EarlyStopping(monitor='val_loss', min_delta=1.0),
        val_check_interval=2,
        min_epochs=1,
        max_epochs=2
    )

    # define less min steps than 1 epoch
    trainer_options['min_steps'] = math.floor(num_train_samples / 2)

    # fit model
    trainer = Trainer(**trainer_options)
    result = trainer.fit(model)
    assert result == 1, "Training did not complete"

    # check model ran for at least min_epochs
    assert trainer.global_step >= num_train_samples and \
        trainer.current_epoch > 0, "Model did not train for at least min_epochs"

    # define less epochs than min_steps
    trainer_options['min_steps'] = math.floor(num_train_samples * 1.5)

    # fit model
    trainer = Trainer(**trainer_options)
    result = trainer.fit(model)
    assert result == 1, "Training did not complete"

    # check model ran for at least num_train_samples*1.5
    assert trainer.global_step >= math.floor(num_train_samples * 1.5) and \
        trainer.current_epoch > 0, "Model did not train for at least min_steps"


def test_benchmark_option(tmpdir):
    """Verify benchmark option."""

    model = EvalModelTemplate()
    model.val_dataloader = model.val_dataloader__multiple

    # verify torch.backends.cudnn.benchmark is not turned on
    assert not torch.backends.cudnn.benchmark

    # fit model
    trainer = Trainer(
        default_root_dir=tmpdir,
        max_epochs=1,
        benchmark=True,
    )
    result = trainer.fit(model)

    # verify training completed
    assert result == 1

    # verify torch.backends.cudnn.benchmark is not turned off
    assert torch.backends.cudnn.benchmark


def test_testpass_overrides(tmpdir):
    # todo: check duplicated tests against trainer_checks
    hparams = EvalModelTemplate.get_default_hparams()

    # Misconfig when neither test_step or test_end is implemented
    with pytest.raises(MisconfigurationException, match='.*not implement `test_dataloader`.*'):
        model = EvalModelTemplate(**hparams)
        model.test_dataloader = LightningModule.test_dataloader
        Trainer().test(model)

    # Misconfig when neither test_step or test_end is implemented
    with pytest.raises(MisconfigurationException):
        model = EvalModelTemplate(**hparams)
        model.test_step = LightningModule.test_step
        Trainer().test(model)

    # No exceptions when one or both of test_step or test_end are implemented
    model = EvalModelTemplate(**hparams)
    model.test_step_end = LightningModule.test_step_end
    Trainer().test(model)

    model = EvalModelTemplate(**hparams)
    Trainer().test(model)


@pytest.mark.parametrize('ckpt_path', [None, 'best', 'specific'])
@pytest.mark.parametrize('save_top_k', [-1, 0, 1, 2])
def test_test_checkpoint_path(tmpdir, ckpt_path, save_top_k):
    hparams = EvalModelTemplate.get_default_hparams()

    loaded_checkpoint_path = ''

    class TestBestModel(EvalModelTemplate):
        @classmethod
        def load_from_checkpoint(cls, checkpoint_path, *args, **kwargs):
            nonlocal loaded_checkpoint_path
            loaded_checkpoint_path = checkpoint_path
            return super().load_from_checkpoint(checkpoint_path, *args, **kwargs)

    model = TestBestModel(**hparams)
    trainer = Trainer(
        max_epochs=2,
        progress_bar_refresh_rate=0,
        default_root_dir=tmpdir,
        checkpoint_callback=ModelCheckpoint(save_top_k=save_top_k),
    )
    trainer.fit(model)
    if ckpt_path == 'best':
        # ckpt_path is 'best', meaning we load the best weights
        if save_top_k <= 0:
            with pytest.raises(MisconfigurationException, match='.*is not configured to save the best.*'):
                trainer.test(ckpt_path=ckpt_path)
        else:
            trainer.test(ckpt_path=ckpt_path)
            assert loaded_checkpoint_path == trainer.checkpoint_callback.best_model_path
    elif ckpt_path is None:
        # ckpt_path is None, meaning we don't load any checkpoints and
        # use the weights from the end of training
        trainer.test(ckpt_path=ckpt_path)
        assert loaded_checkpoint_path == ''
    else:
        # specific checkpoint, pick one from saved ones
        if save_top_k == 0:
            with pytest.raises(FileNotFoundError):
                trainer.test(ckpt_path='random.ckpt')
        else:
            ckpt_path = str(list((Path(tmpdir) / 'lightning_logs/version_0/checkpoints').iterdir())[0].absolute())
            trainer.test(ckpt_path=ckpt_path)
            assert loaded_checkpoint_path == ckpt_path


def test_disabled_validation():
    """Verify that `limit_val_batches=0` disables the validation loop unless `fast_dev_run=True`."""

    class CurrentModel(EvalModelTemplate):

        validation_step_invoked = False
        validation_epoch_end_invoked = False

        def validation_step(self, *args, **kwargs):
            self.validation_step_invoked = True
            return super().validation_step(*args, **kwargs)

        def validation_epoch_end(self, *args, **kwargs):
            self.validation_epoch_end_invoked = True
            return super().validation_epoch_end(*args, **kwargs)

    hparams = EvalModelTemplate.get_default_hparams()
    model = CurrentModel(**hparams)

    trainer_options = dict(
        progress_bar_refresh_rate=0,
        max_epochs=2,
        limit_train_batches=0.4,
        limit_val_batches=0.0,
        fast_dev_run=False,
    )

    trainer = Trainer(**trainer_options)
    result = trainer.fit(model)

    # check that limit_val_batches=0 turns off validation
    assert result == 1, 'training failed to complete'
    assert trainer.current_epoch == 1
    assert not model.validation_step_invoked, \
        '`validation_step` should not run when `limit_val_batches=0`'
    assert not model.validation_epoch_end_invoked, \
        '`validation_epoch_end` should not run when `limit_val_batches=0`'

    # check that limit_val_batches has no influence when fast_dev_run is turned on
    model = CurrentModel(**hparams)
    trainer_options.update(fast_dev_run=True)
    trainer = Trainer(**trainer_options)
    result = trainer.fit(model)

    assert result == 1, 'training failed to complete'
    assert trainer.current_epoch == 0
    assert model.validation_step_invoked, \
        'did not run `validation_step` with `fast_dev_run=True`'
    assert model.validation_epoch_end_invoked, \
        'did not run `validation_epoch_end` with `fast_dev_run=True`'


def test_nan_loss_detection(tmpdir):

    class CurrentModel(EvalModelTemplate):
        test_batch_inf_loss = 8

        def training_step(self, batch, batch_idx, optimizer_idx=None):
            output = super().training_step(batch, batch_idx, optimizer_idx)
            if batch_idx == self.test_batch_inf_loss:
                if isinstance(output, dict):
                    output['loss'] *= torch.tensor(math.inf)  # make loss infinite
                else:
                    output /= 0
            return output

    model = CurrentModel()

    # fit model
    trainer = Trainer(
        default_root_dir=tmpdir,
        max_steps=(model.test_batch_inf_loss + 1),
        terminate_on_nan=True
    )

    with pytest.raises(ValueError, match=r'.*The loss returned in `training_step` is nan or inf.*'):
        trainer.fit(model)
        assert trainer.global_step == model.test_step_inf_loss

    for param in model.parameters():
        assert torch.isfinite(param).all()


def test_nan_params_detection(tmpdir):

    class CurrentModel(EvalModelTemplate):
        test_batch_nan = 8

        def on_after_backward(self):
            if self.global_step == self.test_batch_nan:
                # simulate parameter that became nan
                torch.nn.init.constant_(self.c_d1.bias, math.nan)

    model = CurrentModel()
    trainer = Trainer(
        default_root_dir=tmpdir,
        max_steps=(model.test_batch_nan + 1),
        terminate_on_nan=True
    )

    with pytest.raises(ValueError, match=r'.*Detected nan and/or inf values in `c_d1.bias`.*'):
        trainer.fit(model)
        assert trainer.global_step == model.test_batch_nan

    # after aborting the training loop, model still has nan-valued params
    params = torch.cat([param.view(-1) for param in model.parameters()])
    assert not torch.isfinite(params).all()


def test_trainer_interrupted_flag(tmpdir):
    """Test the flag denoting that a user interrupted training."""

    model = EvalModelTemplate()

    class InterruptCallback(Callback):
        def __init__(self):
            super().__init__()

        def on_batch_start(self, trainer, pl_module):
            raise KeyboardInterrupt

    class HandleInterruptCallback(Callback):
        def __init__(self):
            super().__init__()
            self.exc_info = None

        def on_keyboard_interrupt(self, trainer, pl_module):
            self.exc_info = sys.exc_info()

    interrupt_callback = InterruptCallback()
    handle_interrupt_callback = HandleInterruptCallback()

    trainer = Trainer(
        callbacks=[interrupt_callback, handle_interrupt_callback],
        max_epochs=1,
        limit_val_batches=0.1,
        limit_train_batches=0.2,
        progress_bar_refresh_rate=0,
        logger=False,
        default_root_dir=tmpdir,
    )
    assert not trainer.interrupted
    assert handle_interrupt_callback.exc_info is None
    trainer.fit(model)
    assert trainer.interrupted
    assert isinstance(handle_interrupt_callback.exc_info[1], KeyboardInterrupt)


def test_gradient_clipping(tmpdir):
    """
    Test gradient clipping
    """

    model = EvalModelTemplate()

    # test that gradient is clipped correctly
    def _optimizer_step(*args, **kwargs):
        parameters = model.parameters()
        grad_norm = torch.norm(torch.stack([torch.norm(p.grad.detach(), 2) for p in parameters]), 2)
        assert (grad_norm - 1.0).abs() < 0.01, "Gradient norm != 1.0: {grad_norm}".format(grad_norm=grad_norm)

    trainer = Trainer(
        max_steps=1,
        max_epochs=1,
        gradient_clip_val=1.0,
        default_root_dir=tmpdir
    )

    # for the test
    model.optimizer_step = _optimizer_step
    model.prev_called_batch_idx = 0

    trainer.fit(model)


def test_gpu_choice(tmpdir):
    trainer_options = dict(
        default_root_dir=tmpdir,
    )
    # Only run if CUDA is available
    if not torch.cuda.is_available():
        return

    num_gpus = torch.cuda.device_count()
    Trainer(**trainer_options, gpus=num_gpus, auto_select_gpus=True)

    with pytest.raises(RuntimeError, match=r'.*No GPUs available.*'):
        Trainer(**trainer_options, gpus=num_gpus + 1, auto_select_gpus=True)


<<<<<<< HEAD
def test_num_sanity_val_steps(tmpdir):
    """ Test that num_sanity_val_steps=-1 runs through all validation data once. """
    model = EvalModelTemplate()
    trainer = Trainer(
        num_sanity_val_steps=-1,
        # TODO: limit_val_batches influences num_sanity_val_step. Fix it.
        # limit_val_batches=0,
        max_steps=1,
        default_root_dir=tmpdir
    )
    assert trainer.num_sanity_val_steps == float('inf')
    val_dataloaders = model.val_dataloader__multiple()

    with patch.object(trainer, 'evaluation_forward', wraps=trainer.evaluation_forward) as mocked:
        trainer.fit(model, val_dataloaders=val_dataloaders)
        assert mocked.call_count == sum(len(dl) for dl in val_dataloaders)
=======
@pytest.mark.parametrize(['tpu_cores', 'expected_tpu_id', 'error_expected'], [
    pytest.param(1, None, False),
    pytest.param(8, None, False),
    pytest.param([1], 1, False),
    pytest.param([8], 8, False),
    pytest.param('1,', 1, False),
    pytest.param('1', None, False),
    pytest.param('9, ', 9, True),
    pytest.param([9], 9, True),
    pytest.param([0], 0, True),
    pytest.param(2, None, True),
    pytest.param(10, None, True),
])
def test_tpu_choice(tmpdir, tpu_cores, expected_tpu_id, error_expected):
    if error_expected:
        with pytest.raises(MisconfigurationException, match=r'.*tpu_cores` can only be 1, 8 or [<1-8>]*'):
            Trainer(default_root_dir=tmpdir, tpu_cores=tpu_cores, auto_select_gpus=True)
    else:
        trainer = Trainer(default_root_dir=tmpdir, tpu_cores=tpu_cores, auto_select_gpus=True)
        assert trainer.tpu_id == expected_tpu_id
>>>>>>> 94463907


@pytest.mark.parametrize("trainer_kwargs,expected", [
    pytest.param(
        dict(distributed_backend=None, gpus=None),
        dict(use_dp=False, use_ddp=False, use_ddp2=False, num_gpus=0, on_gpu=False, single_gpu=False, num_processes=1)
    ),
    pytest.param(
        dict(distributed_backend="dp", gpus=None),
        dict(use_dp=False, use_ddp=False, use_ddp2=False, num_gpus=0, on_gpu=False, single_gpu=False, num_processes=1)
    ),
    pytest.param(
        dict(distributed_backend="dp", gpus=None),
        dict(use_dp=False, use_ddp=False, use_ddp2=False, num_gpus=0, on_gpu=False, single_gpu=False, num_processes=1)
    ),
    pytest.param(
        dict(distributed_backend="ddp", gpus=None),
        dict(use_dp=False, use_ddp=False, use_ddp2=False, num_gpus=0, on_gpu=False, single_gpu=False, num_processes=1)
    ),
    pytest.param(
        dict(distributed_backend="ddp", num_processes=2, gpus=None),
        dict(use_dp=False, use_ddp=True, use_ddp2=False, num_gpus=0, on_gpu=False, single_gpu=False, num_processes=2)
    ),
    pytest.param(
        dict(distributed_backend="ddp", num_nodes=2, gpus=None),
        dict(use_dp=False, use_ddp=True, use_ddp2=False, num_gpus=0, on_gpu=False, single_gpu=False, num_processes=1)
    ),
    pytest.param(
        dict(distributed_backend="ddp_cpu", num_processes=2, gpus=None),
        dict(use_dp=False, use_ddp=True, use_ddp2=False, num_gpus=0, on_gpu=False, single_gpu=False, num_processes=2)
    ),
    pytest.param(
        dict(distributed_backend="ddp2", gpus=None),
        dict(use_dp=False, use_ddp=False, use_ddp2=False, num_gpus=0, on_gpu=False, single_gpu=False, num_processes=1)
    ),
    pytest.param(
        dict(distributed_backend=None, gpus=1),
        dict(use_dp=False, use_ddp=False, use_ddp2=False, num_gpus=1, on_gpu=True, single_gpu=True, num_processes=1),
        marks=[pytest.mark.skipif(torch.cuda.device_count() == 0, reason="GPU needed")]
    ),
    pytest.param(
        dict(distributed_backend="dp", gpus=1),
        dict(use_dp=True, use_ddp=False, use_ddp2=False, num_gpus=1, on_gpu=True, single_gpu=True, num_processes=1),
        marks=[pytest.mark.skipif(torch.cuda.device_count() == 0, reason="GPU needed")]
    ),
    pytest.param(
        dict(distributed_backend="ddp", gpus=1),
        dict(use_dp=False, use_ddp=True, use_ddp2=False, num_gpus=1, on_gpu=True, single_gpu=True, num_processes=1),
        marks=[pytest.mark.skipif(torch.cuda.device_count() == 0, reason="GPU needed")]
    ),
    pytest.param(
        dict(distributed_backend="ddp_cpu", num_processes=2, gpus=1),
        dict(use_dp=False, use_ddp=True, use_ddp2=False, num_gpus=0, on_gpu=False, single_gpu=False, num_processes=2),
        marks=[pytest.mark.skipif(torch.cuda.device_count() == 0, reason="GPU needed")]
    ),
    pytest.param(
        dict(distributed_backend="ddp2", gpus=1),
        dict(use_dp=False, use_ddp=False, use_ddp2=True, num_gpus=1, on_gpu=True, single_gpu=False, num_processes=1),
        marks=[pytest.mark.skipif(torch.cuda.device_count() == 0, reason="GPU needed")]
    ),
    pytest.param(
        dict(distributed_backend=None, gpus=2),
        dict(use_dp=False, use_ddp=True, use_ddp2=False, num_gpus=2, on_gpu=True, single_gpu=False, num_processes=2),
        marks=[pytest.mark.skipif(torch.cuda.device_count() < 2, reason="Multiple GPUs needed")]
    ),
    pytest.param(
        dict(distributed_backend="dp", gpus=2),
        dict(use_dp=True, use_ddp=False, use_ddp2=False, num_gpus=2, on_gpu=True, single_gpu=False, num_processes=1),
        marks=[pytest.mark.skipif(torch.cuda.device_count() < 2, reason="Multiple GPUs needed")]
    ),
    pytest.param(
        dict(distributed_backend="ddp", gpus=2),
        dict(use_dp=False, use_ddp=True, use_ddp2=False, num_gpus=2, on_gpu=True, single_gpu=False, num_processes=2),
        marks=[pytest.mark.skipif(torch.cuda.device_count() < 2, reason="Multiple GPUs needed")]
    ),
    pytest.param(
        dict(distributed_backend="ddp2", gpus=2),
        dict(use_dp=False, use_ddp=False, use_ddp2=True, num_gpus=2, on_gpu=True, single_gpu=False, num_processes=1),
        marks=[pytest.mark.skipif(torch.cuda.device_count() < 2, reason="Multiple GPUs needed")]
    ),
])
def test_trainer_config(trainer_kwargs, expected):
    trainer = Trainer(**trainer_kwargs)
    assert trainer.use_dp is expected["use_dp"]
    assert trainer.use_ddp is expected["use_ddp"]
    assert trainer.use_ddp2 is expected["use_ddp2"]
    assert trainer.num_gpus == expected["num_gpus"]
    assert trainer.on_gpu is expected["on_gpu"]
    assert trainer.single_gpu is expected["single_gpu"]
    assert trainer.num_processes == expected["num_processes"]


def test_trainer_subclassing():
    model = EvalModelTemplate()

    # First way of pulling out args from signature is to list them
    class TrainerSubclass(Trainer):

        def __init__(self, custom_arg, *args, custom_kwarg='test', **kwargs):
            super().__init__(*args, **kwargs)
            self.custom_arg = custom_arg
            self.custom_kwarg = custom_kwarg

    trainer = TrainerSubclass(123, custom_kwarg='custom', fast_dev_run=True)
    result = trainer.fit(model)
    assert result == 1
    assert trainer.custom_arg == 123
    assert trainer.custom_kwarg == 'custom'
    assert trainer.fast_dev_run

    # Second way is to pop from the dict
    # It's a special case because Trainer does not have any positional args
    class TrainerSubclass(Trainer):

        def __init__(self, **kwargs):
            self.custom_arg = kwargs.pop('custom_arg', 0)
            self.custom_kwarg = kwargs.pop('custom_kwarg', 'test')
            super().__init__(**kwargs)

    trainer = TrainerSubclass(custom_kwarg='custom', fast_dev_run=True)
    result = trainer.fit(model)
    assert result == 1
    assert trainer.custom_kwarg == 'custom'
    assert trainer.fast_dev_run

    # when we pass in an unknown arg, the base class should complain
    with pytest.raises(TypeError, match=r"__init__\(\) got an unexpected keyword argument 'abcdefg'"):
        TrainerSubclass(abcdefg='unknown_arg')


@pytest.mark.parametrize('trainer_params', [
    OmegaConf.create({'max_epochs': 1, 'gpus': 1}),
    OmegaConf.create({'max_epochs': 1, 'gpus': [0]}),
])
@pytest.mark.skipif(not torch.cuda.is_available(), reason="test requires GPU machine")
def test_trainer_omegaconf(trainer_params):
    Trainer(**trainer_params)


def test_trainer_pickle(tmpdir):
    trainer = Trainer(
        max_epochs=1,
        default_root_dir=tmpdir
    )
    pickle.dumps(trainer)
    cloudpickle.dumps(trainer)<|MERGE_RESOLUTION|>--- conflicted
+++ resolved
@@ -783,24 +783,6 @@
         Trainer(**trainer_options, gpus=num_gpus + 1, auto_select_gpus=True)
 
 
-<<<<<<< HEAD
-def test_num_sanity_val_steps(tmpdir):
-    """ Test that num_sanity_val_steps=-1 runs through all validation data once. """
-    model = EvalModelTemplate()
-    trainer = Trainer(
-        num_sanity_val_steps=-1,
-        # TODO: limit_val_batches influences num_sanity_val_step. Fix it.
-        # limit_val_batches=0,
-        max_steps=1,
-        default_root_dir=tmpdir
-    )
-    assert trainer.num_sanity_val_steps == float('inf')
-    val_dataloaders = model.val_dataloader__multiple()
-
-    with patch.object(trainer, 'evaluation_forward', wraps=trainer.evaluation_forward) as mocked:
-        trainer.fit(model, val_dataloaders=val_dataloaders)
-        assert mocked.call_count == sum(len(dl) for dl in val_dataloaders)
-=======
 @pytest.mark.parametrize(['tpu_cores', 'expected_tpu_id', 'error_expected'], [
     pytest.param(1, None, False),
     pytest.param(8, None, False),
@@ -821,7 +803,24 @@
     else:
         trainer = Trainer(default_root_dir=tmpdir, tpu_cores=tpu_cores, auto_select_gpus=True)
         assert trainer.tpu_id == expected_tpu_id
->>>>>>> 94463907
+
+
+def test_num_sanity_val_steps(tmpdir):
+    """ Test that num_sanity_val_steps=-1 runs through all validation data once. """
+    model = EvalModelTemplate()
+    trainer = Trainer(
+        num_sanity_val_steps=-1,
+        # TODO: limit_val_batches influences num_sanity_val_step. Fix it.
+        # limit_val_batches=0,
+        max_steps=1,
+        default_root_dir=tmpdir
+    )
+    assert trainer.num_sanity_val_steps == float('inf')
+    val_dataloaders = model.val_dataloader__multiple()
+
+    with patch.object(trainer, 'evaluation_forward', wraps=trainer.evaluation_forward) as mocked:
+        trainer.fit(model, val_dataloaders=val_dataloaders)
+        assert mocked.call_count == sum(len(dl) for dl in val_dataloaders)
 
 
 @pytest.mark.parametrize("trainer_kwargs,expected", [
