--- conflicted
+++ resolved
@@ -880,7 +880,6 @@
     trainer.fit(model)
 
 
-<<<<<<< HEAD
 def test_gradient_clipping_by_value(tmpdir):
     """
     Test gradient clipping by value
@@ -921,11 +920,7 @@
     trainer.fit(model)
 
 
-@RunIf(min_gpus=1)
-@pytest.mark.skipif(not _NATIVE_AMP_AVAILABLE, reason="test requires native AMP.")
-=======
 @RunIf(min_gpus=1, amp_native=True)
->>>>>>> 1aac4819
 def test_gradient_clipping_fp16(tmpdir):
     """
     Test gradient clipping with fp16
