# Copyright The PyTorch Lightning team.
#
# Licensed under the Apache License, Version 2.0 (the "License");
# you may not use this file except in compliance with the License.
# You may obtain a copy of the License at
#
#     http://www.apache.org/licenses/LICENSE-2.0
#
# Unless required by applicable law or agreed to in writing, software
# distributed under the License is distributed on an "AS IS" BASIS,
# WITHOUT WARRANTIES OR CONDITIONS OF ANY KIND, either express or implied.
# See the License for the specific language governing permissions and
# limitations under the License.
import logging
import math
import os
import pickle
import sys
from argparse import Namespace
from copy import deepcopy
from pathlib import Path
from unittest.mock import ANY, call, patch

import cloudpickle
import pytest
import torch
from omegaconf import OmegaConf
from torch.optim import SGD
from torch.utils.data import DataLoader

import tests.helpers.utils as tutils
from pytorch_lightning import Callback, LightningDataModule, LightningModule, Trainer
from pytorch_lightning.callbacks import EarlyStopping, ModelCheckpoint
from pytorch_lightning.callbacks.prediction_writer import BasePredictionWriter
from pytorch_lightning.core.saving import load_hparams_from_tags_csv, load_hparams_from_yaml, save_hparams_to_tags_csv
from pytorch_lightning.loggers import TensorBoardLogger
from pytorch_lightning.overrides.distributed import IndexBatchSamplerWrapper, UnrepeatedDistributedSampler
from pytorch_lightning.plugins import DDPSpawnPlugin
from pytorch_lightning.profiler import AdvancedProfiler, PassThroughProfiler, PyTorchProfiler, SimpleProfiler
from pytorch_lightning.trainer.states import TrainerFn
from pytorch_lightning.utilities.cloud_io import load as pl_load
from pytorch_lightning.utilities.exceptions import MisconfigurationException
from pytorch_lightning.utilities.seed import seed_everything
from tests.base import EvalModelTemplate
from tests.helpers import BoringModel, RandomDataset
from tests.helpers.runif import RunIf


@pytest.mark.parametrize("url_ckpt", [True, False])
def test_no_val_module(monkeypatch, tmpdir, tmpdir_server, url_ckpt):
    """Tests use case where trainer saves the model, and user loads it from tags independently."""
    # set $TORCH_HOME, which determines torch hub's cache path, to tmpdir
    monkeypatch.setenv("TORCH_HOME", str(tmpdir))

    model = EvalModelTemplate()

    # logger file to get meta
    logger = tutils.get_default_logger(tmpdir)

    trainer = Trainer(
        default_root_dir=tmpdir,
        max_epochs=1,
        logger=logger,
        callbacks=[ModelCheckpoint(dirpath=tmpdir)],
    )
    # fit model
    trainer.fit(model)
    # training complete
    assert trainer.state.finished, f"Training failed with {trainer.state}"

    # save model
    new_weights_path = os.path.join(tmpdir, "save_test.ckpt")
    trainer.save_checkpoint(new_weights_path)

    # assert ckpt has hparams
    ckpt = torch.load(new_weights_path)
    assert LightningModule.CHECKPOINT_HYPER_PARAMS_KEY in ckpt.keys(), "hyper_parameters missing from checkpoints"

    # load new model
    hparams_path = tutils.get_data_path(logger, path_dir=tmpdir)
    hparams_path = os.path.join(hparams_path, "hparams.yaml")
    ckpt_path = (
        f"http://{tmpdir_server[0]}:{tmpdir_server[1]}/{os.path.basename(new_weights_path)}"
        if url_ckpt else new_weights_path
    )
    model_2 = EvalModelTemplate.load_from_checkpoint(
        checkpoint_path=ckpt_path,
        hparams_file=hparams_path,
    )
    model_2.eval()


@pytest.mark.parametrize("url_ckpt", [True, False])
def test_no_val_end_module(monkeypatch, tmpdir, tmpdir_server, url_ckpt):
    """Tests use case where trainer saves the model, and user loads it from tags independently."""
    # set $TORCH_HOME, which determines torch hub's cache path, to tmpdir
    monkeypatch.setenv("TORCH_HOME", tmpdir)

    model = EvalModelTemplate()

    # logger file to get meta
    logger = tutils.get_default_logger(tmpdir)

    # fit model
    trainer = Trainer(
        default_root_dir=tmpdir,
        max_epochs=1,
        logger=logger,
        callbacks=[ModelCheckpoint(dirpath=tmpdir)],
    )
    trainer.fit(model)

    # training complete
    assert trainer.state.finished, f"Training failed with {trainer.state}"

    # save model
    new_weights_path = os.path.join(tmpdir, "save_test.ckpt")
    trainer.save_checkpoint(new_weights_path)

    # load new model
    hparams_path = tutils.get_data_path(logger, path_dir=tmpdir)
    hparams_path = os.path.join(hparams_path, "hparams.yaml")
    ckpt_path = (
        f"http://{tmpdir_server[0]}:{tmpdir_server[1]}/{os.path.basename(new_weights_path)}"
        if url_ckpt else new_weights_path
    )
    model_2 = EvalModelTemplate.load_from_checkpoint(
        checkpoint_path=ckpt_path,
        hparams_file=hparams_path,
    )
    model_2.eval()


@pytest.mark.parametrize("url_ckpt", [True, False])
def test_strict_model_load(monkeypatch, tmpdir, tmpdir_server, url_ckpt):
    """Tests use case where trainer saves the model, and user loads it from tags independently."""
    # set $TORCH_HOME, which determines torch hub's cache path, to tmpdir
    monkeypatch.setenv("TORCH_HOME", tmpdir)

    model = EvalModelTemplate()
    # Extra layer
    model.c_d3 = torch.nn.Linear(model.hidden_dim, model.hidden_dim)

    # logger file to get meta
    logger = tutils.get_default_logger(tmpdir)

    # fit model
    trainer = Trainer(
        default_root_dir=tmpdir,
        max_epochs=1,
        logger=logger,
        callbacks=[ModelCheckpoint(dirpath=tmpdir)],
    )
    trainer.fit(model)

    # training complete
    assert trainer.state.finished, f"Training failed with {trainer.state}"

    # save model
    new_weights_path = os.path.join(tmpdir, "save_test.ckpt")
    trainer.save_checkpoint(new_weights_path)

    # load new model
    hparams_path = tutils.get_data_path(logger, path_dir=tmpdir)
    hparams_path = os.path.join(hparams_path, "hparams.yaml")
    ckpt_path = (
        f"http://{tmpdir_server[0]}:{tmpdir_server[1]}/{os.path.basename(new_weights_path)}"
        if url_ckpt else new_weights_path
    )

    try:
        EvalModelTemplate.load_from_checkpoint(
            checkpoint_path=ckpt_path,
            hparams_file=hparams_path,
        )
    # todo: specify the possible exception
    except Exception:
        failed = True
    else:
        failed = False

    assert failed, "Model should not been loaded since the extra layer added."

    failed = False
    try:
        EvalModelTemplate.load_from_checkpoint(
            checkpoint_path=ckpt_path,
            hparams_file=hparams_path,
            strict=False,
        )
    # todo: specify the possible exception
    except Exception:
        failed = True

    assert not failed, "Model should be loaded due to strict=False."


@pytest.mark.parametrize("accumulate_grad_batches", (1, 2, 3))
def test_trainer_accumulate_grad_batches_zero_grad(tmpdir, accumulate_grad_batches):
    with patch("torch.optim.SGD.zero_grad") as sgd_zero_grad:
        model = BoringModel()
        trainer = Trainer(
            default_root_dir=tmpdir,
            limit_train_batches=20,
            limit_val_batches=1,
            max_epochs=1,
            weights_summary=None,
            accumulate_grad_batches=accumulate_grad_batches,
        )
        trainer.fit(model)

        assert sgd_zero_grad.call_count == math.ceil(trainer.limit_train_batches / accumulate_grad_batches)


@pytest.mark.parametrize(
    ["accumulate_grad_batches", "limit_train_batches"],
    [
        ({
            1: 2,
            3: 4
        }, 1.0),
        ({
            1: 2,
            3: 4
        }, 0.5),  # not to be divisible by accumulate_grad_batches on purpose
        (3, 1.0),
        (3, 0.8),  # not to be divisible by accumulate_grad_batches on purpose
        (4, 1.0),
        (4, 0.7),  # not to be divisible by accumulate_grad_batches on purpose
    ],
)
def test_gradient_accumulation_scheduling_last_batch(tmpdir, accumulate_grad_batches, limit_train_batches):
    """ Verify optimizer.step() applied to last batch while grad accumulation """

    class CurrentModel(BoringModel):

        def on_batch_start(self, *_):
            self.on_train_batch_start_state_dict = self.state_dict()

        def on_batch_end(self, outputs, batch, batch_idx, *_):
            self.on_train_batch_start_end_dict = self.state_dict()
            for key in self.on_train_batch_start_end_dict.keys():
                equal = torch.equal(self.on_train_batch_start_state_dict[key], self.on_train_batch_start_end_dict[key])
                if (batch_idx + 1) == self.trainer.num_training_batches:
                    assert equal
                else:
                    assert not equal

    model = CurrentModel()

    trainer = Trainer(
        accumulate_grad_batches=accumulate_grad_batches,
        max_epochs=2,
        limit_train_batches=limit_train_batches,
        limit_val_batches=0,
        limit_test_batches=0,
        default_root_dir=tmpdir,
    )

    trainer.fit(model)


def test_loading_meta_tags(tmpdir):
    """ test for backward compatibility to meta_tags.csv """
    tutils.reset_seed()

    hparams = EvalModelTemplate.get_default_hparams()

    # save tags
    logger = tutils.get_default_logger(tmpdir)
    logger.log_hyperparams(Namespace(some_str="a_str", an_int=1, a_float=2.0))
    logger.log_hyperparams(hparams)
    logger.save()

    # load hparams
    path_expt_dir = tutils.get_data_path(logger, path_dir=tmpdir)
    hparams_path = os.path.join(path_expt_dir, TensorBoardLogger.NAME_HPARAMS_FILE)
    hparams = load_hparams_from_yaml(hparams_path)

    # save as legacy meta_tags.csv
    tags_path = os.path.join(path_expt_dir, "meta_tags.csv")
    save_hparams_to_tags_csv(tags_path, hparams)

    tags = load_hparams_from_tags_csv(tags_path)

    assert hparams == tags


def test_loading_yaml(tmpdir):
    tutils.reset_seed()

    hparams = EvalModelTemplate.get_default_hparams()

    # save tags
    logger = tutils.get_default_logger(tmpdir)
    logger.log_hyperparams(Namespace(some_str="a_str", an_int=1, a_float=2.0))
    logger.log_hyperparams(hparams)
    logger.save()

    # load hparams
    path_expt_dir = tutils.get_data_path(logger, path_dir=tmpdir)
    hparams_path = os.path.join(path_expt_dir, "hparams.yaml")
    tags = load_hparams_from_yaml(hparams_path)

    assert tags["batch_size"] == 32 and tags["hidden_dim"] == 1000


@pytest.mark.parametrize(
    "save_top_k,save_last,expected_files",
    [
        pytest.param(-1, False, [f"epoch={i}.ckpt" for i in range(5)], id="CASE K=-1  (all)"),
        pytest.param(1, False, {"epoch=4.ckpt"}, id="CASE K=1 (2.5, epoch 4)"),
        pytest.param(2, False, [f"epoch={i}.ckpt" for i in (2, 4)], id="CASE K=2 (2.5 epoch 4, 2.8 epoch 2)"),
        pytest.param(4, False, [f"epoch={i}.ckpt" for i in range(1, 5)], id="CASE K=4 (save all 4 base)"),
        pytest.param(3, False, [f"epoch={i}.ckpt" for i in range(2, 5)], id="CASE K=3 (save the 2nd, 3rd, 4th model)"),
        pytest.param(1, True, {"epoch=4.ckpt", "last.ckpt"}, id="CASE K=1 (save the 4th model and the last model)"),
    ],
)
def test_model_checkpoint_options(tmpdir, save_top_k, save_last, expected_files):
    """Test ModelCheckpoint options."""

    def mock_save_function(filepath, *args):
        open(filepath, "a").close()

    # simulated losses
    losses = [10, 9, 2.8, 5, 2.5]

    checkpoint_callback = ModelCheckpoint(
        dirpath=tmpdir,
        filename='{epoch}',
        monitor='checkpoint_on',
        save_top_k=save_top_k,
        save_last=save_last,
        verbose=True
    )
    trainer = Trainer()
<<<<<<< HEAD
    trainer.state.fn = TrainerFn.FITTING
=======
    trainer.state = TrainerState.FITTING
    trainer.save_checkpoint = mock_save_function
>>>>>>> e0c64f0e

    # emulate callback's calls during the training
    for i, loss in enumerate(losses):
        trainer.current_epoch = i
        trainer.global_step = i
        trainer.logger_connector.callback_metrics = {"checkpoint_on": torch.tensor(loss)}
        checkpoint_callback.on_validation_end(trainer, trainer.lightning_module)

    file_lists = set(os.listdir(tmpdir))

    assert len(file_lists) == len(
        expected_files
    ), f"Should save {len(expected_files)} models when save_top_k={save_top_k} but found={file_lists}"

    # verify correct naming
    for fname in expected_files:
        assert fname in file_lists


def test_model_checkpoint_only_weights(tmpdir):
    """Tests use case where ModelCheckpoint is configured to save only model weights, and
    user tries to load checkpoint to resume training.
    """
    model = EvalModelTemplate()

    trainer = Trainer(
        default_root_dir=tmpdir,
        max_epochs=1,
        callbacks=[ModelCheckpoint(dirpath=tmpdir, monitor='early_stop_on', save_weights_only=True)],
    )
    # fit model
    trainer.fit(model)
    # training complete
    assert trainer.state.finished, f"Training failed with {trainer.state}"

    checkpoint_path = list(trainer.checkpoint_callback.best_k_models.keys())[0]

    # assert saved checkpoint has no trainer data
    checkpoint = torch.load(checkpoint_path)
    assert "optimizer_states" not in checkpoint, "checkpoint should contain only model weights"
    assert "lr_schedulers" not in checkpoint, "checkpoint should contain only model weights"

    # assert loading model works when checkpoint has only weights
    assert EvalModelTemplate.load_from_checkpoint(checkpoint_path=checkpoint_path)

    # directly save model
    new_weights_path = os.path.join(tmpdir, "save_test.ckpt")
    trainer.save_checkpoint(new_weights_path, weights_only=True)
    # assert saved checkpoint has no trainer data
    checkpoint = torch.load(new_weights_path)
    assert "optimizer_states" not in checkpoint, "checkpoint should contain only model weights"
    assert "lr_schedulers" not in checkpoint, "checkpoint should contain only model weights"

    # assert restoring train state fails
    with pytest.raises(KeyError, match="checkpoint contains only the model"):
        trainer.checkpoint_connector.restore_training_state(checkpoint)


def test_model_freeze_unfreeze():
    model = EvalModelTemplate()
    model.freeze()
    model.unfreeze()


@pytest.mark.parametrize("url_ckpt", [True, False])
def test_resume_from_checkpoint_epoch_restored(monkeypatch, tmpdir, tmpdir_server, url_ckpt):
    """Verify resuming from checkpoint runs the right number of epochs"""
    # set $TORCH_HOME, which determines torch hub's cache path, to tmpdir
    monkeypatch.setenv("TORCH_HOME", tmpdir)

    class TestModel(BoringModel):
        # Model that tracks epochs and batches seen
        num_epochs_end_seen = 0
        num_batches_seen = 0
        num_on_load_checkpoint_called = 0

        def on_epoch_end(self):
            self.num_epochs_end_seen += 1

        def on_train_batch_start(self, *_):
            self.num_batches_seen += 1

        def on_load_checkpoint(self, _):
            self.num_on_load_checkpoint_called += 1

    model = TestModel()
    trainer = Trainer(
        max_epochs=2,
        limit_train_batches=0.65,
        limit_val_batches=1,
        callbacks=[ModelCheckpoint(dirpath=tmpdir, monitor='early_stop_on', save_top_k=-1)],
        default_root_dir=tmpdir,
        val_check_interval=1.0,
        progress_bar_refresh_rate=0,
        logger=False,
        weights_summary=None,
    )
    trainer.fit(model)

    # `on_epoch_end` will be called once for val_sanity, twice for train, twice for val
    assert model.num_epochs_end_seen == 1 + 2 + 2
    assert model.num_batches_seen == trainer.num_training_batches * 2
    assert model.num_on_load_checkpoint_called == 0

    # Other checkpoints can be uncommented if/when resuming mid-epoch is supported
    checkpoints = Path(trainer.checkpoint_callback.dirpath).glob("*.ckpt")
    if url_ckpt:
        # transform local paths into url checkpoints
        ip, port = tmpdir_server
        checkpoints = [f"http://{ip}:{port}/" + ckpt.name for ckpt in checkpoints]

    for ckpt in checkpoints:
        next_model = TestModel()
        state = pl_load(ckpt)

        # Resume training
        new_trainer = Trainer(
            default_root_dir=tmpdir,
            resume_from_checkpoint=ckpt,
            max_epochs=2,
        )
        new_trainer.fit(next_model)
        assert state["global_step"] + next_model.num_batches_seen == trainer.num_training_batches * trainer.max_epochs
        assert next_model.num_on_load_checkpoint_called == 1


def test_trainer_max_steps_and_epochs(tmpdir):
    """Verify model trains according to specified max steps"""
    model = BoringModel()
    num_train_samples = math.floor(len(model.train_dataloader()) * 0.5)

    # define less train steps than epochs
    trainer_kwargs = {
        'limit_train_batches': 0.5,
        'default_root_dir': tmpdir,
        'max_epochs': 3,
        'max_steps': num_train_samples + 10,
        'logger': False,
        'weights_summary': None,
        'progress_bar_refresh_rate': 0,
    }
    trainer = Trainer(**trainer_kwargs)
    trainer.fit(model)

    assert trainer.state.finished, f"Training failed with {trainer.state}"
    assert trainer.global_step == trainer.max_steps, "Model did not stop at max_steps"

    # define less train epochs than steps
    trainer_kwargs['max_epochs'] = 2
    trainer_kwargs['max_steps'] = 3 * 2 * num_train_samples
    trainer = Trainer(**trainer_kwargs)
    trainer.fit(model)

    assert trainer.state.finished, f"Training failed with {trainer.state}"
    assert trainer.global_step == num_train_samples * trainer.max_epochs
    assert trainer.current_epoch == trainer.max_epochs - 1, "Model did not stop at max_epochs"


def test_trainer_min_steps_and_epochs(tmpdir):
    """Verify model trains according to specified min steps"""
    model = EvalModelTemplate()
    num_train_samples = math.floor(len(model.train_dataloader()) * 0.5)

    trainer_kwargs = {
        'limit_train_batches': 0.5,
        'default_root_dir': tmpdir,
        # define callback for stopping the model
        'callbacks': [EarlyStopping(monitor="early_stop_on", min_delta=1.0)],
        'val_check_interval': 2,
        'min_epochs': 1,
        'max_epochs': 7,
        # define less min steps than 1 epoch
        'min_steps': num_train_samples // 2,
        'logger': False,
        'weights_summary': None,
        'progress_bar_refresh_rate': 0,
    }
    trainer = Trainer(**trainer_kwargs)
    trainer.fit(model)

    assert trainer.state.finished, f"Training failed with {trainer.state}"
    assert trainer.current_epoch > 0
    assert trainer.global_step >= num_train_samples, "Model did not train for at least min_epochs"

    # define less epochs than min_steps
    trainer_kwargs["min_steps"] = math.floor(num_train_samples * 1.5)
    trainer = Trainer(**trainer_kwargs)
    trainer.fit(model)

    assert trainer.state.finished, f"Training failed with {trainer.state}"
    assert trainer.current_epoch > 0
    assert trainer.global_step >= math.floor(num_train_samples * 1.5), "Model did not train for at least min_steps"


def test_trainer_min_steps_and_min_epochs_not_reached(tmpdir, caplog):
    """ Test that min_epochs/min_steps in Trainer are enforced even if EarlyStopping is triggered. """

    class TestModel(BoringModel):
        training_step_invoked = 0

        def training_step(self, batch, batch_idx):
            output = super().training_step(batch, batch_idx)
            output["loss"] = output["loss"] * 0.0  # force minimal loss to trigger early stopping
            self.log("loss", output["loss"])
            self.training_step_invoked += 1
            assert not self.trainer.should_stop
            return output

    model = TestModel()
    early_stop = EarlyStopping(monitor="loss", patience=0, check_on_train_epoch_end=True)
    min_epochs = 5
    trainer = Trainer(
        default_root_dir=tmpdir,
        progress_bar_refresh_rate=0,
        min_epochs=min_epochs,
        limit_val_batches=0,
        limit_train_batches=2,
        callbacks=[early_stop]
    )
    with caplog.at_level(logging.INFO, logger="pytorch_lightning.trainer.trainer"):
        trainer.fit(model)

    message = f"minimum epochs ({min_epochs}) or minimum steps (None) has not been met. Training will continue"
    num_messages = len([record.message for record in caplog.records if message in record.message])
    assert num_messages == min_epochs - 2
    assert model.training_step_invoked == min_epochs * 2


def test_trainer_max_steps_accumulate_batches(tmpdir):
    """Verify model trains according to specified max steps with grad accumulated batches"""
    model = BoringModel()
    num_train_samples = math.floor(len(model.train_dataloader()) * 0.5)

    # define less train steps than epochs
    trainer = Trainer(
        limit_train_batches=0.5,
        default_root_dir=tmpdir,
        max_steps=num_train_samples + 10,
        accumulate_grad_batches=10,
        logger=False,
        weights_summary=None,
        progress_bar_refresh_rate=0,
    )
    trainer.fit(model)

    assert trainer.state.finished, f"Training failed with {trainer.state}"
    assert trainer.global_step == trainer.max_steps, "Model did not stop at max_steps"


def test_benchmark_option(tmpdir):
    """Verify benchmark option."""

    model = EvalModelTemplate()
    model.val_dataloader = model.val_dataloader__multiple

    # verify torch.backends.cudnn.benchmark is not turned on
    assert not torch.backends.cudnn.benchmark

    # fit model
    trainer = Trainer(
        default_root_dir=tmpdir,
        max_epochs=1,
        benchmark=True,
    )
    trainer.fit(model)

    # verify training completed
    assert trainer.state.finished, f"Training failed with {trainer.state}"

    # verify torch.backends.cudnn.benchmark is not turned off
    assert torch.backends.cudnn.benchmark


@pytest.mark.parametrize("ckpt_path", (None, "best", "specific"))
@pytest.mark.parametrize("save_top_k", (-1, 0, 1, 2))
@pytest.mark.parametrize("fn", ("validate", "test"))
def test_tested_checkpoint_path(tmpdir, ckpt_path, save_top_k, fn):

    class TestModel(BoringModel):

        def validation_step(self, batch, batch_idx):
            self.log("foo", -batch_idx)
            return super().validation_step(batch, batch_idx)

    model = TestModel()
    trainer = Trainer(
        max_epochs=2,
        progress_bar_refresh_rate=0,
        default_root_dir=tmpdir,
        callbacks=[ModelCheckpoint(monitor="foo", save_top_k=save_top_k)],
    )
    trainer.fit(model)

    test_or_validate = getattr(trainer, fn)
    if ckpt_path == "best":
        # ckpt_path is 'best', meaning we load the best weights
        if save_top_k == 0:
            with pytest.raises(MisconfigurationException, match=".*is not configured to save the best.*"):
                test_or_validate(ckpt_path=ckpt_path)
        else:
            test_or_validate(ckpt_path=ckpt_path)
            if fn == "test":
                assert trainer.tested_ckpt_path == trainer.checkpoint_callback.best_model_path
            else:
                assert trainer.validated_ckpt_path == trainer.checkpoint_callback.best_model_path
    elif ckpt_path is None:
        # ckpt_path is None, meaning we don't load any checkpoints and
        # use the weights from the end of training
        test_or_validate(ckpt_path=ckpt_path)
        assert trainer.tested_ckpt_path is None
        assert trainer.validated_ckpt_path is None
    else:
        # specific checkpoint, pick one from saved ones
        if save_top_k == 0:
            with pytest.raises(FileNotFoundError):
                test_or_validate(ckpt_path="random.ckpt")
        else:
            ckpt_path = str(
                list((Path(tmpdir) / f"lightning_logs/version_{trainer.logger.version}/checkpoints").iterdir()
                     )[0].absolute()
            )
            test_or_validate(ckpt_path=ckpt_path)
            if fn == "test":
                assert trainer.tested_ckpt_path == ckpt_path
            else:
                assert trainer.validated_ckpt_path == ckpt_path


def test_disabled_training(tmpdir):
    """Verify that `limit_train_batches=0` disables the training loop unless `fast_dev_run=True`."""

    class CurrentModel(BoringModel):

        training_step_invoked = False
        training_epoch_end_invoked = False

        def training_step(self, *args, **kwargs):
            self.training_step_invoked = True
            return super().training_step(*args, **kwargs)

        def training_epoch_end(self, *args, **kwargs):
            self.training_epoch_end_invoked = True
            return super().training_epoch_end(*args, **kwargs)

    model = CurrentModel()

    trainer_options = dict(
        default_root_dir=tmpdir,
        progress_bar_refresh_rate=0,
        max_epochs=2,
        limit_train_batches=0.0,
        limit_val_batches=0.2,
        fast_dev_run=False,
    )

    before_state_dict = deepcopy(model.state_dict())

    trainer = Trainer(**trainer_options)
    trainer.fit(model)

    after_state_dict = model.state_dict()

    for key in before_state_dict.keys():
        assert torch.all(torch.eq(before_state_dict[key], after_state_dict[key]))

    # check that limit_train_batches=0 turns off training
    assert trainer.state.finished, f"Training failed with {trainer.state}"
    assert trainer.current_epoch == 0
    assert not model.training_step_invoked, "`training_step` should not run when `limit_train_batches=0`"
    assert not model.training_epoch_end_invoked, "`training_epoch_end` should not run when `limit_train_batches=0`"

    # check that limit_train_batches has no influence when fast_dev_run is turned on
    model = CurrentModel()
    trainer_options.update(fast_dev_run=True)
    before_state_dict = deepcopy(model.state_dict())

    trainer = Trainer(**trainer_options)
    trainer.fit(model)

    after_state_dict = model.state_dict()

    for key in before_state_dict.keys():
        assert not torch.all(torch.eq(before_state_dict[key], after_state_dict[key]))

    assert trainer.state.finished, f"Training failed with {trainer.state}"
    assert trainer.current_epoch == 0
    assert model.training_step_invoked, "did not run `training_step` with `fast_dev_run=True`"
    assert model.training_epoch_end_invoked, "did not run `training_epoch_end` with `fast_dev_run=True`"


def test_disabled_validation(tmpdir):
    """Verify that `limit_val_batches=0` disables the validation loop unless `fast_dev_run=True`."""

    class CurrentModel(EvalModelTemplate):

        validation_step_invoked = False
        validation_epoch_end_invoked = False

        def validation_step(self, *args, **kwargs):
            self.validation_step_invoked = True
            return super().validation_step(*args, **kwargs)

        def validation_epoch_end(self, *args, **kwargs):
            self.validation_epoch_end_invoked = True
            return super().validation_epoch_end(*args, **kwargs)

    hparams = EvalModelTemplate.get_default_hparams()
    model = CurrentModel(**hparams)

    trainer_options = dict(
        default_root_dir=tmpdir,
        progress_bar_refresh_rate=0,
        max_epochs=2,
        limit_train_batches=0.4,
        limit_val_batches=0.0,
        fast_dev_run=False,
    )

    trainer = Trainer(**trainer_options)
    trainer.fit(model)

    # check that limit_val_batches=0 turns off validation
<<<<<<< HEAD
    assert result == 1, "training failed to complete"
    assert trainer.state.finished, f"Training failed with {trainer.state}"
=======
    assert trainer.state == TrainerState.FINISHED, f"Training failed with {trainer.state}"
>>>>>>> e0c64f0e
    assert trainer.current_epoch == 1
    assert not model.validation_step_invoked, "`validation_step` should not run when `limit_val_batches=0`"
    assert not model.validation_epoch_end_invoked, "`validation_epoch_end` should not run when `limit_val_batches=0`"

    # check that limit_val_batches has no influence when fast_dev_run is turned on
    model = CurrentModel(**hparams)
    trainer_options.update(fast_dev_run=True)
    trainer = Trainer(**trainer_options)
    trainer.fit(model)

    assert trainer.state.finished, f"Training failed with {trainer.state}"
    assert trainer.current_epoch == 0
    assert model.validation_step_invoked, "did not run `validation_step` with `fast_dev_run=True`"
    assert model.validation_epoch_end_invoked, "did not run `validation_epoch_end` with `fast_dev_run=True`"


def test_nan_loss_detection(tmpdir):

    class CurrentModel(EvalModelTemplate):
        test_batch_inf_loss = 8

        def training_step(self, batch, batch_idx, optimizer_idx=None):
            output = super().training_step(batch, batch_idx, optimizer_idx)
            if batch_idx == self.test_batch_inf_loss:
                if isinstance(output, dict):
                    output["loss"] *= torch.tensor(math.inf)  # make loss infinite
                else:
                    output /= 0
            return output

    model = CurrentModel()

    # fit model
    trainer = Trainer(
        default_root_dir=tmpdir,
        max_steps=(model.test_batch_inf_loss + 1),
        terminate_on_nan=True,
    )

    with pytest.raises(ValueError, match=r".*The loss returned in `training_step` is.*"):
        trainer.fit(model)
        assert trainer.global_step == model.test_step_inf_loss

    for param in model.parameters():
        assert torch.isfinite(param).all()


def test_nan_params_detection(tmpdir):

    class CurrentModel(EvalModelTemplate):
        test_batch_nan = 8

        def on_after_backward(self):
            if self.global_step == self.test_batch_nan:
                # simulate parameter that became nan
                torch.nn.init.constant_(self.c_d1.bias, math.nan)

    model = CurrentModel()
    trainer = Trainer(
        default_root_dir=tmpdir,
        max_steps=(model.test_batch_nan + 1),
        terminate_on_nan=True,
    )

    with pytest.raises(ValueError, match=r".*Detected nan and/or inf values in `c_d1.bias`.*"):
        trainer.fit(model)
        assert trainer.global_step == model.test_batch_nan

    # after aborting the training loop, model still has nan-valued params
    params = torch.cat([param.view(-1) for param in model.parameters()])
    assert not torch.isfinite(params).all()


def test_trainer_interrupted_flag(tmpdir):
    """Test the flag denoting that a user interrupted training."""

    model = EvalModelTemplate()

    class InterruptCallback(Callback):

        def __init__(self):
            super().__init__()

        def on_train_batch_start(self, trainer, pl_module, batch, batch_idx, dataloader_idx):
            raise KeyboardInterrupt

    class HandleInterruptCallback(Callback):

        def __init__(self):
            super().__init__()
            self.exc_info = None

        def on_keyboard_interrupt(self, trainer, pl_module):
            self.exc_info = sys.exc_info()

    interrupt_callback = InterruptCallback()
    handle_interrupt_callback = HandleInterruptCallback()

    trainer = Trainer(
        callbacks=[interrupt_callback, handle_interrupt_callback],
        max_epochs=1,
        limit_val_batches=0.1,
        limit_train_batches=0.2,
        progress_bar_refresh_rate=0,
        logger=False,
        default_root_dir=tmpdir,
    )
    assert not trainer.interrupted
    assert handle_interrupt_callback.exc_info is None
    trainer.fit(model)
    assert trainer.interrupted
    assert isinstance(handle_interrupt_callback.exc_info[1], KeyboardInterrupt)


def test_gradient_clipping(tmpdir):
    """
    Test gradient clipping
    """
    tutils.reset_seed()

    model = EvalModelTemplate()

    trainer = Trainer(
        max_steps=1,
        max_epochs=1,
        gradient_clip_val=1.0,
        default_root_dir=tmpdir,
    )

    trainer.train_loop.old_training_step_and_backward = trainer.train_loop.training_step_and_backward

    def training_step_and_backward(split_batch, batch_idx, opt_idx, optimizer, hiddens):
        """
        wrap the forward step in a closure so second order methods work
        """
        # test that gradient is clipped correctly
        ret_val = trainer.train_loop.old_training_step_and_backward(split_batch, batch_idx, opt_idx, optimizer, hiddens)
        parameters = model.parameters()
        grad_norm = torch.norm(torch.stack([torch.norm(p.grad.detach(), 2) for p in parameters]), 2)
        assert (grad_norm - 1.0).abs() < 0.01, "Gradient norm != 1.0: {grad_norm}".format(grad_norm=grad_norm)

        return ret_val

    trainer.train_loop.training_step_and_backward = training_step_and_backward
    # for the test
    model.prev_called_batch_idx = 0

    trainer.fit(model)


def test_gradient_clipping_by_value(tmpdir):
    """
    Test gradient clipping by value
    """
    tutils.reset_seed()

    model = BoringModel()

    grad_clip_val = 1e-10
    trainer = Trainer(
        max_steps=1,
        max_epochs=1,
        gradient_clip_val=grad_clip_val,
        gradient_clip_algorithm='value',
        default_root_dir=tmpdir
    )

    trainer.train_loop.old_training_step_and_backward = trainer.train_loop.training_step_and_backward

    def training_step_and_backward(split_batch, batch_idx, opt_idx, optimizer, hiddens):
        """
        wrap the forward step in a closure so second order methods work
        """
        # test that gradient is clipped correctly
        ret_val = trainer.train_loop.old_training_step_and_backward(split_batch, batch_idx, opt_idx, optimizer, hiddens)
        parameters = model.parameters()
        grad_max_list = [torch.max(p.grad.detach().abs()) for p in parameters]
        grad_max = torch.max(torch.stack(grad_max_list))
        assert abs(grad_max.item() - grad_clip_val) < 1e-11, \
            f"Gradient max value {grad_max} != grad_clip_val {grad_clip_val} ."

        return ret_val

    trainer.train_loop.training_step_and_backward = training_step_and_backward
    # for the test
    model.prev_called_batch_idx = 0

    trainer.fit(model)


@RunIf(min_gpus=1, amp_native=True)
def test_gradient_clipping_fp16(tmpdir):
    """
    Test gradient clipping with fp16
    """
    tutils.reset_seed()

    model = EvalModelTemplate()

    trainer = Trainer(
        max_steps=1,
        max_epochs=1,
        precision=16,
        gpus=1,
        gradient_clip_val=1.0,
        default_root_dir=tmpdir,
    )

    trainer.train_loop.old_training_step_and_backward = trainer.train_loop.training_step_and_backward

    def training_step_and_backward(split_batch, batch_idx, opt_idx, optimizer, hiddens):
        """
        wrap the forward step in a closure so second order methods work
        """
        # test that gradient is clipped correctly
        ret_val = trainer.train_loop.old_training_step_and_backward(split_batch, batch_idx, opt_idx, optimizer, hiddens)
        parameters = model.parameters()
        grad_norm = torch.norm(torch.stack([torch.norm(p.grad.detach(), 2) for p in parameters]), 2)
        assert (grad_norm - 1.0).abs() < 0.01, "Gradient norm != 1.0: {grad_norm}".format(grad_norm=grad_norm)

        return ret_val

    trainer.train_loop.training_step_and_backward = training_step_and_backward
    model.prev_called_batch_idx = 0

    trainer.fit(model)


@RunIf(min_gpus=1, amp_native=True)
def test_gradient_clipping_by_value_fp16(tmpdir):
    """
    Test gradient clipping by value with fp16
    """
    tutils.reset_seed()

    model = BoringModel()
    grad_clip_val = 1e-10
    trainer = Trainer(
        max_steps=1,
        max_epochs=1,
        precision=16,
        gpus=1,
        gradient_clip_val=grad_clip_val,
        gradient_clip_algorithm='value',
        default_root_dir=tmpdir,
    )

    trainer.train_loop.old_training_step_and_backward = trainer.train_loop.training_step_and_backward

    def training_step_and_backward(split_batch, batch_idx, opt_idx, optimizer, hiddens):
        """
        wrap the forward step in a closure so second order methods work
        """
        # test that gradient is clipped correctly
        ret_val = trainer.train_loop.old_training_step_and_backward(split_batch, batch_idx, opt_idx, optimizer, hiddens)
        parameters = model.parameters()
        grad_max_list = [torch.max(p.grad.detach().abs()) for p in parameters]
        grad_max = torch.max(torch.stack(grad_max_list))
        assert abs(grad_max.item() - grad_clip_val) < 1e-11, \
            f"Gradient max value {grad_max} != grad_clip_val {grad_clip_val} ."

        return ret_val

    trainer.train_loop.training_step_and_backward = training_step_and_backward
    model.prev_called_batch_idx = 0

    trainer.fit(model)


def test_gpu_choice(tmpdir):
    trainer_options = dict(default_root_dir=tmpdir)
    # Only run if CUDA is available
    if not torch.cuda.is_available():
        return

    num_gpus = torch.cuda.device_count()
    Trainer(**trainer_options, gpus=num_gpus, auto_select_gpus=True)

    with pytest.raises(RuntimeError, match=r".*No GPUs available.*"):
        Trainer(**trainer_options, gpus=num_gpus + 1, auto_select_gpus=True)


@pytest.mark.parametrize(
    ["limit_val_batches"],
    [
        pytest.param(0.0),  # this should run no sanity checks
        pytest.param(1),
        pytest.param(1.0),
        pytest.param(0.5),
        pytest.param(5),
    ],
)
def test_num_sanity_val_steps(tmpdir, limit_val_batches):
    """
    Test that the number of sanity check batches is clipped to `limit_val_batches`.
    """
    model = EvalModelTemplate()
    model.validation_step = model.validation_step__multiple_dataloaders
    model.validation_epoch_end = model.validation_epoch_end__multiple_dataloaders
    num_sanity_val_steps = 4

    trainer = Trainer(
        default_root_dir=tmpdir,
        num_sanity_val_steps=num_sanity_val_steps,
        limit_val_batches=limit_val_batches,
        max_steps=1,
    )
    assert trainer.num_sanity_val_steps == num_sanity_val_steps

    with patch.object(
        trainer.evaluation_loop, "evaluation_step", wraps=trainer.evaluation_loop.evaluation_step
    ) as mocked:
        val_dataloaders = model.val_dataloader__multiple_mixed_length()
        trainer.fit(model, val_dataloaders=val_dataloaders)

        assert mocked.call_count == sum(
            min(num_sanity_val_steps, num_batches) for num_batches in trainer.num_val_batches
        )


@pytest.mark.parametrize(
    ["limit_val_batches"],
    [
        pytest.param(0.0),  # this should run no sanity checks
        pytest.param(1),
        pytest.param(1.0),
        pytest.param(0.3),
    ],
)
def test_num_sanity_val_steps_neg_one(tmpdir, limit_val_batches):
    """
    Test that `num_sanity_val_steps=-1` runs through all validation data once, and as many batches as
    limited by `limit_val_batches` Trainer argument.
    """
    model = EvalModelTemplate()
    model.validation_step = model.validation_step__multiple_dataloaders
    model.validation_epoch_end = model.validation_epoch_end__multiple_dataloaders
    trainer = Trainer(
        default_root_dir=tmpdir,
        num_sanity_val_steps=-1,
        limit_val_batches=limit_val_batches,
        max_steps=1,
    )
    assert trainer.num_sanity_val_steps == float("inf")

    with patch.object(
        trainer.evaluation_loop, "evaluation_step", wraps=trainer.evaluation_loop.evaluation_step
    ) as mocked:
        val_dataloaders = model.val_dataloader__multiple()
        trainer.fit(model, val_dataloaders=val_dataloaders)

        assert mocked.call_count == sum(trainer.num_val_batches)


@pytest.mark.parametrize(
    "trainer_kwargs,expected",
    [
        (
            dict(accelerator=None, gpus=None),
            dict(
                use_dp=False,
                use_ddp=False,
                use_ddp2=False,
                num_gpus=0,
                on_gpu=False,
                use_single_gpu=False,
                num_processes=1,
            ),
        ),
        (
            dict(accelerator="dp", gpus=None),
            dict(
                use_dp=False,
                use_ddp=False,
                use_ddp2=False,
                num_gpus=0,
                on_gpu=False,
                use_single_gpu=False,
                num_processes=1,
            ),
        ),
        (
            dict(accelerator="dp", gpus=None),
            dict(
                use_dp=False,
                use_ddp=False,
                use_ddp2=False,
                num_gpus=0,
                on_gpu=False,
                use_single_gpu=False,
                num_processes=1,
            ),
        ),
        (
            dict(accelerator="ddp", gpus=None),
            dict(
                use_dp=False,
                use_ddp=False,
                use_ddp2=False,
                num_gpus=0,
                on_gpu=False,
                use_single_gpu=False,
                num_processes=1,
            ),
        ),
        (
            dict(accelerator="ddp", num_processes=2, gpus=None),
            dict(
                use_dp=False,
                use_ddp=True,
                use_ddp2=False,
                num_gpus=0,
                on_gpu=False,
                use_single_gpu=False,
                num_processes=2,
            ),
        ),
        (
            dict(accelerator="ddp", num_nodes=2, gpus=None),
            dict(
                use_dp=False,
                use_ddp=True,
                use_ddp2=False,
                num_gpus=0,
                on_gpu=False,
                use_single_gpu=False,
                num_processes=1,
            ),
        ),
        (
            dict(accelerator="ddp_cpu", num_processes=2, gpus=None),
            dict(
                use_dp=False,
                use_ddp=True,
                use_ddp2=False,
                num_gpus=0,
                on_gpu=False,
                use_single_gpu=False,
                num_processes=2,
            ),
        ),
        (
            dict(accelerator="ddp2", gpus=None),
            dict(
                use_dp=False,
                use_ddp=False,
                use_ddp2=False,
                num_gpus=0,
                on_gpu=False,
                use_single_gpu=False,
                num_processes=1,
            ),
        ),
        (
            dict(accelerator=None, gpus=1),
            dict(
                use_dp=False,
                use_ddp=False,
                use_ddp2=False,
                num_gpus=1,
                on_gpu=True,
                use_single_gpu=True,
                num_processes=1,
            ),
        ),
        (
            dict(accelerator="dp", gpus=1),
            dict(
                use_dp=True,
                use_ddp=False,
                use_ddp2=False,
                num_gpus=1,
                on_gpu=True,
                use_single_gpu=True,
                num_processes=1,
            ),
        ),
        (
            dict(accelerator="ddp", gpus=1),
            dict(
                use_dp=False,
                use_ddp=True,
                use_ddp2=False,
                num_gpus=1,
                on_gpu=True,
                use_single_gpu=True,
                num_processes=1,
            ),
        ),
        (
            dict(accelerator="ddp_cpu", num_processes=2, gpus=1),
            dict(
                use_dp=False,
                use_ddp=True,
                use_ddp2=False,
                num_gpus=0,
                on_gpu=False,
                use_single_gpu=False,
                num_processes=2,
            ),
        ),
        (
            dict(accelerator="ddp2", gpus=1),
            dict(
                use_dp=False,
                use_ddp=False,
                use_ddp2=True,
                num_gpus=1,
                on_gpu=True,
                use_single_gpu=False,
                num_processes=1,
            ),
        ),
        (
            dict(accelerator=None, gpus=2),
            dict(
                use_dp=False,
                use_ddp=True,
                use_ddp2=False,
                num_gpus=2,
                on_gpu=True,
                use_single_gpu=False,
                num_processes=2,
            ),
        ),
        (
            dict(accelerator="dp", gpus=2),
            dict(
                use_dp=True,
                use_ddp=False,
                use_ddp2=False,
                num_gpus=2,
                on_gpu=True,
                use_single_gpu=False,
                num_processes=1,
            ),
        ),
        (
            dict(accelerator="ddp", gpus=2),
            dict(
                use_dp=False,
                use_ddp=True,
                use_ddp2=False,
                num_gpus=2,
                on_gpu=True,
                use_single_gpu=False,
                num_processes=2,
            ),
        ),
        (
            dict(accelerator="ddp2", gpus=2),
            dict(
                use_dp=False,
                use_ddp=False,
                use_ddp2=True,
                num_gpus=2,
                on_gpu=True,
                use_single_gpu=False,
                num_processes=1,
            ),
        ),
    ],
)
def test_trainer_config(trainer_kwargs, expected, monkeypatch):
    if trainer_kwargs["gpus"] is not None:
        monkeypatch.setattr(torch.cuda, "is_available", lambda: True)
        monkeypatch.setattr(torch.cuda, "device_count", lambda: trainer_kwargs["gpus"])
    trainer = Trainer(**trainer_kwargs)
    assert len(expected) == 7
    for k, v in expected.items():
        assert getattr(trainer, k) == v, f"Failed {k}: {v}"


def test_trainer_subclassing():
    model = EvalModelTemplate()

    # First way of pulling out args from signature is to list them
    class TrainerSubclass(Trainer):

        def __init__(self, custom_arg, *args, custom_kwarg="test", **kwargs):
            super().__init__(*args, **kwargs)
            self.custom_arg = custom_arg
            self.custom_kwarg = custom_kwarg

    trainer = TrainerSubclass(123, custom_kwarg="custom", fast_dev_run=True)
    trainer.fit(model)
    assert trainer.state.finished, f"Training failed with {trainer.state}"
    assert trainer.custom_arg == 123
    assert trainer.custom_kwarg == "custom"
    assert trainer.fast_dev_run

    # Second way is to pop from the dict
    # It's a special case because Trainer does not have any positional args
    class TrainerSubclass(Trainer):

        def __init__(self, **kwargs):
            self.custom_arg = kwargs.pop("custom_arg", 0)
            self.custom_kwarg = kwargs.pop("custom_kwarg", "test")
            super().__init__(**kwargs)

    trainer = TrainerSubclass(custom_kwarg="custom", fast_dev_run=True)
    trainer.fit(model)
    assert trainer.state.finished, f"Training failed with {trainer.state}"
    assert trainer.custom_kwarg == "custom"
    assert trainer.fast_dev_run

    # when we pass in an unknown arg, the base class should complain
    with pytest.raises(TypeError, match=r"__init__\(\) got an unexpected keyword argument 'abcdefg'"):
        TrainerSubclass(abcdefg="unknown_arg")


@pytest.mark.parametrize(
    "trainer_params",
    [
        OmegaConf.create({
            "max_epochs": 1,
            "gpus": 1
        }),
        OmegaConf.create({
            "max_epochs": 1,
            "gpus": [0]
        }),
    ],
)
@RunIf(min_gpus=1)
def test_trainer_omegaconf(trainer_params):
    Trainer(**trainer_params)


def test_trainer_pickle(tmpdir):
    trainer = Trainer(
        max_epochs=1,
        default_root_dir=tmpdir,
    )
    pickle.dumps(trainer)
    cloudpickle.dumps(trainer)


@pytest.mark.parametrize("stage", ("fit", "validate", "test"))
def test_trainer_setup_call(tmpdir, stage):
    """Test setup call gets the correct stage"""

    class CurrentModel(BoringModel):

        def setup(self, stage):
            self.stage = stage

    class TrainerSubclass(Trainer):

        def setup(self, model, stage):
            assert model is not None
            self.stage = stage

    model = CurrentModel()

    # fit model
    trainer = TrainerSubclass(default_root_dir=tmpdir, max_epochs=1, checkpoint_callback=False)

    if stage == "fit":
        trainer.fit(model)
    elif stage == "validate":
        trainer.validate(model, ckpt_path=None)
    else:
        trainer.test(model, ckpt_path=None)

    assert trainer.stage == stage
    assert trainer.lightning_module.stage == stage


@pytest.mark.parametrize(
    "train_batches, max_steps, log_interval",
    [
        (10, 10, 1),
        (3, 10, 1),
        (3, 10, 5),
    ],
)
@patch("pytorch_lightning.loggers.tensorboard.TensorBoardLogger.log_metrics")
def test_log_every_n_steps(log_metrics_mock, tmpdir, train_batches, max_steps, log_interval):

    class TestModel(BoringModel):

        def training_step(self, *args, **kwargs):
            self.log("foo", -1)
            return super().training_step(*args, **kwargs)

    model = TestModel()
    trainer = Trainer(
        default_root_dir=tmpdir,
        log_every_n_steps=log_interval,
        flush_logs_every_n_steps=log_interval,
        limit_train_batches=train_batches,
        limit_val_batches=0,
        max_steps=max_steps,
    )
    trainer.fit(model)
    expected_calls = [call(metrics=ANY, step=s) for s in range(log_interval - 1, max_steps, log_interval)]
    log_metrics_mock.assert_has_calls(expected_calls)


@pytest.mark.parametrize(['profiler', 'expected'], [
    (None, PassThroughProfiler),
    (SimpleProfiler(), SimpleProfiler),
    (AdvancedProfiler(), AdvancedProfiler),
    ('simple', SimpleProfiler),
    ('Simple', SimpleProfiler),
    ('advanced', AdvancedProfiler),
    ('pytorch', PyTorchProfiler),
])
def test_trainer_profiler_correct_args(profiler, expected):
    kwargs = {'profiler': profiler} if profiler is not None else {}
    trainer = Trainer(**kwargs)
    assert isinstance(trainer.profiler, expected)


def test_trainer_profiler_incorrect_str_arg():
    with pytest.raises(ValueError, match=r".*can only be 'simple', 'advanced' or 'pytorch'"):
        Trainer(profiler="unknown_profiler")


@pytest.mark.parametrize('profiler', (
    42,
    [42],
    dict(a=42),
    torch.tensor(42),
    Trainer(),
))
def test_trainer_profiler_incorrect_arg_type(profiler):
    with pytest.raises(
        MisconfigurationException,
        match="Only None, str and subclasses of `BaseProfiler`"
        r" are valid values for `Trainer`'s `profiler` parameter. *"
    ):
        Trainer(profiler=profiler)


class TestLightningDataModule(LightningDataModule):

    def __init__(self, dataloaders):
        super().__init__()
        self._dataloaders = dataloaders

    def test_dataloader(self):
        return self._dataloaders

    def predict_dataloader(self):
        return self._dataloaders


class CustomPredictionWriter(BasePredictionWriter):

    write_on_batch_end_called = False
    write_on_epoch_end_called = False

    def __init__(self, output_dir: str, *args, **kwargs):
        super().__init__(*args, **kwargs)
        self.output_dir = output_dir

    def write_on_batch_end(self, trainer, pl_module, prediction, batch_indices, *args, **kwargs):
        assert prediction.shape == torch.Size([1, 2])
        if trainer.accelerator_connector.is_distributed:
            assert len(batch_indices) == 1
        else:
            assert batch_indices is None
        self.write_on_batch_end_called = True

    def write_on_epoch_end(self, trainer, pl_module, predictions, batch_indices):
        expected = 1 if trainer.accelerator_connector.is_distributed else 2
        assert len(predictions) == 2
        assert len(predictions[0]) == expected
        if trainer.accelerator_connector.is_distributed:
            assert len(batch_indices) == 2
            assert len(batch_indices[0]) == expected
        else:
            assert batch_indices is None
        self.write_on_epoch_end_called = True

    def on_predict_epoch_end(self, trainer, pl_module, outputs):
        if trainer.accelerator_connector.is_distributed:
            for idx in range(2):
                assert isinstance(trainer.predict_dataloaders[idx].batch_sampler.sampler, UnrepeatedDistributedSampler)
                assert isinstance(trainer.predict_dataloaders[idx].batch_sampler, IndexBatchSamplerWrapper)
        super().on_predict_epoch_end(trainer, pl_module, outputs)


def predict(
    tmpdir, accelerator, gpus, num_processes, model=None, plugins=None, datamodule=True, pbrr=None, use_callbacks=True
):
    dataloaders = [torch.utils.data.DataLoader(RandomDataset(32, 2)), torch.utils.data.DataLoader(RandomDataset(32, 2))]

    model = model or BoringModel()
    dm = TestLightningDataModule(dataloaders)

    cb = CustomPredictionWriter(tmpdir, write_interval="batch")
    cb_1 = CustomPredictionWriter(tmpdir, write_interval="epoch")

    trainer = Trainer(
        default_root_dir=tmpdir,
        max_epochs=1,
        log_every_n_steps=1,
        weights_summary=None,
        accelerator=accelerator,
        gpus=gpus,
        num_processes=num_processes,
        plugins=plugins,
        progress_bar_refresh_rate=pbrr,
        callbacks=[cb, cb_1] if use_callbacks else []
    )
    if accelerator == "ddp_spawn":
        with pytest.raises(MisconfigurationException):
            trainer.predict(model, datamodule=dm, return_predictions=True)

    if datamodule:
        results = trainer.predict(model, datamodule=dm)
    else:
        results = trainer.predict(model, dataloaders=dataloaders)

    if not isinstance(trainer.training_type_plugin, DDPSpawnPlugin):
        if use_callbacks:
            assert cb.write_on_batch_end_called
            assert not cb.write_on_epoch_end_called

            assert not cb_1.write_on_batch_end_called
            assert cb_1.write_on_epoch_end_called

        num_samples = 1 if accelerator == "ddp" else 2
        assert len(results) == 2
        assert len(results[0]) == num_samples
        assert results[0][0].shape == torch.Size([1, 2])


def test_trainer_predict_no_return(tmpdir):
    """
    Test trainer.predict warns when nothing is returned
    """

    class CustomBoringModel(BoringModel):

        def predict_step(self, batch, batch_idx, dataloader_idx=None):
            if (batch_idx + 1) % 2 == 0:
                return

            return super().predict_step(batch, batch_idx, dataloader_idx)

    with pytest.warns(UserWarning, match='predict returned None'):
        predict(tmpdir, None, None, 1, model=CustomBoringModel(), use_callbacks=False)


def test_trainer_predict_grad(tmpdir):

    class CustomBoringModel(BoringModel):

        def predict_step(self, batch, batch_idx, dataloader_idx=None):
            assert batch.expand_as(batch).grad_fn is None
            return super().predict_step(batch, batch_idx, dataloader_idx)

    predict(tmpdir, None, None, 1, model=CustomBoringModel(), use_callbacks=False)

    x = torch.zeros(1, requires_grad=True)
    assert x.expand_as(x).grad_fn is not None


@pytest.mark.parametrize('progress_bar_refresh_rate', [0, 5, None])
@pytest.mark.parametrize('datamodule', [False, True])
def test_trainer_predict_cpu(tmpdir, datamodule, progress_bar_refresh_rate):
    predict(tmpdir, None, None, 1, datamodule=datamodule, pbrr=progress_bar_refresh_rate)


@RunIf(min_gpus=2, special=True)
@pytest.mark.parametrize('num_gpus', [1, 2])
def test_trainer_predict_dp(tmpdir, num_gpus):
    predict(tmpdir, "dp", num_gpus, None)


@RunIf(min_gpus=2, special=True, fairscale=True)
def test_trainer_predict_ddp(tmpdir):
    predict(tmpdir, "ddp", 2, None)


@RunIf(min_gpus=2, skip_windows=True, special=True)
def test_trainer_predict_ddp_spawn(tmpdir):
    predict(tmpdir, "ddp_spawn", 2, None)


@RunIf(min_gpus=2, special=True)
def test_trainer_predict_1_gpu(tmpdir):
    predict(tmpdir, None, 1, None)


@RunIf(skip_windows=True)
def test_trainer_predict_ddp_cpu(tmpdir):
    predict(tmpdir, "ddp_cpu", 0, 2)


@patch('torch.cuda.device_count', return_value=2)
@patch('torch.cuda.is_available', return_value=True)
def test_spawn_predict_return_predictions(*_):
    """
    Test that `return_predictions=True` raise a MisconfigurationException with spawn training type plugins.
    """
    model = BoringModel()

    def run(expected_plugin, **trainer_kwargs):
        trainer = Trainer(**trainer_kwargs, fast_dev_run=True)
        assert isinstance(trainer.training_type_plugin, expected_plugin)
        with pytest.raises(MisconfigurationException, match="`return_predictions` should be set to `False`"):
            trainer.predict(model, dataloaders=model.train_dataloader(), return_predictions=True)

    run(DDPSpawnPlugin, accelerator="ddp_spawn", gpus=2)
    run(DDPSpawnPlugin, accelerator="ddp_cpu", num_processes=2)


@pytest.mark.parametrize("return_predictions", [None, False, True])
@pytest.mark.parametrize("precision", [32, 64])
def test_predict_return_predictions_cpu(return_predictions, precision, tmpdir):
    """
    Test that `return_predictions=True`.
    """
    seed_everything(42)
    model = BoringModel()

    trainer = Trainer(default_root_dir=tmpdir, fast_dev_run=True, precision=precision)
    preds = trainer.predict(model, dataloaders=model.train_dataloader(), return_predictions=return_predictions)
    if return_predictions or return_predictions is None:
        assert len(preds) == 1
        assert preds[0].shape == torch.Size([1, 2])
        assert preds[0].dtype == (torch.float64 if precision == 64 else torch.float32)


@pytest.mark.parametrize(
    ["limit_train_batches", "global_step", "num_training_batches", "current_epoch", "should_train"],
    [(0.2, 0, 0, 0, False), (0.5, 10, 2, 4, True)],
)
def test_disabled_training_for_insufficient_limit_train_batches(
    tmpdir, limit_train_batches, global_step, num_training_batches, current_epoch, should_train
):
    """
    Verify when `limit_train_batches` is float & between [0.0, 1.0] and
    `int(self.num_training_batches * self.limit_train_batches) == 0`, the training loop is disabled.
    """

    class CurrentModel(BoringModel):

        training_step_invoked = False
        training_epoch_end_invoked = False

        def training_step(self, *args, **kwargs):
            self.training_step_invoked = True
            return super().training_step(*args, **kwargs)

        def training_epoch_end(self, *args, **kwargs):
            self.training_epoch_end_invoked = True
            return super().training_epoch_end(*args, **kwargs)

    dataset_len = 100
    batch_size = 25

    train = RandomDataset(32, length=dataset_len)
    train_loader = DataLoader(train, batch_size=batch_size)

    model = CurrentModel()

    trainer = Trainer(
        default_root_dir=tmpdir,
        max_epochs=5,
        limit_train_batches=limit_train_batches,
    )
    trainer.fit(model, train_loader)

    params_string = f"""`limit_train_batches={limit_train_batches}`, `dataset_len={dataset_len}`
                        & `batch_size={batch_size}` as
                        `num_training_batches={num_training_batches}`"""
    if should_train:
        error_string = f"should run with {params_string}"
    else:
        error_string = f"should not run with {params_string}"

<<<<<<< HEAD
    assert result == 1, "training failed to complete"
    assert trainer.state.finished, f"Training failed with {trainer.state}"
=======
    assert trainer.state == TrainerState.FINISHED
>>>>>>> e0c64f0e
    assert trainer.global_step == global_step
    assert trainer.num_training_batches == num_training_batches
    assert trainer.current_epoch == current_epoch
    assert model.training_step_invoked == should_train, f"`training_step` {error_string}"
    assert model.training_epoch_end_invoked == should_train, f"`training_epoch_end` {error_string}"


@pytest.mark.parametrize(["max_steps", "max_epochs", "global_step"], [(10, 5, 10), (20, None, 20)])
def test_repeated_fit_calls_with_max_epochs_and_steps(tmpdir, max_steps, max_epochs, global_step):
    """
    Ensure that the training loop is bound by `max_steps` and
    `max_epochs` for repeated calls of `trainer.fit`, and
    disabled if the limit is reached
    """

    dataset_len = 200
    batch_size = 10

    train_data = DataLoader(RandomDataset(32, dataset_len), batch_size=batch_size)

    model = BoringModel()

    trainer = Trainer(
        default_root_dir=tmpdir,
        max_steps=max_steps,
        max_epochs=max_epochs,
    )
    trainer.fit(model, train_data)
    assert trainer.global_step == global_step
    trainer.fit(model, train_data)
    assert trainer.global_step == global_step


def test_trainer_access_in_configure_optimizers(tmpdir):
    """
    Verify that the configure optimizer function can reference the trainer.
    """

    class TestModel(BoringModel):

        def configure_optimizers(self):
            assert self.trainer is not None, "Expect to have access to the trainer within `configure_optimizers`"

    train_data = torch.utils.data.DataLoader(RandomDataset(32, 64))

    model = TestModel()
    trainer = Trainer(default_root_dir=tmpdir, fast_dev_run=True)
    trainer.fit(model, train_data)


@RunIf(min_gpus=1)
def test_setup_hook_move_to_device_correctly(tmpdir):
    """
    Verify that if a user defines a layer in the setup hook function, this is moved to the correct device.
    """

    class TestModel(BoringModel):

        def setup(self, stage: str) -> None:
            self.new_layer = torch.nn.Linear(2, 2)

        def training_step(self, batch, batch_idx):
            output = self.layer(batch)
            # will crash if not moved to correct device
            output = self.new_layer(output)
            loss = self.loss(batch, output)
            return {"loss": loss}

    # fake data
    train_data = torch.utils.data.DataLoader(RandomDataset(32, 64))

    # model
    model = TestModel()
    trainer = Trainer(default_root_dir=tmpdir, fast_dev_run=True, gpus=1)
    trainer.fit(model, train_data)


def test_train_loop_system(tmpdir):
    """
    Test the following methods are called in the order in automatic optimization.
    1. optimizer.step (skip when gradient accumulation)
    2. model.training_step
    3. optimizer.zero_grad (run when the first batch of gradient accumulation)
    4. model.backward

    Note that the order is NOT `training_step`->`zero_grad`->`backward`->`step`.
    This is because `optimizer.step(closure)` calls `closure()` which then calls
    the three remaining methods `training_step`, `zero_grad` and `backward` inside.
    """
    called_methods = []

    trainer_options = dict(
        default_root_dir=tmpdir,
        max_epochs=1,
        limit_train_batches=5,
        limit_val_batches=1,
        limit_test_batches=1,
        progress_bar_refresh_rate=0,
    )

    class TestOptimizer(SGD):

        def step(self, *args, **kwargs):
            called_methods.append("step")
            return super().step(*args, **kwargs)

        def zero_grad(self, *args, **kwargs):
            called_methods.append("zero_grad")
            return super().zero_grad(*args, **kwargs)

    class TestModel(BoringModel):

        def configure_optimizers(self):
            return TestOptimizer(self.parameters(), lr=0.1)

        def training_step(self, *args, **kwargs):
            called_methods.append("training_step")
            return super().training_step(*args, **kwargs)

        def backward(self, *args, **kwargs):
            called_methods.append("backward")
            return super().backward(*args, **kwargs)

    model = TestModel()
    trainer = Trainer(**trainer_options)

    # No methods are called yet.
    assert called_methods == []

    trainer.fit(model)
    assert called_methods == [
        "step",
        "training_step",
        "zero_grad",
        "backward",
    ] * trainer.limit_train_batches

    called_methods.clear()
    trainer = Trainer(**trainer_options, accumulate_grad_batches=3)

    # No methods are called yet.
    assert called_methods == []

    trainer.fit(model)
    assert called_methods == [
        # 0
        "training_step",
        "zero_grad",
        "backward",
        # 1
        "training_step",
        "backward",
        # 2
        "step",
        "training_step",
        "backward",
        # 3
        "training_step",
        "zero_grad",
        "backward",
        # 4
        "step",
        "training_step",
        "backward",
    ]


def test_init_optimizers_resets_lightning_optimizers(tmpdir):
    """ Test that the Trainer resets the `lightning_optimizers` list everytime new optimizers get initialized. """

    def compare_optimizers():
        assert trainer.lightning_optimizers[0].optimizer is trainer.optimizers[0]

    model = BoringModel()
    model.lr = 0.2
    trainer = Trainer(
        default_root_dir=tmpdir,
        max_epochs=1,
        auto_lr_find=True,
    )

    trainer.tune(model)
    compare_optimizers()

    trainer.fit(model)
    compare_optimizers()

    trainer.max_epochs = 2  # simulate multiple fit calls
    trainer.fit(model)
    compare_optimizers()


def test_check_val_every_n_epoch_exception(tmpdir):

    with pytest.raises(MisconfigurationException, match="should be an integer."):
        Trainer(
            default_root_dir=tmpdir,
            max_epochs=1,
            check_val_every_n_epoch=1.2,
        )


def test_trainer_attach_data_pipeline_to_model(tmpdir):

    class DataPipeline:

        pass

    class TestDataModule(LightningDataModule):

        data_pipeline = DataPipeline()

        def train_dataloader(self):
            return DataLoader(RandomDataset(32, 64))

        def val_dataloader(self):
            return DataLoader(RandomDataset(32, 64))

        def test_dataloader(self):
            return DataLoader(RandomDataset(32, 64))

    class TestCallback(Callback):

        def on_fit_start(self, trainer, pl_module: LightningModule) -> None:
            """Called when fit begins"""
            assert isinstance(pl_module.data_pipeline, DataPipeline)

    model = BoringModel()
    dm = TestDataModule()

    trainer = Trainer(default_root_dir=tmpdir, max_epochs=1, callbacks=[TestCallback()])
    trainer.fit(model, datamodule=dm)


def test_exception_when_testing_or_validating_with_fast_dev_run(tmpdir):
    trainer = Trainer(default_root_dir=tmpdir, fast_dev_run=True)
    model = BoringModel()
    trainer.fit(model)

    with pytest.raises(MisconfigurationException, match=r"\.validate\(\)` with `fast_dev_run=True"):
        trainer.validate()
    with pytest.raises(MisconfigurationException, match=r"\.test\(\)` with `fast_dev_run=True"):
        trainer.test()


class TrainerStagesModel(BoringModel):

    def on_train_start(self) -> None:
        assert self.trainer.model.training
        assert self.training

    def on_validation_start(self) -> None:
        assert not self.trainer.model.training
        assert not self.training

    def on_test_start(self) -> None:
        assert not self.trainer.model.training
        assert not self.training

    def on_predict_start(self) -> None:
        assert not self.trainer.model.training
        assert not self.training


@pytest.mark.parametrize(['accelerator', 'num_processes'],
                         [(None, 1), pytest.param('ddp', 2, marks=RunIf(skip_windows=True))])
def test_model_in_correct_mode_during_stages(tmpdir, accelerator, num_processes):
    model = TrainerStagesModel()
    trainer = Trainer(default_root_dir=tmpdir, accelerator=accelerator, num_processes=num_processes, fast_dev_run=True)
    trainer.fit(model)
    trainer.validate(model)
    trainer.test(model)
    trainer.predict(model, model.val_dataloader())


class TestDummyModelForCheckpoint(BoringModel):

    def validation_step(self, batch, batch_idx):
        output = self.layer(batch)
        loss = self.loss(batch, output)
        self.log('x', loss)

    def validation_epoch_end(self, outputs) -> None:
        pass


@RunIf(skip_windows=True)
def test_fit_test_synchronization(tmpdir):
    """Test that the trainer synchronizes processes before returning control back to the caller. """
    tutils.set_random_master_port()
    model = TestDummyModelForCheckpoint()
    checkpoint = ModelCheckpoint(dirpath=tmpdir, monitor='x', mode='min', save_top_k=1)
    trainer = Trainer(
        default_root_dir=tmpdir,
        max_epochs=2,
        accelerator='ddp_cpu',
        num_processes=2,
        callbacks=[checkpoint],
    )
    trainer.fit(model)
    assert os.path.exists(checkpoint.best_model_path), f'Could not find checkpoint at rank {trainer.global_rank}'
    trainer.test()


class CustomCallbackOnLoadCheckpoint(Callback):

    def on_save_checkpoint(self, trainer, pl_module, checkpoint) -> dict:
        return {"a": None}


def test_on_load_checkpoint_missing_callbacks(tmpdir):
    """ Test a warning appears when callbacks in the checkpoint don't match callbacks provided when resuming. """

    model = BoringModel()
    chk = ModelCheckpoint(dirpath=tmpdir, save_last=True)

    trainer = Trainer(default_root_dir=tmpdir, max_epochs=3, callbacks=[chk, CustomCallbackOnLoadCheckpoint()])
    trainer.fit(model)

    trainer = Trainer(
        default_root_dir=tmpdir, max_epochs=5, resume_from_checkpoint=chk.last_model_path, progress_bar_refresh_rate=1
    )
    with pytest.warns(UserWarning, match="CustomCallbackOnLoadCheckpoint"):
        trainer.fit(model)


def test_module_current_fx_attributes_reset(tmpdir):
    """ Ensure that lightning module's attributes related to current hook fx are reset at the end of execution. """
    model = BoringModel()
    model.validation_step = None
    model.training_epoch_end = None
    trainer = Trainer(
        default_root_dir=tmpdir,
        max_epochs=1,
        checkpoint_callback=False,
        logger=False,
        limit_val_batches=0,
    )
    trainer.fit(model)
    assert model._current_fx_name == "", f"_current_fx_name not reset after fit: {model._current_fx_name}"
    assert (
        model._current_hook_fx_name is None
    ), f"_current_hook_fx_name not reset after fit: {model._current_hook_fx_name}"
    assert (
        model._current_dataloader_idx is None
    ), f"_current_dataloader_idx not reset after fit: {model._current_dataloader_idx}"
    trainer.test(model)
    assert model._current_fx_name == "", f"_current_fx_name not reset after test: {model._current_fx_name}"
    assert (
        model._current_hook_fx_name is None
    ), f"_current_hook_fx_name not reset after test: {model._current_hook_fx_name}"
    assert (
        model._current_dataloader_idx is None
    ), f"_current_dataloader_idx not reset after test: {model._current_dataloader_idx}"<|MERGE_RESOLUTION|>--- conflicted
+++ resolved
@@ -334,12 +334,8 @@
         verbose=True
     )
     trainer = Trainer()
-<<<<<<< HEAD
     trainer.state.fn = TrainerFn.FITTING
-=======
-    trainer.state = TrainerState.FITTING
     trainer.save_checkpoint = mock_save_function
->>>>>>> e0c64f0e
 
     # emulate callback's calls during the training
     for i, loss in enumerate(losses):
@@ -762,12 +758,7 @@
     trainer.fit(model)
 
     # check that limit_val_batches=0 turns off validation
-<<<<<<< HEAD
-    assert result == 1, "training failed to complete"
     assert trainer.state.finished, f"Training failed with {trainer.state}"
-=======
-    assert trainer.state == TrainerState.FINISHED, f"Training failed with {trainer.state}"
->>>>>>> e0c64f0e
     assert trainer.current_epoch == 1
     assert not model.validation_step_invoked, "`validation_step` should not run when `limit_val_batches=0`"
     assert not model.validation_epoch_end_invoked, "`validation_epoch_end` should not run when `limit_val_batches=0`"
@@ -1745,12 +1736,7 @@
     else:
         error_string = f"should not run with {params_string}"
 
-<<<<<<< HEAD
-    assert result == 1, "training failed to complete"
     assert trainer.state.finished, f"Training failed with {trainer.state}"
-=======
-    assert trainer.state == TrainerState.FINISHED
->>>>>>> e0c64f0e
     assert trainer.global_step == global_step
     assert trainer.num_training_batches == num_training_batches
     assert trainer.current_epoch == current_epoch
