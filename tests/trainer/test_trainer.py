--- conflicted
+++ resolved
@@ -1413,13 +1413,8 @@
 
     dataloaders = [torch.utils.data.DataLoader(RandomDataset(32, 2)), torch.utils.data.DataLoader(RandomDataset(32, 2))]
 
-<<<<<<< HEAD
-    model = BoringModel()
+    model = model or BoringModel()
     dm = TestLightningDataModule(dataloaders)
-=======
-    model = model or BoringModel()
-    datamodule = TestLightningDataModule(dataloaders)
->>>>>>> efd272a3
 
     trainer = Trainer(
         default_root_dir=tmpdir,
