--- conflicted
+++ resolved
@@ -32,15 +32,8 @@
     This tests ensures reduction works in unbalanced logging settings,
     even when a Callback also logs.
     """
-<<<<<<< HEAD
-    class TestModel(MultiOptModel):
-
-        loss_1 = []
-        loss_2 = []
-=======
     class TestModel(BoringModel):
         actual = {0: [], 1: []}
->>>>>>> d2c2e500
 
         def training_step(self, batch, batch_idx, optimizer_idx):
             out = super().training_step(batch, batch_idx)
@@ -71,12 +64,13 @@
     )
     trainer.fit(model)
 
-<<<<<<< HEAD
-    assert torch.equal(trainer.callback_metrics["loss_2_step"], model.loss_2[-1])
-    assert torch.equal(trainer.callback_metrics["loss_1_step"], model.loss_1[-1])
-    # test loss are properly reduced
-    assert torch.abs(trainer.callback_metrics["loss_2_epoch"] - torch.FloatTensor(model.loss_2).mean()) < 1e-6
-    assert torch.abs(trainer.callback_metrics["loss_1_epoch"] - torch.FloatTensor(model.loss_1).mean()) < 1e-6
+    assert model.training_step_called
+    for k, v in model.actual.items():
+        assert torch.equal(trainer.callback_metrics[f"loss_{k}_step"], v[-1])
+        # test loss is properly reduced
+        torch.testing.assert_allclose(trainer.callback_metrics[f"loss_{k}_epoch"], torch.tensor(v).mean())
+
+    assert trainer.callback_metrics["test_train_batch_end"] == len(model.optimizers()) - 1
 
 
 def test_multiple_optimizers(tmpdir):
@@ -114,6 +108,10 @@
 
 def test_multiple_optimizers_manual(tmpdir):
     class TestModel(MultiOptModel):
+        def __init__(self):
+            super().__init__()
+            self.automatic_optimization = False
+
         def training_step(self, batch, batch_idx, optimizer_idx):
             self.training_step_called = True
 
@@ -136,10 +134,6 @@
             # outputs should be an array with an entry per optimizer
             assert len(outputs) == 2
 
-        @property
-        def automatic_optimization(self) -> bool:
-            return False
-
     model = TestModel()
     model.val_dataloader = None
 
@@ -150,14 +144,4 @@
         log_every_n_steps=1,
         weights_summary=None,
     )
-    trainer.fit(model)
-
-    assert model.training_step_called
-=======
-    for k, v in model.actual.items():
-        assert torch.equal(trainer.callback_metrics[f"loss_{k}_step"], v[-1])
-        # test loss is properly reduced
-        torch.testing.assert_allclose(trainer.callback_metrics[f"loss_{k}_epoch"], torch.tensor(v).mean())
-
-    assert trainer.callback_metrics["test_train_batch_end"] == len(model.optimizers()) - 1
->>>>>>> d2c2e500
+    trainer.fit(model)