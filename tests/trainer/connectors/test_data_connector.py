# Copyright The PyTorch Lightning team.
#
# Licensed under the Apache License, Version 2.0 (the "License");
# you may not use this file except in compliance with the License.
# You may obtain a copy of the License at
#
#     http://www.apache.org/licenses/LICENSE-2.0
#
# Unless required by applicable law or agreed to in writing, software
# distributed under the License is distributed on an "AS IS" BASIS,
# WITHOUT WARRANTIES OR CONDITIONS OF ANY KIND, either express or implied.
# See the License for the specific language governing permissions and
# limitations under the License.
from unittest import mock
from unittest.mock import Mock, PropertyMock

import pytest
import torch
from torch.utils.data import DataLoader

from pytorch_lightning import Trainer
<<<<<<< HEAD
from pytorch_lightning.trainer.connectors.data_connector import _DataHookSource, _DataLoaderSource, warning_cache
from tests.deprecated_api import no_warning_call
=======
from pytorch_lightning.trainer.connectors.data_connector import _DataLoaderSource
from pytorch_lightning.trainer.states import TrainerFn
from pytorch_lightning.utilities.warnings import PossibleUserWarning
>>>>>>> 0ba25d3c
from tests.helpers import BoringDataModule, BoringModel
from tests.helpers.boring_model import RandomDataset


class NoDataLoaderModel(BoringModel):
    def __init__(self):
        super().__init__()
        self.train_dataloader = None
        self.val_dataloader = None
        self.test_dataloader = None
        self.predict_dataloader = None


@pytest.mark.parametrize(
    "instance,available",
    [
        (None, True),
        (BoringModel().train_dataloader(), True),
        (BoringModel(), True),
        (NoDataLoaderModel(), False),
        (BoringDataModule(), True),
    ],
)
def test_dataloader_source_available(instance, available):
    """Test the availability check for _DataLoaderSource."""
    source = _DataLoaderSource(instance=instance, name="train_dataloader")
    assert source.is_defined() is available


def test_dataloader_source_direct_access():
    """Test requesting a dataloader when the source is already a dataloader."""
    dataloader = BoringModel().train_dataloader()
    source = _DataLoaderSource(instance=dataloader, name="any")
    assert not source.is_module()
    assert source.is_defined()
    assert source.dataloader() is dataloader


def test_dataloader_source_request_from_module():
    """Test requesting a dataloader from a module works."""
    module = BoringModel()
    module.trainer = Trainer()
    module.foo = Mock(return_value=module.train_dataloader())

    source = _DataLoaderSource(module, "foo")
    assert source.is_module()
    module.foo.assert_not_called()
    assert isinstance(source.dataloader(), DataLoader)
    module.foo.assert_called_once()


<<<<<<< HEAD
@pytest.mark.parametrize(
    "hook_name", ("on_before_batch_transfer", "transfer_batch_to_device", "on_after_batch_transfer")
)
@mock.patch("pytorch_lightning.strategies.strategy.Strategy.lightning_module", new_callable=PropertyMock)
def test_shared_datahook_call(module_mock, hook_name):
    class CustomBatch:
        def __init__(self):
            self.x = torch.randn(3, 4)
            self.instance_type = None

        def to(self, device):
            self.x = self.x.to(device)

    def overridden_model_func(batch, *args, **kwargs):
        batch.instance_type = "model"
        return batch

    def overridden_dm_func(batch, *args, **kwargs):
        batch.instance_type = "datamodule"
        return batch

    def _reset_instances():
        dm = BoringDataModule()
        model = BoringModel()
        trainer = Trainer()
        model.trainer = trainer
        module_mock.return_value = model
        batch = CustomBatch()
        return model, dm, trainer, batch

    def _no_datamodule_no_overridden():
        model, _, trainer, batch = _reset_instances()
        setattr(model, hook_name, Mock(getattr(model, hook_name)))
        trainer._data_connector.attach_datamodule(model, datamodule=None)
        with no_warning_call(match="have overridden `{hook_name}` in both"):
            trainer.strategy.batch_to_device(batch, torch.device("cpu"))

        assert getattr(model, hook_name).call_count == 1

    def _with_datamodule_no_overridden():
        model, dm, trainer, batch = _reset_instances()
        trainer._data_connector.attach_datamodule(model, datamodule=dm)
        setattr(model, hook_name, Mock(getattr(model, hook_name)))
        setattr(dm, hook_name, Mock(getattr(dm, hook_name)))
        with no_warning_call(match="have overridden `{hook_name}` in both"):
            trainer.strategy.batch_to_device(batch, torch.device("cpu"))

        assert getattr(model, hook_name).call_count == 1
        assert getattr(dm, hook_name).call_count == 0

    def _override_model_hook():
        model, dm, trainer, batch = _reset_instances()
        trainer._data_connector.attach_datamodule(model, datamodule=dm)
        setattr(model, hook_name, overridden_model_func)
        setattr(dm, hook_name, Mock(getattr(dm, hook_name)))
        with no_warning_call(match="have overridden `{hook_name}` in both"):
            trainer.strategy.batch_to_device(batch, torch.device("cpu"))

        assert batch.instance_type == "model"
        assert getattr(dm, hook_name).call_count == 0

    def _override_datamodule_hook():
        model, dm, trainer, batch = _reset_instances()
        trainer._data_connector.attach_datamodule(model, datamodule=dm)
        setattr(model, hook_name, Mock(getattr(model, hook_name)))
        setattr(dm, hook_name, overridden_dm_func)
        with no_warning_call(match="have overridden `{hook_name}` in both"):
            trainer.strategy.batch_to_device(batch, torch.device("cpu"))

        assert batch.instance_type == "datamodule"
        assert getattr(model, hook_name).call_count == 0

    def _override_both_model_and_datamodule():
        model, dm, trainer, batch = _reset_instances()
        trainer._data_connector.attach_datamodule(model, datamodule=dm)
        setattr(model, hook_name, overridden_model_func)
        setattr(dm, hook_name, overridden_dm_func)
        with pytest.warns(UserWarning, match=f"have overridden `{hook_name}` in both"):
            trainer.strategy.batch_to_device(batch, torch.device("cpu"))

        warning_cache.clear()

        assert batch.instance_type == "datamodule"

    def _with_datamodule_override_model():
        model, dm, trainer, batch = _reset_instances()
        trainer._data_connector.attach_datamodule(model, datamodule=dm)
        setattr(model, hook_name, overridden_model_func)
        with pytest.warns(UserWarning, match=f"have overridden `{hook_name}` in `LightningModule`"):
            trainer.strategy.batch_to_device(batch, torch.device("cpu"))

        warning_cache.clear()

        assert batch.instance_type == "model"

    _no_datamodule_no_overridden()
    _with_datamodule_no_overridden()
    _override_model_hook()
    _override_datamodule_hook()
    _override_both_model_and_datamodule()
    _with_datamodule_override_model()


def test_invalid_hook_passed_in_datahook_source():
    dh_source = _DataHookSource(BoringModel(), None)
    with pytest.raises(ValueError, match="is not a shared hook"):
        dh_source.get_hook("setup")
=======
def test_eval_distributed_sampler_warning(tmpdir):
    """Test that a warning is raised when `DistributedSampler` is used with evaluation."""

    model = BoringModel()
    trainer = Trainer(strategy="ddp", devices=2, accelerator="cpu", fast_dev_run=True)
    trainer._data_connector.attach_data(model)

    trainer.state.fn = TrainerFn.VALIDATING
    with pytest.warns(PossibleUserWarning, match="multi-device settings use `DistributedSampler`"):
        trainer.reset_val_dataloader(model)

    trainer.state.fn = TrainerFn.TESTING
    with pytest.warns(PossibleUserWarning, match="multi-device settings use `DistributedSampler`"):
        trainer.reset_test_dataloader(model)


@pytest.mark.parametrize("shuffle", [True, False])
def test_eval_shuffle_with_distributed_sampler_replacement(shuffle):
    """Test that shuffle is not changed if set to True."""

    class CustomModel(BoringModel):
        def val_dataloader(self):
            return DataLoader(RandomDataset(32, 64), shuffle=shuffle)

    trainer = Trainer(accelerator="cpu", devices=2, strategy="ddp")
    model = CustomModel()
    trainer._data_connector.attach_data(model)
    trainer.reset_val_dataloader(model)
    assert trainer.val_dataloaders[0].sampler.shuffle == shuffle
>>>>>>> 0ba25d3c
<|MERGE_RESOLUTION|>--- conflicted
+++ resolved
@@ -19,16 +19,12 @@
 from torch.utils.data import DataLoader
 
 from pytorch_lightning import Trainer
-<<<<<<< HEAD
 from pytorch_lightning.trainer.connectors.data_connector import _DataHookSource, _DataLoaderSource, warning_cache
-from tests.deprecated_api import no_warning_call
-=======
-from pytorch_lightning.trainer.connectors.data_connector import _DataLoaderSource
 from pytorch_lightning.trainer.states import TrainerFn
 from pytorch_lightning.utilities.warnings import PossibleUserWarning
->>>>>>> 0ba25d3c
 from tests.helpers import BoringDataModule, BoringModel
 from tests.helpers.boring_model import RandomDataset
+from tests.deprecated_api import no_warning_call
 
 
 class NoDataLoaderModel(BoringModel):
@@ -78,7 +74,6 @@
     module.foo.assert_called_once()
 
 
-<<<<<<< HEAD
 @pytest.mark.parametrize(
     "hook_name", ("on_before_batch_transfer", "transfer_batch_to_device", "on_after_batch_transfer")
 )
@@ -186,7 +181,8 @@
     dh_source = _DataHookSource(BoringModel(), None)
     with pytest.raises(ValueError, match="is not a shared hook"):
         dh_source.get_hook("setup")
-=======
+
+
 def test_eval_distributed_sampler_warning(tmpdir):
     """Test that a warning is raised when `DistributedSampler` is used with evaluation."""
 
@@ -215,5 +211,4 @@
     model = CustomModel()
     trainer._data_connector.attach_data(model)
     trainer.reset_val_dataloader(model)
-    assert trainer.val_dataloaders[0].sampler.shuffle == shuffle
->>>>>>> 0ba25d3c
+    assert trainer.val_dataloaders[0].sampler.shuffle == shuffle