--- conflicted
+++ resolved
@@ -14,11 +14,8 @@
 """
 Tests to ensure that the training loop works with a dict (1.0)
 """
-<<<<<<< HEAD
-=======
 from copy import deepcopy
 from typing import Any, Callable
->>>>>>> a69beab4
 from unittest import mock
 
 import pytest
@@ -277,17 +274,7 @@
     model = TestModel()
     model.validation_epoch_end = None
 
-<<<<<<< HEAD
-    trainer = Trainer(
-        default_root_dir=tmpdir,
-        max_epochs=2,
-        limit_train_batches=2,
-        limit_val_batches=2,
-        num_sanity_val_steps=0,
-    )
-=======
     trainer = Trainer(default_root_dir=tmpdir, fast_dev_run=2)
->>>>>>> a69beab4
     trainer.fit(model)
     logged = trainer.logged_metrics
 
