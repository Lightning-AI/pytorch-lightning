--- conflicted
+++ resolved
@@ -259,11 +259,7 @@
         limit_predict_batches=1,
         callbacks=callback,
     )
-<<<<<<< HEAD
-    with pytest.warns(FutureWarning)(match="on_train_dataloader` is deprecated in v1.5"):
-=======
-    with pytest.deprecated_call(match="is deprecated in"):
->>>>>>> 79de6a95
+    with pytest.warns(FutureWarning)(match="is deprecated in"):
         trainer.fit(model)
 
     not_supported.update(
@@ -276,11 +272,7 @@
             "on_test_end": "You can't",
         }
     )
-<<<<<<< HEAD
-    with pytest.warns(FutureWarning)(match="on_test_dataloader` is deprecated in v1.5"):
-=======
-    with pytest.deprecated_call(match="is deprecated in"):
->>>>>>> 79de6a95
+    with pytest.warns(FutureWarning)(match="is deprecated in"):
         trainer.test(model, verbose=False)
 
     not_supported.update({k: "result collection is not registered yet" for k in not_supported})
@@ -297,11 +289,7 @@
             "on_predict_end": "result collection is not registered yet",
         }
     )
-<<<<<<< HEAD
-    with pytest.warns(FutureWarning)(match="on_predict_dataloader` is deprecated in v1.5"):
-=======
-    with pytest.deprecated_call(match="is deprecated in"):
->>>>>>> 79de6a95
+    with pytest.warns(FutureWarning)(match="is deprecated in"):
         trainer.predict(model)
 
 
