# Copyright The PyTorch Lightning team.
#
# Licensed under the Apache License, Version 2.0 (the "License");
# you may not use this file except in compliance with the License.
# You may obtain a copy of the License at
#
#     http://www.apache.org/licenses/LICENSE-2.0
#
# Unless required by applicable law or agreed to in writing, software
# distributed under the License is distributed on an "AS IS" BASIS,
# WITHOUT WARRANTIES OR CONDITIONS OF ANY KIND, either express or implied.
# See the License for the specific language governing permissions and
# limitations under the License.
"""
Test logging in the training loop
"""

import collections
import itertools
from re import escape

import numpy as np
import pytest
import torch

import pytorch_lightning as pl
from pytorch_lightning import callbacks, Trainer
from pytorch_lightning.callbacks import EarlyStopping, ModelCheckpoint
from pytorch_lightning.utilities.exceptions import MisconfigurationException
from tests.helpers.boring_model import BoringModel, RandomDictDataset
from tests.helpers.runif import RunIf


def test__training_step__log(tmpdir):
    """
    Tests that only training_step can be used
    """

    class TestModel(BoringModel):

        def training_step(self, batch, batch_idx):
            out = super().training_step(batch, batch_idx)
            loss = out['loss']

            # -----------
            # default
            # -----------
            self.log('default', loss)

            # -----------
            # logger
            # -----------
            # on_step T on_epoch F
            self.log('l_s', loss, on_step=True, on_epoch=False, prog_bar=False, logger=True)

            # on_step F on_epoch T
            self.log('l_e', loss, on_step=False, on_epoch=True, prog_bar=False, logger=True)

            # on_step T on_epoch T
            self.log('l_se', loss, on_step=True, on_epoch=True, prog_bar=False, logger=True)

            # -----------
            # pbar
            # -----------
            # on_step T on_epoch F
            self.log('p_s', loss, on_step=True, on_epoch=False, prog_bar=True, logger=False)

            # on_step F on_epoch T
            self.log('p_e', loss, on_step=False, on_epoch=True, prog_bar=True, logger=False)

            # on_step T on_epoch T
            self.log('p_se', loss, on_step=True, on_epoch=True, prog_bar=True, logger=False)

            return loss

    model = TestModel()
    model.val_dataloader = None

    trainer = Trainer(
        default_root_dir=tmpdir,
        limit_train_batches=2,
        limit_val_batches=2,
        max_epochs=2,
        log_every_n_steps=1,
        weights_summary=None,
        callbacks=[ModelCheckpoint(monitor='l_se')],
    )
    trainer.fit(model)

    logged_metrics = set(trainer.logged_metrics)
    assert logged_metrics == {
        'epoch',
        'default',
        'l_e',
        'l_s',
        'l_se_step',
        'l_se_epoch',
    }

    pbar_metrics = set(trainer.progress_bar_metrics)
    assert pbar_metrics == {
        'p_e',
        'p_s',
        'p_se_step',
        'p_se_epoch',
    }

    assert set(trainer.callback_metrics) == (logged_metrics | pbar_metrics | {'p_se', 'l_se'}) - {'epoch'}


def test__training_step__epoch_end__log(tmpdir):
    """
    Tests that training_epoch_end can log
    """

    class TestModel(BoringModel):

        def training_step(self, batch, batch_idx):
            out = super().training_step(batch, batch_idx)
            loss = out['loss']
            self.log('a', loss, on_step=True, on_epoch=True)
            self.log_dict({'a1': loss, 'a2': loss})
            return out

        def training_epoch_end(self, outputs):
            self.log('b1', outputs[0]['loss'])
            self.log('b', outputs[0]['loss'], on_epoch=True, prog_bar=True, logger=True)

    model = TestModel()
    model.val_dataloader = None

    trainer = Trainer(
        default_root_dir=tmpdir,
        limit_train_batches=2,
        limit_val_batches=2,
        max_epochs=2,
        log_every_n_steps=1,
        weights_summary=None,
    )
    trainer.fit(model)

    logged_metrics = set(trainer.logged_metrics)
    assert logged_metrics == {'epoch', 'a_step', 'a_epoch', 'b', 'b1', 'a1', 'a2'}

    pbar_metrics = set(trainer.progress_bar_metrics)
    assert pbar_metrics == {'b'}

    assert set(trainer.callback_metrics) == (logged_metrics | pbar_metrics | {'a'}) - {'epoch'}


@pytest.mark.parametrize(['batches', 'log_interval', 'max_epochs'], [(1, 1, 1), (64, 32, 2)])
def test__training_step__step_end__epoch_end__log(tmpdir, batches, log_interval, max_epochs):
    """
    Tests that training_step_end and training_epoch_end can log
    """

    class TestModel(BoringModel):

        def training_step(self, batch, batch_idx):
            loss = self.step(batch[0])
            self.log('a', loss, on_step=True, on_epoch=True)
            return loss

        def training_step_end(self, out):
            self.log('b', out, on_step=True, on_epoch=True, prog_bar=True, logger=True)
            return out

        def training_epoch_end(self, outputs):
            self.log('c', outputs[0]['loss'], on_epoch=True, prog_bar=True, logger=True)
            self.log('d/e/f', 2)

    model = TestModel()
    model.val_dataloader = None

    trainer = Trainer(
        default_root_dir=tmpdir,
        limit_train_batches=batches,
        limit_val_batches=batches,
        max_epochs=max_epochs,
        log_every_n_steps=log_interval,
        weights_summary=None,
    )
    trainer.fit(model)

    # make sure all the metrics are available for callbacks
    logged_metrics = set(trainer.logged_metrics)
    assert logged_metrics == {'a_step', 'a_epoch', 'b_step', 'b_epoch', 'c', 'd/e/f', 'epoch'}

    pbar_metrics = set(trainer.progress_bar_metrics)
    assert pbar_metrics == {'c', 'b_epoch', 'b_step'}

    assert set(trainer.callback_metrics) == (logged_metrics | pbar_metrics | {'a', 'b'}) - {'epoch'}


@pytest.mark.parametrize(['batches', 'fx', 'result'], [
    (3, min, 0),
    (3, torch.max, 2),
    (11, max, 10),
    (5, 'avg', 2),
    (5, 'SUM', 10),
])
def test__training_step__log_max_reduce_fx(tmpdir, batches, fx, result):
    """
    Tests that log works correctly with different tensor types
    """

    class TestModel(BoringModel):

        def training_step(self, batch, batch_idx):
            acc = self.step(batch[0])
            self.log('foo', torch.tensor(batch_idx, dtype=torch.long), on_step=False, on_epoch=True, reduce_fx=fx)
            return acc

        def validation_step(self, batch, batch_idx):
            output = self.layer(batch)
            loss = self.loss(batch, output)
            self.log('bar', torch.tensor(batch_idx).float(), on_step=False, on_epoch=True, reduce_fx=fx)
            return {"x": loss}

    model = TestModel()
    trainer = Trainer(
        default_root_dir=tmpdir,
        limit_train_batches=batches,
        limit_val_batches=batches,
        max_epochs=2,
        weights_summary=None,
    )
    trainer.fit(model)

    # make sure types are correct
    assert trainer.logged_metrics['foo'] == result
    assert trainer.logged_metrics['bar'] == result


def test_tbptt_log(tmpdir):
    """
    Tests that only training_step can be used
    """
    truncated_bptt_steps = 2
    sequence_size = 30
    batch_size = 30

    x_seq = torch.rand(batch_size, sequence_size, 1)
    y_seq_list = torch.rand(batch_size, sequence_size, 1).tolist()

    class MockSeq2SeqDataset(torch.utils.data.Dataset):

        def __getitem__(self, i):
            return x_seq, y_seq_list

        def __len__(self):
            return 1

    class TestModel(BoringModel):

        def __init__(self):
            super().__init__()
            self.test_hidden = None
            self.layer = torch.nn.Linear(2, 2)

        def training_step(self, batch, batch_idx, hiddens):
            assert hiddens == self.test_hidden, "Hidden state not persistent between tbptt steps"
            self.test_hidden = torch.rand(1)

            x_tensor, y_list = batch
            assert x_tensor.shape[1] == truncated_bptt_steps, "tbptt split Tensor failed"

            y_tensor = torch.tensor(y_list, dtype=x_tensor.dtype)
            assert y_tensor.shape[1] == truncated_bptt_steps, "tbptt split list failed"

            pred = self(x_tensor.view(batch_size, truncated_bptt_steps))
            loss = torch.nn.functional.mse_loss(pred, y_tensor.view(batch_size, truncated_bptt_steps))

            self.log('a', loss, on_epoch=True)

            return {'loss': loss, 'hiddens': self.test_hidden}

        def on_train_epoch_start(self) -> None:
            self.test_hidden = None

        def train_dataloader(self):
            return torch.utils.data.DataLoader(
                dataset=MockSeq2SeqDataset(),
                batch_size=batch_size,
                shuffle=False,
                sampler=None,
            )

    model = TestModel()
    model.training_epoch_end = None

    trainer = Trainer(
        default_root_dir=tmpdir,
        limit_train_batches=10,
        limit_val_batches=0,
        truncated_bptt_steps=truncated_bptt_steps,
        max_epochs=2,
        log_every_n_steps=2,
        weights_summary=None,
    )
    trainer.fit(model)

    assert set(trainer.logged_metrics) == {'a_step', 'a_epoch', 'epoch'}


def test_different_batch_types_for_sizing(tmpdir):

    class TestModel(BoringModel):

        def training_step(self, batch, batch_idx):
            assert isinstance(batch, dict)
            a = batch['a']
            acc = self.step(a)
            self.log('a', {'d1': 2, 'd2': torch.tensor(1)}, on_step=True, on_epoch=True)
            return acc

        def validation_step(self, batch, batch_idx):
            assert isinstance(batch, dict)
            a = batch['a']
            output = self.layer(a)
            loss = self.loss(batch, output)
            self.log('n', {'d3': 2, 'd4': torch.tensor(1)}, on_step=True, on_epoch=True)
            return {"x": loss}

        def train_dataloader(self):
            return torch.utils.data.DataLoader(RandomDictDataset(32, 64), batch_size=32)

        def val_dataloader(self):
            return torch.utils.data.DataLoader(RandomDictDataset(32, 64), batch_size=32)

    model = TestModel()
    trainer = Trainer(
        default_root_dir=tmpdir,
        limit_train_batches=1,
        limit_val_batches=2,
        max_epochs=1,
        weights_summary=None,
        fast_dev_run=True,
    )
    trainer.fit(model)

    assert set(trainer.logged_metrics) == {'a_step', 'a_epoch', 'n_step', 'n_epoch', 'epoch'}


def test_log_works_in_train_callback(tmpdir):
    """
    Tests that log can be called within callback
    """

    class TestCallback(callbacks.Callback):

        count = 0
        choices = [False, True]

        # used to compute expected values
        logged_values = collections.defaultdict(list)
        call_counter = collections.Counter()
        logged_arguments = {}

        def make_logging(self, pl_module, func_name, on_steps, on_epochs, prob_bars):
            self.call_counter.update([func_name])

            for idx, (on_step, on_epoch, prog_bar) in enumerate(itertools.product(on_steps, on_epochs, prob_bars)):
                fx = f"{func_name}_{idx}"
                pl_module.log(fx, self.count, on_step=on_step, on_epoch=on_epoch, prog_bar=prog_bar)
                self.logged_values[fx].append(self.count)
                self.logged_arguments[fx] = {"on_step": on_step, "on_epoch": on_epoch, "prog_bar": prog_bar}
                self.count += 1

        def on_train_start(self, _, pl_module):
            self.make_logging(pl_module, 'on_train_start', on_steps=[False], on_epochs=[True], prob_bars=self.choices)

        def on_epoch_start(self, _, pl_module):
            self.make_logging(
                pl_module, 'on_epoch_start', on_steps=self.choices, on_epochs=[True], prob_bars=self.choices
            )

        def on_train_epoch_start(self, _, pl_module):
            self.make_logging(
                pl_module, 'on_train_epoch_start', on_steps=self.choices, on_epochs=[True], prob_bars=self.choices
            )

        def on_batch_end(self, _, pl_module):
            self.make_logging(
                pl_module, 'on_batch_end', on_steps=self.choices, on_epochs=self.choices, prob_bars=self.choices
            )

        def on_train_batch_end(self, _, pl_module, *__):
            self.make_logging(
                pl_module, 'on_train_batch_end', on_steps=self.choices, on_epochs=self.choices, prob_bars=self.choices
            )

        def on_train_epoch_end(self, _, pl_module):
            self.make_logging(
                pl_module, 'on_train_epoch_end', on_steps=[False], on_epochs=[True], prob_bars=self.choices
            )

        def on_epoch_end(self, _, pl_module):
            self.make_logging(pl_module, 'on_epoch_end', on_steps=[False], on_epochs=[True], prob_bars=self.choices)

    class TestModel(BoringModel):
        seen_losses = []

        def training_step(self, batch, batch_idx):
            loss = super().training_step(batch, batch_idx)['loss']
            self.seen_losses.append(loss)
            self.log('train_loss', loss, prog_bar=True)
            return {"loss": loss}

    model = TestModel()
    cb = TestCallback()
    trainer = Trainer(
        default_root_dir=tmpdir,
        limit_train_batches=2,
        limit_val_batches=0,
        num_sanity_val_steps=0,
        max_epochs=1,
        callbacks=[cb]
    )
    trainer.fit(model)

    # Make sure the func_name output equals the average from all logged values when on_epoch true
    assert trainer.progress_bar_dict["train_loss"] == model.seen_losses[-1]
    assert trainer.callback_metrics["train_loss"] == model.seen_losses[-1]

    assert cb.call_counter == {
        'on_train_start': 1,
        'on_epoch_start': 1,
        'on_train_epoch_start': 1,
        'on_train_batch_end': 2,
        'on_batch_end': 2,
        'on_train_epoch_end': 1,
        'on_epoch_end': 1
    }

    def get_expected(on_epoch, values):
        reduction = np.mean if on_epoch else np.max
        return reduction(values)

    for fx, value in trainer.callback_metrics.items():
        actual = value.item()
        if fx not in cb.logged_arguments:
            continue
        on_epoch = cb.logged_arguments[fx]['on_epoch']
        values = cb.logged_values[fx]
        expected = get_expected(on_epoch, values)
        assert actual == expected

    for fx, attrs in cb.logged_arguments.items():
        should_include = attrs["prog_bar"] and attrs["on_step"] ^ attrs["on_epoch"]
        is_included = fx in trainer.logger_connector.progress_bar_metrics
        assert is_included if should_include else not is_included


@pytest.mark.parametrize('gpus', [None, pytest.param(1, marks=RunIf(min_gpus=1))])
def test_logging_sync_dist_true(tmpdir, gpus):
    """
    Tests to ensure that the sync_dist flag works (should just return the original value)
    """
    fake_result = 1

    class TestModel(BoringModel):

        def training_step(self, batch, batch_idx):
            self.log('foo', fake_result, on_step=False, on_epoch=True, sync_dist=True, reduce_fx='sum')
            self.log('foo_2', 2, on_step=False, on_epoch=True, sync_dist=True, reduce_fx='sum')
            return super().training_step(batch, batch_idx)

        def validation_step(self, batch, batch_idx):
            self.log('bar', fake_result, on_step=False, on_epoch=True, sync_dist=True, reduce_fx='sum')
            return super().validation_step(batch, batch_idx)

    model = TestModel()
    trainer = Trainer(
        default_root_dir=tmpdir,
        limit_train_batches=1,
        limit_val_batches=1,
        max_epochs=2,
        weights_summary=None,
        gpus=gpus,
    )
    trainer.fit(model)

    assert trainer.logged_metrics['foo'] == fake_result
    assert trainer.logged_metrics['foo_2'] == 2
    assert trainer.logged_metrics['bar'] == fake_result


@RunIf(min_gpus=2, special=True)
def test_logging_sync_dist_true_ddp(tmpdir):
    """
    Tests to ensure that the sync_dist flag works with ddp
    """

    class TestLoggingSyncDistModel(BoringModel):

        def training_step(self, batch, batch_idx):
            acc = self.step(batch[0])
            self.log('foo', 1, on_step=False, on_epoch=True, sync_dist=True, reduce_fx='SUM')
            self.log('cho', acc, on_step=False, on_epoch=True)
            return acc

        def validation_step(self, batch, batch_idx):
            output = self.layer(batch)
            loss = self.loss(batch, output)
            self.log('bar', 2, on_step=False, on_epoch=True, sync_dist=True, reduce_fx='AVG')
            return {"x": loss}

    model = TestLoggingSyncDistModel()
    trainer = Trainer(
        default_root_dir=tmpdir,
        limit_train_batches=1,
        limit_val_batches=1,
        max_epochs=2,
        weights_summary=None,
        accelerator="ddp",
        gpus=2,
        profiler="pytorch"
    )
    trainer.fit(model)

    assert trainer.logged_metrics['foo'] == 2
    assert trainer.logged_metrics['bar'] == 2


def test_progress_bar_dict_contains_values_on_train_epoch_end(tmpdir):

    class TestModel(BoringModel):

        def training_step(self, *args):
            self.log("foo", torch.tensor(self.current_epoch), on_step=False, on_epoch=True, prog_bar=True)
            return super().training_step(*args)

        def on_train_epoch_end(self, *_):
            self.log(
                'foo_2',
                torch.tensor(self.current_epoch),
                prog_bar=True,
                on_epoch=True,
                sync_dist=True,
                reduce_fx='sum'
            )
            self.on_train_epoch_end_called = True

        def on_epoch_end(self):
            assert self.trainer.progress_bar_dict["foo"] == self.current_epoch
            assert self.trainer.progress_bar_dict["foo_2"] == self.current_epoch
            self.on_epoch_end_called = True

    trainer = Trainer(
        default_root_dir=tmpdir,
        max_epochs=2,
        limit_train_batches=1,
        limit_val_batches=0,
        checkpoint_callback=False,
        logger=False,
        weights_summary=None,
        progress_bar_refresh_rate=0,
    )
    model = TestModel()
    trainer.fit(model)
    assert model.on_train_epoch_end_called
    assert model.on_epoch_end_called


def test_logging_in_callbacks_with_log_function(tmpdir):
    """
    Tests ensure self.log can be used directly in callbacks.
    """

    class LoggingCallback(callbacks.Callback):

        def on_train_start(self, trainer, pl_module):
            self.log("on_train_start", 1)

        def on_train_epoch_start(self, trainer, pl_module):
            self.log("on_train_epoch_start", 2)

        def on_train_batch_end(self, trainer, pl_module, outputs, batch, batch_idx, dataloader_idx):
            self.log("on_train_batch_end", 3)

        def on_batch_end(self, trainer, pl_module):
            self.log("on_batch_end", 4)

        def on_epoch_end(self, trainer, pl_module):
            self.log("on_epoch_end", 5)

        def on_train_epoch_end(self, trainer, pl_module, outputs):
            self.log("on_train_epoch_end", 6)
            self.callback_metrics = trainer.logger_connector.callback_metrics

    model = BoringModel()
    trainer = Trainer(
        default_root_dir=tmpdir,
        limit_train_batches=1,
        limit_val_batches=1,
        max_epochs=1,
        weights_summary=None,
        callbacks=[LoggingCallback()]
    )
    trainer.fit(model)

    expected = {
        'on_train_start': 1,
        'on_train_epoch_start': 2,
        'on_train_batch_end': 3,
        'on_batch_end': 4,
        'on_epoch_end': 5,
        'on_train_epoch_end': 6
    }
    assert trainer.callback_metrics == expected


@RunIf(min_gpus=1)
def test_metric_are_properly_reduced(tmpdir):

    class TestingModel(BoringModel):

        def __init__(self, *args, **kwargs) -> None:
            super().__init__()
            self.val_acc = pl.metrics.Accuracy()

        def training_step(self, batch, batch_idx):
            output = super().training_step(batch, batch_idx)
            self.log("train_loss", output["loss"])
            return output

        def validation_step(self, batch, batch_idx):
            preds = torch.tensor([[0.9, 0.1]], device=self.device)
            targets = torch.tensor([1], device=self.device)
            if batch_idx < 8:
                preds = torch.tensor([[0.1, 0.9]], device=self.device)
            self.val_acc(preds, targets)
            self.log('val_acc', self.val_acc, on_step=True, on_epoch=True)
            return super().validation_step(batch, batch_idx)

    early_stop = EarlyStopping(monitor='val_acc', mode='max')

    checkpoint = ModelCheckpoint(
        monitor='val_acc',
        save_last=True,
        save_top_k=2,
        mode='max',
    )

    model = TestingModel()
    trainer = Trainer(
        default_root_dir=tmpdir,
        gpus=1,
        max_epochs=2,
        limit_train_batches=5,
        limit_val_batches=32,
        callbacks=[early_stop, checkpoint]
    )
    trainer.fit(model)

    assert trainer.callback_metrics["val_acc"] == 8 / 32.
    assert "train_loss" in trainer.callback_metrics


@pytest.mark.parametrize(
    'value',
    [None, dict(a=None),
     dict(a=dict(b=None)),
     dict(a=dict(b=1)), 'foo', [1, 2, 3], (1, 2, 3), [[1, 2], 3]]
)
def test_log_none_raises(tmpdir, value):

    class TestModel(BoringModel):

        def training_step(self, *args):
            self.log("foo", value)

    trainer = Trainer(default_root_dir=tmpdir, fast_dev_run=1)
    model = TestModel()
    match = escape(f"self.log(foo, {value})` was called")
    with pytest.raises(ValueError, match=match):
        trainer.fit(model)


def test_logging_raises(tmpdir):

    class TestModel(BoringModel):

        def training_step(self, batch, batch_idx):
            self.log('foo/dataloader_idx_0', -1)

    trainer = Trainer(default_root_dir=tmpdir)
    model = TestModel()
    with pytest.raises(MisconfigurationException, match='`self.log` with the key `foo/dataloader_idx_0`'):
        trainer.fit(model)

    class TestModel(BoringModel):

        def training_step(self, *args):
            self.log('foo', -1, prog_bar=False)
            self.log('foo', -1, prog_bar=True)
            return super().training_step(*args)

    trainer = Trainer(default_root_dir=tmpdir)
    model = TestModel()
    with pytest.raises(MisconfigurationException, match=r'self.log\(foo, ...\)` twice in `training_step`'):
        trainer.fit(model)

    class TestModel(BoringModel):

        def training_step(self, *args):
            self.log('foo', -1, reduce_fx=torch.argmax)
            return super().training_step(*args)

    trainer = Trainer(default_root_dir=tmpdir)
    model = TestModel()
    with pytest.raises(MisconfigurationException, match=r'reduce_fx={min,max,mean,sum}\)` are currently supported'):
        trainer.fit(model)


<<<<<<< HEAD
def test_sanity_metrics_are_reset(tmpdir):

    class TestModel(BoringModel):

        def validation_step(self, batch, batch_idx):
            output = super().validation_step(batch, batch_idx)
            if self.trainer.sanity_checking:
                self.log("val_loss", output["x"], prog_bar=True, logger=True)
            return output

        def training_step(self, batch, batch_idx):
            loss = super().training_step(batch, batch_idx)
            if batch_idx == 0:
                assert self.trainer.logger_connector._progress_bar_metrics == {}
                assert self.trainer.logger_connector._logged_metrics == {}
                assert self.trainer.logger_connector._callback_metrics == {}
            self.log("train_loss", loss, prog_bar=True, logger=True)
            return loss

=======
@RunIf(min_gpus=2)
def test_log_gpu_memory_without_logging_on_step(tmpdir):

    model = BoringModel()
>>>>>>> c4492ad6
    trainer = Trainer(
        default_root_dir=tmpdir,
        max_epochs=1,
        limit_train_batches=1,
<<<<<<< HEAD
        limit_val_batches=2,
        num_sanity_val_steps=2,
    )
    trainer.fit(TestModel())

    assert "val_loss" not in trainer.progress_bar_metrics
=======
        limit_val_batches=0,
        log_gpu_memory='all',
        log_every_n_steps=1,
        gpus=[1]
    )
    trainer.fit(model)

    assert 'gpu_id: 1/memory.used (MB)' in trainer.logged_metrics
>>>>>>> c4492ad6
<|MERGE_RESOLUTION|>--- conflicted
+++ resolved
@@ -714,7 +714,6 @@
         trainer.fit(model)
 
 
-<<<<<<< HEAD
 def test_sanity_metrics_are_reset(tmpdir):
 
     class TestModel(BoringModel):
@@ -734,24 +733,26 @@
             self.log("train_loss", loss, prog_bar=True, logger=True)
             return loss
 
-=======
+    trainer = Trainer(
+        default_root_dir=tmpdir,
+        max_epochs=1,
+        limit_train_batches=1,
+        limit_val_batches=2,
+        num_sanity_val_steps=2,
+    )
+    trainer.fit(TestModel())
+
+    assert "val_loss" not in trainer.progress_bar_metrics
+
+
 @RunIf(min_gpus=2)
 def test_log_gpu_memory_without_logging_on_step(tmpdir):
 
     model = BoringModel()
->>>>>>> c4492ad6
     trainer = Trainer(
         default_root_dir=tmpdir,
         max_epochs=1,
         limit_train_batches=1,
-<<<<<<< HEAD
-        limit_val_batches=2,
-        num_sanity_val_steps=2,
-    )
-    trainer.fit(TestModel())
-
-    assert "val_loss" not in trainer.progress_bar_metrics
-=======
         limit_val_batches=0,
         log_gpu_memory='all',
         log_every_n_steps=1,
@@ -759,5 +760,4 @@
     )
     trainer.fit(model)
 
-    assert 'gpu_id: 1/memory.used (MB)' in trainer.logged_metrics
->>>>>>> c4492ad6
+    assert 'gpu_id: 1/memory.used (MB)' in trainer.logged_metrics