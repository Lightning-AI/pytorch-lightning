# Copyright The PyTorch Lightning team.
#
# Licensed under the Apache License, Version 2.0 (the "License");
# you may not use this file except in compliance with the License.
# You may obtain a copy of the License at
#
#     http://www.apache.org/licenses/LICENSE-2.0
#
# Unless required by applicable law or agreed to in writing, software
# distributed under the License is distributed on an "AS IS" BASIS,
# WITHOUT WARRANTIES OR CONDITIONS OF ANY KIND, either express or implied.
# See the License for the specific language governing permissions and
# limitations under the License.
"""Test logging in the training loop."""

import collections
import itertools
from re import escape

import numpy as np
import pytest
import torch
from torch.utils.data import DataLoader
from torchmetrics import Accuracy

from pytorch_lightning import callbacks, Trainer
from pytorch_lightning.callbacks import EarlyStopping, ModelCheckpoint, TQDMProgressBar
from pytorch_lightning.core.module import LightningModule
from pytorch_lightning.utilities.exceptions import MisconfigurationException
from tests.helpers.boring_model import BoringModel, RandomDataset, RandomDictDataset
from tests.helpers.runif import RunIf


def test__training_step__log(tmpdir):
    """Tests that only training_step can be used."""

    class TestModel(BoringModel):
        def training_step(self, batch, batch_idx):
            out = super().training_step(batch, batch_idx)
            loss = out["loss"]

            # -----------
            # default
            # -----------
            self.log("default", loss)

            # -----------
            # logger
            # -----------
            # on_step T on_epoch F
            self.log("l_s", loss, on_step=True, on_epoch=False, prog_bar=False, logger=True)

            # on_step F on_epoch T
            self.log("l_e", loss, on_step=False, on_epoch=True, prog_bar=False, logger=True)

            # on_step T on_epoch T
            self.log("l_se", loss, on_step=True, on_epoch=True, prog_bar=False, logger=True)

            # -----------
            # pbar
            # -----------
            # on_step T on_epoch F
            self.log("p_s", loss, on_step=True, on_epoch=False, prog_bar=True, logger=False)

            # on_step F on_epoch T
            self.log("p_e", loss, on_step=False, on_epoch=True, prog_bar=True, logger=False)

            # on_step T on_epoch T
            self.log("p_se", loss, on_step=True, on_epoch=True, prog_bar=True, logger=False)

            return loss

    model = TestModel()
    model.val_dataloader = None

    trainer = Trainer(
        default_root_dir=tmpdir,
        limit_train_batches=2,
        limit_val_batches=2,
        max_epochs=2,
        log_every_n_steps=1,
        enable_model_summary=False,
        callbacks=[ModelCheckpoint(monitor="l_se")],
    )
    trainer.fit(model)

    logged_metrics = set(trainer.logged_metrics)
    assert logged_metrics == {"default", "l_e", "l_s", "l_se_step", "l_se_epoch"}

    pbar_metrics = set(trainer.progress_bar_metrics)
    assert pbar_metrics == {"p_e", "p_s", "p_se_step", "p_se_epoch"}

    assert set(trainer.callback_metrics) == (logged_metrics | pbar_metrics | {"p_se", "l_se"})
    assert all(isinstance(v, torch.Tensor) for v in trainer.callback_metrics.values())
    assert all(isinstance(v, torch.Tensor) for v in trainer.logged_metrics.values())
    assert all(isinstance(v, float) for v in trainer.progress_bar_metrics.values())


def test__training_step__epoch_end__log(tmpdir):
    """Tests that training_epoch_end can log."""

    class TestModel(BoringModel):
        def training_step(self, batch, batch_idx):
            out = super().training_step(batch, batch_idx)
            loss = out["loss"]
            self.log("a", loss, on_step=True, on_epoch=True)
            self.log_dict({"a1": loss, "a2": loss})
            return out

        def training_epoch_end(self, outputs):
            self.log("b1", outputs[0]["loss"])
            self.log("b", outputs[0]["loss"], on_epoch=True, prog_bar=True, logger=True)

    model = TestModel()
    model.val_dataloader = None

    trainer = Trainer(
        default_root_dir=tmpdir,
        limit_train_batches=2,
        limit_val_batches=2,
        max_epochs=2,
        log_every_n_steps=1,
        enable_model_summary=False,
    )
    trainer.fit(model)

    logged_metrics = set(trainer.logged_metrics)
    assert logged_metrics == {"a_step", "a_epoch", "b", "b1", "a1", "a2"}

    pbar_metrics = set(trainer.progress_bar_metrics)
    assert pbar_metrics == {"b"}

    assert set(trainer.callback_metrics) == (logged_metrics | pbar_metrics | {"a"})
    assert all(isinstance(v, torch.Tensor) for v in trainer.callback_metrics.values())
    assert all(isinstance(v, torch.Tensor) for v in trainer.logged_metrics.values())
    assert all(isinstance(v, float) for v in trainer.progress_bar_metrics.values())


@pytest.mark.parametrize(["batches", "log_interval", "max_epochs"], [(1, 1, 1), (64, 32, 2)])
def test__training_step__step_end__epoch_end__log(tmpdir, batches, log_interval, max_epochs):
    """Tests that training_step_end and training_epoch_end can log."""

    class TestModel(BoringModel):
        def training_step(self, batch):
            loss = self.step(batch[0])
            self.log("a", loss, on_step=True, on_epoch=True)
            return loss

        def training_step_end(self, out):
            self.log("b", out, on_step=True, on_epoch=True, prog_bar=True, logger=True)
            return out

        def training_epoch_end(self, outputs):
            self.log("c", outputs[0]["loss"], on_epoch=True, prog_bar=True, logger=True)
            self.log("d/e/f", 2)

    model = TestModel()
    model.val_dataloader = None

    trainer = Trainer(
        default_root_dir=tmpdir,
        limit_train_batches=batches,
        limit_val_batches=batches,
        max_epochs=max_epochs,
        log_every_n_steps=log_interval,
        enable_model_summary=False,
    )
    trainer.fit(model)

    # make sure all the metrics are available for callbacks
    logged_metrics = set(trainer.logged_metrics)
    assert logged_metrics == {"a_step", "a_epoch", "b_step", "b_epoch", "c", "d/e/f"}

    pbar_metrics = set(trainer.progress_bar_metrics)
    assert pbar_metrics == {"c", "b_epoch", "b_step"}

    assert set(trainer.callback_metrics) == (logged_metrics | pbar_metrics | {"a", "b"})
    assert all(isinstance(v, torch.Tensor) for v in trainer.callback_metrics.values())
    assert all(isinstance(v, torch.Tensor) for v in trainer.logged_metrics.values())
    assert all(isinstance(v, float) for v in trainer.progress_bar_metrics.values())


@pytest.mark.parametrize(
    ["batches", "fx", "result"], [(3, min, 0), (3, torch.max, 2), (11, max, 10), (5, "avg", 2), (5, "SUM", 10)]
)
def test__training_step__log_max_reduce_fx(tmpdir, batches, fx, result):
    """Tests that log works correctly with different tensor types."""

    class TestModel(BoringModel):
        def training_step(self, batch, batch_idx):
            acc = self.step(batch[0])
            self.log("foo", torch.tensor(batch_idx, dtype=torch.long), on_step=False, on_epoch=True, reduce_fx=fx)
            return acc

        def validation_step(self, batch, batch_idx):
            output = self.layer(batch)
            loss = self.loss(batch, output)
            self.log("bar", torch.tensor(batch_idx).float(), on_step=False, on_epoch=True, reduce_fx=fx)
            return {"x": loss}

    model = TestModel()
    trainer = Trainer(
        default_root_dir=tmpdir,
        limit_train_batches=batches,
        limit_val_batches=batches,
        max_epochs=2,
        enable_model_summary=False,
    )
    trainer.fit(model)

    # make sure types are correct
    assert trainer.logged_metrics["foo"] == result
    assert trainer.logged_metrics["bar"] == result


def test_different_batch_types_for_sizing(tmpdir):
    class TestModel(BoringModel):
        def training_step(self, batch, batch_idx):
            assert isinstance(batch, dict)
            a = batch["a"]
            acc = self.step(a)
            self.log("a", {"d1": 2, "d2": torch.tensor(1)}, on_step=True, on_epoch=True)
            return acc

        def validation_step(self, batch, batch_idx):
            assert isinstance(batch, dict)
            a = batch["a"]
            output = self.layer(a)
            loss = self.loss(batch, output)
            self.log("n", {"d3": 2, "d4": torch.tensor(1)}, on_step=True, on_epoch=True)
            return {"x": loss}

        def train_dataloader(self):
            return torch.utils.data.DataLoader(RandomDictDataset(32, 64), batch_size=32)

        def val_dataloader(self):
            return torch.utils.data.DataLoader(RandomDictDataset(32, 64), batch_size=32)

    model = TestModel()
    trainer = Trainer(
        default_root_dir=tmpdir,
        limit_train_batches=1,
        limit_val_batches=2,
        max_epochs=1,
        enable_model_summary=False,
        fast_dev_run=True,
    )
    trainer.fit(model)

    assert set(trainer.logged_metrics) == {"a_step", "a_epoch", "n_step", "n_epoch"}


def test_log_works_in_train_callback(tmpdir):
    """Tests that log can be called within callback."""

    class TestCallback(callbacks.Callback):

        count = 0
        choices = [False, True]

        # used to compute expected values
        logged_values = collections.defaultdict(list)
        call_counter = collections.Counter()
        logged_arguments = {}

        def make_logging(self, pl_module, func_name, on_steps, on_epochs, prob_bars):
            self.call_counter.update([func_name])

            for idx, (on_step, on_epoch, prog_bar) in enumerate(itertools.product(on_steps, on_epochs, prob_bars)):
                fx = f"{func_name}_{idx}"
                if not on_step and not on_epoch:
                    with pytest.raises(MisconfigurationException, match="is not useful"):
                        pl_module.log(fx, self.count, on_step=on_step, on_epoch=on_epoch)
                    continue
                pl_module.log(fx, self.count, on_step=on_step, on_epoch=on_epoch, prog_bar=prog_bar)
                self.logged_values[fx].append(self.count)
                self.logged_arguments[fx] = {"on_step": on_step, "on_epoch": on_epoch, "prog_bar": prog_bar}
                self.count += 1

        def on_train_start(self, _, pl_module):
            self.make_logging(pl_module, "on_train_start", on_steps=[False], on_epochs=[True], prob_bars=self.choices)

        def on_epoch_start(self, _, pl_module):
            self.make_logging(pl_module, "on_epoch_start", on_steps=[False], on_epochs=[True], prob_bars=self.choices)

        def on_train_epoch_start(self, _, pl_module):
            self.make_logging(
                pl_module, "on_train_epoch_start", on_steps=[False], on_epochs=[True], prob_bars=self.choices
            )

        def on_train_batch_start(self, _, pl_module, *__):
            self.make_logging(
                pl_module, "on_train_batch_start", on_steps=self.choices, on_epochs=self.choices, prob_bars=self.choices
            )

        def on_train_batch_end(self, _, pl_module, *__):
            self.make_logging(
                pl_module, "on_train_batch_end", on_steps=self.choices, on_epochs=self.choices, prob_bars=self.choices
            )

        def on_train_epoch_end(self, _, pl_module):
            self.make_logging(
                pl_module, "on_train_epoch_end", on_steps=[False], on_epochs=[True], prob_bars=self.choices
            )

        def on_epoch_end(self, _, pl_module):
            self.make_logging(pl_module, "on_epoch_end", on_steps=[False], on_epochs=[True], prob_bars=self.choices)

    class TestModel(BoringModel):
        seen_losses = []

        def training_step(self, batch, batch_idx):
            loss = super().training_step(batch, batch_idx)["loss"]
            self.seen_losses.append(loss)
            self.log("train_loss", loss, prog_bar=True)
            return {"loss": loss}

    model = TestModel()
    cb = TestCallback()
    trainer = Trainer(
        default_root_dir=tmpdir,
        limit_train_batches=2,
        limit_val_batches=0,
        num_sanity_val_steps=0,
        max_epochs=1,
        callbacks=[cb],
    )

    # TODO: Update this test in v1.8 (#11578)
    with pytest.deprecated_call(match="`Callback.on_epoch_start` hook was deprecated in v1.6"):
        trainer.fit(model)

    # Make sure the func_name output equals the average from all logged values when on_epoch true
    assert trainer.progress_bar_callback.get_metrics(trainer, model)["train_loss"] == model.seen_losses[-1]
    assert trainer.callback_metrics["train_loss"] == model.seen_losses[-1]

    assert cb.call_counter == {
        "on_train_start": 1,
        "on_epoch_start": 1,
        "on_train_epoch_start": 1,
        "on_train_batch_start": 2,
        "on_train_batch_end": 2,
        "on_train_epoch_end": 1,
        "on_epoch_end": 1,
    }

    def get_expected(on_epoch, values):
        reduction = np.mean if on_epoch else np.max
        return reduction(values)

    for fx, value in trainer.callback_metrics.items():
        actual = value.item()
        if fx not in cb.logged_arguments:
            continue
        on_epoch = cb.logged_arguments[fx]["on_epoch"]
        values = cb.logged_values[fx]
        expected = get_expected(on_epoch, values)
        assert actual == expected

    for fx, attrs in cb.logged_arguments.items():
        should_include = attrs["prog_bar"] and attrs["on_step"] ^ attrs["on_epoch"]
        is_included = fx in trainer.progress_bar_metrics
        assert is_included if should_include else not is_included


class LoggingSyncDistModel(BoringModel):
    def __init__(self, fake_result):
        super().__init__()
        self.fake_result = fake_result

    @property
    def rank(self) -> int:
        return self.trainer.global_rank

    def training_step(self, batch, batch_idx):
        value = self.fake_result + self.rank
        self.log("foo", value, on_step=True, on_epoch=False, sync_dist=True, reduce_fx="sum")
        self.log("foo_2", 2, on_step=True, on_epoch=False, sync_dist=True, reduce_fx="sum")
        self.log("foo_3", 2, on_step=True, on_epoch=False, sync_dist=True, reduce_fx="mean")
        self.log("foo_4", value, on_step=True, on_epoch=False, sync_dist=True, reduce_fx="mean")
        self.log("foo_5", batch_idx + self.rank, on_step=True, on_epoch=False, sync_dist=True, reduce_fx="max")

        self.log("foo_6", value, on_step=False, on_epoch=True, sync_dist=True, reduce_fx="sum")
        self.log("foo_7", 2, on_step=False, on_epoch=True, sync_dist=True, reduce_fx="sum")
        self.log("foo_8", 2, on_step=False, on_epoch=True, sync_dist=True, reduce_fx="mean")
        self.log("foo_9", value, on_step=False, on_epoch=True, sync_dist=True, reduce_fx="mean")
        self.log("foo_10", batch_idx, on_step=False, on_epoch=True, sync_dist=True, reduce_fx="max")
        self.log("foo_11", batch_idx + self.rank, on_step=True, on_epoch=True, sync_dist=True, reduce_fx="mean")
        return super().training_step(batch, batch_idx)

    def validation_step(self, batch, batch_idx):
        self.log("bar", self.fake_result, on_step=False, on_epoch=True, sync_dist=True, reduce_fx="sum")
        self.log("bar_2", self.fake_result, on_step=False, on_epoch=True, sync_dist=True, reduce_fx="mean")
        self.log("bar_3", batch_idx + self.rank, on_step=False, on_epoch=True, sync_dist=True, reduce_fx="max")
        return super().validation_step(batch, batch_idx)


<<<<<<< HEAD
@pytest.mark.parametrize(
    "devices, accelerator", [(1, "cpu"), (2, "cpu"), pytest.param(2, "gpu", marks=RunIf(min_cuda_gpus=2))]
)
def test_logging_sync_dist_true(tmpdir, devices, accelerator):
=======
@pytest.mark.parametrize("devices", [1, pytest.param(2, marks=RunIf(min_cuda_gpus=2, skip_windows=True))])
def test_logging_sync_dist_true(tmpdir, devices):
>>>>>>> fbd887df
    """Tests to ensure that the sync_dist flag works (should just return the original value)"""
    fake_result = 1
    model = LoggingSyncDistModel(fake_result)

    use_multiple_devices = devices > 1
    trainer = Trainer(
        max_epochs=1,
        default_root_dir=tmpdir,
        limit_train_batches=3,
        limit_val_batches=3,
        enable_model_summary=False,
        strategy="ddp_spawn" if use_multiple_devices else None,
        accelerator=accelerator,
        devices=devices,
    )
    trainer.fit(model)

    total = fake_result * devices + 1
    metrics = trainer.callback_metrics
    assert metrics["foo"] == total if use_multiple_devices else fake_result
    assert metrics["foo_2"] == 2 * devices
    assert metrics["foo_3"] == 2
    assert metrics["foo_4"] == total / devices if use_multiple_devices else 1
    assert metrics["foo_5"] == fake_result * 2 + 1 if use_multiple_devices else fake_result * 2
    assert metrics["foo_6"] == (0 + 1 + 1 + 2 + 2 + 3) if use_multiple_devices else fake_result * 3 * 2
    assert metrics["foo_7"] == 2 * devices * 3
    assert metrics["foo_8"] == 2
    assert metrics["foo_9"] == (fake_result * 2 + 1) / devices if use_multiple_devices else fake_result
    assert metrics["foo_10"] == 2
    assert metrics["foo_11_step"] == (2 + 3) / 2 if use_multiple_devices else fake_result * 2
    assert metrics["foo_11"] == (0 + 1 + 1 + 2 + 2 + 3) / (devices * 3) if use_multiple_devices else fake_result
    assert metrics["bar"] == fake_result * 3 * devices
    assert metrics["bar_2"] == fake_result
    assert metrics["bar_3"] == 2 + int(use_multiple_devices)


@RunIf(min_cuda_gpus=2, standalone=True)
def test_logging_sync_dist_true_ddp(tmpdir):
    """Tests to ensure that the sync_dist flag works with ddp."""

    class TestLoggingSyncDistModel(BoringModel):
        def training_step(self, batch, batch_idx):
            acc = self.step(batch[0])
            self.log("foo", 1, on_step=False, on_epoch=True, sync_dist=True, reduce_fx="SUM")
            self.log("cho", acc, on_step=False, on_epoch=True)
            return acc

        def validation_step(self, batch, batch_idx):
            output = self.layer(batch)
            loss = self.loss(batch, output)
            self.log("bar", 2, on_step=False, on_epoch=True, sync_dist=True, reduce_fx="AVG")
            return {"x": loss}

    model = TestLoggingSyncDistModel()
    trainer = Trainer(
        default_root_dir=tmpdir,
        limit_train_batches=1,
        limit_val_batches=1,
        max_epochs=2,
        strategy="ddp",
        accelerator="gpu",
        devices=2,
        profiler="pytorch",
        enable_progress_bar=False,
        enable_model_summary=False,
    )
    trainer.fit(model)

    assert trainer.logged_metrics["foo"] == 2
    assert trainer.logged_metrics["bar"] == 2


def test_progress_bar_metrics_contains_values_on_train_epoch_end(tmpdir: str):
    class TestModel(BoringModel):
        def training_step(self, *args):
            self.log("foo", torch.tensor(self.current_epoch), on_step=False, on_epoch=True, prog_bar=True)
            return super().training_step(*args)

        def on_train_epoch_end(self, *_):
            self.log(
                "foo_2", torch.tensor(self.current_epoch), prog_bar=True, on_epoch=True, sync_dist=True, reduce_fx="sum"
            )
            self.on_train_epoch_end_called = True

    class TestProgressBar(TQDMProgressBar):
        def get_metrics(self, trainer: Trainer, model: LightningModule):
            items = super().get_metrics(trainer, model)
            items.pop("v_num", None)
            return items

        def on_train_end(self, trainer: Trainer, model: LightningModule):
            metrics = self.get_metrics(trainer, model)
            assert metrics["foo"] == self.trainer.current_epoch - 1
            assert metrics["foo_2"] == self.trainer.current_epoch - 1
            model.callback_on_train_end_called = True

    progress_bar = TestProgressBar()
    trainer = Trainer(
        default_root_dir=tmpdir,
        callbacks=[progress_bar],
        max_epochs=2,
        limit_train_batches=1,
        limit_val_batches=0,
        enable_checkpointing=False,
        logger=False,
        enable_model_summary=False,
    )
    model = TestModel()
    trainer.fit(model)
    assert model.on_train_epoch_end_called
    assert model.callback_on_train_end_called


def test_logging_in_callbacks_with_log_function(tmpdir):
    """Tests ensure self.log can be used directly in callbacks."""

    class LoggingCallback(callbacks.Callback):
        def on_train_start(self, trainer, pl_module):
            self.log("on_train_start", 1)

        def on_train_epoch_start(self, trainer, pl_module):
            self.log("on_train_epoch_start", 2)

        def on_train_batch_end(self, trainer, pl_module, outputs, batch, batch_idx):
            self.log("on_train_batch_end", 3)

        def on_epoch_end(self, trainer, pl_module):
            self.log("on_epoch_end", 4)

        def on_train_epoch_end(self, trainer, pl_module):
            self.log("on_train_epoch_end", 5)

    model = BoringModel()
    trainer = Trainer(
        default_root_dir=tmpdir,
        limit_train_batches=1,
        limit_val_batches=1,
        max_epochs=1,
        enable_model_summary=False,
        callbacks=[LoggingCallback()],
    )

    # TODO: Update this test in v1.8 (#11578)
    with pytest.deprecated_call(match="`Callback.on_epoch_end` hook was deprecated in v1.6"):
        trainer.fit(model)

    expected = {
        "on_train_start": 1,
        "on_train_epoch_start": 2,
        "on_train_batch_end": 3,
        "on_epoch_end": 4,
        "on_train_epoch_end": 5,
    }
    assert trainer.callback_metrics == expected


<<<<<<< HEAD
# mps not yet supported by torchmetrics
@pytest.mark.parametrize("accelerator", [pytest.param("gpu", marks=RunIf(min_cuda_gpus=1))])
def test_metric_are_properly_reduced(tmpdir, accelerator):
=======
@RunIf(min_cuda_gpus=1)
def test_metric_are_properly_reduced(tmpdir):
>>>>>>> fbd887df
    class TestingModel(BoringModel):
        def __init__(self, *args, **kwargs) -> None:
            super().__init__()
            self.val_acc = Accuracy()

        def training_step(self, batch, batch_idx):
            output = super().training_step(batch, batch_idx)
            self.log("train_loss", output["loss"])
            return output

        def validation_step(self, batch, batch_idx):
            preds = torch.tensor([[0.9, 0.1]], device=self.device)
            targets = torch.tensor([1], device=self.device)
            if batch_idx < 8:
                preds = torch.tensor([[0.1, 0.9]], device=self.device)
            self.val_acc(preds, targets)
            self.log("val_acc", self.val_acc, on_step=True, on_epoch=True)
            return super().validation_step(batch, batch_idx)

        def on_validation_epoch_end(self, *args, **kwargs):
            if self.val_acc.tn + self.val_acc.tp + self.val_acc.fn + self.val_acc.fp > 2:
                raise RuntimeError

    early_stop = EarlyStopping(monitor="val_acc", mode="max")

    checkpoint = ModelCheckpoint(monitor="val_acc", save_last=True, save_top_k=2, mode="max")

    model = TestingModel()
    trainer = Trainer(
        default_root_dir=tmpdir,
        accelerator=accelerator,
        devices=1,
        max_epochs=2,
        limit_train_batches=5,
        limit_val_batches=32,
        callbacks=[early_stop, checkpoint],
    )
    trainer.fit(model)

    assert trainer.callback_metrics["val_acc"] == 8 / 32.0
    assert "train_loss" in trainer.callback_metrics


@pytest.mark.parametrize(
    "value", [None, dict(a=None), dict(a=dict(b=None)), dict(a=dict(b=1)), "foo", [1, 2, 3], (1, 2, 3), [[1, 2], 3]]
)
def test_log_none_raises(tmpdir, value):
    class TestModel(BoringModel):
        def training_step(self, *args):
            self.log("foo", value)

    trainer = Trainer(default_root_dir=tmpdir, fast_dev_run=1)
    model = TestModel()
    match = escape(f"self.log(foo, {value})` was called")
    with pytest.raises(ValueError, match=match):
        trainer.fit(model)


def test_logging_raises(tmpdir):
    class TestModel(BoringModel):
        def training_step(self, batch, batch_idx):
            self.log("foo/dataloader_idx_0", -1)

    trainer = Trainer(default_root_dir=tmpdir)
    model = TestModel()
    with pytest.raises(MisconfigurationException, match="`self.log` with the key `foo/dataloader_idx_0`"):
        trainer.fit(model)

    class TestModel(BoringModel):
        def training_step(self, batch, batch_idx):
            self.log("foo", Accuracy())

    trainer = Trainer(default_root_dir=tmpdir)
    model = TestModel()
    with pytest.raises(MisconfigurationException, match="fix this by setting an attribute for the metric in your"):
        trainer.fit(model)

    class TestModel(BoringModel):
        def __init__(self):
            super().__init__()
            self.bar = Accuracy()

        def training_step(self, batch, batch_idx):
            self.log("foo", Accuracy())

    trainer = Trainer(default_root_dir=tmpdir)
    model = TestModel()
    with pytest.raises(
        MisconfigurationException,
        match=r"`self.log\(foo, ..., metric_attribute=name\)` where `name` is one of \['bar'\]",
    ):
        trainer.fit(model)

    class TestModel(BoringModel):
        def training_step(self, *args):
            self.log("foo", -1, prog_bar=False)
            self.log("foo", -1, prog_bar=True)
            return super().training_step(*args)

    trainer = Trainer(default_root_dir=tmpdir)
    model = TestModel()
    with pytest.raises(MisconfigurationException, match=r"self.log\(foo, ...\)` twice in `training_step`"):
        trainer.fit(model)

    class TestModel(BoringModel):
        def training_step(self, *args):
            self.log("foo", -1, reduce_fx=torch.argmax)
            return super().training_step(*args)

    trainer = Trainer(default_root_dir=tmpdir)
    model = TestModel()
    with pytest.raises(MisconfigurationException, match=r"reduce_fx={min,max,mean,sum}\)` are supported"):
        trainer.fit(model)


def test_sanity_metrics_are_reset(tmpdir):
    class TestModel(BoringModel):
        def validation_step(self, batch, batch_idx):
            output = super().validation_step(batch, batch_idx)
            if self.trainer.sanity_checking:
                self.log("val_loss", output["x"], prog_bar=True, logger=True)
            return output

        def training_step(self, batch, batch_idx):
            loss = super().training_step(batch, batch_idx)
            if batch_idx == 0:
                assert self.trainer.progress_bar_metrics == {}
                assert self.trainer.logged_metrics == {}
                assert self.trainer.callback_metrics == {}
            self.log("train_loss", loss, prog_bar=True, logger=True)
            return loss

    trainer = Trainer(
        default_root_dir=tmpdir, max_epochs=1, limit_train_batches=1, limit_val_batches=2, num_sanity_val_steps=2
    )
    trainer.fit(TestModel())

    assert "val_loss" not in trainer.progress_bar_metrics


@RunIf(min_cuda_gpus=1)
def test_move_metrics_to_cpu(tmpdir):
    class TestModel(BoringModel):
        def on_before_backward(self, loss: torch.Tensor) -> None:
            assert loss.device.type == "cuda"

    trainer = Trainer(
        default_root_dir=tmpdir,
        fast_dev_run=True,
        amp_backend="native",
        precision=16,
        move_metrics_to_cpu=True,
        accelerator="gpu",
        devices=1,
    )
    trainer.fit(TestModel())


def test_on_epoch_logging_with_sum_and_on_batch_start(tmpdir):
    class TestModel(BoringModel):
        def on_train_epoch_end(self):
            assert all(v == 3 for v in self.trainer.callback_metrics.values())

        def on_validation_epoch_end(self):
            assert all(v == 3 for v in self.trainer.callback_metrics.values())

        def on_train_batch_start(self, batch, batch_idx):
            self.log("on_train_batch_start", 1.0, on_step=False, on_epoch=True, reduce_fx="sum")

        def on_train_batch_end(self, outputs, batch, batch_idx):
            self.log("on_train_batch_end", 1.0, on_step=False, on_epoch=True, reduce_fx="sum")

        def on_validation_batch_start(self, batch, batch_idx, dataloader_idx):
            self.log("on_validation_batch_start", 1.0, reduce_fx="sum")

        def on_validation_batch_end(self, outputs, batch, batch_idx, dataloader_idx):
            self.log("on_validation_batch_end", 1.0, reduce_fx="sum")

        def training_epoch_end(self, *_) -> None:
            self.log("training_epoch_end", 3.0, reduce_fx="mean")
            assert self.trainer._results["training_epoch_end.training_epoch_end"].value == 3.0

        def validation_epoch_end(self, *_) -> None:
            self.log("validation_epoch_end", 3.0, reduce_fx="mean")
            assert self.trainer._results["validation_epoch_end.validation_epoch_end"].value == 3.0

    model = TestModel()
    trainer = Trainer(
        enable_progress_bar=False,
        limit_train_batches=3,
        limit_val_batches=3,
        num_sanity_val_steps=3,
        max_epochs=1,
    )
    train_data = DataLoader(RandomDataset(32, 64), batch_size=2)
    val_data = DataLoader(RandomDataset(32, 64), batch_size=2)
    trainer.fit(model, train_dataloaders=train_data, val_dataloaders=val_data)<|MERGE_RESOLUTION|>--- conflicted
+++ resolved
@@ -395,15 +395,11 @@
         return super().validation_step(batch, batch_idx)
 
 
-<<<<<<< HEAD
 @pytest.mark.parametrize(
-    "devices, accelerator", [(1, "cpu"), (2, "cpu"), pytest.param(2, "gpu", marks=RunIf(min_cuda_gpus=2))]
+    "devices, accelerator", [(1, "cpu"), (2, "cpu"), pytest.param(2, "gpu", marks=RunIf(min_cuda_gpus=2)),]
 )
 def test_logging_sync_dist_true(tmpdir, devices, accelerator):
-=======
-@pytest.mark.parametrize("devices", [1, pytest.param(2, marks=RunIf(min_cuda_gpus=2, skip_windows=True))])
-def test_logging_sync_dist_true(tmpdir, devices):
->>>>>>> fbd887df
+
     """Tests to ensure that the sync_dist flag works (should just return the original value)"""
     fake_result = 1
     model = LoggingSyncDistModel(fake_result)
@@ -560,14 +556,9 @@
     assert trainer.callback_metrics == expected
 
 
-<<<<<<< HEAD
-# mps not yet supported by torchmetrics
-@pytest.mark.parametrize("accelerator", [pytest.param("gpu", marks=RunIf(min_cuda_gpus=1))])
+# mps not yet supported by torchmetrics, see https://github.com/PyTorchLightning/metrics/issues/1044
+@pytest.mark.parametrize("accelerator", [pytest.param("gpu", marks=RunIf(min_cuda_gpus=1)),])
 def test_metric_are_properly_reduced(tmpdir, accelerator):
-=======
-@RunIf(min_cuda_gpus=1)
-def test_metric_are_properly_reduced(tmpdir):
->>>>>>> fbd887df
     class TestingModel(BoringModel):
         def __init__(self, *args, **kwargs) -> None:
             super().__init__()
