import platform

import pytest
import torch
from torch.utils.data.dataloader import DataLoader
from torch.utils.data.dataset import Subset

import tests.base.utils as tutils
from pytorch_lightning import Trainer
from pytorch_lightning.utilities.exceptions import MisconfigurationException
from tests.base import EvalModelTemplate


def test_fit_train_loader_only(tmpdir):

    model = EvalModelTemplate()
    train_dataloader = model.train_dataloader()

    model.train_dataloader = None
    model.val_dataloader = None
    model.test_dataloader = None

    model.validation_step = None
    model.validation_epoch_end = None

    model.test_step = None
    model.test_epoch_end = None

    trainer = Trainer(fast_dev_run=True, default_root_dir=tmpdir)
    trainer.fit(model, train_dataloader=train_dataloader)


def test_fit_val_loader_only(tmpdir):

    model = EvalModelTemplate()
    train_dataloader = model.train_dataloader()
    val_dataloader = model.val_dataloader()

    model.train_dataloader = None
    model.val_dataloader = None
    model.test_dataloader = None

    model.test_step = None
    model.test_epoch_end = None

    trainer = Trainer(fast_dev_run=True, default_root_dir=tmpdir)
    trainer.fit(model, train_dataloader=train_dataloader, val_dataloaders=val_dataloader)


@pytest.mark.parametrize("dataloader_options", [
    dict(val_check_interval=1.1),
    dict(val_check_interval=10000),
])
def test_dataloader_config_errors_runtime(tmpdir, dataloader_options):

    model = EvalModelTemplate()

    trainer = Trainer(
        default_root_dir=tmpdir,
        max_epochs=1,
        **dataloader_options,
    )

    with pytest.raises(ValueError):
        # fit model
        trainer.fit(model)


@pytest.mark.parametrize("dataloader_options", [
    dict(limit_train_batches=-0.1),
    dict(limit_train_batches=1.2),
    dict(limit_val_batches=-0.1),
    dict(limit_val_batches=1.2),
    dict(limit_test_batches=-0.1),
    dict(limit_test_batches=1.2),
])
def test_dataloader_config_errors_init(tmpdir, dataloader_options):
    with pytest.raises(MisconfigurationException):
        Trainer(
            default_root_dir=tmpdir,
            max_epochs=1,
            **dataloader_options,
        )


def test_multiple_val_dataloader(tmpdir):
    """Verify multiple val_dataloader."""

    model = EvalModelTemplate()
    model.val_dataloader = model.val_dataloader__multiple
    model.validation_step = model.validation_step__multiple_dataloaders
    model.validation_epoch_end = model.validation_epoch_end_multiple_dataloaders

    # fit model
    trainer = Trainer(
        default_root_dir=tmpdir,
        max_epochs=1,
        limit_val_batches=0.1,
        limit_train_batches=1.0,
    )
    result = trainer.fit(model)

    # verify training completed
    assert result == 1

    # verify there are 2 val loaders
    assert len(trainer.val_dataloaders) == 2, \
        'Multiple val_dataloaders not initiated properly'

    # make sure predictions are good for each val set
    for dataloader in trainer.val_dataloaders:
        tutils.run_prediction(dataloader, trainer.model)


@pytest.mark.parametrize('ckpt_path', [None, 'best', 'specific'])
def test_multiple_test_dataloader(tmpdir, ckpt_path):
    """Verify multiple test_dataloader."""

    model_template = EvalModelTemplate()

    class MultipleTestDataloaderModel(EvalModelTemplate):
        def test_dataloader(self):
            return model_template.test_dataloader__multiple()

        def test_step(self, batch, batch_idx, *args, **kwargs):
            return model_template.test_step__multiple_dataloaders(batch, batch_idx, *args, **kwargs)

    model = MultipleTestDataloaderModel()

    # fit model
    trainer = Trainer(
        default_root_dir=tmpdir,
        max_epochs=1,
        limit_val_batches=0.1,
        limit_train_batches=0.2
    )
    trainer.fit(model)
    if ckpt_path == 'specific':
        ckpt_path = trainer.checkpoint_callback.best_model_path
    trainer.test(ckpt_path=ckpt_path)

    # verify there are 2 test loaders
    assert len(trainer.test_dataloaders) == 2, \
        'Multiple test_dataloaders not initiated properly'

    # make sure predictions are good for each test set
    for dataloader in trainer.test_dataloaders:
        tutils.run_prediction(dataloader, trainer.model)

    # run the test method
    trainer.test(ckpt_path=ckpt_path)


def test_train_dataloader_passed_to_fit(tmpdir):
    """Verify that train dataloader can be passed to fit """

    # only train passed to fit
    model = EvalModelTemplate()
    trainer = Trainer(
        default_root_dir=tmpdir,
        max_epochs=1,
        limit_val_batches=0.1,
        limit_train_batches=0.2
    )
    fit_options = dict(train_dataloader=model.dataloader(train=True))
    result = trainer.fit(model, **fit_options)

    assert result == 1


def test_train_val_dataloaders_passed_to_fit(tmpdir):
    """ Verify that train & val dataloader can be passed to fit """

    # train, val passed to fit
    model = EvalModelTemplate()
    trainer = Trainer(
        default_root_dir=tmpdir,
        max_epochs=1,
        limit_val_batches=0.1,
        limit_train_batches=0.2
    )
    fit_options = dict(train_dataloader=model.dataloader(train=True),
                       val_dataloaders=model.dataloader(train=False))

    result = trainer.fit(model, **fit_options)
    assert result == 1
    assert len(trainer.val_dataloaders) == 1, \
        f'`val_dataloaders` not initiated properly, got {trainer.val_dataloaders}'


@pytest.mark.parametrize('ckpt_path', [None, 'best', 'specific'])
def test_all_dataloaders_passed_to_fit(tmpdir, ckpt_path):
    """Verify train, val & test dataloader(s) can be passed to fit and test method"""

    model = EvalModelTemplate()

    # train, val and test passed to fit
    trainer = Trainer(
        default_root_dir=tmpdir,
        max_epochs=1,
        limit_val_batches=0.1,
        limit_train_batches=0.2
    )
    fit_options = dict(train_dataloader=model.dataloader(train=True),
                       val_dataloaders=model.dataloader(train=False))
    result = trainer.fit(model, **fit_options)

    if ckpt_path == 'specific':
        ckpt_path = trainer.checkpoint_callback.best_model_path
    test_options = dict(test_dataloaders=model.dataloader(train=False),
                        ckpt_path=ckpt_path)
    trainer.test(**test_options)

    assert result == 1
    assert len(trainer.val_dataloaders) == 1, \
        f'val_dataloaders` not initiated properly, got {trainer.val_dataloaders}'
    assert len(trainer.test_dataloaders) == 1, \
        f'test_dataloaders` not initiated properly, got {trainer.test_dataloaders}'


@pytest.mark.parametrize('ckpt_path', [None, 'best', 'specific'])
def test_multiple_dataloaders_passed_to_fit(tmpdir, ckpt_path):
    """Verify that multiple val & test dataloaders can be passed to fit."""

    model = EvalModelTemplate()
    model.validation_step = model.validation_step__multiple_dataloaders
    model.validation_epoch_end = model.validation_epoch_end_multiple_dataloaders
    model.test_step = model.test_step__multiple_dataloaders

    # train, multiple val and multiple test passed to fit
    trainer = Trainer(
        default_root_dir=tmpdir,
        max_epochs=1,
        limit_val_batches=0.1,
        limit_train_batches=0.2
    )
    fit_options = dict(train_dataloader=model.dataloader(train=True),
                       val_dataloaders=[model.dataloader(train=False),
                                        model.dataloader(train=False)])
    trainer.fit(model, **fit_options)
    if ckpt_path == 'specific':
        ckpt_path = trainer.checkpoint_callback.best_model_path
    test_options = dict(test_dataloaders=[model.dataloader(train=False),
                                          model.dataloader(train=False)],
                        ckpt_path=ckpt_path)
    trainer.test(**test_options)

    assert len(trainer.val_dataloaders) == 2, \
        f'Multiple `val_dataloaders` not initiated properly, got {trainer.val_dataloaders}'
    assert len(trainer.test_dataloaders) == 2, \
        f'Multiple `test_dataloaders` not initiated properly, got {trainer.test_dataloaders}'


@pytest.mark.parametrize('ckpt_path', [None, 'best', 'specific'])
def test_mixing_of_dataloader_options(tmpdir, ckpt_path):
    """Verify that dataloaders can be passed to fit"""

    model = EvalModelTemplate()

    trainer_options = dict(
        default_root_dir=tmpdir,
        max_epochs=1,
        limit_val_batches=0.1,
        limit_train_batches=0.2
    )

    # fit model
    trainer = Trainer(**trainer_options)
    results = trainer.fit(model, val_dataloaders=model.dataloader(train=False))
    assert results

    # fit model
    trainer = Trainer(**trainer_options)
    results = trainer.fit(model, val_dataloaders=model.dataloader(train=False))
    assert results
    if ckpt_path == 'specific':
        ckpt_path = trainer.checkpoint_callback.best_model_path
    trainer.test(test_dataloaders=model.dataloader(train=False), ckpt_path=ckpt_path)

    assert len(trainer.val_dataloaders) == 1, \
        f'`val_dataloaders` not initiated properly, got {trainer.val_dataloaders}'
    assert len(trainer.test_dataloaders) == 1, \
        f'`test_dataloaders` not initiated properly, got {trainer.test_dataloaders}'


@pytest.mark.skip('TODO: speed up this test')
def test_train_inf_dataloader_error(tmpdir):
    """Test inf train data loader (e.g. IterableDataset)"""
    model = EvalModelTemplate()
    model.train_dataloader = model.train_dataloader__infinite

    trainer = Trainer(default_root_dir=tmpdir, max_epochs=1, val_check_interval=0.5)

    with pytest.raises(MisconfigurationException, match='infinite DataLoader'):
        trainer.fit(model)


# @pytest.mark.skip('TODO: speed up this test')
def test_train_not_implemented_error_dataloader_error(tmpdir):
    """Test not_implemented_error train data loader (e.g. IterableDataset)"""
    model = EvalModelTemplate()
    model.train_dataloader = model.train_dataloader__not_implemented_error

    trainer = Trainer(default_root_dir=tmpdir, max_epochs=1, val_check_interval=0.5)

    with pytest.raises(MisconfigurationException, match='infinite DataLoader'):
        trainer.fit(model)


@pytest.mark.skip('TODO: speed up this test')
def test_train_not_implemented_error_dataloader_error(tmpdir):
    """Test not_implemented_error train data loader (e.g. IterableDataset)"""
    model = EvalModelTemplate()
    model.train_dataloader = model.train_dataloader__not_implemented_error

    trainer = Trainer(default_root_dir=tmpdir, max_epochs=1, val_check_interval=0.5)

    with pytest.raises(MisconfigurationException, match='not_implemented_error DataLoader'):
        trainer.fit(model)


@pytest.mark.skip('TODO: speed up this test')
def test_val_inf_dataloader_error(tmpdir):
    """Test inf train data loader (e.g. IterableDataset)"""
    model = EvalModelTemplate()
    model.val_dataloader = model.val_dataloader__infinite

    trainer = Trainer(default_root_dir=tmpdir, max_epochs=1, limit_val_batches=0.5)

    with pytest.raises(MisconfigurationException, match='infinite DataLoader'):
        trainer.fit(model)


# @pytest.mark.skip('TODO: speed up this test')
def test_val_not_implemented_error_dataloader_error(tmpdir):
    """Test not_implemented_error train data loader (e.g. IterableDataset)"""
    model = EvalModelTemplate()
    model.val_dataloader = model.val_dataloader__not_implemented_error

    trainer = Trainer(default_root_dir=tmpdir, max_epochs=1, limit_val_batches=0.5)

    with pytest.raises(MisconfigurationException, match='infinite DataLoader'):
        trainer.fit(model)


@pytest.mark.skip('TODO: speed up this test')
def test_val_not_implemented_error_dataloader_error(tmpdir):
    """Test not_implemented_error train data loader (e.g. IterableDataset)"""
    model = EvalModelTemplate()
    model.val_dataloader = model.val_dataloader__not_implemented_error

    trainer = Trainer(default_root_dir=tmpdir, max_epochs=1, limit_val_batches=0.5)

    with pytest.raises(MisconfigurationException, match='not_implemented_error DataLoader'):
        trainer.fit(model)


@pytest.mark.skip('TODO: speed up this test')
def test_test_inf_dataloader_error(tmpdir):
    """Test inf train data loader (e.g. IterableDataset)"""
    model = EvalModelTemplate()
    model.test_dataloader = model.test_dataloader__infinite

    trainer = Trainer(default_root_dir=tmpdir, max_epochs=1, limit_test_batches=0.5)

    with pytest.raises(MisconfigurationException, match='infinite DataLoader'):
        trainer.test(model)


<<<<<<< HEAD
# @pytest.mark.skip('TODO: speed up this test')
=======
@pytest.mark.skip('TODO: speed up this test')
>>>>>>> f972ab3a
def test_test_not_implemented_error_dataloader_error(tmpdir):
    """Test not_implemented_error train data loader (e.g. IterableDataset)"""
    model = EvalModelTemplate()
    model.test_dataloader = model.test_dataloader__not_implemented_error

    trainer = Trainer(default_root_dir=tmpdir, max_epochs=1, limit_test_batches=0.5)

<<<<<<< HEAD
    with pytest.raises(MisconfigurationException, match='infinite DataLoader'):
=======
    with pytest.raises(MisconfigurationException, match='not_implemented_error DataLoader'):
>>>>>>> f972ab3a
        trainer.test(model)


@pytest.mark.parametrize('check_interval', [50, 1.0])
@pytest.mark.skip('TODO: speed up this test')
def test_inf_train_dataloader(tmpdir, check_interval):
    """Test inf train data loader (e.g. IterableDataset)"""

    model = EvalModelTemplate()
    model.train_dataloader = model.train_dataloader__infinite

    trainer = Trainer(
        default_root_dir=tmpdir,
        max_epochs=1,
        val_check_interval=check_interval
    )
    result = trainer.fit(model)
    # verify training completed
    assert result == 1


@pytest.mark.parametrize('check_interval', [50, 1.0])
<<<<<<< HEAD
# @pytest.mark.skip('TODO: speed up this test')
=======
@pytest.mark.skip('TODO: speed up this test')
>>>>>>> f972ab3a
def test_not_implemented_error_train_dataloader(tmpdir, check_interval):
    """Test not_implemented_error train data loader (e.g. IterableDataset)"""

    model = EvalModelTemplate()
    model.train_dataloader = model.train_dataloader__not_implemented_error

    trainer = Trainer(
        default_root_dir=tmpdir,
        max_epochs=1,
        val_check_interval=check_interval
    )
    result = trainer.fit(model)
    # verify training completed
    assert result == 1


@pytest.mark.parametrize('check_interval', [1.0])
@pytest.mark.skip('TODO: speed up this test')
def test_inf_val_dataloader(tmpdir, check_interval):
    """Test inf val data loader (e.g. IterableDataset)"""

    model = EvalModelTemplate()
    model.val_dataloader = model.val_dataloader__infinite

    # logger file to get meta
    trainer = Trainer(
        default_root_dir=tmpdir,
        max_epochs=1,
        val_check_interval=check_interval,
    )
    result = trainer.fit(model)

    # verify training completed
    assert result == 1


@pytest.mark.parametrize('check_interval', [1.0])
<<<<<<< HEAD
# @pytest.mark.skip('TODO: speed up this test')
=======
@pytest.mark.skip('TODO: speed up this test')
>>>>>>> f972ab3a
def test_not_implemented_error_dataloader(tmpdir, check_interval):
    """Test not_implemented_error data loader (e.g. IterableDataset)"""

    model = EvalModelTemplate()
    model.val_dataloader = model.val_dataloader__not_implemented_error

    # logger file to get meta
    trainer = Trainer(
        default_root_dir=tmpdir,
        max_epochs=1,
        val_check_interval=check_interval,
    )
    result = trainer.fit(model)

    # verify training completed
    assert result == 1


def test_error_on_zero_len_dataloader(tmpdir):
    """ Test that error is raised if a zero-length dataloader is defined """

    model = EvalModelTemplate()
    model.train_dataloader = model.train_dataloader__zero_length

    # fit model
    with pytest.raises(ValueError):
        trainer = Trainer(
            default_root_dir=tmpdir,
            max_epochs=1,
            limit_train_batches=0.1,
            limit_val_batches=0.1,
            limit_test_batches=0.1
        )
        trainer.fit(model)


@pytest.mark.skipif(platform.system() == 'Windows', reason='Does not apply to Windows platform.')
@pytest.mark.parametrize('ckpt_path', [None, 'best', 'specific'])
def test_warning_with_few_workers(tmpdir, ckpt_path):
    """ Test that error is raised if dataloader with only a few workers is used """

    model = EvalModelTemplate()

    # logger file to get meta
    trainer_options = dict(
        default_root_dir=tmpdir,
        max_epochs=1,
        limit_val_batches=0.1,
        limit_train_batches=0.2
    )

    train_dl = model.dataloader(train=True)
    train_dl.num_workers = 0

    val_dl = model.dataloader(train=False)
    val_dl.num_workers = 0

    train_dl = model.dataloader(train=False)
    train_dl.num_workers = 0

    fit_options = dict(train_dataloader=train_dl,
                       val_dataloaders=val_dl)
    trainer = Trainer(**trainer_options)

    # fit model
    with pytest.warns(UserWarning, match='train'):
        trainer.fit(model, **fit_options)

    with pytest.warns(UserWarning, match='val'):
        trainer.fit(model, **fit_options)

    if ckpt_path == 'specific':
        ckpt_path = trainer.checkpoint_callback.best_model_path
    test_options = dict(test_dataloaders=train_dl, ckpt_path=ckpt_path)
    with pytest.warns(UserWarning, match='test'):
        trainer.test(**test_options)


@pytest.mark.skipif(torch.cuda.device_count() < 2, reason='Test requires multiple GPUs')
def test_dataloader_reinit_for_subclass():

    class CustomDataLoader(torch.utils.data.DataLoader):
        def __init__(self, dataset, batch_size=1, shuffle=False, sampler=None,
                     batch_sampler=None, num_workers=0, collate_fn=None,
                     pin_memory=False, drop_last=False, timeout=0,
                     worker_init_fn=None, dummy_kwarg=None):
            super().__init__(dataset, batch_size, shuffle, sampler, batch_sampler,
                             num_workers, collate_fn, pin_memory, drop_last, timeout,
                             worker_init_fn)

            self.dummy_kwarg = dummy_kwarg

    trainer = Trainer(
        gpus=[0, 1],
        num_nodes=1,
        distributed_backend='ddp',
    )

    class CustomDummyObj:
        sampler = None

    result = trainer.auto_add_sampler(CustomDummyObj(), train=True)
    assert isinstance(result, CustomDummyObj), "Wrongly reinstantiated data loader"

    result = trainer.auto_add_sampler(CustomDataLoader(list(range(1000))), train=True)
    assert isinstance(result, torch.utils.data.DataLoader)
    assert isinstance(result, CustomDataLoader)
    assert hasattr(result, 'dummy_kwarg')

    # Shuffled DataLoader should also work
    result = trainer.auto_add_sampler(CustomDataLoader(list(range(1000)), shuffle=True), train=True)
    assert isinstance(result, torch.utils.data.DataLoader)
    assert isinstance(result, CustomDataLoader)
    assert hasattr(result, 'dummy_kwarg')

    class CustomSampler(torch.utils.data.Sampler):
        pass

    # Should raise an error if existing sampler is being replaced
    with pytest.raises(MisconfigurationException, match='DistributedSampler'):
        trainer.auto_add_sampler(
            CustomDataLoader(list(range(1000)), sampler=CustomSampler(list(range(1000)))), train=True)


@pytest.mark.skipif(torch.cuda.device_count() < 3, reason='Test requires multiple GPUs')
def test_batch_size_smaller_than_num_gpus():
    # we need at least 3 gpus for this test
    num_gpus = 3
    batch_size = 3

    class CurrentTestModel(EvalModelTemplate):

        def __init__(self, *args, **kwargs):
            super().__init__(*args, **kwargs)
            # batch norm doesn't work with batch size 1, we replace it
            self.c_d1_bn = torch.nn.ReLU()

        def training_step(self, *args, **kwargs):
            output = super().training_step(*args, **kwargs)
            loss = output['loss']
            # we make sure to add some metrics to the output dict,
            # this is essential for this test
            output['progress_bar'] = {'train_loss': loss}
            return output

        def train_dataloader(self):
            dataloader = super().train_dataloader()
            # construct a dataset with a size that is not divisible by num_gpus
            # therefore the last batch will have a size < num_gpus
            size = num_gpus * batch_size + (num_gpus - 1)
            dataset = Subset(dataloader.dataset, range(size))
            dataloader = DataLoader(
                dataset,
                batch_size=self.batch_size,
                drop_last=False,
            )
            return dataloader

    hparams = EvalModelTemplate.get_default_hparams()
    hparams['batch_size'] = batch_size
    model = CurrentTestModel(**hparams)

    trainer = Trainer(
        max_epochs=1,
        limit_train_batches=0.1,
        limit_val_batches=0,
        gpus=num_gpus,
    )

    # we expect the reduction for the metrics also to happen on the last batch
    # where we will get fewer metrics than gpus
    result = trainer.fit(model)
    assert 1 == result<|MERGE_RESOLUTION|>--- conflicted
+++ resolved
@@ -367,11 +367,8 @@
         trainer.test(model)
 
 
-<<<<<<< HEAD
+
 # @pytest.mark.skip('TODO: speed up this test')
-=======
-@pytest.mark.skip('TODO: speed up this test')
->>>>>>> f972ab3a
 def test_test_not_implemented_error_dataloader_error(tmpdir):
     """Test not_implemented_error train data loader (e.g. IterableDataset)"""
     model = EvalModelTemplate()
@@ -379,11 +376,7 @@
 
     trainer = Trainer(default_root_dir=tmpdir, max_epochs=1, limit_test_batches=0.5)
 
-<<<<<<< HEAD
     with pytest.raises(MisconfigurationException, match='infinite DataLoader'):
-=======
-    with pytest.raises(MisconfigurationException, match='not_implemented_error DataLoader'):
->>>>>>> f972ab3a
         trainer.test(model)
 
 
@@ -406,11 +399,7 @@
 
 
 @pytest.mark.parametrize('check_interval', [50, 1.0])
-<<<<<<< HEAD
 # @pytest.mark.skip('TODO: speed up this test')
-=======
-@pytest.mark.skip('TODO: speed up this test')
->>>>>>> f972ab3a
 def test_not_implemented_error_train_dataloader(tmpdir, check_interval):
     """Test not_implemented_error train data loader (e.g. IterableDataset)"""
 
@@ -448,11 +437,7 @@
 
 
 @pytest.mark.parametrize('check_interval', [1.0])
-<<<<<<< HEAD
 # @pytest.mark.skip('TODO: speed up this test')
-=======
-@pytest.mark.skip('TODO: speed up this test')
->>>>>>> f972ab3a
 def test_not_implemented_error_dataloader(tmpdir, check_interval):
     """Test not_implemented_error data loader (e.g. IterableDataset)"""
 
