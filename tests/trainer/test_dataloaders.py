import platform

import pytest
import torch
from torch.utils.data.dataloader import DataLoader
from torch.utils.data.dataset import Subset

import tests.base.develop_pipelines as tpipes
from pytorch_lightning import Trainer
from pytorch_lightning.utilities.exceptions import MisconfigurationException
from tests.base import EvalModelTemplate


def test_fit_train_loader_only(tmpdir):

    model = EvalModelTemplate()
    train_dataloader = model.train_dataloader()

    model.train_dataloader = None
    model.val_dataloader = None
    model.test_dataloader = None

    model.validation_step = None
    model.validation_epoch_end = None

    model.test_step = None
    model.test_epoch_end = None

    trainer = Trainer(fast_dev_run=True, default_root_dir=tmpdir)
    trainer.fit(model, train_dataloader=train_dataloader)


def test_fit_val_loader_only(tmpdir):

    model = EvalModelTemplate()
    train_dataloader = model.train_dataloader()
    val_dataloader = model.val_dataloader()

    model.train_dataloader = None
    model.val_dataloader = None
    model.test_dataloader = None

    model.test_step = None
    model.test_epoch_end = None

    trainer = Trainer(fast_dev_run=True, default_root_dir=tmpdir)
    trainer.fit(model, train_dataloader=train_dataloader, val_dataloaders=val_dataloader)


@pytest.mark.parametrize("dataloader_options", [
    dict(val_check_interval=1.1),
    dict(val_check_interval=10000),
])
def test_dataloader_config_errors_runtime(tmpdir, dataloader_options):

    model = EvalModelTemplate()

    trainer = Trainer(
        default_root_dir=tmpdir,
        max_epochs=1,
        **dataloader_options,
    )

    with pytest.raises(ValueError):
        # fit model
        trainer.fit(model)


@pytest.mark.parametrize("dataloader_options", [
    dict(limit_train_batches=-0.1),
    dict(limit_train_batches=1.2),
    dict(limit_val_batches=-0.1),
    dict(limit_val_batches=1.2),
    dict(limit_test_batches=-0.1),
    dict(limit_test_batches=1.2),
])
def test_dataloader_config_errors_init(tmpdir, dataloader_options):
    with pytest.raises(MisconfigurationException):
        Trainer(
            default_root_dir=tmpdir,
            max_epochs=1,
            **dataloader_options,
        )


def test_multiple_val_dataloader(tmpdir):
    """Verify multiple val_dataloader."""

    model = EvalModelTemplate()
    model.val_dataloader = model.val_dataloader__multiple
    model.validation_step = model.validation_step__multiple_dataloaders
    model.validation_epoch_end = model.validation_epoch_end__multiple_dataloaders

    # fit model
    trainer = Trainer(
        default_root_dir=tmpdir,
        max_epochs=1,
        limit_val_batches=0.1,
        limit_train_batches=1.0,
    )
    result = trainer.fit(model)

    # verify training completed
    assert result == 1

    # verify there are 2 val loaders
    assert len(trainer.val_dataloaders) == 2, \
        'Multiple val_dataloaders not initiated properly'

    # make sure predictions are good for each val set
    for dataloader in trainer.val_dataloaders:
        tpipes.run_prediction(dataloader, trainer.model)


@pytest.mark.parametrize('ckpt_path', [None, 'best', 'specific'])
def test_multiple_test_dataloader(tmpdir, ckpt_path):
    """Verify multiple test_dataloader."""

    model_template = EvalModelTemplate()

    class MultipleTestDataloaderModel(EvalModelTemplate):
        def test_dataloader(self):
            return model_template.test_dataloader__multiple()

        def test_step(self, batch, batch_idx, *args, **kwargs):
            return model_template.test_step__multiple_dataloaders(batch, batch_idx, *args, **kwargs)

    model = MultipleTestDataloaderModel()

    # fit model
    trainer = Trainer(
        default_root_dir=tmpdir,
        max_epochs=1,
        limit_val_batches=0.1,
        limit_train_batches=0.2,
    )
    trainer.fit(model)
    if ckpt_path == 'specific':
        ckpt_path = trainer.checkpoint_callback.best_model_path
    trainer.test(ckpt_path=ckpt_path)

    # verify there are 2 test loaders
    assert len(trainer.test_dataloaders) == 2, \
        'Multiple test_dataloaders not initiated properly'

    # make sure predictions are good for each test set
    for dataloader in trainer.test_dataloaders:
        tpipes.run_prediction(dataloader, trainer.model)

    # run the test method
    trainer.test(ckpt_path=ckpt_path)


def test_train_dataloader_passed_to_fit(tmpdir):
    """Verify that train dataloader can be passed to fit """

    # only train passed to fit
    model = EvalModelTemplate()
    trainer = Trainer(
        default_root_dir=tmpdir,
        max_epochs=1,
        limit_val_batches=0.1,
        limit_train_batches=0.2,
    )
    fit_options = dict(train_dataloader=model.dataloader(train=True))
    result = trainer.fit(model, **fit_options)

    assert result == 1


def test_train_val_dataloaders_passed_to_fit(tmpdir):
    """ Verify that train & val dataloader can be passed to fit """

    # train, val passed to fit
    model = EvalModelTemplate()
    trainer = Trainer(
        default_root_dir=tmpdir,
        max_epochs=1,
        limit_val_batches=0.1,
        limit_train_batches=0.2,
    )
    fit_options = dict(train_dataloader=model.dataloader(train=True),
                       val_dataloaders=model.dataloader(train=False))

    result = trainer.fit(model, **fit_options)
    assert result == 1
    assert len(trainer.val_dataloaders) == 1, \
        f'`val_dataloaders` not initiated properly, got {trainer.val_dataloaders}'


@pytest.mark.parametrize('ckpt_path', [None, 'best', 'specific'])
def test_all_dataloaders_passed_to_fit(tmpdir, ckpt_path):
    """Verify train, val & test dataloader(s) can be passed to fit and test method"""

    model = EvalModelTemplate()

    # train, val and test passed to fit
    trainer = Trainer(
        default_root_dir=tmpdir,
        max_epochs=1,
        limit_val_batches=0.1,
        limit_train_batches=0.2,
    )
    fit_options = dict(train_dataloader=model.dataloader(train=True),
                       val_dataloaders=model.dataloader(train=False))
    result = trainer.fit(model, **fit_options)

    if ckpt_path == 'specific':
        ckpt_path = trainer.checkpoint_callback.best_model_path
    test_options = dict(test_dataloaders=model.dataloader(train=False),
                        ckpt_path=ckpt_path)
    trainer.test(**test_options)

    assert result == 1
    assert len(trainer.val_dataloaders) == 1, \
        f'val_dataloaders` not initiated properly, got {trainer.val_dataloaders}'
    assert len(trainer.test_dataloaders) == 1, \
        f'test_dataloaders` not initiated properly, got {trainer.test_dataloaders}'


@pytest.mark.parametrize('ckpt_path', [None, 'best', 'specific'])
def test_multiple_dataloaders_passed_to_fit(tmpdir, ckpt_path):
    """Verify that multiple val & test dataloaders can be passed to fit."""

    model = EvalModelTemplate()
    model.validation_step = model.validation_step__multiple_dataloaders
    model.validation_epoch_end = model.validation_epoch_end__multiple_dataloaders
    model.test_step = model.test_step__multiple_dataloaders

    # train, multiple val and multiple test passed to fit
    trainer = Trainer(
        default_root_dir=tmpdir,
        max_epochs=1,
        limit_val_batches=0.1,
        limit_train_batches=0.2
    )
    fit_options = dict(train_dataloader=model.dataloader(train=True),
                       val_dataloaders=[model.dataloader(train=False),
                                        model.dataloader(train=False)])
    trainer.fit(model, **fit_options)
    if ckpt_path == 'specific':
        ckpt_path = trainer.checkpoint_callback.best_model_path
    test_options = dict(test_dataloaders=[model.dataloader(train=False),
                                          model.dataloader(train=False)],
                        ckpt_path=ckpt_path)
    trainer.test(**test_options)

    assert len(trainer.val_dataloaders) == 2, \
        f'Multiple `val_dataloaders` not initiated properly, got {trainer.val_dataloaders}'
    assert len(trainer.test_dataloaders) == 2, \
        f'Multiple `test_dataloaders` not initiated properly, got {trainer.test_dataloaders}'


@pytest.mark.parametrize(
    ['limit_train_batches', 'limit_val_batches', 'limit_test_batches'],
    [
        pytest.param(0.0, 0.0, 0.0),
        pytest.param(0, 0, 0.5),
        pytest.param(1.0, 1.0, 1.0),
        pytest.param(0.2, 0.4, 0.4),
    ]
)
def test_dataloaders_with_limit_percent_batches(tmpdir, limit_train_batches, limit_val_batches, limit_test_batches):
    """Verify num_batches for val & test dataloaders passed with batch limit in percent"""
    model = EvalModelTemplate()
    model.val_dataloader = model.val_dataloader__multiple_mixed_length
    model.test_dataloader = model.test_dataloader__multiple_mixed_length
    model.validation_step = model.validation_step__multiple_dataloaders
    model.validation_epoch_end = model.validation_epoch_end__multiple_dataloaders
    model.test_step = model.test_step__multiple_dataloaders
    model.test_epoch_end = model.test_epoch_end__multiple_dataloaders

    # train, multiple val and multiple test passed with percent_check
    trainer = Trainer(
        default_root_dir=tmpdir,
        max_epochs=1,
        limit_train_batches=limit_train_batches,
        limit_val_batches=limit_val_batches,
        limit_test_batches=limit_test_batches,
    )
    trainer.fit(model)
    expected_train_batches = int(len(trainer.train_dataloader) * limit_train_batches)
    expected_val_batches = [
        int(len(dataloader) * limit_val_batches) for dataloader in trainer.val_dataloaders
    ]
    assert trainer.num_training_batches == expected_train_batches
    assert trainer.num_val_batches == expected_val_batches

    trainer.test(ckpt_path=None)
    expected_test_batches = [
        int(len(dataloader) * limit_test_batches) for dataloader in trainer.test_dataloaders
    ]
    assert trainer.num_test_batches == expected_test_batches


@pytest.mark.parametrize(
    ['limit_train_batches', 'limit_val_batches', 'limit_test_batches'],
    [
        pytest.param(0, 0, 0),
        pytest.param(1, 2, 3),
        pytest.param(1, 2, 1e50),
    ]
)
def test_dataloaders_with_limit_num_batches(tmpdir, limit_train_batches, limit_val_batches, limit_test_batches):
    """Verify num_batches for val & test dataloaders passed with batch limit as number"""
    model = EvalModelTemplate()
    model.val_dataloader = model.val_dataloader__multiple_mixed_length
    model.test_dataloader = model.test_dataloader__multiple_mixed_length
    model.validation_step = model.validation_step__multiple_dataloaders
    model.validation_epoch_end = model.validation_epoch_end__multiple_dataloaders
    model.test_step = model.test_step__multiple_dataloaders
    model.test_epoch_end = model.test_epoch_end__multiple_dataloaders

    # train, multiple val and multiple test passed with percent_check
    trainer = Trainer(
        default_root_dir=tmpdir,
        max_epochs=1,
        limit_train_batches=limit_train_batches,
        limit_val_batches=limit_val_batches,
        limit_test_batches=limit_test_batches,
    )
    trainer.fit(model)
    assert trainer.num_training_batches == limit_train_batches
    assert trainer.num_val_batches == [limit_val_batches] * len(trainer.val_dataloaders)
    trainer.test(ckpt_path=None)
    assert trainer.num_test_batches == [limit_test_batches] * len(trainer.test_dataloaders)


@pytest.mark.parametrize('ckpt_path', [None, 'best', 'specific'])
def test_mixing_of_dataloader_options(tmpdir, ckpt_path):
    """Verify that dataloaders can be passed to fit"""

    model = EvalModelTemplate()

    trainer_options = dict(
        default_root_dir=tmpdir,
        max_epochs=1,
        limit_val_batches=0.1,
        limit_train_batches=0.2
    )

    # fit model
    trainer = Trainer(**trainer_options)
    results = trainer.fit(model, val_dataloaders=model.dataloader(train=False))
    assert results

    # fit model
    trainer = Trainer(**trainer_options)
    results = trainer.fit(model, val_dataloaders=model.dataloader(train=False))
    assert results
    if ckpt_path == 'specific':
        ckpt_path = trainer.checkpoint_callback.best_model_path
    trainer.test(test_dataloaders=model.dataloader(train=False), ckpt_path=ckpt_path)

    assert len(trainer.val_dataloaders) == 1, \
        f'`val_dataloaders` not initiated properly, got {trainer.val_dataloaders}'
    assert len(trainer.test_dataloaders) == 1, \
        f'`test_dataloaders` not initiated properly, got {trainer.test_dataloaders}'


def test_train_inf_dataloader_error(tmpdir):
    """Test inf train data loader (e.g. IterableDataset)"""
    model = EvalModelTemplate()
    model.train_dataloader = model.train_dataloader__infinite

    trainer = Trainer(default_root_dir=tmpdir, max_epochs=1, val_check_interval=0.5)

    with pytest.raises(MisconfigurationException, match='infinite DataLoader'):
        trainer.fit(model)


def test_val_inf_dataloader_error(tmpdir):
    """Test inf train data loader (e.g. IterableDataset)"""
    model = EvalModelTemplate()
    model.val_dataloader = model.val_dataloader__infinite

    trainer = Trainer(default_root_dir=tmpdir, max_epochs=1, limit_val_batches=0.5)

    with pytest.raises(MisconfigurationException, match='infinite DataLoader'):
        trainer.fit(model)


def test_test_inf_dataloader_error(tmpdir):
    """Test inf train data loader (e.g. IterableDataset)"""
    model = EvalModelTemplate()
    model.test_dataloader = model.test_dataloader__infinite

    trainer = Trainer(default_root_dir=tmpdir, max_epochs=1, limit_test_batches=0.5)

    with pytest.raises(MisconfigurationException, match='infinite DataLoader'):
        trainer.test(model)


@pytest.mark.parametrize('check_interval', [50, 1.0])
def test_inf_train_dataloader(tmpdir, check_interval):
    """Test inf train data loader (e.g. IterableDataset)"""

    model = EvalModelTemplate()
    model.train_dataloader = model.train_dataloader__infinite

    trainer = Trainer(
        default_root_dir=tmpdir,
        max_epochs=1,
        val_check_interval=check_interval,
    )
    result = trainer.fit(model)
    # verify training completed
    assert result == 1


<<<<<<< HEAD
@pytest.mark.parametrize('check_interval', [50, 1.0])
@pytest.mark.skip('TODO: speed up this test')
def test_not_implemented_error_train_dataloader(tmpdir, check_interval):
    """Test not_implemented_error train data loader (e.g. IterableDataset)"""

    model = EvalModelTemplate()
    model.train_dataloader = model.train_dataloader__not_implemented_error

    trainer = Trainer(
        default_root_dir=tmpdir,
        max_epochs=1,
        val_check_interval=check_interval,
    )
    result = trainer.fit(model)
    # verify training completed
    assert result == 1


=======
>>>>>>> 2f739f59
@pytest.mark.parametrize('check_interval', [1.0])
def test_inf_val_dataloader(tmpdir, check_interval):
    """Test inf val data loader (e.g. IterableDataset)"""

    model = EvalModelTemplate()
    model.val_dataloader = model.val_dataloader__infinite

    # logger file to get meta
    trainer = Trainer(
        default_root_dir=tmpdir,
        max_epochs=1,
        val_check_interval=check_interval,
    )
    result = trainer.fit(model)

    # verify training completed
    assert result == 1


def test_error_on_zero_len_dataloader(tmpdir):
    """ Test that error is raised if a zero-length dataloader is defined """

    model = EvalModelTemplate()
    model.train_dataloader = model.train_dataloader__zero_length

    # fit model
    with pytest.raises(ValueError):
        trainer = Trainer(
            default_root_dir=tmpdir,
            max_epochs=1,
            limit_train_batches=0.1,
            limit_val_batches=0.1,
            limit_test_batches=0.1,
        )
        trainer.fit(model)


@pytest.mark.skipif(platform.system() == 'Windows', reason='Does not apply to Windows platform.')
@pytest.mark.parametrize('ckpt_path', [None, 'best', 'specific'])
def test_warning_with_few_workers(tmpdir, ckpt_path):
    """ Test that error is raised if dataloader with only a few workers is used """

    model = EvalModelTemplate()

    # logger file to get meta
    trainer_options = dict(
        default_root_dir=tmpdir,
        max_epochs=1,
        limit_val_batches=0.1,
        limit_train_batches=0.2
    )

    train_dl = model.dataloader(train=True)
    train_dl.num_workers = 0

    val_dl = model.dataloader(train=False)
    val_dl.num_workers = 0

    train_dl = model.dataloader(train=False)
    train_dl.num_workers = 0

    fit_options = dict(train_dataloader=train_dl,
                       val_dataloaders=val_dl)
    trainer = Trainer(**trainer_options)

    # fit model
    with pytest.warns(UserWarning, match='train'):
        trainer.fit(model, **fit_options)

    with pytest.warns(UserWarning, match='val'):
        trainer.fit(model, **fit_options)

    if ckpt_path == 'specific':
        ckpt_path = trainer.checkpoint_callback.best_model_path
    test_options = dict(test_dataloaders=train_dl, ckpt_path=ckpt_path)
    with pytest.warns(UserWarning, match='test'):
        trainer.test(**test_options)


@pytest.mark.skipif(torch.cuda.device_count() < 2, reason='Test requires multiple GPUs')
def test_dataloader_reinit_for_subclass():

    class CustomDataLoader(torch.utils.data.DataLoader):
        def __init__(self, dataset, batch_size=1, shuffle=False, sampler=None,
                     batch_sampler=None, num_workers=0, collate_fn=None,
                     pin_memory=False, drop_last=False, timeout=0,
                     worker_init_fn=None, dummy_kwarg=None):
            super().__init__(dataset, batch_size, shuffle, sampler, batch_sampler,
                             num_workers, collate_fn, pin_memory, drop_last, timeout,
                             worker_init_fn)

            self.dummy_kwarg = dummy_kwarg

    trainer = Trainer(
        gpus=[0, 1],
        num_nodes=1,
        distributed_backend='ddp',
    )

    class CustomDummyObj:
        sampler = None

    result = trainer.auto_add_sampler(CustomDummyObj(), train=True)
    assert isinstance(result, CustomDummyObj), "Wrongly reinstantiated data loader"

    result = trainer.auto_add_sampler(CustomDataLoader(list(range(1000))), train=True)
    assert isinstance(result, torch.utils.data.DataLoader)
    assert isinstance(result, CustomDataLoader)
    assert hasattr(result, 'dummy_kwarg')

    # Shuffled DataLoader should also work
    result = trainer.auto_add_sampler(CustomDataLoader(list(range(1000)), shuffle=True), train=True)
    assert isinstance(result, torch.utils.data.DataLoader)
    assert isinstance(result, CustomDataLoader)
    assert hasattr(result, 'dummy_kwarg')

    class CustomSampler(torch.utils.data.Sampler):
        pass

    # Should raise an error if existing sampler is being replaced
    with pytest.raises(MisconfigurationException, match='DistributedSampler'):
        trainer.auto_add_sampler(
            CustomDataLoader(list(range(1000)), sampler=CustomSampler(list(range(1000)))), train=True)


@pytest.mark.skipif(torch.cuda.device_count() < 3, reason='Test requires multiple GPUs')
def test_batch_size_smaller_than_num_gpus(tmpdir):
    # we need at least 3 gpus for this test
    num_gpus = 3
    batch_size = 3

    class CurrentTestModel(EvalModelTemplate):

        def __init__(self, *args, **kwargs):
            super().__init__(*args, **kwargs)
            # batch norm doesn't work with batch size 1, we replace it
            self.c_d1_bn = torch.nn.ReLU()

        def training_step(self, *args, **kwargs):
            output = super().training_step(*args, **kwargs)
            loss = output['loss']
            # we make sure to add some metrics to the output dict,
            # this is essential for this test
            output['progress_bar'] = {'train_loss': loss}
            return output

        def train_dataloader(self):
            dataloader = super().train_dataloader()
            # construct a dataset with a size that is not divisible by num_gpus
            # therefore the last batch will have a size < num_gpus
            size = num_gpus * batch_size + (num_gpus - 1)
            dataset = Subset(dataloader.dataset, range(size))
            dataloader = DataLoader(
                dataset,
                batch_size=self.batch_size,
                drop_last=False,
            )
            return dataloader

    hparams = EvalModelTemplate.get_default_hparams()
    hparams['batch_size'] = batch_size
    model = CurrentTestModel(**hparams)

    trainer = Trainer(
        default_root_dir=tmpdir,
        max_epochs=1,
        limit_train_batches=0.1,
        limit_val_batches=0,
        gpus=num_gpus,
    )

    # we expect the reduction for the metrics also to happen on the last batch
    # where we will get fewer metrics than gpus
    result = trainer.fit(model)
    assert 1 == result


@pytest.mark.parametrize('check_interval', [1.0])
def test_val_dataloader_not_implemented_error(tmpdir, check_interval):
    """Test not_implemented_error data loader (e.g. IterableDataset)"""

    model = EvalModelTemplate()
    model.val_dataloader = model.val_dataloader__not_implemented_error

    # logger file to get meta
    trainer = Trainer(
        default_root_dir=tmpdir,
        max_steps=5,
        max_epochs=1,
        val_check_interval=check_interval,
    )
    result = trainer.fit(model)
    # verify training completed
    assert result == 1


@pytest.mark.parametrize('check_interval', [50, 1.0])
def test_train_dataloader_not_implemented_error(tmpdir, check_interval):
    """Test not_implemented_error train data loader (e.g. IterableDataset)"""

    model = EvalModelTemplate()
    model.train_dataloader = model.train_dataloader__not_implemented_error
    model.val_dataloader = model.val_dataloader__not_implemented_error

    trainer = Trainer(
        default_root_dir=tmpdir,
        max_steps=5,
        max_epochs=1,
        val_check_interval=check_interval
    )
    result = trainer.fit(model)
    # verify training completed
    assert result == 1


def test_train_dataloader_not_implemented_error_failed(tmpdir):
    """Test not_implemented_error train data loader (e.g. IterableDataset)"""
    model = EvalModelTemplate()
    model.train_dataloader = model.train_dataloader__not_implemented_error

    trainer = Trainer(default_root_dir=tmpdir, max_steps=5, max_epochs=1, val_check_interval=0.5)

    with pytest.raises(MisconfigurationException, match='infinite DataLoader'):
        trainer.fit(model)


def test_val_dataloader_not_implemented_error_failed(tmpdir):
    """Test not_implemented_error train data loader (e.g. IterableDataset)"""
    model = EvalModelTemplate()
    model.val_dataloader = model.val_dataloader__not_implemented_error

    trainer = Trainer(default_root_dir=tmpdir, max_steps=5, max_epochs=1, limit_val_batches=0.5)

    with pytest.raises(MisconfigurationException, match='infinite DataLoader'):
        trainer.fit(model)


def test_test_dataloader_not_implemented_error_failed(tmpdir):
    """Test not_implemented_error train data loader (e.g. IterableDataset)"""
    model = EvalModelTemplate()
    model.test_dataloader = model.test_dataloader__not_implemented_error

    trainer = Trainer(default_root_dir=tmpdir, max_steps=5, max_epochs=1, limit_test_batches=0.5)

    with pytest.raises(MisconfigurationException, match='infinite DataLoader'):
        trainer.test(model)<|MERGE_RESOLUTION|>--- conflicted
+++ resolved
@@ -408,7 +408,6 @@
     assert result == 1
 
 
-<<<<<<< HEAD
 @pytest.mark.parametrize('check_interval', [50, 1.0])
 @pytest.mark.skip('TODO: speed up this test')
 def test_not_implemented_error_train_dataloader(tmpdir, check_interval):
@@ -427,8 +426,6 @@
     assert result == 1
 
 
-=======
->>>>>>> 2f739f59
 @pytest.mark.parametrize('check_interval', [1.0])
 def test_inf_val_dataloader(tmpdir, check_interval):
     """Test inf val data loader (e.g. IterableDataset)"""
